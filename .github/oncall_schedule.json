[
    {
<<<<<<< HEAD
        "user": "Phlip79",
        "date": "2025-12-17"
    },
    {
        "user": "Phlip79",
=======
        "user": "ericharper",
>>>>>>> ede9ae4e
        "date": "2025-12-24"
    },
    {
        "user": "Phlip79",
        "date": "2025-12-31"
    },
    {
        "user": "Phlip79",
        "date": "2026-01-07"
    },
    {
        "user": "ericharper",
        "date": "2026-01-14"
    },
    {
        "user": "ko3n1g",
        "date": "2026-01-21"
    },
    {
        "user": "Phlip79",
        "date": "2026-01-28"
    },
    {
        "user": "ericharper",
        "date": "2026-02-04"
    },
    {
        "user": "ko3n1g",
        "date": "2026-02-11"
    },
    {
        "user": "Phlip79",
        "date": "2026-02-18"
    },
    {
        "user": "ericharper",
        "date": "2026-02-25"
    },
    {
        "user": "ko3n1g",
        "date": "2026-03-04"
    },
    {
        "user": "svcnvidia-nemo-ci",
        "date": "2026-03-11"
    }
]<|MERGE_RESOLUTION|>--- conflicted
+++ resolved
@@ -1,14 +1,6 @@
 [
     {
-<<<<<<< HEAD
         "user": "Phlip79",
-        "date": "2025-12-17"
-    },
-    {
-        "user": "Phlip79",
-=======
-        "user": "ericharper",
->>>>>>> ede9ae4e
         "date": "2025-12-24"
     },
     {
@@ -52,7 +44,7 @@
         "date": "2026-03-04"
     },
     {
-        "user": "svcnvidia-nemo-ci",
+        "user": "Phlip79",
         "date": "2026-03-11"
     }
 ]