--- conflicted
+++ resolved
@@ -22,10 +22,7 @@
 jobs:
   cherry-pick:
     uses: NVIDIA-NeMo/FW-CI-templates/.github/workflows/_cherry_pick.yml@v0.65.9
-<<<<<<< HEAD
-=======
     if: github.repository == 'NVIDIA/Megatron-LM'
->>>>>>> ca524168
     with:
       target-branches-pattern: 'core_(*dev_)?r[0-9]+\.[0-9]+\.[0-9]+'
     secrets:
