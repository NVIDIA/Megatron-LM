--- conflicted
+++ resolved
@@ -79,7 +79,6 @@
                       print(f"Response: {e.response.text}")
                   return None
 
-<<<<<<< HEAD
           def is_pr_targeting_branch(workflow_run, target_branch):
               """
               Check if a workflow run belongs to a PR targeting the given branch.
@@ -104,24 +103,6 @@
                   print(f"PR #{pr_number} targets {target_branch}")
                   return True
 
-=======
-          def is_pr_targeting_main(workflow_run):
-              """Check if a workflow run belongs to a PR targeting main branch."""
-              # Check if it's a pull_request event
-              if workflow_run.get("event") != "pull_request":
-                  return False
-              
-              # Get the head branch and base branch from pull_requests
-              pull_requests = workflow_run.get("pull_requests", [])
-              if not pull_requests:
-                  return False
-              
-              # Check if any PR is targeting main
-              for pr in pull_requests:
-                  if pr.get("base", {}).get("ref") == "main":
-                      return True
-              
->>>>>>> 176a2ed5
               return False
 
           # Get current running and queued workflows
@@ -129,32 +110,19 @@
           queued_workflow_runs = make_request("actions/runs?status=queued").get("workflow_runs", [])
           in_progress_workflow_runs = make_request("actions/runs?status=in_progress").get("workflow_runs", [])
 
-<<<<<<< HEAD
           # Filter for workflows belonging to PRs targeting ${{ matrix.branch }}
           queued_workflow_runs = [run for run in queued_workflow_runs 
                                   if run["name"] == "CICD Megatron-LM" and is_pr_targeting_branch(run, "${{ matrix.branch }}")]
           in_progress_workflow_runs = [run for run in in_progress_workflow_runs 
                                       if run["name"] == "CICD Megatron-LM" and is_pr_targeting_branch(run, "${{ matrix.branch }}")]
-=======
-          # Filter for workflows belonging to PRs targeting main
-          queued_workflow_runs = [run for run in queued_workflow_runs 
-                                  if run["name"] == "CICD Megatron-LM" and is_pr_targeting_main(run)]
-          in_progress_workflow_runs = [run for run in in_progress_workflow_runs 
-                                      if run["name"] == "CICD Megatron-LM" and is_pr_targeting_main(run)]
->>>>>>> 176a2ed5
 
           # Count running and queued workflows
           queued_workflows = len(queued_workflow_runs)
           in_progress_workflows = len(in_progress_workflow_runs)
 
           total_workflows = queued_workflows + in_progress_workflows
-<<<<<<< HEAD
           print(f"Current queued workflows (PRs targeting ${{ matrix.branch }}): {queued_workflows}")
           print(f"Current running workflows (PRs targeting ${{ matrix.branch }}): {in_progress_workflows}")
-=======
-          print(f"Current queued workflows (PRs targeting main): {queued_workflows}")
-          print(f"Current running workflows (PRs targeting main): {in_progress_workflows}")
->>>>>>> 176a2ed5
           print(f"Total workflows: {total_workflows}")
           print(f"Max concurrency: {MAX_CONCURRENCY}")
 
@@ -165,14 +133,9 @@
           # Get waiting CI workflows for test environment
           print("Fetching deployments...")
           pending_workflows = make_request("actions/runs?status=waiting").get("workflow_runs", [])
-<<<<<<< HEAD
           print("Pending workflows:", len(pending_workflows))
           pending_workflows = [run for run in pending_workflows 
                               if run["name"] == "CICD Megatron-LM" and is_pr_targeting_branch(run, "${{ matrix.branch }}")]
-=======
-          pending_workflows = [run for run in pending_workflows 
-                              if run["name"] == "CICD Megatron-LM" and is_pr_targeting_main(run)]
->>>>>>> 176a2ed5
 
           # Sort deployments by creation date (oldest first)
           print("Sorting workflows...")
@@ -189,7 +152,7 @@
               workflow_name = workflow["display_title"]
               pr_info = workflow.get("pull_requests", [{}])[0]
               pr_number = pr_info.get("number", "unknown")
-              print(f"Approving workflow {workflow_name} (PR #{pr_number}) with Run Id: {workflow_id}")
+              print(f"Approving workflow {workflow_name} with Run Id: {workflow_id}")
 
               deployment_url = f"actions/runs/{workflow_id}/pending_deployments"
               deployment = make_request(deployment_url)[0]
