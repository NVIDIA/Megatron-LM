# Copyright (c) 2025, NVIDIA CORPORATION.  All rights reserved.
#
# Licensed under the Apache License, Version 2.0 (the "License");
# you may not use this file except in compliance with the License.
# You may obtain a copy of the License at
#
#     http://www.apache.org/licenses/LICENSE-2.0
#
# Unless required by applicable law or agreed to in writing, software
# distributed under the License is distributed on an "AS IS" BASIS,
# WITHOUT WARRANTIES OR CONDITIONS OF ANY KIND, either express or implied.
# See the License for the specific language governing permissions and
# limitations under the License.

name: Approve Test Queue

on:
  schedule:
    - cron: "*/5 * * * *" # Runs every 5 minutes
  workflow_dispatch: # Allows manual triggering

jobs:
  approve-queue:
    runs-on: ubuntu-latest
    environment: main
<<<<<<< HEAD
    strategy:
      matrix:
        branch: [main, dev]
=======
    if: github.repository == 'NVIDIA/Megatron-LM'
    strategy:
      matrix:
        branch: [main, dev, others]
>>>>>>> ca524168
    steps:
      - name: Checkout repository
        uses: actions/checkout@v4

      - name: Set up Python
        uses: actions/setup-python@v5
        with:
          python-version: "3.12"

      - name: Install dependencies
        run: |
          python -m pip install --upgrade pip
          pip install requests

      - name: Approve waiting deployments
        env:
          GITHUB_TOKEN: ${{ secrets.PAT }}
          MAX_CONCURRENCY: ${{ vars.MAX_CONCURRENCY || 1 }}
<<<<<<< HEAD
=======
          PYTHONUNBUFFERED: 1
>>>>>>> ca524168
        shell: python
        run: |
          import os
          import requests
          import re

          # GitHub API configuration
          GITHUB_TOKEN = os.environ["GITHUB_TOKEN"]
          REPO = os.environ["GITHUB_REPOSITORY"]
          MAX_CONCURRENCY = int(os.environ["MAX_CONCURRENCY"]) // 2
          API_BASE = f"https://api.github.com/repos/NVIDIA/Megatron-LM"

          # Headers for GitHub API
          headers = {
              "Authorization": f"token {GITHUB_TOKEN}",
              "Accept": "application/vnd.github.v3+json",
              "X-GitHub-Api-Version": "2022-11-28",
          }

          def make_request(endpoint, method="GET", data=None):
              """Make a request to the GitHub API with error handling."""
              url = f"{API_BASE}/{endpoint}"
              try:
                  if method == "GET":
                      response = requests.get(url, headers=headers)
                  else:
                      response = requests.post(url, headers=headers, json=data)
                  response.raise_for_status()
                  return response.json()
              except requests.exceptions.RequestException as e:
                  print(f"Error making request to {endpoint}: {str(e)}")
                  if hasattr(e.response, 'text'):
                      print(f"Response: {e.response.text}")
                  return None

          def is_pr_targeting_branch(workflow_run, target_branch):
              """
              Check if a workflow run belongs to a PR targeting the given branch.
              Extract PR number from head branch like 'pull-request/1913' and verify base branch.
              """
              print(workflow_run.get("head_branch", ""))
              head_branch = workflow_run.get("head_branch", "")
              match = re.match(r"pull-request/(\d+)", head_branch)
              if not match:
                  return False  # Not a PR branch pattern

              pr_number = int(match.group(1))
              
              # Fetch PR info from GitHub API
              pr_info = make_request(f"pulls/{pr_number}")
              if not pr_info:
                  print(f"Failed to fetch PR #{pr_number}")
                  return False

              base_branch = pr_info.get("base", {}).get("ref")
<<<<<<< HEAD
              if base_branch == target_branch:
=======
              if (
                (base_branch == target_branch) or 
                (base_branch != "main" and base_branch != "dev" and target_branch == "others")
              ):
>>>>>>> ca524168
                  print(f"PR #{pr_number} targets {target_branch}")
                  return True

              return False

          # Get current running and queued workflows
          print("Fetching workflow runs...")
          queued_workflow_runs = make_request("actions/runs?status=queued").get("workflow_runs", [])
          in_progress_workflow_runs = make_request("actions/runs?status=in_progress").get("workflow_runs", [])

          # Filter for workflows belonging to PRs targeting ${{ matrix.branch }}
          queued_workflow_runs = [run for run in queued_workflow_runs 
                                  if run["name"] == "CICD Megatron-LM" and is_pr_targeting_branch(run, "${{ matrix.branch }}")]
          in_progress_workflow_runs = [run for run in in_progress_workflow_runs 
                                      if run["name"] == "CICD Megatron-LM" and is_pr_targeting_branch(run, "${{ matrix.branch }}")]

          # Count running and queued workflows
          queued_workflows = len(queued_workflow_runs)
          in_progress_workflows = len(in_progress_workflow_runs)

          total_workflows = queued_workflows + in_progress_workflows
          print(f"Current queued workflows (PRs targeting ${{ matrix.branch }}): {queued_workflows}")
          print(f"Current running workflows (PRs targeting ${{ matrix.branch }}): {in_progress_workflows}")
          print(f"Total workflows: {total_workflows}")
          print(f"Max concurrency: {MAX_CONCURRENCY}")

          if total_workflows >= MAX_CONCURRENCY:
              print("Maximum concurrency reached, no new approvals will be made")
              exit(0)

          # Get waiting CI workflows for test environment
          print("Fetching deployments...")
          pending_workflows = make_request("actions/runs?status=waiting").get("workflow_runs", [])
          print("Pending workflows:", len(pending_workflows))
          pending_workflows = [run for run in pending_workflows 
                              if run["name"] == "CICD Megatron-LM" and is_pr_targeting_branch(run, "${{ matrix.branch }}")]

          # Sort deployments by creation date (oldest first)
          print("Sorting workflows...")
          pending_workflows = sorted(pending_workflows, key=lambda x: x["created_at"])

          # Process each deployment
          print(f"Processing {len(pending_workflows)} pending workflows...")
          for workflow in pending_workflows:
              if total_workflows >= MAX_CONCURRENCY:
                  print("Maximum concurrency reached, stopping approvals")
                  break

              workflow_id = workflow["id"]
              workflow_name = workflow["display_title"]
              pr_info = workflow.get("pull_requests", [{}])[0]
              pr_number = pr_info.get("number", "unknown")
              print(f"Approving workflow {workflow_name} with Run Id: {workflow_id}")

              deployment_url = f"actions/runs/{workflow_id}/pending_deployments"
              deployment = make_request(deployment_url)[0]
              environment_id = deployment["environment"]["id"]

              # Approve the deployment
              status_data = {
                  "environment_ids": [environment_id],
                  "state": "approved",
                  "comment": "Automatically approved by queue manager"
              }
              result = make_request(deployment_url, method="POST", data=status_data)

              if result:
                  total_workflows += 1
              else:
                  print(f"Failed to approve deployment {deployment['id']}")
                  exit(1)
  notify:
    if: failure()
    runs-on: ubuntu-latest
    needs: [approve-queue]
    steps:
      - name: Notify
        env:
          SLACK_WEBHOOK: ${{ secrets.SLACK_WEBHOOK }}
          SLACK_WEBHOOK_ADMIN: <!subteam^${{ secrets.SLACK_WEBHOOK_ADMIN }}>
          GITHUB_RUN_ID: ${{ github.run_id }}
          GITHUB_REPOSITORY: ${{ github.repository }}
        run: |
          curl -X POST \
            -H 'Content-type: application/json' \
            --data "{\"text\":\":robot_joy: <https://github.com/${GITHUB_REPOSITORY}/actions/runs/${GITHUB_RUN_ID}|Test-queue-approval-bot workflow> failed. Please review manually.\n\ncc ${SLACK_WEBHOOK_ADMIN}\"}" \
            $SLACK_WEBHOOK<|MERGE_RESOLUTION|>--- conflicted
+++ resolved
@@ -23,16 +23,10 @@
   approve-queue:
     runs-on: ubuntu-latest
     environment: main
-<<<<<<< HEAD
-    strategy:
-      matrix:
-        branch: [main, dev]
-=======
     if: github.repository == 'NVIDIA/Megatron-LM'
     strategy:
       matrix:
         branch: [main, dev, others]
->>>>>>> ca524168
     steps:
       - name: Checkout repository
         uses: actions/checkout@v4
@@ -51,10 +45,7 @@
         env:
           GITHUB_TOKEN: ${{ secrets.PAT }}
           MAX_CONCURRENCY: ${{ vars.MAX_CONCURRENCY || 1 }}
-<<<<<<< HEAD
-=======
           PYTHONUNBUFFERED: 1
->>>>>>> ca524168
         shell: python
         run: |
           import os
@@ -110,14 +101,10 @@
                   return False
 
               base_branch = pr_info.get("base", {}).get("ref")
-<<<<<<< HEAD
-              if base_branch == target_branch:
-=======
               if (
                 (base_branch == target_branch) or 
                 (base_branch != "main" and base_branch != "dev" and target_branch == "others")
               ):
->>>>>>> ca524168
                   print(f"PR #{pr_number} targets {target_branch}")
                   return True
 
