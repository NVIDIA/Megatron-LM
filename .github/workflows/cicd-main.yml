--- conflicted
+++ resolved
@@ -298,7 +298,6 @@
           secrets: |
             GH_TOKEN=${{ secrets.PAT }}
 
-<<<<<<< HEAD
   # cicd-parse-unit-tests:
   #   runs-on: ubuntu-latest
   #   outputs:
@@ -427,144 +426,6 @@
   #           yq -o json 'del(.default, .stages, .workflow) | to_entries | map({"model": .value.stage, "test_case": .key}) | sort_by(.model, .test_case)' | jq -c  > integration-tests.json
 
   #         echo "integration-tests=$(cat integration-tests.json)" | tee -a "$GITHUB_OUTPUT"
-=======
-  cicd-parse-unit-tests:
-    runs-on: ubuntu-latest
-    outputs:
-      unit-tests: ${{ steps.parse-unit-tests.outputs.unit-tests }}
-    needs:
-      - pre-flight
-      - cicd-wait-in-queue
-      - cicd-container-build
-    if: |
-      (
-        success() 
-        || needs.pre-flight.outputs.is_ci_workload == 'true'
-        || needs.pre-flight.outputs.force_run_all == 'true'
-      )
-      && needs.pre-flight.outputs.is_merge_group == 'false'
-      && !cancelled()
-    steps:
-      - name: Checkout
-        uses: actions/checkout@v4
-      - name: Parse unit tests
-        id: parse-unit-tests
-        run: |
-          cat tests/test_utils/recipes/unit-tests.yaml | yq -o json '[.products[].test_case[] | { "bucket": .}] | sort_by(.model, .test_case)' | jq -c > unit-tests.json
-          echo "unit-tests=$(cat unit-tests.json)" | tee -a $GITHUB_OUTPUT
-
-  cicd-unit-tests-latest:
-    strategy:
-      fail-fast: false
-      matrix:
-        include: ${{ fromJson(needs.cicd-parse-unit-tests.outputs.unit-tests) }}
-    needs:
-      - pre-flight
-      - cicd-wait-in-queue
-      - cicd-container-build
-      - cicd-parse-unit-tests
-    runs-on: nvidia-ci-aws-gpu-x8
-    name: "${{ matrix.bucket }} - latest"
-    environment: nemo-ci
-    if: |
-      (
-        success() 
-        || needs.pre-flight.outputs.is_ci_workload == 'true'
-        || needs.pre-flight.outputs.force_run_all == 'true'
-      )
-      && needs.pre-flight.outputs.is_merge_group == 'false'
-      && !cancelled()
-    env:
-      PIP_DISABLE_PIP_VERSION_CHECK: 1
-      PIP_NO_PYTHON_VERSION_WARNING: 1
-      PIP_ROOT_USER_ACTION: ignore
-    steps:
-      - name: Checkout
-        uses: actions/checkout@v4
-      - name: main
-        uses: ./.github/actions
-        with:
-          test_case: ${{ matrix.bucket }}
-          tag: latest
-          timeout: ${{ matrix.timeout || 30 }}
-          is_unit_test: "true"
-          PAT: ${{ secrets.PAT }}
-          container-image: ${{ env.container-registry }}/megatron-lm:${{ github.sha }}
-
-  cicd-parse-integration-tests:
-    runs-on: ubuntu-latest
-    needs:
-      - pre-flight
-      - cicd-wait-in-queue
-      - cicd-container-build
-      - cicd-unit-tests-latest
-    if: |
-      (
-        success() 
-        || needs.pre-flight.outputs.is_ci_workload == 'true'
-        || needs.pre-flight.outputs.force_run_all == 'true'
-      )
-      && needs.pre-flight.outputs.is_merge_group == 'false'
-      && !cancelled()
-    outputs:
-      integration-tests: ${{ steps.main.outputs.integration-tests }}
-    steps:
-      - name: Checkout
-        uses: actions/checkout@v4
-
-      - name: Get PR info
-        id: get-pr-info
-        if: startsWith(github.ref, 'refs/heads/pull-request/')
-        uses: nv-gha-runners/get-pr-info@main
-
-      - name: Has Run tests label
-        id: has-run-tests-label
-        env:
-          GH_TOKEN: ${{ secrets.PAT }}
-        run: |
-          PR_NUMBER=${{ fromJSON(steps.get-pr-info.outputs.pr-info || '{}').number }}
-          HAS_RUN_TESTS_LABEL=$(gh pr view $PR_NUMBER --json labels | jq '[.labels[].name] | any(. == "Run tests")') || echo "false"
-          echo "main=$HAS_RUN_TESTS_LABEL" | tee -a $GITHUB_OUTPUT
-
-      - name: Parse functional tests
-        id: main
-        env:
-          HAS_RUN_TESTS_LABEL: ${{ steps.has-run-tests-label.outputs.HAS_RUN_TESTS_LABEL }}
-        run: |
-          export PYTHONPATH=$(pwd)
-
-          if [ "$HAS_RUN_TESTS_LABEL" == "true" ]; then
-            ARGS=(
-              --scope mr
-              --enable-lightweight-mode
-            )
-          else
-            ARGS=(
-              --scope mr-slim
-            )
-          fi
-
-          python tests/test_utils/python_scripts/generate_jet_trigger_job.py \
-            --n-repeat 5 \
-            --time-limit 2700 \
-            --test-cases all \
-            --container-image mcore_ci_dev \
-            --container-tag latest \
-            --dependent-job functional:configure \
-            --record-checkpoints false \
-            --slurm-account gh \
-            --no-enable-warmup \
-            --environment dev \
-            --platform dgx_h100 \
-            --cluster ghci \
-            ${ARGS[@]} \
-            --output-path integration-tests.yaml
-
-          cat integration-tests.yaml | \
-            yq -o json 'del(.default, .stages, .workflow) | to_entries | map({"model": .value.stage, "test_case": .key}) | sort_by(.model, .test_case)' | jq -c  > integration-tests.json
-
-          echo "integration-tests=$(cat integration-tests.json)" | tee -a "$GITHUB_OUTPUT"
->>>>>>> 4fc8520d
 
   cicd-integration-tests-latest:
     strategy:
