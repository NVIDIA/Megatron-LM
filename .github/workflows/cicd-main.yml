--- conflicted
+++ resolved
@@ -62,20 +62,12 @@
         id: check-membership
         env:
           IS_MAIN_BRANCH: ${{ github.ref == 'refs/heads/main' }}
-<<<<<<< HEAD
-          IS_DEV_BRANCH: ${{ github.ref == 'refs/heads/dev' }}
-        run: |
-          PR_AUTHOR=${{ fromJSON(steps.get-pr-info.outputs.pr-info || '{}').user.login }}
-
-          if [ "${{ env.SCHEDULED_JOB }}" == "true" ] || [ "${IS_MAIN_BRANCH}" == "true" ] || [ "${IS_DEV_BRANCH}" == "true" ]; then
-=======
           IS_MERGE_GROUP: ${{ github.event_name == 'merge_group' }}
           SCHEDULED_JOB: ${{ github.event_name == 'schedule' }}
         run: |
           PR_AUTHOR=${{ fromJSON(steps.get-pr-info.outputs.pr-info || '{}').user.login }}
 
-          if [ "${{ env.SCHEDULED_JOB }}" == "true" ] || [ "${IS_MAIN_BRANCH}" == "true" ] || [ "${IS_MERGE_GROUP}" == "true" ]; then
->>>>>>> a597390a
+          if [ "${{ env.SCHEDULED_JOB }}" == "true" ] || [ "${IS_MAIN_BRANCH}" == "true" ] [ "${IS_DEV_BRANCH}" == "true" ] || [ "${IS_MERGE_GROUP}" == "true" ]; then
             echo "is_maintainer=true" | tee -a $GITHUB_OUTPUT
             exit 0
           fi
