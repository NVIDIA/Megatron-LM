--- conflicted
+++ resolved
@@ -41,10 +41,7 @@
   is-not-external-contributor:
     runs-on: ubuntu-latest
     environment: nemo-ci
-<<<<<<< HEAD
-=======
     if: github.repository == 'NVIDIA/Megatron-LM'
->>>>>>> a07e00bb
     outputs:
       is_external_contributor: ${{ github.event.pull_request.user.type == 'User' }}
     permissions:
@@ -68,20 +65,13 @@
         id: check-membership
         env:
           IS_MAIN_BRANCH: ${{ github.ref == 'refs/heads/main' }}
-<<<<<<< HEAD
           IS_DEV_BRANCH: ${{ github.ref == 'refs/heads/dev' }}
-=======
->>>>>>> a07e00bb
           IS_MERGE_GROUP: ${{ github.event_name == 'merge_group' }}
           SCHEDULED_JOB: ${{ github.event_name == 'schedule' }}
         run: |
           PR_AUTHOR=${{ fromJSON(steps.get-pr-info.outputs.pr-info || '{}').user.login }}
 
-<<<<<<< HEAD
           if [ "${{ env.SCHEDULED_JOB }}" == "true" ] || [ "${IS_MAIN_BRANCH}" == "true" ] || [ "${IS_DEV_BRANCH}" == "true" ] || [ "${IS_MERGE_GROUP}" == "true" ]; then
-=======
-          if [ "${{ env.SCHEDULED_JOB }}" == "true" ] || [ "${IS_MAIN_BRANCH}" == "true" ] || [ "${IS_MERGE_GROUP}" == "true" ]; then
->>>>>>> a07e00bb
             echo "is_maintainer=true" | tee -a $GITHUB_OUTPUT
             exit 0
           fi
@@ -422,23 +412,12 @@
               --scope mr-github
               --enable-lightweight-mode
             )
-<<<<<<< HEAD
-            echo ":warning: The Run tests label is not yet supported."
-=======
->>>>>>> a07e00bb
           else
             ARGS=(
               --scope mr-slim
             )
           fi
 
-<<<<<<< HEAD
-          ARGS=(
-            --scope mr-slim
-          )
-
-=======
->>>>>>> a07e00bb
           python tests/test_utils/python_scripts/generate_jet_trigger_job.py \
             --n-repeat 5 \
             --time-limit 2700 \
