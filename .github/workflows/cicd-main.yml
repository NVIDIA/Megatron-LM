--- conflicted
+++ resolved
@@ -342,13 +342,8 @@
       - cicd-wait-in-queue
       - cicd-container-build
       - cicd-parse-unit-tests
-<<<<<<< HEAD
-    runs-on: nvidia-ci-aws-gpu-x8
+    runs-on: ${{ needs.is-not-external-contributor.outputs.selected_runner }}
     name: '${{ matrix.bucket }} - latest'
-=======
-    runs-on: ${{ needs.is-not-external-contributor.outputs.selected_runner }}
-    name: "${{ matrix.bucket }} - latest"
->>>>>>> cb8f94ec
     if: |
       (
         success()
@@ -473,13 +468,8 @@
       - cicd-wait-in-queue
       - cicd-parse-integration-tests
       - cicd-unit-tests-latest
-<<<<<<< HEAD
-    runs-on: nvidia-ci-aws-gpu-x8
+    runs-on: ${{ needs.is-not-external-contributor.outputs.selected_runner }}
     name: '${{ matrix.model }}/${{ matrix.test_case }} - latest'
-=======
-    runs-on: ${{ needs.is-not-external-contributor.outputs.selected_runner }}
-    name: "${{ matrix.model }}/${{ matrix.test_case }} - latest"
->>>>>>> cb8f94ec
     env:
       PIP_DISABLE_PIP_VERSION_CHECK: 1
       PIP_NO_PYTHON_VERSION_WARNING: 1
