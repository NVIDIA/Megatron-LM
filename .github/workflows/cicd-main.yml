# Copyright (c) 2025, NVIDIA CORPORATION.  All rights reserved.
#
# Licensed under the Apache License, Version 2.0 (the "License");
# you may not use this file except in compliance with the License.
# You may obtain a copy of the License at
#
#     http://www.apache.org/licenses/LICENSE-2.0
#
# Unless required by applicable law or agreed to in writing, software
# distributed under the License is distributed on an "AS IS" BASIS,
# WITHOUT WARRANTIES OR CONDITIONS OF ANY KIND, either express or implied.
# See the License for the specific language governing permissions and
# limitations under the License.

name: CICD Megatron-LM
on:
  schedule:
    - cron: 0 0 * * *
  push:
    branches:
      - dev
      - main
      - 'pull-request/[0-9]+'
      - 'deploy-release/*'
  merge_group:
    types: [checks_requested]
  workflow_dispatch:

concurrency:
  group: ${{ github.workflow }}-${{ github.event.pull_request.number || github.ref }}-${{ github.event.label.name || 'main' }}-${{ github.event_name }}
  cancel-in-progress: true

permissions:
  id-token: write
  contents: read

env:
  container-registry: 766267172432.dkr.ecr.us-east-1.amazonaws.com

jobs:
  is-not-external-contributor:
    runs-on: ubuntu-latest
    if: github.repository == 'NVIDIA/Megatron-LM'
    outputs:
      is_external_contributor: ${{ github.event.pull_request.user.type == 'User' }}
      is_maintainer: ${{ steps.check-membership.outputs.is_maintainer }}
      selected_runner: ${{ steps.check-membership.outputs.is_maintainer == 'true' && 'nvidia-ci-aws-gpu-x8' || 'nvidia-ci-aws-gpu-x8-ephemeral' }}
    permissions:
      issues: write
      pull-requests: write
    env:
      GITHUB_TOKEN: ${{ secrets.PAT }}
      REPO: ${{ github.repository }}
    steps:
      - name: Checkout repository
        uses: actions/checkout@v4
        with:
          token: ${{ env.GITHUB_TOKEN }}

      - name: Get PR info
        id: get-pr-info
        if: startsWith(github.ref, 'refs/heads/pull-request/')
        uses: nv-gha-runners/get-pr-info@main

      - name: Check NVIDIA SSO membership
        id: check-sso
        uses: ./.github/actions/check-nvidia-sso-membership
        with:
          username: ${{ fromJSON(steps.get-pr-info.outputs.pr-info || '{}').user.login }}
          github_token: ${{ secrets.NVIDIA_MANAGEMENT_ORG_PAT }}

      - name: Set maintainer status
        id: check-membership
        env:
          IS_MAIN_BRANCH: ${{ github.ref == 'refs/heads/main' }}
          IS_DEV_BRANCH: ${{ github.ref == 'refs/heads/dev' }}
          IS_MERGE_GROUP: ${{ github.event_name == 'merge_group' }}
          SCHEDULED_JOB: ${{ github.event_name == 'schedule' }}
        run: |
<<<<<<< HEAD
          # Skip SSO check for scheduled jobs, main branch, dev branch, or merge groups
          if [ "${{ env.SCHEDULED_JOB }}" == "true" ] || [ "${IS_MAIN_BRANCH}" == "true" ] || [ "${IS_DEV_BRANCH}" == "true" ] || [ "${IS_MERGE_GROUP}" == "true" ]; then
=======
          # Skip SSO check for scheduled jobs, main branch, or merge groups
          if [ "${{ env.SCHEDULED_JOB }}" == "true" ] || [ "${IS_MAIN_BRANCH}" == "true" ] || [ "${IS_MERGE_GROUP}" == "true" ]; then
>>>>>>> 72416d0b
            echo "is_maintainer=true" | tee -a $GITHUB_OUTPUT
            exit 0
          fi

          # Use SSO membership check result
          IS_MEMBER="${{ steps.check-sso.outputs.is_member }}"
          if [ "$IS_MEMBER" == "true" ]; then
            echo "is_maintainer=true" | tee -a $GITHUB_OUTPUT
          else
            echo "is_maintainer=false" | tee -a $GITHUB_OUTPUT
          fi

      - name: Find Comment
        uses: peter-evans/find-comment@v4
        if: startsWith(github.ref, 'refs/heads/pull-request/')
        id: fc
        with:
          issue-number: ${{ fromJSON(steps.get-pr-info.outputs.pr-info || '{}').number }}
          repository: ${{ github.repository }}
          body-includes: '<!--external-contributor-comment-->'

      - name: Delete comment
        uses: actions/github-script@v7
        if: startsWith(github.ref, 'refs/heads/pull-request/') && steps.fc.outputs.comment-id != ''
        with:
          github-token: ${{ secrets.GITHUB_TOKEN }}
          script: |
            await github.rest.issues.deleteComment({
              owner: context.repo.owner,
              repo: context.repo.repo,
              comment_id: ${{ steps.fc.outputs.comment-id }}
            })

      - name: Write pull request comment
        if: startsWith(github.ref, 'refs/heads/pull-request/') && steps.check-membership.outputs.is_maintainer == 'false'
        uses: peter-evans/create-or-update-comment@v5
        with:
          issue-number: ${{ fromJSON(steps.get-pr-info.outputs.pr-info || '{}').number }}
          repository: ${{ github.repository }}
          body: |
            <!--external-contributor-comment-->

            Thank you for your contribution!

            NVIDIA Megatron-LM is currently transitioning to development on Github. We will aim to review your PR after we complete our transition and stabilize our Github development process.

            Thank you for your understanding.

  pre-flight:
    needs: [is-not-external-contributor]
    if: github.repository == 'NVIDIA/Megatron-LM'
    uses: NVIDIA-NeMo/FW-CI-templates/.github/workflows/_cicd_preflight.yml@v0.65.10

  linting:
    runs-on: ubuntu-latest
    needs: [pre-flight]
    if: |
      (
        needs.pre-flight.outputs.is_deployment_workflow == 'false'
          && needs.pre-flight.outputs.is_ci_workload == 'true'
      ) || (
        needs.pre-flight.outputs.is_deployment_workflow == 'false'
          && needs.pre-flight.outputs.is_ci_workload == 'false'
          && needs.pre-flight.outputs.docs_only == 'false'
      )
    steps:
      - name: Checkout
        uses: actions/checkout@v4
        with:
          fetch-depth: 0

      - name: Install uv
        uses: astral-sh/setup-uv@v1
        with:
          version: 0.7.2

      - name: Install linting tools
        run: |
          uv sync --locked --only-group linting

      - name: Get PR info
        id: get-pr-info
        if: startsWith(github.ref, 'refs/heads/pull-request/')
        uses: nv-gha-runners/get-pr-info@main

      - name: Run linting
        if: startsWith(github.ref, 'refs/heads/pull-request/')
        run: |
          export PATH=".venv/bin:$PATH"
          export GITLAB_ENDPOINT=github.com
          export CI_PROJECT_NAMESPACE=NVIDIA
          export BASE_REF="${{ fromJSON(steps.get-pr-info.outputs.pr-info).base.ref }}"
          export CHECK_ONLY=true
          export SKIP_DOCS=false
          bash tools/autoformat.sh

  cicd-wait-in-queue:
    runs-on: ubuntu-latest
    needs: [pre-flight, linting]
    environment: ${{ needs.pre-flight.outputs.is_merge_group == 'true' && 'merge-gate' || 'test' }}
    if: |
      !(needs.pre-flight.outputs.is_ci_workload == 'true'
      || needs.pre-flight.outputs.is_deployment_workflow == 'true'
      || needs.pre-flight.outputs.docs_only == 'true')
    steps:
      - name: Running CI tests
        run: |
          echo "Running CI tests"
          echo "is_merge_group: ${{ needs.pre-flight.outputs.is_merge_group }}"

  cicd-container-build:
    needs: [is-not-external-contributor, pre-flight, cicd-wait-in-queue]
    runs-on: ${{ needs.is-not-external-contributor.outputs.selected_runner }}
    if: |
      (
        success()
        || needs.pre-flight.outputs.is_ci_workload == 'true'
        || needs.pre-flight.outputs.force_run_all == 'true'
      )
      && needs.pre-flight.outputs.is_merge_group == 'false'
      && !cancelled()
    steps:
      - name: Taint node for job isolation
        if: contains(needs.is-not-external-contributor.outputs.selected_runner, 'ephemeral')
        shell: bash
        run: taint-node.sh

      - name: Checkout
        uses: actions/checkout@v4

      - name: Setup python
        uses: actions/setup-python@v5
        with:
          python-version: 3.12

      - name: Install GH CLI
        shell: bash -x -e -u -o pipefail {0}
        run: |
          apt-get update
          apt-get install -y gh

      - name: Get PR info
        id: get-pr-info
        if: startsWith(github.ref, 'refs/heads/pull-request/')
        uses: nv-gha-runners/get-pr-info@main

      - name: Has lts label
        id: has-lts-label
        env:
          GH_TOKEN: ${{ secrets.PAT }}
        run: |
          PR_NUMBER=${{ fromJSON(steps.get-pr-info.outputs.pr-info || '{}').number }}
          HAS_LTS_LABEL=$(gh pr view $PR_NUMBER --json labels | jq '[.labels[].name] | any(. == "container::lts")') || echo "false"
          echo "main=$HAS_LTS_LABEL" | tee -a $GITHUB_OUTPUT

      - name: Download test data
        shell: bash
        run: |
          echo "::group::Download test data"
          pip install --no-cache-dir click requests
          python tests/test_utils/python_scripts/download_unit_tests_dataset.py --assets-dir ./assets
          echo "::endgroup::"

      - name: Install GH CLI
        shell: bash
        run: |
          apt-get update
          apt-get install -y gh

      - name: Get last merged PR
        id: cache_from
        env:
          GH_TOKEN: ${{ github.token }}
        run: |
          LAST_PRS=$(gh api graphql -f query='
            query {
              repository(owner: "NVIDIA", name: "Megatron-LM") {
                pullRequests(states: MERGED, first: 100, orderBy: {field: UPDATED_AT, direction: DESC}) {
                  nodes {
                    number
                  }
                }
              }
            }' | jq -r '.data.repository.pullRequests.nodes[].number' | while read -r number; do
              echo "type=registry,ref=${{ env.container-registry }}/megatron-lm:$number-buildcache,mode=max"
            done)

          echo "LAST_PRS<<EOF" | tee -a $GITHUB_OUTPUT
          echo "$LAST_PRS" | tee -a $GITHUB_OUTPUT
          echo "EOF" | tee -a $GITHUB_OUTPUT

      - name: Parse baseimage
        shell: bash
        id: base-image
        env:
          HAS_LTS_LABEL: ${{ steps.has-lts-label.outputs.main }}
        run: |
          if [ "$HAS_LTS_LABEL" == "true" ]; then
            NGC_VERSION=$(cat docker/.ngc_version.lts)
            echo "version=$NGC_VERSION" | tee -a $GITHUB_OUTPUT
            echo "image_type=lts" | tee -a $GITHUB_OUTPUT
          else
            NGC_VERSION=$(cat docker/.ngc_version.dev)
            echo "version=$NGC_VERSION" | tee -a $GITHUB_OUTPUT
            echo "image_type=dev" | tee -a $GITHUB_OUTPUT
          fi

      - name: Set up Docker Buildx
        uses: docker/setup-buildx-action@v3

      - name: Build and push
        uses: docker/build-push-action@v6
        with:
          file: ./docker/Dockerfile.ci.dev
          push: true
          context: .
          target: main
          build-args: |
            FROM_IMAGE_NAME=${{ steps.base-image.outputs.version }}
            IMAGE_TYPE=${{ steps.base-image.outputs.image_type }}
          cache-from: |
            type=registry,ref=${{ env.container-registry }}/megatron-lm:${{ fromJSON(steps.get-pr-info.outputs.pr-info || '{}').number || 0 }}-buildcache,mode=max
            type=registry,ref=${{ env.container-registry }}/megatron-lm:main-buildcache,mode=max
            ${{ steps.cache_from.outputs.LAST_PRS }}
          cache-to: |
            type=registry,ref=${{ env.container-registry }}/megatron-lm:${{ fromJSON(steps.get-pr-info.outputs.pr-info || '{}').number || 0 }}-buildcache,mode=max
          no-cache: false
          tags: |
            ${{ env.container-registry }}/megatron-lm:${{ fromJSON(steps.get-pr-info.outputs.pr-info || '{}').number || 0 }}
            ${{ env.container-registry }}/megatron-lm:${{ github.sha }}
          secrets: |
            GH_TOKEN=${{ secrets.PAT }}

  cicd-parse-unit-tests:
    runs-on: ubuntu-latest
    outputs:
      unit-tests: ${{ steps.parse-unit-tests.outputs.unit-tests }}
    needs:
      - pre-flight
      - cicd-wait-in-queue
      - cicd-container-build
    if: |
      (
        success()
        || needs.pre-flight.outputs.is_ci_workload == 'true'
        || needs.pre-flight.outputs.force_run_all == 'true'
      )
      && needs.pre-flight.outputs.is_merge_group == 'false'
      && !cancelled()
    steps:
      - name: Checkout
        uses: actions/checkout@v4
      - name: Parse unit tests
        id: parse-unit-tests
        run: |
          cat tests/test_utils/recipes/unit-tests.yaml | yq -o json '[.products[].test_case[] | { "bucket": .}] | sort_by(.model, .test_case)' | jq -c > unit-tests.json
          echo "unit-tests=$(cat unit-tests.json)" | tee -a $GITHUB_OUTPUT

  cicd-unit-tests-latest:
    strategy:
      fail-fast: false
      matrix:
        include: ${{ fromJson(needs.cicd-parse-unit-tests.outputs.unit-tests) }}
    needs:
      - is-not-external-contributor
      - pre-flight
      - cicd-wait-in-queue
      - cicd-container-build
      - cicd-parse-unit-tests
    runs-on: ${{ needs.is-not-external-contributor.outputs.selected_runner }}
    name: '${{ matrix.bucket }} - latest'
    if: |
      (
        success()
        || needs.pre-flight.outputs.is_ci_workload == 'true'
        || needs.pre-flight.outputs.force_run_all == 'true'
      )
      && needs.pre-flight.outputs.is_merge_group == 'false'
      && !cancelled()
    env:
      PIP_DISABLE_PIP_VERSION_CHECK: 1
      PIP_NO_PYTHON_VERSION_WARNING: 1
      PIP_ROOT_USER_ACTION: ignore
    steps:
      - name: Taint node for job isolation
        if: contains(needs.is-not-external-contributor.outputs.selected_runner, 'ephemeral')
        shell: bash
        run: taint-node.sh

      - name: Checkout
        uses: actions/checkout@v4
      - name: main
        uses: ./.github/actions
        with:
          test_case: ${{ matrix.bucket }}
          tag: latest
          timeout: ${{ matrix.timeout || 30 }}
          is_unit_test: 'true'
          PAT: ${{ secrets.PAT }}
          container-image: ${{ env.container-registry }}/megatron-lm:${{ github.sha }}

  cicd-parse-integration-tests:
    runs-on: ubuntu-latest
    needs:
      - pre-flight
      - cicd-wait-in-queue
      - cicd-container-build
      - cicd-unit-tests-latest
    if: |
      (
        success()
        || needs.pre-flight.outputs.is_ci_workload == 'true'
        || needs.pre-flight.outputs.force_run_all == 'true'
      )
      && needs.pre-flight.outputs.is_merge_group == 'false'
      && !cancelled()
    outputs:
      integration-tests: ${{ steps.main.outputs.integration-tests }}
    steps:
      - name: Checkout
        uses: actions/checkout@v4

      - name: Get PR info
        id: get-pr-info
        if: startsWith(github.ref, 'refs/heads/pull-request/')
        uses: nv-gha-runners/get-pr-info@main

      - name: Has Run tests label
        id: has-run-tests-label
        env:
          GH_TOKEN: ${{ secrets.PAT }}
        run: |
          PR_NUMBER=${{ fromJSON(steps.get-pr-info.outputs.pr-info || '{}').number }}
          HAS_RUN_TESTS_LABEL=$(gh pr view $PR_NUMBER --json labels | jq '[.labels[].name] | any(. == "Run tests")') || echo "false"
          echo "main=$HAS_RUN_TESTS_LABEL" | tee -a $GITHUB_OUTPUT

      - name: Has Run functional tests label
        id: has-run-functional-tests-label
        env:
          GH_TOKEN: ${{ secrets.PAT }}
        run: |
          PR_NUMBER=${{ fromJSON(steps.get-pr-info.outputs.pr-info || '{}').number }}
          HAS_RUN_FUNCTIONAL_TESTS_LABEL=$(gh pr view $PR_NUMBER --json labels | jq '[.labels[].name] | any(. == "Run functional tests")') || echo "false"
          echo "main=$HAS_RUN_FUNCTIONAL_TESTS_LABEL" | tee -a $GITHUB_OUTPUT

      - name: Parse functional tests
        id: main
        env:
          HAS_RUN_TESTS_LABEL: ${{ steps.has-run-tests-label.outputs.main }}
          HAS_RUN_FUNCTIONAL_TESTS_LABEL: ${{ steps.has-run-functional-tests-label.outputs.main }}
        run: |
          export PYTHONPATH=$(pwd)

          if [ "$HAS_RUN_TESTS_LABEL" == "true" ]; then
            ARGS=(
              --scope mr-github
              --enable-lightweight-mode
            )
          elif [ "$HAS_RUN_FUNCTIONAL_TESTS_LABEL" == "true" ]; then
            ARGS=(
              --scope mr-github
            )
          else
            ARGS=(
              --scope mr-github-slim
            )
          fi

          python tests/test_utils/python_scripts/generate_jet_trigger_job.py \
            --n-repeat 5 \
            --time-limit 2700 \
            --test-cases all \
            --container-image mcore_ci_dev \
            --container-tag latest \
            --dependent-job functional:configure \
            --record-checkpoints false \
            --slurm-account gh \
            --no-enable-warmup \
            --environment dev \
            --platform dgx_h100 \
            --cluster ghci \
            ${ARGS[@]} \
            --output-path integration-tests.yaml

          cat integration-tests.yaml | \
            yq -o json 'del(.default, .stages, .workflow) | to_entries | map({"model": .value.stage, "test_case": .key}) | sort_by(.model, .test_case)' | jq -c  > integration-tests.json

          echo "integration-tests=$(cat integration-tests.json)" | tee -a "$GITHUB_OUTPUT"

  cicd-integration-tests-latest:
    strategy:
      fail-fast: false
      matrix:
        include: ${{ fromJson(needs.cicd-parse-integration-tests.outputs.integration-tests) }}
    needs:
      - is-not-external-contributor
      - pre-flight
      - cicd-wait-in-queue
      - cicd-parse-integration-tests
      - cicd-unit-tests-latest
    runs-on: ${{ needs.is-not-external-contributor.outputs.selected_runner }}
    name: '${{ matrix.model }}/${{ matrix.test_case }} - latest'
    env:
      PIP_DISABLE_PIP_VERSION_CHECK: 1
      PIP_NO_PYTHON_VERSION_WARNING: 1
      PIP_ROOT_USER_ACTION: ignore
    if: |
      (
        success()
        || needs.pre-flight.outputs.is_ci_workload == 'true'
        || needs.pre-flight.outputs.force_run_all == 'true'
      )
      && needs.pre-flight.outputs.is_merge_group == 'false'
      && !cancelled()
    steps:
      - name: Taint node for job isolation
        if: contains(needs.is-not-external-contributor.outputs.selected_runner, 'ephemeral')
        shell: bash
        run: taint-node.sh

      - name: Checkout
        uses: actions/checkout@v4
      - name: main
        uses: ./.github/actions
        with:
          test_case: ${{ matrix.test_case }}
          model: ${{ matrix.model }}
          tag: latest
          timeout: ${{ matrix.timeout || 30 }}
          is_unit_test: 'false'
          PAT: ${{ secrets.PAT }}
          container-image: ${{ env.container-registry }}/megatron-lm:${{ github.sha }}

  Nemo_CICD_Test:
    needs:
      - pre-flight
      - cicd-unit-tests-latest
      - cicd-integration-tests-latest
    if: |
      (
        needs.pre-flight.outputs.docs_only == 'true'
        || needs.pre-flight.outputs.is_deployment_workflow == 'true'
        || needs.pre-flight.outputs.is_ci_workload == 'true'
        || needs.pre-flight.outputs.is_merge_group == 'true'
        || always()
      )
      && !cancelled()
      && github.repository == 'NVIDIA/Megatron-LM'
    runs-on: ubuntu-latest
    permissions: write-all
    steps:
      - name: Checkout
        uses: actions/checkout@v4

      - name: Get workflow result
        id: result
        shell: bash -x -e -u -o pipefail {0}
        env:
          GH_TOKEN: ${{ github.token }}
          GITHUB_RUN_ID: ${{ github.run_id }}
          SKIPPING_IS_ALLOWED: ${{ needs.pre-flight.outputs.docs_only == 'true' || needs.pre-flight.outputs.is_deployment_workflow == 'true' || needs.pre-flight.outputs.is_merge_group == 'true' || needs.pre-flight.outputs.is_ci_workload == 'true' }}
        run: |
          FAILED_JOBS=$(gh run view $GITHUB_RUN_ID --json jobs --jq '[.jobs[] | select(.status == "completed" and .conclusion == "failure")] | length') || echo 0
          SKIPPED_JOBS=$(gh run view $GITHUB_RUN_ID --json jobs --jq '[.jobs[] | select(.status == "completed" and .conclusion == "skipped")] | length') || echo 0

          if [ "${FAILED_JOBS:-0}" -eq 0 ] && ([ "${SKIPPED_JOBS:-0}" -eq 0 ] || [ "$SKIPPING_IS_ALLOWED" == "true" ]); then
              echo "✅ All previous jobs completed successfully"
              exit 0
          else
              echo "❌ Found $FAILED_JOBS failed job(s)"
              # Show which jobs failed
              gh run view $GITHUB_RUN_ID --json jobs --jq '.jobs[] | select(.status == "completed" and .conclusion == "failure") | .name'
              exit 1
          fi

  Coverage_Fake:
    runs-on: ubuntu-latest
    needs: [Nemo_CICD_Test, pre-flight]
    if: |
      (
        needs.pre-flight.outputs.docs_only == 'true'
        || needs.pre-flight.outputs.is_deployment_workflow == 'true'
        || github.event == 'merge_group'
      )
      && needs.pre-flight.outputs.is_ci_workload == 'false'
      && !cancelled()
      && github.repository == 'NVIDIA/Megatron-LM'
    steps:
      - name: Generate fake coverage report
        uses: actions/github-script@v6
        with:
          github-token: ${{ secrets.PAT }}
          script: |
            await github.rest.repos.createCommitStatus({
              owner: context.repo.owner,
              repo: context.repo.repo,
              sha: context.sha,
              state: 'success',
              description: 'No code changes - coverage check skipped',
              context: 'codecov/patch'
            });

  Coverage:
    runs-on: ubuntu-latest
    needs: [Nemo_CICD_Test]
    if: |
      (
        (needs.pre-flight.outputs.is_ci_workload == 'true' && !failure())
        || success()
      )
      && !cancelled()
      && github.repository == 'NVIDIA/Megatron-LM'
    strategy:
      matrix:
        flag: [unit-test]
    steps:
      - name: Checkout
        uses: actions/checkout@v4

      - name: Download coverage reports of current branch
        uses: actions/download-artifact@v4
        with:
          pattern: coverage-${{ matrix.flag }}-*

      - name: List coverage files
        run: find . -type f -name "*.xml" -o -name "*.lcov"

      - name: Get total coverage of current branch
        shell: bash -x -e -u -o pipefail {0}
        if: always()
        run: |
          pip install coverage

          ls -al .
          ls -al coverage-*/
          coverage combine --keep $(ls coverage-*/.coverage)
          coverage report -i
          rm -rf coverage-*
          ls -al

      - name: Upload coverage reports to Codecov
        uses: codecov/codecov-action@v5
        with:
          token: ${{ secrets.CODECOV_TOKEN }}
          verbose: true
          flags: ${{ matrix.flag }}

      - name: Upload artifacts
        uses: actions/upload-artifact@v4
        with:
          name: coverage-${{ matrix.flag }}-aggregated
          path: |
            .coverage
          include-hidden-files: true

  cleanup-taint-node:
    runs-on: ${{ needs.is-not-external-contributor.outputs.selected_runner }}
    needs:
      - is-not-external-contributor
      - cicd-container-build
      - cicd-unit-tests-latest
      - cicd-integration-tests-latest
      - Coverage
      - Coverage_Fake
    if: |
      always()
      && !cancelled()
      && contains(needs.is-not-external-contributor.outputs.selected_runner, 'ephemeral')
    steps:
      - name: Taint node for cleanup
        shell: bash
        run: taint-node.sh<|MERGE_RESOLUTION|>--- conflicted
+++ resolved
@@ -77,13 +77,8 @@
           IS_MERGE_GROUP: ${{ github.event_name == 'merge_group' }}
           SCHEDULED_JOB: ${{ github.event_name == 'schedule' }}
         run: |
-<<<<<<< HEAD
           # Skip SSO check for scheduled jobs, main branch, dev branch, or merge groups
           if [ "${{ env.SCHEDULED_JOB }}" == "true" ] || [ "${IS_MAIN_BRANCH}" == "true" ] || [ "${IS_DEV_BRANCH}" == "true" ] || [ "${IS_MERGE_GROUP}" == "true" ]; then
-=======
-          # Skip SSO check for scheduled jobs, main branch, or merge groups
-          if [ "${{ env.SCHEDULED_JOB }}" == "true" ] || [ "${IS_MAIN_BRANCH}" == "true" ] || [ "${IS_MERGE_GROUP}" == "true" ]; then
->>>>>>> 72416d0b
             echo "is_maintainer=true" | tee -a $GITHUB_OUTPUT
             exit 0
           fi
