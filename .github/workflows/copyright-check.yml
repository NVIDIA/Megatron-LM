# Copyright (c) 2025, NVIDIA CORPORATION.
#
# Licensed under the Apache License, Version 2.0 (the "License");
# you may not use this file except in compliance with the License.
# You may obtain a copy of the License at
#
#     http://www.apache.org/licenses/LICENSE-2.0
#
# Unless required by applicable law or agreed to in writing, software
# distributed under the License is distributed on an "AS IS" BASIS,
# WITHOUT WARRANTIES OR CONDITIONS OF ANY KIND, either express or implied.
# See the License for the specific language governing permissions and
# limitations under the License.

name: Copyright check

on:
  push:
    branches:
      - 'pull-request/[0-9]+'
      - 'deploy-release/*'
  merge_group:
    types: [checks_requested]

jobs:
  pre-flight:
    uses: NVIDIA-NeMo/FW-CI-templates/.github/workflows/_cicd_preflight.yml@v0.65.10
    if: github.repository == 'NVIDIA/Megatron-LM'

  copyright-check:
    needs: [pre-flight]
    if: |
      !(needs.pre-flight.outputs.docs_only == 'true'
      || needs.pre-flight.outputs.is_merge_group == 'true'
      || needs.pre-flight.outputs.is_deployment_workflow == 'true')
      && github.repository == 'NVIDIA/Megatron-LM'
<<<<<<< HEAD
    uses: NVIDIA-NeMo/FW-CI-templates/.github/workflows/_copyright_check.yml@v0.65.12
=======
    uses: NVIDIA-NeMo/FW-CI-templates/.github/workflows/_copyright_check.yml@v0.66.7
>>>>>>> 72416d0b

  copyright-check-summary:
    needs: [pre-flight, copyright-check]
    if: |
      (
        needs.pre-flight.outputs.docs_only == 'true'
        || needs.pre-flight.outputs.is_deployment_workflow == 'true'
        || always()
      )
      && !cancelled()
      && github.repository == 'NVIDIA/Megatron-LM'
    runs-on: ubuntu-latest
    steps:
      - name: Result
        env:
          SKIPPING_IS_ALLOWED: ${{ needs.pre-flight.outputs.docs_only == 'true' || needs.pre-flight.outputs.is_deployment_workflow == 'true' || needs.pre-flight.outputs.is_merge_group == 'true' || needs.pre-flight.outputs.is_ci_workload == 'true' }}
        run: |
          FAILED_JOBS=$(gh run view $GITHUB_RUN_ID --json jobs --jq '[.jobs[] | select(.status == "completed" and .conclusion != "success")] | length') || echo 0

          if [ "${FAILED_JOBS:-0}" -eq 0 ] || [ "$SKIPPING_IS_ALLOWED" == "true" ]; then
              echo "✅ All previous jobs completed successfully"
              exit 0
          else
              echo "❌ Found $FAILED_JOBS failed job(s)"
              # Show which jobs failed
              gh run view $GITHUB_RUN_ID --json jobs --jq '.jobs[] | select(.status == "completed" and .conclusion != "success") | .name'
              exit 1
          fi<|MERGE_RESOLUTION|>--- conflicted
+++ resolved
@@ -34,11 +34,7 @@
       || needs.pre-flight.outputs.is_merge_group == 'true'
       || needs.pre-flight.outputs.is_deployment_workflow == 'true')
       && github.repository == 'NVIDIA/Megatron-LM'
-<<<<<<< HEAD
-    uses: NVIDIA-NeMo/FW-CI-templates/.github/workflows/_copyright_check.yml@v0.65.12
-=======
     uses: NVIDIA-NeMo/FW-CI-templates/.github/workflows/_copyright_check.yml@v0.66.7
->>>>>>> 72416d0b
 
   copyright-check-summary:
     needs: [pre-flight, copyright-check]
