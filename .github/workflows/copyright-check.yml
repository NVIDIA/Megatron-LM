--- conflicted
+++ resolved
@@ -35,12 +35,8 @@
       !(needs.pre-flight.outputs.docs_only == 'true'
       || needs.pre-flight.outputs.is_merge_group == 'true'
       || needs.pre-flight.outputs.is_deployment_workflow == 'true')
-<<<<<<< HEAD
-    uses: NVIDIA-NeMo/FW-CI-templates/.github/workflows/_copyright_check.yml@v0.65.11
-=======
       && github.repository == 'NVIDIA/Megatron-LM'
     uses: NVIDIA-NeMo/FW-CI-templates/.github/workflows/_copyright_check.yml@v0.65.12
->>>>>>> ca524168
 
   copyright-check-summary:
     needs: [pre-flight, copyright-check]
@@ -55,11 +51,8 @@
     runs-on: ubuntu-latest
     steps:
       - name: Result
-<<<<<<< HEAD
-=======
         env:
           SKIPPING_IS_ALLOWED: ${{ needs.pre-flight.outputs.docs_only == 'true' || needs.pre-flight.outputs.is_deployment_workflow == 'true' || needs.pre-flight.outputs.is_merge_group == 'true' || needs.pre-flight.outputs.is_ci_workload == 'true' }}
->>>>>>> ca524168
         run: |
           FAILED_JOBS=$(gh run view $GITHUB_RUN_ID --json jobs --jq '[.jobs[] | select(.status == "completed" and .conclusion != "success")] | length') || echo 0
 
