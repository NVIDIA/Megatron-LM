# Copyright (c) 2025, NVIDIA CORPORATION.
#
# Licensed under the Apache License, Version 2.0 (the "License");
# you may not use this file except in compliance with the License.
# You may obtain a copy of the License at
#
#     http://www.apache.org/licenses/LICENSE-2.0
#
# Unless required by applicable law or agreed to in writing, software
# distributed under the License is distributed on an "AS IS" BASIS,
# WITHOUT WARRANTIES OR CONDITIONS OF ANY KIND, either express or implied.
# See the License for the specific language governing permissions and
# limitations under the License.

name: Copyright check

on:
  push:
    branches:
<<<<<<< HEAD
      - dev
      - main
=======
>>>>>>> 88e3a8a3
      - "pull-request/[0-9]+"
      - "deploy-release/*"
  merge_group:
    types: [checks_requested]

jobs:
  pre-flight:
    uses: NVIDIA-NeMo/FW-CI-templates/.github/workflows/_cicd_preflight.yml@v0.65.10
    if: github.repository == 'NVIDIA/Megatron-LM'

  copyright-check:
    needs: [pre-flight]
    if: |
      !(needs.pre-flight.outputs.docs_only == 'true'
      || needs.pre-flight.outputs.is_merge_group == 'true'
      || needs.pre-flight.outputs.is_deployment_workflow == 'true')
      && github.repository == 'NVIDIA/Megatron-LM'
    uses: NVIDIA-NeMo/FW-CI-templates/.github/workflows/_copyright_check.yml@v0.65.12

  copyright-check-summary:
    needs: [pre-flight, copyright-check]
    if: |
      (
        needs.pre-flight.outputs.docs_only == 'true'
        || needs.pre-flight.outputs.is_deployment_workflow == 'true'
        || always()
      )
      && !cancelled()
      && github.repository == 'NVIDIA/Megatron-LM'
    runs-on: ubuntu-latest
    steps:
      - name: Checkout repository
        uses: actions/checkout@v4

      - name: Result
        env:
<<<<<<< HEAD
=======
          GH_TOKEN: ${{ github.token }}
          GITHUB_RUN_ID: ${{ github.run_id }}
>>>>>>> 88e3a8a3
          SKIPPING_IS_ALLOWED: ${{ needs.pre-flight.outputs.docs_only == 'true' || needs.pre-flight.outputs.is_deployment_workflow == 'true' || needs.pre-flight.outputs.is_merge_group == 'true' || needs.pre-flight.outputs.is_ci_workload == 'true' }}
        run: |
          FAILED_JOBS=$(gh run view $GITHUB_RUN_ID --json jobs --jq '[.jobs[] | select(.status == "completed" and .conclusion != "success")] | length') || echo 0

          if [ "${FAILED_JOBS:-0}" -eq 0 ] || [ "$SKIPPING_IS_ALLOWED" == "true" ]; then
              echo "✅ All previous jobs completed successfully"
              exit 0
          else
              echo "❌ Found $FAILED_JOBS failed job(s)"
              # Show which jobs failed
              gh run view $GITHUB_RUN_ID --json jobs --jq '.jobs[] | select(.status == "completed" and .conclusion != "success") | .name'
              exit 1
          fi<|MERGE_RESOLUTION|>--- conflicted
+++ resolved
@@ -17,11 +17,6 @@
 on:
   push:
     branches:
-<<<<<<< HEAD
-      - dev
-      - main
-=======
->>>>>>> 88e3a8a3
       - "pull-request/[0-9]+"
       - "deploy-release/*"
   merge_group:
@@ -58,11 +53,8 @@
 
       - name: Result
         env:
-<<<<<<< HEAD
-=======
           GH_TOKEN: ${{ github.token }}
           GITHUB_RUN_ID: ${{ github.run_id }}
->>>>>>> 88e3a8a3
           SKIPPING_IS_ALLOWED: ${{ needs.pre-flight.outputs.docs_only == 'true' || needs.pre-flight.outputs.is_deployment_workflow == 'true' || needs.pre-flight.outputs.is_merge_group == 'true' || needs.pre-flight.outputs.is_ci_workload == 'true' }}
         run: |
           FAILED_JOBS=$(gh run view $GITHUB_RUN_ID --json jobs --jq '[.jobs[] | select(.status == "completed" and .conclusion != "success")] | length') || echo 0
