--- conflicted
+++ resolved
@@ -784,11 +784,7 @@
         export COMMENT="Main is healthy. Submitting PR."
       elif [[ $EXIT_CODE -eq 1 ]]; then
         export STATUS="rejected"
-<<<<<<< HEAD
-        export COMMENT="Main is not healthy. An automation engineer is investigating. No need to take any action."
-=======
         export COMMENT="$TARGET_BRANCH is not healthy. An automation engineer is investigating. No need to take any action."
->>>>>>> ca524168
       elif [[ $EXIT_CODE -eq 2 ]]; then
         echo "Main is running. We won't cancel the deployment."
         exit 0
@@ -803,8 +799,6 @@
   rules:
     - if: $CI_PIPELINE_SOURCE == "schedule" && ($CI_COMMIT_BRANCH == 'ci-approve-dev' || $CI_COMMIT_BRANCH == 'ci-approve-main')
       when: always
-<<<<<<< HEAD
-=======
     - when: never
 
 publish:sync_branches:
@@ -861,5 +855,4 @@
   rules:
     - if: $CI_PIPELINE_SOURCE == "schedule" && ($CI_COMMIT_BRANCH == 'ci-sync-branches')
       when: always
->>>>>>> ca524168
     - when: never