--- conflicted
+++ resolved
@@ -270,7 +270,6 @@
 OUT OF OR IN CONNECTION WITH THE SOFTWARE OR THE USE OR OTHER DEALINGS IN THE
 SOFTWARE.
 
-<<<<<<< HEAD
 --------------------------------------------------------------------------------
 LICENSE FOR Thinking Machines Lab 
 
@@ -295,7 +294,6 @@
 LIABILITY, WHETHER IN AN ACTION OF CONTRACT, TORT OR OTHERWISE, ARISING FROM,
 OUT OF OR IN CONNECTION WITH THE SOFTWARE OR THE USE OR OTHER DEALINGS IN THE
 SOFTWARE.
-=======
 
 --------------------------------------------------------------------------------
 LICENSE FOR
@@ -326,5 +324,4 @@
 LOSS OF USE, DATA, OR PROFITS; OR BUSINESS INTERRUPTION) HOWEVER CAUSED AND ON
 ANY THEORY OF LIABILITY, WHETHER IN CONTRACT, STRICT LIABILITY, OR TORT
 (INCLUDING NEGLIGENCE OR OTHERWISE) ARISING IN ANY WAY OUT OF THE USE OF THIS
-SOFTWARE, EVEN IF ADVISED OF THE POSSIBILITY OF SUCH DAMAGE.
->>>>>>> 93da8004
+SOFTWARE, EVEN IF ADVISED OF THE POSSIBILITY OF SUCH DAMAGE.