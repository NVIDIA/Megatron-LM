#!/bin/bash
export TORCH_CUDA_ARCH_LIST=8.6+PTX
CHECKPOINT_PATH=checkpoints/gpt2_345m
VOCAB_FILE=gpt2-vocab.json
MERGE_FILE=gpt2-merges.txt
<<<<<<< HEAD
b=8
mp=16
experts=128
nodes=1
=======
b=$1
mp=1
experts=128
nodes=$2
>>>>>>> 36978d3b
gpus=8

use_tutel=""
#use_tutel="--use-tutel"

ds_inference=""
#ds_inference="--ds-inference"
<<<<<<< HEAD

numa_bind=""
#numa_bind="--bind-to numa"

NUM_LAYERS=(46)
#launch_cmd="LD_LIBRARY_PATH=/home/amawa/saemal/msccl/build/lib:/opt/hpcx/nccl_rdma_sharp_plugin/lib/:/mellanox/sharp/lib:/opt/msft/nccl-rdma-sharp-plugins-2.8.3/lib:/home/amawa/saemal/msccl/build/lib: 

sccl_cmd="-x LD_PRELOAD=/home/amawa/saemal/msccl/build/lib/libnccl.so -x PATH -x LD_LIBRARY_PATH=/opt/hpcx/nccl_rdma_sharp_plugin/lib/:/mellanox/sharp/lib:/opt/msft/nccl-rdma-sharp-plugins-2.8.3/lib:/home/amawa/saemal/msccl/build/lib:$LD_LIBRARY_PATH  -x NCCL_ALGO=SCCL,RING,TREE -x SCCL_XML_FILES=/home/amawa/a2a-32.xml -x NCCL_NET_SHARED_BUFFERS=0 -x CUDA_VISIBLE_DEVICES=0,1,2,3,4,5,6,7 python" 
nccl_cmd="-x PATH -x LD_LIBRARY_PATH=/opt/hpcx/nccl_rdma_sharp_plugin/lib/:/mellanox/sharp/lib:/opt/msft/nccl-rdma-sharp-plugins-2.8.3/lib:$LD_LIBRARY_PATH -x NCCL_ALGO=RING,TREE -x CUDA_VISIBLE_DEVICES=0,1,2,3,4,5,6,7 python"


#experts=("64 64 64 64 64 64 64 64 64 64 64 64 64 64 64 64 64 64 64 64 64 64 64 64 64 64 64 128 128")


#experts="64 64 64 64 64 64 64 64 128 128"
#NUM_LAYERS=(24)
#HIDDEN=(2048)
#HEADS=(16)
#NODES=(1 2 4 8 16)
#for ns in ${!NODES[@]};
#do
#for mp in 1
#do
#for k in ${!NUM_LAYERS[@]};
#do
#
#nodes=${NODES[$ns]}
#procs=$(($nodes * $gpus))
#launch_cmd="mpirun $numa_bind -np $procs -npernode 8 -hostfile /job/hostfile  -mca pml ob1 --mca btl ^openib -mca btl_tcp_if_exclude lo,docker0 -mca  coll_hcoll_enable 0 -x UCX_IB_ENABLE_CUDA_AFFINITY=n -x NCCL_IB_PCI_RELAXED_ORDERING=1 -x UCX_IB_PCI_RELAXED_ORDERING=on -x UCX_NET_DEVICES=mlx5_0:1 -x UCX_TLS=rc -x NCCL_SOCKET_IFNAME=eth0 -x NCCL_DEBUG=WARN -x NCCL_NET_GDR_LEVEL=5 -x NCCL_TOPO_FILE=/opt/msft/topo.xml -x NCCL_DEBUG_SUBSYS=ALL"
#
#L=${NUM_LAYERS[$k]}
#H=${HIDDEN[$k]}
#A=${HEADS[$k]}
##experts1=${experts[$k]}
#program_cmd="tools/generate_samples_gpt.py \
#       --tensor-model-parallel-size $mp \
#       --num-layers $L \
#       --hidden-size $H \
#       --load $CHECKPOINT_PATH \
#       --num-attention-heads $A \
#       --max-position-embeddings 1024 \
#       --tokenizer-type GPT2BPETokenizer \
#       --fp16 \
#       --mlp-type standard \
#       --num-experts ${experts} \
#       --micro-batch-size $b \
#       --seq-length 10 \
#       --out-seq-length 10 \
#       --temperature 1.0 \
#       --vocab-file $VOCAB_FILE \
#       --merge-file $MERGE_FILE \
#       --genfile unconditional_samples.json \
#       --top_p 0.9 \
#       --log-interval 1 \
#       --num-samples $((100*$b))
#       --deepspeed \
#       $use_tutel $ds_inference"
#
#echo $launch_cmd $nccl_cmd $program_cmd
#
#$launch_cmd $nccl_cmd $program_cmd &> base512_alltoall_batch_nodes_${nodes}_${b}_mp_${mp}_layer_${L}.log
##       --recompute
#done
#done
#done

#experts="64 64 64 64 64 64 64 64 64 64 64 64 64 64 64 64 64 64 64 64 64 128 128"

#NUM_LAYERS=(20)
#HIDDEN=(2048)
#HEADS=(16)
#NODES=(16)
#for ns in ${!NODES[@]};
#do
#for mp in 1
#do
#for k in ${!NUM_LAYERS[@]};
#do
#
#nodes=${NODES[$ns]}
#procs=$(($nodes * $gpus))
#launch_cmd="mpirun $numa_bind -np $procs -npernode 8 -hostfile /job/hostfile  -mca pml ob1 --mca btl ^openib -mca btl_tcp_if_exclude lo,docker0 -mca  coll_hcoll_enable 0 -x UCX_IB_ENABLE_CUDA_AFFINITY=n -x NCCL_IB_PCI_RELAXED_ORDERING=1 -x UCX_IB_PCI_RELAXED_ORDERING=on -x UCX_NET_DEVICES=mlx5_0:1 -x UCX_TLS=rc -x NCCL_SOCKET_IFNAME=eth0 -x NCCL_DEBUG=WARN -x NCCL_NET_GDR_LEVEL=5 -x NCCL_TOPO_FILE=/opt/msft/topo.xml -x NCCL_DEBUG_SUBSYS=ALL"
#
#L=${NUM_LAYERS[$k]}
#H=${HIDDEN[$k]}
#A=${HEADS[$k]}
##experts1=${experts[$k]}
#program_cmd="tools/generate_samples_gpt.py \
#       --tensor-model-parallel-size $mp \
#       --num-layers $L \
#       --hidden-size $H \
#       --load $CHECKPOINT_PATH \
#       --num-attention-heads $A \
#       --max-position-embeddings 1024 \
#       --tokenizer-type GPT2BPETokenizer \
#       --fp16 \
#       --mlp-type standard \
#       --num-experts ${experts} \
#       --micro-batch-size $b \
#       --seq-length 10 \
#       --out-seq-length 10 \
#       --temperature 1.0 \
#       --vocab-file $VOCAB_FILE \
#       --merge-file $MERGE_FILE \
#       --genfile unconditional_samples.json \
#       --top_p 0.9 \
#       --log-interval 1 \
#       --num-samples $((100*$b))
#       --deepspeed \
#       $use_tutel $ds_inference"
#
#echo $launch_cmd $nccl_cmd $program_cmd
#
#$launch_cmd $nccl_cmd $program_cmd &> base512_alltoall_batch_nodes_${nodes}_${b}_mp_${mp}_layer_${L}.log
##       --recompute
#done
#done
#done

#NUM_LAYERS=(24)
#HIDDEN=(2048)
#HEADS=(16)
#NODES=(16)
#for ns in ${!NODES[@]};
#do
#for mp in 1
#do
#for k in ${!NUM_LAYERS[@]};
#do
#
#nodes=${NODES[$ns]}
#procs=$(($nodes * $gpus))
#launch_cmd="mpirun $numa_bind -np $mp -npernode 8 -hostfile /job/hostfile  -mca pml ob1 --mca btl ^openib -mca btl_tcp_if_exclude lo,docker0 -mca  coll_hcoll_enable 0 -x UCX_IB_ENABLE_CUDA_AFFINITY=n -x NCCL_IB_PCI_RELAXED_ORDERING=1 -x UCX_IB_PCI_RELAXED_ORDERING=on -x UCX_NET_DEVICES=mlx5_0:1 -x UCX_TLS=rc -x NCCL_SOCKET_IFNAME=eth0 -x NCCL_DEBUG=WARN -x NCCL_NET_GDR_LEVEL=5 -x NCCL_TOPO_FILE=/opt/msft/topo.xml -x NCCL_DEBUG_SUBSYS=ALL"
#
#L=${NUM_LAYERS[$k]}
#H=${HIDDEN[$k]}
#A=${HEADS[$k]}
##experts1=${experts[$k]}
#program_cmd="tools/generate_samples_gpt.py \
#       --tensor-model-parallel-size $mp \
#       --num-layers $L \
#       --hidden-size $H \
#       --load $CHECKPOINT_PATH \
#       --num-attention-heads $A \
#       --max-position-embeddings 1024 \
#       --tokenizer-type GPT2BPETokenizer \
#       --fp16 \
#       --mlp-type standard \
#       --num-experts ${experts} \
#       --micro-batch-size $b \
#       --seq-length 10 \
#       --out-seq-length 10 \
#       --temperature 1.0 \
#       --vocab-file $VOCAB_FILE \
#       --merge-file $MERGE_FILE \
#       --genfile unconditional_samples.json \
#       --top_p 0.9 \
#       --log-interval 1 \
#       --num-samples $((100*$b))
#       --deepspeed \
#       $use_tutel $ds_inference"
#
#echo $launch_cmd $nccl_cmd $program_cmd
#
#$launch_cmd $nccl_cmd $program_cmd &> opt_split_alltoall_batch_nodes_${nodes}_${b}_mp_${mp}_layer_${L}.log
##       --recompute
#done
#done
#done
ds_inference="--ds-inference"
=======
>>>>>>> 36978d3b

numa_bind="--bind-to numa"
#experts="64 64 64 64 64 64 64 64 64 64 64 64 64 64 64 64 64 64 128 128"
##experts="64 64 64 64 64 64 64 64 64 64 128 128"
#
#NUM_LAYERS=(40)
#HIDDEN=(4096)
#HEADS=(32)
#NODES=(16)
#for ns in ${!NODES[@]};
#do
#for mp in 8
#do
#for k in ${!NUM_LAYERS[@]};
#do
#
#nodes=${NODES[$ns]}
#procs=$(($nodes * $gpus))
#launch_cmd="mpirun $numa_bind -np $procs -npernode 8 -hostfile /job/hostfile  -mca pml ob1 --mca btl ^openib -mca btl_tcp_if_exclude lo,docker0 -mca  coll_hcoll_enable 0 -x UCX_IB_ENABLE_CUDA_AFFINITY=n -x NCCL_IB_PCI_RELAXED_ORDERING=1 -x UCX_IB_PCI_RELAXED_ORDERING=on -x UCX_NET_DEVICES=mlx5_0:1 -x UCX_TLS=rc -x NCCL_SOCKET_IFNAME=eth0 -x NCCL_DEBUG=WARN -x NCCL_NET_GDR_LEVEL=5 -x NCCL_TOPO_FILE=/opt/msft/topo.xml -x NCCL_DEBUG_SUBSYS=ALL"
#
#L=${NUM_LAYERS[$k]}
#H=${HIDDEN[$k]}
#A=${HEADS[$k]}
##experts1=${experts[$k]}
#program_cmd="tools/generate_samples_gpt.py \
#       --tensor-model-parallel-size $mp \
#       --num-layers $L \
#       --hidden-size $H \
#       --load $CHECKPOINT_PATH \
#       --num-attention-heads $A \
#       --max-position-embeddings 1024 \
#       --tokenizer-type GPT2BPETokenizer \
#       --fp16 \
#       --mlp-type residual \
#       --num-experts ${experts} \
#       --micro-batch-size $b \
#       --seq-length 10 \
#       --out-seq-length 10 \
#       --temperature 1.0 \
#       --vocab-file $VOCAB_FILE \
#       --merge-file $MERGE_FILE \
#       --genfile unconditional_samples.json \
#       --top_p 0.9 \
#       --log-interval 1 \
#       --num-samples $((100*$b))
#       --deepspeed \
#       $use_tutel $ds_inference"
#
#echo $launch_cmd $nccl_cmd $program_cmd
#
#$launch_cmd $nccl_cmd $program_cmd  &> finale_${nodes}_${b}_mp_${mp}_layer_${L}.log
##       --recompute
#done
#done
#done


#experts="64 64 64 64 64 64 64 64 64 64 64 64 64 64 64 64 64 128 128"
#experts="64 64 64 128 128"
#experts="64 64 64 64 64 64 64 64 64 64 64 64 64 64 64 64 64 64 64 64 128 128"
#experts=("64 64 64 64 64 64 64 64 64 64 64 64 64 64 64 128 128")
experts=128
NUM_LAYERS=(29 44 58 64 78)
HIDDEN=(8192 8192 8192 8192)
HEADS=(64 64 64 64)
NODES=(32)
for ns in ${!NODES[@]};
do
for mp in 8
do
for k in ${!NUM_LAYERS[@]};
do

nodes=${NODES[$ns]}
procs=$(($nodes * $gpus))
launch_cmd="mpirun $numa_bind -np $procs -npernode 8 -hostfile /job/hostfile  -mca pml ob1 --mca btl ^openib -mca btl_tcp_if_exclude lo,docker0 -mca  coll_hcoll_enable 0 -x UCX_IB_ENABLE_CUDA_AFFINITY=n -x NCCL_IB_PCI_RELAXED_ORDERING=1 -x UCX_IB_PCI_RELAXED_ORDERING=on -x UCX_NET_DEVICES=mlx5_0:1 -x UCX_TLS=rc -x NCCL_SOCKET_IFNAME=eth0 -x NCCL_DEBUG=WARN -x NCCL_NET_GDR_LEVEL=5 -x NCCL_TOPO_FILE=/opt/msft/topo.xml -x NCCL_DEBUG_SUBSYS=ALL"

L=${NUM_LAYERS[$k]}
H=${HIDDEN[$k]}
A=${HEADS[$k]}
#experts1=${experts[$k]}
program_cmd="tools/generate_samples_gpt.py \
       --tensor-model-parallel-size $mp \
<<<<<<< HEAD
       --num-layers $L \
       --hidden-size $H \
=======
       --num-layers 20 \
       --hidden-size 2048 \
>>>>>>> 36978d3b
       --load $CHECKPOINT_PATH \
       --num-attention-heads $A \
       --max-position-embeddings 1024 \
       --tokenizer-type GPT2BPETokenizer \
       --fp16 \
       --num-experts ${experts} \
       --mlp-type standard \
       --micro-batch-size $b \
       --seq-length 10 \
       --out-seq-length 10 \
       --temperature 1.0 \
       --vocab-file $VOCAB_FILE \
       --merge-file $MERGE_FILE \
       --genfile unconditional_samples.json \
       --top_p 0.9 \
       --log-interval 1 \
<<<<<<< HEAD
       --num-samples $((100*$b))
=======
       --num-samples $((20*$b))
>>>>>>> 36978d3b
       --deepspeed \
       $use_tutel $ds_inference"

echo $launch_cmd $nccl_cmd $program_cmd

<<<<<<< HEAD
$launch_cmd $nccl_cmd $program_cmd &> testing_noar_${nodes}_${L}.log
#       --recompute
done
done
done
#NUM_LAYERS=(30)
#HIDDEN=(8192)
#HEADS=(64)
#NODES=(16)
#for ns in ${!NODES[@]};
#do
#for mp in 32
#do
#for k in ${!NUM_LAYERS[@]};
#do
#
#nodes=${NODES[$ns]}
#procs=$(($nodes * $gpus))
#launch_cmd="mpirun $numa_bind -np $procs -npernode 8 -hostfile /job/hostfile  -mca pml ob1 --mca btl ^openib -mca btl_tcp_if_exclude lo,docker0 -mca  coll_hcoll_enable 0 -x UCX_IB_ENABLE_CUDA_AFFINITY=n -x NCCL_IB_PCI_RELAXED_ORDERING=1 -x UCX_IB_PCI_RELAXED_ORDERING=on -x UCX_NET_DEVICES=mlx5_0:1 -x UCX_TLS=rc -x NCCL_SOCKET_IFNAME=eth0 -x NCCL_DEBUG=WARN -x NCCL_NET_GDR_LEVEL=5 -x NCCL_TOPO_FILE=/opt/msft/topo.xml -x NCCL_DEBUG_SUBSYS=ALL"
#
#L=${NUM_LAYERS[$k]}
#H=${HIDDEN[$k]}
#A=${HEADS[$k]}
##experts1=${experts[$k]}
#program_cmd="tools/generate_samples_gpt.py \
#       --tensor-model-parallel-size $mp \
#       --num-layers $L \
#       --hidden-size $H \
#       --load $CHECKPOINT_PATH \
#       --num-attention-heads $A \
#       --max-position-embeddings 1024 \
#       --tokenizer-type GPT2BPETokenizer \
#       --fp16 \
#       --mlp-type standard \
#       --num-experts ${experts} \
#       --micro-batch-size $b \
#       --seq-length 10 \
#       --out-seq-length 10 \
#       --temperature 1.0 \
#       --vocab-file $VOCAB_FILE \
#       --merge-file $MERGE_FILE \
#       --genfile unconditional_samples.json \
#       --top_p 0.9 \
#       --log-interval 1 \
#       --num-samples $((100*$b))
#       --deepspeed \
#       $use_tutel $ds_inference"
#
#echo $launch_cmd $nccl_cmd $program_cmd
#
#$launch_cmd $nccl_cmd $program_cmd &> base512_alltoall_batch_nodes_${nodes}_${b}_mp_${mp}_layer_${L}.log
##       --recompute
#done
#done
#done
#
#
#
#NUM_LAYERS=(44)
#HIDDEN=(8192)
#HEADS=(64)
#NODES=(16)
#for ns in ${!NODES[@]};
#do
#for mp in 64
#do
#for k in ${!NUM_LAYERS[@]};
#do
#
#nodes=${NODES[$ns]}
#procs=$(($nodes * $gpus))
#launch_cmd="mpirun $numa_bind -np $procs -npernode 8 -hostfile /job/hostfile  -mca pml ob1 --mca btl ^openib -mca btl_tcp_if_exclude lo,docker0 -mca  coll_hcoll_enable 0 -x UCX_IB_ENABLE_CUDA_AFFINITY=n -x NCCL_IB_PCI_RELAXED_ORDERING=1 -x UCX_IB_PCI_RELAXED_ORDERING=on -x UCX_NET_DEVICES=mlx5_0:1 -x UCX_TLS=rc -x NCCL_SOCKET_IFNAME=eth0 -x NCCL_DEBUG=WARN -x NCCL_NET_GDR_LEVEL=5 -x NCCL_TOPO_FILE=/opt/msft/topo.xml -x NCCL_DEBUG_SUBSYS=ALL"
#
#L=${NUM_LAYERS[$k]}
#H=${HIDDEN[$k]}
#A=${HEADS[$k]}
##experts1=${experts[$k]}
#program_cmd="tools/generate_samples_gpt.py \
#       --tensor-model-parallel-size $mp \
#       --num-layers $L \
#       --hidden-size $H \
#       --load $CHECKPOINT_PATH \
#       --num-attention-heads $A \
#       --max-position-embeddings 1024 \
#       --tokenizer-type GPT2BPETokenizer \
#       --fp16 \
#       --mlp-type standard \
#       --num-experts ${experts} \
#       --micro-batch-size $b \
#       --seq-length 10 \
#       --out-seq-length 10 \
#       --temperature 1.0 \
#       --vocab-file $VOCAB_FILE \
#       --merge-file $MERGE_FILE \
#       --genfile unconditional_samples.json \
#       --top_p 0.9 \
#       --log-interval 1 \
#       --num-samples $((100*$b))
#       --deepspeed \
#       $use_tutel $ds_inference"
#
#echo $launch_cmd $nccl_cmd $program_cmd
#
#$launch_cmd $nccl_cmd $program_cmd &> base512_alltoall_batch_nodes_${nodes}_${b}_mp_${mp}_layer_${L}.log
##       --recompute
#done
#done
#done


#experts=1
#
#
#NUM_LAYERS=(50)
#HIDDEN=(8192)
#HEADS=(64)
#NODES=(1)
#for ns in ${!NODES[@]};
#do
#for mp in 16
#do
#for k in ${!NUM_LAYERS[@]};
#do
#
#nodes=${NODES[$ns]}
#procs=$(($nodes * 1))
#launch_cmd="mpirun $numa_bind -np $procs -npernode 8 -hostfile /job/hostfile  -mca pml ob1 --mca btl ^openib -mca btl_tcp_if_exclude lo,docker0 -mca  coll_hcoll_enable 0 -x UCX_IB_ENABLE_CUDA_AFFINITY=n -x NCCL_IB_PCI_RELAXED_ORDERING=1 -x UCX_IB_PCI_RELAXED_ORDERING=on -x UCX_NET_DEVICES=mlx5_0:1 -x UCX_TLS=rc -x NCCL_SOCKET_IFNAME=eth0 -x NCCL_DEBUG=WARN -x NCCL_NET_GDR_LEVEL=5 -x NCCL_TOPO_FILE=/opt/msft/topo.xml -x NCCL_DEBUG_SUBSYS=ALL"
#
#L=${NUM_LAYERS[$k]}
#H=${HIDDEN[$k]}
#A=${HEADS[$k]}
##experts1=${experts[$k]}
#program_cmd="tools/generate_samples_gpt.py \
#       --tensor-model-parallel-size $mp \
#       --num-layers $L \
#       --hidden-size $H \
#       --load $CHECKPOINT_PATH \
#       --num-attention-heads $A \
#       --max-position-embeddings 1024 \
#       --tokenizer-type GPT2BPETokenizer \
#       --fp16 \
#       --mlp-type standard \
#       --num-experts ${experts} \
#       --micro-batch-size $b \
#       --seq-length 10 \
#       --out-seq-length 10 \
#       --temperature 1.0 \
#       --vocab-file $VOCAB_FILE \
#       --merge-file $MERGE_FILE \
#       --genfile unconditional_samples.json \
#       --top_p 0.9 \
#       --log-interval 1 \
#       --num-samples $((100*$b))
#       --deepspeed \
#       $use_tutel $ds_inference"
#
#echo $launch_cmd $nccl_cmd $program_cmd
#
#$launch_cmd $nccl_cmd $program_cmd &> dense_batch_nodes_${nodes}_${b}_mp_${mp}_layer_${L}.log
##       --recompute
#done
#done
#done
#
#
#NUM_LAYERS=(70 96)
#HIDDEN=(12288 12288 12288)
#HEADS=(96 96 96)
#NODES=(1)
#for ns in ${!NODES[@]};
#do
#for mp in 64
#do
#for k in ${!NUM_LAYERS[@]};
#do
#
#nodes=${NODES[$ns]}
#procs=$(($nodes * 1))
#launch_cmd="mpirun $numa_bind -np $mp -npernode 8 -hostfile /job/hostfile  -mca pml ob1 --mca btl ^openib -mca btl_tcp_if_exclude lo,docker0 -mca  coll_hcoll_enable 0 -x UCX_IB_ENABLE_CUDA_AFFINITY=n -x NCCL_IB_PCI_RELAXED_ORDERING=1 -x UCX_IB_PCI_RELAXED_ORDERING=on -x UCX_NET_DEVICES=mlx5_0:1 -x UCX_TLS=rc -x NCCL_SOCKET_IFNAME=eth0 -x NCCL_DEBUG=WARN -x NCCL_NET_GDR_LEVEL=5 -x NCCL_TOPO_FILE=/opt/msft/topo.xml -x NCCL_DEBUG_SUBSYS=ALL"
#
#L=${NUM_LAYERS[$k]}
#H=${HIDDEN[$k]}
#A=${HEADS[$k]}
##experts1=${experts[$k]}
#program_cmd="tools/generate_samples_gpt.py \
#       --tensor-model-parallel-size $mp \
#       --num-layers $L \
#       --hidden-size $H \
#       --load $CHECKPOINT_PATH \
#       --num-attention-heads $A \
#       --max-position-embeddings 1024 \
#       --tokenizer-type GPT2BPETokenizer \
#       --fp16 \
#       --mlp-type standard \
#       --num-experts ${experts} \
#       --micro-batch-size $b \
#       --seq-length 10 \
#       --out-seq-length 10 \
#       --temperature 1.0 \
#       --vocab-file $VOCAB_FILE \
#       --merge-file $MERGE_FILE \
#       --genfile unconditional_samples.json \
#       --top_p 0.9 \
#       --log-interval 1 \
#       --num-samples $((100*$b))
#       --deepspeed \
#       $use_tutel $ds_inference"
#
#echo $launch_cmd $nccl_cmd $program_cmd
#
#$launch_cmd $nccl_cmd $program_cmd &> dense_batch_nodes_${nodes}_${b}_mp_${mp}_layer_${L}.log
##       --recompute
#done
#done
#done
#NUM_LAYERS=(40)
#HIDDEN=(4096)
#HEADS=(32)
#NODES=(4 8 16)
#for ns in ${!NODES[@]};
#do
#for mp in 8
#do
#for k in ${!NUM_LAYERS[@]};
#do
#
#nodes=${NODES[$ns]}
#procs=$(($nodes * $gpus))
#launch_cmd="mpirun $numa_bind -np $procs -npernode 8 -hostfile /job/hostfile  -mca pml ob1 --mca btl ^openib -mca btl_tcp_if_exclude lo,docker0 -mca  coll_hcoll_enable 0 -x UCX_IB_ENABLE_CUDA_AFFINITY=n -x NCCL_IB_PCI_RELAXED_ORDERING=1 -x UCX_IB_PCI_RELAXED_ORDERING=on -x UCX_NET_DEVICES=mlx5_0:1 -x UCX_TLS=rc -x NCCL_SOCKET_IFNAME=eth0 -x NCCL_DEBUG=WARN -x NCCL_NET_GDR_LEVEL=5 -x NCCL_TOPO_FILE=/opt/msft/topo.xml -x NCCL_DEBUG_SUBSYS=ALL"
#
#L=${NUM_LAYERS[$k]}
#H=${HIDDEN[$k]}
#A=${HEADS[$k]}
##experts1=${experts[$k]}
#program_cmd="tools/generate_samples_gpt.py \
#       --tensor-model-parallel-size $mp \
#       --num-layers $L \
#       --hidden-size $H \
#       --load $CHECKPOINT_PATH \
#       --num-attention-heads $A \
#       --max-position-embeddings 1024 \
#       --tokenizer-type GPT2BPETokenizer \
#       --fp16 \
#       --mlp-type standard \
#       --num-experts ${experts} \
#       --micro-batch-size $b \
#       --seq-length 10 \
#       --out-seq-length 10 \
#       --temperature 1.0 \
#       --vocab-file $VOCAB_FILE \
#       --merge-file $MERGE_FILE \
#       --genfile unconditional_samples.json \
#       --top_p 0.9 \
#       --log-interval 1 \
#       --num-samples $((100*$b))
#       --deepspeed \
#       $use_tutel $ds_inference"
#
#echo $launch_cmd $nccl_cmd $program_cmd
#
#$launch_cmd $nccl_cmd $program_cmd &> 512_alltoall_batch_nodes_${nodes}_${b}_mp_${mp}_layer_${L}.log
##       --recompute
#done
#done
#done
##
#
#NUM_LAYERS=(32 46)
#HIDDEN=(8192 8192)
#HEADS=(64 64)
#NODES=(16)
#for ns in ${!NODES[@]};
#do
#for mp in 8
#do
#for k in ${!NUM_LAYERS[@]};
#do
#
#nodes=${NODES[$ns]}
#procs=$(($nodes * $gpus))
#launch_cmd="mpirun $numa_bind -np $procs -npernode 8 -hostfile /job/hostfile  -mca pml ob1 --mca btl ^openib -mca btl_tcp_if_exclude lo,docker0 -mca  coll_hcoll_enable 0 -x UCX_IB_ENABLE_CUDA_AFFINITY=n -x NCCL_IB_PCI_RELAXED_ORDERING=1 -x UCX_IB_PCI_RELAXED_ORDERING=on -x UCX_NET_DEVICES=mlx5_0:1 -x UCX_TLS=rc -x NCCL_SOCKET_IFNAME=eth0 -x NCCL_DEBUG=WARN -x NCCL_NET_GDR_LEVEL=5 -x NCCL_TOPO_FILE=/opt/msft/topo.xml -x NCCL_DEBUG_SUBSYS=ALL"
#
#L=${NUM_LAYERS[$k]}
#H=${HIDDEN[$k]}
#A=${HEADS[$k]}
##experts1=${experts[$k]}
#program_cmd="tools/generate_samples_gpt.py \
#       --tensor-model-parallel-size $mp \
#       --num-layers $L \
#       --hidden-size $H \
#       --load $CHECKPOINT_PATH \
#       --num-attention-heads $A \
#       --max-position-embeddings 1024 \
#       --tokenizer-type GPT2BPETokenizer \
#       --fp16 \
#       --mlp-type standard \
#       --num-experts ${experts} \
#       --micro-batch-size $b \
#       --seq-length 10 \
#       --out-seq-length 10 \
#       --temperature 1.0 \
#       --vocab-file $VOCAB_FILE \
#       --merge-file $MERGE_FILE \
#       --genfile unconditional_samples.json \
#       --top_p 0.9 \
#       --log-interval 1 \
#       --num-samples $((100*$b))
#       --deepspeed \
#       $use_tutel $ds_inference"
#
#echo $launch_cmd $nccl_cmd $program_cmd
#
#$launch_cmd $nccl_cmd $program_cmd &> 512_alltoall_batch_nodes_${nodes}_${b}_mp_${mp}_layer_${L}.log
##       --recompute
#done
#done
#done
#
#
#NUM_LAYERS=(58)
#HIDDEN=(8192)
#HEADS=(64)
#NODES=(16)
#for ns in ${!NODES[@]};
#do
#for mp in 16
#do
#for k in ${!NUM_LAYERS[@]};
#do
#
#nodes=${NODES[$ns]}
#procs=$(($nodes * $gpus))
#launch_cmd="mpirun $numa_bind -np $procs -npernode 8 -hostfile /job/hostfile  -mca pml ob1 --mca btl ^openib -mca btl_tcp_if_exclude lo,docker0 -mca  coll_hcoll_enable 0 -x UCX_IB_ENABLE_CUDA_AFFINITY=n -x NCCL_IB_PCI_RELAXED_ORDERING=1 -x UCX_IB_PCI_RELAXED_ORDERING=on -x UCX_NET_DEVICES=mlx5_0:1 -x UCX_TLS=rc -x NCCL_SOCKET_IFNAME=eth0 -x NCCL_DEBUG=WARN -x NCCL_NET_GDR_LEVEL=5 -x NCCL_TOPO_FILE=/opt/msft/topo.xml -x NCCL_DEBUG_SUBSYS=ALL"
#
#L=${NUM_LAYERS[$k]}
#H=${HIDDEN[$k]}
#A=${HEADS[$k]}
##experts1=${experts[$k]}
#program_cmd="tools/generate_samples_gpt.py \
#       --tensor-model-parallel-size $mp \
#       --num-layers $L \
#       --hidden-size $H \
#       --load $CHECKPOINT_PATH \
#       --num-attention-heads $A \
#       --max-position-embeddings 1024 \
#       --tokenizer-type GPT2BPETokenizer \
#       --fp16 \
#       --mlp-type standard \
#       --num-experts ${experts} \
#       --micro-batch-size $b \
#       --seq-length 10 \
#       --out-seq-length 10 \
#       --temperature 1.0 \
#       --vocab-file $VOCAB_FILE \
#       --merge-file $MERGE_FILE \
#       --genfile unconditional_samples.json \
#       --top_p 0.9 \
#       --log-interval 1 \
#       --num-samples $((100*$b))
#       --deepspeed \
#       $use_tutel $ds_inference"
#
#echo $launch_cmd $nccl_cmd $program_cmd
#
#$launch_cmd $nccl_cmd $program_cmd &> 512_alltoall_batch_nodes_${nodes}_${b}_mp_${mp}_layer_${L}.log
##       --recompute
#done
#done
#done

#

#NUM_LAYERS=(20 40)
##launch_cmd="deepspeed --num_gpus=$gpus --num_nodes=$nodes"
#for mp in 8
#do
#for b in 128
#do
#for k in ${!NUM_LAYERS[@]};
#do
#L=${NUM_LAYERS[$k]}
#program_cmd="tools/generate_samples_gpt.py \
#       --tensor-model-parallel-size $mp \
#       --num-layers $L \
#       --hidden-size 8192 \
#       --load $CHECKPOINT_PATH \
#       --num-attention-heads 64 \
#       --max-position-embeddings 1024 \
#       --tokenizer-type GPT2BPETokenizer \
#       --fp16 \
#       --mlp-type standard \
#       --num-experts ${experts} \
#       --micro-batch-size $b \
#       --seq-length 30 \
#       --out-seq-length 30 \
#       --temperature 1.0 \
#       --vocab-file $VOCAB_FILE \
#       --merge-file $MERGE_FILE \
#       --genfile unconditional_samples.json \
#       --top_p 0.9 \
#       --log-interval 1 \
#       --num-samples $((100*$b))
#       --deepspeed \
#       $use_tutel $ds_inference"
#
#echo $launch_cmd $nccl_cmd $program_cmd
#
#$launch_cmd $nccl_cmd $program_cmd &> batch_${b}_mp_${mp}_layer_${L}.log
#done
#done
#done
##       --recompute
#
#
##launch_cmd="deepspeed --num_gpus=$gpus --num_nodes=$nodes"
#for mp in 16
#do
#for b in 128
#do
#program_cmd="tools/generate_samples_gpt.py \
#       --tensor-model-parallel-size $mp \
#       --num-layers 52 \
#       --hidden-size 8192 \
#       --load $CHECKPOINT_PATH \
#       --num-attention-heads 64 \
#       --max-position-embeddings 1024 \
#       --tokenizer-type GPT2BPETokenizer \
#       --fp16 \
#       --mlp-type standard \
#       --num-experts ${experts} \
#       --micro-batch-size $b \
#       --seq-length 30 \
#       --out-seq-length 30 \
#       --temperature 1.0 \
#       --vocab-file $VOCAB_FILE \
#       --merge-file $MERGE_FILE \
#       --genfile unconditional_samples.json \
#       --top_p 0.9 \
#       --log-interval 1 \
#       --num-samples $((100*$b))
#       --deepspeed \
#       $use_tutel $ds_inference"
#
#echo $launch_cmd $nccl_cmd $program_cmd
#
#$launch_cmd $nccl_cmd $program_cmd &> batch_${b}_mp_${mp}_layer_${L}.log
#done
#done
#done
=======
$launch_cmd $nccl_cmd $program_cmd &> 1b-ds-moe-bs-$b-nodes-$nodes.log &

#       --recompute
>>>>>>> 36978d3b
<|MERGE_RESOLUTION|>--- conflicted
+++ resolved
@@ -3,17 +3,10 @@
 CHECKPOINT_PATH=checkpoints/gpt2_345m
 VOCAB_FILE=gpt2-vocab.json
 MERGE_FILE=gpt2-merges.txt
-<<<<<<< HEAD
 b=8
 mp=16
 experts=128
 nodes=1
-=======
-b=$1
-mp=1
-experts=128
-nodes=$2
->>>>>>> 36978d3b
 gpus=8
 
 use_tutel=""
@@ -21,179 +14,6 @@
 
 ds_inference=""
 #ds_inference="--ds-inference"
-<<<<<<< HEAD
-
-numa_bind=""
-#numa_bind="--bind-to numa"
-
-NUM_LAYERS=(46)
-#launch_cmd="LD_LIBRARY_PATH=/home/amawa/saemal/msccl/build/lib:/opt/hpcx/nccl_rdma_sharp_plugin/lib/:/mellanox/sharp/lib:/opt/msft/nccl-rdma-sharp-plugins-2.8.3/lib:/home/amawa/saemal/msccl/build/lib: 
-
-sccl_cmd="-x LD_PRELOAD=/home/amawa/saemal/msccl/build/lib/libnccl.so -x PATH -x LD_LIBRARY_PATH=/opt/hpcx/nccl_rdma_sharp_plugin/lib/:/mellanox/sharp/lib:/opt/msft/nccl-rdma-sharp-plugins-2.8.3/lib:/home/amawa/saemal/msccl/build/lib:$LD_LIBRARY_PATH  -x NCCL_ALGO=SCCL,RING,TREE -x SCCL_XML_FILES=/home/amawa/a2a-32.xml -x NCCL_NET_SHARED_BUFFERS=0 -x CUDA_VISIBLE_DEVICES=0,1,2,3,4,5,6,7 python" 
-nccl_cmd="-x PATH -x LD_LIBRARY_PATH=/opt/hpcx/nccl_rdma_sharp_plugin/lib/:/mellanox/sharp/lib:/opt/msft/nccl-rdma-sharp-plugins-2.8.3/lib:$LD_LIBRARY_PATH -x NCCL_ALGO=RING,TREE -x CUDA_VISIBLE_DEVICES=0,1,2,3,4,5,6,7 python"
-
-
-#experts=("64 64 64 64 64 64 64 64 64 64 64 64 64 64 64 64 64 64 64 64 64 64 64 64 64 64 64 128 128")
-
-
-#experts="64 64 64 64 64 64 64 64 128 128"
-#NUM_LAYERS=(24)
-#HIDDEN=(2048)
-#HEADS=(16)
-#NODES=(1 2 4 8 16)
-#for ns in ${!NODES[@]};
-#do
-#for mp in 1
-#do
-#for k in ${!NUM_LAYERS[@]};
-#do
-#
-#nodes=${NODES[$ns]}
-#procs=$(($nodes * $gpus))
-#launch_cmd="mpirun $numa_bind -np $procs -npernode 8 -hostfile /job/hostfile  -mca pml ob1 --mca btl ^openib -mca btl_tcp_if_exclude lo,docker0 -mca  coll_hcoll_enable 0 -x UCX_IB_ENABLE_CUDA_AFFINITY=n -x NCCL_IB_PCI_RELAXED_ORDERING=1 -x UCX_IB_PCI_RELAXED_ORDERING=on -x UCX_NET_DEVICES=mlx5_0:1 -x UCX_TLS=rc -x NCCL_SOCKET_IFNAME=eth0 -x NCCL_DEBUG=WARN -x NCCL_NET_GDR_LEVEL=5 -x NCCL_TOPO_FILE=/opt/msft/topo.xml -x NCCL_DEBUG_SUBSYS=ALL"
-#
-#L=${NUM_LAYERS[$k]}
-#H=${HIDDEN[$k]}
-#A=${HEADS[$k]}
-##experts1=${experts[$k]}
-#program_cmd="tools/generate_samples_gpt.py \
-#       --tensor-model-parallel-size $mp \
-#       --num-layers $L \
-#       --hidden-size $H \
-#       --load $CHECKPOINT_PATH \
-#       --num-attention-heads $A \
-#       --max-position-embeddings 1024 \
-#       --tokenizer-type GPT2BPETokenizer \
-#       --fp16 \
-#       --mlp-type standard \
-#       --num-experts ${experts} \
-#       --micro-batch-size $b \
-#       --seq-length 10 \
-#       --out-seq-length 10 \
-#       --temperature 1.0 \
-#       --vocab-file $VOCAB_FILE \
-#       --merge-file $MERGE_FILE \
-#       --genfile unconditional_samples.json \
-#       --top_p 0.9 \
-#       --log-interval 1 \
-#       --num-samples $((100*$b))
-#       --deepspeed \
-#       $use_tutel $ds_inference"
-#
-#echo $launch_cmd $nccl_cmd $program_cmd
-#
-#$launch_cmd $nccl_cmd $program_cmd &> base512_alltoall_batch_nodes_${nodes}_${b}_mp_${mp}_layer_${L}.log
-##       --recompute
-#done
-#done
-#done
-
-#experts="64 64 64 64 64 64 64 64 64 64 64 64 64 64 64 64 64 64 64 64 64 128 128"
-
-#NUM_LAYERS=(20)
-#HIDDEN=(2048)
-#HEADS=(16)
-#NODES=(16)
-#for ns in ${!NODES[@]};
-#do
-#for mp in 1
-#do
-#for k in ${!NUM_LAYERS[@]};
-#do
-#
-#nodes=${NODES[$ns]}
-#procs=$(($nodes * $gpus))
-#launch_cmd="mpirun $numa_bind -np $procs -npernode 8 -hostfile /job/hostfile  -mca pml ob1 --mca btl ^openib -mca btl_tcp_if_exclude lo,docker0 -mca  coll_hcoll_enable 0 -x UCX_IB_ENABLE_CUDA_AFFINITY=n -x NCCL_IB_PCI_RELAXED_ORDERING=1 -x UCX_IB_PCI_RELAXED_ORDERING=on -x UCX_NET_DEVICES=mlx5_0:1 -x UCX_TLS=rc -x NCCL_SOCKET_IFNAME=eth0 -x NCCL_DEBUG=WARN -x NCCL_NET_GDR_LEVEL=5 -x NCCL_TOPO_FILE=/opt/msft/topo.xml -x NCCL_DEBUG_SUBSYS=ALL"
-#
-#L=${NUM_LAYERS[$k]}
-#H=${HIDDEN[$k]}
-#A=${HEADS[$k]}
-##experts1=${experts[$k]}
-#program_cmd="tools/generate_samples_gpt.py \
-#       --tensor-model-parallel-size $mp \
-#       --num-layers $L \
-#       --hidden-size $H \
-#       --load $CHECKPOINT_PATH \
-#       --num-attention-heads $A \
-#       --max-position-embeddings 1024 \
-#       --tokenizer-type GPT2BPETokenizer \
-#       --fp16 \
-#       --mlp-type standard \
-#       --num-experts ${experts} \
-#       --micro-batch-size $b \
-#       --seq-length 10 \
-#       --out-seq-length 10 \
-#       --temperature 1.0 \
-#       --vocab-file $VOCAB_FILE \
-#       --merge-file $MERGE_FILE \
-#       --genfile unconditional_samples.json \
-#       --top_p 0.9 \
-#       --log-interval 1 \
-#       --num-samples $((100*$b))
-#       --deepspeed \
-#       $use_tutel $ds_inference"
-#
-#echo $launch_cmd $nccl_cmd $program_cmd
-#
-#$launch_cmd $nccl_cmd $program_cmd &> base512_alltoall_batch_nodes_${nodes}_${b}_mp_${mp}_layer_${L}.log
-##       --recompute
-#done
-#done
-#done
-
-#NUM_LAYERS=(24)
-#HIDDEN=(2048)
-#HEADS=(16)
-#NODES=(16)
-#for ns in ${!NODES[@]};
-#do
-#for mp in 1
-#do
-#for k in ${!NUM_LAYERS[@]};
-#do
-#
-#nodes=${NODES[$ns]}
-#procs=$(($nodes * $gpus))
-#launch_cmd="mpirun $numa_bind -np $mp -npernode 8 -hostfile /job/hostfile  -mca pml ob1 --mca btl ^openib -mca btl_tcp_if_exclude lo,docker0 -mca  coll_hcoll_enable 0 -x UCX_IB_ENABLE_CUDA_AFFINITY=n -x NCCL_IB_PCI_RELAXED_ORDERING=1 -x UCX_IB_PCI_RELAXED_ORDERING=on -x UCX_NET_DEVICES=mlx5_0:1 -x UCX_TLS=rc -x NCCL_SOCKET_IFNAME=eth0 -x NCCL_DEBUG=WARN -x NCCL_NET_GDR_LEVEL=5 -x NCCL_TOPO_FILE=/opt/msft/topo.xml -x NCCL_DEBUG_SUBSYS=ALL"
-#
-#L=${NUM_LAYERS[$k]}
-#H=${HIDDEN[$k]}
-#A=${HEADS[$k]}
-##experts1=${experts[$k]}
-#program_cmd="tools/generate_samples_gpt.py \
-#       --tensor-model-parallel-size $mp \
-#       --num-layers $L \
-#       --hidden-size $H \
-#       --load $CHECKPOINT_PATH \
-#       --num-attention-heads $A \
-#       --max-position-embeddings 1024 \
-#       --tokenizer-type GPT2BPETokenizer \
-#       --fp16 \
-#       --mlp-type standard \
-#       --num-experts ${experts} \
-#       --micro-batch-size $b \
-#       --seq-length 10 \
-#       --out-seq-length 10 \
-#       --temperature 1.0 \
-#       --vocab-file $VOCAB_FILE \
-#       --merge-file $MERGE_FILE \
-#       --genfile unconditional_samples.json \
-#       --top_p 0.9 \
-#       --log-interval 1 \
-#       --num-samples $((100*$b))
-#       --deepspeed \
-#       $use_tutel $ds_inference"
-#
-#echo $launch_cmd $nccl_cmd $program_cmd
-#
-#$launch_cmd $nccl_cmd $program_cmd &> opt_split_alltoall_batch_nodes_${nodes}_${b}_mp_${mp}_layer_${L}.log
-##       --recompute
-#done
-#done
-#done
-ds_inference="--ds-inference"
-=======
->>>>>>> 36978d3b
 
 numa_bind="--bind-to numa"
 #experts="64 64 64 64 64 64 64 64 64 64 64 64 64 64 64 64 64 64 128 128"
@@ -277,13 +97,8 @@
 #experts1=${experts[$k]}
 program_cmd="tools/generate_samples_gpt.py \
        --tensor-model-parallel-size $mp \
-<<<<<<< HEAD
        --num-layers $L \
        --hidden-size $H \
-=======
-       --num-layers 20 \
-       --hidden-size 2048 \
->>>>>>> 36978d3b
        --load $CHECKPOINT_PATH \
        --num-attention-heads $A \
        --max-position-embeddings 1024 \
@@ -300,17 +115,12 @@
        --genfile unconditional_samples.json \
        --top_p 0.9 \
        --log-interval 1 \
-<<<<<<< HEAD
        --num-samples $((100*$b))
-=======
-       --num-samples $((20*$b))
->>>>>>> 36978d3b
        --deepspeed \
        $use_tutel $ds_inference"
 
 echo $launch_cmd $nccl_cmd $program_cmd
 
-<<<<<<< HEAD
 $launch_cmd $nccl_cmd $program_cmd &> testing_noar_${nodes}_${L}.log
 #       --recompute
 done
@@ -759,9 +569,4 @@
 #$launch_cmd $nccl_cmd $program_cmd &> batch_${b}_mp_${mp}_layer_${L}.log
 #done
 #done
-#done
-=======
-$launch_cmd $nccl_cmd $program_cmd &> 1b-ds-moe-bs-$b-nodes-$nodes.log &
-
-#       --recompute
->>>>>>> 36978d3b
+#done