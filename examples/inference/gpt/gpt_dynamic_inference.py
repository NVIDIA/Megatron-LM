# Copyright (c) 2025, NVIDIA CORPORATION. All rights reserved.

import hashlib
import json
import math
import os
import pickle
import sys
import torch
from argparse import ArgumentParser
from collections import defaultdict
from functools import partial
from tqdm import tqdm
from typing import Dict, List

import torch
from tqdm import tqdm

from megatron.core.inference.contexts.dynamic_context import (
    ContextOverflowError,
    DynamicInferenceContext,
)
from megatron.core.inference.engines import DynamicInferenceEngine
from megatron.core.inference.model_inference_wrappers.gpt.gpt_inference_wrapper import (
    GPTInferenceWrapper,
)
from megatron.core.inference.sampling_params import SamplingParams
from megatron.core.inference.text_generation_controllers.text_generation_controller import (
    TextGenerationController,
)
from megatron.core.tokenizers.text.utils.build_tokenizer import build_tokenizer
from megatron.core.transformer.module import MegatronModule

sys.path.append(
    os.path.abspath(os.path.join(os.path.dirname(__file__), os.path.pardir, os.path.pardir))
)
from megatron.training import get_args, get_model as _get_model, get_tokenizer, initialize_megatron
from megatron.training.checkpointing import load_checkpoint

from megatron.core.utils import configure_nvtx_profiling
from model_provider import model_provider
from gpt_builders import gpt_builder

import json

from examples.inference.gpt.utils import (
    Request,
    add_common_inference_args,
    build_dynamic_engine_setup_prefix,
    build_requests,
    get_curr_time,
)
from megatron.training import get_args
from megatron.training import get_model as _get_model
from megatron.training import get_tokenizer, initialize_megatron
from megatron.training.checkpointing import load_checkpoint
from pretrain_gpt import model_provider

import torch
import io
import megatron

torch.serialization.add_safe_globals([io.BytesIO])
torch.serialization.add_safe_globals([megatron.core.rerun_state_machine.RerunState])
torch.serialization.add_safe_globals([megatron.core.rerun_state_machine.RerunDiagnostic])


# Use this to test suspending and resuming the engine.
SUSPEND_RESUME_INTERVAL = int(os.getenv("SUSPEND_RESUME_INTERVAL", 999999))


def add_dynamic_inference_args(parser: ArgumentParser) -> ArgumentParser:
    """Dynamic inference arguments."""

    add_common_inference_args(parser)

    group = parser.add_argument_group(title='Dynamic inference')
    group.add_argument(
        "--inference-ckpt-non-strict",
        action="store_true",
        help="Load checkpoint with `strict=False`.",
    )
    group.add_argument(
        "--termination-id", type=int, default=None,
        help="Termination ID that overrides `tokenizer.eod`."
    )

    return parser


def get_model() -> MegatronModule:
    """Initialize model and load checkpoint."""

    args = get_args()

    # Build model.
    model = _get_model(
        partial(model_provider, gpt_builder),
        wrap_with_ddp=False
    )

    # Load checkpoint.
    assert args.load is not None
    args.exit_on_missing_checkpoint = True
    load_checkpoint(
        ddp_model=model,
        optimizer=None,
        opt_param_scheduler=None,
        strict=not args.inference_ckpt_non_strict,
    )

    # No virtual PP.
    assert len(model) == 1, "Above condition should have caught this"
    model = model[0]

    # Eval mode.
    model.eval()

    return model


def get_inference_context(requests: List[Request], sampling_params: SamplingParams, 
                          calculate_max_sequence_length_from_requests: bool =True):
    """The inference context manages the KV cache and other inference state."""

    args = get_args()
    # Max sequence length.
    if calculate_max_sequence_length_from_requests:
        max_gen_length = sampling_params.num_tokens_to_generate    
        max_context_length = max(len(r.prompt_tokens) for r in requests)
        max_sequence_length = max_context_length + max_gen_length
    else:
        max_sequence_length = args.inference_max_seq_length

    # Inference context.
    context = DynamicInferenceContext(
        params_dtype=args.params_dtype,
        num_layers=args.num_layers,
        kv_channels=args.kv_channels,
        num_attention_heads=(
            args.num_query_groups if args.group_query_attention else args.num_attention_heads
        ),
        max_sequence_length=max_sequence_length,
        num_cuda_graphs=(
            args.inference_dynamic_batching_num_cuda_graphs
            if args.cuda_graph_impl == "local"
            else None
        ),
        chunk_size_tokens=args.inference_dynamic_batching_chunk_size,
        buffer_size_gb=args.inference_dynamic_batching_buffer_size_gb,
        buffer_guaranteed_fraction=args.inference_dynamic_batching_buffer_guaranteed_fraction,
        buffer_overflow_factor=args.inference_dynamic_batching_buffer_overflow_factor,
        max_requests_override=args.inference_dynamic_batching_max_requests_override,
        max_tokens_override=args.inference_dynamic_batching_max_tokens_override,
        tensor_model_parallel_size=args.tensor_model_parallel_size,
        materialize_only_last_token_logits=not args.return_log_probs,
        cache_mla_latent=args.multi_latent_attention and args.cache_mla_latents,
        kv_lora_rank=args.kv_lora_rank if args.multi_latent_attention else None,
        qk_pos_emb_head_dim=args.qk_pos_emb_head_dim,
<<<<<<< HEAD
=======
        use_flashinfer_fused_rope=args.use_flashinfer_fused_rope,
>>>>>>> bcdd591f
        unified_memory_level=args.inference_dynamic_batching_unified_memory_level,
    )

    return context


def get_inference_controller(
    model: MegatronModule, context: DynamicInferenceContext
) -> TextGenerationController:
    """Buid text generation controller, which manages the model inference context.

    Args:
        model (MegatronModule): Megatron GPT model.
        context (DynamicInferenceContext): Context for managing KV cache.

    Return:
        (TextGenerationController) Inference text generation controller.
    """

    args = get_args()
    if args.legacy_tokenizer:
        tokenizer = get_tokenizer()
    else:
        tokenizer = build_tokenizer(args)

    # Wrap model in inference wrapper.
    model = GPTInferenceWrapper(model, args, context)

    # Note: the following is taken from AbstractModelInferenceWrapper.prep_model_for_inference().
    from megatron.core import parallel_state

    model.model_is_pipeline_parallel = not (
        parallel_state.is_pipeline_first_stage() and parallel_state.is_pipeline_last_stage()
    )

    # Text generation controller.
    controller = TextGenerationController(model, tokenizer)

    return controller


def run_inference(
    requests: List[Request], sampling_params: SamplingParams, engine: DynamicInferenceEngine
) -> List[Dict[str, float]]:
    """Add requests to engine and generate tokens.

    Args:
        requests (List[Request]): Requests that are to be added and processed.
        sampling_params (SamplingParams): Sampling params for the logits.
        engine (DynamicInferenceEngine): Inference engine that manages generating tokens.

    Return:
        A dictionary of step times with `prefill` and `decode` keys.
    """

    args = get_args()

    # Initialize request arrival times.
    base_arrival_time = get_curr_time()
    for request in requests:
        request.time_arrival = request.time_offset + base_arrival_time

    # Add and process requests.
    num_requests_total = len(requests)
    num_requests_added = 0
    num_requests_finished = 0
    step_times = {"prefill": [], "decode": []}
    add_times = []
    output_times = []
    tbar = tqdm(total=num_requests_total)
    total_output_tokens = 0
    if args.cuda_graph_impl == "local":
        cuda_graph_request_count_map = {r:0 for r in engine.context.cuda_graph_request_counts}
    else:
        cuda_graph_request_count_map = None

    def _add_request():
        """Add request to engine.

        *Note: Using `prompt_text` instead of `prompt_tokens` for fair comparison.
        """
        nonlocal num_requests_added
        _request = requests[num_requests_added]
        engine.add_request(
            num_requests_added,
            _request.prompt_text,
            sampling_params.num_tokens_to_generate,
        )
        _request.time_start = get_curr_time()
        _request.state = "started"
        num_requests_added += 1
        tbar.update(1)

    while True:
        # Add requests.
        add_start = get_curr_time()
        if args.incoming_requests_per_step is None:
            # Add requests with 'earlier' arrival time.
            while num_requests_added < num_requests_total:
                if requests[num_requests_added].time_arrival > add_start:
                    break
                _add_request()
        else:
            # Add deterministic number of requests (generally used for debugging).
            for i in range(min(
                args.incoming_requests_per_step,
                num_requests_total - num_requests_added,
            )):
                _add_request()
        add_times.append(get_curr_time() - add_start)

        # Step inference engine (i.e., generate a token for each active request).
        # Before step, we haven't done the scheduling, so we cannot know the is_decode_only
        result = engine.step_modern(sampling_params, verbose=True)
<<<<<<< HEAD

        # Test suspending and resuming engine.
        if engine.step_count % SUSPEND_RESUME_INTERVAL == 0:
            active_token_count_0 = engine.context.active_token_count
            engine.suspend()
            engine.resume()
            active_token_count_1 = engine.context.active_token_count
            print("**** suspend + resume [ active tokens %d -> %d ]." % (active_token_count_0, active_token_count_1))
=======
        # After step, we lost track of last iteration's is_decode_only, so we need to get it from the engine
        is_decode_only = engine.is_decode_only 
        step_id += 1
>>>>>>> bcdd591f

        # Record cuda_graph_request_count.
        cuda_graph_request_count = result["cuda_graph_request_count"]
        if args.cuda_graph_impl == "local" and cuda_graph_request_count is not None:
            cuda_graph_request_count_map[cuda_graph_request_count] += 1

        # Update requests.
        active_requests = result["active_requests"]
        finished_requests = result["finished_requests"]
        step_time = result["step_time"]
        if len(active_requests) > 0 or len(finished_requests) > 0:
            if is_decode_only:
                step_times["decode"].append(step_time)
            else:
                step_times["prefill"].append(step_time)

            # Append output tokens.
            output_start = get_curr_time()
            for finished_request in finished_requests:

                # Update local request object.
                request = requests[finished_request.request_id]
                request.time_end = get_curr_time()
                request.state = "finished"
                request.request_id = finished_request.request_id

                # Update prompt, in case engine has been suspended and resumed.
                request.prompt_tokens = finished_request.prompt_tokens
                request.prompt_text = engine.controller.tokenizer.detokenize(
                    finished_request.prompt_tokens.tolist()
                )

                # Get output tokens and text.
                request.output_tokens = finished_request.generated_tokens
                request.output_text = finished_request.generated_text
                total_output_tokens += len(request.output_tokens)

                # Log probs.
                if sampling_params.return_log_probs:
                    request.log_probs = (
                        finished_request.prompt_log_probs + finished_request.generated_log_probs
                    )
                num_requests_finished += 1
            output_times.append(get_curr_time() - output_start)

        # Check if all requests are finished.
        if not (engine.has_unfinished_requests() or num_requests_added < num_requests_total):
            break

    return {
        "step_times" : step_times,
        "add_times" : add_times,
        "output_times" : output_times,
        "total_output_tokens" : total_output_tokens,
        "cuda_graph_request_count_map" : cuda_graph_request_count_map,
    }


@torch.inference_mode()
def main():

    # Initialize Megatron.
    initialize_megatron(
        extra_args_provider=add_dynamic_inference_args,
        args_defaults={'no_load_rng': True, 'no_load_optim': True},
    )

    # Start Nsight profiler.
    if os.environ.get("NSIGHT_PREFIX"):
        torch.cuda.cudart().cudaProfilerStart()
    
    configure_nvtx_profiling(True)

    args = get_args()
    if args.legacy_tokenizer:
        tokenizer = get_tokenizer()
    else:
        tokenizer = build_tokenizer(args)

    # Sampling params.
    sampling_params = SamplingParams(
        temperature=args.temperature,
        top_k=args.top_k,
        top_p=args.top_p,
        return_log_probs=args.return_log_probs,
        num_tokens_to_generate=args.num_tokens_to_generate,
    )

    # Requests, context, conroller.
    model = get_model()
    requests = build_requests(args, tokenizer)
    context = get_inference_context(requests, sampling_params)
    controller = get_inference_controller(model, context)

    # Validate all context_length's <= max_tokens.
    invalid_prompt_length_map = {}
    for request_idx, request in enumerate(requests):
        if len(request.prompt_tokens) > context.max_tokens:
            invalid_prompt_length_map[request_idx] = len(request.prompt_tokens)
    assert not invalid_prompt_length_map, (
        "request idxs with prompts longer than context.max_tokens: "
        ", ".join(f"{k}({v})" for k, v in invalid_prompt_length_map.items())
    )

    # Inference engine.
    engine = DynamicInferenceEngine(
        controller,
        context,
        termination_id=args.termination_id if args.termination_id is not None else tokenizer.eod,
        enable_cuda_graph=args.cuda_graph_impl == "local",
        random_seed=args.seed,
        track_paused_request_events=args.inference_dynamic_batching_track_paused_request_events,
<<<<<<< HEAD
        unified_memory_level=args.inference_dynamic_batching_unified_memory_level,
=======
        enable_chunked_prefill=not args.disable_chunked_prefill,
>>>>>>> bcdd591f
    )

    setup_prefix = build_dynamic_engine_setup_prefix(args, model, context, requests)
    print("~~~")
    print(setup_prefix)
    print("~~~")

    # Run and time test.
    t = get_curr_time()
    result = run_inference(requests, sampling_params, engine)
    step_times = result["step_times"]
    add_times = result["add_times"]
    output_times = result["output_times"]
    total_output_tokens = result["total_output_tokens"]
    torch.cuda.synchronize()
    total_time = get_curr_time() - t

    # Validate all requests finished.
    for request in requests:
        assert request.state == "finished", (
            f"request.state == '{request.state}' != 'finished'."
        )

    # Print unique prompts + outputs.
    if torch.distributed.get_rank() == 0:

        def escape_str(s):
            return s.replace("\n", "\\n")

        print("~~~~ Unique prompts + outputs. ~~~~")

        # Map requests by their prompt.
        unique_prompt_map = defaultdict(list)
        for request_idx, request in enumerate(requests):
            unique_prompt_map[request.prompt_text].append(request_idx)

        # Print unique prompts + outputs.
        text_hashes = []
        for unique_idx, (prompt_text, request_idxs) in enumerate(unique_prompt_map.items()):
<<<<<<< HEAD

            request_idx = request_idxs[0]
            request = requests[request_idx]

            prompt_text_escaped = escape_str(prompt_text)
            num_prompt_tokens = len(requests[request_idx].prompt_tokens)
            if request.output_text is not None:
                # Use hash of prompt + generated text in case engine was suspended
                # and resumed, which misaligns boundary between prompt and
                # generated tokens.
                text_hash = hashlib.sha256(
                    (request.prompt_text + str(request.output_text)).encode()
                ).hexdigest()[:6]
                output_text_escaped = escape_str(request.output_text)
                num_output_tokens = len(requests[request_idx].output_tokens)
            else:
                text_hash = "--"
                output_text_escaped = "--"
                num_output_tokens = 0
            text_hashes.append(text_hash)

            print(
                f"{unique_idx}/{len(unique_prompt_map)} [n {len(request_idxs)}, "
                f"hash {text_hash}]. "
                f"[prompt, {num_prompt_tokens} tokens] {prompt_text_escaped} .... "
                f"[generated, {num_output_tokens} tokens] {output_text_escaped}"
            )
=======
            # ---- Prompt summary line ----
            prompt_len = len(requests[request_idxs[0]].prompt_tokens)
            escaped_prompt_text = escape_str(prompt_text)
            print(f"{unique_idx+1}/{len(unique_prompt_map)} [n {len(request_idxs)}, l {prompt_len}] {escaped_prompt_text}")

            # ---- Group all outputs for this prompt ----
            output_map = defaultdict(list)
            for idx in request_idxs:
                req = requests[idx]
                output_map[req.output_text].append(idx)

            # ---- Print each unique output ----
            for output_text, output_request_idxs in output_map.items():
                if output_text is not None:
                    o_hash = hashlib.sha256(output_text.encode()).hexdigest()[:6]
                    o_len = len(requests[output_request_idxs[0]].output_tokens)
                    escaped_output_text = escape_str(output_text)
                    print(f"  >>>> [n {len(output_request_idxs)}, l {o_len}, hash {o_hash}] {escaped_output_text}")
                else:
                    o_hash = "--"
                    o_len = 0
                    escaped_output_text = "--"
                    print(f"  >>>> [n {len(output_request_idxs)}, {o_len} tokens, hash {o_hash}] {escaped_output_text}")
>>>>>>> bcdd591f

        # Write results to JSON. Primarily used for functional testing.
        if args.output_path:
            json_results = {}

            # Write every 'n' requests, plus the final request.
            for req in [ *requests[::args.output_every_n_results], requests[-1] ]:
                result_dict = {
                    "input_prompt": req.prompt_text,
                    "generated_text": req.output_text,
                    "generated_tokens": req.output_tokens,
                    "latency": req.time_end - req.time_start,
                    "cuda_graph_request_count_map" : result["cuda_graph_request_count_map"],
                    "step_count" : engine.step_count,
                }
                if sampling_params.return_log_probs:
                    response_logprobs = req.log_probs
                    result_dict["logprobs"] = response_logprobs
                json_results[req.request_id] = result_dict
            with open(args.output_path, "w") as fp:
                json.dump(json_results, fp, indent=1)

        # Timing results.
        stats = torch.cuda.memory_stats()
        throughput = total_output_tokens / total_time
        print("~~~")
        peak_alloc_gb = stats["allocated_bytes.all.peak"] / 1024**3
        peak_resvd_gb = stats["reserved_bytes.all.peak"] / 1024**3

        p_times = step_times["prefill"]
        d_times = step_times["decode"]

        p_total = sum(p_times)
        d_total = sum(d_times)

        p_count = len(p_times)
        d_count = len(d_times)

        p_mean = p_total / p_count
        d_mean = d_total / d_count if d_count != 0 else 0.

        # Commented out for now as the step/add/output times are not calculated correctly.
        # print(
        #     f"{setup_prefix} … "
        #     f"mem {peak_alloc_gb:.1f}/{peak_resvd_gb:.1f} GB … "
        #     f"total time: {step_total:.3f}s … "
        #     f"step time: total {step_total:.3f}s "
        #     f"[ p {p_total:.3f}s, d {d_total:.3f}s ], "
        #     f"mean [ p {p_mean:.3f}s, d {d_mean:.3f}s ], "
        #     f"count [ p {p_count}, d {d_count} ]."
        # )
        capture_str = (
            f"{engine.capture_stats["time"]:.2f} sec"
            if engine.capture_stats else
            "--"
        )
        print(
            f"{setup_prefix} … "
            f"capture {capture_str} … "
            f"mem {peak_alloc_gb:.1f}/{peak_resvd_gb:.1f} GB … "
            f"total time: {total_time:.3f}s … "
            f"steps: {engine.step_count:d} … "
            f"throughput: {throughput:.3f} tok/s"
        )
        print("~~~")

    # Stop Nsight profiler.
    if os.environ.get("NSIGHT_PREFIX"):
        torch.cuda.cudart().cudaProfilerStop()


if __name__ == "__main__":
    main()<|MERGE_RESOLUTION|>--- conflicted
+++ resolved
@@ -157,10 +157,7 @@
         cache_mla_latent=args.multi_latent_attention and args.cache_mla_latents,
         kv_lora_rank=args.kv_lora_rank if args.multi_latent_attention else None,
         qk_pos_emb_head_dim=args.qk_pos_emb_head_dim,
-<<<<<<< HEAD
-=======
         use_flashinfer_fused_rope=args.use_flashinfer_fused_rope,
->>>>>>> bcdd591f
         unified_memory_level=args.inference_dynamic_batching_unified_memory_level,
     )
 
@@ -275,7 +272,6 @@
         # Step inference engine (i.e., generate a token for each active request).
         # Before step, we haven't done the scheduling, so we cannot know the is_decode_only
         result = engine.step_modern(sampling_params, verbose=True)
-<<<<<<< HEAD
 
         # Test suspending and resuming engine.
         if engine.step_count % SUSPEND_RESUME_INTERVAL == 0:
@@ -284,11 +280,9 @@
             engine.resume()
             active_token_count_1 = engine.context.active_token_count
             print("**** suspend + resume [ active tokens %d -> %d ]." % (active_token_count_0, active_token_count_1))
-=======
+
         # After step, we lost track of last iteration's is_decode_only, so we need to get it from the engine
         is_decode_only = engine.is_decode_only 
-        step_id += 1
->>>>>>> bcdd591f
 
         # Record cuda_graph_request_count.
         cuda_graph_request_count = result["cuda_graph_request_count"]
@@ -401,11 +395,8 @@
         enable_cuda_graph=args.cuda_graph_impl == "local",
         random_seed=args.seed,
         track_paused_request_events=args.inference_dynamic_batching_track_paused_request_events,
-<<<<<<< HEAD
+        enable_chunked_prefill=not args.disable_chunked_prefill,
         unified_memory_level=args.inference_dynamic_batching_unified_memory_level,
-=======
-        enable_chunked_prefill=not args.disable_chunked_prefill,
->>>>>>> bcdd591f
     )
 
     setup_prefix = build_dynamic_engine_setup_prefix(args, model, context, requests)
@@ -445,35 +436,35 @@
         # Print unique prompts + outputs.
         text_hashes = []
         for unique_idx, (prompt_text, request_idxs) in enumerate(unique_prompt_map.items()):
-<<<<<<< HEAD
-
-            request_idx = request_idxs[0]
-            request = requests[request_idx]
-
-            prompt_text_escaped = escape_str(prompt_text)
-            num_prompt_tokens = len(requests[request_idx].prompt_tokens)
-            if request.output_text is not None:
-                # Use hash of prompt + generated text in case engine was suspended
-                # and resumed, which misaligns boundary between prompt and
-                # generated tokens.
-                text_hash = hashlib.sha256(
-                    (request.prompt_text + str(request.output_text)).encode()
-                ).hexdigest()[:6]
-                output_text_escaped = escape_str(request.output_text)
-                num_output_tokens = len(requests[request_idx].output_tokens)
-            else:
-                text_hash = "--"
-                output_text_escaped = "--"
-                num_output_tokens = 0
-            text_hashes.append(text_hash)
-
-            print(
-                f"{unique_idx}/{len(unique_prompt_map)} [n {len(request_idxs)}, "
-                f"hash {text_hash}]. "
-                f"[prompt, {num_prompt_tokens} tokens] {prompt_text_escaped} .... "
-                f"[generated, {num_output_tokens} tokens] {output_text_escaped}"
-            )
-=======
+
+            # >>>>>>>>>>>>>>>>>>>>>>>>>>>>>>>>>>>>>>>>>>>>>>>>>>>>>>>>>>>>>
+            # request_idx = request_idxs[0]
+            # request = requests[request_idx]
+
+            # prompt_text_escaped = escape_str(prompt_text)
+            # num_prompt_tokens = len(requests[request_idx].prompt_tokens)
+            # if request.output_text is not None:
+            #     # Use hash of prompt + generated text in case engine was suspended
+            #     # and resumed, which misaligns boundary between prompt and
+            #     # generated tokens.
+            #     text_hash = hashlib.sha256(
+            #         (request.prompt_text + str(request.output_text)).encode()
+            #     ).hexdigest()[:6]
+            #     output_text_escaped = escape_str(request.output_text)
+            #     num_output_tokens = len(requests[request_idx].output_tokens)
+            # else:
+            #     text_hash = "--"
+            #     output_text_escaped = "--"
+            #     num_output_tokens = 0
+            # text_hashes.append(text_hash)
+
+            # print(
+            #     f"{unique_idx}/{len(unique_prompt_map)} [n {len(request_idxs)}, "
+            #     f"hash {text_hash}]. "
+            #     f"[prompt, {num_prompt_tokens} tokens] {prompt_text_escaped} .... "
+            #     f"[generated, {num_output_tokens} tokens] {output_text_escaped}"
+            # )
+            # +++++++++++++++++++++++++++++++++++++++++++++++++++++++++++++
             # ---- Prompt summary line ----
             prompt_len = len(requests[request_idxs[0]].prompt_tokens)
             escaped_prompt_text = escape_str(prompt_text)
@@ -497,7 +488,7 @@
                     o_len = 0
                     escaped_output_text = "--"
                     print(f"  >>>> [n {len(output_request_idxs)}, {o_len} tokens, hash {o_hash}] {escaped_output_text}")
->>>>>>> bcdd591f
+            # <<<<<<<<<<<<<<<<<<<<<<<<<<<<<<<<<<<<<<<<<<<<<<<<<<<<<<<<<<<<<
 
         # Write results to JSON. Primarily used for functional testing.
         if args.output_path:
