# Copyright (c) 2025 NVIDIA CORPORATION & AFFILIATES. All rights reserved.

import hashlib
import json
import math
import os
import pickle
import sys
import torch
from argparse import ArgumentParser
from collections import defaultdict
from functools import partial
from tqdm import tqdm
from typing import Dict, List, Optional

import torch
from tqdm import tqdm

from megatron.core.inference.contexts.dynamic_context import (
    ContextOverflowError,
    DynamicInferenceContext,
)
from megatron.core.inference.engines import DynamicInferenceEngine
from megatron.core.inference.model_inference_wrappers.gpt.gpt_inference_wrapper import (
    GPTInferenceWrapper,
)
from megatron.core.inference.sampling_params import SamplingParams
from megatron.core.inference.text_generation_controllers.text_generation_controller import (
    TextGenerationController,
)
from megatron.core.tokenizers.text.utils.build_tokenizer import build_tokenizer
from megatron.core.transformer.module import MegatronModule

sys.path.append(
    os.path.abspath(os.path.join(os.path.dirname(__file__), os.path.pardir, os.path.pardir))
)
from megatron.training import get_args, get_model as _get_model, get_tokenizer, initialize_megatron
from megatron.training.checkpointing import load_checkpoint

from megatron.core.utils import configure_nvtx_profiling
from model_provider import model_provider
from gpt_builders import gpt_builder

import json

from examples.inference.gpt.utils import (
    Request,
    add_common_inference_args,
    build_dynamic_engine_setup_prefix,
    build_requests,
    get_curr_time,
)
from megatron.training import get_args
from megatron.training import get_model as _get_model
from megatron.training import get_tokenizer, initialize_megatron
from megatron.training.checkpointing import load_checkpoint
from pretrain_gpt import model_provider

import torch
import io
import megatron

torch.serialization.add_safe_globals([io.BytesIO])
torch.serialization.add_safe_globals([megatron.core.rerun_state_machine.RerunState])
torch.serialization.add_safe_globals([megatron.core.rerun_state_machine.RerunDiagnostic])

# >>>
from lutil import pax as _pax
import builtins
builtins.pax = _pax
# <<<


def add_dynamic_inference_args(parser: ArgumentParser) -> ArgumentParser:
    """Dynamic inference arguments."""

    add_common_inference_args(parser)

    group = parser.add_argument_group(title='Dynamic inference')
    group.add_argument(
        "--inference-ckpt-non-strict",
        action="store_true",
        help="Load checkpoint with `strict=False`.",
    )
    group.add_argument(
        "--termination-id", type=int, default=None,
        help="Termination ID that overrides `tokenizer.eod`.",
    )
    group.add_argument(
        "--suspend-resume-interval", type=int, default=None,
        help="Suspend and resume the dynamic engine every "
        "`suspend_resume_interval` steps. This is used to tet the suspend/resume "
        "system.",
    )
    group.add_argument('--inference-repeat-n', type=int, default=1, help="Repeat inference iterations N times for benchmarking.")

    return parser


def get_model() -> MegatronModule:
    """Initialize model and load checkpoint."""

    args = get_args()

    # Build model.
    model = _get_model(
        partial(model_provider, gpt_builder),
        wrap_with_ddp=False
    )

    # Load checkpoint.
    assert args.load is not None
    args.exit_on_missing_checkpoint = True
    load_checkpoint(
        ddp_model=model,
        optimizer=None,
        opt_param_scheduler=None,
        strict=not args.inference_ckpt_non_strict,
    )

    # No virtual PP.
    assert len(model) == 1, "Above condition should have caught this"
    model = model[0]

    # Eval mode.
    model.eval()

    return model


def get_inference_context(
    requests: List[Request],
    sampling_params: Optional[SamplingParams] = None,
    calculate_max_sequence_length_from_requests: bool = True
):
    """The inference context manages the KV cache and other inference state."""

    args = get_args()
    # Max sequence length.
    if calculate_max_sequence_length_from_requests:
        max_gen_length = sampling_params.num_tokens_to_generate    
        max_context_length = max(len(r.prompt_tokens) for r in requests)
        max_sequence_length = max_context_length + max_gen_length
    else:
        max_sequence_length = args.inference_max_seq_length

    # Inference context.
    context = DynamicInferenceContext(
        params_dtype=args.params_dtype,
        num_layers=args.num_layers,
        kv_channels=args.kv_channels,
        num_attention_heads=(
            args.num_query_groups if args.group_query_attention else args.num_attention_heads
        ),
        max_sequence_length=max_sequence_length,
        num_cuda_graphs=(
            args.inference_dynamic_batching_num_cuda_graphs
            if args.cuda_graph_impl == "local"
            else None
        ),
        block_size_tokens=args.inference_dynamic_batching_block_size,
        buffer_size_gb=args.inference_dynamic_batching_buffer_size_gb,
        buffer_guaranteed_fraction=args.inference_dynamic_batching_buffer_guaranteed_fraction,
        buffer_overflow_factor=args.inference_dynamic_batching_buffer_overflow_factor,
        max_requests_override=args.inference_dynamic_batching_max_requests_override,
        max_tokens_override=args.inference_dynamic_batching_max_tokens_override,
        tensor_model_parallel_size=args.tensor_model_parallel_size,
        materialize_only_last_token_logits=not args.return_log_probs,
        cache_mla_latent=args.multi_latent_attention and args.cache_mla_latents,
        kv_lora_rank=args.kv_lora_rank if args.multi_latent_attention else None,
        qk_pos_emb_head_dim=args.qk_pos_emb_head_dim,
        use_cuda_graphs_for_non_decode_steps=not args.decode_only_cuda_graphs,
        use_flashinfer_fused_rope=args.use_flashinfer_fused_rope,
        unified_memory_level=args.inference_dynamic_batching_unified_memory_level,
    )

    return context


def get_inference_controller(
    model: MegatronModule, context: DynamicInferenceContext
) -> TextGenerationController:
    """Buid text generation controller, which manages the model inference context.

    Args:
        model (MegatronModule): Megatron GPT model.
        context (DynamicInferenceContext): Context for managing KV cache blocks.

    Return:
        (TextGenerationController) Inference text generation controller.
    """

    args = get_args()
    if args.legacy_tokenizer:
        tokenizer = get_tokenizer()
    else:
        tokenizer = build_tokenizer(args)

    # Wrap model in inference wrapper.
    model = GPTInferenceWrapper(model, args, context)

    # Note: the following is taken from AbstractModelInferenceWrapper.prep_model_for_inference().
    from megatron.core import parallel_state

    model.model_is_pipeline_parallel = not (
        parallel_state.is_pipeline_first_stage() and parallel_state.is_pipeline_last_stage()
    )

    # Text generation controller.
    controller = TextGenerationController(model, tokenizer)

    return controller


def run_inference(
    requests: List[Request],
    engine: DynamicInferenceEngine,
    sampling_params: Optional[SamplingParams] = None,
) -> List[Dict[str, float]]:
    """Add requests to engine and generate tokens.

    Args:
        requests (List[Request]): Requests that are to be added and processed.
        engine (DynamicInferenceEngine): Inference engine that manages generating tokens.
        sampling_params (SamplingParams): Deprecated as of megatron-core 0.16.

    Return:
        A dictionary of step times with `prefill` and `decode` keys.
    """

    if sampling_params is not None and torch.distributed.get_rank() == 0:
        warnings.warn(
            "The `sampling_params` argument is deprecated. "
            "Sampling parameters are specified per request.",
            DeprecationWarning,
        )

    args = get_args()

    # Initialize request arrival times.
    base_arrival_time = get_curr_time()
    for request in requests:
        request.time_arrival = request.time_offset + base_arrival_time

    # Add and process requests.
    num_requests_total = len(requests)
    num_requests_added = 0
    num_requests_finished = 0
    step_times = {"prefill": [], "decode": []}
    add_times = []
    output_times = []
    tbar = tqdm(total=num_requests_total)
    total_output_tokens = 0
    if args.cuda_graph_impl == "local":
        cuda_graph_request_count_map = {r:0 for r in engine.context.cuda_graph_request_counts}
    else:
        cuda_graph_request_count_map = None

    def _add_request():
        """Add request to engine.

        *Note: Using `prompt_text` instead of `prompt_tokens` for fair comparison.
        """
        nonlocal num_requests_added
        _request = requests[num_requests_added]
        engine.add_request(
            num_requests_added,
            _request.prompt_text,
            _request.sampling_params,
        )
        _request.time_start = get_curr_time()
        _request.state = "started"
        num_requests_added += 1
        tbar.update(1)

    while True:
        # Add requests.
        add_start = get_curr_time()
        if args.incoming_requests_per_step is None:
            # Add requests with 'earlier' arrival time.
            while num_requests_added < num_requests_total:
                if requests[num_requests_added].time_arrival > add_start:
                    break
                _add_request()
        else:
            # Add deterministic number of requests (generally used for debugging).
            for i in range(min(
                args.incoming_requests_per_step,
                num_requests_total - num_requests_added,
            )):
                _add_request()
        add_times.append(get_curr_time() - add_start)

        # Step inference engine (i.e., generate a token for each active request).
        # Before step, we haven't done the scheduling, so we cannot know the is_decode_only
<<<<<<< HEAD
        result = engine.step_modern(sampling_params, verbose=True)

        # Test suspending and resuming engine.
        # >>>>>>>>>>>>>>>>>>>>>>>>>>>>>>>>>>>>>>>>>>>>>>>>>>>>>>>>>>>>>>>>>
        if (
            args.suspend_resume_interval is not None
            and
            engine.step_count % args.suspend_resume_interval == 0
        ):
            active_token_count_0 = engine.context.active_token_count
            engine.suspend()
            # >>>
            # print(".............. request_ids: %s." % str(engine.context.request_ids.tolist()))
            print(".............. request_ids: %s." % str(list(engine.requests.keys())))
            # <<<
            # >>>
            # if num_requests_added < num_requests_total:
            #     _add_request()
            # <<<
            engine.resume()
            # >>>
            print(".............. request_ids: %s." % str(engine.context.request_ids[:engine.context.total_request_count].tolist()))
            # print(".............. request_ids: %s." % str(list(engine.requests.keys())))
            # <<<
            active_token_count_1 = engine.context.active_token_count
            print("**** step %d, suspend + resume [ active tokens %d -> %d ]." % (
                engine.step_count,
                active_token_count_0,
                active_token_count_1,
            ))
        # +++++++++++++++++++++++++++++++++++++++++++++++++++++++++++++++++
        # if engine.step_count == 10:
        #     engine.suspend()
        # if engine.step_count == 14:
        #     engine.resume()
        # <<<<<<<<<<<<<<<<<<<<<<<<<<<<<<<<<<<<<<<<<<<<<<<<<<<<<<<<<<<<<<<<<

=======
        result = engine.step_modern(verbose=True)
>>>>>>> afa73619
        # After step, we lost track of last iteration's is_decode_only, so we need to get it from the engine
        is_decode_only = engine.is_decode_only 

        # Record cuda_graph_request_count.
        cuda_graph_request_count = result["cuda_graph_request_count"]
        if args.cuda_graph_impl == "local" and cuda_graph_request_count is not None:
            cuda_graph_request_count_map[cuda_graph_request_count] += 1

        # Update requests.
        active_requests = result["active_requests"]
        finished_requests = result["finished_requests"]
        step_time = result["step_time"]
        if len(active_requests) > 0 or len(finished_requests) > 0:
            if is_decode_only:
                step_times["decode"].append(step_time)
            else:
                step_times["prefill"].append(step_time)

            # Append output tokens.
            output_start = get_curr_time()
            for finished_request in finished_requests:

                # Update local request object.
                request = requests[finished_request.request_id]
                request.time_end = get_curr_time()
                request.state = "finished"
                request.request_id = finished_request.request_id
<<<<<<< HEAD

                # Update prompt, in case engine has been suspended and resumed.
                request.prompt_tokens = finished_request.prompt_tokens
                request.prompt_text = engine.controller.tokenizer.detokenize(
                    finished_request.prompt_tokens.tolist()
                )

                # Get output tokens and text.
                request.output_tokens = finished_request.generated_tokens
                request.output_text = finished_request.generated_text
                total_output_tokens += len(request.output_tokens)

                # Log probs.
                if sampling_params.return_log_probs:
=======
                if finished_request.sampling_params.return_log_probs:
>>>>>>> afa73619
                    request.log_probs = (
                        finished_request.prompt_log_probs + finished_request.generated_log_probs
                    )
                num_requests_finished += 1
            output_times.append(get_curr_time() - output_start)

        # Check if all requests are finished.
        if not (engine.has_unfinished_requests() or num_requests_added < num_requests_total):
            break

    return {
        "step_times" : step_times,
        "add_times" : add_times,
        "output_times" : output_times,
        "total_output_tokens" : total_output_tokens,
        "cuda_graph_request_count_map" : cuda_graph_request_count_map,
    }


@torch.inference_mode()
def main():

    # Initialize Megatron.
    initialize_megatron(
        extra_args_provider=add_dynamic_inference_args,
        args_defaults={'no_load_rng': True, 'no_load_optim': True},
    )

    # Start Nsight profiler.
    if os.environ.get("NSIGHT_PREFIX"):
        torch.cuda.cudart().cudaProfilerStart()
    
    configure_nvtx_profiling(True)

    args = get_args()
    if args.legacy_tokenizer:
        tokenizer = get_tokenizer()
    else:
        tokenizer = build_tokenizer(args)

    # Sampling params.
    sampling_params = SamplingParams(
        temperature=args.temperature,
        top_k=args.top_k,
        top_p=args.top_p,
        return_log_probs=args.return_log_probs,
        num_tokens_to_generate=args.num_tokens_to_generate,
        termination_id=args.termination_id if args.termination_id is not None else tokenizer.eod,
    )

    # Requests, context, conroller.
    model = get_model()
    requests = build_requests(args, tokenizer, sampling_params)
    context = get_inference_context(requests, sampling_params)
    controller = get_inference_controller(model, context)

    # Validate all context_length's <= max_tokens.
    invalid_prompt_length_map = {}
    for request_idx, request in enumerate(requests):
        if len(request.prompt_tokens) > context.max_tokens:
            invalid_prompt_length_map[request_idx] = len(request.prompt_tokens)
    assert not invalid_prompt_length_map, (
        "request idxs with prompts longer than context.max_tokens: "
        ", ".join(f"{k}({v})" for k, v in invalid_prompt_length_map.items())
    )

    # Inference engine.
    engine = DynamicInferenceEngine(
        controller,
        context,
        enable_cuda_graph=args.cuda_graph_impl == "local",
        random_seed=args.seed,
        track_paused_request_events=args.inference_dynamic_batching_track_paused_request_events,
        enable_chunked_prefill=not args.disable_chunked_prefill,
        unified_memory_level=args.inference_dynamic_batching_unified_memory_level,
    )

    setup_prefix = build_dynamic_engine_setup_prefix(args, model, context, requests)
    print("~~~")
    print(setup_prefix)
    print("~~~")

    # Run and time test, optionally `args.inference_repeat_n` times.
    throughputs = []
    for _ in range(args.inference_repeat_n):
        t = get_curr_time()
        result = run_inference(requests, engine)
        step_times = result["step_times"]
        add_times = result["add_times"]
        output_times = result["output_times"]
        total_output_tokens = result["total_output_tokens"]
        torch.cuda.synchronize()
        total_time = get_curr_time() - t
        stats = torch.cuda.memory_stats()
        throughput = total_output_tokens / total_time
        throughputs.append(throughput)

    # Validate all requests finished.
    for request in requests:
        assert request.state == "finished", (
            f"request.state == '{request.state}' != 'finished'."
        )

    # Print unique prompts + outputs.
    if torch.distributed.get_rank() == 0:

        def escape_str(s):
            return s.replace("\n", "\\n")

        print("~~~~ Unique prompts + outputs. ~~~~")

        # Map requests by their prompt.
        unique_prompt_map = defaultdict(list)
        for request_idx, request in enumerate(requests):
            unique_prompt_map[request.prompt_text].append(request_idx)

        # Print unique prompts + outputs.
        text_hashes = []
        for unique_idx, (prompt_text, request_idxs) in enumerate(unique_prompt_map.items()):

            # ---- Prompt summary line ----
            prompt_len = len(requests[request_idxs[0]].prompt_tokens)
            escaped_prompt_text = escape_str(prompt_text)
            print(f"{unique_idx+1}/{len(unique_prompt_map)} [n {len(request_idxs)}, l {prompt_len}] {escaped_prompt_text}")

            # ---- Group all outputs for this prompt ----
            output_map = defaultdict(list)
            for idx in request_idxs:
                req = requests[idx]
                output_map[req.output_text].append(idx)

            # ---- Print each unique output ----
            for output_text, output_request_idxs in output_map.items():
                if output_text is not None:
                    # Use hash of prompt + generated text in case engine was
                    # suspended and resumed, which misaligns boundary between
                    # prompt and generated tokens.
                    o_hash = hashlib.sha256(
                        (prompt_text + output_text).encode()
                    ).hexdigest()[:6]
                    o_len = len(requests[output_request_idxs[0]].output_tokens)
                    escaped_output_text = escape_str(output_text)
                else:
                    o_hash = "--"
                    o_len = 0
                    escaped_output_text = "--"
                print(f"  >>>> [n {len(output_request_idxs)}, {o_len} tokens, hash {o_hash}] {escaped_output_text}")

        # Write results to JSON. Primarily used for functional testing.
        if args.output_path:
            json_results = {}

            # Write every 'n' requests, plus the final request.
            for i, req in enumerate(requests):
                if i % args.output_every_n_results == 0 or i == len(requests) - 1:
                    result_dict = {
                        "input_prompt": req.prompt_text,
                        "generated_text": req.output_text,
                        "generated_tokens": req.output_tokens,
                        "latency": req.time_end - req.time_start,
                        "cuda_graph_request_count_map" : result["cuda_graph_request_count_map"],
                        "step_count" : engine.step_count,
                    }
                    if req.sampling_params.return_log_probs:
                        response_logprobs = req.log_probs
                        result_dict["logprobs"] = response_logprobs
                    json_results[req.request_id] = result_dict

            # Track system-level throughput as a test / debug metric
            json_results["throughput"] = throughputs

            with open(args.output_path, "w") as fp:
                json.dump(json_results, fp, indent=1)

        # Timing results.
        stats = torch.cuda.memory_stats()
        throughput = total_output_tokens / total_time
        print("~~~")
        peak_alloc_gb = stats["allocated_bytes.all.peak"] / 1024**3
        peak_resvd_gb = stats["reserved_bytes.all.peak"] / 1024**3

        p_times = step_times["prefill"]
        d_times = step_times["decode"]

        p_total = sum(p_times)
        d_total = sum(d_times)

        p_count = len(p_times)
        d_count = len(d_times)

        p_mean = p_total / p_count
        d_mean = d_total / d_count if d_count != 0 else 0.

        # Commented out for now as the step/add/output times are not calculated correctly.
        # print(
        #     f"{setup_prefix} … "
        #     f"mem {peak_alloc_gb:.1f}/{peak_resvd_gb:.1f} GB … "
        #     f"total time: {step_total:.3f}s … "
        #     f"step time: total {step_total:.3f}s "
        #     f"[ p {p_total:.3f}s, d {d_total:.3f}s ], "
        #     f"mean [ p {p_mean:.3f}s, d {d_mean:.3f}s ], "
        #     f"count [ p {p_count}, d {d_count} ]."
        # )
        capture_str = (
            f"{engine.capture_stats["time"]:.2f} sec"
            if engine.capture_stats else
            "--"
        )
        print(
            f"{setup_prefix} … "
            f"capture {capture_str} … "
            f"mem {peak_alloc_gb:.1f}/{peak_resvd_gb:.1f} GB … "
            f"total time: {total_time:.3f}s … "
            f"steps: {engine.step_count:d} … "
            f"throughput: {throughput:.3f} tok/s"
        )
        print("~~~")

    # Stop Nsight profiler.
    if os.environ.get("NSIGHT_PREFIX"):
        torch.cuda.cudart().cudaProfilerStop()


if __name__ == "__main__":
    main()<|MERGE_RESOLUTION|>--- conflicted
+++ resolved
@@ -293,8 +293,7 @@
 
         # Step inference engine (i.e., generate a token for each active request).
         # Before step, we haven't done the scheduling, so we cannot know the is_decode_only
-<<<<<<< HEAD
-        result = engine.step_modern(sampling_params, verbose=True)
+        result = engine.step_modern(verbose=True)
 
         # Test suspending and resuming engine.
         # >>>>>>>>>>>>>>>>>>>>>>>>>>>>>>>>>>>>>>>>>>>>>>>>>>>>>>>>>>>>>>>>>
@@ -331,9 +330,6 @@
         #     engine.resume()
         # <<<<<<<<<<<<<<<<<<<<<<<<<<<<<<<<<<<<<<<<<<<<<<<<<<<<<<<<<<<<<<<<<
 
-=======
-        result = engine.step_modern(verbose=True)
->>>>>>> afa73619
         # After step, we lost track of last iteration's is_decode_only, so we need to get it from the engine
         is_decode_only = engine.is_decode_only 
 
@@ -361,7 +357,6 @@
                 request.time_end = get_curr_time()
                 request.state = "finished"
                 request.request_id = finished_request.request_id
-<<<<<<< HEAD
 
                 # Update prompt, in case engine has been suspended and resumed.
                 request.prompt_tokens = finished_request.prompt_tokens
@@ -375,10 +370,7 @@
                 total_output_tokens += len(request.output_tokens)
 
                 # Log probs.
-                if sampling_params.return_log_probs:
-=======
                 if finished_request.sampling_params.return_log_probs:
->>>>>>> afa73619
                     request.log_probs = (
                         finished_request.prompt_log_probs + finished_request.generated_log_probs
                     )
