--- conflicted
+++ resolved
@@ -57,13 +57,10 @@
         action="store_true",
         help="Load checkpoint with `strict=False`.",
     )
-<<<<<<< HEAD
-=======
     group.add_argument(
         "--termination-id", type=int, default=None,
         help="Termination ID that overrides `tokenizer.eod`."
     )
->>>>>>> 43f294fb
 
     return parser
 
@@ -356,34 +353,23 @@
 
         # Print unique prompts + outputs.
         for unique_idx, (prompt_text, request_idxs) in enumerate(unique_prompt_map.items()):
-<<<<<<< HEAD
-            print(f"{unique_idx}/{len(unique_prompt_map)} [n {len(request_idxs)}] {prompt_text}")
-            
-            # Group outputs by their text content for this prompt
+            # ---- Prompt summary line ----
+            prompt_len = len(requests[request_idxs[0]].prompt_tokens)
+            short_prompt_text = shorten_str(prompt_text, 64)
+            print(f"{unique_idx+1}/{len(unique_prompt_map)} [n {len(request_idxs)}, l {prompt_len}] {short_prompt_text}")
+
+            # ---- Group all outputs for this prompt ----
             output_map = defaultdict(list)
-            for request_idx in request_idxs:
-                request = requests[request_idx]
-                output_map[request.output_text].append(request_idx)
-            
-            # Print each unique output with count and hash
+            for idx in request_idxs:
+                req = requests[idx]
+                output_map[req.output_text].append(idx)
+
+            # ---- Print each unique output ----
             for output_text, output_request_idxs in output_map.items():
-                output_text_hash = hashlib.sha256(output_text.encode()).hexdigest()[:6]
-                output_text_escaped = output_text.replace("\n", "\\n")
-                print(f"  > [n {len(output_request_idxs)}, hash {output_text_hash}] {output_text_escaped}")
-=======
-            request_idx = request_idxs[0]
-            request = requests[request_idx]
-            output_text_hash = hashlib.sha256(request.output_text.encode()).hexdigest()[:6]
-            short_prompt_text = shorten_str(prompt_text, 64)
-            short_output_text = shorten_str(request.output_text, 64)
-            num_prompt_tokens = len(requests[request_idx].prompt_tokens)
-            num_output_tokens = len(requests[request_idx].output_tokens)
-            print(
-                f"{unique_idx}/{len(unique_prompt_map)} [n {len(request_idxs)}, hash {output_text_hash}]. "
-                f"[{num_prompt_tokens}] {short_prompt_text} >>>> "
-                f"[{num_output_tokens}] {short_output_text}"
-            )
->>>>>>> 43f294fb
+                o_hash = hashlib.sha256(output_text.encode()).hexdigest()[:6]
+                o_len = len(requests[output_request_idxs[0]].output_tokens)
+                short_output_text = shorten_str(output_text.replace("\n", "\\n"), 64)
+                print(f"  >>>> [n {len(output_request_idxs)}, l {o_len}, hash {o_hash}] {short_output_text}")
 
         # Write results to JSON. Primarily used for functional testing.
         if args.output_path:
