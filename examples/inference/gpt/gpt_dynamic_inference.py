--- conflicted
+++ resolved
@@ -574,7 +574,6 @@
             with open(args.output_path, "w") as fp:
                 json.dump(json_results, fp, indent=1)
 
-<<<<<<< HEAD
         # Timing results.
         stats = torch.cuda.memory_stats()
         throughput = total_output_tokens / total_time
@@ -611,56 +610,13 @@
         )
         print(
             f"{setup_prefix} … "
+            f"throughput: {throughput:.3f} tok/s",
+            f"total time: {total_time:.3f}s … "
+            f"mem {peak_alloc_gb:.1f}/{peak_resvd_gb:.1f} GB … "
+            f"steps: {engine.step_count:d} … "
             f"capture {capture_str} … "
-            f"mem {peak_alloc_gb:.1f}/{peak_resvd_gb:.1f} GB … "
-            f"total time: {total_time:.3f}s … "
-            f"steps: {engine.step_count:d} … "
-            f"throughput: {throughput:.3f} tok/s"
         )
         print("~~~")
-=======
-    # Timing results.
-    print("~~~")
-    peak_alloc_gb = stats["allocated_bytes.all.peak"] / 1024**3
-    peak_resvd_gb = stats["reserved_bytes.all.peak"] / 1024**3
-
-    p_times = step_times["prefill"]
-    d_times = step_times["decode"]
-
-    p_total = sum(p_times)
-    d_total = sum(d_times)
-
-    p_count = len(p_times)
-    d_count = len(d_times)
-
-    p_mean = p_total / p_count
-    d_mean = d_total / d_count
-
-    # Commented out for now as the step/add/output times are not calculated correctly.
-    # print(
-    #     f"{setup_prefix} … "
-    #     f"mem {peak_alloc_gb:.1f}/{peak_resvd_gb:.1f} GB … "
-    #     f"total time: {step_total:.3f}s … "
-    #     f"step time: total {step_total:.3f}s "
-    #     f"[ p {p_total:.3f}s, d {d_total:.3f}s ], "
-    #     f"mean [ p {p_mean:.3f}s, d {d_mean:.3f}s ], "
-    #     f"count [ p {p_count}, d {d_count} ]."
-    # )
-    capture_str = (
-        f"{engine.capture_stats['time']:.2f} sec"
-        if engine.capture_stats else
-        "--"
-    )
-    print(" … ".join((
-        f"{setup_prefix}",
-        f"throughput: {throughput:.3f} tok/s",
-        f"total time: {total_time:.3f}s",
-        f"mem {peak_alloc_gb:.1f}/{peak_resvd_gb:.1f} GB",
-        f"steps: {engine.step_count:d}",
-        f"capture {capture_str}",
-    )))
-    print("~~~")
->>>>>>> 9be7c7b9
 
     # Stop Nsight profiler.
     if os.environ.get("NSIGHT_PREFIX"):
