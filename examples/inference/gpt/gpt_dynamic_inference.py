# Copyright (c) 2025, NVIDIA CORPORATION. All rights reserved.

import hashlib
import json
import math
import os
import pickle
import sys
import torch
from argparse import ArgumentParser
from collections import defaultdict
from functools import partial
from tqdm import tqdm
from typing import Dict, List, Tuple, Optional

import torch
from tqdm import tqdm

from megatron.core.inference.contexts.dynamic_context import (
    ContextOverflowError,
    DynamicInferenceContext,
)
from megatron.core.inference.engines import DynamicInferenceEngine
from megatron.core.inference.model_inference_wrappers.gpt.gpt_inference_wrapper import (
    GPTInferenceWrapper,
)
from megatron.core.inference.sampling_params import SamplingParams
from megatron.core.inference.text_generation_controllers.text_generation_controller import (
    TextGenerationController,
)
from megatron.core.ssm.mamba_hybrid_layer_allocation import Symbols
from megatron.core.tokenizers.text.utils.build_tokenizer import build_tokenizer
from megatron.core.transformer.module import MegatronModule
from megatron.core.utils import get_attr_wrapped_model

sys.path.append(
    os.path.abspath(os.path.join(os.path.dirname(__file__), os.path.pardir, os.path.pardir))
)
from megatron.training import get_args, get_model as _get_model, get_tokenizer, initialize_megatron
from megatron.training.checkpointing import load_checkpoint
from model_provider import model_provider
from gpt_builders import gpt_builder
from mamba_builders import mamba_builder

from megatron.core.utils import configure_nvtx_profiling

import json

from examples.inference.gpt.utils import (
    Request,
    add_common_inference_args,
    build_dynamic_engine_setup_prefix,
    build_requests,
    get_curr_time,
)
from megatron.training import get_args
from megatron.training import get_model as _get_model
from megatron.training import get_tokenizer, initialize_megatron
from megatron.training.checkpointing import load_checkpoint

import torch
import io
import megatron

torch.serialization.add_safe_globals([io.BytesIO])
torch.serialization.add_safe_globals([megatron.core.rerun_state_machine.RerunState])
torch.serialization.add_safe_globals([megatron.core.rerun_state_machine.RerunDiagnostic])



def add_dynamic_inference_args(parser: ArgumentParser) -> ArgumentParser:
    """Dynamic inference arguments."""

    add_common_inference_args(parser)

    group = parser.add_argument_group(title='Dynamic inference')
    group.add_argument(
        "--inference-ckpt-non-strict",
        action="store_true",
        help="Load checkpoint with `strict=False`.",
    )
    group.add_argument(
        "--termination-id", type=int, default=None,
        help="Termination ID that overrides `tokenizer.eod`."
    )
    group.add_argument('--inference-repeat-n', type=int, default=1, help="Repeat inference iterations N times for benchmarking.")

    return parser


def get_model() -> MegatronModule:
    """Initialize model and load checkpoint."""

    args = get_args()

    if args.model_provider == "gpt":
        model_builder = gpt_builder
    elif args.model_provider == "mamba":
        model_builder = mamba_builder
    else:
        raise ValueError(f"Invalid model provider {args.model_provider}")

    # Build model.
    model = _get_model(
        partial(model_provider, model_builder),
        wrap_with_ddp=False
    )

    # Load checkpoint.
    assert args.load is not None
    args.exit_on_missing_checkpoint = True
    load_checkpoint(
        ddp_model=model,
        optimizer=None,
        opt_param_scheduler=None,
        strict=not args.inference_ckpt_non_strict,
    )

    # No virtual PP.
    assert len(model) == 1, "Above condition should have caught this"
    model = model[0]

    # Eval mode.
    model.eval()

    return model


def get_inference_context(
    requests: List[Request],
    sampling_params: SamplingParams,
    calculate_max_sequence_length_from_requests: bool = True,
    layer_type_list: Optional[List[str]] = None,
    mamba_conv_states_shape: Optional[Tuple[int]] = None,
    mamba_ssm_states_shape: Optional[Tuple[int]] = None,
):
    """The inference context manages the KV cache and other inference state."""

    args = get_args()
    # Max sequence length.
    if calculate_max_sequence_length_from_requests:
        max_gen_length = sampling_params.num_tokens_to_generate    
        max_context_length = max(len(r.prompt_tokens) for r in requests)
        max_sequence_length = max_context_length + max_gen_length
    else:
        max_sequence_length = args.inference_max_seq_length

    # Inference context.
    context = DynamicInferenceContext(
        params_dtype=args.params_dtype,
        num_layers=args.num_layers,
        kv_channels=args.kv_channels,
        num_attention_heads=(
            args.num_query_groups if args.group_query_attention else args.num_attention_heads
        ),
        max_sequence_length=max_sequence_length,
        num_cuda_graphs=(
            args.inference_dynamic_batching_num_cuda_graphs
            if args.cuda_graph_impl == "local"
            else None
        ),
        chunk_size_tokens=args.inference_dynamic_batching_chunk_size,
        buffer_size_gb=args.inference_dynamic_batching_buffer_size_gb,
        buffer_guaranteed_fraction=args.inference_dynamic_batching_buffer_guaranteed_fraction,
        buffer_overflow_factor=args.inference_dynamic_batching_buffer_overflow_factor,
        max_requests_override=args.inference_dynamic_batching_max_requests_override,
        max_tokens_override=args.inference_dynamic_batching_max_tokens_override,
        tensor_model_parallel_size=args.tensor_model_parallel_size,
        materialize_only_last_token_logits=not args.return_log_probs,
        layer_type_list=layer_type_list,
        mamba_conv_states_shape=mamba_conv_states_shape,
        mamba_ssm_states_shape=mamba_ssm_states_shape,
        cache_mla_latent=args.multi_latent_attention and args.cache_mla_latents,
        kv_lora_rank=args.kv_lora_rank if args.multi_latent_attention else None,
        qk_pos_emb_head_dim=args.qk_pos_emb_head_dim,
<<<<<<< HEAD
        use_cuda_graphs_for_non_decode_steps=layer_type_list is None,
=======
        use_cuda_graphs_for_non_decode_steps=not args.decode_only_cuda_graphs,
>>>>>>> 572f0198
        use_flashinfer_fused_rope=args.use_flashinfer_fused_rope,
        unified_memory_level=args.inference_dynamic_batching_unified_memory_level,
    )

    return context


def get_inference_controller(
    model: MegatronModule, context: DynamicInferenceContext
) -> TextGenerationController:
    """Buid text generation controller, which manages the model inference context.

    Args:
        model (MegatronModule): Megatron GPT model.
        context (DynamicInferenceContext): Context for managing KV cache.

    Return:
        (TextGenerationController) Inference text generation controller.
    """

    args = get_args()
    if args.legacy_tokenizer:
        tokenizer = get_tokenizer()
    else:
        tokenizer = build_tokenizer(args)

    # Wrap model in inference wrapper.
    model = GPTInferenceWrapper(model, args, context)

    # Note: the following is taken from AbstractModelInferenceWrapper.prep_model_for_inference().
    from megatron.core import parallel_state

    model.model_is_pipeline_parallel = not (
        parallel_state.is_pipeline_first_stage() and parallel_state.is_pipeline_last_stage()
    )

    # Text generation controller.
    controller = TextGenerationController(model, tokenizer)

    return controller


def run_inference(
    requests: List[Request], sampling_params: SamplingParams, engine: DynamicInferenceEngine
) -> List[Dict[str, float]]:
    """Add requests to engine and generate tokens.

    Args:
        requests (List[Request]): Requests that are to be added and processed.
        sampling_params (SamplingParams): Sampling params for the logits.
        engine (DynamicInferenceEngine): Inference engine that manages generating tokens.

    Return:
        A dictionary of step times with `prefill` and `decode` keys.
    """

    args = get_args()

    # Initialize request arrival times.
    base_arrival_time = get_curr_time()
    for request in requests:
        request.time_arrival = request.time_offset + base_arrival_time

    # Add and process requests.
    num_requests_total = len(requests)
    num_requests_added = 0
    num_requests_finished = 0
    step_id = 0
    step_times = {"prefill": [], "decode": []}
    add_times = []
    output_times = []
    rank = torch.distributed.get_rank()
    if rank == 0:
        tbar = tqdm(total=num_requests_total)
    total_output_tokens = 0
    if args.cuda_graph_impl == "local":
        cuda_graph_request_count_map = {r:0 for r in engine.context.cuda_graph_request_counts}
    else:
        cuda_graph_request_count_map = None

    def _add_request():
        """Add request to engine.

        *Note: Using `prompt_text` instead of `prompt_tokens` for fair comparison.
        """
        nonlocal num_requests_added
        _request = requests[num_requests_added]
        engine.add_request(
            num_requests_added,
            _request.prompt_text,
            sampling_params.num_tokens_to_generate,
        )
        _request.time_start = get_curr_time()
        _request.state = "started"
        num_requests_added += 1
        if rank == 0:
            tbar.update(1)

    while True:
        # Add requests.
        add_start = get_curr_time()
        if args.incoming_requests_per_step is None:
            # Add requests with 'earlier' arrival time.
            while num_requests_added < num_requests_total:
                if requests[num_requests_added].time_arrival > add_start:
                    break
                _add_request()
        else:
            # Add deterministic number of requests (generally used for debugging).
            for i in range(min(
                args.incoming_requests_per_step,
                num_requests_total - num_requests_added,
            )):
                _add_request()
        add_times.append(get_curr_time() - add_start)

        # Step inference engine (i.e., generate a token for each active request).
        # Before step, we haven't done the scheduling, so we cannot know the is_decode_only
        result = engine.step_modern(sampling_params, verbose=True)
        # After step, we lost track of last iteration's is_decode_only, so we need to get it from the engine
        is_decode_only = engine.is_decode_only 
        step_id += 1

        # Record cuda_graph_request_count.
        cuda_graph_request_count = result["cuda_graph_request_count"]
        if args.cuda_graph_impl == "local" and cuda_graph_request_count is not None:
            cuda_graph_request_count_map[cuda_graph_request_count] += 1

        # Update requests.
        active_requests = result["active_requests"]
        finished_requests = result["finished_requests"]
        step_time = result["step_time"]
        if len(active_requests) > 0 or len(finished_requests) > 0:
            if is_decode_only:
                step_times["decode"].append(step_time)
            else:
                step_times["prefill"].append(step_time)

            # Append output tokens.
            output_start = get_curr_time()
            for finished_request in finished_requests:
                request = requests[finished_request.request_id]
                request.output_tokens = finished_request.generated_tokens
                total_output_tokens += len(request.output_tokens)
                request.time_end = get_curr_time()
                request.output_text = finished_request.generated_text
                request.state = "finished"
                request.request_id = finished_request.request_id
                if sampling_params.return_log_probs:
                    request.log_probs = (
                        finished_request.prompt_log_probs + finished_request.generated_log_probs
                    )
                num_requests_finished += 1
            output_times.append(get_curr_time() - output_start)

        # Check if all requests are finished.
        if not (engine.has_unfinished_requests() or num_requests_added < num_requests_total):
            break

    return {
        "step_times" : step_times,
        "add_times" : add_times,
        "output_times" : output_times,
        "total_output_tokens" : total_output_tokens,
        "cuda_graph_request_count_map" : cuda_graph_request_count_map,
    }


@torch.inference_mode()
def main():

    # Initialize Megatron.
    initialize_megatron(
        extra_args_provider=add_dynamic_inference_args,
        args_defaults={'no_load_rng': True, 'no_load_optim': True},
    )

    # Start Nsight profiler.
    if os.environ.get("NSIGHT_PREFIX"):
        torch.cuda.cudart().cudaProfilerStart()
    
    configure_nvtx_profiling(True)

    args = get_args()
    if args.legacy_tokenizer:
        tokenizer = get_tokenizer()
    else:
        tokenizer = build_tokenizer(args)

    # Sampling params.
    sampling_params = SamplingParams(
        temperature=args.temperature,
        top_k=args.top_k,
        top_p=args.top_p,
        return_log_probs=args.return_log_probs,
        num_tokens_to_generate=args.num_tokens_to_generate,
    )

    model = get_model()

    # Layer type list for hybrid models
    decoder = get_attr_wrapped_model(model, "decoder")
    layer_type_list = getattr(decoder, "layer_type_list", None)
    if layer_type_list is not None and Symbols.MAMBA in layer_type_list:
        (mamba_conv_states_shape, mamba_ssm_states_shape) = decoder.mamba_state_shapes_per_request()
    else:
        mamba_conv_states_shape = None
        mamba_ssm_states_shape = None

    # Requests, context, controller.
    requests = build_requests(args, tokenizer)
    context = get_inference_context(
        requests,
        sampling_params,
        layer_type_list=layer_type_list,
        mamba_conv_states_shape=mamba_conv_states_shape,
        mamba_ssm_states_shape=mamba_ssm_states_shape,
    )
    controller = get_inference_controller(model, context)

    # Validate all context_length's <= max_tokens.
    if args.disable_chunked_prefill:
        invalid_prompt_length_map = {}
        for request_idx, request in enumerate(requests):
            if len(request.prompt_tokens) > context.max_tokens:
                invalid_prompt_length_map[request_idx] = len(request.prompt_tokens)
        assert not invalid_prompt_length_map, (
            "request idxs with prompts longer than context.max_tokens: "
            ", ".join(f"{k}({v})" for k, v in invalid_prompt_length_map.items())
        )

    # Inference engine.
    engine = DynamicInferenceEngine(
        controller,
        context,
        termination_id=args.termination_id if args.termination_id is not None else tokenizer.eod,
        enable_cuda_graph=args.cuda_graph_impl == "local",
        random_seed=args.seed,
        track_paused_request_events=args.inference_dynamic_batching_track_paused_request_events,
        enable_chunked_prefill=not args.disable_chunked_prefill,
    )

    if torch.distributed.get_rank() == 0:
        setup_prefix = build_dynamic_engine_setup_prefix(args, model, context, requests)
        print("~~~")
        print(setup_prefix)
        print("~~~")

    # Run and time test, optionally `args.inference_repeat_n` times.
    throughputs = []
    for _ in range(args.inference_repeat_n):
        t = get_curr_time()
        result = run_inference(requests, sampling_params, engine)
        step_times = result["step_times"]
        add_times = result["add_times"]
        output_times = result["output_times"]
        total_output_tokens = result["total_output_tokens"]
        torch.cuda.synchronize()
        total_time = get_curr_time() - t
        stats = torch.cuda.memory_stats()
        throughput = total_output_tokens / total_time
        throughputs.append(throughput)

    # Validate all requests finished.
    for request in requests:
        assert request.state == "finished", (
            f"request.state == '{request.state}' != 'finished'."
        )

    # Print unique prompts + outputs.
    if torch.distributed.get_rank() == 0:

        def escape_str(s):
            return s.replace("\n", "\\n")

        print("~~~~ Unique prompts + outputs. ~~~~")

        # Map requests by their prompt.
        unique_prompt_map = defaultdict(list)
        for request_idx, request in enumerate(requests):
            unique_prompt_map[request.prompt_text].append(request_idx)

        # Print unique prompts + outputs.
        for unique_idx, (prompt_text, request_idxs) in enumerate(unique_prompt_map.items()):
            # ---- Prompt summary line ----
            prompt_len = len(requests[request_idxs[0]].prompt_tokens)
            escaped_prompt_text = escape_str(prompt_text)
            print(f"{unique_idx+1}/{len(unique_prompt_map)} [n {len(request_idxs)}, l {prompt_len}] {escaped_prompt_text}")

            # ---- Group all outputs for this prompt ----
            output_map = defaultdict(list)
            for idx in request_idxs:
                req = requests[idx]
                output_map[req.output_text].append(idx)

            # ---- Print each unique output ----
            for output_text, output_request_idxs in output_map.items():
                if output_text is not None:
                    o_hash = hashlib.sha256(output_text.encode()).hexdigest()[:6]
                    o_len = len(requests[output_request_idxs[0]].output_tokens)
                    escaped_output_text = escape_str(output_text)
                    print(f"  >>>> [n {len(output_request_idxs)}, l {o_len}, hash {o_hash}] {escaped_output_text}")
                else:
                    o_hash = "--"
                    o_len = 0
                    escaped_output_text = "--"
                    print(f"  >>>> [n {len(output_request_idxs)}, {o_len} tokens, hash {o_hash}] {escaped_output_text}")

        # Write results to JSON. Primarily used for functional testing.
        if args.output_path:
            json_results = {}

            # Write every 'n' requests, plus the final request.
            for i, req in enumerate(requests):
                if i % args.output_every_n_results == 0 or i == len(requests) - 1:
                    result_dict = {
                        "input_prompt": req.prompt_text,
                        "generated_text": req.output_text,
                        "generated_tokens": req.output_tokens,
                        "latency": req.time_end - req.time_start,
                        "cuda_graph_request_count_map" : result["cuda_graph_request_count_map"],
                        "step_count" : engine.step_count,
                    }
                    if sampling_params.return_log_probs:
                        response_logprobs = req.log_probs
                        result_dict["logprobs"] = response_logprobs
                    json_results[req.request_id] = result_dict

            # Track system-level throughput as a test / debug metric
            json_results["throughput"] = throughputs

            with open(args.output_path, "w") as fp:
                json.dump(json_results, fp, indent=1)

<<<<<<< HEAD
        # Timing results.
        stats = torch.cuda.memory_stats()
        throughput = total_output_tokens / total_time
        print("~~~")
        peak_alloc_gb = stats["allocated_bytes.all.peak"] / 1024**3
        peak_resvd_gb = stats["reserved_bytes.all.peak"] / 1024**3

        p_times = step_times["prefill"]
        d_times = step_times["decode"]

        p_total = sum(p_times)
        d_total = sum(d_times)

        p_count = len(p_times)
        d_count = len(d_times)

        p_mean = p_total / p_count
        d_mean = d_total / d_count

        # Commented out for now as the step/add/output times are not calculated correctly.
        # print(
        #     f"{setup_prefix} … "
        #     f"mem {peak_alloc_gb:.1f}/{peak_resvd_gb:.1f} GB … "
        #     f"total time: {step_total:.3f}s … "
        #     f"step time: total {step_total:.3f}s "
        #     f"[ p {p_total:.3f}s, d {d_total:.3f}s ], "
        #     f"mean [ p {p_mean:.3f}s, d {d_mean:.3f}s ], "
        #     f"count [ p {p_count}, d {d_count} ]."
        # )
        capture_str = (
            f"{engine.capture_stats["time"]:.2f} sec"
            if engine.capture_stats else
            "--"
        )
        print(
            f"{setup_prefix} … "
            f"capture {capture_str} … "
            f"mem {peak_alloc_gb:.1f}/{peak_resvd_gb:.1f} GB … "
            f"total time: {total_time:.3f}s … "
            f"steps: {engine.step_count:d} … "
            f"throughput: {throughput:.3f} tok/s"
        )
        print("~~~")
=======
    # Timing results.
    print("~~~")
    peak_alloc_gb = stats["allocated_bytes.all.peak"] / 1024**3
    peak_resvd_gb = stats["reserved_bytes.all.peak"] / 1024**3

    p_times = step_times["prefill"]
    d_times = step_times["decode"]

    p_total = sum(p_times)
    d_total = sum(d_times)

    p_count = len(p_times)
    d_count = len(d_times)

    p_mean = p_total / p_count
    d_mean = d_total / d_count

    # Commented out for now as the step/add/output times are not calculated correctly.
    # print(
    #     f"{setup_prefix} … "
    #     f"mem {peak_alloc_gb:.1f}/{peak_resvd_gb:.1f} GB … "
    #     f"total time: {step_total:.3f}s … "
    #     f"step time: total {step_total:.3f}s "
    #     f"[ p {p_total:.3f}s, d {d_total:.3f}s ], "
    #     f"mean [ p {p_mean:.3f}s, d {d_mean:.3f}s ], "
    #     f"count [ p {p_count}, d {d_count} ]."
    # )
    capture_str = (
        f"{engine.capture_stats["time"]:.2f} sec"
        if engine.capture_stats else
        "--"
    )
    print(
        f"{setup_prefix} … "
        f"capture {capture_str} … "
        f"mem {peak_alloc_gb:.1f}/{peak_resvd_gb:.1f} GB … "
        f"total time: {total_time:.3f}s … "
        f"steps: {engine.step_count:d} … "
        f"throughput: {throughput:.3f} tok/s"
    )
    print("~~~")
>>>>>>> 572f0198

    # Stop Nsight profiler.
    if os.environ.get("NSIGHT_PREFIX"):
        torch.cuda.cudart().cudaProfilerStop()


if __name__ == "__main__":
    main()<|MERGE_RESOLUTION|>--- conflicted
+++ resolved
@@ -173,11 +173,7 @@
         cache_mla_latent=args.multi_latent_attention and args.cache_mla_latents,
         kv_lora_rank=args.kv_lora_rank if args.multi_latent_attention else None,
         qk_pos_emb_head_dim=args.qk_pos_emb_head_dim,
-<<<<<<< HEAD
-        use_cuda_graphs_for_non_decode_steps=layer_type_list is None,
-=======
         use_cuda_graphs_for_non_decode_steps=not args.decode_only_cuda_graphs,
->>>>>>> 572f0198
         use_flashinfer_fused_rope=args.use_flashinfer_fused_rope,
         unified_memory_level=args.inference_dynamic_batching_unified_memory_level,
     )
@@ -448,115 +444,69 @@
         )
 
     # Print unique prompts + outputs.
-    if torch.distributed.get_rank() == 0:
-
-        def escape_str(s):
-            return s.replace("\n", "\\n")
-
-        print("~~~~ Unique prompts + outputs. ~~~~")
-
-        # Map requests by their prompt.
-        unique_prompt_map = defaultdict(list)
-        for request_idx, request in enumerate(requests):
-            unique_prompt_map[request.prompt_text].append(request_idx)
-
-        # Print unique prompts + outputs.
-        for unique_idx, (prompt_text, request_idxs) in enumerate(unique_prompt_map.items()):
-            # ---- Prompt summary line ----
-            prompt_len = len(requests[request_idxs[0]].prompt_tokens)
-            escaped_prompt_text = escape_str(prompt_text)
-            print(f"{unique_idx+1}/{len(unique_prompt_map)} [n {len(request_idxs)}, l {prompt_len}] {escaped_prompt_text}")
-
-            # ---- Group all outputs for this prompt ----
-            output_map = defaultdict(list)
-            for idx in request_idxs:
-                req = requests[idx]
-                output_map[req.output_text].append(idx)
-
-            # ---- Print each unique output ----
-            for output_text, output_request_idxs in output_map.items():
-                if output_text is not None:
-                    o_hash = hashlib.sha256(output_text.encode()).hexdigest()[:6]
-                    o_len = len(requests[output_request_idxs[0]].output_tokens)
-                    escaped_output_text = escape_str(output_text)
-                    print(f"  >>>> [n {len(output_request_idxs)}, l {o_len}, hash {o_hash}] {escaped_output_text}")
-                else:
-                    o_hash = "--"
-                    o_len = 0
-                    escaped_output_text = "--"
-                    print(f"  >>>> [n {len(output_request_idxs)}, {o_len} tokens, hash {o_hash}] {escaped_output_text}")
-
-        # Write results to JSON. Primarily used for functional testing.
-        if args.output_path:
-            json_results = {}
-
-            # Write every 'n' requests, plus the final request.
-            for i, req in enumerate(requests):
-                if i % args.output_every_n_results == 0 or i == len(requests) - 1:
-                    result_dict = {
-                        "input_prompt": req.prompt_text,
-                        "generated_text": req.output_text,
-                        "generated_tokens": req.output_tokens,
-                        "latency": req.time_end - req.time_start,
-                        "cuda_graph_request_count_map" : result["cuda_graph_request_count_map"],
-                        "step_count" : engine.step_count,
-                    }
-                    if sampling_params.return_log_probs:
-                        response_logprobs = req.log_probs
-                        result_dict["logprobs"] = response_logprobs
-                    json_results[req.request_id] = result_dict
-
-            # Track system-level throughput as a test / debug metric
-            json_results["throughput"] = throughputs
-
-            with open(args.output_path, "w") as fp:
-                json.dump(json_results, fp, indent=1)
-
-<<<<<<< HEAD
-        # Timing results.
-        stats = torch.cuda.memory_stats()
-        throughput = total_output_tokens / total_time
-        print("~~~")
-        peak_alloc_gb = stats["allocated_bytes.all.peak"] / 1024**3
-        peak_resvd_gb = stats["reserved_bytes.all.peak"] / 1024**3
-
-        p_times = step_times["prefill"]
-        d_times = step_times["decode"]
-
-        p_total = sum(p_times)
-        d_total = sum(d_times)
-
-        p_count = len(p_times)
-        d_count = len(d_times)
-
-        p_mean = p_total / p_count
-        d_mean = d_total / d_count
-
-        # Commented out for now as the step/add/output times are not calculated correctly.
-        # print(
-        #     f"{setup_prefix} … "
-        #     f"mem {peak_alloc_gb:.1f}/{peak_resvd_gb:.1f} GB … "
-        #     f"total time: {step_total:.3f}s … "
-        #     f"step time: total {step_total:.3f}s "
-        #     f"[ p {p_total:.3f}s, d {d_total:.3f}s ], "
-        #     f"mean [ p {p_mean:.3f}s, d {d_mean:.3f}s ], "
-        #     f"count [ p {p_count}, d {d_count} ]."
-        # )
-        capture_str = (
-            f"{engine.capture_stats["time"]:.2f} sec"
-            if engine.capture_stats else
-            "--"
-        )
-        print(
-            f"{setup_prefix} … "
-            f"capture {capture_str} … "
-            f"mem {peak_alloc_gb:.1f}/{peak_resvd_gb:.1f} GB … "
-            f"total time: {total_time:.3f}s … "
-            f"steps: {engine.step_count:d} … "
-            f"throughput: {throughput:.3f} tok/s"
-        )
-        print("~~~")
-=======
+
+    def escape_str(s):
+        return s.replace("\n", "\\n")
+
+    print("~~~~ Unique prompts + outputs. ~~~~")
+
+    # Map requests by their prompt.
+    unique_prompt_map = defaultdict(list)
+    for request_idx, request in enumerate(requests):
+        unique_prompt_map[request.prompt_text].append(request_idx)
+
+    # Print unique prompts + outputs.
+    for unique_idx, (prompt_text, request_idxs) in enumerate(unique_prompt_map.items()):
+        # ---- Prompt summary line ----
+        prompt_len = len(requests[request_idxs[0]].prompt_tokens)
+        escaped_prompt_text = escape_str(prompt_text)
+        print(f"{unique_idx+1}/{len(unique_prompt_map)} [n {len(request_idxs)}, l {prompt_len}] {escaped_prompt_text}")
+
+        # ---- Group all outputs for this prompt ----
+        output_map = defaultdict(list)
+        for idx in request_idxs:
+            req = requests[idx]
+            output_map[req.output_text].append(idx)
+
+        # ---- Print each unique output ----
+        for output_text, output_request_idxs in output_map.items():
+            if output_text is not None:
+                o_hash = hashlib.sha256(output_text.encode()).hexdigest()[:6]
+                o_len = len(requests[output_request_idxs[0]].output_tokens)
+                escaped_output_text = escape_str(output_text)
+                print(f"  >>>> [n {len(output_request_idxs)}, l {o_len}, hash {o_hash}] {escaped_output_text}")
+            else:
+                o_hash = "--"
+                o_len = 0
+                escaped_output_text = "--"
+                print(f"  >>>> [n {len(output_request_idxs)}, {o_len} tokens, hash {o_hash}] {escaped_output_text}")
+
+    # Write results to JSON. Primarily used for functional testing.
+    if args.output_path:
+        json_results = {}
+
+        # Write every 'n' requests, plus the final request.
+        for i, req in enumerate(requests):
+            if i % args.output_every_n_results == 0 or i == len(requests) - 1:
+                result_dict = {
+                    "input_prompt": req.prompt_text,
+                    "generated_text": req.output_text,
+                    "generated_tokens": req.output_tokens,
+                    "latency": req.time_end - req.time_start,
+                    "cuda_graph_request_count_map" : result["cuda_graph_request_count_map"],
+                    "step_count" : engine.step_count,
+                }
+                if sampling_params.return_log_probs:
+                    response_logprobs = req.log_probs
+                    result_dict["logprobs"] = response_logprobs
+                json_results[req.request_id] = result_dict
+
+        # Track system-level throughput as a test / debug metric
+        json_results["throughput"] = throughputs
+
+        with open(args.output_path, "w") as fp:
+            json.dump(json_results, fp, indent=1)
+
     # Timing results.
     print("~~~")
     peak_alloc_gb = stats["allocated_bytes.all.peak"] / 1024**3
@@ -598,7 +548,6 @@
         f"throughput: {throughput:.3f} tok/s"
     )
     print("~~~")
->>>>>>> 572f0198
 
     # Stop Nsight profiler.
     if os.environ.get("NSIGHT_PREFIX"):
