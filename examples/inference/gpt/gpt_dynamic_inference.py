# Copyright (c) 2025 NVIDIA CORPORATION & AFFILIATES. All rights reserved.

import hashlib
import io
import json
import math
import os
import pickle
import sys
import torch
from argparse import ArgumentParser
from collections import defaultdict
from functools import partial
from tqdm import tqdm
from typing import Dict, List, Optional

sys.path.append(
    os.path.abspath(os.path.join(os.path.dirname(__file__), os.path.pardir, os.path.pardir))
)

import megatron
from examples.inference.gpt.utils import (
    Request,
    add_common_inference_args,
    build_dynamic_engine_setup_prefix,
    build_requests,
    get_curr_time,
)
from megatron.core.inference.contexts.dynamic_context import (
    ContextOverflowError,
    DynamicInferenceContext,
)
from megatron.core.inference.engines import DynamicInferenceEngine, EngineSuspendedError
from megatron.core.inference.model_inference_wrappers.gpt.gpt_inference_wrapper import (
    GPTInferenceWrapper,
)
from megatron.core.inference.sampling_params import SamplingParams
from megatron.core.inference.text_generation_controllers.text_generation_controller import (
    TextGenerationController,
)
from megatron.core.tokenizers.text.utils.build_tokenizer import build_tokenizer
from megatron.core.transformer.module import MegatronModule
from megatron.training import (
    get_args,
    get_model as _get_model,
    get_tokenizer,
    initialize_megatron,
)
from megatron.training.checkpointing import load_checkpoint
from pretrain_gpt import model_provider

from megatron.core.utils import configure_nvtx_profiling
from model_provider import model_provider
from gpt_builders import gpt_builder

<<<<<<< HEAD
torch.serialization.add_safe_globals([io.BytesIO])
torch.serialization.add_safe_globals([megatron.core.rerun_state_machine.RerunState])
torch.serialization.add_safe_globals([megatron.core.rerun_state_machine.RerunDiagnostic])
=======
import json

from examples.inference.gpt.utils import (
    Request,
    add_common_inference_args,
    build_dynamic_engine_setup_prefix,
    build_requests,
    get_curr_time,
)
from megatron.training import get_args
from megatron.training import get_model as _get_model
from megatron.training import get_tokenizer, initialize_megatron
from megatron.training.checkpointing import load_checkpoint
from pretrain_gpt import model_provider

import torch
import io
import megatron
>>>>>>> 23a1dcaf


def add_dynamic_inference_args(parser: ArgumentParser) -> ArgumentParser:
    """Dynamic inference arguments."""

    add_common_inference_args(parser)

    group = parser.add_argument_group(title='Dynamic inference')
    group.add_argument(
        "--inference-ckpt-non-strict",
        action="store_true",
        help="Load checkpoint with `strict=False`.",
    )
    group.add_argument(
        "--termination-id", type=int, default=None,
        help="Termination ID that overrides `tokenizer.eod`.",
    )
    group.add_argument(
        "--suspend-resume-interval", type=int, default=None,
        help="Suspend and resume the dynamic engine every "
        "`suspend_resume_interval` steps. This is used to tet the suspend/resume "
        "system.",
    )
    group.add_argument('--inference-repeat-n', type=int, default=1, help="Repeat inference iterations N times for benchmarking.")

    return parser


def get_model() -> MegatronModule:
    """Initialize model and load checkpoint."""

    args = get_args()

    # Build model.
    model = _get_model(
        partial(model_provider, gpt_builder),
        wrap_with_ddp=False
    )

    # Load checkpoint.
    assert args.load is not None
    args.exit_on_missing_checkpoint = True
    load_checkpoint(
        ddp_model=model,
        optimizer=None,
        opt_param_scheduler=None,
        strict=not args.inference_ckpt_non_strict,
    )

    # No virtual PP.
    assert len(model) == 1, "Above condition should have caught this"
    model = model[0]

    # Eval mode.
    model.eval()

    return model


def get_inference_context(
    requests: List[Request],
    sampling_params: Optional[SamplingParams] = None,
    calculate_max_sequence_length_from_requests: bool = True
):
    """The inference context manages the KV cache and other inference state."""

    args = get_args()
    # Max sequence length.
    if calculate_max_sequence_length_from_requests:
        max_gen_length = sampling_params.num_tokens_to_generate    
        max_context_length = max(len(r.prompt_tokens) for r in requests)
        max_sequence_length = max_context_length + max_gen_length
    else:
        max_sequence_length = args.inference_max_seq_length

    metrics_writer = None
    if args.inference_wandb_logging_step_interval > 0:
        metrics_writer = get_wandb_writer()

    # Inference context.
    context = DynamicInferenceContext(
        params_dtype=args.params_dtype,
        num_layers=args.num_layers,
        kv_channels=args.kv_channels,
        num_attention_heads=(
            args.num_query_groups if args.group_query_attention else args.num_attention_heads
        ),
        max_sequence_length=max_sequence_length,
        num_cuda_graphs=(
            args.inference_dynamic_batching_num_cuda_graphs
            if args.cuda_graph_impl == "local"
            else None
        ),
        block_size_tokens=args.inference_dynamic_batching_block_size,
        buffer_size_gb=args.inference_dynamic_batching_buffer_size_gb,
        buffer_guaranteed_fraction=args.inference_dynamic_batching_buffer_guaranteed_fraction,
        buffer_overflow_factor=args.inference_dynamic_batching_buffer_overflow_factor,
        max_requests_override=args.inference_dynamic_batching_max_requests_override,
        max_tokens_override=args.inference_dynamic_batching_max_tokens_override,
        tensor_model_parallel_size=args.tensor_model_parallel_size,
        materialize_only_last_token_logits=not args.return_log_probs,
        cache_mla_latent=args.multi_latent_attention and args.cache_mla_latents,
        kv_lora_rank=args.kv_lora_rank if args.multi_latent_attention else None,
        qk_pos_emb_head_dim=args.qk_pos_emb_head_dim,
        use_cuda_graphs_for_non_decode_steps=not args.decode_only_cuda_graphs,
        use_flashinfer_fused_rope=args.use_flashinfer_fused_rope,
        unified_memory_level=args.inference_dynamic_batching_unified_memory_level,
        metrics_writer=metrics_writer,
    )

    return context


def get_inference_controller(
    model: MegatronModule, context: DynamicInferenceContext
) -> TextGenerationController:
    """Buid text generation controller, which manages the model inference context.

    Args:
        model (MegatronModule): Megatron GPT model.
        context (DynamicInferenceContext): Context for managing KV cache blocks.

    Return:
        (TextGenerationController) Inference text generation controller.
    """

    args = get_args()
    if args.legacy_tokenizer:
        tokenizer = get_tokenizer()
    else:
        tokenizer = build_tokenizer(args)

    # Wrap model in inference wrapper.
    model = GPTInferenceWrapper(model, args, context)

    # Note: the following is taken from AbstractModelInferenceWrapper.prep_model_for_inference().
    from megatron.core import parallel_state

    model.model_is_pipeline_parallel = not (
        parallel_state.is_pipeline_first_stage() and parallel_state.is_pipeline_last_stage()
    )

    # Text generation controller.
    controller = TextGenerationController(model, tokenizer)

    return controller


def run_inference(
    requests: List[Request],
    engine: DynamicInferenceEngine,
    sampling_params: Optional[SamplingParams] = None,
) -> List[Dict[str, float]]:
    """Add requests to engine and generate tokens.

    Args:
        requests (List[Request]): Requests that are to be added and processed.
        engine (DynamicInferenceEngine): Inference engine that manages generating tokens.
        sampling_params (SamplingParams): Deprecated as of megatron-core 0.16.

    Return:
        A dictionary of step times with `prefill` and `decode` keys.
    """

    if sampling_params is not None and torch.distributed.get_rank() == 0:
        warnings.warn(
            "The `sampling_params` argument is deprecated. "
            "Sampling parameters are specified per request.",
            DeprecationWarning,
        )

    args = get_args()

    # Initialize request arrival times.
    base_arrival_time = get_curr_time()
    for request in requests:
        request.time_arrival = request.time_offset + base_arrival_time

    # Add and process requests.
    num_requests_total = len(requests)
    num_requests_added = 0
    num_requests_finished = 0
    step_times = {"prefill": [], "decode": []}
    add_times = []
    output_times = []
    tbar = tqdm(total=num_requests_total)
    total_output_tokens = 0
    attempted_step_count = 0
    if args.cuda_graph_impl == "local":
        cuda_graph_request_count_map = {r:0 for r in engine.context.cuda_graph_request_counts}
    else:
        cuda_graph_request_count_map = None

    def _add_request():
        """Add request to engine.

        *Note: Using `prompt_text` instead of `prompt_tokens` for fair comparison.
        """
        nonlocal num_requests_added
        _request = requests[num_requests_added]
        engine.add_request(
            num_requests_added,
            _request.prompt_text,
            _request.sampling_params,
        )
        _request.time_start = get_curr_time()
        _request.state = "started"
        num_requests_added += 1
        tbar.update(1)

    while True:
        # Add requests.
        add_start = get_curr_time()
        if args.incoming_requests_per_step is None:
            # Add requests with 'earlier' arrival time.
            while num_requests_added < num_requests_total:
                if requests[num_requests_added].time_arrival > add_start:
                    break
                _add_request()
        else:
            # Add deterministic number of requests (generally used for debugging).
            for i in range(min(
                args.incoming_requests_per_step,
                num_requests_total - num_requests_added,
            )):
                _add_request()
        add_times.append(get_curr_time() - add_start)

        # Step inference engine (i.e., generate a token for each active request).
        # Before step, we haven't done the scheduling, so we cannot know the is_decode_only
        try:
            result = engine.step_modern(verbose=True)
        except EngineSuspendedError as e:
            result = e
            pass # ignore error in order to call 'engine.resume()' below.
        attempted_step_count += 1

        # After step, we lost track of last iteration's is_decode_only, so we need to get it from the engine
        is_decode_only = engine.is_decode_only 

        # Test suspending and resuming engine.
        if args.suspend_resume_interval is not None:

            # Suspend.
            if attempted_step_count % args.suspend_resume_interval == 0:
                print("**** step %d/%d ... suspend." % (engine.step_count, attempted_step_count))
                engine.suspend()

            # Resume, 0+ attempted steps later.
            if (
                attempted_step_count > 0
                and
                (attempted_step_count - args.suspend_resume_interval // 2)
                    % args.suspend_resume_interval == 0
            ):
                print("**** step %d/%d ... resume." % (engine.step_count, attempted_step_count))
                engine.resume()

        # If engine suspended, continue to next iter.
        if isinstance(result, EngineSuspendedError):
            continue

        # Record cuda_graph_request_count.
        cuda_graph_request_count = result["cuda_graph_request_count"]
        if args.cuda_graph_impl == "local" and cuda_graph_request_count is not None:
            cuda_graph_request_count_map[cuda_graph_request_count] += 1

        # Update requests.
        active_request_ids = result["active_request_ids"]
        finished_request_records = result["finished_request_records"]
        step_time = result["step_time"]
        if len(active_request_ids) > 0 or len(finished_request_records) > 0:
            if is_decode_only:
                step_times["decode"].append(step_time)
            else:
                step_times["prefill"].append(step_time)

            # Append output tokens.
            output_start = get_curr_time()
            for finished_request_record in finished_request_records:

                finished_request = finished_request_record.merge(engine.controller.tokenizer)

                # Update local request object.
                request = requests[finished_request.request_id]
                request.time_end = get_curr_time()
                request.state = "finished"
                request.request_id = finished_request.request_id

                # Update prompt, in case engine has been suspended and resumed.
                request.prompt_tokens = finished_request.prompt_tokens
                request.prompt_text = finished_request.prompt

                # Get output tokens and text.
                request.output_tokens = finished_request.generated_tokens
                request.output_text = finished_request.generated_text
                total_output_tokens += len(request.output_tokens)

                # Log probs.
                if finished_request.sampling_params.return_log_probs:
                    request.log_probs = (
                        finished_request.prompt_log_probs + finished_request.generated_log_probs
                    )
                num_requests_finished += 1
            output_times.append(get_curr_time() - output_start)

        # Check if all requests are finished.
        if not (engine.has_unfinished_requests() or num_requests_added < num_requests_total):
            break

    return {
        "step_times" : step_times,
        "add_times" : add_times,
        "output_times" : output_times,
        "total_output_tokens" : total_output_tokens,
        "cuda_graph_request_count_map" : cuda_graph_request_count_map,
    }


@torch.inference_mode()
def main():

    # Initialize Megatron.
    initialize_megatron(
        extra_args_provider=add_dynamic_inference_args,
        args_defaults={'no_load_rng': True, 'no_load_optim': True},
    )

    # Start Nsight profiler.
    if os.environ.get("NSIGHT_PREFIX"):
        torch.cuda.cudart().cudaProfilerStart()
    
    configure_nvtx_profiling(True)

    args = get_args()
    if args.legacy_tokenizer:
        tokenizer = get_tokenizer()
    else:
        tokenizer = build_tokenizer(args)

    # Sampling params.
    sampling_params = SamplingParams(
        temperature=args.temperature,
        top_k=args.top_k,
        top_p=args.top_p,
        return_log_probs=args.return_log_probs,
        num_tokens_to_generate=args.num_tokens_to_generate,
        termination_id=args.termination_id if args.termination_id is not None else tokenizer.eod,
    )

    # Requests, context, conroller.
    model = get_model()
    requests = build_requests(args, tokenizer, sampling_params)
    context = get_inference_context(requests, sampling_params)
    controller = get_inference_controller(model, context)

    # Validate all context_length's <= max_tokens.
    invalid_prompt_length_map = {}
    for request_idx, request in enumerate(requests):
        if len(request.prompt_tokens) > context.max_tokens:
            invalid_prompt_length_map[request_idx] = len(request.prompt_tokens)
    assert not invalid_prompt_length_map, (
        "request idxs with prompts longer than context.max_tokens: "
        ", ".join(f"{k}({v})" for k, v in invalid_prompt_length_map.items())
    )

    # Inference engine.
    engine = DynamicInferenceEngine(
        controller,
        context,
        enable_cuda_graph=args.cuda_graph_impl == "local",
        random_seed=args.seed,
        track_paused_request_events=args.inference_dynamic_batching_track_paused_request_events,
        enable_chunked_prefill=not args.disable_chunked_prefill,
        inference_logging_step_interval=args.inference_wandb_logging_step_interval,
    )

    setup_prefix = build_dynamic_engine_setup_prefix(args, model, context, requests)
    print("~~~")
    print(setup_prefix)
    print("~~~")

    # Run and time test, optionally `args.inference_repeat_n` times.
    throughputs = []
    for _ in range(args.inference_repeat_n):
        t = get_curr_time()
        result = run_inference(requests, engine)
        step_times = result["step_times"]
        add_times = result["add_times"]
        output_times = result["output_times"]
        total_output_tokens = result["total_output_tokens"]
        torch.cuda.synchronize()
        total_time = get_curr_time() - t
        stats = torch.cuda.memory_stats()
        throughput = total_output_tokens / total_time
        throughputs.append(throughput)

    # Validate all requests finished.
    for request in requests:
        assert request.state == "finished", (
            f"request.state == '{request.state}' != 'finished'."
        )

    # Print unique prompts + outputs.
    if torch.distributed.get_rank() == 0:

        def escape_str(s):
            return s.replace("\n", "\\n")

        print("~~~~ Unique prompts + outputs. ~~~~")

        # Map requests by their prompt.
        unique_prompt_map = defaultdict(list)
        for request_idx, request in enumerate(requests):
            unique_prompt_map[request.prompt_text].append(request_idx)

        # Print unique prompts + outputs.
        text_hashes = []
        for unique_idx, (prompt_text, request_idxs) in enumerate(unique_prompt_map.items()):

            # ---- Prompt summary line ----
            prompt_len = len(requests[request_idxs[0]].prompt_tokens)
            escaped_prompt_text = escape_str(prompt_text)
            print(f"{unique_idx+1}/{len(unique_prompt_map)} [n {len(request_idxs)}, l {prompt_len}] {escaped_prompt_text}")

            # ---- Group all outputs for this prompt ----
            output_map = defaultdict(list)
            for idx in request_idxs:
                req = requests[idx]
                output_map[req.output_text].append(idx)

            # ---- Print each unique output ----
            for output_text, output_request_idxs in output_map.items():
                if output_text is not None:
                    # Use hash of prompt + generated text in case engine was
                    # suspended and resumed, which misaligns boundary between
                    # prompt and generated tokens.
                    o_hash = hashlib.sha256(
                        (prompt_text + output_text).encode()
                    ).hexdigest()[:6]
                    o_len = len(requests[output_request_idxs[0]].output_tokens)
                    escaped_output_text = escape_str(output_text)
                else:
                    o_hash = "--"
                    o_len = 0
                    escaped_output_text = "--"
                print(f"  >>>> [n {len(output_request_idxs)}, {o_len} tokens, hash {o_hash}] {escaped_output_text}")
                text_hashes.append(o_hash)

        # Write results to JSON. Primarily used for functional testing.
        if args.output_path:
            json_results = {}

            # Write every 'n' requests, plus the final request.
            for i, req in enumerate(requests):
                if i % args.output_every_n_results == 0 or i == len(requests) - 1:
                    result_dict = {
                        "input_prompt": req.prompt_text,
                        "generated_text": req.output_text,
                        "generated_tokens": req.output_tokens,
                        "latency": req.time_end - req.time_start,
                        "cuda_graph_request_count_map" : result["cuda_graph_request_count_map"],
                        "step_count" : engine.step_count,
                    }
                    if req.sampling_params.return_log_probs:
                        response_logprobs = req.log_probs
                        result_dict["logprobs"] = response_logprobs
                    json_results[req.request_id] = result_dict

            # Track system-level throughput as a test / debug metric
            json_results["throughput"] = throughputs

            with open(args.output_path, "w") as fp:
                json.dump(json_results, fp, indent=1)

<<<<<<< HEAD
        # Timing results.
        stats = torch.cuda.memory_stats()
        throughput = total_output_tokens / total_time
        print("~~~")
        peak_alloc_gb = stats["allocated_bytes.all.peak"] / 1024**3
        peak_resvd_gb = stats["reserved_bytes.all.peak"] / 1024**3

        p_times = step_times["prefill"]
        d_times = step_times["decode"]

        p_total = sum(p_times)
        d_total = sum(d_times)

        p_count = len(p_times)
        d_count = len(d_times)

        p_mean = p_total / p_count
        d_mean = d_total / d_count if d_count != 0 else 0.

        # Commented out for now as the step/add/output times are not calculated correctly.
        # print(
        #     f"{setup_prefix} … "
        #     f"mem {peak_alloc_gb:.1f}/{peak_resvd_gb:.1f} GB … "
        #     f"total time: {step_total:.3f}s … "
        #     f"step time: total {step_total:.3f}s "
        #     f"[ p {p_total:.3f}s, d {d_total:.3f}s ], "
        #     f"mean [ p {p_mean:.3f}s, d {d_mean:.3f}s ], "
        #     f"count [ p {p_count}, d {d_count} ]."
        # )
        capture_str = (
            f"{engine.capture_stats["time"]:.2f} sec"
            if engine.capture_stats else
            "--"
        )
        print(
            f"{setup_prefix} … "
            f"capture {capture_str} … "
            f"mem {peak_alloc_gb:.1f}/{peak_resvd_gb:.1f} GB … "
            f"total time: {total_time:.3f}s … "
            f"steps: {engine.step_count:d} … "
            f"throughput: {throughput:.3f} tok/s"
            f"text hash: {hashlib.sha256(str(text_hashes).encode()).hexdigest()[:6]}"
        )
        print("~~~")
=======
    # Timing results.
    print("~~~")
    peak_alloc_gb = stats["allocated_bytes.all.peak"] / 1024**3
    peak_resvd_gb = stats["reserved_bytes.all.peak"] / 1024**3

    p_times = step_times["prefill"]
    d_times = step_times["decode"]

    p_total = sum(p_times)
    d_total = sum(d_times)

    p_count = len(p_times)
    d_count = len(d_times)

    p_mean = p_total / p_count
    d_mean = d_total / d_count

    # Commented out for now as the step/add/output times are not calculated correctly.
    # print(
    #     f"{setup_prefix} … "
    #     f"mem {peak_alloc_gb:.1f}/{peak_resvd_gb:.1f} GB … "
    #     f"total time: {step_total:.3f}s … "
    #     f"step time: total {step_total:.3f}s "
    #     f"[ p {p_total:.3f}s, d {d_total:.3f}s ], "
    #     f"mean [ p {p_mean:.3f}s, d {d_mean:.3f}s ], "
    #     f"count [ p {p_count}, d {d_count} ]."
    # )
    capture_str = (
        f"{engine.capture_stats['time']:.2f} sec"
        if engine.capture_stats else
        "--"
    )
    print(
        f"{setup_prefix} … "
        f"capture {capture_str} … "
        f"mem {peak_alloc_gb:.1f}/{peak_resvd_gb:.1f} GB … "
        f"total time: {total_time:.3f}s … "
        f"steps: {engine.step_count:d} … "
        f"throughput: {throughput:.3f} tok/s"
    )
    print("~~~")
>>>>>>> 23a1dcaf

    # Stop Nsight profiler.
    if os.environ.get("NSIGHT_PREFIX"):
        torch.cuda.cudart().cudaProfilerStop()


if __name__ == "__main__":
    main()<|MERGE_RESOLUTION|>--- conflicted
+++ resolved
@@ -40,6 +40,7 @@
 )
 from megatron.core.tokenizers.text.utils.build_tokenizer import build_tokenizer
 from megatron.core.transformer.module import MegatronModule
+from megatron.core.utils import configure_nvtx_profiling
 from megatron.training import (
     get_args,
     get_model as _get_model,
@@ -49,34 +50,12 @@
 from megatron.training.checkpointing import load_checkpoint
 from pretrain_gpt import model_provider
 
-from megatron.core.utils import configure_nvtx_profiling
 from model_provider import model_provider
 from gpt_builders import gpt_builder
 
-<<<<<<< HEAD
 torch.serialization.add_safe_globals([io.BytesIO])
 torch.serialization.add_safe_globals([megatron.core.rerun_state_machine.RerunState])
 torch.serialization.add_safe_globals([megatron.core.rerun_state_machine.RerunDiagnostic])
-=======
-import json
-
-from examples.inference.gpt.utils import (
-    Request,
-    add_common_inference_args,
-    build_dynamic_engine_setup_prefix,
-    build_requests,
-    get_curr_time,
-)
-from megatron.training import get_args
-from megatron.training import get_model as _get_model
-from megatron.training import get_tokenizer, initialize_megatron
-from megatron.training.checkpointing import load_checkpoint
-from pretrain_gpt import model_provider
-
-import torch
-import io
-import megatron
->>>>>>> 23a1dcaf
 
 
 def add_dynamic_inference_args(parser: ArgumentParser) -> ArgumentParser:
@@ -552,7 +531,6 @@
             with open(args.output_path, "w") as fp:
                 json.dump(json_results, fp, indent=1)
 
-<<<<<<< HEAD
         # Timing results.
         stats = torch.cuda.memory_stats()
         throughput = total_output_tokens / total_time
@@ -583,7 +561,7 @@
         #     f"count [ p {p_count}, d {d_count} ]."
         # )
         capture_str = (
-            f"{engine.capture_stats["time"]:.2f} sec"
+            f"{engine.capture_stats['time']:.2f} sec"
             if engine.capture_stats else
             "--"
         )
@@ -594,52 +572,8 @@
             f"total time: {total_time:.3f}s … "
             f"steps: {engine.step_count:d} … "
             f"throughput: {throughput:.3f} tok/s"
-            f"text hash: {hashlib.sha256(str(text_hashes).encode()).hexdigest()[:6]}"
         )
         print("~~~")
-=======
-    # Timing results.
-    print("~~~")
-    peak_alloc_gb = stats["allocated_bytes.all.peak"] / 1024**3
-    peak_resvd_gb = stats["reserved_bytes.all.peak"] / 1024**3
-
-    p_times = step_times["prefill"]
-    d_times = step_times["decode"]
-
-    p_total = sum(p_times)
-    d_total = sum(d_times)
-
-    p_count = len(p_times)
-    d_count = len(d_times)
-
-    p_mean = p_total / p_count
-    d_mean = d_total / d_count
-
-    # Commented out for now as the step/add/output times are not calculated correctly.
-    # print(
-    #     f"{setup_prefix} … "
-    #     f"mem {peak_alloc_gb:.1f}/{peak_resvd_gb:.1f} GB … "
-    #     f"total time: {step_total:.3f}s … "
-    #     f"step time: total {step_total:.3f}s "
-    #     f"[ p {p_total:.3f}s, d {d_total:.3f}s ], "
-    #     f"mean [ p {p_mean:.3f}s, d {d_mean:.3f}s ], "
-    #     f"count [ p {p_count}, d {d_count} ]."
-    # )
-    capture_str = (
-        f"{engine.capture_stats['time']:.2f} sec"
-        if engine.capture_stats else
-        "--"
-    )
-    print(
-        f"{setup_prefix} … "
-        f"capture {capture_str} … "
-        f"mem {peak_alloc_gb:.1f}/{peak_resvd_gb:.1f} GB … "
-        f"total time: {total_time:.3f}s … "
-        f"steps: {engine.step_count:d} … "
-        f"throughput: {throughput:.3f} tok/s"
-    )
-    print("~~~")
->>>>>>> 23a1dcaf
 
     # Stop Nsight profiler.
     if os.environ.get("NSIGHT_PREFIX"):
