--- conflicted
+++ resolved
@@ -11,16 +11,12 @@
 from collections import defaultdict
 from functools import partial
 from tqdm import tqdm
-<<<<<<< HEAD
 from typing import Dict, List, Tuple, Optional
 import sys
 import os
-=======
-from typing import Dict, List
 
 import torch
 from tqdm import tqdm
->>>>>>> 84e9c3af
 
 from megatron.core.inference.contexts.dynamic_context import (
     ContextOverflowError,
@@ -34,11 +30,8 @@
 from megatron.core.inference.text_generation_controllers.text_generation_controller import (
     TextGenerationController,
 )
-<<<<<<< HEAD
 from megatron.core.ssm.mamba_hybrid_layer_allocation import Symbols
-=======
 from megatron.core.tokenizers.text.utils.build_tokenizer import build_tokenizer
->>>>>>> 84e9c3af
 from megatron.core.transformer.module import MegatronModule
 from megatron.core.utils import get_attr_wrapped_model
 
@@ -47,13 +40,10 @@
 )
 from megatron.training import get_args, get_model as _get_model, get_tokenizer, initialize_megatron
 from megatron.training.checkpointing import load_checkpoint
-<<<<<<< HEAD
 from pretrain_gpt import model_provider as gpt_model_provider
 from pretrain_mamba import model_provider as mamba_model_provider
-=======
 from model_provider import model_provider
 from gpt_builders import gpt_builder
->>>>>>> 84e9c3af
 import json
 
 from examples.inference.gpt.utils import (
@@ -104,19 +94,10 @@
     args = get_args()
 
     # Build model.
-<<<<<<< HEAD
-    if args.model_provider == "gpt":
-        model = _get_model(gpt_model_provider, wrap_with_ddp=False)
-    elif args.model_provider == "mamba":
-        model = _get_model(mamba_model_provider, wrap_with_ddp=False)
-    else:
-        raise ValueError(f"Unknown model provider {args.model_provider}")
-=======
     model = _get_model(
         partial(model_provider, gpt_builder),
         wrap_with_ddp=False
     )
->>>>>>> 84e9c3af
 
     # Load checkpoint.
     assert args.load is not None
@@ -169,10 +150,7 @@
         num_cuda_graphs=(
             args.inference_dynamic_batching_num_cuda_graphs if args.enable_cuda_graph else None
         ),
-<<<<<<< HEAD
-=======
         chunk_size_tokens=args.inference_dynamic_batching_chunk_size,
->>>>>>> 84e9c3af
         buffer_size_gb=args.inference_dynamic_batching_buffer_size_gb,
         buffer_guaranteed_fraction=args.inference_dynamic_batching_buffer_guaranteed_fraction,
         buffer_overflow_factor=args.inference_dynamic_batching_buffer_overflow_factor,
@@ -284,24 +262,6 @@
     while True:
         # Add requests.
         add_start = get_curr_time()
-<<<<<<< HEAD
-        while num_requests_added < num_requests_total:
-            request = requests[num_requests_added]
-            if request.time_arrival > curr_time:
-                break
-            try:
-                # Using `prompt_text` instead of `prompt_tokens` for fair comparison.
-                engine.add_request(
-                    num_requests_added, request.prompt_text, sampling_params.num_tokens_to_generate
-                )
-                request.time_start = get_curr_time()
-                request.state = "started"
-                num_requests_added += 1
-                if rank == 0:
-                    tbar.update(1)
-            except ContextOverflowError:
-                break
-=======
         if args.incoming_requests_per_step is None:
             # Add requests with 'earlier' arrival time.
             while num_requests_added < num_requests_total:
@@ -315,7 +275,6 @@
                 num_requests_total - num_requests_added,
             )):
                 _add_request()
->>>>>>> 84e9c3af
         add_times.append(get_curr_time() - add_start)
 
         # Step inference engine (i.e., generate a token for each active request).
@@ -446,17 +405,11 @@
 
     # Run and time test.
     t = get_curr_time()
-<<<<<<< HEAD
-    step_times, add_times, output_times, total_output_tokens = run_inference(
-        requests, sampling_params, engine
-    )
-=======
     result = run_inference(requests, sampling_params, engine)
     step_times = result["step_times"]
     add_times = result["add_times"]
     output_times = result["output_times"]
     total_output_tokens = result["total_output_tokens"]
->>>>>>> 84e9c3af
     torch.cuda.synchronize()
     total_time = get_curr_time() - t
 
@@ -494,14 +447,9 @@
                 output_text_escaped = "--"
                 num_output_tokens = 0
             print(
-<<<<<<< HEAD
-                f"{unique_idx+1}/{len(unique_prompt_map)} [n {len(request_idxs)}, hash {output_text_hash}]. "
-                f"{prompt_text} ... {output_text_escaped}"
-=======
                 f"{unique_idx}/{len(unique_prompt_map)} [n {len(request_idxs)}, hash {output_text_hash}]. "
                 f"[prompt, {num_prompt_tokens} tokens] {prompt_text_escaped} .... "
                 f"[generated, {num_output_tokens} tokens] {output_text_escaped}"
->>>>>>> 84e9c3af
             )
 
         # Write results to JSON. Primarily used for functional testing.
@@ -525,7 +473,6 @@
             with open(args.output_path, "w") as fp:
                 json.dump(json_results, fp, indent=1)
 
-<<<<<<< HEAD
         # Timing results.
         stats = torch.cuda.memory_stats()
         throughput = total_output_tokens / total_time
@@ -562,51 +509,6 @@
             f"throughput: {throughput:.3f} tok/s"
         )
         print("~~~")
-=======
-    # Timing results.
-    stats = torch.cuda.memory_stats()
-    throughput = total_output_tokens / total_time
-    print("~~~")
-    peak_alloc_gb = stats["allocated_bytes.all.peak"] / 1024**3
-    peak_resvd_gb = stats["reserved_bytes.all.peak"] / 1024**3
-
-    p_times = step_times["prefill"]
-    d_times = step_times["decode"]
-
-    p_total = sum(p_times)
-    d_total = sum(d_times)
-
-    p_count = len(p_times)
-    d_count = len(d_times)
-
-    p_mean = p_total / p_count
-    d_mean = d_total / d_count
-
-    # Commented out for now as the step/add/output times are not calculated correctly.
-    # print(
-    #     f"{setup_prefix} … "
-    #     f"mem {peak_alloc_gb:.1f}/{peak_resvd_gb:.1f} GB … "
-    #     f"total time: {step_total:.3f}s … "
-    #     f"step time: total {step_total:.3f}s "
-    #     f"[ p {p_total:.3f}s, d {d_total:.3f}s ], "
-    #     f"mean [ p {p_mean:.3f}s, d {d_mean:.3f}s ], "
-    #     f"count [ p {p_count}, d {d_count} ]."
-    # )
-    capture_str = (
-        f"{engine.capture_stats["time"]:.2f} sec"
-        if engine.capture_stats else
-        "--"
-    )
-    print(
-        f"{setup_prefix} … "
-        f"capture {capture_str} … "
-        f"mem {peak_alloc_gb:.1f}/{peak_resvd_gb:.1f} GB … "
-        f"total time: {total_time:.3f}s … "
-        f"steps: {engine.step_count:d} … "
-        f"throughput: {throughput:.3f} tok/s"
-    )
-    print("~~~")
->>>>>>> 84e9c3af
 
     # Stop Nsight profiler.
     if os.environ.get("NSIGHT_PREFIX"):
