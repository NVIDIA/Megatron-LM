--- conflicted
+++ resolved
@@ -40,19 +40,15 @@
 )
 from megatron.training import get_args, get_model as _get_model, get_tokenizer, initialize_megatron
 from megatron.training.checkpointing import load_checkpoint
-<<<<<<< HEAD
 from pretrain_gpt import model_provider as gpt_model_provider
 from pretrain_mamba import model_provider as mamba_model_provider
 from model_provider import model_provider
 from gpt_builders import gpt_builder
 from mamba_builders import mamba_builder
-=======
 
 from megatron.core.utils import configure_nvtx_profiling
 from model_provider import model_provider
-from gpt_builders import gpt_builder
-
->>>>>>> 53008b84
+
 import json
 
 from examples.inference.gpt.utils import (
@@ -180,12 +176,9 @@
         cache_mla_latent=args.multi_latent_attention and args.cache_mla_latents,
         kv_lora_rank=args.kv_lora_rank if args.multi_latent_attention else None,
         qk_pos_emb_head_dim=args.qk_pos_emb_head_dim,
-<<<<<<< HEAD
         use_cuda_graphs_for_non_decode_steps=layer_type_list is None,
-=======
         use_flashinfer_fused_rope=args.use_flashinfer_fused_rope,
         unified_memory_level=args.inference_dynamic_batching_unified_memory_level,
->>>>>>> 53008b84
     )
 
     return context
@@ -405,6 +398,7 @@
     controller = get_inference_controller(model, context)
 
     # Validate all context_length's <= max_tokens.
+    """
     invalid_prompt_length_map = {}
     for request_idx, request in enumerate(requests):
         if len(request.prompt_tokens) > context.max_tokens:
@@ -413,6 +407,7 @@
         "request idxs with prompts longer than context.max_tokens: "
         ", ".join(f"{k}({v})" for k, v in invalid_prompt_length_map.items())
     )
+    """
 
     # Inference engine.
     engine = DynamicInferenceEngine(
