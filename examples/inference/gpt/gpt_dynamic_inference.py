--- conflicted
+++ resolved
@@ -91,18 +91,14 @@
     return model
 
 
-<<<<<<< HEAD
 def get_inference_context(
     requests: List[Request],
     sampling_params: SamplingParams,
+    calculate_max_sequence_length_from_requests: bool = True,
     layer_type_list: Optional[List[str]] = None,
     mamba_conv_states_shape: Optional[Tuple[int]] = None,
     mamba_ssm_states_shape: Optional[Tuple[int]] = None,
 ):
-=======
-def get_inference_context(requests: List[Request], sampling_params: SamplingParams, 
-                          calculate_max_sequence_length_from_requests: bool =True):
->>>>>>> c47cf0a4
     """The inference context manages the KV cache and other inference state."""
 
     args = get_args()
