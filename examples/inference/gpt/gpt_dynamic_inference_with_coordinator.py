# Copyright (c) 2025 NVIDIA CORPORATION & AFFILIATES. All rights reserved.

from megatron.core.inference.inference_client import InferenceClient
from examples.inference.gpt.utils import add_common_inference_args
import asyncio
import torch.distributed as dist
from examples.inference.gpt.gpt_dynamic_inference import get_model, get_inference_context, get_inference_controller, add_dynamic_inference_args
from megatron.core.inference.inference_request import DynamicInferenceRequest
from megatron.training import initialize_megatron
import torch
import os 
from megatron.training import get_args, get_tokenizer 
from megatron.core.inference.sampling_params import SamplingParams
from examples.inference.gpt.utils import build_requests, build_dynamic_engine_setup_prefix, Request
from megatron.core.inference.engines import DynamicInferenceEngine
import time
from tqdm import tqdm
from typing import List
import json
from megatron.training.arguments import parse_args
from megatron.core import parallel_state

async def main(
    engine: DynamicInferenceEngine,
    requests: List[Request],
    port: int,
    sampling_params: SamplingParams | None = None,
):
    if sampling_params is not None:
        warnings.warn(
            "The `sampling_params` argument is deprecated. "
            "Sampling parameters are specified per request.",
            DeprecationWarning,
        )
    # once you call engine.start_listening_to_data_parallel_coordinator,
    # the engine will start accepting requests from the data parallel coordinator.
    # and processing them in an asyncio coroutine. 
    await engine.start_listening_to_data_parallel_coordinator( 
        inference_coordinator_port=port, launch_inference_coordinator=True
    )
    # if you want to use your own inference coordinator - 
    # 1. set launch_inference_coordinator to False
    # 2. setup a router socket at tcp://MASTER_ADDR:PORT
    # 3. wait for data parallel groups to establish connection (BasicInferenceCoordinator.__init__)
    # 4. look at InferenceCoordinator.start() to see how we can route requests from users <-> data parallel groups
    #   based on headers. 
    # 5. look at InferenceClient to see how we create requests with headers. 
    if dist.get_rank() == 0: 
        client = InferenceClient(port) # submits requests to the inference coordinator
        await client.start()
        base_arrival_time = time.time_ns() / 10**9
        for request in requests:
            request.time_arrival = request.time_offset + base_arrival_time
        futures = []
        num_requests_total = len(requests)
        num_requests_added = 0
        #tbar = tqdm(total=num_requests_total)
        while True:
            current_time = time.time_ns() / 10**9
            # Only add requests that have arrived at the current time.
            while num_requests_added < num_requests_total and requests[num_requests_added].time_arrival <= current_time:
                request = requests[num_requests_added]
                # These add-request calls will queue up the request on a zmq socket and return
                # instantaneously. They will return an asyncio future which can be awaited for
                # request completion.
                futures.append(client.add_request(request.prompt_text, request.sampling_params))
                num_requests_added += 1
                #tbar.update(1)
            if num_requests_added == num_requests_total:
                break
            # Relinquish control since there are no more requests to add at the moment. This allows the engine to run. 
            await asyncio.sleep(0)
        # While we wait for the requests to complete, the engine runs in the background.
        results: List[DynamicInferenceRequest] = await asyncio.gather(*futures)
        

    if dist.get_rank() == 0:
        # Write results to JSON. Primarily used for functional testing.
        if args.output_path:
            json_results = {}

            for req in results:
                result_dict = {
                    "input_prompt": req.prompt,
                    "generated_text": req.generated_text.replace("\n", "\\n"),
                    "generated_tokens": req.generated_tokens,
                    "latency": req.latency, #InferenceClient populates this field in the returned future.
                }
                if req.sampling_params["return_log_probs"]:
                    result_dict["logprobs"] = req.prompt_log_probs + req.generated_log_probs
                json_results[req.request_id] = result_dict
            with open(args.output_path, "w") as fp:
                json.dump(json_results, fp, indent=4)
        else:
            print("Results:")
            for req in results:
                print(f"rid: {req.request_id}\nprompt: {req.prompt!r}\noutput: {req.generated_text!r}\n\n")
 
        # kill the engines and suspend the client
        client.stop_engines()
        client.stop()
        
    # once the stop signal eventually makes its way to each GPU, the engines will stop.
    await asyncio.gather(engine.engine_loop_task)

if __name__ == "__main__":
    # enable inference mode in the very beginning as some fp-8 optimizations 
    # check for it.
    with torch.inference_mode():
        initialize_megatron(
            #parsed_args=args
            extra_args_provider=add_dynamic_inference_args,
            args_defaults={'no_load_rng': True, 'no_load_optim': True},
        )

        # Start Nsight profiler.
        if os.environ.get("NSIGHT_PREFIX"):
            torch.cuda.cudart().cudaProfilerStart()

        args = get_args()
        tokenizer = get_tokenizer()

        # Sampling params.
        sampling_params = SamplingParams(
            temperature=args.temperature,
            top_k=args.top_k,
            top_p=args.top_p,
            return_log_probs=args.return_log_probs,
            num_tokens_to_generate=args.num_tokens_to_generate,
            termination_id=args.termination_id if args.termination_id is not None else tokenizer.eod,
        )

        # Requests, context, conroller.
        model = get_model()
        requests = build_requests(args, tokenizer, sampling_params) if dist.get_rank() == 0 else None

        context = get_inference_context(None, 
                                        None,
                                        calculate_max_sequence_length_from_requests=False)
        
        controller = get_inference_controller(model, context)

        # Inference engine.
        engine = DynamicInferenceEngine(
            controller,
            context,
<<<<<<< HEAD
            termination_id=args.termination_id if args.termination_id is not None else tokenizer.eod,
=======
>>>>>>> 27811c35
            enable_cuda_graph=args.cuda_graph_impl == "local",
            random_seed=args.seed,
            track_paused_request_events=args.inference_dynamic_batching_track_paused_request_events,
            enable_chunked_prefill=not args.disable_chunked_prefill,
        )

        
        if dist.get_rank() == 0:
            setup_prefix = build_dynamic_engine_setup_prefix(args, model, context, requests)
            print("~~~")
            print(setup_prefix)
            print("~~~")
        
        asyncio.run(main(engine, 
                        requests,
                        args.inference_coordinator_port))
<|MERGE_RESOLUTION|>--- conflicted
+++ resolved
@@ -144,10 +144,6 @@
         engine = DynamicInferenceEngine(
             controller,
             context,
-<<<<<<< HEAD
-            termination_id=args.termination_id if args.termination_id is not None else tokenizer.eod,
-=======
->>>>>>> 27811c35
             enable_cuda_graph=args.cuda_graph_impl == "local",
             random_seed=args.seed,
             track_paused_request_events=args.inference_dynamic_batching_track_paused_request_events,
