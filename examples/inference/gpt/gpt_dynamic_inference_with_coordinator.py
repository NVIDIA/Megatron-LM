# Copyright (c) 2025 NVIDIA CORPORATION & AFFILIATES. All rights reserved.

import asyncio
import json
import os
import time
import torch
import torch.distributed as dist
from collections import defaultdict
from tqdm import tqdm
from typing import List
import warnings
import logging

from examples.inference.gpt.gpt_dynamic_inference import (
    add_dynamic_inference_args,
    get_inference_context,
    get_inference_controller,
    get_model,
)
from examples.inference.gpt.utils import (
    Request, 
    build_dynamic_engine_setup_prefix, 
    build_requests,
    add_common_inference_args
)

from megatron.core import parallel_state
from megatron.core.inference.engines import DynamicInferenceEngine
from megatron.core.inference.inference_client import InferenceClient
from megatron.core.inference.inference_request import DynamicInferenceRequestRecord
from megatron.core.inference.sampling_params import SamplingParams
from megatron.core.utils import get_mamba_inference_state_config_from_model

from megatron.training import get_args, get_tokenizer, initialize_megatron
from megatron.training.arguments import parse_args

# pylint: disable=line-too-long

logging.basicConfig(level=logging.INFO, force=True)

async def main(
    engine: DynamicInferenceEngine,
    requests: List[Request],
    port: int,
    mp_port: int,
    sampling_params: SamplingParams | None = None,
):
    if sampling_params is not None:
        warnings.warn(
            "The `sampling_params` argument is deprecated. "
            "Sampling parameters are specified per request.",
            DeprecationWarning,
        )
    # once you call engine.start_listening_to_data_parallel_coordinator,
    # the engine will start accepting requests from the data parallel coordinator.
    # and processing them in an asyncio coroutine.
    
    await engine.start_listening_to_data_parallel_coordinator(
        inference_coordinator_port=port,
        inference_mp_coordinator_port=mp_port,
        launch_inference_coordinator=True,
        verbose=True,
    )

    # if you want to use your own inference coordinator -
    # 1. set launch_inference_coordinator to False
    # 2. setup a router socket at tcp://MASTER_ADDR:PORT
    # 3. wait for data parallel groups to establish connection (BasicInferenceCoordinator.__init__)
    # 4. look at InferenceCoordinator.start() to see how we can route requests from users <-> data parallel groups
    #   based on headers.
    # 5. look at InferenceClient to see how we create requests with headers.

    args = get_args()

    # Test suspend/resume intervals.
    if args.suspend_resume_interval is not None:
        # Since the client doesn't directly call engine.async_step here, we test
        # the suspend-resume system ~4 times.
        suspend_resume_interval = max(1, len(requests) // 4)
        suspend_idxs = set(range(
            suspend_resume_interval,
            len(requests) + 1,
            suspend_resume_interval,
        ))
        resume_idxs = set(
            min(len(requests), i + suspend_resume_interval // 2)
            for i in suspend_idxs
        )
    else:
        suspend_idxs = set()
        resume_idxs = set()

    # Create client and run example.
    if dist.get_rank() == 0:
        client = InferenceClient(port)  # submits requests to the inference coordinator
        await client.start()
        base_arrival_time = time.time_ns() / 10**9
        for request in requests:
            request.time_arrival = request.time_offset + base_arrival_time
        futures = []
        num_requests_total = len(requests)
        num_requests_added = 0
        
        while True:
            current_time = time.time_ns() / 10**9
            if args.incoming_requests_per_step is None:
                # Only add requests that have arrived at the current time.
                while num_requests_added < num_requests_total and requests[num_requests_added].time_arrival <= current_time:
                    request = requests[num_requests_added]
                    # These add-request calls will queue up the request on a zmq socket and return
                    # instantaneously. They will return an asyncio future which can be awaited for
                    # request completion.
                    futures.append(client.add_request(request.prompt_text, request.sampling_params))
                    num_requests_added += 1

                    # Test suspend/resume.
                    if num_requests_added in suspend_idxs:
                        client.suspend_engines()
                    if num_requests_added in resume_idxs:
                        client.resume_engines()

            else:
                # Add deterministic number of requests (generally used for debugging).
                for i in range(min(
                    args.incoming_requests_per_step,
                    num_requests_total - num_requests_added
                )):
                    # Change sampling parameters to force different generation lengths.
                    request = requests[num_requests_added]
                    n = request.sampling_params.num_tokens_to_generate
                    request.sampling_params.num_tokens_to_generate = n + i
                    futures.append(client.add_request(request.prompt_text, request.sampling_params))
                    num_requests_added += 1

                    # Test suspend/resume.
                    if num_requests_added in suspend_idxs:
                        client.suspend_engines()
                    if num_requests_added in resume_idxs:
                        client.resume_engines()

            if num_requests_added == num_requests_total:
                break
            # Relinquish control since there are no more requests to add at the moment. This allows the engine to run.
            await asyncio.sleep(0)
        
        # While we wait for the requests to complete, the engine runs in the background.
        results: List[DynamicInferenceRequestRecord] = await asyncio.gather(*futures)

    if dist.get_rank() == 0:
        # Write results to JSON. Primarily used for functional testing.
        if args.output_path:
            json_results = {}
            throughputs = []

            for record in results:
                req = record.merge(engine.controller.tokenizer)
                result_dict = {
                    "input_prompt": req.prompt,
                    "generated_text": req.generated_text.replace("\n", "\\n"),
                    "generated_tokens": req.generated_tokens,
                    "latency": req.latency,  # InferenceClient populates this field in the returned future.
                }
                if req.sampling_params["return_log_probs"]:
                    result_dict["logprobs"] = req.prompt_log_probs + req.generated_log_probs
                throughput = len(req.generated_tokens) / req.latency
                throughputs.append(throughput)
                json_results[req.request_id] = result_dict
            throughput_dict = {"throughput": throughputs}
            if args.throughput_check_only:
                json_results = throughput_dict
            with open(args.output_path, "w") as fp:
                json.dump(json_results, fp, indent=4)
        else:
            print("Results:")
            unique_prompt_map = defaultdict(list)
            for record in results:
                req = record.merge(engine.controller.tokenizer)
                unique_prompt_map[req.prompt].append(req)
            for idx, (prompt_text, reqs) in enumerate(unique_prompt_map.items()):
                print(f"%d/%d. prompt '%s' ... [%d] output '%s'." % (
                    idx,
                    len(unique_prompt_map),
                    prompt_text.replace("\n", "\\n"),
                    len(reqs),
                    reqs[0].generated_text.replace("\n", "\\n"),
                ))

        # kill the engines and suspend the client
        client.stop_engines()
        client.stop()

    # once the stop signal eventually makes its way to each GPU, the engines will stop.
    await asyncio.gather(engine.engine_loop_task)


if __name__ == "__main__":
    # enable inference mode in the very beginning as some fp-8 optimizations
    # check for it.
    with torch.inference_mode():
        initialize_megatron(
            extra_args_provider=add_dynamic_inference_args,
            args_defaults={'no_load_rng': True, 'no_load_optim': True},
        )

        # Start Nsight profiler.
        if os.environ.get("NSIGHT_PREFIX"):
            torch.cuda.cudart().cudaProfilerStart()

        args = get_args()
        tokenizer = get_tokenizer()

        # Sampling params.
        sampling_params = SamplingParams(
            temperature=args.temperature,
            top_k=args.top_k,
            top_p=args.top_p,
            return_log_probs=args.return_log_probs,
            num_tokens_to_generate=args.num_tokens_to_generate,
            termination_id=(
                args.termination_id if args.termination_id is not None else tokenizer.eod
            ),
        )

        # Requests, context, conroller.
        model = get_model()
        mamba_inference_state_config = get_mamba_inference_state_config_from_model(model)
        requests = (
            build_requests(args, tokenizer, sampling_params) if dist.get_rank() == 0 else None
        )

        context = get_inference_context(
            None,
            None,
            calculate_max_sequence_length_from_requests=False,
            mamba_inference_state_config=mamba_inference_state_config,
        )

        controller = get_inference_controller(model, context)

        # Inference engine.
        engine = DynamicInferenceEngine(
            controller,
            context,
            enable_cuda_graph=args.cuda_graph_impl == "local",
            random_seed=args.seed,
            enable_chunked_prefill=not args.disable_chunked_prefill,
        )

        if dist.get_rank() == 0:
            setup_prefix = build_dynamic_engine_setup_prefix(args, model, context, requests)
            print("~~~")
            print(setup_prefix)
            print("~~~")
<<<<<<< HEAD
        
        asyncio.run(main(engine, 
                        requests,
                        args.inference_coordinator_port))
        
        if os.environ.get("NSIGHT_PREFIX"):
            torch.cuda.cudart().cudaProfilerStop()
=======

        asyncio.run(
            main(
                engine,
                requests,
                args.inference_coordinator_port,
                args.inference_mp_coordinator_port
            )
        )
>>>>>>> 6c8cdd57
<|MERGE_RESOLUTION|>--- conflicted
+++ resolved
@@ -252,15 +252,6 @@
             print("~~~")
             print(setup_prefix)
             print("~~~")
-<<<<<<< HEAD
-        
-        asyncio.run(main(engine, 
-                        requests,
-                        args.inference_coordinator_port))
-        
-        if os.environ.get("NSIGHT_PREFIX"):
-            torch.cuda.cudart().cudaProfilerStop()
-=======
 
         asyncio.run(
             main(
@@ -270,4 +261,6 @@
                 args.inference_mp_coordinator_port
             )
         )
->>>>>>> 6c8cdd57
+
+        if os.environ.get("NSIGHT_PREFIX"):
+            torch.cuda.cudart().cudaProfilerStop()