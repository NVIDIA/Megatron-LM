--- conflicted
+++ resolved
@@ -2,13 +2,15 @@
 
 import asyncio
 import json
-<<<<<<< HEAD
 import os
 import time
-from typing import List
-
 import torch
 import torch.distributed as dist
+from collections import defaultdict
+from tqdm import tqdm
+from typing import List
+import warnings
+import logging
 
 from examples.inference.gpt.gpt_dynamic_inference import (
     add_dynamic_inference_args,
@@ -16,48 +18,25 @@
     get_inference_controller,
     get_model,
 )
-from examples.inference.gpt.utils import Request, build_dynamic_engine_setup_prefix, build_requests
-from megatron.core.inference.engines import DynamicInferenceEngine
-from megatron.core.inference.inference_client import InferenceClient
-from megatron.core.inference.inference_request import DynamicInferenceRequest
-from megatron.core.inference.sampling_params import SamplingParams
-from megatron.core.ssm.mamba_hybrid_layer_allocation import Symbols
-from megatron.core.utils import get_attr_wrapped_model
-from megatron.training import get_args, get_tokenizer, initialize_megatron
-
-# pylint: disable=line-too-long
-
-=======
-import os 
-import time
-import torch
-import torch.distributed as dist
-from collections import defaultdict
-from tqdm import tqdm
-from typing import List
-
-from examples.inference.gpt.gpt_dynamic_inference import (
-    get_model,
-    get_inference_context,
-    get_inference_controller,
-    add_dynamic_inference_args,
+from examples.inference.gpt.utils import (
+    Request, 
+    build_dynamic_engine_setup_prefix, 
+    build_requests,
+    add_common_inference_args
 )
-from examples.inference.gpt.utils import (
-    add_common_inference_args,
-    build_requests,
-    build_dynamic_engine_setup_prefix,
-    Request,
-)
+
 from megatron.core import parallel_state
 from megatron.core.inference.engines import DynamicInferenceEngine
 from megatron.core.inference.inference_client import InferenceClient
 from megatron.core.inference.inference_request import DynamicInferenceRequestRecord
 from megatron.core.inference.sampling_params import SamplingParams
+from megatron.core.ssm.mamba_hybrid_layer_allocation import Symbols
+from megatron.core.utils import get_attr_wrapped_model
+
 from megatron.training import get_args, get_tokenizer, initialize_megatron
 from megatron.training.arguments import parse_args
->>>>>>> 744505ea
-
-import logging
+
+# pylint: disable=line-too-long
 
 logging.basicConfig(level=logging.INFO, force=True)
 
@@ -76,33 +55,22 @@
         )
     # once you call engine.start_listening_to_data_parallel_coordinator,
     # the engine will start accepting requests from the data parallel coordinator.
-<<<<<<< HEAD
     # and processing them in an asyncio coroutine.
+    
     await engine.start_listening_to_data_parallel_coordinator(
         inference_coordinator_port=port,
         inference_mp_coordinator_port=mp_port,
-        launch_inference_coordinator=True
-=======
-    # and processing them in an asyncio coroutine. 
-    await engine.start_listening_to_data_parallel_coordinator( 
-        inference_coordinator_port=port,
         launch_inference_coordinator=True,
         verbose=True,
->>>>>>> 744505ea
     )
+
     # if you want to use your own inference coordinator -
     # 1. set launch_inference_coordinator to False
     # 2. setup a router socket at tcp://MASTER_ADDR:PORT
     # 3. wait for data parallel groups to establish connection (BasicInferenceCoordinator.__init__)
     # 4. look at InferenceCoordinator.start() to see how we can route requests from users <-> data parallel groups
-<<<<<<< HEAD
     #   based on headers.
     # 5. look at InferenceClient to see how we create requests with headers.
-    if dist.get_rank() == 0:
-        client = InferenceClient(port)  # submits requests to the inference coordinator
-=======
-    #   based on headers. 
-    # 5. look at InferenceClient to see how we create requests with headers. 
 
     args = get_args()
 
@@ -125,9 +93,8 @@
         resume_idxs = set()
 
     # Create client and run example.
-    if dist.get_rank() == 0: 
-        client = InferenceClient(port) # submits requests to the inference coordinator
->>>>>>> 744505ea
+    if dist.get_rank() == 0:
+        client = InferenceClient(port)  # submits requests to the inference coordinator
         await client.start()
         base_arrival_time = time.time_ns() / 10**9
         for request in requests:
@@ -135,23 +102,7 @@
         futures = []
         num_requests_total = len(requests)
         num_requests_added = 0
-<<<<<<< HEAD
-        # tbar = tqdm(total=num_requests_total)
-        while True:
-            current_time = time.time_ns() / 10**9
-            # Only add requests that have arrived at the current time.
-            while (
-                num_requests_added < num_requests_total
-                and requests[num_requests_added].time_arrival <= current_time
-            ):
-                request = requests[num_requests_added]
-                # These add-request calls will queue up the request on a zmq socket and return
-                # instantaneously. They will return an asyncio future which can be awaited for
-                # request completion.
-                futures.append(client.add_request(request.prompt_text, request.sampling_params))
-                num_requests_added += 1
-                # tbar.update(1)
-=======
+        
         while True:
             current_time = time.time_ns() / 10**9
             if args.incoming_requests_per_step is None:
@@ -189,17 +140,13 @@
                     if num_requests_added in resume_idxs:
                         client.resume_engines()
 
->>>>>>> 744505ea
             if num_requests_added == num_requests_total:
                 break
             # Relinquish control since there are no more requests to add at the moment. This allows the engine to run.
             await asyncio.sleep(0)
+        
         # While we wait for the requests to complete, the engine runs in the background.
-<<<<<<< HEAD
-        results: List[DynamicInferenceRequest] = await asyncio.gather(*futures)
-=======
         results: List[DynamicInferenceRequestRecord] = await asyncio.gather(*futures)
->>>>>>> 744505ea
 
     if dist.get_rank() == 0:
         # Write results to JSON. Primarily used for functional testing.
@@ -227,13 +174,6 @@
                 json.dump(json_results, fp, indent=4)
         else:
             print("Results:")
-<<<<<<< HEAD
-            for req in results:
-                print(
-                    f"rid: {req.request_id}\nprompt: {req.prompt!r}\noutput: {req.generated_text!r}\n\n"
-                )
-
-=======
             unique_prompt_map = defaultdict(list)
             for record in results:
                 req = record.merge(engine.controller.tokenizer)
@@ -246,8 +186,7 @@
                     len(reqs),
                     reqs[0].generated_text.replace("\n", "\\n"),
                 ))
- 
->>>>>>> 744505ea
+
         # kill the engines and suspend the client
         client.stop_engines()
         client.stop()
@@ -261,10 +200,6 @@
     # check for it.
     with torch.inference_mode():
         initialize_megatron(
-<<<<<<< HEAD
-            # parsed_args=args
-=======
->>>>>>> 744505ea
             extra_args_provider=add_dynamic_inference_args,
             args_defaults={'no_load_rng': True, 'no_load_optim': True},
         )
