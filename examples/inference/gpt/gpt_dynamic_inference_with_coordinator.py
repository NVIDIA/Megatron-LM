# Copyright (c) 2025 NVIDIA CORPORATION & AFFILIATES. All rights reserved.

from megatron.core.inference.inference_client import InferenceClient
from examples.inference.gpt.utils import add_common_inference_args
import asyncio
import json
import os 
import time
import torch
import torch.distributed as dist
from collections import defaultdict
from tqdm import tqdm
from typing import List

from examples.inference.gpt.gpt_dynamic_inference import (
    get_model,
    get_inference_context,
    get_inference_controller,
    add_dynamic_inference_args,
)
from examples.inference.gpt.utils import (
    add_common_inference_args,
    build_requests,
    build_dynamic_engine_setup_prefix,
    Request,
)
from megatron.core import parallel_state
from megatron.core.inference.engines import DynamicInferenceEngine
from megatron.core.inference.inference_client import InferenceClient
from megatron.core.inference.inference_request import DynamicInferenceRequestRecord
from megatron.core.inference.sampling_params import SamplingParams
from megatron.training import get_args, get_tokenizer, initialize_megatron
from megatron.training.arguments import parse_args

import logging

logging.basicConfig(level=logging.INFO, force=True)

async def main(
    engine: DynamicInferenceEngine,
    requests: List[Request],
    port: int,
    sampling_params: SamplingParams | None = None,
):
    if sampling_params is not None:
        warnings.warn(
            "The `sampling_params` argument is deprecated. "
            "Sampling parameters are specified per request.",
            DeprecationWarning,
        )
    # once you call engine.start_listening_to_data_parallel_coordinator,
    # the engine will start accepting requests from the data parallel coordinator.
    # and processing them in an asyncio coroutine. 
    await engine.start_listening_to_data_parallel_coordinator( 
        inference_coordinator_port=port,
        launch_inference_coordinator=True,
        verbose=True,
    )
    # if you want to use your own inference coordinator - 
    # 1. set launch_inference_coordinator to False
    # 2. setup a router socket at tcp://MASTER_ADDR:PORT
    # 3. wait for data parallel groups to establish connection (BasicInferenceCoordinator.__init__)
    # 4. look at InferenceCoordinator.start() to see how we can route requests from users <-> data parallel groups
    #   based on headers. 
    # 5. look at InferenceClient to see how we create requests with headers. 

    args = get_args()

    # Test suspend/resume intervals.
    if args.suspend_resume_interval is not None:
        # Since the client doesn't directly call engine.async_step here, we test
        # the suspend-resume system ~4 times.
        suspend_resume_interval = max(1, len(requests) // 4)
        suspend_idxs = set(range(
            suspend_resume_interval,
            len(requests) + 1,
            suspend_resume_interval,
        ))
        resume_idxs = set(
            min(len(requests), i + suspend_resume_interval // 2)
            for i in suspend_idxs
        )
    else:
        suspend_idxs = set()
        resume_idxs = set()

    # Create client and run example.
    if dist.get_rank() == 0: 
        client = InferenceClient(port) # submits requests to the inference coordinator
        await client.start()
        base_arrival_time = time.time_ns() / 10**9
        for request in requests:
            request.time_arrival = request.time_offset + base_arrival_time
        futures = []
        num_requests_total = len(requests)
        num_requests_added = 0
        while True:
            current_time = time.time_ns() / 10**9
<<<<<<< HEAD
            # Only add requests that have arrived at the current time.
            while num_requests_added < num_requests_total and requests[num_requests_added].time_arrival <= current_time:
                request = requests[num_requests_added]
                # These add-request calls will queue up the request on a zmq socket and return
                # instantaneously. They will return an asyncio future which can be awaited for
                # request completion.
                futures.append(client.add_request(request.prompt_text, request.sampling_params))
                num_requests_added += 1

                # Test suspend/resume.
                if num_requests_added in suspend_idxs:
                    client.suspend_engines()
                if num_requests_added in resume_idxs:
                    client.resume_engines()

=======
            if args.incoming_requests_per_step is None:
                # Only add requests that have arrived at the current time.
                while num_requests_added < num_requests_total and requests[num_requests_added].time_arrival <= current_time:
                    request = requests[num_requests_added]
                    # These add-request calls will queue up the request on a zmq socket and return
                    # instantaneously. They will return an asyncio future which can be awaited for
                    # request completion.
                    futures.append(client.add_request(request.prompt_text, request.sampling_params))
                    num_requests_added += 1
            else:
                # Add deterministic number of requests (generally used for debugging).
                for i in range(min(
                    args.incoming_requests_per_step,
                    num_requests_total - num_requests_added
                )):
                    # Change sampling parameters to force different generation lengths.
                    request = requests[num_requests_added]
                    n = request.sampling_params.num_tokens_to_generate
                    request.sampling_params.num_tokens_to_generate = n + i
                    futures.append(client.add_request(request.prompt_text, request.sampling_params))
                    num_requests_added += 1
>>>>>>> 70db86ae
            if num_requests_added == num_requests_total:
                break
            # Relinquish control since there are no more requests to add at the moment. This allows the engine to run. 
            await asyncio.sleep(0)
        # While we wait for the requests to complete, the engine runs in the background.
<<<<<<< HEAD
        results: List[DynamicInferenceRequestRecord] = await asyncio.gather(*futures)
=======
        results: List[DynamicInferenceRequest] = await asyncio.gather(*futures)

>>>>>>> 70db86ae

    if dist.get_rank() == 0:
        # Write results to JSON. Primarily used for functional testing.
        if args.output_path:
            json_results = {}
            throughputs = []

            for record in results:
                req = record.merge(engine.controller.tokenizer)
                result_dict = {
                    "input_prompt": req.prompt,
                    "generated_text": req.generated_text.replace("\n", "\\n"),
                    "generated_tokens": req.generated_tokens,
                    "latency": req.latency, #InferenceClient populates this field in the returned future.
                }
                if req.sampling_params["return_log_probs"]:
                    result_dict["logprobs"] = req.prompt_log_probs + req.generated_log_probs
                throughput = len(req.generated_tokens) / req.latency
                throughputs.append(throughput)
                json_results[req.request_id] = result_dict
            throughput_dict = {"throughput": throughputs}
            if args.throughput_check_only:
                json_results = throughput_dict
            with open(args.output_path, "w") as fp:
                json.dump(json_results, fp, indent=4)
        else:
            print("Results:")
            unique_prompt_map = defaultdict(list)
            for record in results:
                req = record.merge(engine.controller.tokenizer)
                unique_prompt_map[req.prompt].append(req)
            for idx, (prompt_text, reqs) in enumerate(unique_prompt_map.items()):
                print(f"%d/%d. prompt '%s' ... [%d] output '%s'." % (
                    idx,
                    len(unique_prompt_map),
                    prompt_text.replace("\n", "\\n"),
                    len(reqs),
                    reqs[0].generated_text.replace("\n", "\\n"),
                ))
 
        # kill the engines and suspend the client
        client.stop_engines()
        client.stop()
        
    # once the stop signal eventually makes its way to each GPU, the engines will stop.
    await asyncio.gather(engine.engine_loop_task)

if __name__ == "__main__":
    # enable inference mode in the very beginning as some fp-8 optimizations 
    # check for it.
    with torch.inference_mode():
        initialize_megatron(
            extra_args_provider=add_dynamic_inference_args,
            args_defaults={'no_load_rng': True, 'no_load_optim': True},
        )

        # Start Nsight profiler.
        if os.environ.get("NSIGHT_PREFIX"):
            torch.cuda.cudart().cudaProfilerStart()

        args = get_args()
        tokenizer = get_tokenizer()

        # Sampling params.
        sampling_params = SamplingParams(
            temperature=args.temperature,
            top_k=args.top_k,
            top_p=args.top_p,
            return_log_probs=args.return_log_probs,
            num_tokens_to_generate=args.num_tokens_to_generate,
            termination_id=args.termination_id if args.termination_id is not None else tokenizer.eod,
        )

        # Requests, context, conroller.
        model = get_model()
        requests = build_requests(args, tokenizer, sampling_params) if dist.get_rank() == 0 else None

        context = get_inference_context(None, 
                                        None,
                                        calculate_max_sequence_length_from_requests=False)
        
        controller = get_inference_controller(model, context)

        # Inference engine.
        engine = DynamicInferenceEngine(
            controller,
            context,
            enable_cuda_graph=args.cuda_graph_impl == "local",
            random_seed=args.seed,
            enable_chunked_prefill=not args.disable_chunked_prefill
        )

        
        if dist.get_rank() == 0:
            setup_prefix = build_dynamic_engine_setup_prefix(args, model, context, requests)
            print("~~~")
            print(setup_prefix)
            print("~~~")
        
        asyncio.run(main(engine, 
                        requests,
                        args.inference_coordinator_port))
<|MERGE_RESOLUTION|>--- conflicted
+++ resolved
@@ -96,23 +96,6 @@
         num_requests_added = 0
         while True:
             current_time = time.time_ns() / 10**9
-<<<<<<< HEAD
-            # Only add requests that have arrived at the current time.
-            while num_requests_added < num_requests_total and requests[num_requests_added].time_arrival <= current_time:
-                request = requests[num_requests_added]
-                # These add-request calls will queue up the request on a zmq socket and return
-                # instantaneously. They will return an asyncio future which can be awaited for
-                # request completion.
-                futures.append(client.add_request(request.prompt_text, request.sampling_params))
-                num_requests_added += 1
-
-                # Test suspend/resume.
-                if num_requests_added in suspend_idxs:
-                    client.suspend_engines()
-                if num_requests_added in resume_idxs:
-                    client.resume_engines()
-
-=======
             if args.incoming_requests_per_step is None:
                 # Only add requests that have arrived at the current time.
                 while num_requests_added < num_requests_total and requests[num_requests_added].time_arrival <= current_time:
@@ -122,6 +105,13 @@
                     # request completion.
                     futures.append(client.add_request(request.prompt_text, request.sampling_params))
                     num_requests_added += 1
+
+                    # Test suspend/resume.
+                    if num_requests_added in suspend_idxs:
+                        client.suspend_engines()
+                    if num_requests_added in resume_idxs:
+                        client.resume_engines()
+
             else:
                 # Add deterministic number of requests (generally used for debugging).
                 for i in range(min(
@@ -134,18 +124,19 @@
                     request.sampling_params.num_tokens_to_generate = n + i
                     futures.append(client.add_request(request.prompt_text, request.sampling_params))
                     num_requests_added += 1
->>>>>>> 70db86ae
+
+                    # Test suspend/resume.
+                    if num_requests_added in suspend_idxs:
+                        client.suspend_engines()
+                    if num_requests_added in resume_idxs:
+                        client.resume_engines()
+
             if num_requests_added == num_requests_total:
                 break
             # Relinquish control since there are no more requests to add at the moment. This allows the engine to run. 
             await asyncio.sleep(0)
         # While we wait for the requests to complete, the engine runs in the background.
-<<<<<<< HEAD
         results: List[DynamicInferenceRequestRecord] = await asyncio.gather(*futures)
-=======
-        results: List[DynamicInferenceRequest] = await asyncio.gather(*futures)
-
->>>>>>> 70db86ae
 
     if dist.get_rank() == 0:
         # Write results to JSON. Primarily used for functional testing.
