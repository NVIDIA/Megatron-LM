# Copyright (c) 2025, NVIDIA CORPORATION. All rights reserved.

import asyncio
import json
import os 
import time
import torch
import torch.distributed as dist
<<<<<<< HEAD
=======
from collections import defaultdict
>>>>>>> 053b085e
from tqdm import tqdm
from typing import List

from examples.inference.gpt.gpt_dynamic_inference import (
    get_model,
    get_inference_context,
    get_inference_controller,
    add_dynamic_inference_args,
)
from examples.inference.gpt.utils import (
    add_common_inference_args,
    build_requests,
    build_dynamic_engine_setup_prefix,
    Request,
)
from megatron.core import parallel_state
from megatron.core.inference.engines import DynamicInferenceEngine
from megatron.core.inference.inference_client import InferenceClient
from megatron.core.inference.inference_request import DynamicInferenceRequest
from megatron.core.inference.sampling_params import SamplingParams
from megatron.training import get_args, get_tokenizer, initialize_megatron
from megatron.training.arguments import parse_args

async def main(engine: DynamicInferenceEngine, requests: List[Request], sampling_params: SamplingParams, port: int):
    # once you call engine.start_listening_to_data_parallel_coordinator,
    # the engine will start accepting requests from the data parallel coordinator.
    # and processing them in an asyncio coroutine. 
    await engine.start_listening_to_data_parallel_coordinator(
        sampling_params, 
        inference_coordinator_port=port,
        launch_inference_coordinator=True,
        verbose=True,
    )
    # if you want to use your own inference coordinator - 
    # 1. set launch_inference_coordinator to False
    # 2. setup a router socket at tcp://MASTER_ADDR:PORT
    # 3. wait for data parallel groups to establish connection (BasicInferenceCoordinator.__init__)
    # 4. look at InferenceCoordinator.start() to see how we can route requests from users <-> data parallel groups
    #   based on headers. 
    # 5. look at InferenceClient to see how we create requests with headers. 
<<<<<<< HEAD
    # >>>
    from lutil import pax
    # <<<
    # >>>>>>>>>>>>>>>>>>>>>>>>>>>>>>>>>>>>>>>>>>>>>>>>>>>>>>>>>>>>>>>>>>>>>
    args = get_args()
=======

    args = get_args()

    # Test suspend/resume intervals.
>>>>>>> 053b085e
    if args.suspend_resume_interval is not None:
        # Since the client doesn't directly call engine.async_step here, we test
        # the suspend-resume system ~4 times.
        suspend_resume_interval = max(1, len(requests) // 4)
        suspend_idxs = set(range(
            suspend_resume_interval,
            len(requests) + 1,
            suspend_resume_interval,
        ))
        resume_idxs = set(
            min(len(requests), i + suspend_resume_interval // 2)
            for i in suspend_idxs
        )
<<<<<<< HEAD
        # >>>
        # suspend_idxs = set([33]) # ... good.
        # resume_idxs = set([67])
        # +++
        # suspend_idxs = set([33, 80]) # ... good.
        # resume_idxs = set([67, 90])
        # +++
        # suspend_idxs = set([33, 100]) # ... good.
        # resume_idxs = set([67, 100])
        # +++
        # pax("suspend_idxs, resume_idxs")
        # suspend_idxs = set([25, 50, 75, 100])
        # resume_idxs = set([37, 62, 87, 100])
        # <<<
    else:
        suspend_idxs = set()
        resume_idxs = set()
    # <<<<<<<<<<<<<<<<<<<<<<<<<<<<<<<<<<<<<<<<<<<<<<<<<<<<<<<<<<<<<<<<<<<<<
=======
    else:
        suspend_idxs = set()
        resume_idxs = set()

    # Create client and run example.
>>>>>>> 053b085e
    if dist.get_rank() == 0: 
        client = InferenceClient(port) # submits requests to the inference coordinator
        await client.start()
        base_arrival_time = time.time_ns() / 10**9
        for request in requests:
            request.time_arrival = request.time_offset + base_arrival_time
        futures = []
        num_requests_total = len(requests)
        num_requests_added = 0
        while True:
            current_time = time.time_ns() / 10**9
            # Only add requests that have arrived at the current time.
            while num_requests_added < num_requests_total and requests[num_requests_added].time_arrival <= current_time:
                request = requests[num_requests_added]
                # These add-request calls will queue up the request on a zmq socket and return
                # instantaneously. They will return an asyncio future which can be awaited for
                # request completion.
                futures.append(client.add_request(request.prompt_text, 
                                                        sampling_params))
                num_requests_added += 1
<<<<<<< HEAD
                # >>>>>>>>>>>>>>>>>>>>>>>>>>>>>>>>>>>>>>>>>>>>>>>>>>>>>>>>>
                # >>>
                def print_suspend_resume(key):
                    print("++++++ %s ... r %d / %d, s %d." % (
                        key,
                        num_requests_added,
                        num_requests_total,
                        suspend_resume_interval,
                    ))
                # <<<

                if num_requests_added in suspend_idxs:
                    print_suspend_resume("suspend")
                    client.pause_engines()
                if num_requests_added in resume_idxs:
                    print_suspend_resume("resume")
                    client.unpause_engines()
                # <<<<<<<<<<<<<<<<<<<<<<<<<<<<<<<<<<<<<<<<<<<<<<<<<<<<<<<<<
=======

                # Test suspend/resume.
                if num_requests_added in suspend_idxs:
                    client.pause_engines()
                if num_requests_added in resume_idxs:
                    client.unpause_engines()

>>>>>>> 053b085e
            if num_requests_added == num_requests_total:
                break
            # Relinquish control since there are no more requests to add at the moment. This allows the engine to run. 
            await asyncio.sleep(0)
        # While we wait for the requests to complete, the engine runs in the background.
        results: List[DynamicInferenceRequest] = await asyncio.gather(*futures)

    if dist.get_rank() == 0:
        # Write results to JSON. Primarily used for functional testing.
        if args.output_path:
            json_results = {}

            for req in results:
                result_dict = {
                    "input_prompt": req.prompt,
                    "generated_text": req.generated_text.replace("\n", "\\n"),
                    "generated_tokens": req.generated_tokens,
                    "latency": req.latency, #InferenceClient populates this field in the returned future.
                }
                if sampling_params.return_log_probs:
                    result_dict["logprobs"] = req.prompt_log_probs + req.generated_log_probs
                json_results[req.request_id] = result_dict
            with open(args.output_path, "w") as fp:
                json.dump(json_results, fp, indent=4)
        else:
            print("Results:")
<<<<<<< HEAD
            # >>>>>>>>>>>>>>>>>>>>>>>>>>>>>>>>>>>>>>>>>>>>>>>>>>>>>>>>>>>>>
            # for req in results:
            #     print(f"rid: {req.request_id}\nprompt: {req.prompt!r}\noutput: {req.generated_text!r}\n\n")
            # +++++++++++++++++++++++++++++++++++++++++++++++++++++++++++++
            from collections import defaultdict
=======
>>>>>>> 053b085e
            unique_prompt_map = defaultdict(list)
            for req in results:
                unique_prompt_map[req.prompt].append(req)
            for idx, (prompt_text, reqs) in enumerate(unique_prompt_map.items()):
                print(f"%d/%d. prompt '%s' ... [%d] output '%s'." % (
                    idx,
                    len(unique_prompt_map),
<<<<<<< HEAD
                    prompt_text,
                    len(reqs),
                    reqs[0].generated_text.replace("\n", "\\n"),
                ))
            # <<<<<<<<<<<<<<<<<<<<<<<<<<<<<<<<<<<<<<<<<<<<<<<<<<<<<<<<<<<<<
=======
                    prompt_text.replace("\n", "\\n"),
                    len(reqs),
                    reqs[0].generated_text.replace("\n", "\\n"),
                ))
>>>>>>> 053b085e
 
        # kill the engines and suspend the client
        client.stop_engines()
        client.stop()
        
    # once the stop signal eventually makes its way to each GPU, the engines will stop.
    await asyncio.gather(engine.engine_loop_task)

if __name__ == "__main__":
    # enable inference mode in the very beginning as some fp-8 optimizations 
    # check for it.
    with torch.inference_mode():
        initialize_megatron(
            extra_args_provider=add_dynamic_inference_args,
            args_defaults={'no_load_rng': True, 'no_load_optim': True},
        )

        # Start Nsight profiler.
        if os.environ.get("NSIGHT_PREFIX"):
            torch.cuda.cudart().cudaProfilerStart()

        args = get_args()
        tokenizer = get_tokenizer()

        # Sampling params.
        sampling_params = SamplingParams(
            temperature=args.temperature,
            top_k=args.top_k,
            top_p=args.top_p,
            return_log_probs=args.return_log_probs,
            num_tokens_to_generate=args.num_tokens_to_generate,
        )

        # Requests, context, conroller.
        model = get_model()
        requests = build_requests(args, tokenizer) if dist.get_rank() == 0 else None

        
        context = get_inference_context(None, 
                                        None,
                                        calculate_max_sequence_length_from_requests=False)
        
        controller = get_inference_controller(model, context)

        # Inference engine.
        engine = DynamicInferenceEngine(
            controller,
            context,
            termination_id=tokenizer.eod,
            enable_cuda_graph=args.cuda_graph_impl == "local",
            random_seed=args.seed,
            enable_chunked_prefill=not args.disable_chunked_prefill
        )

        
        if dist.get_rank() == 0:
            setup_prefix = build_dynamic_engine_setup_prefix(args, model, context, requests)
            print("~~~")
            print(setup_prefix)
            print("~~~")
        
        asyncio.run(main(engine, 
                        requests,
                        sampling_params,
                        args.inference_coordinator_port))
<|MERGE_RESOLUTION|>--- conflicted
+++ resolved
@@ -6,10 +6,7 @@
 import time
 import torch
 import torch.distributed as dist
-<<<<<<< HEAD
-=======
 from collections import defaultdict
->>>>>>> 053b085e
 from tqdm import tqdm
 from typing import List
 
@@ -50,18 +47,10 @@
     # 4. look at InferenceCoordinator.start() to see how we can route requests from users <-> data parallel groups
     #   based on headers. 
     # 5. look at InferenceClient to see how we create requests with headers. 
-<<<<<<< HEAD
-    # >>>
-    from lutil import pax
-    # <<<
-    # >>>>>>>>>>>>>>>>>>>>>>>>>>>>>>>>>>>>>>>>>>>>>>>>>>>>>>>>>>>>>>>>>>>>>
+
     args = get_args()
-=======
-
-    args = get_args()
 
     # Test suspend/resume intervals.
->>>>>>> 053b085e
     if args.suspend_resume_interval is not None:
         # Since the client doesn't directly call engine.async_step here, we test
         # the suspend-resume system ~4 times.
@@ -75,32 +64,11 @@
             min(len(requests), i + suspend_resume_interval // 2)
             for i in suspend_idxs
         )
-<<<<<<< HEAD
-        # >>>
-        # suspend_idxs = set([33]) # ... good.
-        # resume_idxs = set([67])
-        # +++
-        # suspend_idxs = set([33, 80]) # ... good.
-        # resume_idxs = set([67, 90])
-        # +++
-        # suspend_idxs = set([33, 100]) # ... good.
-        # resume_idxs = set([67, 100])
-        # +++
-        # pax("suspend_idxs, resume_idxs")
-        # suspend_idxs = set([25, 50, 75, 100])
-        # resume_idxs = set([37, 62, 87, 100])
-        # <<<
     else:
         suspend_idxs = set()
         resume_idxs = set()
-    # <<<<<<<<<<<<<<<<<<<<<<<<<<<<<<<<<<<<<<<<<<<<<<<<<<<<<<<<<<<<<<<<<<<<<
-=======
-    else:
-        suspend_idxs = set()
-        resume_idxs = set()
 
     # Create client and run example.
->>>>>>> 053b085e
     if dist.get_rank() == 0: 
         client = InferenceClient(port) # submits requests to the inference coordinator
         await client.start()
@@ -121,26 +89,6 @@
                 futures.append(client.add_request(request.prompt_text, 
                                                         sampling_params))
                 num_requests_added += 1
-<<<<<<< HEAD
-                # >>>>>>>>>>>>>>>>>>>>>>>>>>>>>>>>>>>>>>>>>>>>>>>>>>>>>>>>>
-                # >>>
-                def print_suspend_resume(key):
-                    print("++++++ %s ... r %d / %d, s %d." % (
-                        key,
-                        num_requests_added,
-                        num_requests_total,
-                        suspend_resume_interval,
-                    ))
-                # <<<
-
-                if num_requests_added in suspend_idxs:
-                    print_suspend_resume("suspend")
-                    client.pause_engines()
-                if num_requests_added in resume_idxs:
-                    print_suspend_resume("resume")
-                    client.unpause_engines()
-                # <<<<<<<<<<<<<<<<<<<<<<<<<<<<<<<<<<<<<<<<<<<<<<<<<<<<<<<<<
-=======
 
                 # Test suspend/resume.
                 if num_requests_added in suspend_idxs:
@@ -148,7 +96,6 @@
                 if num_requests_added in resume_idxs:
                     client.unpause_engines()
 
->>>>>>> 053b085e
             if num_requests_added == num_requests_total:
                 break
             # Relinquish control since there are no more requests to add at the moment. This allows the engine to run. 
@@ -175,14 +122,6 @@
                 json.dump(json_results, fp, indent=4)
         else:
             print("Results:")
-<<<<<<< HEAD
-            # >>>>>>>>>>>>>>>>>>>>>>>>>>>>>>>>>>>>>>>>>>>>>>>>>>>>>>>>>>>>>
-            # for req in results:
-            #     print(f"rid: {req.request_id}\nprompt: {req.prompt!r}\noutput: {req.generated_text!r}\n\n")
-            # +++++++++++++++++++++++++++++++++++++++++++++++++++++++++++++
-            from collections import defaultdict
-=======
->>>>>>> 053b085e
             unique_prompt_map = defaultdict(list)
             for req in results:
                 unique_prompt_map[req.prompt].append(req)
@@ -190,18 +129,10 @@
                 print(f"%d/%d. prompt '%s' ... [%d] output '%s'." % (
                     idx,
                     len(unique_prompt_map),
-<<<<<<< HEAD
-                    prompt_text,
-                    len(reqs),
-                    reqs[0].generated_text.replace("\n", "\\n"),
-                ))
-            # <<<<<<<<<<<<<<<<<<<<<<<<<<<<<<<<<<<<<<<<<<<<<<<<<<<<<<<<<<<<<
-=======
                     prompt_text.replace("\n", "\\n"),
                     len(reqs),
                     reqs[0].generated_text.replace("\n", "\\n"),
                 ))
->>>>>>> 053b085e
  
         # kill the engines and suspend the client
         client.stop_engines()
