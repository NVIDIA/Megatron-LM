--- conflicted
+++ resolved
@@ -279,13 +279,8 @@
     # Init requests.
     assert len(prompt_texts) == len(time_offsets)
     requests = [
-<<<<<<< HEAD
         Request(t, o, tokenizer)
         for t, o in zip(prompt_texts, time_offsets)
-=======
-        Request("hi " * random.randint(*args.num_tokens_to_prompt), t, tokenizer, sampling_params)
-        for t in time_offsets
->>>>>>> 8b42b9eb
     ]
 
     return requests
