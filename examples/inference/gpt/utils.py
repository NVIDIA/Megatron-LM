--- conflicted
+++ resolved
@@ -285,10 +285,6 @@
         int(args.incoming_requests_per_sec * args.incoming_requests_duration),
     )
 
-<<<<<<< HEAD
-    if args.num_tokens_to_generate_random is not None:
-        sampling_params.num_tokens_to_generate = random.randint(*args.num_tokens_to_generate_random)
-=======
     # Build prompts with expected lengths.
     assert (
         len(args.num_tokens_to_prompt) == 2
@@ -304,7 +300,9 @@
     ]
     prompt_tokens_list = [ max_prompt_tokens[:l] for l in prompt_lengths ]
     prompt_texts = [ tokenizer.detokenize(tt) for tt in prompt_tokens_list ]
->>>>>>> c4ba6665
+
+    if args.num_tokens_to_generate_random is not None:
+        sampling_params.num_tokens_to_generate = random.randint(*args.num_tokens_to_generate_random)
 
     # Init requests.
     assert len(prompt_texts) == len(time_offsets)
