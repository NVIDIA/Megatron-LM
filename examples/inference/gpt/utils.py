--- conflicted
+++ resolved
@@ -6,15 +6,11 @@
 import time
 import torch
 from argparse import ArgumentParser, Namespace
-<<<<<<< HEAD
 from typing import Any, List
 import json
 import itertools
-=======
 from tqdm import tqdm
-from typing import Any, List, Optional
-
->>>>>>> 43f294fb
+
 from megatron.core.inference.inference_request import DynamicInferenceRequest
 from megatron.core.inference.contexts import DynamicInferenceContext
 from megatron.core.transformer.module import MegatronModule
