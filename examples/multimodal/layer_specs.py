--- conflicted
+++ resolved
@@ -117,16 +117,9 @@
         ),
     )
 
-
-<<<<<<< HEAD
-def get_mlp_module_spec_te() -> ModuleSpec:
-
-    if not HAVE_TE:
-        return get_mlp_module_spec(use_te=False)
     
-=======
 def get_norm_mlp_module_spec_te() -> ModuleSpec:
->>>>>>> e32b60b5
+    
     return ModuleSpec(
         module=MLP,
         submodules=MLPSubmodules(
