# Copyright (c) 2024, NVIDIA CORPORATION.  All rights reserved.
""""
NOTE: NVLM uses InternViT with tensor parallel (TP) size = 8.
Since InternViT has 25 attention heads and Megatron currently requires the number of attention heads
to be divisible by the TP size, we add 7 dummy zero attention heads to have 32 attention heads.

This workaround requires some changes to how we compute RMSNorm, Attention etc.

Additionally, InternViT introduces some unique features like Layer Scaling.

Those code changes are gathered here.
"""
from functools import partial

import torch

from megatron.core.device_utils import get_xla_model
from megatron.core.utils import divide
from megatron.core.extensions.transformer_engine import (
    TEColumnParallelLinear,
    TEDotProductAttention,
    TERowParallelLinear,
)
from megatron.core.parallel_state import (
    get_tensor_model_parallel_group,
    get_tensor_model_parallel_groups,
    get_tensor_model_parallel_rank,
    get_tensor_model_parallel_world_size,
)
from megatron.core.tensor_parallel.layers import ColumnParallelLinear, RowParallelLinear
from megatron.core.transformer.attention import SelfAttention, SelfAttentionSubmodules
from megatron.core.transformer.dot_product_attention import DotProductAttention
from megatron.core.transformer.enums import AttnMaskType
from megatron.core.transformer.mlp import MLP, MLPSubmodules
from megatron.core.transformer.module import MegatronModule
from megatron.core.transformer.spec_utils import ModuleSpec, build_module
from megatron.core.transformer.transformer_config import TransformerConfig
from megatron.core.transformer.transformer_layer import TransformerLayer, TransformerLayerSubmodules
from megatron.core.transformer.utils import make_sharded_tensors_for_checkpoint

from examples.multimodal.layer_scaling import LayerScalingTransformerLayer, get_bias_dropout_add_layer_scaling


<<<<<<< HEAD
xm = get_xla_model()
=======
try:
    import apex

    from megatron.core.fusions.fused_layer_norm import FusedLayerNorm
    from megatron.core.transformer.torch_norm import WrappedTorchNorm

    HAVE_APEX = True
    LNImpl = FusedLayerNorm
except ImportError:
    import warnings

    from megatron.core.transformer.torch_norm import WrappedTorchNorm

    warnings.warn(f'Apex is not installed. Falling back to Torch Norm')
    LNImpl = WrappedTorchNorm

>>>>>>> 6ba97dd3

class InternViTRMSNorm(MegatronModule):

    def __init__(
        self,
        config,
        hidden_size: int,
        eps: float = 1e-6,
        sequence_parallel: bool = False,
        compute_var: bool = False,
    ):
        """Custom RMSNorm for InternViT.

        Args:
            config (TransformerConfig): Config.
            hidden_size (int): Input hidden size.
            eps (float): epsilon to use for the norm, default to 1e-6
            sequence_parallel (bool): Set to true if sequence parallelism is being used,
              this marks the weights as needing to be allreduced.
            compute_var (bool): Indicator to compute statistic manually.
        """
        super().__init__(config=config)
        self.config = config
        self.eps = eps
        self.weight = torch.nn.Parameter(torch.ones(hidden_size))
        self._compute_var = compute_var

        assert not sequence_parallel, "Sequence parallelism is not supported with InternViT."

        setattr(self.weight, 'sequence_parallel', sequence_parallel)

    def _norm(self, x, var):
        if var is None:
            var = x.pow(2).mean(-1, keepdim=True)

        return x * torch.rsqrt(var + self.eps)

    def forward(self, x):
        """Run RMSNorm with an option to compute custom statistic."""
        var = None
        if self._compute_var:
            unpadded_hidden_size = self.config.hidden_size  # 3200
            max_dim = x.shape[-1]  # 128

            x = x.reshape(x.size(0), x.size(1), -1)
            var = self._gather_var(x.float().pow(2), max_dim) / unpadded_hidden_size

        output = self._norm(x.float(), var).type_as(x)
        output = output * self.weight

        if self._compute_var:
            output = output.reshape(output.size(0), output.size(1), -1, max_dim)

        return output

    def _gather_var(self, input_, max_dim):
        """Compute statistic across the non-dummy heads."""
        world_size = get_tensor_model_parallel_world_size()

        # Size and dimension.
        last_dim = input_.dim() - 1
        rank = get_tensor_model_parallel_rank()

        num_attention_heads_per_partition = divide(self.config.num_attention_heads, world_size)
        valid_ranks = 24 // num_attention_heads_per_partition

        residual_heads = 25 % num_attention_heads_per_partition
        if residual_heads == 0:
            residual_heads = num_attention_heads_per_partition
        max_dim = max_dim * residual_heads

        if rank < valid_ranks:  # Ranks without any dummy attention heads.
            var = input_.sum(-1, keepdim=True)
        elif rank == valid_ranks:  # The only rank which may contain 'residual_heads' dummy attention heads.
            var = input_[..., :max_dim].sum(-1, keepdim=True)
        else:
            var = input_.sum(-1, keepdim=True) * 0.0  # All heads in these ranks are dummy heads: Zero-out.

        if xm:
            output = xm.all_gather(var, groups=get_tensor_model_parallel_groups(), pin_layout=False)
        else:
            tensor_list = [torch.empty_like(var) for _ in range(world_size)]
            tensor_list[rank] = var
            torch.distributed.all_gather(tensor_list, var, group=get_tensor_model_parallel_group())
            output = torch.cat(tensor_list, dim=last_dim).contiguous()

        return output.sum(-1, keepdim=True)

    def sharded_state_dict(self, prefix='', sharded_offsets=(), metadata={}):

        # in InternVitSelfAttention the q_layernorm and k_layernorm weights
        # are tensor-parallel so must be converted to sharded tensors
        if 'q_layernorm' in prefix or 'k_layernorm' in prefix:
            state_dict = self.state_dict(prefix='', keep_vars=True)
            return make_sharded_tensors_for_checkpoint(
                state_dict, prefix, {'weight': 0}, sharded_offsets
            )
        else:
            return super().sharded_state_dict(prefix, sharded_offsets, metadata)


def get_mlp_module_spec(use_te: bool = True) -> ModuleSpec:
    # Dense MLP w/ or w/o TE modules.
    return ModuleSpec(
        module=MLP,
        submodules=MLPSubmodules(
            linear_fc1=TEColumnParallelLinear if use_te else ColumnParallelLinear,
            linear_fc2=TERowParallelLinear if use_te else RowParallelLinear,
        ),
    )


# Override a few things that are special in InternViT and not supported by the SelfAttention class.
class InternViTSelfAttention(SelfAttention):
    def __init__(
        self, config: TransformerConfig, submodules: SelfAttentionSubmodules, *args, **kwargs
    ):
        super().__init__(config=config, submodules=submodules, *args, **kwargs)

        # Need to override linear_qkv, q_layernorm and k_layernorm.
        qkv_bias = False

        self.linear_qkv = build_module(
            submodules.linear_qkv,
            self.config.hidden_size,
            self.query_projection_size + 2 * self.kv_projection_size,
            config=self.config,
            init_method=self.config.init_method,
            gather_output=False,
            bias=qkv_bias,
            skip_bias_add=False,
            is_expert=False,
            tp_comm_buffer_name='qkv',
        )

        qk_layernorm_hidden_size = (
            self.hidden_size_per_attention_head * self.num_attention_heads_per_partition
        )  # 512 for internvit

        self.q_layernorm = build_module(
            submodules.q_layernorm,
            hidden_size=qk_layernorm_hidden_size,
            config=self.config,
            eps=self.config.layernorm_epsilon,
            compute_var=True,
        )

        self.k_layernorm = build_module(
            submodules.k_layernorm,
            hidden_size=qk_layernorm_hidden_size,
            config=self.config,
            eps=self.config.layernorm_epsilon,
            compute_var=True,
        )


class InternViTTEDotProductAttention(TEDotProductAttention):
    """Adjusted Attention for InternViT"""

    def forward(self, *args, **kwargs):
        """Regular TEDotProductAttention + zero-out dummy attention heads."""
        out = super().forward(*args, **kwargs)

        # This makes sure the dummy attention heads are zeroed out.
        mask = torch.ones_like(out, dtype=out.dtype, device=out.device)
        rank = get_tensor_model_parallel_rank()
        max_dim = out.shape[-1]  # 128
        valid_ranks = 6

        if rank == valid_ranks:
            mask[..., max_dim:] *= 0.0
        elif rank > valid_ranks:
            mask *= 0.0
        out *= mask

        return out


def get_internvit_layer_spec(use_te) -> ModuleSpec:
    mlp = get_mlp_module_spec(use_te)  # no norm

    return ModuleSpec(
        module=LayerScalingTransformerLayer,
        submodules=TransformerLayerSubmodules(
            input_layernorm=InternViTRMSNorm,
            self_attention=ModuleSpec(
                module=InternViTSelfAttention,
                params={"attn_mask_type": AttnMaskType.no_mask},
                submodules=SelfAttentionSubmodules(
                    linear_qkv=TEColumnParallelLinear if use_te else ColumnParallelLinear,
                    core_attention=TEDotProductAttention if use_te else DotProductAttention,
                    linear_proj=TERowParallelLinear if use_te else RowParallelLinear,
                    q_layernorm=InternViTRMSNorm,
                    k_layernorm=InternViTRMSNorm,
                ),
            ),
            self_attn_bda=get_bias_dropout_add_layer_scaling,
            pre_mlp_layernorm=InternViTRMSNorm,
            mlp=mlp,
            mlp_bda=get_bias_dropout_add_layer_scaling,
        ),
    )

def get_internvit300M_layer_spec(use_te) -> ModuleSpec:
    mlp = get_mlp_module_spec(use_te)  # no norm

    return ModuleSpec(
        module=LayerScalingTransformerLayer,
        submodules=TransformerLayerSubmodules(
            input_layernorm=LNImpl,
            self_attention=ModuleSpec(
                module=SelfAttention,
                params={"attn_mask_type": AttnMaskType.no_mask},
                submodules=SelfAttentionSubmodules(
                    linear_qkv=TEColumnParallelLinear if use_te else ColumnParallelLinear,
                    core_attention=TEDotProductAttention if use_te else DotProductAttention,
                    linear_proj=TERowParallelLinear if use_te else RowParallelLinear,
                    q_layernorm=None,
                    k_layernorm=None,
                ),
            ),
            self_attn_bda=get_bias_dropout_add_layer_scaling,
            pre_mlp_layernorm=LNImpl,
            mlp=mlp,
            mlp_bda=get_bias_dropout_add_layer_scaling,
        ),
    )<|MERGE_RESOLUTION|>--- conflicted
+++ resolved
@@ -41,9 +41,7 @@
 from examples.multimodal.layer_scaling import LayerScalingTransformerLayer, get_bias_dropout_add_layer_scaling
 
 
-<<<<<<< HEAD
 xm = get_xla_model()
-=======
 try:
     import apex
 
@@ -60,7 +58,6 @@
     warnings.warn(f'Apex is not installed. Falling back to Torch Norm')
     LNImpl = WrappedTorchNorm
 
->>>>>>> 6ba97dd3
 
 class InternViTRMSNorm(MegatronModule):
 
