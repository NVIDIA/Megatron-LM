# Copyright (c) 2024, NVIDIA CORPORATION.  All rights reserved.
""""
NOTE: NVLM uses InternViT with tensor parallel (TP) size = 8.
Since InternViT has 25 attention heads and Megatron currently requires the number of attention heads
to be divisible by the TP size, we add 7 dummy zero attention heads to have 32 attention heads.

This workaround requires some changes to how we compute RMSNorm, Attention etc.

Additionally, InternViT introduces some unique features like Layer Scaling.

Those code changes are gathered here.
"""
from functools import partial

import torch

<<<<<<< HEAD
from megatron.core.device_utils import get_xla_model
from megatron.core.dist_checkpointing.mapping import ShardedStateDict
=======
from megatron.core.utils import divide
>>>>>>> 04f93447
from megatron.core.extensions.transformer_engine import (
    TEColumnParallelLinear,
    TEDotProductAttention,
    TERowParallelLinear,
)
from megatron.core.parallel_state import (
    get_tensor_model_parallel_group,
    get_tensor_model_parallel_groups,
    get_tensor_model_parallel_rank,
    get_tensor_model_parallel_world_size,
)
from megatron.core.tensor_parallel.layers import ColumnParallelLinear, RowParallelLinear
from megatron.core.transformer.attention import SelfAttention, SelfAttentionSubmodules
from megatron.core.transformer.dot_product_attention import DotProductAttention
from megatron.core.transformer.enums import AttnMaskType
from megatron.core.transformer.mlp import MLP, MLPSubmodules
from megatron.core.transformer.module import MegatronModule
from megatron.core.transformer.spec_utils import ModuleSpec, build_module
from megatron.core.transformer.transformer_config import TransformerConfig
from megatron.core.transformer.transformer_layer import TransformerLayer, TransformerLayerSubmodules
from megatron.core.transformer.utils import make_sharded_tensors_for_checkpoint


xm = get_xla_model()

class InternViTRMSNorm(MegatronModule):

    def __init__(
        self,
        config,
        hidden_size: int,
        eps: float = 1e-6,
        sequence_parallel: bool = False,
        compute_var: bool = False,
    ):
        """Custom RMSNorm for InternViT.

        Args:
            config (TransformerConfig): Config.
            hidden_size (int): Input hidden size.
            eps (float): epsilon to use for the norm, default to 1e-6
            sequence_parallel (bool): Set to true if sequence parallelism is being used,
              this marks the weights as needing to be allreduced.
            compute_var (bool): Indicator to compute statistic manually.
        """
        super().__init__(config=config)
        self.config = config
        self.eps = eps
        self.weight = torch.nn.Parameter(torch.ones(hidden_size))
        self._compute_var = compute_var

        assert not sequence_parallel, "Sequence parallelism is not supported with InternViT."

        setattr(self.weight, 'sequence_parallel', sequence_parallel)

    def _norm(self, x, var):
        if var is None:
            var = x.pow(2).mean(-1, keepdim=True)

        return x * torch.rsqrt(var + self.eps)

    def forward(self, x):
        """Run RMSNorm with an option to compute custom statistic."""
        var = None
        if self._compute_var:
            unpadded_hidden_size = self.config.hidden_size  # 3200
            max_dim = x.shape[-1]  # 128

            x = x.reshape(x.size(0), x.size(1), -1)
            var = self._gather_var(x.float().pow(2), max_dim) / unpadded_hidden_size

        output = self._norm(x.float(), var).type_as(x)
        output = output * self.weight

        if self._compute_var:
            output = output.reshape(output.size(0), output.size(1), -1, max_dim)

        return output

    def _gather_var(self, input_, max_dim):
        """Compute statistic across the non-dummy heads."""
        world_size = get_tensor_model_parallel_world_size()

        # Size and dimension.
        last_dim = input_.dim() - 1
        rank = get_tensor_model_parallel_rank()

        num_attention_heads_per_partition = divide(self.config.num_attention_heads, world_size)
        valid_ranks = 24 // num_attention_heads_per_partition

        residual_heads = 25 % num_attention_heads_per_partition
        if residual_heads == 0:
            residual_heads = num_attention_heads_per_partition
        max_dim = max_dim * residual_heads

        if rank < valid_ranks:  # Ranks without any dummy attention heads.
            var = input_.sum(-1, keepdim=True)
        elif rank == valid_ranks:  # The only rank which may contain 'residual_heads' dummy attention heads.
            var = input_[..., :max_dim].sum(-1, keepdim=True)
        else:
            var = input_.sum(-1, keepdim=True) * 0.0  # All heads in these ranks are dummy heads: Zero-out.

        if xm:
            output = xm.all_gather(var, groups=get_tensor_model_parallel_groups(), pin_layout=False)
        else:
            tensor_list = [torch.empty_like(var) for _ in range(world_size)]
            tensor_list[rank] = var
            torch.distributed.all_gather(tensor_list, var, group=get_tensor_model_parallel_group())
            output = torch.cat(tensor_list, dim=last_dim).contiguous()

        return output.sum(-1, keepdim=True)

    def sharded_state_dict(self, prefix='', sharded_offsets=(), metadata={}):

        # in InternVitSelfAttention the q_layernorm and k_layernorm weights
        # are tensor-parallel so must be converted to sharded tensors
        if 'q_layernorm' in prefix or 'k_layernorm' in prefix:
            state_dict = self.state_dict(prefix='', keep_vars=True)
            return make_sharded_tensors_for_checkpoint(
                state_dict, prefix, {'weight': 0}, sharded_offsets
            )
        else:
            return super().sharded_state_dict(prefix, sharded_offsets, metadata)


def get_mlp_module_spec(use_te: bool = True) -> ModuleSpec:
    # Dense MLP w/ or w/o TE modules.
    return ModuleSpec(
        module=MLP,
        submodules=MLPSubmodules(
            linear_fc1=TEColumnParallelLinear if use_te else ColumnParallelLinear,
            linear_fc2=TERowParallelLinear if use_te else RowParallelLinear,
        ),
    )


# Handle InternViT's layer scaling.
def _bias_dropout_add_func_internvit(ls, x_with_bias, residual, prob, training):
    x, bias = x_with_bias  # unpack
    residual = residual if residual.dtype == x.dtype else residual.to(x.dtype)
    if bias is not None:
        x = x + bias
        out = torch.nn.functional.dropout(x, p=prob, training=training)
        out = residual + out * ls
        return out
    else:
        out = torch.nn.functional.dropout(x, p=prob, training=training)
        out = residual + out * ls
        return out


def bias_dropout_add_unfused_internvit(ls, training):
    """Bias-dropout-add as in Megatron but with added LayerScaling handling."""

    def _bias_dropout_add(x_with_bias, residual, prob):
        return _bias_dropout_add_func_internvit(ls, x_with_bias, residual, prob, training)

    return _bias_dropout_add


def get_bias_dropout_add_internvit(ls, training, fused):
    """Bias-dropout-add as in Megatron but with added LayerScaling handling."""
    assert not fused, "Fused bias-dropout-add not implemented for InternViT."
    return bias_dropout_add_unfused_internvit(ls, training)


# Add InternViT specialties to our default TransformerLayer.
class InternViTTransformerLayer(TransformerLayer):
    def __init__(self, *args, **kwargs):
        super().__init__(*args, **kwargs)
        self.ls1 = torch.nn.Parameter(torch.ones(self.config.hidden_size))
        self.ls2 = torch.nn.Parameter(torch.ones(self.config.hidden_size))

        self.self_attn_bda = partial(self.self_attn_bda, self.ls1)
        self.mlp_bda = partial(self.mlp_bda, self.ls2)


# Override a few things that are special in InternViT and not supported by the SelfAttention class.
class InternViTSelfAttention(SelfAttention):
    def __init__(
        self, config: TransformerConfig, submodules: SelfAttentionSubmodules, *args, **kwargs
    ):
        super().__init__(config=config, submodules=submodules, *args, **kwargs)

        # Need to override linear_qkv, q_layernorm and k_layernorm.
        qkv_bias = False

        self.linear_qkv = build_module(
            submodules.linear_qkv,
            self.config.hidden_size,
            self.query_projection_size + 2 * self.kv_projection_size,
            config=self.config,
            init_method=self.config.init_method,
            gather_output=False,
            bias=qkv_bias,
            skip_bias_add=False,
            is_expert=False,
            tp_comm_buffer_name='qkv',
        )

        qk_layernorm_hidden_size = (
            self.hidden_size_per_attention_head * self.num_attention_heads_per_partition
        )  # 512 for internvit

        self.q_layernorm = build_module(
            submodules.q_layernorm,
            hidden_size=qk_layernorm_hidden_size,
            config=self.config,
            eps=self.config.layernorm_epsilon,
            compute_var=True,
        )

        self.k_layernorm = build_module(
            submodules.k_layernorm,
            hidden_size=qk_layernorm_hidden_size,
            config=self.config,
            eps=self.config.layernorm_epsilon,
            compute_var=True,
        )


class InternViTTEDotProductAttention(TEDotProductAttention):
    """Adjusted Attention for InternViT"""

    def forward(self, *args, **kwargs):
        """Regular TEDotProductAttention + zero-out dummy attention heads."""
        out = super().forward(*args, **kwargs)

        # This makes sure the dummy attention heads are zeroed out.
        mask = torch.ones_like(out, dtype=out.dtype, device=out.device)
        rank = get_tensor_model_parallel_rank()
        max_dim = out.shape[-1]  # 128
        valid_ranks = 6

        if rank == valid_ranks:
            mask[..., max_dim:] *= 0.0
        elif rank > valid_ranks:
            mask *= 0.0
        out *= mask

        return out


def get_internvit_layer_spec(use_te) -> ModuleSpec:
    mlp = get_mlp_module_spec(use_te)  # no norm

    return ModuleSpec(
        module=InternViTTransformerLayer,
        submodules=TransformerLayerSubmodules(
            input_layernorm=InternViTRMSNorm,
            self_attention=ModuleSpec(
                module=InternViTSelfAttention,
                params={"attn_mask_type": AttnMaskType.no_mask},
                submodules=SelfAttentionSubmodules(
                    linear_qkv=TEColumnParallelLinear if use_te else ColumnParallelLinear,
                    core_attention=TEDotProductAttention if use_te else DotProductAttention,
                    linear_proj=TERowParallelLinear if use_te else RowParallelLinear,
                    q_layernorm=InternViTRMSNorm,
                    k_layernorm=InternViTRMSNorm,
                ),
            ),
            self_attn_bda=get_bias_dropout_add_internvit,
            pre_mlp_layernorm=InternViTRMSNorm,
            mlp=mlp,
            mlp_bda=get_bias_dropout_add_internvit,
        ),
    )<|MERGE_RESOLUTION|>--- conflicted
+++ resolved
@@ -14,12 +14,8 @@
 
 import torch
 
-<<<<<<< HEAD
 from megatron.core.device_utils import get_xla_model
-from megatron.core.dist_checkpointing.mapping import ShardedStateDict
-=======
 from megatron.core.utils import divide
->>>>>>> 04f93447
 from megatron.core.extensions.transformer_engine import (
     TEColumnParallelLinear,
     TEDotProductAttention,
