# Copyright (c) 2024, NVIDIA CORPORATION.  All rights reserved.
"""Generate text using a vision language model."""
import json
import logging
import os
import sys
from functools import partial

# Add megatron to the path.
sys.path.append(
    os.path.abspath(os.path.join(os.path.dirname(__file__), os.path.pardir, os.path.pardir))
)

<<<<<<< HEAD
from megatron.core.device_utils import get_current_device
import datasets
import numpy as np
=======
>>>>>>> 1b8fce7e
import torch
import yaml
from config import EvaluationConfig
from evaluation_datasets import get_evaluation_dataset
from model import model_provider
from multimodal_args import add_multimodal_extra_args

from megatron.core import parallel_state
from megatron.core.models.vision.clip_vit_model import get_num_image_embeddings
from megatron.inference.text_generation.api import generate_and_post_process
from megatron.inference.text_generation.forward_step import ForwardStep
from megatron.training import get_args, get_model
from megatron.training.checkpointing import load_checkpoint
from megatron.training.initialize import initialize_megatron


def add_text_generation_args(parser):
    """Text generation arguments."""
    group = parser.add_argument_group(title='Vision language model text generation arguments')

    group.add_argument("--temperature", type=float, default=1.0, help='Sampling temperature.')
    group.add_argument("--top_p", type=float, default=0.0, help='Top p sampling.')
    group.add_argument("--top_k", type=int, default=0, help='Top k sampling.')
    group.add_argument(
        "--out-seq-length", type=int, default=1024, help='Length of the output generated text.'
    )
    group.add_argument("--output-path", type=str, help='Output file path')
    group.add_argument('--input-image-path', type=str, help="Input image directory")
    group.add_argument(
        '--num-partitions', type=int, default=0, help="Number of partitions for inputs."
    )
    group.add_argument('--partition-id', type=int, default=0, help="Partition index")
    group.add_argument("--gt-path", type=str, help="Optional ground truth file")
    group.add_argument(
        "--task",
        type=str,
        choices=[
            "captioning",
            "TextVQA",
            "VQAv2",
            "ChartQA",
            "MMMU",
            "VideoMME",
            "OCRBench",
            "MathVista",
            "AI2D",
        ],
        help="Generation task to run",
    )
    group.add_argument(
        "--num-samples-per-partition", type=int, default=0, help="Number of samples per partition"
    )
    group.add_argument("--config-path", type=str, help="Evaluation config file to use.")

    # Add common multimodal arguments needed for e.g. building the model.
    parser = add_multimodal_extra_args(parser)

    return parser


def get_evaluation_dataloader(
    task,
    input_image_path,
    gt_path,
    img_h,
    img_w,
    use_tiling,
    max_num_tiles,
    use_thumbnail,
    num_samples_per_partition,
    num_partitions,
    partition_id,
    num_frames,
    num_workers,
    vision_model_type,
):
    """Build evaluation dataset."""
    dataset = get_evaluation_dataset(
        task,
        input_image_path,
        gt_path,
        img_h,
        img_w,
        use_tiling,
        max_num_tiles,
        use_thumbnail,
        num_samples_per_partition,
        num_partitions,
        partition_id,
        num_frames,
        vision_model_type,
    )

    dp_rank = parallel_state.get_data_parallel_rank()
    dp_world_size = parallel_state.get_data_parallel_world_size()

    sampler = torch.utils.data.DistributedSampler(
        dataset, shuffle=False, num_replicas=dp_world_size, rank=dp_rank
    )
    # TODO: Batched inference is not supported yet.
    dataloader = torch.utils.data.DataLoader(
        dataset, batch_size=None, num_workers=num_workers, sampler=sampler, pin_memory=True
    )

    return dataloader


def generate_samples(model, config: EvaluationConfig, print_output):
    """Text generation using a trained vision language model."""
    args = get_args()

    dataloader = get_evaluation_dataloader(
        config.task,
        config.input_image_path,
        config.gt_path,
        args.img_h,
        args.img_w,
        args.use_tiling,
        args.max_num_tiles,
        args.use_thumbnail,
        config.num_samples_per_partition,
        config.num_partitions,
        config.partition_id,
        args.num_frames,
        args.num_workers,
        args.vision_model_type,
    )

    num_img_embeddings_per_tile = get_num_image_embeddings(
        args.img_h,
        args.img_w,
        args.patch_dim,
        args.vision_model_type,
        args.disable_vision_class_token,
        1,
        args.pixel_shuffle,
    )

<<<<<<< HEAD
    idx = 0
    while idx < num_samples:
        image = images[idx].to(device=get_current_device())
        sample_id = sample_ids[idx]
=======
    for idx, (imgs, num_tiles, sample_id, question, answers, metadata) in enumerate(dataloader):
        imgs = imgs.to("cuda")
        num_tiles = num_tiles.to("cuda")
>>>>>>> 1b8fce7e

        conv = get_conversation(config.task, question)

        forward_step = partial(VLMForwardStep, num_img_embeddings_per_tile, imgs, num_tiles)

        if is_first_rank():
            resp_sentences, _, _, _ = generate_and_post_process(
                model,
                forward_step=forward_step,
                prompts=[conv],
                tokens_to_generate=config.out_seq_length,
                top_k_sampling=config.top_k,
                top_p_sampling=config.top_p,
                add_BOS=False,
                temperature=config.temperature,
                random_seed=args.seed,
                detokenize_segments=False,
                data_parallel=True,
            )

            for generation in resp_sentences:
                if isinstance(sample_id, torch.Tensor):
                    sample_id = sample_id.item()

                output = {"sample_id": sample_id}

                output_name = ""
                if config.task == "captioning":
                    output_name = "caption"
                elif config.task in (
                    "TextVQA",
                    "VQAv2",
                    "ChartQA",
                    "OCRBench",
                    "MathVista",
                    "AI2D",
                ):
                    output_name = "answer"
                elif config.task in ("MMMU"):
                    output_name = "text"
                elif config.task == "VideoMME":
                    output_name = "response"
                    output = question
                else:
                    raise NotImplementedError("no output name defined for", config.task)

                prompt, generated = get_prompt_and_generated(
                    generation, args.tokenizer_prompt_format
                )
                if config.task == "VideoMME":
                    output["questions"][0][output_name] = generated
                else:
                    output[output_name] = generated
                    output["prompt"] = prompt

                if config.task == "captioning":
                    output["ground_truth"] = answers
                elif config.task in (
                    "TextVQA",
                    "VQAv2",
                    "ChartQA",
                    "OCRBench",
                    "MathVista",
                    "AI2D",
                ):
                    if isinstance(answers, str):
                        answers = [answers]
                    output["gt_answer"] = answers

                    if len(metadata) > 0:
                        output.update(metadata)
                elif config.task == "MMMU":
                    output["prediction"] = generated
                    output.update(metadata)
                else:
                    raise NotImplementedError("no output processing defined for", config.task)

                if print_output:
                    print(output)

                yield output
                idx += 1
        else:
            generate_and_post_process(
                model, forward_step=forward_step, detokenize_segments=False, data_parallel=True
            )

            idx += 1


def get_evaluation_config():
    """Get evaluation config from a config file or command-line arguments."""
    args = get_args()
    if args.config_path:
        with open(args.config_path, "r") as f:
            config_dict = yaml.safe_load(f)

        config = EvaluationConfig(**config_dict)
    else:
        config = EvaluationConfig(
            task=args.task,
            temperature=args.temperature,
            top_p=args.top_p,
            top_k=args.top_k,
            out_seq_length=args.out_seq_length,
            output_path=args.output_path,
            input_image_path=args.input_image_path,
            gt_path=args.gt_path,
            num_partitions=args.num_partitions,
            partition_id=args.partition_id,
            num_samples_per_partition=args.num_samples_per_partition,
        )

    # Default output path if not defined...
    if not config.output_path:
        os.makedirs("generated", exist_ok=True)
        config.output_path = "generated/" + args.language_model_type

    return config


def is_first_rank():
    """First tensor and pipeline parallel rank."""
    return (
        parallel_state.is_pipeline_first_stage(ignore_virtual=True)
        and parallel_state.get_tensor_model_parallel_rank() == 0
    )


def get_output_path(config, dp_rank):
    """Generation output path."""
    return (
        f"{config.output_path}-{config.task}-dprank={dp_rank}-partition={config.partition_id}.jsonl"
    )


def generate_and_write_samples(model, config, print_output=True):
    """Generate text and write to an output file."""
    dp_rank = parallel_state.get_data_parallel_rank()

    if is_first_rank():
        output_path = get_output_path(config, dp_rank)
        output_file = open(output_path, "w")
        print(f"output path: {output_file.name}")

    with torch.no_grad():
        for output in generate_samples(model, config, print_output):
            if is_first_rank():
                output_file.write(json.dumps(output) + "\n")
                output_file.flush()

    if is_first_rank():
        output_file.close()


class VLMForwardStep(ForwardStep):
    """Inference forward step for a multimodal model."""

    def __init__(
        self,
        num_img_embeddings_per_tile,
        images,
        num_tiles,
        model,
        max_batch_size,
        max_sequence_length,
    ):
        """Create multimodal forward step."""
        total_num_tiles = torch.sum(num_tiles).item()
        num_img_embeddings = num_img_embeddings_per_tile * total_num_tiles

        super().__init__(model, max_batch_size, max_sequence_length + num_img_embeddings)
        self._images = images
        self._num_tiles = num_tiles

    def _forward(self, tokens, position_ids, attention_mask):
        return self.model(
            self._images,
            tokens,
            position_ids,
            attention_mask=None,
            inference_params=self.inference_params,
            num_image_tiles=self._num_tiles,
            runtime_gather_output=True,
        )

    def __call__(self, tokens, position_ids, attention_mask):
        logits = super().__call__(tokens, position_ids, attention_mask)

        # On the first inference iteration, we compute image tokens.
        # Update the sequence length offset by the number of image tokens.
        num_image_tokens = (tokens == self.model.module.image_token_index).sum().item()
        num_tokens = tokens.size(1)
        if num_tokens > 1 and num_image_tokens > 0:
            self.inference_params.sequence_len_offset += (
                self.inference_params.key_value_memory_dict["image_tokens_count"] - num_image_tokens
            )

        return logits


def get_conversation(task, question):
    """Get a conversation for a given task and evaluation question."""
    conversation = []

    # In all cases, the tokenizer adds possible header tokens for the assistant.
    if task == "captioning":
        conversation = [
            {"role": "system", "content": "Answer the questions."},
            {
                "role": "user",
                "content": "<image>Provide a one-sentence caption for provided image.",
            },
        ]
    elif task in ("TextVQA", "VQAv2", "ChartQA"):
        conversation = [
            {"role": "system", "content": "Answer the questions."},
            {
                "role": "user",
                "content": f"<image>\n{question}\nAnswer the question using a single word or phrase.",
            },
        ]
    elif task in ("OCRBench", "MathVista", "AI2D"):
        conversation = [
            {"role": "system", "content": "Answer the questions."},
            {"role": "user", "content": f"<image>\n{question}"},
        ]
    elif task == "MMMU":
        conversation = [
            {"role": "system", "content": "Answer the questions."},
            {"role": "user", "content": question},
        ]
    elif task == "VideoMME":
        q = (
            "Select the best answer to the following multiple-choice "
            "question based on the video. Respond with only the letter "
            "(A, B, C, or D) of the correct option.\n"
        )
        q += question["questions"][0]["question"] + "\n"
        q += question["questions"][0]["choices"][0] + "\n"
        q += question["questions"][0]["choices"][1] + "\n"
        q += question["questions"][0]["choices"][2] + "\n"
        q += question["questions"][0]["choices"][3] + "\n"

        conversation = [
            {"role": "system", "content": "Answer the questions."},
            {"role": "user", "content": f"<image>\n{question}"},
        ]

    return conversation


def get_prompt_and_generated(prompt_and_generation, prompt_format):
    """Strip prompt and other unnecessary text from generation."""
    if prompt_format == "llama3":
        splitted = prompt_and_generation.split("<|start_header_id|>assistant<|end_header_id|>\n\n")
        prompt = splitted[0]
        generated = splitted[1]
        generated = generated.split("<|eot_id|>")[0]
    elif prompt_format == "mistral":
        splitted = prompt_and_generation.split("[/INST]")
        prompt = splitted[0]
        generated = splitted[1]
        generated = generated.split("</s>")[0]
    elif prompt_format == "chatml":
        splitted = prompt_and_generation.split("<|im_start|> assistant\n")
        prompt = splitted[0]
        generated = splitted[1]
        generated = generated.split("<|im_end|>")[0]

    # Remove possible garbage.
    generated = generated.strip()
    generated = generated.split("\n\n")[0]
    generated = generated.split("\n")[0]

    return prompt, generated


def main():
    """Vision language model text generation."""
    initialize_megatron(extra_args_provider=add_text_generation_args)

    if torch.distributed.get_rank() == 0:
        logging.getLogger(__name__).warning(
            "Models using pipeline parallelism are not supported yet."
        )

    args = get_args()

    def wrapped_model_provider(pre_process, post_process):
        return model_provider(pre_process, post_process, parallel_output=False)

    # Set up model and load checkpoint.
    model = get_model(wrapped_model_provider, wrap_with_ddp=False)

    if args.load is not None:
        _ = load_checkpoint(model, None, None)

    model = model[0]

    model.eval()

    config = get_evaluation_config()

    generate_and_write_samples(model, config)


if __name__ == "__main__":
    main()<|MERGE_RESOLUTION|>--- conflicted
+++ resolved
@@ -11,12 +11,7 @@
     os.path.abspath(os.path.join(os.path.dirname(__file__), os.path.pardir, os.path.pardir))
 )
 
-<<<<<<< HEAD
 from megatron.core.device_utils import get_current_device
-import datasets
-import numpy as np
-=======
->>>>>>> 1b8fce7e
 import torch
 import yaml
 from config import EvaluationConfig
@@ -155,16 +150,9 @@
         args.pixel_shuffle,
     )
 
-<<<<<<< HEAD
-    idx = 0
-    while idx < num_samples:
-        image = images[idx].to(device=get_current_device())
-        sample_id = sample_ids[idx]
-=======
     for idx, (imgs, num_tiles, sample_id, question, answers, metadata) in enumerate(dataloader):
-        imgs = imgs.to("cuda")
-        num_tiles = num_tiles.to("cuda")
->>>>>>> 1b8fce7e
+        imgs = imgs.to(device=get_current_device())
+        num_tiles = num_tiles.to(device=get_current_device())
 
         conv = get_conversation(config.task, question)
 
