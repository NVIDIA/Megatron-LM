--- conflicted
+++ resolved
@@ -238,26 +238,7 @@
     num_tokens = total_tokens.clone().detach().to(torch.int)
     reporting_loss = torch.cat([total_loss.clone().detach().view(1), num_tokens.view(1)])
 
-<<<<<<< HEAD
-    if args.context_parallel_size > 1:
-        all_reduce(loss, group=mpu.get_context_parallel_group())
-
-    reporting_loss = loss.clone().detach()
-    all_reduce(reporting_loss, group=mpu.get_data_parallel_group())
-
-    local_num_tokens = loss[1].clone().detach().to(torch.int)
-
-    # loss[0] is a view of loss, so it has ._base not None, which triggers assert error
-    # in core/pipeline_parallel/schedule.py::deallocate_output_tensor, calling .clone()
-    # on loss[0] fixes this
-    return (
-        loss[0].clone(),
-        local_num_tokens,
-        {'lm loss': (reporting_loss[0], reporting_loss[1])},
-    )
-=======
     return (total_loss, num_tokens, {'lm loss': reporting_loss})
->>>>>>> a58f3810
 
 
 def loss_func(loss_mask, output_tensor):
@@ -267,32 +248,10 @@
     loss_mask = loss_mask.contiguous().view(-1).float()
     loss = torch.sum(losses * loss_mask)
 
-<<<<<<< HEAD
-    total_tokens = loss_mask.sum()
-    total_loss = torch.sum(losses.view(-1) * loss_mask)
-    loss = torch.cat([total_loss.view(1), total_tokens.view(1)])
-
-    if args.context_parallel_size > 1:
-        all_reduce(loss, group=mpu.get_context_parallel_group())
-
-    reporting_loss = loss.clone().detach()
-    all_reduce(reporting_loss, group=mpu.get_data_parallel_group())
-    local_num_tokens = loss[1].clone().detach().to(torch.int)
-
-    # loss[0] is a view of loss, so it has ._base not None, which triggers assert error
-    # in core/pipeline_parallel/schedule.py::deallocate_output_tensor, calling .clone()
-    # on loss[0] fixes this
-    return (
-        loss[0].clone(),
-        local_num_tokens,
-        {'lm loss': (reporting_loss[0], reporting_loss[1])}
-    )
-=======
     num_tokens = loss_mask.sum().clone().detach().to(torch.int)
     reporting_loss = torch.cat([loss.clone().detach().view(1), num_tokens.view(1)])
 
     return (loss, num_tokens, {'lm loss': reporting_loss})
->>>>>>> a58f3810
 
 
 def forward_step(data_iterator, model: LLaVAModel):
