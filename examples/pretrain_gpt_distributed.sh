--- conflicted
+++ resolved
@@ -36,13 +36,8 @@
     --seq-length 64 \
     --max-position-embeddings 64 \
     --micro-batch-size 8 \
-<<<<<<< HEAD
     --global-batch-size 1024 \
     --lr 0.00015 \
-=======
-    --global-batch-size 32 \
-    --lr 0.1 \
->>>>>>> 664896c1
     --train-iters 500 \
     --lr-decay-iters 500 \
     --lr-decay-style cosine \
