# Copyright (c) 2025 NVIDIA CORPORATION & AFFILIATES. All rights reserved.

from megatron.core.models.gpt import GPTModel
from megatron.core.models.gpt.gpt_layer_specs import (
    get_gpt_decoder_block_spec,
    get_gpt_layer_local_spec,
    get_gpt_layer_with_transformer_engine_spec,
    get_gpt_layer_with_inference_spec,
    get_gpt_mtp_block_spec,
    get_gpt_decoder_layer_specs,
)
from megatron.core.models.gpt.heterogeneous.heterogeneous_layer_specs import (
    get_gpt_heterogeneous_layer_spec,
)
from megatron.core.transformer.spec_utils import import_module
from megatron.training import get_args, print_rank_0
from megatron.training.arguments import core_transformer_config_from_args
from megatron.training.yaml_arguments import core_transformer_config_from_yaml

import megatron.legacy.model  # isort: skip

# NOTE: Loading `megatron.legacy.model` earlier fails due to circular import


def gpt_builder(args, pre_process, post_process, vp_stage=None, config=None):
    print_rank_0('building GPT model ...')
    if config is None:
        if args.yaml_cfg is not None:
            config = core_transformer_config_from_yaml(args, "language_model")
        else:
            config = core_transformer_config_from_args(args)
    if args.use_legacy_models:
        model = megatron.legacy.model.GPTModel(
            config,
            num_tokentypes=0,
            parallel_output=True,
            pre_process=pre_process,
            post_process=post_process,
        )
    else:  # using core models
        if args.spec is not None:
            transformer_layer_spec = import_module(args.spec)
        else:
            use_te = args.transformer_impl == "transformer_engine"

<<<<<<< HEAD
            linear_attention_variants = ["gated_delta_net"]
            if args.num_experts or args.experimental_attention_variant in linear_attention_variants:
=======
            if args.num_experts or (args.linear_attention_type is not None):
                assert not (config.transformer_impl == "inference_optimized")
>>>>>>> 56682f80
                # Define the decoder block spec
                transformer_layer_spec = get_gpt_decoder_block_spec(
                    config,
                    use_transformer_engine=use_te,
                    normalization=args.normalization,
                    qk_l2_norm=args.qk_l2_norm,
                    vp_stage=vp_stage,
                )
            elif args.heterogeneous_layers_config_path is not None:
                assert not (config.transformer_impl == "inference_optimized")
                transformer_layer_spec = get_gpt_heterogeneous_layer_spec(config, use_te)
            else:
                # Define the decoder layer spec
                transformer_layer_spec = _get_transformer_layer_spec(use_te, config)
        mtp_block_spec = None
        if args.mtp_num_layers is not None:
            assert not (config.transformer_impl == "inference_optimized")
            # Get GPT decoder layer specs for the model.
            if args.spec is not None:
                mtp_transformer_layer_spec = import_module(args.spec)
            else:
                # Define the decoder block spec
                decoder_layer_specs = get_gpt_decoder_layer_specs(
                    config, use_transformer_engine=use_te, normalization=args.normalization, qk_l2_norm=args.qk_l2_norm, vp_stage=vp_stage
                )
                mtp_transformer_layer_spec = decoder_layer_specs[-1]
            # Use spec of the last layer in decoder block as spec of the transformer layer in MTP
            mtp_block_spec = get_gpt_mtp_block_spec(
                config,
                mtp_transformer_layer_spec,
                use_transformer_engine=use_te,
                vp_stage=vp_stage,
            )

        model = GPTModel(
            config=config,
            transformer_layer_spec=transformer_layer_spec,
            vocab_size=args.padded_vocab_size,
            max_sequence_length=args.max_position_embeddings,
            pre_process=pre_process,
            post_process=post_process,
            fp16_lm_cross_entropy=args.fp16_lm_cross_entropy,
            parallel_output=True,
            share_embeddings_and_output_weights=not args.untie_embeddings_and_output_weights,
            position_embedding_type=args.position_embedding_type,
            rotary_percent=args.rotary_percent,
            rotary_base=args.rotary_base,
            rope_scaling=args.use_rope_scaling,
            mtp_block_spec=mtp_block_spec,
            vp_stage=vp_stage,
        )

    return model


def _get_transformer_layer_spec(use_te, config):
    """Get transformer layer specification based on configuration.
    
    Args:
        use_te (bool): Whether to use Transformer Engine
        args: Training arguments
        config: Model configuration
        
    Returns:
        transformer_layer_spec: The transformer layer specification
    """
    args = get_args()
    if use_te:
        return get_gpt_layer_with_transformer_engine_spec(
            args.num_experts,
            args.moe_grouped_gemm,
            args.qk_layernorm,
            args.multi_latent_attention,
            args.experimental_attention_variant,
            moe_use_legacy_grouped_gemm=args.moe_use_legacy_grouped_gemm,
            qk_l2_norm=args.qk_l2_norm,
            use_kitchen=config.use_kitchen,
            fallback_to_eager_attn=config.fallback_to_eager_attn,
        )
    elif config.transformer_impl == "inference_optimized":
        return get_gpt_layer_with_inference_spec(
            args.qk_layernorm,
            args.multi_latent_attention,
            qk_l2_norm=args.qk_l2_norm,
        )
    else:
        return get_gpt_layer_local_spec(
            args.num_experts,
            args.moe_grouped_gemm,
            args.qk_layernorm,
            args.multi_latent_attention,
            args.experimental_attention_variant,
            moe_use_legacy_grouped_gemm=args.moe_use_legacy_grouped_gemm,
            normalization=args.normalization,
            use_kitchen=config.use_kitchen,
        )<|MERGE_RESOLUTION|>--- conflicted
+++ resolved
@@ -43,13 +43,9 @@
         else:
             use_te = args.transformer_impl == "transformer_engine"
 
-<<<<<<< HEAD
             linear_attention_variants = ["gated_delta_net"]
             if args.num_experts or args.experimental_attention_variant in linear_attention_variants:
-=======
-            if args.num_experts or (args.linear_attention_type is not None):
                 assert not (config.transformer_impl == "inference_optimized")
->>>>>>> 56682f80
                 # Define the decoder block spec
                 transformer_layer_spec = get_gpt_decoder_block_spec(
                     config,
