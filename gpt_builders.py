--- conflicted
+++ resolved
@@ -64,11 +64,8 @@
                 transformer_layer_spec = _get_transformer_layer_spec(use_te, config)
         mtp_block_spec = None
         if args.mtp_num_layers is not None:
-<<<<<<< HEAD
-=======
             assert not (config.transformer_impl == "inference_optimized")
             # Get GPT decoder layer specs for the model.
->>>>>>> e93814b4
             if args.spec is not None:
                 mtp_transformer_layer_spec = import_module(args.spec)
             elif (
