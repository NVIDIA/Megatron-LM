--- conflicted
+++ resolved
@@ -276,15 +276,10 @@
 
     group.add_argument('--num-layers', type=int, default=None,
                        help='Number of transformer layers.')
-<<<<<<< HEAD
-    group.add_argument('--num-experts', type=int, nargs='+', default=1,
-                           help='number of experts')
-=======
     group.add_argument('--num-experts', type=int, nargs='+', default=[1,],
                            help='number of experts list, MoE related.')
     group.add_argument('--mlp-type', type=str, default='standard',
                            help='Only applicable when num-experts > 1, accepts [standard, residual]')
->>>>>>> a0482589
     group.add_argument('--topk', type=int, default=1,
                            help='Sets the k in TopK gating for MoE layers')
     group.add_argument('--expert-interval', type=int, default=2,
