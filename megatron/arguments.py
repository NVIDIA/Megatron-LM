--- conflicted
+++ resolved
@@ -34,11 +34,8 @@
     parser = _add_logging_args(parser)
     parser = _add_inference_args(parser)
     parser = _add_transformer_engine_args(parser)
-<<<<<<< HEAD
     parser = _add_moe_args(parser)
-=======
     parser = _add_retro_args(parser)
->>>>>>> fdd34a82
 
     # Custom arguments.
     if extra_args_provider is not None:
@@ -353,12 +350,11 @@
                 "Using async gradient all reduce requires setting the environment "
                 "variable CUDA_DEVICE_MAX_CONNECTIONS to 1")
 
-<<<<<<< HEAD
     # Pipeline parallelism not supported with MoE.
     if args.moe_num_experts is not None:
         assert args.pipeline_model_parallel_size == 1, (
             "Pipeline parallelism not yet support for MoEs.")
-=======
+
     # Load retro args.
     if args.retro_workdir:
         retro_args_path = get_retro_args_path(args.retro_workdir)
@@ -376,7 +372,6 @@
     retro_args = get_retro_args()
     if retro_args and args != retro_args:
         _print_args("retro arguments", types.SimpleNamespace(**{k:v for k,v in vars(retro_args).items() if k.startswith("retro")}, rank=args.rank))
->>>>>>> fdd34a82
 
     return args
 
@@ -435,10 +430,6 @@
                        help='During inference, if batch-size times '
                        'sequence-length is smaller than this threshold '
                        'then we will not use pipelining, otherwise we will.')
-<<<<<<< HEAD
-
-=======
->>>>>>> fdd34a82
     group.add_argument('--max-tokens-to-oom',
                        type=int, default=12000,
                        help='Maximum number of tokens during inference'
@@ -456,8 +447,6 @@
     return parser
 
 
-<<<<<<< HEAD
-=======
 def _add_retro_args(parser):
     group = parser.add_argument_group(title='retro')
 
@@ -502,7 +491,6 @@
     return parser
 
 
->>>>>>> fdd34a82
 def _add_network_size_args(parser):
     group = parser.add_argument_group(title='network size')
 
