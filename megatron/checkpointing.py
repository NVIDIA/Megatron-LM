--- conflicted
+++ resolved
@@ -9,21 +9,13 @@
 from deepspeed.accelerator import get_accelerator
 import torch
 
-<<<<<<< HEAD
-from megatron import (get_args,
-                      is_rank_0,
-                      mpu,
-                      print_rank_0,
-                      update_num_microbatches,
-                      utils)
-=======
 from megatron import update_num_microbatches
 from megatron.core import mpu, tensor_parallel
 from .global_vars import get_args
 from .utils import (unwrap_model,
-                    print_rank_0)
-
->>>>>>> 3316e811
+                    print_rank_0,
+                    is_rank_0)
+
 
 _CHECKPOINT_VERSION = None
 
@@ -175,7 +167,7 @@
 
     # Get the max iteration retrieved across the ranks.
     if torch.distributed.is_initialized():
-        iters_cuda = torch.cuda.LongTensor([iteration])
+        iters_cuda = get_accelerator().LongTensor([iteration])
         torch.distributed.all_reduce(iters_cuda, op=torch.distributed.ReduceOp.MAX)
         max_iter = iters_cuda[0].item()
 
@@ -202,7 +194,7 @@
         'random_rng_state': random.getstate(),
         'np_rng_state': np.random.get_state(),
         'torch_rng_state': torch.get_rng_state(),
-        'cuda_rng_state': torch.cuda.get_rng_state(),
+        'cuda_rng_state': get_accelerator().get_rng_state(),
         'rng_tracker_states': tensor_parallel.get_cuda_rng_tracker().get_states()}
 
     rng_state_list = None
@@ -226,20 +218,12 @@
     args = get_args()
 
     # Only rank zero of the data parallel writes to the disk.
-<<<<<<< HEAD
     if not args.deepspeed:
-        model = utils.unwrap_model(model)
-=======
-    model = unwrap_model(model)
->>>>>>> 3316e811
+        model = unwrap_model(model)
 
     print_rank_0('saving checkpoint at iteration {:7d} to {}'.format(
         iteration, args.save))
 
-<<<<<<< HEAD
-    if not torch.distributed.is_initialized() or mpu.get_data_parallel_rank() == 0 \
-        or args.deepspeed:
-=======
     # Collect rng state across data parallel ranks.
     rng_state = get_rng_state()
 
@@ -255,15 +239,13 @@
 
     # Collect args, model, RNG.
     if not torch.distributed.is_initialized() \
-       or mpu.get_data_parallel_rank() == 0:
->>>>>>> 3316e811
+       or mpu.get_data_parallel_rank() == 0 or args.deepspeed:
 
         # Arguments, iteration, and model.
         state_dict = {}
         state_dict['args'] = args
         state_dict['checkpoint_version'] = 3.0
         state_dict['iteration'] = iteration
-<<<<<<< HEAD
         state_dict['tokens'] = args.consumed_train_tokens
 
         # DeepSpeed saves the model/optimizer/scheduler
@@ -273,26 +255,22 @@
             else:
                 for i in range(len(model)):
                     mpu.set_virtual_pipeline_model_parallel_rank(i)
-                    state_dict['model%d' % i] = model[i].state_dict_for_save_checkpoint()
+                    state_dict['model%d' % i] = \
+                        model[i].state_dict_for_save_checkpoint()
 
             # Optimizer stuff.
             if not args.no_save_optim:
                 if optimizer is not None:
                     state_dict['optimizer'] = optimizer.state_dict()
-                if lr_scheduler is not None:
-                    state_dict['lr_scheduler'] = lr_scheduler.state_dict()
+                if opt_param_scheduler is not None:
+                    state_dict['opt_param_scheduler'] = \
+                        opt_param_scheduler.state_dict()
 
         # RNG states.
         if not args.no_save_rng:
-            state_dict['random_rng_state'] = random.getstate()
-            state_dict['np_rng_state'] = np.random.get_state()
-            state_dict['torch_rng_state'] = torch.get_rng_state()
-            state_dict['cuda_rng_state'] = get_accelerator().get_rng_state()
-            state_dict['rng_tracker_states'] \
-                = mpu.get_cuda_rng_tracker().get_states()
+            state_dict["rng_state"] = rng_state
 
         # Save.
-        checkpoint_name = get_checkpoint_name(args.save, iteration)
         if not args.deepspeed:
             ensure_directory_exists(checkpoint_name)
             torch.save(state_dict, checkpoint_name)
@@ -314,31 +292,6 @@
 
         if args.no_pipeline_parallel:
             model[0].module.state_dict = original_state_dict
-=======
-        if len(model) == 1:
-            state_dict['model'] = model[0].state_dict_for_save_checkpoint()
-        else:
-            for i in range(len(model)):
-                mpu.set_virtual_pipeline_model_parallel_rank(i)
-                state_dict['model%d' % i] = \
-                    model[i].state_dict_for_save_checkpoint()
-
-        # Optimizer stuff.
-        if not args.no_save_optim:
-            if optimizer is not None:
-                state_dict['optimizer'] = optimizer.state_dict()
-            if opt_param_scheduler is not None:
-                state_dict['opt_param_scheduler'] = \
-                    opt_param_scheduler.state_dict()
-
-        # RNG states.
-        if not args.no_save_rng:
-            state_dict["rng_state"] = rng_state
-
-        # Save.
-        ensure_directory_exists(checkpoint_name)
-        torch.save(state_dict, checkpoint_name)
->>>>>>> 3316e811
 
     # Wait so everyone is done (necessary)
     if torch.distributed.is_initialized():
@@ -348,12 +301,7 @@
                  .format(iteration, args.save))
 
     # And update the latest iteration
-<<<<<<< HEAD
     if is_rank_0():
-=======
-    if not torch.distributed.is_initialized() \
-       or torch.distributed.get_rank() == 0:
->>>>>>> 3316e811
         tracker_filename = get_checkpoint_tracker_filename(args.save)
         with open(tracker_filename, 'w') as f:
             f.write(str(iteration))
@@ -432,87 +380,6 @@
         print_rank_0(" succesfully fixed query-key-values ordering for"
                     " checkpoint version {}".format(checkpoint_version))
 
-<<<<<<< HEAD
-def load_checkpoint(model, optimizer, lr_scheduler, load_arg='load', strict=True, load_only_weights=False):
-    """Load a model checkpoint and return the iteration.
-    strict (bool): whether to strictly enforce that the keys in
-        :attr:`state_dict` of the checkpoint match the names of
-        parameters and buffers in model.
-    """
-    args = get_args()
-    load_dir = getattr(args, load_arg)
-
-    if args.deepspeed:
-        if args.finetune:
-            loaded_dir, state_dict = model[0].load_checkpoint(load_dir,
-                load_module_strict=strict, load_optimizer_states=False,
-                load_lr_scheduler_states=False, load_module_only=True)
-        else:
-            loaded_dir, state_dict = model[0].load_checkpoint(load_dir,
-                load_module_strict=strict)
-        if loaded_dir is None:
-            print_rank_0('WARNING: could not find the metadata file {} '.format(
-                load_dir))
-            print_rank_0('    will not load any checkpoints and will start from '
-                        'random')
-            return 0
-        release = False
-    else:
-        model = utils.unwrap_model(model)
-
-        # Read the tracker file and set the iteration.
-        tracker_filename = get_checkpoint_tracker_filename(load_dir)
-
-        # If no tracker file, return iretation zero.
-        if not os.path.isfile(tracker_filename):
-            print_rank_0('WARNING: could not find the metadata file {} '.format(
-                tracker_filename))
-            print_rank_0('    will not load any checkpoints and will start from '
-                        'random')
-            return 0
-
-        # Otherwise, read the tracker file and either set the iteration or
-        # mark it as a release checkpoint.
-        iteration = 0
-        release = False
-        with open(tracker_filename, 'r') as f:
-            metastring = f.read().strip()
-            try:
-                iteration = int(metastring)
-            except ValueError:
-                release = metastring == 'release'
-                if not release:
-                    print_rank_0('ERROR: Invalid metadata file {}. Exiting'.format(
-                        tracker_filename))
-                    sys.exit()
-
-        if not args.mos and not args.kd:
-            assert iteration > 0 or release, 'error parsing metadata file {}'.format(
-                tracker_filename)
-
-        # Checkpoint.
-        checkpoint_name = get_checkpoint_name(load_dir, iteration, release)
-        print_rank_0(f' loading checkpoint from {args.load} at iteration {iteration}')
-
-        # Load the checkpoint.
-        try:
-            state_dict = torch.load(checkpoint_name, map_location='cpu')
-        except ModuleNotFoundError:
-            from megatron.fp16_deprecated import loss_scaler
-            # For backward compatibility.
-            print_rank_0(' > deserializing using the old code structure ...')
-            sys.modules['fp16.loss_scaler'] = sys.modules[
-                'megatron.fp16_deprecated.loss_scaler']
-            sys.modules['megatron.fp16.loss_scaler'] = sys.modules[
-                'megatron.fp16_deprecated.loss_scaler']
-            state_dict = torch.load(checkpoint_name, map_location='cpu')
-            sys.modules.pop('fp16.loss_scaler', None)
-            sys.modules.pop('megatron.fp16.loss_scaler', None)
-        except BaseException as e:
-            print_rank_0('could not load the checkpoint')
-            print_rank_0(e)
-            sys.exit()
-=======
 
 def _load_base_checkpoint(load_dir, rank0=False):
     """ Load the base state_dict from the given directory
@@ -565,7 +432,6 @@
         print_rank_0('could not load the checkpoint')
         print_rank_0(e)
         sys.exit()
->>>>>>> 3316e811
 
     return state_dict, release
 
@@ -659,21 +525,37 @@
     args = get_args()
     load_dir = getattr(args, load_arg)
 
-    model = unwrap_model(model)
-
-    state_dict, release = _load_base_checkpoint(load_dir, rank0=False)
-
-    # Checkpoint not loaded.
-    if state_dict is None:
-
-        # Conditionally exit at this point.
-        if args.exit_on_missing_checkpoint:
-            print_rank_0(">> '--exit-on-missing-checkpoint' set ... exiting. <<")
-            torch.distributed.barrier()
-            sys.exit()
-
-        # Iteration defaults to 0.
-        return 0
+    if args.deepspeed:
+        if args.finetune:
+            loaded_dir, state_dict = model[0].load_checkpoint(load_dir,
+                load_module_strict=strict, load_optimizer_states=False,
+                load_lr_scheduler_states=False, load_module_only=True)
+        else:
+            loaded_dir, state_dict = model[0].load_checkpoint(load_dir,
+                load_module_strict=strict)
+        if loaded_dir is None:
+            print_rank_0('WARNING: could not find the metadata file {} '.format(
+                load_dir))
+            print_rank_0('    will not load any checkpoints and will start from '
+                        'random')
+            return 0
+        release = False
+    else:
+        model = unwrap_model(model)
+
+        state_dict, release = _load_base_checkpoint(load_dir, rank0=False)
+
+        # Checkpoint not loaded.
+        if state_dict is None:
+
+            # Conditionally exit at this point.
+            if args.exit_on_missing_checkpoint:
+                print_rank_0(">> '--exit-on-missing-checkpoint' set ... exiting. <<")
+                torch.distributed.barrier()
+                sys.exit()
+
+            # Iteration defaults to 0.
+            return 0
 
     # Set checkpoint version.
     set_checkpoint_version(state_dict.get('checkpoint_version', 0))
@@ -698,12 +580,11 @@
                 sys.exit()
 
     # Check arguments.
-<<<<<<< HEAD
     reset_train_valid_samples = args.reset_iteration
     if not load_only_weights and not reset_train_valid_samples:
         assert args.consumed_train_samples == 0
         assert args.consumed_valid_samples == 0
-        if 'args' in state_dict:
+        if 'args' in state_dict and not args.finetune:
             checkpoint_args = state_dict['args']
             check_checkpoint_args(checkpoint_args)
             args.consumed_train_samples = getattr(checkpoint_args,
@@ -713,20 +594,6 @@
                                                 'consumed_valid_samples', 0)
         else:
             print_rank_0('could not find arguments in the checkpoint ...')
-=======
-    assert args.consumed_train_samples == 0
-    assert args.consumed_valid_samples == 0
-    if 'args' in state_dict and not args.finetune:
-        checkpoint_args = state_dict['args']
-        check_checkpoint_args(checkpoint_args)
-        args.consumed_train_samples = getattr(checkpoint_args,
-                                              'consumed_train_samples', 0)
-        update_num_microbatches(consumed_samples=args.consumed_train_samples)
-        args.consumed_valid_samples = getattr(checkpoint_args,
-                                              'consumed_valid_samples', 0)
-    else:
-        print_rank_0('could not find arguments in the checkpoint ...')
->>>>>>> 3316e811
 
     # Model.
     if not args.deepspeed:
@@ -743,69 +610,43 @@
     fix_query_key_value_ordering(model, checkpoint_version)
 
     # Optimizer.
-<<<<<<< HEAD
     if not args.deepspeed:
         if not release and not args.finetune and not args.no_load_optim:
             try:
+                # Load state dict.
                 if optimizer is not None:
                     optimizer.load_state_dict(state_dict['optimizer'])
-                if lr_scheduler is not None and not args.no_load_lr_state:
-                    lr_scheduler.load_state_dict(state_dict['lr_scheduler'])
+
+                # Load distributed optimizer's custom parameter state.
+                if args.use_distributed_optimizer:
+                    tracker_filename = get_checkpoint_tracker_filename(load_dir)
+                    iteration, release = read_metadata(tracker_filename)
+                    model_checkpoint_name = \
+                        get_checkpoint_name(load_dir, iteration, release)
+                    optim_checkpoint_name = \
+                        get_distributed_optimizer_checkpoint_name(
+                            model_checkpoint_name)
+                    optimizer.load_parameter_state(optim_checkpoint_name)
+
+                # Load scheduler.
+                if opt_param_scheduler is not None:
+                    if 'lr_scheduler' in state_dict: # backward compatbility
+                        opt_param_scheduler.load_state_dict(state_dict['lr_scheduler'])
+                    else:
+                        opt_param_scheduler.load_state_dict(state_dict['opt_param_scheduler'])
             except KeyError:
                 print_rank_0('Unable to load optimizer from checkpoint {}. '
                             'Specify --no-load-optim or --finetune to prevent '
                             'attempting to load the optimizer state, '
                             'exiting ...'.format(checkpoint_name))
                 sys.exit()
-=======
-    if not release and not args.finetune and not args.no_load_optim:
-        try:
-            # Load state dict.
-            if optimizer is not None:
-                optimizer.load_state_dict(state_dict['optimizer'])
-
-            # Load distributed optimizer's custom parameter state.
-            if args.use_distributed_optimizer:
-                tracker_filename = get_checkpoint_tracker_filename(load_dir)
-                iteration, release = read_metadata(tracker_filename)
-                model_checkpoint_name = \
-                    get_checkpoint_name(load_dir, iteration, release)
-                optim_checkpoint_name = \
-                    get_distributed_optimizer_checkpoint_name(
-                        model_checkpoint_name)
-                optimizer.load_parameter_state(optim_checkpoint_name)
-
-            # Load scheduler.
-            if opt_param_scheduler is not None:
-                if 'lr_scheduler' in state_dict: # backward compatbility
-                    opt_param_scheduler.load_state_dict(state_dict['lr_scheduler'])
-                else:
-                    opt_param_scheduler.load_state_dict(state_dict['opt_param_scheduler'])
-        except KeyError:
-            print_rank_0('Unable to load optimizer from checkpoint {}. '
-                         'Specify --no-load-optim or --finetune to prevent '
-                         'attempting to load the optimizer state, '
-                         'exiting ...'.format(checkpoint_name))
-            sys.exit()
-    else:
-        if (args.fp16 or args.bf16) and optimizer is not None:
-            optimizer.reload_model_params()
->>>>>>> 3316e811
+        else:
+            if (args.fp16 or args.bf16) and optimizer is not None:
+                optimizer.reload_model_params()
 
     # rng states.
     if not release and not args.finetune and not args.no_load_rng:
         try:
-<<<<<<< HEAD
-            random.setstate(state_dict['random_rng_state'])
-            np.random.set_state(state_dict['np_rng_state'])
-            torch.set_rng_state(state_dict['torch_rng_state'])
-            get_accelerator().set_rng_state(state_dict['cuda_rng_state'])
-            # Check for empty states array
-            if not state_dict['rng_tracker_states']:
-                raise KeyError
-            mpu.get_cuda_rng_tracker().set_states(
-                state_dict['rng_tracker_states'])
-=======
             if 'rng_state' in state_dict:
                 # access rng_state for data parallel rank
                 if args.data_parallel_random_init:
@@ -816,7 +657,7 @@
                 random.setstate(rng_state['random_rng_state'])
                 np.random.set_state(rng_state['np_rng_state'])
                 torch.set_rng_state(rng_state['torch_rng_state'])
-                torch.cuda.set_rng_state(rng_state['cuda_rng_state'])
+                get_accelerator().set_rng_state(rng_state['cuda_rng_state'])
                 # Check for empty states array
                 if not rng_state['rng_tracker_states']:
                     raise KeyError
@@ -826,13 +667,12 @@
                 random.setstate(state_dict['random_rng_state'])
                 np.random.set_state(state_dict['np_rng_state'])
                 torch.set_rng_state(state_dict['torch_rng_state'])
-                torch.cuda.set_rng_state(state_dict['cuda_rng_state'])
+                get_accelerator().set_rng_state(state_dict['cuda_rng_state'])
                 # Check for empty states array
                 if not state_dict['rng_tracker_states']:
                     raise KeyError
                 tensor_parallel.get_cuda_rng_tracker().set_states(
                     state_dict['rng_tracker_states'])
->>>>>>> 3316e811
         except KeyError:
             print_rank_0('Unable to load rng state from checkpoint {}. '
                          'Specify --no-load-rng or --finetune to prevent '
