--- conflicted
+++ resolved
@@ -36,7 +36,22 @@
     ```
 
 
-<<<<<<< HEAD
+1. Initialize the distributed training and set up the model parallel:
+
+    The following utility, when called, initializes your distributed setup:
+
+    ```python
+    import os
+    import torch
+    from megatron.core import parallel_state
+
+    def initialize_distributed(tensor_model_parallel_size = 1, pipeline_model_parallel_size = 1):
+        # Torch setup for distributed training
+        rank = int(os.environ['LOCAL_RANK'])
+        world_size = torch.cuda.device_count()
+        torch.cuda.set_device(rank)
+        torch.distributed.init_process_group(world_size=world_size, rank=rank)
+
 def initialize_distributed(tensor_model_parallel_size=1, pipeline_model_parallel_size=1):
     parallel_state.destroy_model_parallel()
 
@@ -52,30 +67,6 @@
 
 ```
 <br>
-=======
-1. Initialize the distributed training and set up the model parallel:
-
-    The following utility, when called, initializes your distributed setup:
->>>>>>> fe506647
-
-    ```python
-    import os
-    import torch
-    from megatron.core import parallel_state
-
-    def initialize_distributed(tensor_model_parallel_size = 1, pipeline_model_parallel_size = 1):
-        # Torch setup for distributed training
-        rank = int(os.environ['LOCAL_RANK'])
-        world_size = torch.cuda.device_count()
-        torch.cuda.set_device(rank)
-        torch.distributed.init_process_group(world_size=world_size, rank=rank)
-
-        # Megatron core distributed training initialization
-        parallel_state.initialize_model_parallel(tensor_model_parallel_size, pipeline_model_parallel_size)
-    ```
-    <br>
-
-1. Set up the GPT model:
 
     Use the following code snippet to create a GPT model. For a list of other configurations that you can pass into the model, open and review [transformer_config.py](https://github.com/NVIDIA/Megatron-LM/tree/main/megatron/core/transformer/transformer_config.py).
 
@@ -160,7 +151,70 @@
     ```python
     from functools import partial
 
-    def forward_step_func(data_iterator, model):
+def forward_step_func(data_iterator, model):
+   
+    def loss_func(loss_mask: torch.Tensor, output_tensor: torch.Tensor):
+
+        losses = output_tensor.float()
+        loss_mask = loss_mask.view(-1).float()
+        loss = torch.sum(losses.view(-1) * loss_mask) / loss_mask.sum()
+        # If you have data parallel reduce loss across data parallel groups. 
+        # If pipeline parallel, loss computation is done only in last stage.
+
+        return loss, {'lm loss': loss}
+
+    data = next(data_iterator)
+    tokens = data['tokens'].to(device)
+    attention_mask = data['attention_mask'].to(device)
+    position_ids = data['position_ids'].to(device)
+    labels = data['labels'].to(device)
+    loss_mask = data['loss_mask'].to(device)
+   
+    output_tensor = model(tokens, position_ids, attention_mask,
+                          labels=labels)
+
+    return output_tensor, partial(loss_func, loss_mask)   
+```
+<br>
+
+**STEP 5 - Load and Save Distributed Checkpoint**
+
+Megatron Core uses distributed checkpoints for loading and saving models. This gives you the flexibility to convert the model from one model parallel setting to another when you load a model. For example, a model trained with tensor parallel size 2, can be loaded again as tensor model parallel size 4, and so forth.
+
+```python
+from megatron.core import dist_checkpointing
+
+def save_distributed_checkpoint(checkpoint_path, gpt_model):
+    sharded_state_dict = gpt_model.sharded_state_dict(prefix='')
+    dist_checkpointing.save(sharded_state_dict=sharded_state_dict, checkpoint_dir=checkpoint_path)
+
+def load_distributed_checkpoint(checkpoint_path, gpt_model):
+    sharded_state_dict=gpt_model.sharded_state_dict(prefix='')
+    checkpoint = dist_checkpointing.load(sharded_state_dict=sharded_state_dict, checkpoint_dir=checkpoint_path)
+    gpt_model.load_state_dict(checkpoint)
+    return gpt_model
+```
+<br>
+
+**STEP 6 - Main Function**
+
+The following code snippet is the main function that needs to go into your script. It runs the model for 5 iterations, saves the model, and loads the data model.  
+
+```python
+from pathlib import Path
+from torch.optim import Adam
+from megatron.core.pipeline_parallel.schedules import get_forward_backward_func
+from megatron.core.tensor_parallel.random import model_parallel_device_manual_seed
+
+if __name__ == "__main__":
+    initialize_distributed(tensor_model_parallel_size=2, pipeline_model_parallel_size=1)
+    model_parallel_device_manual_seed(123)
+
+    gpt_model = model_provider()
+    device = get_current_device()
+    gpt_model.to(device)
+
+    optim = Adam(gpt_model.parameters())
     
         def loss_func(loss_mask: torch.Tensor, output_tensor: torch.Tensor):
 
@@ -209,21 +263,6 @@
 
 1. Add the main function:
 
-<<<<<<< HEAD
-```python
-from pathlib import Path
-from torch.optim import Adam
-from megatron.core.pipeline_parallel.schedules import get_forward_backward_func
-from megatron.core.tensor_parallel.random import model_parallel_device_manual_seed
-
-if __name__ == "__main__":
-    initialize_distributed(tensor_model_parallel_size=2, pipeline_model_parallel_size=1)
-    model_parallel_device_manual_seed(123)
-
-    gpt_model = model_provider()
-    device = get_current_device()
-    gpt_model.to(device)
-=======
     The following code snippet is the main function that needs to go into your script. It runs the model for five iterations, saves, and loads it.  
 
     ```python
@@ -235,7 +274,6 @@
     if __name__ == "__main__":
         initialize_distributed(tensor_model_parallel_size=2, pipeline_model_parallel_size=1)
         model_parallel_cuda_manual_seed(123)
->>>>>>> fe506647
 
         gpt_model = model_provider()
         device = torch.device("cuda")
