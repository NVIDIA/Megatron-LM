# Copyright (c) 2023, NVIDIA CORPORATION. All rights reserved.

import logging
import os
import sys
import time
from dataclasses import dataclass
from typing import Dict, Tuple, Optional

import numpy
import torch

from megatron.core.datasets.blended_megatron_dataset_config import BlendedMegatronDatasetConfig
from megatron.core.datasets.indexed_dataset import MMapIndexedDataset
from megatron.core.datasets.megatron_dataset import MegatronDataset, MockDataset
from megatron.core.datasets.utils import Split, log_single_rank

logger = logging.getLogger(__name__)


@dataclass
class GPTDatasetConfig(BlendedMegatronDatasetConfig):
    """Configuration object for Megatron Core GPT datasets

    Attributes:          
        reset_position_ids (bool): Option to reset the position IDs in the dataset at an interval

        reset_attention_mask (bool): Option to reset the attention mask from the dataset

        eod_mask_loss (bool): Option to enable the EOD mask loss

        vocab_size (int): Size of vocabulary
      
    """

    reset_position_ids: bool = None

    reset_attention_mask: bool = None

    eod_mask_loss: bool = None

    vocab_size: int = sys.maxsize

    def __post_init__(self) -> None:
        """Do asserts and set fields post init
        """
        super().__post_init__()

        assert self.tokenizer is not None

        assert self.reset_position_ids is not None
        assert self.reset_attention_mask is not None
        assert self.eod_mask_loss is not None


class MockGPTDataset(MockDataset):
    """The mock GPT dataset
    """
<<<<<<< HEAD

    def __getitem__(self, idx: int) -> Dict[str, torch.Tensor]:
        """Return a sequence_length + 1 token sequence consisting of the following:
            - (1) S, the RNG length-sentinel in the range [0, sequence_length)
            - (S) tokens
            - (1) end of document token
            - (sequence_length - S - 1) padding tokens

        Args:
            idx (int): The integer seed for mock data generation

        Returns:
            Dict[str, numpy.ndarray]: The mock data
        """
        tok = 1
        pad = 2
        eod = 0

        rng = numpy.random.default_rng(seed=[self.split.value, idx])
        length = rng.integers(low=0, high=self.config.sequence_length)
        sample_toks = numpy.zeros(length) + tok
        sample_pads = numpy.zeros(self.config.sequence_length - length - 1) + pad
        sample = numpy.int64(numpy.concatenate([[length], sample_toks, [eod], sample_pads]))

        text = torch.from_numpy(sample).long()
        labels = text[1:].contiguous()
        tokens = text[:-1].contiguous()

        attention_mask, loss_mask, position_ids = _get_ltor_masks_and_position_ids(
            tokens,
            eod,
            self.config.reset_position_ids,
            self.config.reset_attention_mask,
            self.config.eod_mask_loss,
        )

        return {
            "tokens": tokens,
            "labels": labels,
            "attention_mask": attention_mask,
            "loss_mask": loss_mask,
            "position_ids": position_ids,
        }
=======
    filter_consumed_samples: Optional[bool] = False
>>>>>>> 8a135f51


class GPTDataset(MegatronDataset):
    """The base GPT dataset

    Args:
        indexed_dataset (MMapIndexedDataset): The MMapIndexedDataset around which to build the
        MegatronDataset

        dataset_path (str): The real path on disk to the dataset, for bookkeeping

        indexed_indices (numpy.ndarray): The set of the documents indices to expose

        num_samples (int): The number of samples to draw from the indexed dataset

        index_split (Split): The indexed_indices Split

        config (GPTDatasetConfig): The config
    """

    def __init__(
        self,
        indexed_dataset: MMapIndexedDataset,
        dataset_path: str,
        indexed_indices: numpy.ndarray,
        num_samples: int,
        index_split: Split,
        consumed_samples_dict: dict,
        config: GPTDatasetConfig,
    ) -> None:
<<<<<<< HEAD
        super().__init__(
            indexed_dataset, dataset_path, indexed_indices, num_samples, index_split, config
        )

        self.vocab_size = config.vocab_size
=======
        super().__init__(indexed_dataset, indexed_indices, num_samples, 
                         index_split, consumed_samples_dict, config)
>>>>>>> 8a135f51

    def _finalize(self) -> None:
        """Abstract method implementation
        
        Load or build/cache the document, sample, and shuffle indices
        """
        (
            self.document_index,
            self.sample_index,
            self.shuffle_index,
        ) = self._build_document_sample_shuffle_indices()

    @staticmethod
    def numel_low_level_dataset(low_level_dataset: MMapIndexedDataset) -> int:
        """Abstract method implementation

        For GPT, the underlying MMapIndexedDataset should be split by sequence, as opposed to, say,
        BERT, which should be split by document

        Args:
            low_level_dataset (MMapIndexedDataset): The underlying MMapIndexedDataset

        Returns:
            int: The number of unique elements in the underlying MMapIndexedDataset
        """
<<<<<<< HEAD
        return low_level_dataset.sequence_lengths.shape[0]

    @staticmethod
    def build_low_level_dataset(dataset_path: str, config: GPTDatasetConfig) -> MMapIndexedDataset:
=======
        return len(self.shuffle_index)
    
    def __getitem__(self, idx: int) -> Dict[str, numpy.ndarray]:
>>>>>>> 8a135f51
        """Abstract method implementation

        Args:
            dataset_path (str): The real path prefix to the MMapIndexedDataset .bin and .idx files

            config (BlendedMegatronDatasetConfig): The dataset config

        Returns:
            MMapIndexedDataset: The underlying MMapIndexedDataset
        """
<<<<<<< HEAD
        return MMapIndexedDataset(dataset_path, False)
=======
        text, _, sample = self._query_document_sample_shuffle_indices(idx)
        return {"text": text, "sample_id": sample}
>>>>>>> 8a135f51

    def __len__(self) -> int:
        """Abstract method implementation

        Returns:
            int: The length of the dataset
        """
        return self.sample_index.shape[0] - 1

    def __getitem__(self, idx: int) -> Dict[str, torch.Tensor]:
        """Abstract method implementation

        Args:
            idx (int): The index into the dataset

        Returns:
            Dict[str, torch.Tensor]: The text ids wrapped in a dictionary
        """
        text, _ = self._query_document_sample_shuffle_indices(idx)

        text = torch.from_numpy(text).long()
        labels = text[1:].contiguous()
        tokens = text[:-1].contiguous()

        assert not torch.any(
            tokens >= self.vocab_size
        ), "An input token is out of bounds of the tokenizer vocabulary"

        attention_mask, loss_mask, position_ids = _get_ltor_masks_and_position_ids(
            tokens,
            self.config.tokenizer.eod,
            self.config.reset_position_ids,
            self.config.reset_attention_mask,
            self.config.eod_mask_loss,
        )

        return {
            "tokens": tokens,
            "labels": labels,
            "attention_mask": attention_mask,
            "loss_mask": loss_mask,
            "position_ids": position_ids,
        }

    def _query_document_sample_shuffle_indices(
        self, idx: int
    ) -> Tuple[numpy.ndarray, numpy.ndarray]:
        """Get the text (token ids) and document ids for a given index

        Args:
            idx (int): The index into the dataset

        Returns:
            Tuple[numpy.ndarray, numpy.ndarray]: The text ids and document ids
        """
        # Do the shuffle mapping
        idx = self.shuffle_index[idx]

        # Get the beginning and end documents and offsets
        doc_index_beg, doc_index_beg_offset = self.sample_index[idx]
        doc_index_end, doc_index_end_offset = self.sample_index[idx + 1]

        # mark this sample as consumed
        sample = tuple((doc_index_beg, doc_index_beg_offset))

        document_ids = []
        sample_parts = []

        # Sample spans a single document
        if doc_index_beg == doc_index_end:
            # Add the document id
            document_ids.append(self.document_index[doc_index_beg])

            # Add the entire sample
            sample_parts.append(
                self.dataset.get(
                    self.document_index[doc_index_beg],
                    offset=doc_index_beg_offset,
                    length=doc_index_end_offset - doc_index_beg_offset + 1,
                )
            )

        # Sample spans multiple documents
        else:
            for i in range(doc_index_beg, doc_index_end + 1):
                # Add the document id
                document_ids.append(self.document_index[i])

                # Add the sample part
                offset = 0 if i > doc_index_beg else doc_index_beg_offset
                length = None if i < doc_index_end else doc_index_end_offset + 1
                sample_parts.append(
                    self.dataset.get(self.document_index[i], offset=offset, length=length)
                )

        return (
            numpy.array(numpy.concatenate(sample_parts), dtype=numpy.int64),
            numpy.array(document_ids, dtype=numpy.int64),
            sample
        )

    def _build_document_sample_shuffle_indices(
        self,
    ) -> Tuple[numpy.ndarray, numpy.ndarray, numpy.ndarray]:
        """Build the document index, the sample index, and the shuffle index
        
        The document index:
            -- 1-D
            -- An ordered array of document ids

        The sample index:
            -- 2-D
            -- The document indices and offsets which mark the start of every sample

        The shuffle index:
            -- 1-D
            -- A random permutation of index range of the sample index

        Returns:
            Tuple[numpy.ndarray, numpy.ndarray]: The document index, the sample index, and the
            shuffle index

        TODO: Explain the 80% threshold
        """
        path_to_cache = self.config.path_to_cache
        if path_to_cache is None:
            path_to_cache = os.path.join(
                self.dataset.path_prefix, "cache", f"{type(self).__name__}_indices"
            )

        get_path_to = lambda suffix: os.path.join(
            path_to_cache, f"{self.unique_description_hash}-{type(self).__name__}-{suffix}"
        )
        path_to_description = get_path_to("description.txt")
        path_to_document_index = get_path_to("document_index.npy")
        path_to_sample_index = get_path_to("sample_index.npy")
        path_to_shuffle_index = get_path_to("shuffle_index.npy")
        cache_hit = all(
            map(
                os.path.isfile,
                [
                    path_to_description,
                    path_to_document_index,
                    path_to_sample_index,
                    path_to_shuffle_index,
                ],
            )
        )

        num_tokens_per_epoch = self._get_num_tokens_per_epoch()
        num_epochs = self._get_num_epochs(num_tokens_per_epoch)

        if (self.config.filter_consumed_samples or not cache_hit) and torch.distributed.get_rank() == 0:
            log_single_rank(
                logger,
                logging.INFO,
                f"Build and save the {type(self).__name__} {self.index_split.name} indices",
            )

            sequence_length = self.config.sequence_length

            if num_epochs == 1:
                separate_final_epoch = False
            else:
                # Get the number of samples for the last epoch
                num_samples_sans_final_epoch = (
                    (num_epochs - 1) * num_tokens_per_epoch - 1
                ) // sequence_length
                num_samples_from_final_epoch = self.num_samples - num_samples_sans_final_epoch
                num_samples_per_epoch = (num_tokens_per_epoch - 1) // sequence_length

                # num_samples_from_final_epoch should be non-negative
                assert num_samples_from_final_epoch >= 0

                # num_samples_from_final_epoch should not exceed max value
                assert num_samples_from_final_epoch <= num_samples_per_epoch + 1

                # Separate the final epoch if it falls below the threshold
                threshold = 0.80
                separate_final_epoch = num_samples_from_final_epoch < int(
                    threshold * num_samples_per_epoch
                )

                log_single_rank(
                    logger,
                    logging.DEBUG,
                    f"> num_samples_from_final_epoch: {num_samples_from_final_epoch}",
                )
                log_single_rank(logger, logging.DEBUG, f"> threshold: {threshold}")
                log_single_rank(
                    logger, logging.DEBUG, f"> num_samples_per_epoch: {num_samples_per_epoch}"
                )

            log_single_rank(
                logger, logging.DEBUG, f"> separate_final_epoch: {separate_final_epoch}"
            )

            numpy_random_state = numpy.random.RandomState(self.config.random_seed)

            os.makedirs(path_to_cache, exist_ok=True)

            # Write the description
            with open(path_to_description, "wt") as writer:
                writer.write(self.unique_description)

            # Build the document index
            log_single_rank(
                logger,
                logging.INFO,
                f"\tBuild and save the document index to {os.path.basename(path_to_document_index)}",
            )
            t_beg = time.time()
            document_index = _build_document_index(
                self.indices, num_epochs, numpy_random_state, separate_final_epoch
            )
            numpy.save(path_to_document_index, document_index, allow_pickle=True)
            t_end = time.time()
            log_single_rank(logger, logging.DEBUG, f"\t> time elapsed: {t_end - t_beg:4f} seconds")

            # Build the sample index
            log_single_rank(
                logger,
                logging.INFO,
                f"\tBuild and save the sample index to {os.path.basename(path_to_sample_index)}",
            )
            t_beg = time.time()
            from megatron.core.datasets import helpers

            assert document_index.dtype == numpy.int32
            assert self.dataset.sequence_lengths.dtype == numpy.int32
            sample_index = helpers.build_sample_idx(
                self.dataset.sequence_lengths,
                document_index,
                sequence_length,
                num_epochs,
                num_tokens_per_epoch,
            )
            numpy.save(path_to_sample_index, sample_index, allow_pickle=True)
            t_end = time.time()
            log_single_rank(logger, logging.DEBUG, f"\t> time elapsed: {t_end - t_beg:4f} seconds")

            # Build the shuffle index
            log_single_rank(
                logger,
                logging.INFO,
                f"\tBuild and save the shuffle index to {os.path.basename(path_to_shuffle_index)}",
            )
            t_beg = time.time()
            if separate_final_epoch:
                shuffle_index = _build_shuffle_index(
                    num_samples_sans_final_epoch, sample_index.shape[0] - 1, numpy_random_state
                )
            else:
                shuffle_index = _build_shuffle_index(
                    sample_index.shape[0] - 1, sample_index.shape[0] - 1, numpy_random_state
                )
            if self.config.filter_consumed_samples:
                orig_num_samples = len(shuffle_index)
                shuffle_index = self._filter_shuffle_index(shuffle_index, sample_index)
                log_single_rank(
                    logger,
                    logging.INFO,
                    f"\tFiltered {orig_num_samples-len(shuffle_index)} samples based on `consumed_samples_dict`.",
                )
            numpy.save(path_to_shuffle_index, shuffle_index, allow_pickle=True)
            t_end = time.time()
            log_single_rank(logger, logging.DEBUG, f"\t> time elapsed: {t_end - t_beg:4f} seconds")

            log_single_rank(
                logger, logging.INFO, f"> total number of samples: {shuffle_index.shape[0]}"
            )
            log_single_rank(logger, logging.INFO, f"> total number of epochs: {num_epochs}")

            return document_index, sample_index, shuffle_index

        log_single_rank(
            logger, logging.INFO, f"Load the {type(self).__name__} {self.index_split.name} indices"
        )

        log_single_rank(
            logger,
            logging.INFO,
            f"\tLoad the document index from {os.path.basename(path_to_document_index)}",
        )
        t_beg = time.time()
        document_index = numpy.load(path_to_document_index, allow_pickle=True, mmap_mode='r')
        t_end = time.time()
        log_single_rank(logger, logging.DEBUG, f"\t> time elapsed: {t_end - t_beg:4f} seconds")

        log_single_rank(
            logger,
            logging.INFO,
            f"\tLoad the sample index from {os.path.basename(path_to_sample_index)}",
        )
        t_beg = time.time()
        sample_index = numpy.load(path_to_sample_index, allow_pickle=True, mmap_mode='r')
        t_end = time.time()
        log_single_rank(logger, logging.DEBUG, f"\t> time elapsed: {t_end - t_beg:4f} seconds")

        log_single_rank(
            logger,
            logging.INFO,
            f"\tLoad the shuffle index from {os.path.basename(path_to_shuffle_index)}",
        )
        t_beg = time.time()
        shuffle_index = numpy.load(path_to_shuffle_index, allow_pickle=True, mmap_mode='r')
        t_end = time.time()
        log_single_rank(logger, logging.DEBUG, f"\t> time elapsed: {t_end - t_beg:4f} seconds")

        log_single_rank(
            logger, logging.INFO, f"> total number of samples: {sample_index.shape[0] - 1}"
        )
        log_single_rank(logger, logging.INFO, f"> total number of epochs: {num_epochs}")

        return document_index, sample_index, shuffle_index

    def _get_num_tokens_per_epoch(self) -> int:
        """Calculate the number of tokens in a single epoch

        Returns:
            int: The number of tokens in a single epoch
        """
        return int(numpy.sum(self.dataset.sequence_lengths[self.indices]))

    def _get_num_epochs(self, num_tokens_per_epoch: int) -> int:
        """Calculate the number of epochs

        Args:
            num_tokens_per_epoch (int): The number of tokens in a single epoch

        Returns:
            int: The number of epochs
        """
        num_epochs = 0
        num_tokens = 0
        num_tokens_requested = (self.num_samples * self.config.sequence_length) + 1
        while True:
            num_epochs += 1
            num_tokens += num_tokens_per_epoch
            if num_tokens >= num_tokens_requested:
                return num_epochs

    def _filter_shuffle_index(self, shuffle_index, sample_index):
        assert self.consumed_samples_dict is not None, \
            "Cannot filter dataset without `consumed_samples_dict`!"
        # removes samples marked as consumed from shuffle_index
        consumed_samples_dict_copy = self.consumed_samples_dict.copy()
        mask = numpy.ones_like(shuffle_index, dtype=bool)
        for idx in range(len(shuffle_index)):
            sample = tuple(sample_index[shuffle_index[idx]])
            if sample in consumed_samples_dict_copy and consumed_samples_dict_copy[sample] > 0:
                mask[idx] = 0
                consumed_samples_dict_copy[sample] -= 1
        shuffle_index = shuffle_index[mask]
        return shuffle_index
    

def _build_document_index(
    documents: numpy.ndarray,
    num_epochs: int,
    numpy_random_state: numpy.random.RandomState,
    separate_final_epoch: bool,
) -> numpy.ndarray:
    """Build an array with length = num epochs * num documents

    Args:
        documents (numpy.ndarray): the subset of exposed document indices

        num_epochs (int): The number of epochs

        numpy_random_state (numpy.random.RandomState): The NumPy random state

        separate_final_epoch (bool): Whether to exclude the last epoch from the global shuffle

    Returns:
        numpy.ndarray: The document index

    TODO: Explain separate_final_epoch
    """
    if not separate_final_epoch or num_epochs == 1:
        document_index = numpy.mgrid[0:num_epochs, 0 : len(documents)][1]
        document_index[:] = documents
        document_index = document_index.reshape(-1)
        document_index = document_index.astype(numpy.int32)
        numpy_random_state.shuffle(document_index)
        return document_index

    doc_idx_first = _build_document_index(documents, num_epochs - 1, numpy_random_state, False)
    doc_idx_last = _build_document_index(documents, 1, numpy_random_state, False)
    return numpy.concatenate((doc_idx_first, doc_idx_last))


def _build_shuffle_index(
    num_samples: int, total_size: int, numpy_random_state: numpy.random.RandomState
) -> numpy.ndarray:
    """Build the range [0, size) and shuffle

    Args:
        num_samples (int): The size of the first shuffle range [0, num_samples)

        total_size (int): The size of the entire index. If larger than 'num_samples', it defines

        the second shuffle range [num_samples, total_size)

        numpy_random_state (numpy.random.RandomState): The NumPy random state

    Returns:
        numpy.ndarray: The shuffle index

    TODO: Explain [0, num_samples) [num_samples, total_size) split
    """
    dtype_ = numpy.uint32
    if total_size >= (numpy.iinfo(numpy.uint32).max - 1):
        dtype_ = numpy.int64

    shuffle_idx_first = numpy.arange(start=0, stop=num_samples, step=1, dtype=dtype_)
    numpy_random_state.shuffle(shuffle_idx_first)
    if num_samples == total_size:
        return shuffle_idx_first

    shuffle_idx_last = numpy.arange(start=num_samples, stop=total_size, step=1, dtype=dtype_)
    numpy_random_state.shuffle(shuffle_idx_last)

    return numpy.concatenate((shuffle_idx_first, shuffle_idx_last))


def _get_ltor_masks_and_position_ids(
    data: torch.Tensor,
    eod_token: int,
    reset_position_ids: bool,
    reset_attention_mask: bool,
    eod_mask_loss: bool,
):
    """Build masks and position id for left to right model.

    Args:
        data (torch.Tensor): The data tenor that holds the tokens from the dataset

        eod_token (int): ID of the token to that is considered the EOD

        reset_position_ids (bool): Switch to reset the document position ID's

        reset_attention_mask (bool): Switch to reset the attention mask

        eod_mask_loss (bool): Switch to enable the EOD mask loss

    Returns:
        torch.Tensor : Attention mask needed to be used for Attention

        torch.Tensor : The mask used for loss value during training

        torch.Tensor : The position ID's of the token
    """
    seq_length = data.numel()

    attention_mask = torch.tril(torch.ones((seq_length, seq_length), device=data.device)).unsqueeze(
        0
    )

    # Loss mask.
    loss_mask = torch.ones(seq_length, dtype=torch.float, device=data.device)
    if eod_mask_loss:
        loss_mask[data == eod_token] = 0.0

    # Position ids.
    position_ids = torch.arange(seq_length, dtype=torch.long, device=data.device)
    # We need to clone as the ids will be modifed based on batch index.
    if reset_position_ids:
        position_ids = position_ids.clone()

    if reset_position_ids or reset_attention_mask:
        # Find indices where EOD token is.
        eod_index = position_ids[data == eod_token]
        # Detach indices from positions if going to modify positions.
        if reset_position_ids:
            eod_index = eod_index.clone()

        # Loop through EOD indices:
        prev_index = 0
        for j in range(eod_index.numel()):
            i = eod_index[j]
            # Mask attention loss.
            if reset_attention_mask:
                attention_mask[0, (i + 1) :, : (i + 1)] = 0
            # Reset positions.
            if reset_position_ids:
                position_ids[(i + 1) :] -= i + 1 - prev_index
                prev_index = i + 1

    # Convert attention mask to binary:
    attention_mask = attention_mask < 0.5

    return attention_mask, loss_mask, position_ids<|MERGE_RESOLUTION|>--- conflicted
+++ resolved
@@ -41,6 +41,8 @@
 
     vocab_size: int = sys.maxsize
 
+    filter_consumed_samples: Optional[bool] = False
+
     def __post_init__(self) -> None:
         """Do asserts and set fields post init
         """
@@ -56,7 +58,6 @@
 class MockGPTDataset(MockDataset):
     """The mock GPT dataset
     """
-<<<<<<< HEAD
 
     def __getitem__(self, idx: int) -> Dict[str, torch.Tensor]:
         """Return a sequence_length + 1 token sequence consisting of the following:
@@ -100,9 +101,6 @@
             "loss_mask": loss_mask,
             "position_ids": position_ids,
         }
-=======
-    filter_consumed_samples: Optional[bool] = False
->>>>>>> 8a135f51
 
 
 class GPTDataset(MegatronDataset):
@@ -133,16 +131,12 @@
         consumed_samples_dict: dict,
         config: GPTDatasetConfig,
     ) -> None:
-<<<<<<< HEAD
+
         super().__init__(
-            indexed_dataset, dataset_path, indexed_indices, num_samples, index_split, config
+            indexed_dataset, dataset_path, indexed_indices, num_samples, index_split, consumed_samples_dict, config
         )
 
         self.vocab_size = config.vocab_size
-=======
-        super().__init__(indexed_dataset, indexed_indices, num_samples, 
-                         index_split, consumed_samples_dict, config)
->>>>>>> 8a135f51
 
     def _finalize(self) -> None:
         """Abstract method implementation
@@ -168,16 +162,10 @@
         Returns:
             int: The number of unique elements in the underlying MMapIndexedDataset
         """
-<<<<<<< HEAD
         return low_level_dataset.sequence_lengths.shape[0]
 
     @staticmethod
     def build_low_level_dataset(dataset_path: str, config: GPTDatasetConfig) -> MMapIndexedDataset:
-=======
-        return len(self.shuffle_index)
-    
-    def __getitem__(self, idx: int) -> Dict[str, numpy.ndarray]:
->>>>>>> 8a135f51
         """Abstract method implementation
 
         Args:
@@ -188,31 +176,27 @@
         Returns:
             MMapIndexedDataset: The underlying MMapIndexedDataset
         """
-<<<<<<< HEAD
         return MMapIndexedDataset(dataset_path, False)
-=======
+
+    def __len__(self) -> int:
+        """Abstract method implementation
+
+        Returns:
+            int: The length of the dataset
+        """
+        return shuffle_index.shape[0]
+
+    def __getitem__(self, idx: int) -> Dict[str, torch.Tensor]:
+        """Abstract method implementation
+
+        Args:
+            idx (int): The index into the dataset
+
+        Returns:
+            Dict[str, torch.Tensor]: The text ids wrapped in a dictionary
+        """
         text, _, sample = self._query_document_sample_shuffle_indices(idx)
         return {"text": text, "sample_id": sample}
->>>>>>> 8a135f51
-
-    def __len__(self) -> int:
-        """Abstract method implementation
-
-        Returns:
-            int: The length of the dataset
-        """
-        return self.sample_index.shape[0] - 1
-
-    def __getitem__(self, idx: int) -> Dict[str, torch.Tensor]:
-        """Abstract method implementation
-
-        Args:
-            idx (int): The index into the dataset
-
-        Returns:
-            Dict[str, torch.Tensor]: The text ids wrapped in a dictionary
-        """
-        text, _ = self._query_document_sample_shuffle_indices(idx)
 
         text = torch.from_numpy(text).long()
         labels = text[1:].contiguous()
@@ -256,7 +240,6 @@
         doc_index_beg, doc_index_beg_offset = self.sample_index[idx]
         doc_index_end, doc_index_end_offset = self.sample_index[idx + 1]
 
-        # mark this sample as consumed
         sample = tuple((doc_index_beg, doc_index_beg_offset))
 
         document_ids = []
