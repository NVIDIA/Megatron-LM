--- conflicted
+++ resolved
@@ -87,19 +87,11 @@
         if not _special_tokens_list:
             try:
                 _special_tokens_list.append(self.config.tokenizer.eos)
-<<<<<<< HEAD
-            except AttributeError:
-                pass
-            try:
-                _special_tokens_list.append(self.config.tokenizer.eod)
-            except AttributeError:
-=======
             except (AttributeError, NotImplementedError):
                 pass
             try:
                 _special_tokens_list.append(self.config.tokenizer.eod)
             except (AttributeError, NotImplementedError):
->>>>>>> 88e3a8a3
                 pass
 
         if self._pad_token_id in _special_tokens_list:
