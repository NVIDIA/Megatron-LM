--- conflicted
+++ resolved
@@ -192,15 +192,9 @@
                 te_version = get_te_version()
 
             # Check for older TE version than 1.10, adjust attention mask accordingly
-<<<<<<< HEAD
-            flash_attention_enabled = os.getenv('NVTE_FLASH_ATTN') == '1'
-            fused_attention_enabled = os.getenv('NVTE_FUSED_ATTN') == '1'
-            if (te_version and te_version < PkgVersion("1.10.0")) and (te_version >= PkgVersion("1.7.0")):
-=======
             flash_attention_enabled = os.getenv("NVTE_FLASH_ATTN") == "1"
             fused_attention_enabled = os.getenv("NVTE_FUSED_ATTN") == "1"
             if (te_version < PkgVersion("1.10.0")) and (te_version >= PkgVersion("1.7.0")):
->>>>>>> 3450806c
                 if not (flash_attention_enabled) and not (fused_attention_enabled):
                     encoder_mask = T5MaskedWordPieceDataset._build_b1ss_attention_mask(
                         encoder_tokens, encoder_tokens
