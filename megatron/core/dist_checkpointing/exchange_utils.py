# Copyright (c) 2022-2023, NVIDIA CORPORATION.  All rights reserved.

"""Utilities for exchanging data between ranks."""

import logging
from collections import defaultdict
from functools import reduce
from itertools import zip_longest
from typing import Any, Dict, List, NamedTuple, Optional, Set, Tuple, TypeVar, cast

import numpy as np
import torch

<<<<<<< HEAD
from megatron.core.device_utils import get_current_device, get_xla_model
from megatron.core.parallel_state import get_default_process_group

=======
>>>>>>> 3450806c
from ..utils import get_pg_rank, get_pg_size
from .core import CheckpointingException
from .dict_utils import nested_values
from .mapping import ShardedStateDict, ShardedTensor, is_main_replica
from .utils import _sharded_tensor_shard_id, _ShardId, debug_time

# TODO: remove TE references once the TE bug is fixed
# Check if Transformer Engine has Float8Tensor class

try:
    from transformer_engine.pytorch.float8_tensor import Float8Tensor

    HAVE_TE_FLOAT8TENSOR = True
except (ImportError, ModuleNotFoundError):
    # Float8Tensor not found
    HAVE_TE_FLOAT8TENSOR = False


def is_float8tensor(tensor: torch.Tensor) -> bool:
    """Check if a tensor is a Transformer Engine Float8Tensor"""
    return HAVE_TE_FLOAT8TENSOR and isinstance(tensor, Float8Tensor)


logger = logging.getLogger(__name__)

xm = get_xla_model()

class ShardDistribution(NamedTuple):
    """Represents a distribution of ShardedTensors.

    Given distribution is valid only for a specific parallelization group,
    which is implicit here (not referenced by this class).

    Args:
        main_rank_for_shard (Dict[_ShardId, int]): specifies which rank should hold
            the main replica for a given shard
        shards_in_this_group (Set[_ShardId]): which shards have a main replica
            in this parallelization group
        shard_to_metadata (Dict[_ShardId, ShardedTensor]): maps ShardedTensor
            identifier to the original ShardedTensor
        all_ranks_for_shard (Dict[_ShardId, List[int]]): specifies which ranks
            need a given shard in a given parallelization group
    """

    main_rank_for_shard: Dict[_ShardId, int]
    shards_in_this_group: Set[_ShardId]
    shard_to_metadata: Dict[_ShardId, ShardedTensor]
    all_ranks_for_shard: Dict[_ShardId, List[int]]


def _shard_size(sh_ten: ShardedTensor):
    """Returns size in bytes of a given sharded tensor."""
    if sh_ten.flattened_range is None:
        numel = np.prod(sh_ten.local_shape)
    else:
        numel = sh_ten.flattened_range.stop - sh_ten.flattened_range.start
    return numel * torch._utils._element_size(sh_ten.dtype)


def _get_empty_tensor_for_exchange(
    shard_id: _ShardId,
    needed_shards: Dict[_ShardId, ShardedTensor],
    unneeded_shards: Dict[_ShardId, ShardedTensor],
    loaded_tensors: Dict[_ShardId, torch.Tensor],
) -> Tuple[torch.Tensor, Optional[torch.device]]:
    """Determines the empty tensor to use for exchange.

    If shard_id is needed by this rank, it will be in the `unloaded_shards`.
    Otherwise, the metadata for this tensor can be found in `shard_to_metadata`

    Args:
        shard_id (_ShardId): shard_id that will be exchanged
        needed_shards (Dict[_ShardId, ShardedTensor]): mapping from shard ids
            to metadata for shards needed by this rank
        unneeded_shards (Dict[_ShardId, ShardedTensor]): mapping from shard ids
            to metadata for shards that can be discarded after exchange
        loaded_tensors (Dict[_ShardId, torch.Tensor]): mapping where useful tensors
            are placed in

    Returns:
        Tuple[torch.Tensor, Optional[torch.device]]: empty CUDA tensor to be exchanged,
            and the device of the original state dict tensor (if there was any)
    """
    local_unloaded_sh_ten = needed_shards.get(shard_id)
    cc_device = get_current_device() if xm is None else torch.device("cpu")
    if local_unloaded_sh_ten is None:
        orig_device = None  # this tensor will be discarded anyway
        sh_ten = unneeded_shards[shard_id]
        if sh_ten.data is None:
<<<<<<< HEAD
            sh_ten.init_data(device=cc_device)
=======
            sh_ten.init_data("cuda")
>>>>>>> 3450806c
            tensor = sh_ten.data
            sh_ten.data = None  # won't be used. free memory
        else:
            tensor = sh_ten.data
<<<<<<< HEAD
            if tensor.device.type != cc_device:
                tensor = torch.empty_like(tensor, device=cc_device)
    else:
        local_unloaded_sh_ten.init_data(device=cc_device)
        orig_device = local_unloaded_sh_ten.data.device
        tensor = local_unloaded_sh_ten.data
        if tensor.device.type != cc_device:
            tensor = torch.empty_like(tensor, device=cc_device)
=======
            if tensor.device.type == "cpu":
                tensor = torch.empty_like(tensor, device="cuda")
    else:
        local_unloaded_sh_ten.init_data("cuda")
        orig_device = local_unloaded_sh_ten.data.device
        tensor = local_unloaded_sh_ten.data
        if tensor.device.type == "cpu":
            tensor = torch.empty_like(tensor, device="cuda")
>>>>>>> 3450806c
        loaded_tensors[shard_id] = tensor
    return tensor, orig_device


T = TypeVar("T")


def distribute_shards_to_ranks(
    shard_to_ranks: Dict[T, List[int]],
    shard_to_size: Dict[T, int],
    num_ranks: int,
    cross_parallelization_group_loads: Set[T],
) -> Dict[T, int]:
    """Computes uniform distribution of workload across ranks, based on sizes.

    Currently, the assignment is greedy, based on:
    1. Cross-parallelization group dependencies (shards with main rank in another group
       are assigned at the end to make sure the distribution for load and save
       is as similar as possible).
    2. Secondly, the coverage of each shard
        (how many ranks the shard is available on; lower coverage is assigned first)
    3. Then, the size of each shard (larger size is assigned first)
    4. Finally, shard id for differentiation.

    Last step is added because we rely on the fact that
    the assignment is deterministic on all ranks.

    Args:
        shard_to_ranks (Dict[T, List[int]]): mapping of rank access to shards
        shard_to_size (Dict[T, int]): sizes of each shard
        num_ranks (int): number of ranks in the parallelization group
        cross_parallelization_group_loads (Set[T]): Shards to load that are not in the main replica

    Returns (Dict[T, int]): assignment of shard to rank (which rank should do the work
        to achieve maximal uniformity)
    """
    shard_to_ranks = {k: tuple(v) for k, v in shard_to_ranks.items()}
    shard_to_saving_rank = {}
    rank_sizes = [(0, rank) for rank in range(num_ranks)]

    # start from tensors of lowest coverage, then go by tensor size from largest (hence minus size)
    for shard_id, shard_ranks in sorted(
        shard_to_ranks.items(),
        key=lambda sh_id_ranks: (
            # 0 if rank is not in cross_parallelization_group_loads
            # which means it has higher priority
            int(sh_id_ranks[0] in cross_parallelization_group_loads),
            len(sh_id_ranks[1]),
            -shard_to_size[sh_id_ranks[0]],
            sh_id_ranks[0],
        ),
    ):
        # assign greedily to the least occupied rank
        size, rank = min((size, rank) for size, rank in rank_sizes if rank in shard_ranks)

        shard_to_saving_rank[shard_id] = rank
        rank_sizes[rank] = (size + shard_to_size[shard_id], rank)

    logger.debug(f"distribute_shards_to_ranks distribution: {rank_sizes}")

    return shard_to_saving_rank


def determine_main_replica_uniform_distribution(
    sharded_state_dict: ShardedStateDict,
    parallelization_group: torch.distributed.ProcessGroup,
    ignore_groups: bool = False,
) -> Optional[ShardDistribution]:
    """Computes the save distribution.

    Should be used in conjunction with `distribute_main_replicas_with_precomputed_distribution`
    which applies the computed save distribution.

    We rely on the fact that the assignment algorithm is deterministic on all ranks,
    so there is no extra communication needed after metadata exchange.

    Args:
        sharded_state_dict (ShardedStateDict): state dict to compute the distribution of
        parallelization_group (ProcessGroup): distribution will be computed
            within this process group
        ignore_groups (bool, optional): whether the distribution defines groups.
            This option is primarily used during loading, as it ensures that all replicas,
            including non-main ones, are loaded by this parallelization group
            Defaults to False.

    Returns (ShardDistribution, optional): distribution that can be used to apply the
        parallelization. Returns None if the process_group is trivial (1 rank)

    """
    if parallelization_group is None:
        parallelization_group = torch.distributed.group.WORLD
    group_size = get_pg_size(group=parallelization_group)
    if group_size <= 1:
        return
    local_shards = list(
        sh_base
        for sh_base in nested_values(sharded_state_dict)
        if isinstance(sh_base, ShardedTensor)
    )
    local_shards_no_data = [ten.without_data() for ten in local_shards]

    all_shards = [None] * get_pg_size(group=parallelization_group)
    torch.distributed.all_gather_object(
        all_shards, local_shards_no_data, group=parallelization_group
    )

    shard_to_ranks = defaultdict(list)
    shard_to_size = {}
    shard_to_metadata = {}
    group_has_main_replica: Set[_ShardId] = set()
    group_has_non_main_replica: Set[_ShardId] = set()

    for rank, rank_shards in enumerate(all_shards):
        for sh_ten in rank_shards:
            shard_id = _sharded_tensor_shard_id(sh_ten)
            shard_to_ranks[shard_id].append(rank)
            if shard_id not in shard_to_size:
                shard_to_size[shard_id] = _shard_size(sh_ten)
                shard_to_metadata[shard_id] = sh_ten
            if is_main_replica(sh_ten.replica_id):
                group_has_main_replica.add(shard_id)
            else:
                group_has_non_main_replica.add(shard_id)

    # we always include all main replicas, and non-main only if `ignore_groups`
    shards_in_this_group: Set[_ShardId] = group_has_main_replica
    if ignore_groups:
        shards_in_this_group = shards_in_this_group | group_has_non_main_replica
    # cross-parallel-group references are empty if `not ignore_groups`,
    # otherwise it's `group_has_non_main_replica - group_has_main_replica`
    cross_parallelization_group_loads = shards_in_this_group - group_has_main_replica

    # Filter out shards that don't belong to this group
    shard_to_ranks = {k: v for k, v in shard_to_ranks.items() if k in shards_in_this_group}

    shard_to_saving_rank = distribute_shards_to_ranks(
        shard_to_ranks, shard_to_size, len(all_shards), cross_parallelization_group_loads
    )

    return ShardDistribution(
        shard_to_saving_rank, shards_in_this_group, shard_to_metadata, shard_to_ranks
    )


@torch.no_grad()
@debug_time(f"exchange_loaded_tensors_gather_rounds", logger)
def exchange_loaded_tensors_gather_rounds(
    loaded_tensors: Dict[_ShardId, torch.Tensor],
    unloaded_shards: Dict[_ShardId, ShardedTensor],
    shard_distribution: ShardDistribution = None,
    parallelization_group: Optional[torch.distributed.ProcessGroup] = None,
) -> Dict[_ShardId, torch.Tensor]:
    """Exchange the tensors loaded by different ranks with several all_gather calls.

    Groups tensors by dtype, divide tensors that will be exchanged into rounds
    and execute all_gather for tensors from each round.

    Note: the loading is distributed across ranks based on total loaded size
    in bytes, so there is no guarantee that number of rounds needed for each
    rank will be similar, which might result in a lot of almost empty
    all_gathers. The solution would be to group all tensors into a one
    bytes tensor and do a single all_gather (with similarly sized messages).

    Args:
        loaded_tensors (Dict[_ShardId, torch.Tensor]): mapping from ShardedTensor
            shard ids to tensors already loaded by this rank.
        unloaded_shards (Dict[_ShardId, torch.Tensor]): mapping from ShardedTensor
            shard ids to ShardedTensors that aren't loaded yet.
        shard_distribution (ShardDistribution): distribution of all shards
        parallelization_group (ProcessGroup, optional): process group used for load
            distribution. Tensors will be exchanged within this group

    Returns:
        Dict[_ShardId, torch.Tensor]: dictionary mapping shard ids to tensors
            needed by this rank to load a given state dict. Includes
            previously loaded tensors (from `loaded_tensors` input)
    """
    if parallelization_group is None:
        parallelization_group = torch.distributed.group.WORLD
    main_rank_for_shard, _, shard_to_metadata, all_ranks_for_shard = shard_distribution
    local_rank = get_pg_rank(group=parallelization_group)

    all_loaded_tensors = dict(loaded_tensors)
    cc_device = get_current_device() if xm is None else torch.device("cpu")
    # Group by dtype so that we all_gather tensors of the same dtype
    for dtype in sorted(set(map(lambda sh_ten: sh_ten.dtype, shard_to_metadata.values())), key=str):
        with debug_time(f"dtype_{dtype}"):
            # shards_by_rank maps rank to tensors loaded by this rank
            shards_by_rank: List[List[torch.Tensor]] = [
                [] for _ in range(get_pg_size(group=parallelization_group))
            ]
            for shard_id, rank in main_rank_for_shard.items():
                if len(all_ranks_for_shard[shard_id]) == 1:
                    assert all_ranks_for_shard[shard_id][0] == main_rank_for_shard[shard_id], (
                        f"When there is only 1 ranks that needs a given shard,"
                        f" it should be the loading rank."
                        f" Got: needs [{all_ranks_for_shard[shard_id][0]}]"
                        f" vs loads [{main_rank_for_shard[shard_id]}]"
                    )
                    # Skipping the exchange since only the loading rank needs this tensor
                    # TODO: we can employ some optimizations even for `len(shard_to_ranks) > 1`
                    #  case, e.g. P2P exchange. Currently handling this case saves most of the
                    #  work though.
                    continue
                if shard_to_metadata[shard_id].dtype == dtype:
                    shards_by_rank[rank].append(shard_id)

            # Transpose `shards_by_rank` to form exchange rounds
            shards_by_round = zip_longest(*shards_by_rank, fillvalue=None)
            for round_idx, round_shard_ids in enumerate(shards_by_round):
                round_tensors = []
                orig_devices = {}
                for rank, shard_id in enumerate(round_shard_ids):
                    if shard_id is None:
                        # if no more useful data, the given rank will exchange empty tensor
<<<<<<< HEAD
                        local_ten = torch.empty(0, dtype=dtype, device=cc_device)
=======
                        local_ten = torch.empty(0, dtype=dtype, device="cuda")
>>>>>>> 3450806c
                        orig_device = None
                    else:
                        assert isinstance(shard_id, tuple), type(shard_id)
                        if rank == local_rank:
                            assert shard_id in all_loaded_tensors, (
                                shard_id,
                                all_loaded_tensors.keys(),
                            )
                            orig_device = all_loaded_tensors[shard_id]
                            all_loaded_tensors[shard_id] = all_loaded_tensors[shard_id].to(device=cc_device)
                            local_ten = all_loaded_tensors[shard_id]
                        else:
                            local_ten, orig_device = _get_empty_tensor_for_exchange(
                                shard_id, unloaded_shards, shard_to_metadata, all_loaded_tensors
                            )
                        # Because of a TE bug, we have to exchange a nominal dtype instead of FP8
                        # It's ok to keep the nominal dtype after exchange, because TE will handle
                        # this during state dict load.
                        # TODO: remove it once the bug is fixed
                        from ..fp8_utils import is_float8tensor  # Avoid circular import

                        if is_float8tensor(local_ten):
                            try:
                                local_ten = local_ten.from_float8()
                            except Exception as e:
                                local_ten = local_ten.dequantize()
                            all_loaded_tensors[shard_id] = local_ten

                    round_tensors.append(local_ten)
                    if orig_device is not None:
                        orig_devices[shard_id] = orig_device

                torch.distributed.all_gather(
                    list(round_tensors),
                    round_tensors[local_rank],
                    group=parallelization_group,
                    async_op=False,
                )

                # Move tensors back to CPU if originally was on CPU
                for shard_id, orig_device in orig_devices.items():
                    all_loaded_tensors[shard_id] = all_loaded_tensors[shard_id].to(orig_device)

                del round_tensors  # remove tensor references

    return all_loaded_tensors


def exchange_loaded_tensors_gather_object(
    loaded_tensors: Dict[_ShardId, torch.Tensor],
    unloaded_shards: Dict[_ShardId, ShardedTensor],
    shard_distribution: ShardDistribution,
    parallelization_group: Optional[torch.distributed.ProcessGroup] = None,
) -> Dict[_ShardId, torch.Tensor]:
    """Exchange the tensors loaded by different ranks with a simple all_gather_object call.

    This version can be used for debugging purposes do to its simplistic
    implementation. Shouldn't be used if performance is important.

    Args:
        loaded_tensors (Dict[_ShardId, torch.Tensor]): mapping from ShardedTensor
            shard ids to tensors already loaded by this rank.
        unloaded_shards (Dict[_ShardId, torch.Tensor]): mapping from ShardedTensor
            shard ids to ShardedTensors that aren't loaded yet.
        shard_distribution (ShardDistribution): distribution of all shards
        parallelization_group (ProcessGroup, optional): process group used for load
            distribution. Tensors will be exchanged within this group

    Returns:
        Dict[_ShardId, torch.Tensor]: dictionary mapping shard ids to tensors
            needed by this rank to load a given state dict. Includes
            previously loaded tensors (from `loaded_tensors` input)

    """
    all_loaded_tensors_list = [None] * torch.distributed.get_world_size(group=parallelization_group)
    torch.distributed.all_gather_object(
        all_loaded_tensors_list, loaded_tensors, group=parallelization_group
    )
    all_loaded_tensors_list = cast(List[Dict[_ShardId, torch.Tensor]], all_loaded_tensors_list)
    all_loaded_tensors = reduce(lambda x, y: {**x, **y}, all_loaded_tensors_list)

    # Error checks
    if len(all_loaded_tensors) != sum(map(len, all_loaded_tensors_list)):
        err_msg = "Duplicate shard ids loaded by different ranks"
        if torch.distributed.get_rank() == 0:
            logger.error(
                f"{err_msg}. Shards ids by rank:"
                f" {[lt.keys() for lt in all_loaded_tensors_list]}"
            )
        raise CheckpointingException(err_msg)

    return all_loaded_tensors


def exchange_loaded_objects_gather_object(
    loaded_objects: Dict[_ShardId, Any]
) -> Dict[_ShardId, Any]:
    """Exchange the objects loaded by different ranks with a simple all_gather_object call.

    Args:
        loaded_objects (Dict[_ShardId, Any]): mapping from shard ids to objects
          already loaded by this rank.

    Returns:
        Dict[_ShardId, Any]: dictionary mapping shard ids to objects needed by this rank to
         load a given state dict.
    """
<<<<<<< HEAD
    all_loaded_objects_list = [None] * torch.distributed.get_world_size(group=get_default_process_group())
    torch.distributed.all_gather_object(all_loaded_objects_list, loaded_objects, group=get_default_process_group())
=======
    all_loaded_objects_list = [None] * torch.distributed.get_world_size()
    torch.distributed.all_gather_object(all_loaded_objects_list, loaded_objects, group=None)
>>>>>>> 3450806c
    all_loaded_objects_list = cast(List[Dict[_ShardId, Any]], all_loaded_objects_list)
    all_loaded_objects = reduce(lambda x, y: {**x, **y}, all_loaded_objects_list)

    # Error checks
    if len(all_loaded_objects) != sum(map(len, all_loaded_objects_list)):
        err_msg = "Duplicate shard ids loaded by different ranks"
        if torch.distributed.get_rank() == 0:
            logger.error(
                f"{err_msg}. Shards ids by rank:"
                f" {[lt.keys() for lt in all_loaded_objects_list]}"
            )
        raise CheckpointingException(err_msg)

    return all_loaded_objects


@torch.no_grad()
@debug_time("exchange_loaded_tensors_broadcast", logger)
def exchange_loaded_tensors_broadcast(
    loaded_tensors: Dict[_ShardId, torch.Tensor],
    unloaded_shards: Dict[_ShardId, ShardedTensor],
    shard_distribution: ShardDistribution,
    parallelization_group: Optional[torch.distributed.ProcessGroup] = None,
) -> Dict[_ShardId, torch.Tensor]:
    """Exchange the tensors loaded by different ranks by a series of broadcasts.

    For each rank for each loaded tensor do a broadcast to the whole group.
    A reasonable tradeoff in terms of performance and simplicity.

    Args:
        loaded_tensors (Dict[_ShardId, torch.Tensor]): mapping from ShardedTensor
            shard ids to tensors already loaded by this rank.
        unloaded_shards (Dict[_ShardId, ShardedTensor]): mapping from ShardedTensor
            shard ids to ShardedTensors that aren't loaded yet.
        shard_distribution (ShardDistribution): distribution of all shards
        parallelization_group (ProcessGroup, optional): process group used for load
            distribution. Tensors will be exchanged within this group

    Returns:
        Dict[_ShardId, torch.Tensor]: dictionary mapping shard ids to tensors
            needed by this rank to load a given state dict. Includes
            previously loaded tensors (from `loaded_tensors` input)
    """
    main_rank_for_shard, _, shard_to_metadata, all_ranks_for_shard = shard_distribution
    local_rank = torch.distributed.get_rank(group=parallelization_group)

    all_loaded_tensors = dict(loaded_tensors)
    cc_device = get_current_device() if xm is None else torch.device("cpu")
    for idx, (shard_id, rank) in enumerate(main_rank_for_shard.items()):
        if len(all_ranks_for_shard[shard_id]) == 1:
            assert all_ranks_for_shard[shard_id][0] == main_rank_for_shard[shard_id], (
                f"When there is only 1 ranks that needs a given shard,"
                f" it should be the loading rank."
                f"Got: needs [{all_ranks_for_shard[shard_id][0]}]"
                f" vs loads [{main_rank_for_shard[shard_id]}]"
            )
            # Skipping the exchange since only the loading rank needs this tensor
            # TODO: we can employ some optimizations even for `len(shard_to_ranks) > 1` case,
            #  e.g. P2P exchange. Currently handling this case saves most of the work though.
            continue
        if rank == local_rank:
            assert shard_id in all_loaded_tensors, (shard_id, all_loaded_tensors.keys())
            orig_device = all_loaded_tensors[shard_id].device
            local_ten = all_loaded_tensors[shard_id].to(device=cc_device)
        else:
            local_ten, orig_device = _get_empty_tensor_for_exchange(
                shard_id, unloaded_shards, shard_to_metadata, all_loaded_tensors
            )

        # Because of a TE bug, we have to exchange a nominal dtype instead of FP8
        # It's ok to keep the nominal dtype after exchange, because TE will handle
        # this during state dict load.
        # TODO: remove it once the bug is fixed
        from ..fp8_utils import is_float8tensor  # Avoid circular import

        if is_float8tensor(local_ten):
            try:
                local_ten = local_ten.from_float8()
            except Exception as e:
                local_ten = local_ten.dequantize()
            all_loaded_tensors[shard_id] = local_ten

        global_src_rank = (
            rank
            if parallelization_group == None
            else torch.distributed.get_global_rank(parallelization_group, rank)
        )
        # We can do async_op=True only if there is no CPU-copy follow-up
        torch.distributed.broadcast(
            local_ten,
            src=global_src_rank,
            group=parallelization_group,
            async_op=orig_device is None,
        )
        # Move tensor back to CPU if originally was on CPU
        if orig_device is not None:
            all_loaded_tensors[shard_id] = local_ten.to(orig_device)
        del local_ten

    return all_loaded_tensors


def exchange_by_distribution(
    loaded_tensors: Dict[_ShardId, torch.Tensor],
    unloaded_shards: Dict[_ShardId, ShardedTensor],
    shard_distribution: ShardDistribution,
    parallelization_group: Optional[torch.distributed.ProcessGroup] = None,
    exchange_algo="broadcast",
) -> Dict[_ShardId, torch.Tensor]:
    """Exchange tensors loaded by different ranks using the specified exchange_algo.

    Args:
        loaded_tensors (Dict[_ShardId, torch.Tensor]): mapping from ShardedTensor
            shard ids to tensors already loaded by this rank.
        unloaded_shards (Dict[_ShardId, ShardedTensor]): mapping from ShardedTensor
            shard ids to ShardedTensors that aren't loaded yet.
        shard_distribution (ShardDistribution): distribution of all shards
        parallelization_group (ProcessGroup, optional): process group used for load
            distribution. Tensors will be exchanged within this group
        exchange_algo (str): The algorithm used for performing exchanges.
            Defaults to 'broadcast'.

    Returns:
        Dict[_ShardId, torch.Tensor]: dictionary mapping shard ids to tensors
            needed by this rank to load a given state dict. Includes
            previously loaded tensors (from `loaded_tensors` input)
    """

    assert shard_distribution is not None, "Expecting distribution to perform exchange"
    if exchange_algo == "gather_object":
        exchange_fn = exchange_loaded_tensors_gather_object
    elif exchange_algo == "gather_rounds":
        exchange_fn = exchange_loaded_tensors_gather_rounds
    elif exchange_algo == "broadcast":
        exchange_fn = exchange_loaded_tensors_broadcast
    else:
        raise NotImplementedError(f"Unrecognized gather algorithm: {exchange_algo}")
    return exchange_fn(loaded_tensors, unloaded_shards, shard_distribution, parallelization_group)<|MERGE_RESOLUTION|>--- conflicted
+++ resolved
@@ -11,12 +11,9 @@
 import numpy as np
 import torch
 
-<<<<<<< HEAD
 from megatron.core.device_utils import get_current_device, get_xla_model
 from megatron.core.parallel_state import get_default_process_group
 
-=======
->>>>>>> 3450806c
 from ..utils import get_pg_rank, get_pg_size
 from .core import CheckpointingException
 from .dict_utils import nested_values
@@ -106,16 +103,11 @@
         orig_device = None  # this tensor will be discarded anyway
         sh_ten = unneeded_shards[shard_id]
         if sh_ten.data is None:
-<<<<<<< HEAD
             sh_ten.init_data(device=cc_device)
-=======
-            sh_ten.init_data("cuda")
->>>>>>> 3450806c
             tensor = sh_ten.data
             sh_ten.data = None  # won't be used. free memory
         else:
             tensor = sh_ten.data
-<<<<<<< HEAD
             if tensor.device.type != cc_device:
                 tensor = torch.empty_like(tensor, device=cc_device)
     else:
@@ -124,16 +116,6 @@
         tensor = local_unloaded_sh_ten.data
         if tensor.device.type != cc_device:
             tensor = torch.empty_like(tensor, device=cc_device)
-=======
-            if tensor.device.type == "cpu":
-                tensor = torch.empty_like(tensor, device="cuda")
-    else:
-        local_unloaded_sh_ten.init_data("cuda")
-        orig_device = local_unloaded_sh_ten.data.device
-        tensor = local_unloaded_sh_ten.data
-        if tensor.device.type == "cpu":
-            tensor = torch.empty_like(tensor, device="cuda")
->>>>>>> 3450806c
         loaded_tensors[shard_id] = tensor
     return tensor, orig_device
 
@@ -349,11 +331,7 @@
                 for rank, shard_id in enumerate(round_shard_ids):
                     if shard_id is None:
                         # if no more useful data, the given rank will exchange empty tensor
-<<<<<<< HEAD
                         local_ten = torch.empty(0, dtype=dtype, device=cc_device)
-=======
-                        local_ten = torch.empty(0, dtype=dtype, device="cuda")
->>>>>>> 3450806c
                         orig_device = None
                     else:
                         assert isinstance(shard_id, tuple), type(shard_id)
@@ -461,13 +439,8 @@
         Dict[_ShardId, Any]: dictionary mapping shard ids to objects needed by this rank to
          load a given state dict.
     """
-<<<<<<< HEAD
     all_loaded_objects_list = [None] * torch.distributed.get_world_size(group=get_default_process_group())
     torch.distributed.all_gather_object(all_loaded_objects_list, loaded_objects, group=get_default_process_group())
-=======
-    all_loaded_objects_list = [None] * torch.distributed.get_world_size()
-    torch.distributed.all_gather_object(all_loaded_objects_list, loaded_objects, group=None)
->>>>>>> 3450806c
     all_loaded_objects_list = cast(List[Dict[_ShardId, Any]], all_loaded_objects_list)
     all_loaded_objects = reduce(lambda x, y: {**x, **y}, all_loaded_objects_list)
 
