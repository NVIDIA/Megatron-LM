--- conflicted
+++ resolved
@@ -279,46 +279,6 @@
     # Group by dtype so that we all_gather tensors of the same dtype
     for dtype in sorted(set(map(lambda sh_ten: sh_ten.dtype, shard_to_metadata.values())), key=str):
 
-<<<<<<< HEAD
-        start = time()
-        # shards_by_rank maps rank to tensors loaded by this rank
-        shards_by_rank: List[List[torch.Tensor]] = [
-            [] for _ in range(torch.distributed.get_world_size(group=parallelization_group))
-        ]
-        for shard_id, rank in main_rank_for_shard.items():
-            if len(all_ranks_for_shard[shard_id]) == 1:
-                assert all_ranks_for_shard[shard_id][0] == main_rank_for_shard[shard_id], (
-                    f'When there is only 1 ranks that needs a given shard,'
-                    f' it should be the loading rank.'
-                    f' Got: needs [{all_ranks_for_shard[shard_id][0]}]'
-                    f' vs loads [{main_rank_for_shard[shard_id]}]'
-                )
-                # Skipping the exchange since only the loading rank needs this tensor
-                # TODO: we can employ some optimizations even for `len(shard_to_ranks) > 1`
-                #  case, e.g. P2P exchange. Currently handling this case saves most of the
-                #  work though.
-                continue
-            if shard_to_metadata[shard_id].dtype == dtype:
-                shards_by_rank[rank].append(shard_id)
-
-        # Transpose `shards_by_rank` to form exchange rounds
-        shards_by_round = zip_longest(*shards_by_rank, fillvalue=None)
-        for round_idx, round_shard_ids in enumerate(shards_by_round):
-            round_tensors = []
-            orig_devices = {}
-            for rank, shard_id in enumerate(round_shard_ids):
-                if shard_id is None:
-                    # if no more useful data, the given rank will exchange empty tensor
-                    local_ten = torch.empty(0, dtype=dtype, device=cc_device)
-                    orig_device = None
-                else:
-                    assert isinstance(shard_id, tuple), type(shard_id)
-                    if rank == local_rank:
-                        assert shard_id in all_loaded_tensors, (shard_id, all_loaded_tensors.keys())
-                        orig_device = all_loaded_tensors[shard_id]
-                        all_loaded_tensors[shard_id] = all_loaded_tensors[shard_id].to(device=cc_device)
-                        local_ten = all_loaded_tensors[shard_id]
-=======
         with debug_time(f"dtype_{dtype}"):
             # shards_by_rank maps rank to tensors loaded by this rank
             shards_by_rank: List[List[torch.Tensor]] = [
@@ -348,9 +308,8 @@
                 for rank, shard_id in enumerate(round_shard_ids):
                     if shard_id is None:
                         # if no more useful data, the given rank will exchange empty tensor
-                        local_ten = torch.empty(0, dtype=dtype, device='cuda')
+                        local_ten = torch.empty(0, dtype=dtype, device=cc_device)
                         orig_device = None
->>>>>>> 04f93447
                     else:
                         assert isinstance(shard_id, tuple), type(shard_id)
                         if rank == local_rank:
@@ -359,7 +318,7 @@
                                 all_loaded_tensors.keys(),
                             )
                             orig_device = all_loaded_tensors[shard_id]
-                            all_loaded_tensors[shard_id] = all_loaded_tensors[shard_id].cuda()
+                            all_loaded_tensors[shard_id] = all_loaded_tensors[shard_id].to(device=cc_device)
                             local_ten = all_loaded_tensors[shard_id]
                         else:
                             local_ten, orig_device = _get_empty_tensor_for_exchange(
@@ -470,12 +429,7 @@
     local_rank = torch.distributed.get_rank(group=parallelization_group)
 
     all_loaded_tensors = dict(loaded_tensors)
-
-<<<<<<< HEAD
-    start = time()
     cc_device = get_current_device() if xm is None else torch.device("cpu")
-=======
->>>>>>> 04f93447
     for idx, (shard_id, rank) in enumerate(main_rank_for_shard.items()):
         if len(all_ranks_for_shard[shard_id]) == 1:
             assert all_ranks_for_shard[shard_id][0] == main_rank_for_shard[shard_id], (
