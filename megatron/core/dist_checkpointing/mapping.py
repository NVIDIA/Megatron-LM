# Copyright (c) 2022-2023, NVIDIA CORPORATION.  All rights reserved.

"""Core library classes for representing sharding of tensors and objects.

The main expected usage is wrapping torch.Tensors in state dicts with
ShardedTensor class (mostly with the ShardedTensor.from_rank_offsets classmethod).
"""

import logging
from abc import ABC, abstractmethod
from dataclasses import dataclass, field, replace
from itertools import chain
from typing import Any, Callable, Dict, List, Optional, Tuple, Union

import torch

from .core import CheckpointingException
from .dict_utils import dict_list_map_inplace

logger = logging.getLogger(__name__)

# These type definitions are just hints to differentiate a plain model state
#  dict (StateDict) from a state dict with tensors replaced with ShardedTensors
#  (ShardedStateDict).
StateDict = Dict[str, Any]
CommonStateDict = Dict[str, Any]
ShardedStateDict = Dict[str, Any]
ReplicaId = Union[int, Tuple[int, ...]]


_logged_deprecations = {}


class ShardedBase(ABC):
    """Base class for ShardedTensor and ShardedStateDict."""

    key: str
    data: object
    replica_id: ReplicaId

    @abstractmethod
    def validate_metadata_integrity(self):
        """Codifies the constraints on metadata attributes."""

    @abstractmethod
    def without_data(self) -> "ShardedBase":
        """Returns a new ShardedBase instance with data=None."""
        raise NotImplementedError


@dataclass
class ShardedTensor(ShardedBase):
    """Represents a mapping between a local tensor and a global tensor.

    Global tensor is assumed to consist of many local tensors distributed
    between different processes.

    Args:
        key: unique identifier of a global tensor
        data: local tensor data. Can be None only for consistency validation
        dtype: tensor dtype
        local_shape: local tensor shape
        global_shape: global tensor shape
        global_offset: offset of a local tensor in a global tensor,
            specified in number of tensor elements
        axis_fragmentations: global tensor fragmentation of each axis
        replica_id: indicates given local tensor's replication wrt.
            local tensors in different processes
        prepend_axis_num: number of axes prepended to the local tensor to
            reflect global tensor shape. The behavior is similar to
            unsqueezing the local tensor.
        allow_shape_mismatch: if True, during loading, the global shape of
            a stored tensor does not have to match the expected global shape.
            Useful for representing tensors with flexible shape,
            e.g. padded.
        flattened_range: specifies a slice that should be applied to a
            flattened tensor with `local_shape` in order to get
            the tensor stored as `data`
    """

    key: str
    data: Optional[torch.Tensor] = field(repr=False)
    dtype: torch.dtype
    local_shape: Tuple[int, ...]
    global_shape: Tuple[int, ...]
    global_offset: Tuple[int, ...]
    axis_fragmentations: Optional[Tuple[int, ...]]
    replica_id: ReplicaId = 0
    prepend_axis_num: int = 0
    allow_shape_mismatch: bool = False
    flattened_range: Optional[slice] = None

    def __post_init__(self):
        self.validate_metadata_integrity()

    def validate_metadata_integrity(self) -> None:
        """Codifies the constraints on metadata attributes.

        Meeting those constraints is guaranteed when instantiating a ShardedTensor
        class with `from_rank_offsets` or `from_rank_offsets_flat` constructors.

        Returns:
            None
        """
        has_flattened_range = self.flattened_range is not None
        if self.data is not None:
            if self.data.dtype != self.dtype:
                raise CheckpointingException(
                    f"Data dtype should match `dtype` attribute for {self}"
                )
            if not has_flattened_range and self.data.shape != self.local_shape:
                raise CheckpointingException(
                    f"Data shape should match `local_shape` attribute for {self}"
                )

        if len(self.global_shape) != len(self.global_offset):
            raise CheckpointingException(
                f"Global offset dimensions should be equal to global shape dimensions for {self}"
            )
        if len(self.local_shape) + self.prepend_axis_num != len(self.global_shape):
            raise CheckpointingException(
                f"Local shape together with `prepend_axis_num` dimensions should be "
                f"equal to global shape dimensions for {self}"
            )

        if self.axis_fragmentations is not None:
            for off, sh in zip(self.global_offset[self.prepend_axis_num :], self.local_shape):
                if sh != 0 and off % sh != 0:
                    raise CheckpointingException(
                        f"Global offset ({off}) must be divisible by local shape ({sh}) for {self}."
                    )

        if self.flattened_range is not None:
            raise CheckpointingException("ShardedTensor.flattened_range is not supported.")

    @property
    def has_regular_grid(self):
        """Alias for having a regular sharding grid."""
        return self.axis_fragmentations is not None

    def global_slice(self) -> Tuple[Union[int, slice], ...]:
        """
        Returns a tuple of int and slice objects representing a slice of the
        global tensor that this ShardedTensor corresponds to.
        """
        assert len(self.global_offset) == len(self.local_shape) + self.prepend_axis_num
        return tuple(
            chain(
                (off for off in self.global_offset[: self.prepend_axis_num]),
                (
                    slice(off, off + sh)
                    for off, sh in zip(
                        self.global_offset[self.prepend_axis_num :], self.local_shape
                    )
                ),
            )
        )

<<<<<<< HEAD
    def global_coordinates(self) -> Tuple[np.ndarray, ...]:
        """
        Returns a tuple of np.ndarrays representing the coordinates of the global tensor
        that this ShardedTensor corresponds to.
        """
        if self.flattened_range is None:
            raise CheckpointingException(
                f"`global_coordinates` is undefined for"
                f" {self.__class__.__name__} without `flattened_range`"
            )

        local_coords = self.local_coordinates()
        assert len(local_coords) + self.prepend_axis_num == len(self.global_offset), (
            len(local_coords),
            self,
        )
        global_coords = tuple(
            c + off
            for c, off in zip((0,) * self.prepend_axis_num + local_coords, self.global_offset)
        )
        return global_coords

    def local_coordinates(self) -> Tuple[np.ndarray, ...]:
        """
        Returns a tuple of np.ndarrays representing the coordinates of the local tensor
        that this ShardedTensor corresponds to.
        """

        if self.flattened_range is None:
            raise CheckpointingException(
                f"`local_coordinates` is undefined for"
                f" {self.__class__.__name__} without `flattened_range`"
            )

        # TODO: np.unravel_index?
        mask = np.zeros(np.prod(self.local_shape), dtype=bool)
        mask[self.flattened_range] = True
        return np.nonzero(mask.reshape(self.local_shape))

=======
>>>>>>> 72416d0b
    def local_chunk_offset_in_global(self) -> Tuple[int, ...]:
        """Offset of a local chunk in a global array of chunks.

        Returns:
            Tuple[int, ...]: the offset of the whole local chunk in a global array of chunks.
        """
        assert len(self.global_offset) == len(self.local_shape) + self.prepend_axis_num
        chunk_offset = list(self.global_offset[: self.prepend_axis_num])
        for off, sh in zip(self.global_offset[self.prepend_axis_num :], self.local_shape):
            assert off % sh == 0, str(self)
            chunk_offset.append(off // sh)
        return tuple(chunk_offset)

    def max_allowed_chunks(self) -> Tuple[int, ...]:
        """
        Returns the maximum allowed chunks for this ShardedTensor.
        """
        chunks = []
        for axis_sh, axis_fragm in zip(self.global_shape, self.axis_fragmentations):
            if not self.allow_shape_mismatch and axis_sh % axis_fragm != 0:
                raise CheckpointingException(
                    f"Axis shape ({axis_sh}) not divisible by axis fragmentation ({axis_fragm}"
                )
            axis_chunk_size = axis_sh // axis_fragm
            chunks.append(axis_chunk_size)
        return tuple(chunks)

    def without_data(self):
        return replace(self, data=None)

    @classmethod
    def from_rank_offsets(
        cls,
        key: str,
        data: torch.Tensor,
        *rank_offsets: Tuple[int, int, int],
        replica_id: ReplicaId = 0,
        prepend_axis_num: int = 0,
        flattened_range: None = None,
        **init_kwargs,
    ):
        """Allows to construct the ShardedTensor given offset specified in process ranks.

        Args:
            key (str): unique key
            data (torch.Tensor): local tensor data
            rank_offsets (Tuple[int, int, int]): each tuple
                (axis, axis_rank_offset, axis_fragm) says that if
                global tensor is divided into `axis_fragm` fragment along `axis`
                axis, then local tensor data corresponds to the `axis_rank_offset` chunk.
            replica_id (ReplicaId): see ShardedTensor
            prepend_axis_num (int): see ShardedTensor
            flattened_range (None): must be None when using this constructor
            init_kwargs: passed to ShardedTensor.__init__
        """
        if flattened_range is not None:
            raise ValueError(
                "Cannot instantiate a flat ShardedTensor with `from_rank_offsets` method."
                " Use `from_rank_offsets_flat` instead"
            )
        global_offset = [0] * (data.ndim + prepend_axis_num)
        global_shape = ([1] * prepend_axis_num) + list(data.shape)
        axis_fragmentations = [1] * (data.ndim + prepend_axis_num)
        _seen_axis = set()
        for axis, axis_rank_offset, axis_fragm in rank_offsets:
            if axis < 0 or axis_rank_offset < 0 or axis_fragm < 1 or axis_rank_offset >= axis_fragm:
                raise CheckpointingException(f"Invalid rank offsets: {rank_offsets} for key {key}.")
            _seen_axis.add(axis)

            local_axis_shape = 1 if axis < prepend_axis_num else data.shape[axis - prepend_axis_num]
            global_shape[axis] = axis_fragm * local_axis_shape
            global_offset[axis] = axis_rank_offset * local_axis_shape
            axis_fragmentations[axis] = axis_fragm

        return cls(
            key,
            data,
            data.dtype,
            tuple(data.shape),
            tuple(global_shape),
            tuple(global_offset),
            tuple(axis_fragmentations),
            replica_id,
            prepend_axis_num,
            flattened_range=flattened_range,
            **init_kwargs,
        )

    def init_data(self, device: Union[str, torch.device], init_fn=torch.empty):
        """
        Initialize the tensor data of this ShardedTensor.

        Only called if `data` attribute is None.

        Args:
            device (Union[str, torch.device]): device to place the tensor on
            init_fn (Callable, optional): function to use to initialize the tensor.
                Defaults to `torch.empty`.
        """
        if self.data is not None:
            return
        self.data = init_fn(self.local_shape, dtype=self.dtype, device=device)

    def narrow(self, dim: int, start: int, length: int) -> List["ShardedTensor"]:
        """This is an analogue of torch.narrow for ShardedTensors.

        Narrowing assumes that we narrow a local tensor on each rank.
        This has consequences on local_shape, global_shape, global_offset, etc.

        Args:
            dim (int): dimension to narrow. Doesn't include prepended axes.
            start (int): start element
            length (int): length of the slice

        Returns:
            List[ShardedTensor]: narrowed ShardedTensors. For non-flat tensors,
                the list will always have 1 element. For flat ShardedTensors the number of
                elements varies depending on `dim` and on overlap, because flat
                tensors must be contiguous. In particular the list can be empty.
        """
        prepended_dim = dim + self.prepend_axis_num
        local_length_along_dim = self.local_shape[dim]

        def _update_tuple(x, ind, val):
            x = list(x)
            x[ind] = val
            return tuple(x)

        def _safe_div(x, y):
            assert x % y == 0, (x, y)
            return x // y

        # Decrease global shape and global offset by `length / local_length_along_dim`
        assert (
            self.global_shape[prepended_dim] % local_length_along_dim == 0
        ), f"Only regular grid of local tensors is supported for narrowing, got: {self}"
        assert (
            self.global_offset[prepended_dim] % local_length_along_dim == 0
        ), f"Only regular grid of local tensors is supported for narrowing, got: {self}"
        global_shape = _update_tuple(
            self.global_shape,
            prepended_dim,
            _safe_div(self.global_shape[prepended_dim] * length, local_length_along_dim),
        )
        global_offset = _update_tuple(
            self.global_offset,
            prepended_dim,
            _safe_div(self.global_offset[prepended_dim] * length, local_length_along_dim),
        )

        new_data = self.data.narrow(dim, start, length)
        # always a single result tensor
        return [
            replace(
                self,
                data=new_data,
                local_shape=new_data.shape,
                global_shape=global_shape,
                global_offset=global_offset,
            )
        ]


def is_main_replica(replica_id: ReplicaId):
    """Checks if given `replica_id` is considered as main.

    "Main" replica is:
    - integer 0
    - or an iterable with all 0 elements

    It is the application responsibility to set correct replicas for sharded tensors.

    Args:
        replica_id (Union[int, Tuple[int, ...]]): replica id

    Returns:
        (bool): True for a "main" replica
    """
    if isinstance(replica_id, int):
        return replica_id == 0
    return all(r == 0 for r in replica_id)


class LocalNonpersistentObject:
    """Object that should not be stored in a checkpoint, but restored locally.

    Wrapping any object inside the state dict with LocalNonpersistentObject
    will result in:
    - during saving, this object will *not* be stored in the checkpoint
    - during loading, a local version of this object will be placed in a state dict
    """

    def __init__(self, obj):
        self.obj = obj

    def unwrap(self):
        """Returns the original object."""
        return self.obj


@dataclass
class ShardedObject(ShardedBase):
    """Represents a mapping between a local object and a global object.

    Global object is assumed to consist of many local objects distributed
    between different processes.

    NOTE: Contrary to ShardedTensor, it's impossible to change global object
    sharding. Conceptually, ShardedObject is a fully-sharded ShardedTensor
    with atomic arbitrary typed elements.

    Args:
        key: unique identifier of a global tensor
        data: local object data. Can be None only for consistency validation
        global_shape: global object shape
        global_offset: offset of a local object in a global object, specified in number of shards
        replica_id: indicates local object replication wrt. local objects in different processes
    """

    key: str
    data: object
    global_shape: Tuple[int, ...]
    global_offset: Tuple[int, ...]
    replica_id: ReplicaId = 0

    def __post_init__(self):
        self.validate_metadata_integrity()

    def validate_metadata_integrity(self):
        if len(self.global_shape) != len(self.global_offset):
            raise CheckpointingException(
                f"Global offset dimensions should be equal to global shape dimensions for {self}"
            )

    def without_data(self):
        return replace(self, data=None)

    @property
    def unique_key(self):
        """returns a unique key for this object"""
        return (
            f"{self.key}/shard_"
            f"{'.'.join(map(str, self.global_offset))}_"
            f"{'.'.join(map(str, self.global_shape))}"
        )

    def __str__(self):
        return f"{self.__class__.__name__}(key='{self.key}')"

    @classmethod
    def empty_from_unique_key(cls, unique_key, replica_id: ReplicaId = 0) -> "ShardedObject":
        """Instantiates a ShardedObject from a unique key.

        Args:
            unique_key: a string of the form
                <key>/shard_<global_offset>_<global_shape>
            replica_id: indicates local object replication wrt.
                local objects in different processes

        Returns:
            a ShardedObject with data=None
        """
        key, shard_key = unique_key.split("/")
        shard_str, offset, shape = shard_key.split("_")
        assert shard_str == "shard"
        offset = tuple(map(int, offset.split(".")))
        shape = tuple(map(int, shape.split(".")))
        if len(shape) + 1 == len(offset):
            # This is a backward-compatible fix. We don't know the last
            # element of global shape so set it to -1.
            shape += (-1,)
        return cls(key, None, shape, offset, replica_id)


FactoryBuildFn = Callable[[str, torch.Tensor, ReplicaId, Optional[slice]], ShardedStateDict]
FactoryMergeFn = Callable[[StateDict], torch.Tensor]


@dataclass
class ShardedTensorFactory(ShardedBase):
    """Allows to apply transformations to tensors before/after serialization.

    The essence of those transformations is that they can be applied to
    optimizer states the same way they are applied to the model params.
    The ultimate state dict with sharded tensors must depend functionally on
    `build_fn` arguments (key, data, replica_id, flattened_range),
    which will be provided by the optimizer.

    Builder creates a sub-state-dict out of a tensor before saving, and merger
    merges the corresponding state dict after loading.

    Args:
        key (str): unique identifier of the factory
        data (torch.Tensor): original model parameter that will be further
            transformed by this factory
        build_fn (callable): function that transforms the original tensor
            to a sharded state dict
        merge_fn (callable): function that transforms loaded subtree back
            into a single tensor (inverse of `build_fn`)
        replica_id (ReplicaId): indicates factory replication wrt.
            factories in different processes
        flattened_range (slice, optional): indicates additional flattening
            applied to the ShardedTensors produced by the factory
    """

    key: str
    data: torch.Tensor
    build_fn: FactoryBuildFn
    merge_fn: FactoryMergeFn
    replica_id: ReplicaId = 0
    flattened_range: Optional[slice] = None

    def build(self):
        """Builds a ShardedStateDict from the original tensor"""
        return self.build_fn(self.key, self.data, self.replica_id, self.flattened_range)

    def validate_metadata_integrity(self):
        """No reasonable checks can be applied"""
        pass

    def without_data(self):
        return replace(self, data=None)


def apply_factories(sharded_state_dict: ShardedStateDict):
    """Turn ShardedTensorFactories into ShardedTensors *in-place*.

    Args:
        sharded_state_dict (ShardedStateDict): state dict possibly
            containing ShardedTensorFactory objects

    Returns:
        None: state dict is modified in place
    """

    def apply(x):
        if isinstance(x, ShardedTensorFactory):
            x = x.build()
        return x

    dict_list_map_inplace(apply, sharded_state_dict)


def apply_factory_merges(
    x1: StateDict, x2: ShardedStateDict, key: Tuple[str, ...] = ()
) -> StateDict:
    """Apply merges defined by ShardedTensorFactories *in-place*.

    Args:
        x1 (StateDict): state dict loaded from the checkpoint
        x2 (ShardedStateDict): subset of `x1` (in terms of dict keys)
            with ShardedTensorFactory
            as (possibly nested) values that define how to
            merge objects from the `x1` state dict
        key (Tuple[str, ...]): current key in a recursive call.
            Used only for reporting meaningful errors

    Returns:
        StateDict: `x1` modified in-place
    """
    if isinstance(x2, ShardedTensorFactory):
        return x2.merge_fn(x1)

    # There rest is almost the same as the `merge` function from `dict_utils`
    if isinstance(x1, dict) and isinstance(x2, dict):
        for k, v2 in x2.items():
            if k not in x1:
                raise ValueError(
                    f"Different dict keys encountered in `apply_factory_merges` "
                    f"({x1.keys()} vs {x2.keys()})"
                )
            else:
                x1[k] = apply_factory_merges(x1[k], v2, key=key + (k,))
    elif isinstance(x1, list) and isinstance(x2, list):
        if len(x1) != len(x2):
            err_msg = (
                f"Cannot merge two lists with different lengths "
                f"({len(x1)} and {len(x2)}, encountered at key {key})"
            )
            logger.error(err_msg + f"\nx1: {x1}\nx2: {x2}")
            raise ValueError(err_msg)
        for i, v2 in enumerate(x2):
            x1[i] = apply_factory_merges(x1[i], v2, key=key + (i,))
    elif isinstance(x1, list) and isinstance(x2, dict):
        for k, v2 in x2.items():
            if not isinstance(k, int):
                raise ValueError(
                    f"Invalid dict key {k} non-integer type encountered "
                    f"in a list-dict merge at level {key}"
                )
            if k >= len(x1):
                raise ValueError(
                    f"Dict key {k} out of bound for list of length"
                    f"{len(x1)} (encountered at level {key})"
                )
            x1[k] = apply_factory_merges(x1[k], v2, key=key + (k,))
    else:
        raise ValueError(
            f"Duplicate non-dict and non-list values encountered: `{x1}` and `{x2} (at key {key})`"
        )
    return x1<|MERGE_RESOLUTION|>--- conflicted
+++ resolved
@@ -156,7 +156,6 @@
             )
         )
 
-<<<<<<< HEAD
     def global_coordinates(self) -> Tuple[np.ndarray, ...]:
         """
         Returns a tuple of np.ndarrays representing the coordinates of the global tensor
@@ -196,8 +195,6 @@
         mask[self.flattened_range] = True
         return np.nonzero(mask.reshape(self.local_shape))
 
-=======
->>>>>>> 72416d0b
     def local_chunk_offset_in_global(self) -> Tuple[int, ...]:
         """Offset of a local chunk in a global array of chunks.
 
