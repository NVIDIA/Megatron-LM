# Copyright (c) 2022-2023, NVIDIA CORPORATION.  All rights reserved.

""" Entrypoints for saving and loading the distributed checkpoints.

Functions `load` and `save` are equivalents of `torch.load` and `torch.save`
but expect torch.Tensors to be wrapped with classes from the `mapping module`.
Additionally, `load` expects the sharded state dict argument as a guidance for
loading the sharded tensors.
"""

import logging
from pathlib import Path
from typing import Dict, Optional, Set, Tuple, Union

import torch
import torch.distributed

from . import ShardedTensor
from .core import CheckpointingConfig, save_config
from .dict_utils import extract_matching_values, merge
from .mapping import (
    CheckpointingException,
    ShardedObject,
    ShardedStateDict,
    StateDict,
    apply_factory_merges,
)
from .state_dict_transformation import load_preprocess, save_preprocess
from .strategies.async_utils import AsyncRequest
from .strategies.base import (
    AsyncSaveShardedStrategy,
    LoadCommonStrategy,
    LoadShardedStrategy,
    SaveCommonStrategy,
    SaveShardedStrategy,
    StrategyAction,
    get_default_strategy,
)
from .utils import extract_sharded_base
from .validation import (
    StrictHandling,
    determine_global_metadata,
    parse_strict_flag,
    validate_integrity_and_strict_load,
    validate_sharded_objects_handling,
    verify_checkpoint_and_load_strategy,
)

logger = logging.getLogger(__name__)


# flat state dict with sharded objects without any data
CkptShardedMetadata = Dict[str, Union[ShardedTensor, ShardedObject]]


def load(
    sharded_state_dict: ShardedStateDict,
    checkpoint_dir: str,
    sharded_strategy: Union[LoadShardedStrategy, Tuple[str, int], None] = None,
    common_strategy: Union[LoadCommonStrategy, Tuple[str, int], None] = None,
    validate_access_integrity: bool = True,
    strict: Union[str, StrictHandling] = StrictHandling.ASSUME_OK_UNEXPECTED,
    process_group: torch.distributed.ProcessGroup = None
) -> Union[StateDict, Tuple[StateDict, Set[str], Set[str]]]:
    """Loading entrypoint.

    In the steps below, the following verbs refer to corresponding objects:
    - load = load from checkpoint
    - extract = extract from sharded_state_dict
    - add = add to the final state dict
    Steps:
    1. Load common state dict and form the base of the result state dict
    2. Apply factories to sharded_state_dict
    3. Extract LocalNonPersistentObject and add
    4. (optional) Extract ShardedObjects, load and add
    5. Extract ShardedBase, load, apply factory merges and add

    Args:
        sharded_state_dict (ShardedStateDict): state dict of the existing model
            populated with ShardedTensors. Used as a mapping to determine which
            parts of global tensors stored in the checkpoint should be loaded.
        checkpoint_dir (str): directory with the checkpoint
        sharded_strategy (LoadShardedStrategy, Tuple[str, int], optional):
            configures loading behavior for sharded tensors
        common_strategy (LoadCommonStrategy, Tuple[str, int], optional):
            configures loading behavior for common data
        validate_access_integrity (bool default = True): checks if each tensor shard is accessed
            exactly once (as main replica) by some process
        strict (StrictHandling, str, optional): determines the behavior in case of a mismatch
            between the requested sharded state dict and the checkpoint. See `StrictHandling` docs
            for more details. Some values affect the return value of this function
            (missing and unexpected keys are returned).
            Defaults to `True` (StrictHandling.ASSUME_OK_UNEXPECTED) which doesn't
            incur any performance overhead. Other recommended values
            are: `False` (StrictHandling.LOG_UNEXPECTED) which logs only unexpected keys
            or `StrictHandling.RETURN_ALL` which returns all mismatch keys.

    Returns:
        StateDict or Tuple[StateDict, Set[str], Set[str]]: in most cases only
            the loaded state dict is returned. If `strict` flag was set to
    """
    sharded_strategy, common_strategy = verify_checkpoint_and_load_strategy(
        checkpoint_dir, sharded_strategy, common_strategy
    )

    checkpoint_dir = Path(checkpoint_dir)
    common_state_dict = common_strategy.load_common(checkpoint_dir)
    if not sharded_state_dict:
        return common_state_dict

    sharded_state_dict, nonpersistent_state_dict, sh_ten_factories = load_preprocess(
        sharded_state_dict
    )
    merge(common_state_dict, nonpersistent_state_dict)

    # At this point we are only dealing with ShardedBase objects
    sharded_state_dict, _ = extract_sharded_base(sharded_state_dict)

    # Validation
    ckpt_sharded_metadata = None
    local_metadata, global_metadata = None, None
    strict = parse_strict_flag(strict)
    if StrictHandling.requires_explicit_ckpt_mismatch_check(strict):
        ckpt_sharded_metadata = load_sharded_metadata(
            str(checkpoint_dir), sharded_strategy, common_strategy
        )
    if validate_access_integrity or StrictHandling.requires_global_app_metadata(strict):
        local_metadata, global_metadata = determine_global_metadata(sharded_state_dict, 
                                                                    process_group=process_group)

    sharded_state_dict, missing_keys, unexpected_keys = validate_integrity_and_strict_load(
        sharded_state_dict,
        strict,
        validate_access_integrity,
        local_metadata,
        global_metadata,
        ckpt_sharded_metadata,
    )

    # ShardedBase loading
    if not sharded_strategy.can_handle_sharded_objects:
        validate_sharded_objects_handling(sharded_strategy, common_strategy)
        sharded_objects_state_dict, sharded_state_dict = extract_matching_values(
            sharded_state_dict, lambda v: isinstance(v, ShardedObject)
        )
        sharded_objects = common_strategy.load_sharded_objects(
            sharded_objects_state_dict, checkpoint_dir
        )
        merge(common_state_dict, sharded_objects)

    loaded_state_dict = sharded_strategy.load(sharded_state_dict, checkpoint_dir)

    merge(common_state_dict, loaded_state_dict)

    loaded_state_dict = apply_factory_merges(common_state_dict, sh_ten_factories)

    if StrictHandling.requires_returning_mismatch_keys(strict):
        return common_state_dict, missing_keys, unexpected_keys
    else:
        return common_state_dict


def load_common_state_dict(checkpoint_dir: Path) -> StateDict:
    """Load common (non-sharded) objects state dict from the checkpoint.

    Args:
        checkpoint_dir (Path): checkpoint directory

    Returns:
        StateDict: state dict with non-sharded objects from the checkpoint
    """
    sharded_strategy, common_strategy = verify_checkpoint_and_load_strategy(str(checkpoint_dir))
    return common_strategy.load_common(checkpoint_dir)


def load_tensors_metadata(
    checkpoint_dir: str, sharded_strategy: Union[LoadShardedStrategy, None] = None
) -> CkptShardedMetadata:
    """Load tensors metadata from the checkpoint.

    Returns a dictionary similar to a sharded state dict, but note that
    the dictionary keys are simply ShardedTensor keys (contrary to the
    actual sharded state dicts where keys correspond to state dict keys).

    Dict values are ShardedTensors without any sharding (so, the only useful
    information is tensors global shape and dtype).

    Concrete implementation depends on the loading strategy. If no strategy is
    given, a default for a given backend is used.

    Args:
        checkpoint_dir (str): checkpoint directory to load from
        sharded_strategy (LoadShardedStrategy, optional): sharded strategy to load metadata.
            Defaults to None - in this case a default load strategy for a given checkpoint type
            is used.

    Returns:
        CkptShardedMetadata: flat state dict without data describing ShardedTensors
            in the checkpoint
    """
    sharded_strategy, common_strategy = verify_checkpoint_and_load_strategy(
        checkpoint_dir, sharded_strategy
    )
    return sharded_strategy.load_tensors_metadata(Path(checkpoint_dir))


def load_sharded_metadata(
    checkpoint_dir: str,
    sharded_strategy: Union[LoadShardedStrategy, None] = None,
    common_strategy: Union[LoadCommonStrategy, None] = None,
) -> CkptShardedMetadata:
    """Load sharded metadata from the checkpoint.

    Similar to `load_tensors_metadata`, but includes also ShardedObjects.

    Returns a dictionary similar to a sharded state dict, but note that
    the dictionary keys are simply ShardedTensor keys (contrary to the
    actual sharded state dicts where keys correspond to state dict keys).

    Dict values are ShardedTensors without any sharding (so, the only useful
    information is tensors global shape and dtype).

    Concrete implementation depends on the loading strategy. If no strategy is
    given, a default for a given backend is used.

    Args:
        checkpoint_dir (str): checkpoint directory to load from
        sharded_strategy (LoadShardedStrategy, optional): sharded strategy to load metadata.
            Defaults to None - in this case a default load strategy for a given checkpoint type
            is used.
        common_strategy (LoadCommonStrategy, optional): common strategy to load metadata.
            Defaults to None - in this case a default load strategy for a given checkpoint type is
            used. This strategy won't be used unless `sharded_strategy` can't handle ShardedObjects

    Returns:
        CkptShardedMetadata: flat state dict without data describing ShardedTensors
            and ShardedObjects in the checkpoint
    """
    sharded_strategy, common_strategy = verify_checkpoint_and_load_strategy(
        checkpoint_dir, sharded_strategy, common_strategy
    )
    sharded_metadata = sharded_strategy.load_sharded_metadata(Path(checkpoint_dir))
    if not sharded_strategy.can_handle_sharded_objects:
        validate_sharded_objects_handling(sharded_strategy, common_strategy)
        common_metadata = common_strategy.load_sharded_metadata(Path(checkpoint_dir))
        sharded_metadata = merge(sharded_metadata, common_metadata)
    return sharded_metadata


def load_plain_tensors(checkpoint_dir: str) -> StateDict:
    """Load checkpoint tensors without any sharding and plain structure.

    NOTE: common state dict is NOT included.

    Args:
        checkpoint_dir (str): checkpoint directory to load the tensors from.

    Returns:
        StateDict: checkpoint state dict containing only torch.Tensors.
    """
    sharded_state_dict = load_tensors_metadata(checkpoint_dir)
    # Don't validate integrity because shards will be overlapped
    # if world_size > 1 (all processes load whole tensors)
    return load(sharded_state_dict, checkpoint_dir, validate_access_integrity=False)


#
# def load_plain_tensors_and_objects(checkpoint_dir: str) -> StateDict:
#     """Load checkpoint tensors and objects without any sharding and plain structure.
#
#     NOTE: state dict structure might be different than the one used for checkpoint saving.
#     NOTE: common state dict is NOT included.
#
#     Args:
#         checkpoint_dir (str): checkpoint directory to load the state dict from.
#
#     Returns:
#         StateDict: complete checkpoint state dict without any sharding.
#     """
#     sharded_state_dict = load_tensors_metadata(checkpoint_dir)
#     # Don't validate integrity because shards will be overlapped
#     # if world_size > 1 (all processes load whole tensors)
#     return load(sharded_state_dict, checkpoint_dir, validate_access_integrity=False)


def save(
    sharded_state_dict: ShardedStateDict,
    checkpoint_dir: str,
    sharded_strategy: Union[SaveShardedStrategy, Tuple[str, int], None] = None,
    common_strategy: Union[SaveCommonStrategy, Tuple[str, int], None] = None,
    validate_access_integrity: bool = True,
    async_sharded_save: bool = False,
    process_group: torch.distributed.ProcessGroup = None
) -> Optional[AsyncRequest]:
    """Saving entrypoint.

    Extracts ShardedTensors from the given state dict. Rank 0 saves the
    "regular" part of the checkpoint to common torch file.
    The ShardedTensors are saved according to a strategy specified by the
    config.

    Steps:
    1. Apply factories
    2. Extract and discard LocalNonPersistentObject
    3. Extract all ShardedBase object
    4. Save all other objects to common.pt
    5. (optional) Extract and save ShardedObjects
    6. Save all ShardedBase objects
    7. Write metadata.json file with backend and version metadata.

    Step (6) can be performed asynchronously (see `async_sharded_save`), in this
    case the actual save is embodied in the returned async request and can be
    scheduled by the external caller. For async request, step (7) is added as
    one of the finalization functions, so that metadata.json is written only
    if the checkpoint is complete.

    Args:
        sharded_state_dict (ShardedStateDict): state dict of the populated with
            ShardedTensors. Used as a mapping to determine how local tensors
            should be saved as global tensors in the checkpoint.
        checkpoint_dir (str): directory to save the checkpoint to
        sharded_strategy (SaveShardedStrategy, Tuple[str, int], optional):
            configures sharded tensors saving behavior and backend
        common_strategy (SaveCommonStrategy, Tuple[str, int], optional):
            configures common data saving behavior and backend
        validate_access_integrity (bool default = True): checks if each tensor shard is accessed
            exactly once (as main replica) by some process
        async_sharded_save (bool, optional): if True, for the sharded state dict part
            an async save implementation will be called, with the AsyncRequest
            being returned to the caller. Note that it is the caller responsibility to
            actually schedule the async save. Defaults to False.

    Returns:
        AsyncRequest (optional): if `async_sharded_save` is True, returns
            async request that should be scheduled by the caller of this function.
            None otherwise.
    """
    checkpoint_dir = Path(checkpoint_dir)

    if torch.distributed.get_rank() == 0:
        if not checkpoint_dir.exists():
            raise CheckpointingException(
                f'Checkpoint destination directory does not exist: {checkpoint_dir}'
            )

        if next(checkpoint_dir.iterdir(), None) is not None:
            raise CheckpointingException(
                f'Checkpoint destination directory ({checkpoint_dir}) is not empty'
            )

    if common_strategy is not None:
        raise NotImplementedError('The only supported common strategy is torch')

    if sharded_strategy is None:
        sharded_strategy = get_default_save_sharded_strategy()
    if not isinstance(sharded_strategy, SaveShardedStrategy):
        assert isinstance(sharded_strategy, tuple), type(sharded_strategy)
        sharded_strategy = get_default_strategy(StrategyAction.SAVE_SHARDED, *sharded_strategy)

    if common_strategy is None:
        common_strategy = get_default_save_common_strategy()
    if not isinstance(common_strategy, SaveCommonStrategy):
        assert isinstance(common_strategy, tuple), type(common_strategy)
        common_strategy = get_default_strategy(StrategyAction.SAVE_COMMON, *common_strategy)

    sharded_state_dict, state_dict = save_preprocess(sharded_state_dict, validate_access_integrity)

    common_strategy.save_common(state_dict, checkpoint_dir)

<<<<<<< HEAD
    if validate_access_integrity:
        _, global_metadata = determine_global_metadata(sharded_state_dict, 
                                                        process_group=process_group)
        validate_sharding_integrity(global_metadata)

=======
>>>>>>> 1b8fce7e
    if not sharded_strategy.can_handle_sharded_objects:
        validate_sharded_objects_handling(sharded_strategy, common_strategy)
        sharded_objects_state_dict, sharded_state_dict = extract_matching_values(
            sharded_state_dict, lambda v: isinstance(v, ShardedObject)
        )
        common_strategy.save_sharded_objects(sharded_objects_state_dict, checkpoint_dir)

    def metadata_finalize_fn():
        if torch.distributed.get_rank() == 0:
            save_config(
                CheckpointingConfig(sharded_strategy.backend, sharded_strategy.version),
                checkpoint_dir,
            )
        torch.distributed.barrier(group=process_group)

    if not async_sharded_save:
        sharded_strategy.save(sharded_state_dict, checkpoint_dir)
        metadata_finalize_fn()
        return

    if not isinstance(sharded_strategy, AsyncSaveShardedStrategy):
        raise CheckpointingException(
            f'Cannot apply async_save to non-async strategy {sharded_strategy}'
        )
    async_request = sharded_strategy.async_save(sharded_state_dict, checkpoint_dir)
    async_request.finalize_fns.append(metadata_finalize_fn)
    return async_request


def get_default_save_sharded_strategy(
    backend: str = 'torch_dist', version: int = 1
) -> SaveShardedStrategy:
    """Get default save sharded strategy."""
    return get_default_strategy(StrategyAction.SAVE_SHARDED, backend, version)


def get_default_save_common_strategy(
    backend: str = 'torch', version: int = 1
) -> SaveCommonStrategy:
    """Get default save common strategy."""
    return get_default_strategy(StrategyAction.SAVE_COMMON, backend, version)


def get_default_load_sharded_strategy(checkpoint_dir: str) -> LoadShardedStrategy:
    """Get default load sharded strategy."""
    return verify_checkpoint_and_load_strategy(checkpoint_dir)[0]<|MERGE_RESOLUTION|>--- conflicted
+++ resolved
@@ -363,18 +363,12 @@
         assert isinstance(common_strategy, tuple), type(common_strategy)
         common_strategy = get_default_strategy(StrategyAction.SAVE_COMMON, *common_strategy)
 
-    sharded_state_dict, state_dict = save_preprocess(sharded_state_dict, validate_access_integrity)
+    sharded_state_dict, state_dict = save_preprocess(sharded_state_dict, 
+                                                     validate_access_integrity, 
+                                                     process_group=process_group)
 
     common_strategy.save_common(state_dict, checkpoint_dir)
 
-<<<<<<< HEAD
-    if validate_access_integrity:
-        _, global_metadata = determine_global_metadata(sharded_state_dict, 
-                                                        process_group=process_group)
-        validate_sharding_integrity(global_metadata)
-
-=======
->>>>>>> 1b8fce7e
     if not sharded_strategy.can_handle_sharded_objects:
         validate_sharded_objects_handling(sharded_strategy, common_strategy)
         sharded_objects_state_dict, sharded_state_dict = extract_matching_values(
