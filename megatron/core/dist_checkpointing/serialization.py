# Copyright (c) 2022-2023, NVIDIA CORPORATION.  All rights reserved.

""" Entrypoints for saving and loading the distributed checkpoints.

Functions `load` and `save` are equivalents of `torch.load` and `torch.save`
but expect torch.Tensors to be wrapped with classes from the `mapping module`.
Additionally, `load` expects the sharded state dict argument as a guidance for
loading the sharded tensors.
"""

import logging
from pathlib import Path
from typing import Callable, Dict, Optional, Set, Tuple, Union

import torch
import torch.distributed

from megatron.core.msc_utils import MultiStorageClientFeature

from . import ShardedTensor
from .core import CheckpointingConfig, save_config
from .dict_utils import extract_matching_values, merge
from .mapping import (
    CheckpointingException,
    CommonStateDict,
    ShardedObject,
    ShardedStateDict,
    StateDict,
    apply_factory_merges,
)
from .state_dict_utils import load_preprocess, save_preprocess
from .strategies.async_utils import AsyncRequest
from .strategies.base import (
    AsyncSaveShardedStrategy,
    LoadCommonStrategy,
    LoadShardedStrategy,
    SaveCommonStrategy,
    SaveShardedStrategy,
    StrategyAction,
    get_default_strategy,
)
from .utils import extract_sharded_base
from .validation import (
    StrictHandling,
    determine_global_metadata,
    parse_strict_flag,
    validate_integrity_and_strict_load,
    validate_sharded_objects_handling,
    verify_checkpoint_and_load_strategy,
)

logger = logging.getLogger(__name__)


# flat state dict with sharded objects without any data
CkptShardedMetadata = Dict[str, Union[ShardedTensor, ShardedObject]]


def load(
    sharded_state_dict: ShardedStateDict,
    checkpoint_dir: str,
    sharded_strategy: Union[LoadShardedStrategy, Tuple[str, int], None] = None,
    common_strategy: Union[LoadCommonStrategy, Tuple[str, int], None] = None,
    validate_access_integrity: bool = True,
    strict: Union[str, StrictHandling] = StrictHandling.ASSUME_OK_UNEXPECTED,
    process_group: torch.distributed.ProcessGroup = None
) -> Union[StateDict, Tuple[StateDict, Set[str], Set[str]]]:
    """Loading entrypoint.

    In the steps below, the following verbs refer to corresponding objects:
    - load = load from checkpoint
    - extract = extract from sharded_state_dict
    - add = add to the final state dict
    Steps:
    1. Load common state dict and form the base of the result state dict
    2. Apply factories to sharded_state_dict
    3. Extract LocalNonPersistentObject and add
    4. (optional) Extract ShardedObjects, load and add
    5. Extract ShardedBase, load, apply factory merges and add

    Args:
        sharded_state_dict (ShardedStateDict): state dict of the existing model
            populated with ShardedTensors. Used as a mapping to determine which
            parts of global tensors stored in the checkpoint should be loaded.
        checkpoint_dir (str): directory with the checkpoint
        sharded_strategy (LoadShardedStrategy, Tuple[str, int], optional):
            configures loading behavior for sharded tensors
        common_strategy (LoadCommonStrategy, Tuple[str, int], optional):
            configures loading behavior for common data
        validate_access_integrity (bool default = True): checks if each tensor shard is accessed
            exactly once (as main replica) by some process
        strict (StrictHandling, str, optional): determines the behavior in case of a mismatch
            between the requested sharded state dict and the checkpoint. See `StrictHandling` docs
            for more details. Some values affect the return value of this function
            (missing and unexpected keys are returned).
            Defaults to `True` (StrictHandling.ASSUME_OK_UNEXPECTED) which doesn't
            incur any performance overhead. Other recommended values
            are: `False` (StrictHandling.LOG_UNEXPECTED) which logs only unexpected keys
            or `StrictHandling.RETURN_ALL` which returns all mismatch keys.

    Returns:
        StateDict or Tuple[StateDict, Set[str], Set[str]]: in most cases only
            the loaded state dict is returned. If `strict` flag was set to
    """
    sharded_strategy, common_strategy = verify_checkpoint_and_load_strategy(
        checkpoint_dir, sharded_strategy, common_strategy
    )

    common_state_dict = common_strategy.load_common(checkpoint_dir)

    sharded_state_dict, nonpersistent_state_dict, sh_ten_factories = load_preprocess(
        sharded_state_dict
    )
    merge(common_state_dict, nonpersistent_state_dict)

    # At this point we are only dealing with ShardedBase objects
    sharded_state_dict, _ = extract_sharded_base(sharded_state_dict)

    # Validation
    ckpt_sharded_metadata = None
    local_metadata, global_metadata = None, None
    strict = parse_strict_flag(strict)
    if StrictHandling.requires_explicit_ckpt_mismatch_check(strict):
        ckpt_sharded_metadata = load_sharded_metadata(
            checkpoint_dir, sharded_strategy, common_strategy
        )
    if validate_access_integrity or StrictHandling.requires_global_app_metadata(strict):
        local_metadata, global_metadata = determine_global_metadata(sharded_state_dict, process_group=process_group)

    sharded_state_dict, missing_keys, unexpected_keys = validate_integrity_and_strict_load(
        sharded_state_dict,
        strict,
        validate_access_integrity,
        local_metadata,
        global_metadata,
        ckpt_sharded_metadata,
        process_group=process_group
    )

    # ShardedBase loading
    if not sharded_strategy.can_handle_sharded_objects:
        validate_sharded_objects_handling(sharded_strategy, common_strategy)
        sharded_objects_state_dict, sharded_state_dict = extract_matching_values(
            sharded_state_dict, lambda v: isinstance(v, ShardedObject)
        )
        sharded_objects = common_strategy.load_sharded_objects(
            sharded_objects_state_dict, checkpoint_dir
        )
        merge(common_state_dict, sharded_objects)

    loaded_state_dict = sharded_strategy.load(sharded_state_dict, checkpoint_dir)

    merge(common_state_dict, loaded_state_dict)

    loaded_state_dict = apply_factory_merges(common_state_dict, sh_ten_factories)

    if StrictHandling.requires_returning_mismatch_keys(strict):
        return common_state_dict, missing_keys, unexpected_keys
    else:
        return common_state_dict


def load_common_state_dict(checkpoint_dir: Union[str, Path]) -> StateDict:
    """Load common (non-sharded) objects state dict from the checkpoint.

    Args:
        checkpoint_dir (str): checkpoint directory

    Returns:
        StateDict: state dict with non-sharded objects from the checkpoint
    """
    if isinstance(checkpoint_dir, Path):
        checkpoint_dir = str(checkpoint_dir)
        logger.warning(
            "DEPRECATED: Passing 'checkpoint_dir' as a Path object in load_common_state_dict will "
            "no longer be supported in a future release. Please pass it as a string instead."
        )
    sharded_strategy, common_strategy = verify_checkpoint_and_load_strategy(checkpoint_dir)
    return common_strategy.load_common(checkpoint_dir)


def load_tensors_metadata(
    checkpoint_dir: str, sharded_strategy: Union[LoadShardedStrategy, None] = None
) -> CkptShardedMetadata:
    """Load tensors metadata from the checkpoint.

    Returns a dictionary similar to a sharded state dict, but note that
    the dictionary keys are simply ShardedTensor keys (contrary to the
    actual sharded state dicts where keys correspond to state dict keys).

    Dict values are ShardedTensors without any sharding (so, the only useful
    information is tensors global shape and dtype).

    Concrete implementation depends on the loading strategy. If no strategy is
    given, a default for a given backend is used.

    Args:
        checkpoint_dir (str): checkpoint directory to load from
        sharded_strategy (LoadShardedStrategy, optional): sharded strategy to load metadata.
            Defaults to None - in this case a default load strategy for a given checkpoint type
            is used.

    Returns:
        CkptShardedMetadata: flat state dict without data describing ShardedTensors
            in the checkpoint
    """
    sharded_strategy, common_strategy = verify_checkpoint_and_load_strategy(
        checkpoint_dir, sharded_strategy
    )
    return sharded_strategy.load_tensors_metadata(Path(checkpoint_dir))


def load_sharded_metadata(
    checkpoint_dir: str,
    sharded_strategy: Union[LoadShardedStrategy, None] = None,
    common_strategy: Union[LoadCommonStrategy, None] = None,
) -> CkptShardedMetadata:
    """Load sharded metadata from the checkpoint.

    Similar to `load_tensors_metadata`, but includes also ShardedObjects.

    Returns a dictionary similar to a sharded state dict, but note that
    the dictionary keys are simply ShardedTensor keys (contrary to the
    actual sharded state dicts where keys correspond to state dict keys).

    Dict values are ShardedTensors without any sharding (so, the only useful
    information is tensors global shape and dtype).

    Concrete implementation depends on the loading strategy. If no strategy is
    given, a default for a given backend is used.

    Args:
        checkpoint_dir (str): checkpoint directory to load from
        sharded_strategy (LoadShardedStrategy, optional): sharded strategy to load metadata.
            Defaults to None - in this case a default load strategy for a given checkpoint type
            is used.
        common_strategy (LoadCommonStrategy, optional): common strategy to load metadata.
            Defaults to None - in this case a default load strategy for a given checkpoint type is
            used. This strategy won't be used unless `sharded_strategy` can't handle ShardedObjects

    Returns:
        CkptShardedMetadata: flat state dict without data describing ShardedTensors
            and ShardedObjects in the checkpoint
    """
    sharded_strategy, common_strategy = verify_checkpoint_and_load_strategy(
        checkpoint_dir, sharded_strategy, common_strategy
    )
    sharded_metadata = sharded_strategy.load_sharded_metadata(Path(checkpoint_dir))
    if not sharded_strategy.can_handle_sharded_objects:
        validate_sharded_objects_handling(sharded_strategy, common_strategy)
        common_metadata = common_strategy.load_sharded_metadata(Path(checkpoint_dir))
        sharded_metadata = merge(sharded_metadata, common_metadata)
    return sharded_metadata


def load_plain_tensors(checkpoint_dir: str, process_group: torch.distributed.ProcessGroup=None) -> StateDict:
    """Load checkpoint tensors without any sharding and plain structure.

    NOTE: common state dict is NOT included.

    Args:
        checkpoint_dir (str): checkpoint directory to load the tensors from.

    Returns:
        StateDict: checkpoint state dict containing only torch.Tensors.
    """
    sharded_state_dict = load_tensors_metadata(checkpoint_dir)
    # Don't validate integrity because shards will be overlapped
    # if world_size > 1 (all processes load whole tensors)
    return load(sharded_state_dict, checkpoint_dir, validate_access_integrity=False, process_group=process_group)


#
# def load_plain_tensors_and_objects(checkpoint_dir: str) -> StateDict:
#     """Load checkpoint tensors and objects without any sharding and plain structure.
#
#     NOTE: state dict structure might be different than the one used for checkpoint saving.
#     NOTE: common state dict is NOT included.
#
#     Args:
#         checkpoint_dir (str): checkpoint directory to load the state dict from.
#
#     Returns:
#         StateDict: complete checkpoint state dict without any sharding.
#     """
#     sharded_state_dict = load_tensors_metadata(checkpoint_dir)
#     # Don't validate integrity because shards will be overlapped
#     # if world_size > 1 (all processes load whole tensors)
#     return load(sharded_state_dict, checkpoint_dir, validate_access_integrity=False)


def remove_sharded_tensors(checkpoint_dir: str, key_prefix: str):
    """determine the appropriate sharding strategy and delegate removal to the sharded strategy"""
    sharded_strategy, common_strategy = verify_checkpoint_and_load_strategy(checkpoint_dir)
    sharded_strategy.remove_sharded_tensors(checkpoint_dir, key_prefix)


def save(
    sharded_state_dict: ShardedStateDict,
    checkpoint_dir: str,
    sharded_strategy: Union[SaveShardedStrategy, Tuple[str, int], None] = None,
    common_strategy: Union[SaveCommonStrategy, Tuple[str, int], None] = None,
    validate_access_integrity: bool = True,
    async_sharded_save: bool = False,
<<<<<<< HEAD
    process_group: torch.distributed.ProcessGroup = None,
    preprocess_common_before_consistancy_check: Callable[[CommonStateDict], StateDict] = None,
=======
    preprocess_common_before_consistancy_check: Optional[
        Callable[[CommonStateDict], StateDict]
    ] = None,
>>>>>>> 16aeade1
) -> Optional[AsyncRequest]:
    """Saving entrypoint.

    Extracts ShardedTensors from the given state dict. Rank 0 saves the
    "regular" part of the checkpoint to common torch file.
    The ShardedTensors are saved according to a strategy specified by the
    config.

    Steps:
    1. Apply factories
    2. Extract and discard LocalNonPersistentObject
    3. Extract all ShardedBase object
    4. Save all other objects to common.pt
    5. (optional) Extract and save ShardedObjects
    6. Save all ShardedBase objects
    7. Write metadata.json file with backend and version metadata.

    Step (6) can be performed asynchronously (see `async_sharded_save`), in this
    case the actual save is embodied in the returned async request and can be
    scheduled by the external caller. For async request, step (7) is added as
    one of the finalization functions, so that metadata.json is written only
    if the checkpoint is complete.

    Args:
        sharded_state_dict (ShardedStateDict): state dict of the populated with
            ShardedTensors. Used as a mapping to determine how local tensors
            should be saved as global tensors in the checkpoint.
        checkpoint_dir (str): directory to save the checkpoint to
        sharded_strategy (SaveShardedStrategy, Tuple[str, int], optional):
            configures sharded tensors saving behavior and backend
        common_strategy (SaveCommonStrategy, Tuple[str, int], optional):
            configures common data saving behavior and backend
        validate_access_integrity (bool default = True): checks if each tensor shard is accessed
            exactly once (as main replica) by some process.
            It also makes sure the common state dict is consistant across all ranks
        async_sharded_save (bool, optional): if True, for the sharded state dict part
            an async save implementation will be called, with the AsyncRequest
            being returned to the caller. Note that it is the caller responsibility to
            actually schedule the async save. Defaults to False.
        preprocess_common_before_consistancy_check (Callable[[CommonStateDict], StateDict], None):
            A callable function that will preprocess the common state dict (i.e can be used  to
            remove keys that we expect to be different in the state dict). The function must not
            modify the original state dict

    Returns:
        AsyncRequest (optional): if `async_sharded_save` is True, returns
            async request that should be scheduled by the caller of this function.
            None otherwise.
    """
    if torch.distributed.get_rank() == 0:
        if MultiStorageClientFeature.is_enabled():
            msc = MultiStorageClientFeature.import_package()
            checkpoint_dir_path = msc.Path(str(checkpoint_dir))
        else:
            checkpoint_dir_path = Path(checkpoint_dir)

        if next(checkpoint_dir_path.iterdir(), None) is not None:
            # Don't throw exception here since this could cause a cascade of failures
            # without human intervention in cases where multiple jobs are queued up.
            if torch.distributed.get_rank() == 0:
                logger.warning("Overwriting old incomplete / corrupted checkpoint...")

    if common_strategy is not None:
        raise NotImplementedError('The only supported common strategy is torch')

    if sharded_strategy is None:
        sharded_strategy = get_default_save_sharded_strategy()
    if not isinstance(sharded_strategy, SaveShardedStrategy):
        assert isinstance(sharded_strategy, tuple), type(sharded_strategy)
        sharded_strategy = get_default_strategy(StrategyAction.SAVE_SHARDED, *sharded_strategy)

    if common_strategy is None:
        common_strategy = get_default_save_common_strategy()
    if not isinstance(common_strategy, SaveCommonStrategy):
        assert isinstance(common_strategy, tuple), type(common_strategy)
        common_strategy = get_default_strategy(StrategyAction.SAVE_COMMON, *common_strategy)

    sharded_state_dict, state_dict = save_preprocess(sharded_state_dict, 
                                                     validate_access_integrity, 
                                                     process_group=process_group,
                                                     preprocess_common_before_consistancy_check=preprocess_common_before_consistancy_check)

    common_strategy.save_common(state_dict, checkpoint_dir)

    if not sharded_strategy.can_handle_sharded_objects:
        validate_sharded_objects_handling(sharded_strategy, common_strategy)
        sharded_objects_state_dict, sharded_state_dict = extract_matching_values(
            sharded_state_dict, lambda v: isinstance(v, ShardedObject)
        )
        common_strategy.save_sharded_objects(sharded_objects_state_dict, checkpoint_dir)

    def metadata_finalize_fn():
        if torch.distributed.get_rank() == 0:
            save_config(
                CheckpointingConfig(sharded_strategy.backend, sharded_strategy.version),
                checkpoint_dir,
            )
        torch.distributed.barrier(group=process_group)

    if not async_sharded_save:
        sharded_strategy.save(sharded_state_dict, checkpoint_dir)
        metadata_finalize_fn()
        return None

    if not isinstance(sharded_strategy, AsyncSaveShardedStrategy):
        raise CheckpointingException(
            f'Cannot apply async_save to non-async strategy {sharded_strategy}'
        )
    async_request = sharded_strategy.async_save(sharded_state_dict, checkpoint_dir)
    async_request.finalize_fns.append(metadata_finalize_fn)
    return async_request


def get_default_save_sharded_strategy(
    backend: str = 'torch_dist', version: int = 1
) -> SaveShardedStrategy:
    """Get default save sharded strategy."""
    return get_default_strategy(StrategyAction.SAVE_SHARDED, backend, version)


def get_default_save_common_strategy(
    backend: str = 'torch', version: int = 1
) -> SaveCommonStrategy:
    """Get default save common strategy."""
    return get_default_strategy(StrategyAction.SAVE_COMMON, backend, version)


def get_default_load_sharded_strategy(checkpoint_dir: str) -> LoadShardedStrategy:
    """Get default load sharded strategy."""
    return verify_checkpoint_and_load_strategy(checkpoint_dir)[0]<|MERGE_RESOLUTION|>--- conflicted
+++ resolved
@@ -302,14 +302,10 @@
     common_strategy: Union[SaveCommonStrategy, Tuple[str, int], None] = None,
     validate_access_integrity: bool = True,
     async_sharded_save: bool = False,
-<<<<<<< HEAD
     process_group: torch.distributed.ProcessGroup = None,
-    preprocess_common_before_consistancy_check: Callable[[CommonStateDict], StateDict] = None,
-=======
     preprocess_common_before_consistancy_check: Optional[
         Callable[[CommonStateDict], StateDict]
     ] = None,
->>>>>>> 16aeade1
 ) -> Optional[AsyncRequest]:
     """Saving entrypoint.
 
