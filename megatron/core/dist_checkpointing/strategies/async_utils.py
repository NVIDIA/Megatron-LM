--- conflicted
+++ resolved
@@ -101,7 +101,7 @@
             torch.cuda.synchronize()
             end_sync = time()
             logger.debug(
-                f"rank: {torch.distributed.get_rank(group=self.process_group)}, takes {end_sync - start_sync} to finish D2H "
+                f"rank: {torch.distributed.get_rank()}, takes {end_sync - start_sync} to finish D2H "
             )
         elif xm:
             xm.mark_step()
@@ -112,12 +112,7 @@
         self.process.start()
         init_time = time()
         logger.debug(
-<<<<<<< HEAD
-            f"rank: {torch.distributed.get_rank(group=self.process_group)}, takes {init_time - self.start_time} to schedule async ckpt "
-=======
-            f"rank: {torch.distributed.get_rank()}, takes {init_time - self.start_time} "
-            "to schedule async ckpt "
->>>>>>> 04f93447
+            f"rank: {torch.distributed.get_rank()}, takes {init_time - self.start_time} to schedule async ckpt "
         )
 
     def is_current_async_call_done(self, blocking=False) -> bool:
@@ -140,14 +135,14 @@
         cc_device = "cpu" if get_xla_model() else get_current_device()
         ten = torch.tensor([is_alive], dtype=torch.int, device=cc_device)
         logger.debug(
-            f"rank: {torch.distributed.get_rank(group=self.process_group)}, DistributedAsyncCaller is_alive: {is_alive}"
+            f"rank: {torch.distributed.get_rank()}, DistributedAsyncCaller is_alive: {is_alive}"
         )
         torch.distributed.all_reduce(ten, group=self.process_group)
         if ten[0] > 0 and not blocking:
             return False
         else:
             if self.process is not None:
-                logger.debug(f"rank: {torch.distributed.get_rank(group=self.process_group)}, joining self.process")
+                logger.debug(f"rank: {torch.distributed.get_rank()}, joining self.process")
                 self.process.join()
                 self.process = None
 
@@ -223,7 +218,6 @@
             next_async_done = self.async_calls[0].async_caller.is_current_async_call_done(blocking)
             if not next_async_done:
                 break
-<<<<<<< HEAD
             call_idx, _, async_request = self.async_calls.popleft()
             for finalize_fn in async_request.finalize_fns:
                 finalize_fn()
@@ -234,17 +228,6 @@
                 ten.item() == call_idx
             ), 'Unmatched async calls. That probably means not all ranks are participating in async finalization'
             call_idx_finalized.append(call_idx)
-=======
-            with debug_time("finalize", logger):
-                call_idx, _, async_request = self.async_calls.popleft()
-                for finalize_fn in async_request.finalize_fns:
-                    finalize_fn()
-                ten = torch.tensor([call_idx], dtype=torch.int, device=torch.cuda.current_device())
-                torch.distributed.all_reduce(ten, op=torch.distributed.ReduceOp.MAX)
-                assert ten.item() == call_idx, 'Unmatched async calls. '
-                'That probably means not all ranks are participating in async finalization'
-                call_idx_finalized.append(call_idx)
->>>>>>> 04f93447
         return call_idx_finalized
 
     def get_num_unfinalized_calls(self):
