--- conflicted
+++ resolved
@@ -9,6 +9,7 @@
 from typing import Any, DefaultDict, Union
 
 import torch
+import torch.distributed
 
 from megatron.core import parallel_state
 from ..mapping import CheckpointingException, ShardedStateDict, StateDict
@@ -23,16 +24,8 @@
     SAVE_COMMON = 'save_common'
     SAVE_SHARDED = 'save_sharded'
 
-<<<<<<< HEAD
-default_strategies = defaultdict(dict)
+default_strategies: DefaultDict[str, dict[tuple, Any]] = defaultdict(dict)
 async_calls = None
-=======
-
-default_strategies: DefaultDict[str, dict[tuple, Any]] = defaultdict(dict)
-
-async_calls = AsyncCallsQueue()
-
->>>>>>> 1b8fce7e
 
 def get_default_strategy(action: StrategyAction, backend: str, version: int):
     """Retrieves a default strategy for a given action, backend and version."""
@@ -49,7 +42,8 @@
             error_hint = ' Please use PyTorch version >=2.1'
             from .torch import register_default_torch_strategies
 
-            register_default_torch_strategies()
+            process_group = parallel_state.get_default_process_group()
+            register_default_torch_strategies(process_group=process_group)
     except ImportError as e:
         raise CheckpointingException(
             f'Cannot import a default strategy for: {(action.value, backend, version)}. '
