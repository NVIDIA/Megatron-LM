--- conflicted
+++ resolved
@@ -238,17 +238,6 @@
 
         with debug_time("self.exchange_loaded_tensors", logger):
 
-<<<<<<< HEAD
-        sync_start = time()
-        if torch.cuda.is_available():
-            torch.cuda.synchronize()
-        elif xm:
-            xm.mark_step()
-
-        end = time()
-        logger.debug(f'torch.cuda.synchronize took {end - sync_start}s')
-        logger.debug(f'self.exchange_loaded_tensors took {end - start}s')
-=======
             # Step 4: exchange data between ranks
             logger.debug(f'Applying parallel load with algo {self.exchange_algo}')
             all_loaded_tensors = exchange_by_distribution(
@@ -264,9 +253,9 @@
                     f'Missing shards after fully parallel loading: {missing_shards}'
                 )
 
-            with debug_time("torch.cuda.synchronize", logger):
-                torch.cuda.synchronize()
->>>>>>> 04f93447
+            if torch.cuda.is_available():
+                with debug_time("torch.cuda.synchronize", logger):
+                    torch.cuda.synchronize()
 
         self.fill_in_deferred_sharded_tensors(sharded_tensors, all_loaded_tensors)
         merge(loaded_state_dict, sharded_tensors)
