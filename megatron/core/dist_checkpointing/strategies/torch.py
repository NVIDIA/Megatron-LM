# Copyright (c) 2022-2023, NVIDIA CORPORATION.  All rights reserved.

""" Strategies using PyTorch distributed.checkpoint as an underlying format. """
import io
from collections import ChainMap, defaultdict
from dataclasses import dataclass
from itertools import product
from logging import getLogger
from pathlib import Path
from typing import Any, Dict, Iterable, List, Optional, Tuple, Union, cast

import torch
from packaging.version import Version as PkgVersion
from torch.distributed import checkpoint
<<<<<<< HEAD
import torch.distributed
from torch.distributed._shard._utils import narrow_tensor_by_index
from torch.distributed._shard.metadata import ShardMetadata
from torch.distributed._shard.sharded_tensor import Shard, ShardedTensorMetadata, TensorProperties
from torch.distributed._shard.sharded_tensor import ShardedTensor as TorchShardedTensor
=======
from torch.distributed._shard.metadata import ShardMetadata
from torch.distributed._shard.sharded_tensor import Shard
from torch.distributed._shard.sharded_tensor import ShardedTensor as TorchShardedTensor
from torch.distributed._shard.sharded_tensor import ShardedTensorMetadata, TensorProperties
from torch.distributed._tensor import DTensor
>>>>>>> 1b8fce7e
from torch.distributed.checkpoint import (
    BytesStorageMetadata,
    DefaultLoadPlanner,
    DefaultSavePlanner,
    FileSystemReader,
    LoadPlan,
    Metadata,
    ReadItem,
    SavePlan,
    TensorStorageMetadata,
    WriteItem,
)
from torch.distributed.checkpoint._nested_dict import FLATTEN_MAPPING, unflatten_state_dict
from torch.distributed.checkpoint._traverse import OBJ_PATH, traverse_state_dict
from torch.distributed.checkpoint.metadata import Metadata
from torch.distributed.checkpoint.planner_helpers import _create_write_items

from megatron.core.device_utils import get_current_device_type, get_xla_model

from ..core import CheckpointingException
from ..dict_utils import nested_values
from ..mapping import (
    ShardedBase,
    ShardedObject,
    ShardedStateDict,
    ShardedTensor,
    StateDict,
    is_main_replica,
)
from .async_utils import AsyncRequest
from .base import (
    AsyncSaveShardedStrategy,
    LoadShardedStrategy,
    StrategyAction,
    register_default_strategy,
)
from .filesystem_async import FileSystemWriterAsync
from .resharding import (
    TensorReformulationMetadata,
    apply_nd_flattened_tensors_reformulation,
    is_nd_flattened_tensor,
    nd_flattened_tensor_reformulated_global_shape,
    restore_nd_flattened_tensors_formulation,
)
from .state_dict_saver import save_state_dict_async_finalize, save_state_dict_async_plan

try:
    if not torch.cuda.is_available():
        raise ImportError
    from transformer_engine.pytorch.float8_tensor import Float8Tensor

    HAVE_TE = True
except ImportError:
    HAVE_TE = False


def register_default_torch_strategies():
    """Register default strategies related to PyT Distributed backend."""
    register_default_strategy(
        StrategyAction.LOAD_SHARDED, 'torch_dist', 1, TorchDistLoadShardedStrategy()
    )
    register_default_strategy(
        StrategyAction.SAVE_SHARDED, 'torch_dist', 1, TorchDistSaveShardedStrategy('torch_dist', 1)
    )


logger = getLogger(__name__)

def flatten_state_dict(
    state_dict: ShardedStateDict,
) -> Tuple[ShardedStateDict, Dict[str, OBJ_PATH]]:
    """Flattens state dict into a single level dict.

    It's a copy of torch.distributed.checkpoint._nested_dict.flatten_state_dict
    which also accepts ShardedBase tensors as terminal objects

    Args:
        state_dict (ShardedStateDict): state dict to be flattened

    Returns (tuple): flattened state dict and a mapping allowing to recreate the original one

    """
    flattened = {}
    mappings = {}

    def flat_copy(path: OBJ_PATH, value: Any) -> None:
        new_fqn = ".".join(map(str, path))
        if new_fqn in flattened:
            raise ValueError(f"duplicated flatten key {new_fqn}")
        flattened[new_fqn] = value
        mappings[new_fqn] = path

    traverse_state_dict(state_dict, flat_copy, lambda x: isinstance(x, (torch.Tensor, ShardedBase)))
    return flattened, mappings


def sharded_tensor_to_torch_sharded_tensor(
    sh_tens: List[ShardedTensor], rank: Optional[int] = None
) -> TorchShardedTensor:
    """Convert MCore ShardedTensor to PyT ShardedTensor. PyT requires information about all chunks.

    On high-level, this function follows the logic of
    torch.distributed.fsdp._shard_utils._create_chunk_sharded_tensor.
    Additionally, it saves `prepend_axis_num` and `has_flattened_range` (specific to MCore)
    as attributes for further restoration in `_unwrap_pyt_sharded_tensor`.

    NOTE: this function assumes regular (grid) sharding of the MCore ShardedTensor.
    The only local irregularities could be introduced with a `flattened_range` attribute.

    This function handles 3 different type of ShardedTensors:
    1. Non-flat regular ShardedTensors (`not has_flattened_range`)
    2. 1D flattened ShardedTensors (`is_flattened_range_1d`)
    3. N-D flattened ShardedTensors (`has_flattened_range`)

    (1) and (2) type are saved according to their original shape.
    Type (3) however requires global shape adjustment for efficiency:
    we treat [X, Y, Z] global shape tensor with local shape [x, y, z]
    as a [X // x, Y // y, Z // z, x * y * z] tensor with last axis
    partitioned according to `flattened_range` slices.
    This will need special handling while resharding.

    Args:
        sh_tens (List[ShardedTensor]): list of sharded tensors to convert
        rank (int, optional): current process rank passed to PyT ShardedTensor.
            If None, assumes rank in the default pg.

    Returns (TorchShardedTensor): PyT ShardedTensor containing all passed shards.

    """
    if rank is None:
        rank = torch.distributed.get_rank()

    some_sh_ten = sh_tens[0]
    has_flattened_range = some_sh_ten.flattened_range is not None
    is_flattened_range_1d = has_flattened_range and len(some_sh_ten.global_shape) == 1

    for sh_ten in sh_tens:
        assert (sh_ten.flattened_range is not None) == has_flattened_range, sh_tens
        if not sh_ten.data.is_contiguous():
            sh_ten.data = sh_ten.data.contiguous()

    local_global_offsets = {}

    prepend_axis_num = sh_tens[0].prepend_axis_num
    # Determine local shards according to tensor type (see docs)
    if is_flattened_range_1d:
        # Type (2) case: 1D flattened ShardedTensors
        for sh_ten in sh_tens:
            assert len(sh_ten.global_offset) == 1, sh_ten
            assert sh_ten.prepend_axis_num == 0, sh_ten
            local_global_offsets.setdefault(sh_ten.global_offset, []).append(sh_ten)

        global_shape = some_sh_ten.global_shape
        offsets_shape = (
            some_sh_ten.local_shape
        )  # local shape is not flattened, we need it for chunk offsets

        local_shards = [
            Shard.from_tensor_and_offsets(
                sh_ten.data,
                [
                    sh_ten.global_offset[0] + sh_ten.flattened_range.start
                ],  # additional flattened offset
                rank,
            )
            for sh_ten in sh_tens
        ]

    elif has_flattened_range:
        # Type (3) case: N-D flattened ShardedTensors
        for sh_ten in sh_tens:
            local_global_offsets.setdefault(sh_ten.local_chunk_offset_in_global(), []).append(
                sh_ten
            )
            assert sh_ten.data.ndim == 1, sh_ten
            sh_ten.data = sh_ten.data.view((1,) * len(sh_ten.global_shape) + (-1,))

        # Global shape reformulation:
        global_shape = nd_flattened_tensor_reformulated_global_shape(some_sh_ten)
        offsets_shape = (1,) * len(
            some_sh_ten.global_shape
        )  # reformulated global shape has shape equal ti number of local chunks

        local_shards = [
            Shard.from_tensor_and_offsets(
                sh_ten.data,
                list(
                    sh_ten.local_chunk_offset_in_global() + (sh_ten.flattened_range.start,)
                ),  # additional flattened offset
                rank,
            )
            for sh_ten in sh_tens
        ]
    else:
        # Type (1) case: non-flat regular ShardedTensors
        for sh_ten in sh_tens:
            local_global_offsets.setdefault(sh_ten.global_offset, []).append(sh_ten)
            sh_ten.data = sh_ten.data.view(
                (1,) * prepend_axis_num + sh_ten.local_shape
            )  # adjust to prepended_axis_num

        global_shape = some_sh_ten.global_shape
        offsets_shape = some_sh_ten.data.shape  # includes prepended axes

        local_shards = [
            Shard.from_tensor_and_offsets(
                sh_ten.data, list(sh_ten.global_offset), rank  # simple case
            )
            for sh_ten in sh_tens
        ]

    # Create a ShardedTensor without invoking communication. Determine global shards
    world_size = torch.distributed.get_world_size()
    shard_metadata = []
    # NOTE: here we assume a regular grid of shards
    for fragment_offsets in product(*map(range, some_sh_ten.axis_fragmentations)):
        offset = tuple(map(lambda x: x[0] * x[1], zip(fragment_offsets, offsets_shape)))
        if offset in local_global_offsets:
            # local shard
            placement = f"rank:{rank}/{get_current_device_type()}"
            for sh_ten in local_global_offsets[offset]:
                if is_flattened_range_1d:
                    offset = (sh_ten.global_offset[0] + sh_ten.flattened_range.start,)
                    size = sh_ten.data.shape
                elif has_flattened_range:
                    assert offset == sh_ten.local_chunk_offset_in_global()
                    # This is not an actual offset, but an offset of the whole shard
                    # This is needed for a PyT Dist internal integrity check
                    offset = sh_ten.local_chunk_offset_in_global() + (0,)
                    size = (1,) * len(offsets_shape) + global_shape[-1:]
                else:
                    size = sh_ten.data.shape
                shard_metadata.append(ShardMetadata(offset, size, placement))

        else:
            # pylint: disable=line-too-long
            # for shards from other ranks we provide simplistic data - this information will be discarded
            # during TorchShardedTensor._init_from_local_shards_and_global_metadata call.
            # Due to a bug in PyT 24.05 container we must specify some concrete rank within a world size.
            # The exact rank doesn't matter as long as it's different than my rank - hence (rank + 1) % WS.
            placement = f"rank:{(rank + 1) % world_size}/cuda"
            if has_flattened_range and not is_flattened_range_1d:
                offset = offset + (0,)
                size = (1,) * len(offsets_shape) + global_shape[-1:]
            else:
                size = offsets_shape
            shard_metadata.append(ShardMetadata(offset, size, get_current_device_type()))

    tensor = some_sh_ten.data
    sharded_tensor_metadata = ShardedTensorMetadata(
        shards_metadata=shard_metadata,
        size=torch.Size(global_shape),
        tensor_properties=TensorProperties(
            dtype=tensor.dtype,
            layout=tensor.layout,
            requires_grad=tensor.requires_grad,
            memory_format=torch.contiguous_format,
            pin_memory=tensor.is_pinned(),
        ),
    )
    pyt_sh_ten = TorchShardedTensor._init_from_local_shards_and_global_metadata(
        local_shards, sharded_tensor_metadata=sharded_tensor_metadata, process_group=None
    )
    # Store MCore related data as PyTShardedTensor attribute.
    # This won't be stored in the checkpoint, only for runtime purposes
    pyt_sh_ten.mcore_sh_ten = sh_ten.without_data()
    pyt_sh_ten.mcore_metadata = {}
    if has_flattened_range and not is_flattened_range_1d:
        pyt_sh_ten.mcore_metadata['nd_reformulated_orig_global_shape'] = sh_ten.global_shape
    return pyt_sh_ten


def mcore_to_pyt_state_dict(
    state_dict: Dict[str, List[ShardedBase]],
    is_loading: bool = False,
    init_device: torch.device = torch.device("cpu"),
) -> Dict[str, Union[TorchShardedTensor, io.BytesIO]]:
    """Convert state dict with ShardedTensors and ShardedObjects
    to state dict compatible with PyT Dist format.

    Operates in-place and returns the original state dict.

    Args:
        state_dict (Dict[str, List[ShardedBase]]): flattened state dict, where values
            are lists of either ShardedTensor or ShardedObjects.
        is_loading (bool, optional): flag indicating if loading or saving. Defaults to False.
        init_device (torch.device, optional): device to initialize potentially missing tensors
            during loading. Defaults to 'cpu'.

    Returns (Dict[str, Union[TorchShardedTensor, io.BytesIO]]): original dictionary with values
        converted either into PyT ShardedTensors or io.BytesIO.

    """
    rank = torch.distributed.get_rank()
    pyt_state_dict = {}

    def _mcore_to_torch_sharded_tensor(sh_tens: List[ShardedTensor]) -> TorchShardedTensor:
        """Build a PyT ShardedTensor from given shards.

        During loading:
        - if data is None, initialize it with an empty tensor (will be used to copy the data into)
        - if `allow_shape_mismatch` is True, the data is initialized with zeros
            prior to loading (not all parts of the tensor will be read from the checkpoint)
        """
        assert all(isinstance(sh_ten, ShardedTensor) for sh_ten in sh_tens), sh_tens
        for sh_ten in sh_tens:
            if sh_ten.data is None:
                if is_loading:
                    sh_ten.init_data(
                        init_device,
                        init_fn=torch.zeros if sh_ten.allow_shape_mismatch else torch.empty,
                    )
                else:
                    raise CheckpointingException(f'`data` attr is None for {sh_ten}')
            else:
                sh_ten.data = sh_ten.data.detach()
                if sh_ten.allow_shape_mismatch and is_loading:
                    sh_ten.data.zero_()

        torch_sh_ten = sharded_tensor_to_torch_sharded_tensor(sh_tens, rank)
        torch_sh_ten.key = sh_tens[0].key
        return torch_sh_ten

    def _mcore_to_torch_sharded_object(sh_objs: List[ShardedObject]) -> io.BytesIO:
        """Build io.BytesIO from given sharded objects data."""
        assert all(isinstance(sh_obj, ShardedObject) for sh_obj in sh_objs), sh_objs
        serialized_data = io.BytesIO()
        torch.save([sh_obj.data for sh_obj in sh_objs], serialized_data)
        return serialized_data

    for k, v in state_dict.items():
        if isinstance(v[0], ShardedTensor):
            v = cast(List[ShardedTensor], v)
            pyt_state_dict[k] = _mcore_to_torch_sharded_tensor(v)
        else:
            v = cast(List[ShardedObject], v)
            pyt_state_dict[k] = _mcore_to_torch_sharded_object(v)

    return pyt_state_dict


def _unwrap_pyt_sharded_tensor(sh_ten: TorchShardedTensor) -> List[torch.Tensor]:
    """Unwrap tensor from PyT ShardedTensor instance.

    If `prepend_axis_num` was non-zero (which is specific to MCore ShardedTensor)
    then the tensor has additional singleton dimensions which should be squeezed.
    """
    mcore_sh_ten = sh_ten.mcore_sh_ten
    ret_tensors = []
    for sh in sh_ten.local_shards():
        ten = sh.tensor
        if mcore_sh_ten.flattened_range is not None:
            assert ten.shape[:-1] == (1,) * (len(ten.shape) - 1), ten.shape
            ten = ten.view(-1)
        else:
            for _ in range(mcore_sh_ten.prepend_axis_num):
                ten = ten.squeeze(0)
        ret_tensors.append(ten)
    return ret_tensors


def _replace_state_dict_keys_with_sharded_keys(
    sharded_state_dict: ShardedStateDict, keep_only_main_replica: bool = False
) -> Tuple[Dict[str, List[ShardedBase]], FLATTEN_MAPPING, Dict[str, List[str]]]:
    """Group ShardedBase objects by keys and
    return mappings required for recreating the original dict."""
    flat_sd, flat_mapping = flatten_state_dict(sharded_state_dict)
    rename_mapping = defaultdict(list)
    new_flat_sd = defaultdict(list)
    for k, sh_base in flat_sd.items():
        assert isinstance(sh_base, ShardedBase), type(sh_base)
        key = sh_base.unique_key if isinstance(sh_base, ShardedObject) else sh_base.key
        if is_main_replica(sh_base.replica_id) or not keep_only_main_replica:
            rename_mapping[key].append(k)
            new_flat_sd[key].append(sh_base)
    return new_flat_sd, flat_mapping, rename_mapping


def _replace_sharded_keys_with_state_dict_keys(
    state_dict: Dict[str, List[Union[torch.Tensor, io.BytesIO]]],
    flat_mapping: FLATTEN_MAPPING,
    rename_mapping: Dict[str, List[str]],
):
    """Inverse of _replace_state_dict_keys_with_sharded_keys."""
    recovered_sd = {}
    for k, tensors in state_dict.items():
        assert len(tensors) == len(rename_mapping[k])
        for ten, recovered_k in zip(tensors, rename_mapping[k]):
            recovered_sd[recovered_k] = ten

    return unflatten_state_dict(recovered_sd, flat_mapping)


def _restore_dict_types(x: Union[dict, list, Any], keys_template: Union[dict, list, Any]):
    """Recursively update `x` keys, based on `keys_template`."""
    if isinstance(keys_template, dict):
        assert isinstance(x, dict), type(x)
        for k, v in keys_template.items():
            if not isinstance(k, str):
                assert str(k) in x, (k, x.keys)
                x[k] = x.pop(str(k))
            _restore_dict_types(x[k], v)
    elif isinstance(keys_template, list):
        assert isinstance(x, list), type(x)
        for x_val, templ_val in zip(x, keys_template):
            _restore_dict_types(x_val, templ_val)


@dataclass(frozen=True)
class MCoreSavePlan(SavePlan):
    """SavePlan with MCore specific data."""

    mcore_data: Dict[str, Dict[str, Any]] = None  # Mcore related data about each tensor


class MCoreSavePlanner(DefaultSavePlanner):
    """Differs with the default planner by saving BytesIO objects on all ranks.

    In the integration of MCore with PyT Distributed format, BytesIO objects
    come from ShardedObjects, which should be treated as separate objects on each rank
    (not common on all ranks).

    Also, the objects are already packed in io.BytesIO, so no need to redo it
    in transform_object.
    """

    def __init__(
        self,
        *args,
        dedup_replicated_tensors: Optional[bool] = None,
        nd_flattened_global_shapes: Optional[Dict[str, Tuple[int, ...]]] = None,
        **kwargs,
    ) -> None:
        # `dedup_replicated_tensors` was deprecated in 2.3; this check avoids warnings
        # during saving.
        if PkgVersion(torch.__version__) <= PkgVersion("2.2"):
            kwargs['dedup_replicated_tensors'] = dedup_replicated_tensors
        super().__init__(*args, **kwargs)
        self.nd_flattened_global_shapes = nd_flattened_global_shapes or {}

    def create_local_plan(self) -> SavePlan:
        """Adds IOBytes write request on non-coordinator ranks."""

        # NOTE: for PyT 2.4.0a0 we can't rely on `create_default_local_save_plan` because
        # some alpha versions (specifically 2.4.0a0+f70bd71a48 in 24.06 NGC PyTorch container)
        # add iobytes request only on coordinator ranks and some alpha versions
        # (specifically 2.4.0a0+3bcc3cddb5 in 24.07 NGC PyTorch container)
        # add those requests on all ranks. We inline a simplified version of this method below.
        write_items = []
        for fqn, obj in self.state_dict.items():
            assert not isinstance(
                obj, DTensor
            )  # translation from MCore ShardedTensors shouldn't result in DTensors
            # Create write requests for tensor and bytes values.
            # For MCore, these should be already non-duplicates.
            write_items += _create_write_items(fqn, obj)

        self.plan = MCoreSavePlan(
            items=write_items,
            planner_data=self.mappings,
            mcore_data={
                k: sh_ten.mcore_metadata
                for k, sh_ten in self.state_dict.items()
                if isinstance(sh_ten, TorchShardedTensor)
            },
        )
        return self.plan

    def create_global_plan(self, all_plans: List[MCoreSavePlan]) -> Tuple[List[SavePlan], Metadata]:
        """Merges MCore data for all plans."""
        global_plan, metadata = super().create_global_plan(all_plans)
        metadata.mcore_data = dict(ChainMap(*(plan.mcore_data for plan in all_plans)))
        return global_plan, metadata

    def transform_object(self, write_item: WriteItem, object: Any):
        """Make no transformations - bytes objects are already serialized."""
        return object


class MCoreLoadPlanner(DefaultLoadPlanner):
    """Adds global shape validation to the default planner.

    If global shape validation can be ignored (shouldn't!), the default
    load planner can be used.
    """

    def __init__(
        self, *args, shapes_validation_sharded_tensors: Iterable[ShardedTensor] = (), **kwargs
    ) -> None:
        super().__init__(*args, **kwargs)
        self.shapes_validation_sharded_tensors = shapes_validation_sharded_tensors
        self._intermediate_read_item_and_target: Optional[Tuple[ReadItem, torch.Tensor]] = None

    def _validate_global_shapes(self, metadata, sharded_tensors):
        for sh_ten in sharded_tensors:
            if sh_ten.key not in metadata.state_dict_metadata:
                raise KeyError(
                    f"{sh_ten.key} from model not in state dict:"
                    f" {sorted(metadata.state_dict_metadata.keys())}"
                )
            loaded_shape = metadata.state_dict_metadata[sh_ten.key].size
            if not is_nd_flattened_tensor(sh_ten):
                expected_shape = sh_ten.global_shape
            else:
                expected_shape = nd_flattened_tensor_reformulated_global_shape(sh_ten)
            if loaded_shape != expected_shape:
                _msg = (
                    f'Global shape mismatch for loaded ({loaded_shape})'
                    f' and expected ({expected_shape}) tensor'
                    f' for key {sh_ten.key}'
                )
                raise CheckpointingException(_msg)

    def create_local_plan(self) -> LoadPlan:
        """Runs additional shapes validation."""
        self._validate_global_shapes(self.metadata, self.shapes_validation_sharded_tensors)
        return super().create_local_plan()

    def resolve_tensor(self, read_item: ReadItem):
        """Override to add FP8 support.

        Narrowing the Float8Tensor can create incontiguous tensors and there are
        no `copy` kernels for such cases. This method creates a contiguous FP8
        tensors so that the subsequent `copy_` in FileSystemReader succeeds.
        Note that this requires tracking the original tensor
        (as `self._intermediate_read_item_and_target` attribute)
        and restoring it in `commit_tensor` method.
        """
        target_tensor = super().resolve_tensor(read_item)
        if (
            not target_tensor.is_contiguous()
            and HAVE_TE
            and isinstance(target_tensor, Float8Tensor)
        ):
            self._intermediate_read_item_and_target = (read_item, target_tensor)
            target_tensor = Float8Tensor.make_like(
                target_tensor, data=target_tensor._data.contiguous()
            )
        return target_tensor

    def commit_tensor(self, read_item: ReadItem, tensor: torch.Tensor) -> None:
        """Restores the original FP8 tensor saved in `resolve_tensor`."""
        if self._intermediate_read_item_and_target is not None:
            interm_read_item, target_tensor = self._intermediate_read_item_and_target
            assert (
                interm_read_item is read_item
            ), '`commit_tensor` method should be called right after `resolve_tensor`'
            target_tensor.copy_(tensor)
            tensor = target_tensor
            self._intermediate_read_item_and_target = None
        return super().commit_tensor(read_item, tensor)


class TorchDistSaveShardedStrategy(AsyncSaveShardedStrategy):
    """Async save strategy for the PyT Distributed format.

    The idea is to translate MCore ShardedTensors into PyT ShardedTensors
    and use the async-adjusted torch.distributed.checkpoint saving mechanism
    provided by the FileSystemWriterAsync writer.
    """

    def __init__(
        self,
        backend: str,
        version: int,
        keep_only_main_replica: bool = True,
        thread_count: int = 2,
        cached_metadata: bool = False,
        process_group:  torch.distributed.ProcessGroup=None
    ):
        """Adds parameters specific to PyT Distributed format
        Args:
            backend (str): format backend string
            version (int): format version
            keep_only_main_replica (bool, optional): PyT Distributed has a mechanism
                for deduplication, but replica_id aware deduplication is more coherent.
                Default is True (recommended to keep it).
            thread_count (int, optional): threads to use during saving.
                Affects the number of files in the checkpoint (saving ranks * num_threads).
            cached_metadata (bool, optional): Enables using cached global metadata to avoid
                gathering local metadata every checkpointing invocation
        """
        super().__init__(backend, version)
        self.keep_only_main_replica = keep_only_main_replica
        self.thread_count = thread_count

        # Cached SavePlans to skip plan in `save_state_dict_async_plan`
        # cached outcome of `SavePlan.prepare_global_plan`,
        # which aggregates local plans from all ranks
        self.cached_central_plan: SavePlan = None
        # cached outcome of `SavePlan.prepare_local_plan` describes how local state_dict is written
        self.cached_local_plan: SavePlan = None
        # Cached global metadata, only `coordinator` for dist-ckpt holds
        # if central plans are consistent over iters
        self.cached_global_metadata: Metadata = None
        # This variable records if the ckpt structures are consistent
        # so the following checkpoint savings reuse `cached_global_metadata`
        self.validated_cache_reuse: bool = False
        # The knob to enable cached metadata communication in saving
        self.use_cached_ckpt_structure: bool = cached_metadata

        self.process_group = process_group
        
    def async_save(
        self, sharded_state_dict: ShardedStateDict, checkpoint_dir: Path
    ) -> AsyncRequest:
        """Translates MCore ShardedTensors to PyT ShardedTensors & saves in PyT Distributed format.

        Args:
            sharded_state_dict (ShardedStateDict): sharded state dict to save
            checkpoint_dir (Path): checkpoint directory

        Returns: None
        """
        # Translate the state dict
        (sharded_state_dict, flat_mapping, rename_mapping) = (
            _replace_state_dict_keys_with_sharded_keys(
                sharded_state_dict, self.keep_only_main_replica
            )
        )
        pyt_state_dict = mcore_to_pyt_state_dict(sharded_state_dict, False)
        # Use PyT saving mechanism
        writer = FileSystemWriterAsync(checkpoint_dir, thread_count=self.thread_count)
        # This should be set differently if we run in a smaller process group than the default
        coordinator = 0
        # Try twice to validate the generated `central_plan` is the same across iterations
        # If so, reuse `cached_central_plan` and `cached_global_metadata`
        # From the 3rd iteration, `save_state_dict_async_plan` will not generate `global_metadata`
        # (return None) so `self.cached_global_metadata` is reused
        args_cached_plans = None
        if self.use_cached_ckpt_structure:
            args_cached_plans = (
                self.cached_central_plan,
                self.cached_local_plan,
                self.validated_cache_reuse,
            )

        (
            save_state_dict_ret,
            self.cached_central_plan,
            self.cached_local_plan,
            self.validated_cache_reuse,
        ) = save_state_dict_async_plan(
            pyt_state_dict,
            writer,
            self.process_group,
            coordinator,
            planner=MCoreSavePlanner(dedup_replicated_tensors=not self.keep_only_main_replica),
            cached_ckpt_structure=args_cached_plans,
        )
        rank = torch.distributed.get_rank()
        if self.use_cached_ckpt_structure:
            if self.validated_cache_reuse:
                logger.debug(f"rank: {rank}, cache validated")
                if save_state_dict_ret[1]:  # when global_metadata is not cached
                    self.cached_global_metadata = save_state_dict_ret[1]  # Cache Metadata
                # Only Coordinator rank holds cached global_metadata
                # (None is returned for global_metadata)
                elif coordinator == rank:
                    logger.debug(f"rank: {rank}, reuse metadata, {save_state_dict_ret[1]}")
                    save_state_dict_ret = list(save_state_dict_ret)
                    save_state_dict_ret[1] = self.cached_global_metadata

        return self._get_save_and_finalize_callbacks(writer, save_state_dict_ret)

    def _get_save_and_finalize_callbacks(self, writer, save_state_dict_ret) -> AsyncRequest:
        save_fn_args = writer.get_save_function_and_args()
        save_fn, save_args = save_fn_args

        def finalize_fn():
            save_state_dict_async_finalize(*save_state_dict_ret)
            torch.distributed.barrier(group=self.process_group)

        return AsyncRequest(save_fn, save_args, [finalize_fn])

    def can_handle_sharded_objects(self):
        return True


def get_reformulation_metadata(
    sharded_state_dict: ShardedStateDict, checkpoint_dir: Path
) -> Dict[str, TensorReformulationMetadata]:
    """Reads MCore data for N-D flattened tensors from checkpoint metadata during ckpt load.

    Args:
        sharded_state_dict (ShardedStateDict): sharded state dict to load
        checkpoint_dir (Path): checkpoint directory

    Returns:
        Dict[str, TensorReformulationMetadata] - dictionary that maps keys of every
            N-D flattened tensor from the sharded_state_dict to its original global shape
            as stored in `mcore_data` in the checkpoint.
    """
    ckpt_metadata = FileSystemReader(checkpoint_dir).read_metadata()
    reformulation_metadata = {}
    for sh_ten in nested_values(sharded_state_dict):
        if not is_nd_flattened_tensor(sh_ten):
            continue
        try:
            ckpt_global_shape = ckpt_metadata.mcore_data[sh_ten.key][
                'nd_reformulated_orig_global_shape'
            ]
        except KeyError as e:
            raise CheckpointingException(
                f'Cannot find global shape metadata for N-D flattened tensor {sh_ten} '
                f'in checkpoint metadata: {ckpt_metadata.mcore_data}'
            ) from e

        reformulation_metadata[sh_ten.key] = TensorReformulationMetadata(
            ckpt_global_shape, ckpt_metadata.state_dict_metadata[sh_ten.key].size
        )
    return reformulation_metadata


class TorchDistLoadShardedStrategy(LoadShardedStrategy):
    """Basic load strategy for the PyT Distributed format."""

    def __init__(
        self,
        process_group:  torch.distributed.ProcessGroup=None
    ):
        super().__init__()
        self.process_group = process_group

    def load(self, sharded_state_dict: ShardedStateDict, checkpoint_dir: Path) -> StateDict:
        """Translates MCore ShardedTensors to PyT ShardedTensors & loads from PyT Distributed fmt.

        Args:
            sharded_state_dict (ShardedStateDict): sharded state dict with mapping
                information to instruct loading
            checkpoint_dir (Path): checkpoint directory

        Returns: loaded state dict
        """
        # Apply N-D tensors resharding
        sharded_state_dict, formulation_restore_data = apply_nd_flattened_tensors_reformulation(
            sharded_state_dict, get_reformulation_metadata(sharded_state_dict, checkpoint_dir)
        )

        flexible_shape_sharded_tensors = [
            sh_ten
            for sh_ten in nested_values(sharded_state_dict)
            if isinstance(sh_ten, ShardedTensor) and not sh_ten.allow_shape_mismatch
        ]

        orig_sharded_state_dict = sharded_state_dict
        # MCore state dict to PyT Distributed compatible
        (sharded_state_dict, flat_mapping, rename_mapping) = (
            _replace_state_dict_keys_with_sharded_keys(sharded_state_dict)
        )
        pyt_state_dict = mcore_to_pyt_state_dict(sharded_state_dict, True)
        # Load PyT Distributed format
        checkpoint.load_state_dict(
            pyt_state_dict,
            FileSystemReader(checkpoint_dir),
            planner=MCoreLoadPlanner(
                shapes_validation_sharded_tensors=flexible_shape_sharded_tensors
            ),
            process_group=self.process_group
        )
        pyt_state_dict = cast(
            Dict[str, Union[TorchShardedTensor, List[io.BytesIO]]], pyt_state_dict
        )
        # Unwrap ShardedTensors and return to original state dict
        mcore_state_dict = {
            k: v if not isinstance(v, TorchShardedTensor) else _unwrap_pyt_sharded_tensor(v)
            for k, v in pyt_state_dict.items()
        }
        mcore_state_dict = _replace_sharded_keys_with_state_dict_keys(
            mcore_state_dict, flat_mapping, rename_mapping
        )
        _restore_dict_types(mcore_state_dict, orig_sharded_state_dict)
        # Apply N-D tensors resharding postprocessing
        mcore_state_dict = restore_nd_flattened_tensors_formulation(
            mcore_state_dict, formulation_restore_data
        )
        return mcore_state_dict

    def load_tensors_metadata(self, checkpoint_dir: Path, metadata: Metadata = None):
        """Uses tensors metadata stored in the metadata file."""
        if metadata is None:
            fs_reader = FileSystemReader(checkpoint_dir)
            metadata = fs_reader.read_metadata()

        mcore_data = getattr(metadata, 'mcore_data', {})
        sharded_metadata = {}
        for k, tp in metadata.state_dict_metadata.items():
            if not isinstance(tp, TensorStorageMetadata):
                continue  # load only tensors

            nd_orig_global_shape = mcore_data.get(k, {}).get('nd_reformulated_orig_global_shape')
            if nd_orig_global_shape is None:
                # Regular tensor
                sharded_metadata[k] = ShardedTensor.from_rank_offsets(
                    k, torch.empty(tp.size, **tp.properties.__dict__, device='meta')
                ).without_data()
            else:
                # N-D flattened tensor
                unflat_ten = torch.empty(
                    nd_orig_global_shape, **tp.properties.__dict__, device='meta'
                )
                flat_ten = unflat_ten.flatten()
                sharded_metadata[k] = ShardedTensor.from_rank_offsets_flat(
                    k,
                    flat_ten,
                    unflat_ten.shape,
                    flattened_range=slice(0, unflat_ten.numel()),  # whole slice
                ).without_data()

        return sharded_metadata

    def load_sharded_metadata(self, checkpoint_dir: Path) -> ShardedStateDict:
        """Uses tensors and objects metadata stored in the metadata file."""
        fs_reader = FileSystemReader(checkpoint_dir)
        metadata = fs_reader.read_metadata()

        sharded_metadata = {}
        for metadata_key, storage_metadata in metadata.state_dict_metadata.items():
            if not isinstance(storage_metadata, BytesStorageMetadata):
                continue
            sh_obj = ShardedObject.empty_from_unique_key(metadata_key)
            sharded_metadata[sh_obj.unique_key] = sh_obj

        sharded_metadata.update(self.load_tensors_metadata(checkpoint_dir, metadata))
        return sharded_metadata

    def can_handle_sharded_objects(self):
        return True

    def check_backend_compatibility(self, loaded_version):
        pass  # TODO

    def check_version_compatibility(self, loaded_version):
<<<<<<< HEAD
        pass  # TODO

def init_shard_default_strategies(process_group: torch.distributed.ProcessGroup=None):
    global default_strategies

    default_strategies[StrategyAction.LOAD_SHARDED.value][
        ('torch_dist', 1)
    ] = TorchDistLoadShardedStrategy(process_group=process_group)
    default_strategies[StrategyAction.SAVE_SHARDED.value][('torch_dist', 1)] = (
        TorchDistSaveShardedStrategy('torch_dist', 1, process_group=process_group)
    )

def deinit_shard_default_strategies():
    global default_strategies
    if default_strategies is not None:
        del default_strategies[StrategyAction.LOAD_SHARDED.value][('torch_dist', 1)]
        del default_strategies[StrategyAction.SAVE_SHARDED.value][('torch_dist', 1)]
        
=======
        pass  # TODO
>>>>>>> 1b8fce7e
<|MERGE_RESOLUTION|>--- conflicted
+++ resolved
@@ -12,19 +12,11 @@
 import torch
 from packaging.version import Version as PkgVersion
 from torch.distributed import checkpoint
-<<<<<<< HEAD
 import torch.distributed
-from torch.distributed._shard._utils import narrow_tensor_by_index
 from torch.distributed._shard.metadata import ShardMetadata
 from torch.distributed._shard.sharded_tensor import Shard, ShardedTensorMetadata, TensorProperties
-from torch.distributed._shard.sharded_tensor import ShardedTensor as TorchShardedTensor
-=======
-from torch.distributed._shard.metadata import ShardMetadata
-from torch.distributed._shard.sharded_tensor import Shard
-from torch.distributed._shard.sharded_tensor import ShardedTensor as TorchShardedTensor
-from torch.distributed._shard.sharded_tensor import ShardedTensorMetadata, TensorProperties
+from torch.distributed._sharded_tensor import ShardedTensor as TorchShardedTensor
 from torch.distributed._tensor import DTensor
->>>>>>> 1b8fce7e
 from torch.distributed.checkpoint import (
     BytesStorageMetadata,
     DefaultLoadPlanner,
@@ -41,8 +33,9 @@
 from torch.distributed.checkpoint._traverse import OBJ_PATH, traverse_state_dict
 from torch.distributed.checkpoint.metadata import Metadata
 from torch.distributed.checkpoint.planner_helpers import _create_write_items
-
-from megatron.core.device_utils import get_current_device_type, get_xla_model
+from torch.futures import Future
+
+from megatron.core.device_utils import get_current_device_type
 
 from ..core import CheckpointingException
 from ..dict_utils import nested_values
@@ -81,13 +74,13 @@
     HAVE_TE = False
 
 
-def register_default_torch_strategies():
+def register_default_torch_strategies(process_group: torch.distributed.ProcessGroup=None):
     """Register default strategies related to PyT Distributed backend."""
     register_default_strategy(
-        StrategyAction.LOAD_SHARDED, 'torch_dist', 1, TorchDistLoadShardedStrategy()
+        StrategyAction.LOAD_SHARDED, 'torch_dist', 1, TorchDistLoadShardedStrategy(process_group=process_group)
     )
     register_default_strategy(
-        StrategyAction.SAVE_SHARDED, 'torch_dist', 1, TorchDistSaveShardedStrategy('torch_dist', 1)
+        StrategyAction.SAVE_SHARDED, 'torch_dist', 1, TorchDistSaveShardedStrategy('torch_dist', 1, process_group=process_group)
     )
 
 
@@ -265,7 +258,7 @@
             # during TorchShardedTensor._init_from_local_shards_and_global_metadata call.
             # Due to a bug in PyT 24.05 container we must specify some concrete rank within a world size.
             # The exact rank doesn't matter as long as it's different than my rank - hence (rank + 1) % WS.
-            placement = f"rank:{(rank + 1) % world_size}/cuda"
+            placement = f"rank:{(rank + 1) % world_size}/{get_current_device_type()}"
             if has_flattened_range and not is_flattened_range_1d:
                 offset = offset + (0,)
                 size = (1,) * len(offsets_shape) + global_shape[-1:]
@@ -858,25 +851,4 @@
         pass  # TODO
 
     def check_version_compatibility(self, loaded_version):
-<<<<<<< HEAD
-        pass  # TODO
-
-def init_shard_default_strategies(process_group: torch.distributed.ProcessGroup=None):
-    global default_strategies
-
-    default_strategies[StrategyAction.LOAD_SHARDED.value][
-        ('torch_dist', 1)
-    ] = TorchDistLoadShardedStrategy(process_group=process_group)
-    default_strategies[StrategyAction.SAVE_SHARDED.value][('torch_dist', 1)] = (
-        TorchDistSaveShardedStrategy('torch_dist', 1, process_group=process_group)
-    )
-
-def deinit_shard_default_strategies():
-    global default_strategies
-    if default_strategies is not None:
-        del default_strategies[StrategyAction.LOAD_SHARDED.value][('torch_dist', 1)]
-        del default_strategies[StrategyAction.SAVE_SHARDED.value][('torch_dist', 1)]
-        
-=======
-        pass  # TODO
->>>>>>> 1b8fce7e
+        pass  # TODO