# Copyright (c) 2022-2023, NVIDIA CORPORATION.  All rights reserved.

""" Strategies using PyTorch distributed.checkpoint as an underlying format. """
import dataclasses
import io
import itertools
import math
from collections import ChainMap, defaultdict
from dataclasses import dataclass
from itertools import product
from logging import getLogger
from pathlib import Path
from typing import Any, Dict, Iterable, List, Optional, Tuple, Union, cast

import numpy as np
import torch
from pkg_resources import packaging
from torch.distributed import checkpoint
from torch.distributed._shard._utils import narrow_tensor_by_index
from torch.distributed._shard.metadata import ShardMetadata
from torch.distributed._shard.sharded_tensor import Shard, ShardedTensorMetadata, TensorProperties
from torch.distributed._shard.sharded_tensor import ShardedTensor as TorchShardedTensor
from torch.distributed.checkpoint import (
    BytesStorageMetadata,
    DefaultLoadPlanner,
    DefaultSavePlanner,
    FileSystemReader,
    LoadPlan,
    LoadPlanner,
    Metadata,
    ReadItem,
    SavePlan,
    TensorStorageMetadata,
    WriteItem,
)
from torch.distributed.checkpoint._nested_dict import FLATTEN_MAPPING, unflatten_state_dict
from torch.distributed.checkpoint._traverse import OBJ_PATH, traverse_state_dict
from torch.distributed.checkpoint.default_planner import create_default_local_save_plan
from torch.distributed.checkpoint.metadata import Metadata
from torch.distributed.checkpoint.planner import LoadItemType
from torch.distributed.checkpoint.planner_helpers import _create_write_items
from torch.futures import Future

from megatron.core.device_utils import get_current_device_type

from ..core import CheckpointingException
from ..dict_utils import extract_matching_values, nested_values
from ..mapping import (
    ShardedBase,
    ShardedObject,
    ShardedStateDict,
    ShardedTensor,
    ShardedTensorFactory,
    StateDict,
    apply_factories,
    apply_factory_merges,
    is_main_replica,
)
from .async_utils import AsyncRequest
from .base import AsyncSaveShardedStrategy, LoadShardedStrategy, StrategyAction, default_strategies
from .filesystem_async import FileSystemWriterAsync
from .resharding import (
    TensorReformulationMetadata,
    apply_nd_flattened_tensors_reformulation,
    is_nd_flattened_tensor,
    nd_flattened_tensor_reformulated_global_shape,
    restore_nd_flattened_tensors_formulation,
)
from .state_dict_saver import save_state_dict_async_finalize, save_state_dict_async_plan

try:
    from transformer_engine.pytorch.float8_tensor import Float8Tensor

    HAVE_TE = True
except ImportError:
    HAVE_TE = False

_import_trigger = None

logger = getLogger(__name__)


def flatten_state_dict(
    state_dict: ShardedStateDict,
) -> Tuple[ShardedStateDict, Dict[str, OBJ_PATH]]:
    """Flattens state dict into a single level dict.

    It's a copy of torch.distributed.checkpoint._nested_dict.flatten_state_dict
    which also accepts ShardedBase tensors as terminal objects

    Args:
        state_dict (ShardedStateDict): state dict to be flattened

    Returns (tuple): flattened state dict and a mapping allowing to recreate the original one

    """
    flattened = {}
    mappings = {}

    def flat_copy(path: OBJ_PATH, value: Any) -> None:
        new_fqn = ".".join(map(str, path))
        if new_fqn in flattened:
            raise ValueError(f"duplicated flatten key {new_fqn}")
        flattened[new_fqn] = value
        mappings[new_fqn] = path

    traverse_state_dict(state_dict, flat_copy, lambda x: isinstance(x, (torch.Tensor, ShardedBase)))
    return flattened, mappings


def sharded_tensor_to_torch_sharded_tensor(
    sh_tens: List[ShardedTensor], rank: Optional[int] = None
) -> TorchShardedTensor:
    """Convert MCore ShardedTensor to PyT ShardedTensor. PyT requires information about all chunks.

    On high-level, this function follows the logic of torch.distributed.fsdp._shard_utils._create_chunk_sharded_tensor.
    Additionally, it saves `prepend_axis_num` and `has_flattened_range` (specific to MCore) as attributes
    for further restoration in `_unwrap_pyt_sharded_tensor`.

    NOTE: this function assumes regular (grid) sharding of the MCore ShardedTensor.
    The only local irregularities could be introduced with a `flattened_range` attribute.

    This function handles 3 different type of ShardedTensors:
    1. Non-flat regular ShardedTensors (`not has_flattened_range`)
    2. 1D flattened ShardedTensors (`is_flattened_range_1d`)
    3. N-D flattened ShardedTensors (`has_flattened_range`)

    (1) and (2) type are saved according to their original shape.
    Type (3) however requires global shape adjustment for efficiency:
    we treat [X, Y, Z] global shape tensor with local shape [x, y, z]
    as a [X // x, Y // y, Z // z, x * y * z] tensor with last axis
    partitioned according to `flattened_range` slices.
    This will need special handling while resharding.

    Args:
        sh_tens (List[ShardedTensor]): list of sharded tensors to convert
        rank (int, optional): current process rank passed to PyT ShardedTensor.
            If None, assumes rank in the default pg.

    Returns (TorchShardedTensor): PyT ShardedTensor containing all passed shards.

    """
    if rank is None:
        rank = torch.distributed.get_rank()

    some_sh_ten = sh_tens[0]
    has_flattened_range = some_sh_ten.flattened_range is not None
    is_flattened_range_1d = has_flattened_range and len(some_sh_ten.global_shape) == 1

    for sh_ten in sh_tens:
        assert (sh_ten.flattened_range is not None) == has_flattened_range, sh_tens
        if not sh_ten.data.is_contiguous():
            sh_ten.data = sh_ten.data.contiguous()

    local_global_offsets = {}

    prepend_axis_num = sh_tens[0].prepend_axis_num
    # Determine local shards according to tensor type (see docs)
    if is_flattened_range_1d:
        # Type (2) case: 1D flattened ShardedTensors
        for sh_ten in sh_tens:
            assert len(sh_ten.global_offset) == 1, sh_ten
            assert sh_ten.prepend_axis_num == 0, sh_ten
            local_global_offsets.setdefault(sh_ten.global_offset, []).append(sh_ten)

        global_shape = some_sh_ten.global_shape
        offsets_shape = (
            some_sh_ten.local_shape
        )  # local shape is not flattened, we need it for chunk offsets

        local_shards = [
            Shard.from_tensor_and_offsets(
                sh_ten.data,
                [
                    sh_ten.global_offset[0] + sh_ten.flattened_range.start
                ],  # additional flattened offset
                rank,
            )
            for sh_ten in sh_tens
        ]

    elif has_flattened_range:
        # Type (3) case: N-D flattened ShardedTensors
        for sh_ten in sh_tens:
            local_global_offsets.setdefault(sh_ten.local_chunk_offset_in_global(), []).append(
                sh_ten
            )
            assert sh_ten.data.ndim == 1, sh_ten
            sh_ten.data = sh_ten.data.view((1,) * len(sh_ten.global_shape) + (-1,))

        # Global shape reformulation:
        global_shape = nd_flattened_tensor_reformulated_global_shape(some_sh_ten)
        offsets_shape = (1,) * len(
            some_sh_ten.global_shape
        )  # reformulated global shape has shape equal ti number of local chunks

        local_shards = [
            Shard.from_tensor_and_offsets(
                sh_ten.data,
                list(
                    sh_ten.local_chunk_offset_in_global() + (sh_ten.flattened_range.start,)
                ),  # additional flattened offset
                rank,
            )
            for sh_ten in sh_tens
        ]
    else:
        # Type (1) case: non-flat regular ShardedTensors
        for sh_ten in sh_tens:
            local_global_offsets.setdefault(sh_ten.global_offset, []).append(sh_ten)
            sh_ten.data = sh_ten.data.view(
                (1,) * prepend_axis_num + sh_ten.local_shape
            )  # adjust to prepended_axis_num

        global_shape = some_sh_ten.global_shape
        offsets_shape = some_sh_ten.data.shape  # includes prepended axes

        local_shards = [
            Shard.from_tensor_and_offsets(
                sh_ten.data, list(sh_ten.global_offset), rank  # simple case
            )
            for sh_ten in sh_tens
        ]

    # Create a ShardedTensor without invoking communication. Determine global shards
    world_size = torch.distributed.get_world_size()
    shard_metadata = []
    # NOTE: here we assume a regular grid of shards
    for fragment_offsets in itertools.product(*map(range, some_sh_ten.axis_fragmentations)):
        offset = tuple(map(lambda x: x[0] * x[1], zip(fragment_offsets, offsets_shape)))
        if offset in local_global_offsets:
            # local shard
            placement = f"rank:{rank}/{get_current_device_type()}"
            for sh_ten in local_global_offsets[offset]:
                if is_flattened_range_1d:
                    offset = (sh_ten.global_offset[0] + sh_ten.flattened_range.start,)
                    size = sh_ten.data.shape
                elif has_flattened_range:
                    assert offset == sh_ten.local_chunk_offset_in_global()
                    # This is not an actual offset, but an offset of the whole shard
                    # This is needed for a PyT Dist internal integrity check
                    offset = sh_ten.local_chunk_offset_in_global() + (0,)
                    size = (1,) * len(offsets_shape) + global_shape[-1:]
                else:
                    size = sh_ten.data.shape
                shard_metadata.append(ShardMetadata(offset, size, placement))

        else:
            # for shards from other ranks we provide simplistic data - this information will be discarded
            # during TorchShardedTensor._init_from_local_shards_and_global_metadata call.
            # Due to a bug in PyT 24.05 container we must specify some concrete rank within a world size.
            # The exact rank doesn't matter as long as it's different than my rank - hence (rank + 1) % WS.
            placement = f"rank:{(rank + 1) % world_size}/cuda"
            if has_flattened_range and not is_flattened_range_1d:
                offset = offset + (0,)
                size = (1,) * len(offsets_shape) + global_shape[-1:]
            else:
                size = offsets_shape
<<<<<<< HEAD
            shard_metadata.append(ShardMetadata(offset, size, get_current_device_type()))
=======
            shard_metadata.append(ShardMetadata(offset, size, placement))
>>>>>>> e32b60b5

    tensor = some_sh_ten.data
    sharded_tensor_metadata = ShardedTensorMetadata(
        shards_metadata=shard_metadata,
        size=torch.Size(global_shape),
        tensor_properties=TensorProperties(
            dtype=tensor.dtype,
            layout=tensor.layout,
            requires_grad=tensor.requires_grad,
            memory_format=torch.contiguous_format,
            pin_memory=tensor.is_pinned(),
        ),
    )
    pyt_sh_ten = TorchShardedTensor._init_from_local_shards_and_global_metadata(
        local_shards, sharded_tensor_metadata=sharded_tensor_metadata, process_group=None
    )
    # Store MCore related data as PyTShardedTensor attribute. This won't be stored in the checkpoint, only for runtime purposes
    pyt_sh_ten.mcore_sh_ten = sh_ten.without_data()
    pyt_sh_ten.mcore_metadata = {}
    if has_flattened_range and not is_flattened_range_1d:
        pyt_sh_ten.mcore_metadata['nd_reformulated_orig_global_shape'] = sh_ten.global_shape
    return pyt_sh_ten


def mcore_to_pyt_state_dict(
    state_dict: Dict[str, List[ShardedBase]],
    is_loading: bool = False,
    init_device: torch.device = torch.device("cpu"),
) -> Dict[str, Union[TorchShardedTensor, io.BytesIO]]:
    """Turn state dict with ShardedTensors and ShardedObjects to state dict compatible with PyT Dist format.

    Operates in-place and returns the original state dict.

    Args:
        state_dict (Dict[str, List[ShardedBase]]): flattened state dict, where values
            are lists of either ShardedTensor or ShardedObjects.
        is_loading (bool, optional): flag indicating if loading or saving. Defaults to False.
        init_device (torch.device, optional): device to initialize potentially missing tensors
            during loading. Defaults to 'cpu'.

    Returns (Dict[str, Union[TorchShardedTensor, io.BytesIO]]): original dictionary with values
        converted either into PyT ShardedTensors or io.BytesIO.

    """
    rank = torch.distributed.get_rank()
    pyt_state_dict = {}

    def _mcore_to_torch_sharded_tensor(sh_tens: List[ShardedTensor]) -> TorchShardedTensor:
        """Build a PyT ShardedTensor from given shards.

        During loading:
        - if data is None, initialize it with an empty tensor (will be used to copy the data into)
        - if `allow_shape_mismatch` is True, the data is initialized with zeros
            prior to loading (not all parts of the tensor will be read from the checkpoint)
        """
        assert all(isinstance(sh_ten, ShardedTensor) for sh_ten in sh_tens), sh_tens
        for sh_ten in sh_tens:
            if sh_ten.data is None:
                if is_loading:
                    sh_ten.init_data(
                        init_device,
                        init_fn=torch.zeros if sh_ten.allow_shape_mismatch else torch.empty,
                    )
                else:
                    raise CheckpointingException(f'`data` attr is None for {sh_ten}')
            else:
                sh_ten.data = sh_ten.data.detach()
                if sh_ten.allow_shape_mismatch and is_loading:
                    sh_ten.data.zero_()

        torch_sh_ten = sharded_tensor_to_torch_sharded_tensor(sh_tens, rank)
        torch_sh_ten.key = sh_tens[0].key
        return torch_sh_ten

    def _mcore_to_torch_sharded_object(sh_objs: List[ShardedObject]) -> io.BytesIO:
        """Build io.BytesIO from given sharded objects data."""
        assert all(isinstance(sh_obj, ShardedObject) for sh_obj in sh_objs), sh_objs
        serialized_data = io.BytesIO()
        torch.save([sh_obj.data for sh_obj in sh_objs], serialized_data)
        return serialized_data

    for k, v in state_dict.items():
        if isinstance(v[0], ShardedTensor):
            v = cast(List[ShardedTensor], v)
            pyt_state_dict[k] = _mcore_to_torch_sharded_tensor(v)
        else:
            v = cast(List[ShardedObject], v)
            pyt_state_dict[k] = _mcore_to_torch_sharded_object(v)

    return pyt_state_dict


def _unwrap_pyt_sharded_tensor(sh_ten: TorchShardedTensor) -> List[torch.Tensor]:
    """Unwrap tensor from PyT ShardedTensor instance.

    If `prepend_axis_num` was non-zero (which is specific to MCore ShardedTensor)
    then the tensor has additional singleton dimensions which should be squeezed.
    """
    mcore_sh_ten = sh_ten.mcore_sh_ten
    ret_tensors = []
    for sh in sh_ten.local_shards():
        ten = sh.tensor
        if mcore_sh_ten.flattened_range is not None:
            assert ten.shape[:-1] == (1,) * (len(ten.shape) - 1), ten.shape
            ten = ten.view(-1)
        else:
            for _ in range(mcore_sh_ten.prepend_axis_num):
                ten = ten.squeeze(0)
        ret_tensors.append(ten)
    return ret_tensors


def _replace_state_dict_keys_with_sharded_keys(
    sharded_state_dict: ShardedStateDict, keep_only_main_replica: bool = False
) -> Tuple[Dict[str, List[ShardedBase]], FLATTEN_MAPPING, Dict[str, List[str]]]:
    """Group ShardedBase objects by keys and return mappings required for recreating the original dict."""
    flat_sd, flat_mapping = flatten_state_dict(sharded_state_dict)
    rename_mapping = defaultdict(list)
    new_flat_sd = defaultdict(list)
    for k, sh_base in flat_sd.items():
        assert isinstance(sh_base, ShardedBase), type(sh_base)
        key = sh_base.unique_key if isinstance(sh_base, ShardedObject) else sh_base.key
        if is_main_replica(sh_base.replica_id) or not keep_only_main_replica:
            rename_mapping[key].append(k)
            new_flat_sd[key].append(sh_base)
    return new_flat_sd, flat_mapping, rename_mapping


def _replace_sharded_keys_with_state_dict_keys(
    state_dict: Dict[str, List[Union[torch.Tensor, io.BytesIO]]],
    flat_mapping: FLATTEN_MAPPING,
    rename_mapping: Dict[str, List[str]],
):
    """Inverse of _replace_state_dict_keys_with_sharded_keys."""
    recovered_sd = {}
    for k, tensors in state_dict.items():
        assert len(tensors) == len(rename_mapping[k])
        for ten, recovered_k in zip(tensors, rename_mapping[k]):
            recovered_sd[recovered_k] = ten

    return unflatten_state_dict(recovered_sd, flat_mapping)


def _restore_dict_types(x: Union[dict, list, Any], keys_template: Union[dict, list, Any]):
    """Recursively update `x` keys, based on `keys_template`."""
    if isinstance(keys_template, dict):
        assert isinstance(x, dict), type(x)
        for k, v in keys_template.items():
            if not isinstance(k, str):
                assert str(k) in x, (k, x.keys)
                x[k] = x.pop(str(k))
            _restore_dict_types(x[k], v)
    elif isinstance(keys_template, list):
        assert isinstance(x, list), type(x)
        for x_val, templ_val in zip(x, keys_template):
            _restore_dict_types(x_val, templ_val)


@dataclass(frozen=True)
class MCoreSavePlan(SavePlan):
    mcore_data: Dict[str, Dict[str, Any]] = None  # Mcore related data about each tensor


class MCoreSavePlanner(DefaultSavePlanner):
    """Differs with the default planner by saving BytesIO objects on all ranks.

    In the integration of MCore with PyT Distributed format, BytesIO objects
    come from ShardedObjects, which should be treated as separate objects on each rank
    (not common on all ranks).

    Also, the objects are already packed in io.BytesIO, so no need to redo it
    in transform_object.
    """

    def __init__(
        self,
        *args,
        dedup_replicated_tensors: Optional[bool] = None,
        nd_flattened_global_shapes: Optional[Dict[str, Tuple[int, ...]]] = None,
        **kwargs,
    ) -> None:
        # `dedup_replicated_tensors` was deprecated in 2.3 - this avoids tons of warnings during saving
        if packaging.version.Version(torch.__version__) <= packaging.version.Version("2.2"):
            kwargs['dedup_replicated_tensors'] = dedup_replicated_tensors
        super().__init__(*args, **kwargs)
        self.nd_flattened_global_shapes = nd_flattened_global_shapes or {}

    def create_local_plan(self) -> SavePlan:
        plan = create_default_local_save_plan(self.state_dict, self.is_coordinator)
        self._add_non_coordinator_iobytes_request(plan)
        if self.flatten_state_dict:
            plan = dataclasses.replace(plan, planner_data=self.mappings)
        plan = MCoreSavePlan(
            items=plan.items,
            storage_data=plan.storage_data,
            planner_data=plan.planner_data,
            mcore_data={
                k: sh_ten.mcore_metadata
                for k, sh_ten in self.state_dict.items()
                if isinstance(sh_ten, TorchShardedTensor)
            },
        )
        self.plan = plan

        return self.plan

    def create_global_plan(self, all_plans: List[MCoreSavePlan]) -> Tuple[List[SavePlan], Metadata]:
        global_plan, metadata = super().create_global_plan(all_plans)
        metadata.mcore_data = dict(ChainMap(*(plan.mcore_data for plan in all_plans)))
        return global_plan, metadata

    def _add_non_coordinator_iobytes_request(self, plan):
        if self.is_coordinator:
            return
        for fqn, obj in self.state_dict.items():
            if isinstance(obj, io.BytesIO):
                plan.items.extend(_create_write_items(fqn, obj))

    def transform_object(self, write_item: WriteItem, object: Any):
        return object


class MCoreLoadPlanner(DefaultLoadPlanner):
    """Adds global shape validation to the default planner.

    If global shape validation can be ignored (shouldn't!), the default
    load planner can be used.
    """

    def __init__(
        self, *args, shapes_validation_sharded_tensors: Iterable[ShardedTensor] = (), **kwargs
    ) -> None:
        super().__init__(*args, **kwargs)
        self.shapes_validation_sharded_tensors = shapes_validation_sharded_tensors
        self._intermediate_read_item_and_target: Optional[Tuple[ReadItem, torch.Tensor]] = None

    def _validate_global_shapes(self, metadata, sharded_tensors):
        for sh_ten in sharded_tensors:
            loaded_shape = metadata.state_dict_metadata[sh_ten.key].size
            if not is_nd_flattened_tensor(sh_ten):
                expected_shape = sh_ten.global_shape
            else:
                expected_shape = nd_flattened_tensor_reformulated_global_shape(sh_ten)
            if loaded_shape != expected_shape:
                _msg = (
                    f'Global shape mismatch for loaded ({loaded_shape})'
                    f' and expected ({expected_shape}) tensor'
                    f' for key {sh_ten.key}'
                )
                raise CheckpointingException(_msg)

    def create_local_plan(self) -> LoadPlan:
        self._validate_global_shapes(self.metadata, self.shapes_validation_sharded_tensors)
        return super().create_local_plan()

    def resolve_tensor(self, read_item: ReadItem):
        """Override to add FP8 support.

        Narrowing the Float8Tensor can create incontiguous tensors and there are
        no `copy` kernels for such cases. This method creates a contiguous FP8
        tensors so that the subsequent `copy_` in FileSystemReader succeeds.
        Note that this requires tracking the original tensor
        (as `self._intermediate_read_item_and_target` attribute)
        and restoring it in `commit_tensor` method.
        """
        target_tensor = super().resolve_tensor(read_item)
        if (
            not target_tensor.is_contiguous()
            and HAVE_TE
            and isinstance(target_tensor, Float8Tensor)
        ):
            self._intermediate_read_item_and_target = (read_item, target_tensor)
            target_tensor = Float8Tensor.make_like(
                target_tensor, data=target_tensor._data.contiguous()
            )
        return target_tensor

    def commit_tensor(self, read_item: ReadItem, tensor: torch.Tensor) -> None:
        """Restores the original FP8 tensor saved in `resolve_tensor`."""
        if self._intermediate_read_item_and_target is not None:
            interm_read_item, target_tensor = self._intermediate_read_item_and_target
            assert (
                interm_read_item is read_item
            ), '`commit_tensor` method should be called right after `resolve_tensor`'
            target_tensor.copy_(tensor)
            tensor = target_tensor
            self._intermediate_read_item_and_target = None
        return super().commit_tensor(read_item, tensor)


class TorchDistSaveShardedStrategy(AsyncSaveShardedStrategy):
    """Async save strategy for the PyT Distributed format.

    The idea is to translate MCore ShardedTensors into PyT ShardedTensors
    and use the async-adjusted torch.distributed.checkpoint saving mechanism
    provided by the FileSystemWriterAsync writer.
    """

    def __init__(
        self,
        backend: str,
        version: int,
        keep_only_main_replica: bool = True,
        thread_count: int = 2,
        cached_metadata: bool = False,
    ):
        """Adds parameters specific to PyT Distributed format
        Args:
            backend (str): format backend string
            version (int): format version
            keep_only_main_replica (bool, optional): PyT Distributed has a mechanism
                for deduplication, but replica_id aware deduplication is more coherent.
                Default is True (recommended to keep it).
            thread_count (int, optional): threads to use during saving.
                Affects the number of files in the checkpoint (saving ranks * num_threads).
            cached_metadata (bool, optional): Enables using cached global metadata to avoid
                gathering local metadata every checkpointing invocation
        """
        super().__init__(backend, version)
        self.keep_only_main_replica = keep_only_main_replica
        self.thread_count = thread_count

        # Cached SavePlans to skip plan in `save_state_dict_async_plan`
        # cached outcome of `SavePlan.prepare_global_plan`, which aggregates local plans from all ranks
        self.cached_central_plan: SavePlan = None
        # cached outcome of `SavePlan.prepare_local_plan` describes how local state_dict is written
        self.cached_local_plan: SavePlan = None
        # Cached global metadata, only `coordinator` for dist-ckpt holds if central plans are consistent over iters
        self.cached_global_metadata: Metadata = None
        # This variable records if the ckpt structures are consistent
        # so the following checkpoint savings reuse `cached_global_metadata`
        self.validated_cache_reuse: bool = False
        # The knob to enable cached metadata communication in saving
        self.use_cached_ckpt_structure: bool = cached_metadata

    def async_save(
        self, sharded_state_dict: ShardedStateDict, checkpoint_dir: Path
    ) -> AsyncRequest:
        """Translates MCore ShardedTensors to PyT ShardedTensors and saves in PyT Distributed format.

        Args:
            sharded_state_dict (ShardedStateDict): sharded state dict to save
            checkpoint_dir (Path): checkpoint directory

        Returns: None
        """
        # Translate the state dict
        (sharded_state_dict, flat_mapping, rename_mapping) = (
            _replace_state_dict_keys_with_sharded_keys(
                sharded_state_dict, self.keep_only_main_replica
            )
        )
        pyt_state_dict = mcore_to_pyt_state_dict(sharded_state_dict, False)
        # Use PyT saving mechanism
        writer = FileSystemWriterAsync(checkpoint_dir, thread_count=self.thread_count)
        # This should be set differently if we run in a smaller process group than the default
        coordinator = 0
        # Try twice to validate the generated `central_plan` is the same across iterations
        # If so, reuse `cached_central_plan` and `cached_global_metadata`
        # From the 3rd iteration, `save_state_dict_async_plan` will not generate `global_metadata`
        # (return None) so `self.cached_global_metadata` is reused
        args_cached_plans = None
        if self.use_cached_ckpt_structure:
            args_cached_plans = (
                self.cached_central_plan,
                self.cached_local_plan,
                self.validated_cache_reuse,
            )

        (
            save_state_dict_ret,
            self.cached_central_plan,
            self.cached_local_plan,
            self.validated_cache_reuse,
        ) = save_state_dict_async_plan(
            pyt_state_dict,
            writer,
            None,
            coordinator,
            planner=MCoreSavePlanner(dedup_replicated_tensors=not self.keep_only_main_replica),
            cached_ckpt_structure=args_cached_plans,
        )
        rank = torch.distributed.get_rank()
        if self.use_cached_ckpt_structure:
            if self.validated_cache_reuse:
                logger.debug(f"rank: {rank}, cache validated")
                if save_state_dict_ret[1]:  # when global_metadata is not cached
                    self.cached_global_metadata = save_state_dict_ret[1]  # Cache Metadata
                # Only Coordinator rank holds cached global_metadata
                # (None is returned for global_metadata)
                elif coordinator == rank:
                    logger.debug(f"rank: {rank}, reuse metadata, {save_state_dict_ret[1]}")
                    save_state_dict_ret = list(save_state_dict_ret)
                    save_state_dict_ret[1] = self.cached_global_metadata

        return self._get_save_and_finalize_callbacks(writer, save_state_dict_ret)

    def _get_save_and_finalize_callbacks(self, writer, save_state_dict_ret) -> AsyncRequest:
        save_fn_args = writer.get_save_function_and_args()
        save_fn, save_args = save_fn_args

        def finalize_fn():
            save_state_dict_async_finalize(*save_state_dict_ret)
            torch.distributed.barrier()

        return AsyncRequest(save_fn, save_args, [finalize_fn])

    def can_handle_sharded_objects(self):
        return True


def get_reformulation_metadata(
    sharded_state_dict: ShardedStateDict, checkpoint_dir: Path
) -> Dict[str, TensorReformulationMetadata]:
    ckpt_metadata = FileSystemReader(checkpoint_dir).read_metadata()
    reformulation_metadata = {}
    for sh_ten in nested_values(sharded_state_dict):
        if not is_nd_flattened_tensor(sh_ten):
            continue
        try:
            ckpt_global_shape = ckpt_metadata.mcore_data[sh_ten.key][
                'nd_reformulated_orig_global_shape'
            ]
        except KeyError as e:
            raise CheckpointingException(
                f'Cannot find global shape metadata for N-D flattened tensor {sh_ten} in checkpoint metadata: {ckpt_metadata.mcore_data}'
            ) from e

        reformulation_metadata[sh_ten.key] = TensorReformulationMetadata(
            ckpt_global_shape, ckpt_metadata.state_dict_metadata[sh_ten.key].size
        )
    return reformulation_metadata


class TorchDistLoadShardedStrategy(LoadShardedStrategy):
    """Basic load strategy for the PyT Distributed format."""

    def load(self, sharded_state_dict: ShardedStateDict, checkpoint_dir: Path) -> StateDict:
        """Translates MCore ShardedTensors to PyT ShardedTensors and loads from PyT Distributed format.

        Args:
            sharded_state_dict (ShardedStateDict): sharded state dict with mapping
                information to instruct loading
            checkpoint_dir (Path): checkpoint directory

        Returns: loaded state dict
        """
        # Apply N-D tensors resharding
        sharded_state_dict, formulation_restore_data = apply_nd_flattened_tensors_reformulation(
            sharded_state_dict, get_reformulation_metadata(sharded_state_dict, checkpoint_dir)
        )

        flexible_shape_sharded_tensors = [
            sh_ten
            for sh_ten in nested_values(sharded_state_dict)
            if isinstance(sh_ten, ShardedTensor) and not sh_ten.allow_shape_mismatch
        ]

        orig_sharded_state_dict = sharded_state_dict
        # MCore state dict to PyT Distributed compatible
        (sharded_state_dict, flat_mapping, rename_mapping) = (
            _replace_state_dict_keys_with_sharded_keys(sharded_state_dict)
        )
        pyt_state_dict = mcore_to_pyt_state_dict(sharded_state_dict, True)
        # Load PyT Distributed format
        checkpoint.load_state_dict(
            pyt_state_dict,
            FileSystemReader(checkpoint_dir),
            planner=MCoreLoadPlanner(
                shapes_validation_sharded_tensors=flexible_shape_sharded_tensors
            ),
        )
        pyt_state_dict = cast(
            Dict[str, Union[TorchShardedTensor, List[io.BytesIO]]], pyt_state_dict
        )
        # Unwrap ShardedTensors and return to original state dict
        mcore_state_dict = {
            k: v if not isinstance(v, TorchShardedTensor) else _unwrap_pyt_sharded_tensor(v)
            for k, v in pyt_state_dict.items()
        }
        mcore_state_dict = _replace_sharded_keys_with_state_dict_keys(
            mcore_state_dict, flat_mapping, rename_mapping
        )
        _restore_dict_types(mcore_state_dict, orig_sharded_state_dict)
        # Apply N-D tensors resharding postprocessing
        mcore_state_dict = restore_nd_flattened_tensors_formulation(
            mcore_state_dict, formulation_restore_data
        )
        return mcore_state_dict

    def load_tensors_metadata(self, checkpoint_dir: Path, metadata: Metadata = None):
        """Uses tensors metadata stored in the metadata file."""
        if metadata is None:
            fs_reader = FileSystemReader(checkpoint_dir)
            metadata = fs_reader.read_metadata()

        mcore_data = getattr(metadata, 'mcore_data', {})
        sharded_metadata = {}
        for k, tp in metadata.state_dict_metadata.items():
            if not isinstance(tp, TensorStorageMetadata):
                continue  # load only tensors

            nd_orig_global_shape = mcore_data.get(k, {}).get('nd_reformulated_orig_global_shape')
            if nd_orig_global_shape is None:
                # Regular tensor
                sharded_metadata[k] = ShardedTensor.from_rank_offsets(
                    k, torch.empty(tp.size, **tp.properties.__dict__, device='meta')
                ).without_data()
            else:
                # N-D flattened tensor
                unflat_ten = torch.empty(
                    nd_orig_global_shape, **tp.properties.__dict__, device='meta'
                )
                flat_ten = unflat_ten.flatten()
                sharded_metadata[k] = ShardedTensor.from_rank_offsets_flat(
                    k,
                    flat_ten,
                    unflat_ten.shape,
                    flattened_range=slice(0, unflat_ten.numel()),  # whole slice
                ).without_data()

        return sharded_metadata

    def load_sharded_metadata(self, checkpoint_dir: Path) -> ShardedStateDict:
        """Uses tensors and objects metadata stored in the metadata file."""
        fs_reader = FileSystemReader(checkpoint_dir)
        metadata = fs_reader.read_metadata()

        sharded_metadata = {}
        for metadata_key, storage_metadata in metadata.state_dict_metadata.items():
            if not isinstance(storage_metadata, BytesStorageMetadata):
                continue
            sh_obj = ShardedObject.empty_from_unique_key(metadata_key)
            sharded_metadata[sh_obj.unique_key] = sh_obj

        sharded_metadata.update(self.load_tensors_metadata(checkpoint_dir, metadata))
        return sharded_metadata

    def can_handle_sharded_objects(self):
        return True

    def check_backend_compatibility(self, loaded_version):
        pass  # TODO

    def check_version_compatibility(self, loaded_version):
        pass  # TODO


default_strategies[StrategyAction.LOAD_SHARDED.value][
    ('torch_dist', 1)
] = TorchDistLoadShardedStrategy()
default_strategies[StrategyAction.SAVE_SHARDED.value][('torch_dist', 1)] = (
    TorchDistSaveShardedStrategy('torch_dist', 1)
)<|MERGE_RESOLUTION|>--- conflicted
+++ resolved
@@ -256,11 +256,7 @@
                 size = (1,) * len(offsets_shape) + global_shape[-1:]
             else:
                 size = offsets_shape
-<<<<<<< HEAD
             shard_metadata.append(ShardMetadata(offset, size, get_current_device_type()))
-=======
-            shard_metadata.append(ShardMetadata(offset, size, placement))
->>>>>>> e32b60b5
 
     tensor = some_sh_ten.data
     sharded_tensor_metadata = ShardedTensorMetadata(
