# Copyright (c) 2022-2023, NVIDIA CORPORATION.  All rights reserved.

"""Utilities for transforming state_dict, including a tensor-aware implementation."""

import copy
import logging
from dataclasses import dataclass
from typing import Any, Dict, Iterable, Iterator, List, Optional, Tuple

import torch

from megatron.core.device_utils import get_xla_model
from megatron.core.parallel_state import get_default_process_group

from .dict_utils import dict_list_map_inplace, dict_list_map_outplace, merge, nested_values
from .exchange_utils import (
    ShardDistribution,
    determine_main_replica_uniform_distribution,
    exchange_by_distribution,
)
from .mapping import CommonStateDict, ShardedObject, ShardedStateDict, ShardedTensor, StateDict, apply_factory_merges
from .state_dict_utils import load_preprocess, save_preprocess
from .utils import (
    _sharded_object_id,
    _sharded_tensor_shard_id,
    debug_time,
    extract_sharded_base,
    zip_strict,
)
from .validation import (
    StrictHandling,
    determine_global_metadata,
    parse_strict_flag,
    validate_integrity_and_strict_load,
)
<<<<<<< HEAD

xm = get_xla_model()
=======
>>>>>>> 3450806c

logger = logging.getLogger(__name__)

try:
    from nvidia_resiliency_ext.checkpointing.local.base_state_dict import TensorAwareStateDict

    HAVE_NVRX = True
except ImportError:
    import types

    # Create a dummy class that mimics the real one
    TensorAwareStateDict = types.new_class("TensorAwareStateDict", ())
    HAVE_NVRX = False


@dataclass
class MCoreTensorAwareStateDict(TensorAwareStateDict):
    """
    MCore-specific class defining the interface between the MCore state dict and checkpoint manager.

    This class distinguishes between raw objects, the common state dict, and sharded state dicts
    (tensor parts). It also handles optional metadata needed for fully parallel save/load.
    """

    common: StateDict
    sharded_state_dict: ShardedStateDict
    _is_hollow: bool = False

    @staticmethod
    def _validate_params(algo):
        if algo != "atomic" and algo != "fully_parallel":
            raise NotImplementedError(
                'Only "atomic" and "fully_parallel" sharding algorithms are supported.'
            )

    @staticmethod
    def _get_distribution(
        fully_parallel, sharded_part, parallelization_group, cached_distribution=None
    ):
        if fully_parallel:
            if cached_distribution is None:
                distribution = determine_main_replica_uniform_distribution(
                    sharded_part, parallelization_group, True
                )
                logger.debug(f"MCore_TASD._get_distribution calculated distribution")
            else:
                distribution = cached_distribution
                logger.debug(f"MCore_TASD._get_distribution used cache")
        else:
            distribution = (None, None, None, None)
            logger.debug(f"MCore_TASD._get_distribution returned empty distribution")
        return distribution

    @staticmethod
    def _remove_redundant_data(
        fully_parallel, sharded_part, shard_to_saving_rank, parallelization_group
    ):
        if parallelization_group is None:
            parallelization_group = torch.distributed.group.WORLD
        if fully_parallel:
            for sh_base in nested_values(sharded_part):
                # TODO remove redundant objects as well
                if isinstance(sh_base, ShardedTensor):
                    shard_id = _sharded_tensor_shard_id(sh_base)
                    if shard_to_saving_rank[shard_id] != parallelization_group.rank():
                        sh_base.data = None

    @staticmethod
    def preprocess_common_state_dict(state_dict: CommonStateDict) -> CommonStateDict:
        state_dict = copy.deepcopy(state_dict)
        state_dict.pop('optimizer', None)
        return state_dict

    @classmethod
    @debug_time("from_state_dict", logger)
    def from_state_dict(
        cls,
        sharded_state_dict: ShardedStateDict,
        algo: str = "fully_parallel",
        parallelization_group: Optional[torch.distributed.ProcessGroup] = None,
        cached_metadata: ShardDistribution = None,
        process_group: torch.distributed.ProcessGroup = None,
    ) -> Tuple[TensorAwareStateDict, ShardDistribution]:
        """
        Constructs a TensorAwareStateDict from a sharded state dictionary.

        This method preprocesses the input `sharded_state_dict`, validates parameters,
        and extracts the necessary data to create an instance of `MCoreTensorAwareStateDict`.

        Args:
            sharded_state_dict: The input sharded state dictionary to be converted.
            algo (str, optional): Initialization algorithm. Defaults to 'fully_parallel'.
                - 'fully_parallel' enables fully parallel initialization.
            parallelization_group (Optional): A distributed process group for parallelization.
            cached_metadata (Optional): Precomputed metadata from previous saves.
                - Reuses data that doesn't need recalculation, optimizing the creation process.

        Returns:
            TensorAwareStateDict: An instance initialized with the provided sharded state dictionary
            and optional cached metadata.
            - The metadata is stored in memory to speed up future saves.
        """
        if not HAVE_NVRX:
            raise ImportError(
                "nvidia_resiliency_ext is not installed. "
                "Please install it with "
                "`pip install nvidia-resiliency-ext`"
            )

        with debug_time("_get_distribution", logger):
            cls._validate_params(algo)
            fully_parallel = algo == "fully_parallel"
            sharded_part, common_state_dict = save_preprocess(
                sharded_state_dict, cached_metadata is None, process_group=process_group,
                preprocess_common_before_consistancy_check=cls.preprocess_common_state_dict
            )
            cacheable_distribution = cls._get_distribution(
                fully_parallel, sharded_part, parallelization_group, cached_metadata
            )
        if cacheable_distribution is not None:
            shard_to_saving_rank, _, _, _ = cacheable_distribution
            cls._remove_redundant_data(
                fully_parallel, sharded_part, shard_to_saving_rank, parallelization_group
            )

        return (
            MCoreTensorAwareStateDict(common=common_state_dict, sharded_state_dict=sharded_part),
            cacheable_distribution,
        )

    @property
    def is_hollow(self):
        """
        True iff tensors had been extracted and have not been inserted back yet.
        """
        return self._is_hollow

    @property
    def _sharded_tensors(self):
        # Three possible states for sharded_tensor:
        # 1. sharded_tensor with data (.data = tensor)
        # 2. sharded_tensor hollow (.data = None, .orig_device = orig_device)
        # 3. removed sharded_tensor (.data = None, no device information)
        # TODO: Consider simplifying by removing the entire sharded_tensor instead of just the data
        if self.is_hollow:
            for sh_base in nested_values(self.sharded_state_dict):
                # FIXME: Hacky way to store the original device of the popped tensor
                if isinstance(sh_base, ShardedTensor) and hasattr(sh_base, "orig_device"):
                    yield sh_base
        else:
            for sh_base in nested_values(self.sharded_state_dict):
                if isinstance(sh_base, ShardedTensor) and sh_base.data is not None:
                    yield sh_base

    @property
    def tensors(self) -> Iterator[torch.Tensor]:
        """
        Get the tensor data from the state dict.
        """
        assert not self.is_hollow  # TODO raise exception
        return map(lambda sh_ten: sh_ten.data, self._sharded_tensors)

    @property
    def common_state_dict(self) -> Dict:
        """
        Get the common state dict from the state dict.
        """
        return self.common

    def pop_tensors(self) -> List[torch.Tensor]:
        """
        Extracts the tensor data from the wrapped state dict, preserving metadata.

        Replaces the tensor data in sharded_tensors with device type of extracted tensors.
        After this operation, the state dictionary is "hollow", containing no tensor data.
        Further calls to `pop_tensor` will raise an error.

        @return List of extracted tensors
        """
        assert not self.is_hollow  # TODO raise exception
        result = []
        for sh_ten in self._sharded_tensors:
            result.append(sh_ten.data)
            # FIXME: Hacky way to store the original device, which is not included in the metadata
            setattr(sh_ten, "orig_device", sh_ten.data.device.type)
            sh_ten.data = None
        self._is_hollow = True
        return result

    def insert_tensors(self, tensor_data: Iterable[torch.Tensor]):
        """
        Reverse of `pop_tensors`. Replaces device type in sharded_tensors with actual values
        Value of `self` is considered to be the same after:
            ```
            self.insert_tensors(self.pop_tensors())
            ```
        """
        assert self.is_hollow  # TODO raise exception
        for sh_ten, ten in zip_strict(self._sharded_tensors, tensor_data):
            # FIXME: Hacky way to store the original device
            if sh_ten.orig_device == ten.device.type:
                delattr(sh_ten, "orig_device")
            # Tensor might be on non-original device
            sh_ten.data = ten
        self._is_hollow = False

    def init_tensors(self):
        """
        Initializes empty tensors with the same properties as the original tensors.

        This function should only be called after the original tensors have been popped.
        It ensures that the newly created empty tensors match the shape,
        dtype, and device of the originals, but contain no data.
        """
        assert self.is_hollow  # TODO raise exception
        for sh_ten in self._sharded_tensors:
            # Hacky way to retrieve the original device
            sh_ten.init_data(sh_ten.orig_device)
            delattr(sh_ten, "orig_device")
        self._is_hollow = False

    def copy_tensors_to_cpu(self, non_blocking=False):
        """
        Stores CPU copies of tensors in the state_dict, replacing the originals,
        but without destroying them.
        The original devices are remembered for restoration with restore_tensor_device().
        Using non_blocking=True allows for asynchronous copying.
        """
        assert not self.is_hollow  # TODO raise exception
        if xm:
            xm.mark_step()

        for sh_ten in self._sharded_tensors:
            if sh_ten.data.device.type == "cpu":
                # Skip cloning if it's already confirmed to be a copy
                if not hasattr(sh_ten, "orig_device"):
                    sh_ten.data = sh_ten.data.clone()
            else:
                # FIXME: Hacky way to store the original device
                if not hasattr(sh_ten, "orig_device"):
                    setattr(sh_ten, "orig_device", sh_ten.data.device.type)
                sh_ten.data = sh_ten.data.detach().to("cpu", non_blocking=non_blocking)

    def restore_tensor_device(self, non_blocking=True):
        """
        Restores all tensors to their original devices, if a move is required.
        Using non_blocking=True allows for asynchronous copying.
        """
        assert not self.is_hollow  # TODO raise exception
        for sh_ten in self._sharded_tensors:
            # FIXME: Hacky way to store the original device
            if hasattr(sh_ten, "orig_device"):
                sh_ten.data = sh_ten.data.to(sh_ten.orig_device, non_blocking=non_blocking)
                delattr(sh_ten, "orig_device")

        if xm:
            xm.mark_step()
            
    def _insert_sharded_data(
        self, fully_parallel, sharded_part, parallelization_group, exchange_algo
    ):
        loaded_tensors = {}
        for sh_ten in self._sharded_tensors:
            loaded_tensors[_sharded_tensor_shard_id(sh_ten)] = sh_ten.data
        if fully_parallel:
            with debug_time("_get_distribution", logger):
                distribution = self._get_distribution(
                    fully_parallel, sharded_part, parallelization_group
                )
            if distribution is not None:
                unloaded_shards = {}
                for sh_base in nested_values(sharded_part):
                    # TODO retrieve redundant ShardedObjects once removed in _remove_redundant_data
                    if isinstance(sh_base, ShardedTensor):
                        shard_id = _sharded_tensor_shard_id(sh_base)
                        if shard_id not in loaded_tensors:
                            unloaded_shards[shard_id] = sh_base

                with debug_time("exchange_by_distribution", logger):
                    loaded_tensors = exchange_by_distribution(
                        loaded_tensors,
                        unloaded_shards,
                        distribution,
                        parallelization_group,
                        exchange_algo,
                    )
                    if torch.cuda.is_available():
                        torch.cuda.synchronize()
        loaded_objects = {}
        for sh_base in nested_values(self.sharded_state_dict):
            if not isinstance(sh_base, ShardedTensor):
                assert isinstance(sh_base, ShardedObject)
                loaded_objects[_sharded_object_id(sh_base)] = sh_base.data

        def load_sharded_base(x: Any):
            if isinstance(x, ShardedTensor):
                shard_id = _sharded_tensor_shard_id(x)
                assert shard_id in loaded_tensors, (x, shard_id, loaded_tensors.keys())
                x = loaded_tensors[shard_id]
            if isinstance(x, ShardedObject):
                object_id = _sharded_object_id(x)
                assert object_id in loaded_objects, (x, object_id, loaded_objects.keys())
                x = loaded_objects[object_id]
            return x

        dict_list_map_inplace(load_sharded_base, sharded_part)

    @debug_time("to_state_dict", logger)
    def to_state_dict(
        self,
        sharded_state_dict: ShardedStateDict,
        algo: str = "atomic",
        exchange_algo: str = "broadcast",
        validate_access_integrity: bool = True,
        parallelization_group: Optional[torch.distributed.ProcessGroup] = None,
        strict: StrictHandling = StrictHandling.ASSUME_OK_UNEXPECTED,
        return_mismatch_keys: bool = False,
    ):
        """
        Convert tensor-aware dict back to the original state_dict
        """
        with debug_time("load_preprocess_and_state_dict_manipulations", logger):
            assert not self.is_hollow  # TODO raise exception
            self._validate_params(algo)
            fully_parallel = algo == "fully_parallel"

            # __adding__ common part
            recreated_state_dict = dict_list_map_outplace(lambda x: x, self.common)

            if not sharded_state_dict:
                return recreated_state_dict
            # TODO validate self.sharded_state_dict"] and sharded_state_dict are compatible

            sharded_state_dict, nonpersistent_state_dict, sh_ten_factories = load_preprocess(
                sharded_state_dict
            )
            # __adding__ nonpersistent part
            merge(recreated_state_dict, nonpersistent_state_dict)

            sharded_part, _ = extract_sharded_base(sharded_state_dict)

        # Strictness
        ckpt_sharded_metadata = None
        local_metadata, global_metadata = None, None
        strict = parse_strict_flag(strict)

        if StrictHandling.requires_explicit_ckpt_mismatch_check(strict):
            ckpt_sharded_metadata = {
                sh_base.key: sh_base.without_data()
                for sh_base in nested_values(self.sharded_state_dict)
            }

        if validate_access_integrity or StrictHandling.requires_global_app_metadata(strict):
<<<<<<< HEAD
            local_metadata, global_metadata = determine_global_metadata(sharded_part, 
                                                                        process_group=get_default_process_group())
=======
            local_metadata, global_metadata = determine_global_metadata(sharded_part)
>>>>>>> 3450806c

        sharded_state_dict, missing_keys, unexpected_keys = validate_integrity_and_strict_load(
            sharded_part,
            strict,
            validate_access_integrity,
            local_metadata,
            global_metadata,
            ckpt_sharded_metadata,
<<<<<<< HEAD
            process_group=get_default_process_group()
=======
>>>>>>> 3450806c
        )

        # load sharded tensors and sharded objects to sharded_part
        with debug_time("_insert_sharded_data", logger):
            self._insert_sharded_data(
                fully_parallel, sharded_part, parallelization_group, exchange_algo
            )
        with debug_time("apply_factory_merges", logger):
            sharded_part = apply_factory_merges(sharded_part, sh_ten_factories)
            # __adding__ sharded_part
            merge(recreated_state_dict, sharded_part)

        if return_mismatch_keys:
            return recreated_state_dict, missing_keys, unexpected_keys
        else:
            return recreated_state_dict<|MERGE_RESOLUTION|>--- conflicted
+++ resolved
@@ -33,11 +33,8 @@
     parse_strict_flag,
     validate_integrity_and_strict_load,
 )
-<<<<<<< HEAD
 
 xm = get_xla_model()
-=======
->>>>>>> 3450806c
 
 logger = logging.getLogger(__name__)
 
@@ -391,12 +388,8 @@
             }
 
         if validate_access_integrity or StrictHandling.requires_global_app_metadata(strict):
-<<<<<<< HEAD
             local_metadata, global_metadata = determine_global_metadata(sharded_part, 
                                                                         process_group=get_default_process_group())
-=======
-            local_metadata, global_metadata = determine_global_metadata(sharded_part)
->>>>>>> 3450806c
 
         sharded_state_dict, missing_keys, unexpected_keys = validate_integrity_and_strict_load(
             sharded_part,
@@ -405,10 +398,7 @@
             local_metadata,
             global_metadata,
             ckpt_sharded_metadata,
-<<<<<<< HEAD
             process_group=get_default_process_group()
-=======
->>>>>>> 3450806c
         )
 
         # load sharded tensors and sharded objects to sharded_part
