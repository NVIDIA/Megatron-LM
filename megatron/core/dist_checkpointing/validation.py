--- conflicted
+++ resolved
@@ -132,12 +132,8 @@
     validate_access_integrity: bool,
     local_metadata: Optional[_LocalMetadata] = None,
     global_metadata: Optional[_GlobalMetadata] = None,
-<<<<<<< HEAD
     ckpt_sharded_metadata: Optional['CkptShardedMetadata'] = None,
     process_group: torch.distributed.ProcessGroup = None
-=======
-    ckpt_sharded_metadata: Optional["CkptShardedMetadata"] = None,
->>>>>>> 3450806c
 ) -> Tuple[ShardedStateDict, Set[str], Set[str]]:
     """Validates sharding integrity and potential mismatches with the checkpoint.
 
