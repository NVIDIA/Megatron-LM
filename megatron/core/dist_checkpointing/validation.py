--- conflicted
+++ resolved
@@ -498,19 +498,8 @@
         all_slices.append((sharding.flattened_range.start, sharding.flattened_range.stop))
 
     starts, stops = map(np.asarray, zip(*sorted(all_slices)))
-<<<<<<< HEAD
-    if (
-        starts[0] != 0
-        or stops[-1] != np.prod(local_shape)
-        or not np.all(starts[1:] == stops[:-1])
-    ):
-        logger.error(
-            f'Flattened ranges dont cover the whole shard {tensors_by_shard[0]}. Ranges: {(starts, stops)}'
-        )
-=======
-    expected_size = np.product(local_shape)
+    expected_size = np.prod(local_shape)
     if starts[0] != 0 or stops[-1] != expected_size or not np.all(starts[1:] == stops[:-1]):
->>>>>>> 8d2bc433
         raise CheckpointingException(
             f'Flattened ranges dont cover the whole shard {tensors_by_shard[0]} of size {expected_size}. Ranges: {(starts, stops)}'
         )
