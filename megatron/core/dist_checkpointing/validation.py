# Copyright (c) 2024, NVIDIA CORPORATION. All rights reserved.
import logging
from collections import Counter, defaultdict
from enum import Enum
from pathlib import Path
from typing import TYPE_CHECKING, List, Optional, Set, Tuple, Union

import numpy as np
import torch
import torch.distributed

from megatron.core.dist_checkpointing import ShardedTensor
from megatron.core.dist_checkpointing.core import CheckpointingException, maybe_load_config
from megatron.core.dist_checkpointing.dict_utils import (
    diff,
    extract_matching_values,
    map_reduce,
    nested_values,
)
from megatron.core.dist_checkpointing.mapping import (
    CommonStateDict,
    ShardedBase,
    ShardedObject,
    ShardedStateDict,
    is_main_replica,
)
from megatron.core.dist_checkpointing.strategies.base import (
    LoadCommonStrategy,
    LoadShardedStrategy,
    SaveCommonStrategy,
    SaveShardedStrategy,
    StrategyAction,
    get_default_strategy,
)

if TYPE_CHECKING:
    from megatron.core.dist_checkpointing.serialization import CkptShardedMetadata

logger = logging.getLogger(__name__)
# pylint: disable=line-too-long
# list of local saved/loaded ShardedBase objects
_LocalMetadata = List[Union[ShardedTensor, ShardedObject]]
# list of lists of global saved/loaded ShardedBase objects (each element corresponds to global rank)
_GlobalMetadata = List[_LocalMetadata]


class StrictHandling(Enum):
    """Determines handling of load mismatch (non-empty "unexpected" or "missing" keys).

    Different flags carry different implications on performance and behaviour and
    are divided into two groups:
    - *_UNEXPECTED
    - *_ALL
    The first group ignores missing keys (present in the checkpoint but missing
    in the sharded state dict) which is created in order to avoid inter-rank
    metadata exchange. Note that the metadata exchange will happen anyway
    with `load(..., validate_access_integrity=True)` flag in which case using the
    `*_ALL` option is recommended as it provides a more thorough check with no
    performance penalty wrt. `*_UNEXPECTED` group.

    All options except for the first one (`ASSUME_OK_UNEXPECTED`) require
    extra disk access before the load in order to remove unexpected keys
    from the sharded state dict requested to load.
    """

    # Relies on the underlying strategy to raise error on unexpected keys
    ASSUME_OK_UNEXPECTED = 'assume_ok_unexpected'
    # Logs (with WARNING level) "unexpected" keys. Missing keys are ignored.
    # This is treated as a reasonable default for a "non-strict" load
    LOG_UNEXPECTED = 'log_unexpected'
    # Logs (with WARNING level) all mismatched keys.
    LOG_ALL = 'log_all'
    # Raise error on unexpected keys before load attempt.
    # Gives cleaner error message than `ASSUME_OK_UNEXPECTED` but requires
    # extra disk access.
    RAISE_UNEXPECTED = 'raise_unexpected'
    # Raise error on any mismatch. Similar to `RAISE_UNEXPECTED` but requires
    # metadata exchange.
    RAISE_ALL = 'raise_all'
    # "Unexpected" mismatches are not reported, but returned by the `load`
    # function along with the loaded state dict. Missing keys are ignored.
    RETURN_UNEXPECTED = 'return_unexpected'
    # All mismatches are returned along with the loaded state dict.
    RETURN_ALL = 'return_all'
    # Simply ignores mismatches (not recommended)
    IGNORE_ALL = 'ignore_all'

    @staticmethod
    def requires_explicit_ckpt_mismatch_check(val: 'StrictHandling') -> bool:
        """Whether a given strict flag involves mismatch check against the checkpoint."""
        return val != StrictHandling.ASSUME_OK_UNEXPECTED

    @staticmethod
    def requires_global_app_metadata(val: 'StrictHandling') -> bool:
        """Whether a given strict option requires global metadata for validation."""
        return val in (
            StrictHandling.IGNORE_ALL,
            StrictHandling.RAISE_ALL,
            StrictHandling.RETURN_ALL,
            StrictHandling.LOG_ALL,
        )

    @staticmethod
    def requires_returning_mismatch_keys(val: 'StrictHandling') -> bool:
        """Whether a given strict option results in extra return value from the `load` function."""
        return val in (StrictHandling.RETURN_UNEXPECTED, StrictHandling.RETURN_ALL)


def parse_strict_flag(strict: Union[str, StrictHandling]) -> StrictHandling:
    """Parse user passed strict flag from a string to StrictHandling instance.

    Args:
        strict (str, StrictHandling): strict flag to parse. If already an instance
            of StrictHandling, this function is a noop.

    Returns:
        StrictHandling: enum instance
    """
    if isinstance(strict, StrictHandling):
        return strict
    try:
        return StrictHandling(strict)
    except (ValueError, TypeError) as e:
        raise ValueError(f'Invalid strict flag: {e}') from e


def validate_integrity_and_strict_load(
    sharded_state_dict: ShardedStateDict,
    strict: StrictHandling,
    validate_access_integrity: bool,
    local_metadata: Optional[_LocalMetadata] = None,
    global_metadata: Optional[_GlobalMetadata] = None,
    ckpt_sharded_metadata: Optional['CkptShardedMetadata'] = None,
    process_group: torch.distributed.ProcessGroup = None
) -> Tuple[ShardedStateDict, Set[str], Set[str]]:
    """Validates sharding integrity and potential mismatches with the checkpoint.

    `validate_access_integrity` controls sharding integrity check (orthogonal
    to strictness checking) which verifies `sharded_state_dict` runtime completeness
    (in isolation from the actual checkpoint).

    `strict` flag controls handling of mismatches between the requested
    sharded state dict to load and the actual checkpoint. See `StrictHandling`
    docs for details regarding flag behavior and performance implications
    (disk interactions or inter-rank communication).

    Args:
        sharded_state_dict (ShardedStateDict): sharded state dict to verify.
        strict (StrictHandling): flag determining how to handle sharded keys mismatch.
        validate_access_integrity (bool): whether to perform sharding validation.
        local_metadata (_LocalMetadata, optional): local sharded state dict metadata.
            Defaults to None, in which case it's determined based on `sharded_state_dict`.
        global_metadata (_GlobalMetadata, optional): global sharded state dict metadata
            (exchanged between ranks). Defaults to None, in which case "missing"
            keys are not determined.
        ckpt_sharded_metadata (CkptShardedMetadata, optional): sharded metadata
            from the checkpoint. Defaults to None, which only makes sense
            for the `StrictHandling.ASSUME_OK_UNEXPECTED` strict value.

    Returns:
        Tuple[ShardedStateDict, Set[str], Set[str]]: tuple of: sharded state dict
            without unexpected keys, missing and unexpected keys. Missing keys are equal
            on all ranks, unexpected keys might differ across ranks. Additionally,
            missing keys might be erroneously empty (depending on `strict` value).
    """
    missing_keys, unexpected_keys = [], []
    if StrictHandling.requires_explicit_ckpt_mismatch_check(strict):
        if ckpt_sharded_metadata is None:
            raise CheckpointingException(
                'Cannot verify checkpoint mismatch with ckpt_sharded_metadata=None.'
            )
        if local_metadata is None:
            local_metadata = [
                sh_base.without_data() for sh_base in nested_values(sharded_state_dict)
            ]
        # We don't want to check for missing keys even if we could
        _skip_missing_keys = strict in (
            StrictHandling.ASSUME_OK_UNEXPECTED,
            StrictHandling.LOG_UNEXPECTED,
            StrictHandling.RAISE_UNEXPECTED,
            StrictHandling.RETURN_UNEXPECTED,
        )
        missing_keys, unexpected_keys = _determine_missing_and_unexpected_keys(
            ckpt_sharded_metadata, local_metadata, None if _skip_missing_keys else global_metadata
        )

        sharded_state_dict = adjust_non_strict_load(sharded_state_dict, unexpected_keys)

        if strict == StrictHandling.IGNORE_ALL:
            missing_keys, unexpected_keys = [], []
        elif strict in (StrictHandling.RAISE_UNEXPECTED, StrictHandling.RAISE_ALL):
            maybe_report_missing_and_unexpected_keys(missing_keys, unexpected_keys, True)
        elif strict in (StrictHandling.LOG_UNEXPECTED, StrictHandling.LOG_ALL):
            maybe_report_missing_and_unexpected_keys(missing_keys, unexpected_keys, False)

    if validate_access_integrity:
        if global_metadata is None:
            raise CheckpointingException(
                'Cannot check sharding intergrity without global_metadata (None).'
            )
        validate_sharding_integrity(global_metadata, process_group=process_group)

    return sharded_state_dict, missing_keys, unexpected_keys


def verify_checkpoint_and_load_strategy(
    checkpoint_dir: str,
    sharded_strategy: Union[LoadShardedStrategy, Tuple[str, int], None] = None,
    common_strategy: Union[LoadCommonStrategy, Tuple[str, int], None] = None,
) -> Tuple[LoadShardedStrategy, LoadCommonStrategy]:
    """Verifies if checkpoint metadata exists and matches given strategies.

    If no strategies are passed, they are determined based on the checkpoint metadata.

    Args:
        checkpoint_dir (str): checkpoint directory
        sharded_strategy (LoadShardedStrategy, Tuple[str, int], optional): sharded load strategy to be verified
            if compatible with the checkpoint content. If None, the default sharded load strategy
            for the checkpoint backend will be returned.
        common_strategy (LoadCommonStrategy, Tuple[str, int], optional): common load strategy to be verified
            if compatible with the checkpoint content. If None, the default common load strategy
            for the checkpoint backend will be returned.
    """
    if not Path(checkpoint_dir).exists():
        raise CheckpointingException(f'Checkpoint directory {checkpoint_dir} does not exist')

    saved_config = maybe_load_config(checkpoint_dir)
    if saved_config is None:
        raise CheckpointingException(f'{checkpoint_dir} is not a distributed checkpoint')

    if sharded_strategy is None:
        sharded_strategy = get_default_strategy(
            StrategyAction.LOAD_SHARDED,
            saved_config.sharded_backend,
            saved_config.sharded_backend_version,
        )
    elif isinstance(sharded_strategy, tuple):
        sharded_strategy = get_default_strategy(StrategyAction.LOAD_SHARDED, *sharded_strategy)

    if common_strategy is None:
        common_strategy = get_default_strategy(
            StrategyAction.LOAD_COMMON,
            saved_config.common_backend,
            saved_config.common_backend_version,
        )
    elif isinstance(common_strategy, tuple):
        sharded_strategy = get_default_strategy(StrategyAction.LOAD_COMMON, *common_strategy)

    sharded_strategy.check_backend_compatibility(saved_config.sharded_backend)
    sharded_strategy.check_version_compatibility(saved_config.sharded_backend_version)
    common_strategy.check_backend_compatibility(saved_config.common_backend)
    common_strategy.check_version_compatibility(saved_config.common_backend_version)
    return sharded_strategy, common_strategy


def adjust_non_strict_load(
    sharded_state_dict: ShardedStateDict, sharded_keys_to_remove: Set[str]
) -> ShardedStateDict:
    """Adjusts sharded state dict removing keys not existing in the checkpoint.

    Args:
        sharded_state_dict (ShardedStateDict): sharded state dict to modify
        sharded_keys_to_remove (Set[str]): keys to remove from the state dict

    Returns:
        ShardedStateDict: state dict without ShardedBase objects with specified keys
    """

    def is_unexpected_key(x: ShardedBase):
        assert isinstance(x, ShardedBase), f'Unexpected type {type(x)}'
        return x.key in sharded_keys_to_remove

    _, sharded_state_dict = extract_matching_values(sharded_state_dict, is_unexpected_key)
    return sharded_state_dict


def _determine_missing_and_unexpected_keys(
    ckpt_sharded_metadata: 'CkptShardedMetadata',
    local_metadata: _LocalMetadata,
    global_metadata: Optional[_GlobalMetadata] = None,
) -> Tuple[Set[str], Set[str]]:
    """Determines load mismatches based on metadata.

    There is an asymmetry between "unexpected" and "missing" keys.
    Unexpected keys can be determined based only on local metadata.
    Missing keys must be based on global metadata, since other ranks might access
    different keys than the current rank.
    In consequence, the return value of this function is different on each rank:
    "missing_keys" are equal, but "unexpected_keys" might differ across ranks.

    Args:
        ckpt_sharded_metadata (CkptShardedMetadata): sharded state dict (without data)
            constructed based on the checkpoint content
        local_metadata (_LocalMetadata): list of local ShardedBase objects
            requested to be loaded by this rank
        global_metadata (_GlobalMetadata, optional): list of global ShardedBase objects
            requested to be loaded by all ranks. Defaults to None, in which case
            returned "missing" keys are empty.

    Returns:
        Tuple[Set[str], Set[str]]: missing and unexpected keys. Missing keys are equal
            on all ranks, unexpected keys might differ across ranks. If passed
            `global_metadata` is empty, returned missing keys are empty as well.

    """
    local_accessed_keys = set(sh_base.key for sh_base in local_metadata)
    ckpt_keys = set(sh_base.key for sh_base in ckpt_sharded_metadata.values())
    unexpected_keys = local_accessed_keys - ckpt_keys
    if global_metadata is not None:
        global_accessed_keys = set(
            sh_base.key for rank_metadata in global_metadata for sh_base in rank_metadata
        )
        missing_keys = ckpt_keys - global_accessed_keys
    else:
        missing_keys = set()

    if missing_keys:
        logger.debug(f'Dist ckpt load missing keys: {missing_keys}')
    if unexpected_keys:
        logger.debug(f'Dist ckpt load unexpected keys: {unexpected_keys}')

    return missing_keys, unexpected_keys


def maybe_report_missing_and_unexpected_keys(
    missing_keys: Set[str], unexpected_keys: Set[str], raise_error: bool = True
) -> None:
    """Raises or logs an error in case missing or unexpected keys are non-empty.

    Args:
        missing_keys (Set[str]): missing keys in the state dict
        unexpected_keys (Set[str]): unexpected keys in the state dict
        raise_error: If True, raises error on mismatch. Otherwise, logs mismatch
            with WARNING level.

    Returns:
        None

    Raises:
        CheckpointingException: if `raise_error` is True and at least one of
        `missing_keys` or `unexpected_keys` are non-empty.
    """
    if not missing_keys and not unexpected_keys:
        return
    missing_title_msg = (
        f'Some keys found in the checkpoint are missing in the provided sharded state dict. '
    )
    missing_body_msg = f'Missing keys (for all ranks): {missing_keys}. '
    unexpected_title_msg = f'Unexpected keys (not found in the checkpoint) encountered in the provided sharded state dict. '
    unexpected_body_msg = f'Unexpected keys (for this rank): {unexpected_keys}. '
    error_msg = ''
    if missing_keys:
        error_msg += missing_title_msg
    if unexpected_keys:
        error_msg += unexpected_title_msg

    error_msg += '\n'
    if missing_keys:
        error_msg += missing_body_msg
    if unexpected_keys:
        error_msg += unexpected_body_msg

    if raise_error:
        raise CheckpointingException(error_msg)
    else:
        logger.warning(error_msg)


<<<<<<< HEAD
def _validate_common_state_dict(common_state_dict: CommonStateDict,
                                 process_group: torch.distributed.ProcessGroup = None):
=======
def _validate_common_state_dict(common_state_dict: CommonStateDict) -> None:
>>>>>>> 6dfeb259
    """Validate consistancy across ranks for the common state dict

    We save the common state dict only on rank 0. We validate to make sure that the common dict is consistant across ranks before saving.

    Args:
        common_state_dict: The common state dict present in all ransk
    """
<<<<<<< HEAD
    other_rank_state_dicts = [None] * torch.distributed.get_world_size(group=process_group)
    torch.distributed.all_gather_object(other_rank_state_dicts, common_state_dict, group=process_group)
    common_state_dict_diff = {}
    if torch.distributed.get_rank(group=process_group) == 0:
=======

    # Gather the common state dict across ranks onto rank 0 for comparison
    rank = torch.distributed.get_rank()
    other_rank_state_dicts = [None] * torch.distributed.get_world_size() if rank == 0 else None
    torch.distributed.gather_object(common_state_dict, other_rank_state_dicts)
    common_state_dict_diff = {}
    if rank == 0:
>>>>>>> 6dfeb259
        main_rank_state_dict = common_state_dict
        for rank, rank_state_dict in enumerate(other_rank_state_dicts[1:], 1):
            only_left, only_right, mismatch = diff(main_rank_state_dict, rank_state_dict)
            if only_left or only_right or mismatch:
                common_state_dict_diff[rank] = (only_left, only_right, mismatch)

        if len(common_state_dict_diff) != 0:
            logger.warning(
                f'There is difference in the common state dict in different ranks. The differences are {common_state_dict_diff}'
            )


def validate_sharding_integrity(
    global_metadata: _GlobalMetadata, common_state_dict: CommonStateDict = None,
     process_group: torch.distributed.ProcessGroup = None
) -> None:
    """Validate if the ShardedTensors and ShardedObjects from multiple processes define correct sharding.

    Local ShardedTensors and ShardedObject metadata is exchanged with `torch.distributed.all_gather_object`
    and then process with global rank 0 checks if main replicas of the shards:
    - cover the whole global tensors
    - don't overlap

    Args:
        global_metadata (_GlobalMetadata): ShardedTensor and ShardedObject objects from all ranks.
        common_state_dict (CommonStateDict): The common state dict stored by rank 0

    Returns:
        None

    Raises:
        CheckpointingException for invalid access pattern
    """

    if common_state_dict:
        _validate_common_state_dict(common_state_dict, process_group=process_group)

    if torch.distributed.get_rank() != 0:
        return

    key_shardings = defaultdict(list)
    for rank, rank_shardings in enumerate(global_metadata):
        for sharding in rank_shardings:
            key_shardings[sharding.key].append((rank, sharding))
    for key, shardings in key_shardings.items():
        if isinstance(shardings[0][1], ShardedObject):
            _validate_objects_for_key(shardings)
        else:
            _validate_sharding_for_key(shardings)


def _validate_sharding_for_key(rank_sharding: List[Tuple[int, ShardedTensor]]):
    some_rank_shard = rank_sharding[0][1]
    global_shape = some_rank_shard.global_shape
    local_shape = some_rank_shard.local_shape
    dtype = some_rank_shard.dtype
    has_flattened_range = some_rank_shard.flattened_range is not None
    for rank, sharding in rank_sharding:
        assert sharding.dtype == dtype, (sharding.dtype, dtype, some_rank_shard)
        assert sharding.global_shape == global_shape, (
            sharding.global_shape,
            global_shape,
            some_rank_shard,
        )
        assert sharding.local_shape == local_shape, (
            sharding.local_shape,
            local_shape,
            some_rank_shard,
        )
        assert (sharding.flattened_range is not None) == has_flattened_range, (
            (sharding.flattened_range is not None),
            has_flattened_range,
            some_rank_shard,
        )

    shard_access_cnt = _compute_shards_access(rank_sharding)
    if has_flattened_range:
        map_reduce(
            rank_sharding,
            lambda x: x[1].global_offset,
            lambda x: x[1],
            _validate_sharding_for_key_flattened,
        )
    else:
        if not torch.all(shard_access_cnt == 1):
            logger.error(f'Invalid access pattern for {rank_sharding[0][1]}: {shard_access_cnt}')
            raise CheckpointingException(f'Invalid access pattern for {rank_sharding[0][1]}')


def _compute_shards_access(rank_sharding):
    shard_access_cnt = torch.zeros(
        rank_sharding[0][1].axis_fragmentations, dtype=torch.int, device='cpu'
    )
    for rank, sharding in rank_sharding:
        if is_main_replica(sharding.replica_id):
            shard_access_cnt[sharding.local_chunk_offset_in_global()] += 1
    return shard_access_cnt


def _validate_sharding_for_key_flattened(tensors_by_shard):
    all_slices = []
    local_shape = tensors_by_shard[0].local_shape
    for sharding in tensors_by_shard:
        assert sharding.local_shape == local_shape
        sharding: ShardedTensor
        if not is_main_replica(sharding.replica_id):
            continue

        all_slices.append((sharding.flattened_range.start, sharding.flattened_range.stop))

    starts, stops = map(np.asarray, zip(*sorted(all_slices)))
    if (
        starts[0] != 0
        or stops[-1] != np.prod(local_shape)
        or not np.all(starts[1:] == stops[:-1])
    ):
        logger.error(
            f'Flattened ranges dont cover the whole shard {tensors_by_shard[0]}. Ranges: {(starts, stops)}'
        )
        raise CheckpointingException(
            f'Flattened ranges dont cover the whole shard {tensors_by_shard[0]}. Ranges: {(starts, stops)}'
        )


def _validate_objects_for_key(sharded_objects: List[ShardedObject]):
    """Ensure uniqueness of saved objects."""
    unique_keys = [
        sh_obj.unique_key for _, sh_obj in sharded_objects if is_main_replica(sh_obj.replica_id)
    ]
    if len(unique_keys) != len(set(unique_keys)):
        duplicates = {k: cnt for k, cnt in Counter(unique_keys).items() if cnt > 1}
        logger.error(f'Duplicate ShardedObject keys and counts: {duplicates}')
        raise CheckpointingException(f'Duplicate ShardedObject keys: {list(duplicates.keys())}')
    expected_shard_num = np.prod(sharded_objects[0][1].global_shape)
    if len(unique_keys) != expected_shard_num:
        err_msg = f'Invalid access pattern: {expected_shard_num - len(unique_keys)} ShardedObject are missing.'
        logger.error(f'{err_msg} Existing shards: {unique_keys}')
        raise CheckpointingException(err_msg)


def determine_global_metadata(
    sharded_state_dict: ShardedStateDict,
    process_group: torch.distributed.ProcessGroup = None
) -> Tuple[_LocalMetadata, _GlobalMetadata]:
    """Exchanges local metadata with `all_gather_object` to determine global metadata.

    Args:
        sharded_state_dict (ShardedStateDict): local sharded state dict

    Returns:
        Tuple[_LocalMetadata, _GlobalMetadata]: local and global ShardedBase objects with stripped data
    """
    local_metadata = [ten.without_data() for ten in nested_values(sharded_state_dict)]
    global_metadata = [None] * torch.distributed.get_world_size(group=process_group)
    torch.distributed.all_gather_object(global_metadata, local_metadata, group=process_group)
    return local_metadata, global_metadata

def validate_sharded_objects_handling(
    sharded_strategy: Union[SaveShardedStrategy, LoadShardedStrategy],
    common_strategy: Union[SaveCommonStrategy, LoadCommonStrategy],
) -> None:
    """Checks if either of the passed strategies can handle sharded objects.

    Args:
        sharded_strategy (Union[SaveShardedStrategy, LoadShardedStrategy]): sharded strategy used for saving/loading
        common_strategy (Union[SaveCommonStrategy, LoadCommonStrategy]): common strategy used for saving/loading

    Returns:
        None

    Raises:
        CheckpointingException: if both strategies can't handle ShardedObjects
    """
    if (
        not sharded_strategy.can_handle_sharded_objects
        and not common_strategy.can_handle_sharded_objects
    ):
        raise CheckpointingException(
            f'Either sharded strategy or common strategy must implement ShardedObjects handling.'
            f' Both {sharded_strategy} and {common_strategy} specify can_handle_sharded_objects=False'
        )<|MERGE_RESOLUTION|>--- conflicted
+++ resolved
@@ -366,12 +366,8 @@
         logger.warning(error_msg)
 
 
-<<<<<<< HEAD
 def _validate_common_state_dict(common_state_dict: CommonStateDict,
                                  process_group: torch.distributed.ProcessGroup = None):
-=======
-def _validate_common_state_dict(common_state_dict: CommonStateDict) -> None:
->>>>>>> 6dfeb259
     """Validate consistancy across ranks for the common state dict
 
     We save the common state dict only on rank 0. We validate to make sure that the common dict is consistant across ranks before saving.
@@ -379,20 +375,13 @@
     Args:
         common_state_dict: The common state dict present in all ransk
     """
-<<<<<<< HEAD
-    other_rank_state_dicts = [None] * torch.distributed.get_world_size(group=process_group)
-    torch.distributed.all_gather_object(other_rank_state_dicts, common_state_dict, group=process_group)
-    common_state_dict_diff = {}
-    if torch.distributed.get_rank(group=process_group) == 0:
-=======
 
     # Gather the common state dict across ranks onto rank 0 for comparison
-    rank = torch.distributed.get_rank()
-    other_rank_state_dicts = [None] * torch.distributed.get_world_size() if rank == 0 else None
-    torch.distributed.gather_object(common_state_dict, other_rank_state_dicts)
+    rank = torch.distributed.get_rank(group=process_group)
+    other_rank_state_dicts = [None] * torch.distributed.get_world_size(group=process_group) if rank == 0 else None
+    torch.distributed.gather_object(common_state_dict, other_rank_state_dicts, group=process_group)
     common_state_dict_diff = {}
     if rank == 0:
->>>>>>> 6dfeb259
         main_rank_state_dict = common_state_dict
         for rank, rank_state_dict in enumerate(other_rank_state_dicts[1:], 1):
             only_left, only_right, mismatch = diff(main_rank_state_dict, rank_state_dict)
