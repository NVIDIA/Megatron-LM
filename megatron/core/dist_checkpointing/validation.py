# Copyright (c) 2024, NVIDIA CORPORATION. All rights reserved.
import logging
import os
from collections import Counter, defaultdict
from enum import Enum
from typing import TYPE_CHECKING, List, Optional, Set, Tuple, Union

import numpy as np
import torch
import torch.distributed

from megatron.core.dist_checkpointing import ShardedTensor
from megatron.core.dist_checkpointing.core import CheckpointingException, maybe_load_config
from megatron.core.dist_checkpointing.dict_utils import (
    diff,
    extract_matching_values,
    map_reduce,
    nested_values,
)
from megatron.core.dist_checkpointing.mapping import (
    CommonStateDict,
    ShardedBase,
    ShardedObject,
    ShardedStateDict,
    is_main_replica,
)
from megatron.core.dist_checkpointing.strategies.base import (
    LoadCommonStrategy,
    LoadShardedStrategy,
    SaveCommonStrategy,
    SaveShardedStrategy,
    StrategyAction,
    get_default_strategy,
)
from megatron.core.msc_utils import MultiStorageClientFeature

if TYPE_CHECKING:
    from megatron.core.dist_checkpointing.serialization import CkptShardedMetadata

logger = logging.getLogger(__name__)
# pylint: disable=line-too-long
# list of local saved/loaded ShardedBase objects
_LocalMetadata = List[Union[ShardedTensor, ShardedObject]]
# list of lists of global saved/loaded ShardedBase objects (each element corresponds to global rank)
_GlobalMetadata = List[_LocalMetadata]


class StrictHandling(Enum):
    """Determines handling of load mismatch (non-empty "unexpected" or "missing" keys).

    Different flags carry different implications on performance and behaviour and
    are divided into two groups:
    - *_UNEXPECTED
    - *_ALL
    The first group ignores missing keys (present in the checkpoint but missing
    in the sharded state dict) which is created in order to avoid inter-rank
    metadata exchange. Note that the metadata exchange will happen anyway
    with `load(..., validate_access_integrity=True)` flag in which case using the
    `*_ALL` option is recommended as it provides a more thorough check with no
    performance penalty wrt. `*_UNEXPECTED` group.

    All options except for the first one (`ASSUME_OK_UNEXPECTED`) require
    extra disk access before the load in order to remove unexpected keys
    from the sharded state dict requested to load.
    """

    # Relies on the underlying strategy to raise error on unexpected keys
    ASSUME_OK_UNEXPECTED = 'assume_ok_unexpected'
    # Logs (with WARNING level) "unexpected" keys. Missing keys are ignored.
    # This is treated as a reasonable default for a "non-strict" load
    LOG_UNEXPECTED = 'log_unexpected'
    # Logs (with WARNING level) all mismatched keys.
    LOG_ALL = 'log_all'
    # Raise error on unexpected keys before load attempt.
    # Gives cleaner error message than `ASSUME_OK_UNEXPECTED` but requires
    # extra disk access.
    RAISE_UNEXPECTED = 'raise_unexpected'
    # Raise error on any mismatch. Similar to `RAISE_UNEXPECTED` but requires
    # metadata exchange.
    RAISE_ALL = 'raise_all'
    # "Unexpected" mismatches are not reported, but returned by the `load`
    # function along with the loaded state dict. Missing keys are ignored.
    RETURN_UNEXPECTED = 'return_unexpected'
    # All mismatches are returned along with the loaded state dict.
    RETURN_ALL = 'return_all'
    # Simply ignores mismatches (not recommended)
    IGNORE_ALL = 'ignore_all'

    @staticmethod
    def requires_explicit_ckpt_mismatch_check(val: 'StrictHandling') -> bool:
        """Whether a given strict flag involves mismatch check against the checkpoint."""
        return val != StrictHandling.ASSUME_OK_UNEXPECTED

    @staticmethod
    def requires_global_app_metadata(val: 'StrictHandling') -> bool:
        """Whether a given strict option requires global metadata for validation."""
        return val in (
            StrictHandling.IGNORE_ALL,
            StrictHandling.RAISE_ALL,
            StrictHandling.RETURN_ALL,
            StrictHandling.LOG_ALL,
        )

    @staticmethod
    def requires_returning_mismatch_keys(val: 'StrictHandling') -> bool:
        """Whether a given strict option results in extra return value from the `load` function."""
        return val in (StrictHandling.RETURN_UNEXPECTED, StrictHandling.RETURN_ALL)


def parse_strict_flag(strict: Union[str, StrictHandling]) -> StrictHandling:
    """Parse user passed strict flag from a string to StrictHandling instance.

    Args:
        strict (str, StrictHandling): strict flag to parse. If already an instance
            of StrictHandling, this function is a noop.

    Returns:
        StrictHandling: enum instance
    """
    if isinstance(strict, StrictHandling):
        return strict
    try:
        return StrictHandling(strict)
    except (ValueError, TypeError) as e:
        raise ValueError(f'Invalid strict flag: {e}') from e


def validate_integrity_and_strict_load(
    sharded_state_dict: ShardedStateDict,
    strict: StrictHandling,
    validate_access_integrity: bool,
    local_metadata: Optional[_LocalMetadata] = None,
    global_metadata: Optional[_GlobalMetadata] = None,
    ckpt_sharded_metadata: Optional['CkptShardedMetadata'] = None,
    process_group: torch.distributed.ProcessGroup = None
) -> Tuple[ShardedStateDict, Set[str], Set[str]]:
    """Validates sharding integrity and potential mismatches with the checkpoint.

    `validate_access_integrity` controls sharding integrity check (orthogonal
    to strictness checking) which verifies `sharded_state_dict` runtime completeness
    (in isolation from the actual checkpoint).

    `strict` flag controls handling of mismatches between the requested
    sharded state dict to load and the actual checkpoint. See `StrictHandling`
    docs for details regarding flag behavior and performance implications
    (disk interactions or inter-rank communication).

    Args:
        sharded_state_dict (ShardedStateDict): sharded state dict to verify.
        strict (StrictHandling): flag determining how to handle sharded keys mismatch.
        validate_access_integrity (bool): whether to perform sharding validation.
        local_metadata (_LocalMetadata, optional): local sharded state dict metadata.
            Defaults to None, in which case it's determined based on `sharded_state_dict`.
        global_metadata (_GlobalMetadata, optional): global sharded state dict metadata
            (exchanged between ranks). Defaults to None, in which case "missing"
            keys are not determined.
        ckpt_sharded_metadata (CkptShardedMetadata, optional): sharded metadata
            from the checkpoint. Defaults to None, which only makes sense
            for the `StrictHandling.ASSUME_OK_UNEXPECTED` strict value.

    Returns:
        Tuple[ShardedStateDict, Set[str], Set[str]]: tuple of: sharded state dict
            without unexpected keys, missing and unexpected keys. Missing keys are equal
            on all ranks, unexpected keys might differ across ranks. Additionally,
            missing keys might be erroneously empty (depending on `strict` value).
    """
    missing_keys, unexpected_keys = set(), set()
    if StrictHandling.requires_explicit_ckpt_mismatch_check(strict):
        if ckpt_sharded_metadata is None:
            raise CheckpointingException(
                'Cannot verify checkpoint mismatch with ckpt_sharded_metadata=None.'
            )
        if local_metadata is None:
            local_metadata = [
                sh_base.without_data() for sh_base in nested_values(sharded_state_dict)
            ]
        # We don't want to check for missing keys even if we could
        _skip_missing_keys = strict in (
            StrictHandling.ASSUME_OK_UNEXPECTED,
            StrictHandling.LOG_UNEXPECTED,
            StrictHandling.RAISE_UNEXPECTED,
            StrictHandling.RETURN_UNEXPECTED,
        )
        missing_keys, unexpected_keys = _determine_missing_and_unexpected_keys(
            ckpt_sharded_metadata, local_metadata, None if _skip_missing_keys else global_metadata
        )

        sharded_state_dict = adjust_non_strict_load(sharded_state_dict, unexpected_keys)

        if strict == StrictHandling.IGNORE_ALL:
            missing_keys, unexpected_keys = set(), set()
        elif strict in (StrictHandling.RAISE_UNEXPECTED, StrictHandling.RAISE_ALL):
            maybe_report_missing_and_unexpected_keys(missing_keys, unexpected_keys, True)
        elif strict in (StrictHandling.LOG_UNEXPECTED, StrictHandling.LOG_ALL):
            maybe_report_missing_and_unexpected_keys(missing_keys, unexpected_keys, False)

    if validate_access_integrity:
        if global_metadata is None:
            raise CheckpointingException(
                'Cannot check sharding intergrity without global_metadata (None).'
            )
        validate_sharding_integrity(global_metadata, process_group=process_group)

    return sharded_state_dict, missing_keys, unexpected_keys


def verify_checkpoint_and_load_strategy(
    checkpoint_dir: str,
    sharded_strategy: Union[LoadShardedStrategy, Tuple[str, int], None] = None,
    common_strategy: Union[LoadCommonStrategy, Tuple[str, int], None] = None,
) -> Tuple[LoadShardedStrategy, LoadCommonStrategy]:
    """Verifies if checkpoint metadata exists and matches given strategies.

    If no strategies are passed, they are determined based on the checkpoint metadata.

    Args:
        checkpoint_dir (str): checkpoint directory
        sharded_strategy (LoadShardedStrategy, Tuple[str, int], optional): sharded load strategy to be verified
            if compatible with the checkpoint content. If None, the default sharded load strategy
            for the checkpoint backend will be returned.
        common_strategy (LoadCommonStrategy, Tuple[str, int], optional): common load strategy to be verified
            if compatible with the checkpoint content. If None, the default common load strategy
            for the checkpoint backend will be returned.
    """
    isdir = True
    if MultiStorageClientFeature.is_enabled():
        msc = MultiStorageClientFeature.import_package()
        isdir = msc.os.path.isdir(str(checkpoint_dir), strict=False)
    else:
        isdir = os.path.isdir(checkpoint_dir)
    if not isdir:
        raise CheckpointingException(f'Checkpoint directory {checkpoint_dir} does not exist')

    saved_config = maybe_load_config(checkpoint_dir)
    if saved_config is None:
        raise CheckpointingException(f'{checkpoint_dir} is not a distributed checkpoint')

    if sharded_strategy is None:
        sharded_strategy = get_default_strategy(
            StrategyAction.LOAD_SHARDED,
            saved_config.sharded_backend,
            saved_config.sharded_backend_version,
        )
    elif isinstance(sharded_strategy, tuple):
        sharded_strategy = get_default_strategy(StrategyAction.LOAD_SHARDED, *sharded_strategy)

    if common_strategy is None:
        common_strategy = get_default_strategy(
            StrategyAction.LOAD_COMMON,
            saved_config.common_backend,
            saved_config.common_backend_version,
        )
    elif isinstance(common_strategy, tuple):
        sharded_strategy = get_default_strategy(StrategyAction.LOAD_COMMON, *common_strategy)

    sharded_strategy.check_backend_compatibility(saved_config.sharded_backend)
    sharded_strategy.check_version_compatibility(saved_config.sharded_backend_version)
    common_strategy.check_backend_compatibility(saved_config.common_backend)
    common_strategy.check_version_compatibility(saved_config.common_backend_version)
    return sharded_strategy, common_strategy


def adjust_non_strict_load(
    sharded_state_dict: ShardedStateDict, sharded_keys_to_remove: Set[str]
) -> ShardedStateDict:
    """Adjusts sharded state dict removing keys not existing in the checkpoint.

    Args:
        sharded_state_dict (ShardedStateDict): sharded state dict to modify
        sharded_keys_to_remove (Set[str]): keys to remove from the state dict

    Returns:
        ShardedStateDict: state dict without ShardedBase objects with specified keys
    """

    def is_unexpected_key(x: ShardedBase):
        assert isinstance(x, ShardedBase), f'Unexpected type {type(x)}'
        return x.key in sharded_keys_to_remove

    _, sharded_state_dict = extract_matching_values(sharded_state_dict, is_unexpected_key)
    return sharded_state_dict


def _determine_missing_and_unexpected_keys(
    ckpt_sharded_metadata: 'CkptShardedMetadata',
    local_metadata: _LocalMetadata,
    global_metadata: Optional[_GlobalMetadata] = None,
) -> Tuple[Set[str], Set[str]]:
    """Determines load mismatches based on metadata.

    There is an asymmetry between "unexpected" and "missing" keys.
    Unexpected keys can be determined based only on local metadata.
    Missing keys must be based on global metadata, since other ranks might access
    different keys than the current rank.
    In consequence, the return value of this function is different on each rank:
    "missing_keys" are equal, but "unexpected_keys" might differ across ranks.

    Args:
        ckpt_sharded_metadata (CkptShardedMetadata): sharded state dict (without data)
            constructed based on the checkpoint content
        local_metadata (_LocalMetadata): list of local ShardedBase objects
            requested to be loaded by this rank
        global_metadata (_GlobalMetadata, optional): list of global ShardedBase objects
            requested to be loaded by all ranks. Defaults to None, in which case
            returned "missing" keys are empty.

    Returns:
        Tuple[Set[str], Set[str]]: missing and unexpected keys. Missing keys are equal
            on all ranks, unexpected keys might differ across ranks. If passed
            `global_metadata` is empty, returned missing keys are empty as well.

    """
    local_accessed_keys = set(sh_base.key for sh_base in local_metadata)
    ckpt_keys = set(sh_base.key for sh_base in ckpt_sharded_metadata.values())
    unexpected_keys = local_accessed_keys - ckpt_keys
    if global_metadata is not None:
        global_accessed_keys = set(
            sh_base.key for rank_metadata in global_metadata for sh_base in rank_metadata
        )
        missing_keys = ckpt_keys - global_accessed_keys
    else:
        missing_keys = set()

    if missing_keys:
        logger.debug(f'Dist ckpt load missing keys: {missing_keys}')
    if unexpected_keys:
        logger.debug(f'Dist ckpt load unexpected keys: {unexpected_keys}')

    return missing_keys, unexpected_keys


def maybe_report_missing_and_unexpected_keys(
    missing_keys: Set[str], unexpected_keys: Set[str], raise_error: bool = True
) -> None:
    """Raises or logs an error in case missing or unexpected keys are non-empty.

    Args:
        missing_keys (Set[str]): missing keys in the state dict
        unexpected_keys (Set[str]): unexpected keys in the state dict
        raise_error: If True, raises error on mismatch. Otherwise, logs mismatch
            with WARNING level.

    Returns:
        None

    Raises:
        CheckpointingException: if `raise_error` is True and at least one of
        `missing_keys` or `unexpected_keys` are non-empty.
    """
    if not missing_keys and not unexpected_keys:
        return
    missing_title_msg = (
        f'Some keys found in the checkpoint are missing in the provided sharded state dict. '
    )
    missing_body_msg = f'Missing keys (for all ranks): {missing_keys}. '
    unexpected_title_msg = f'Unexpected keys (not found in the checkpoint) encountered in the provided sharded state dict. '
    unexpected_body_msg = f'Unexpected keys (for this rank): {unexpected_keys}. '
    error_msg = ''
    if missing_keys:
        error_msg += missing_title_msg
    if unexpected_keys:
        error_msg += unexpected_title_msg

    error_msg += '\n'
    if missing_keys:
        error_msg += missing_body_msg
    if unexpected_keys:
        error_msg += unexpected_body_msg

    if raise_error:
        raise CheckpointingException(error_msg)
    else:
        logger.warning(error_msg)


def _validate_common_state_dict(common_state_dict: CommonStateDict,
                                 process_group: torch.distributed.ProcessGroup = None):
    """Validate consistancy across ranks for the common state dict

    We save the common state dict only on rank 0. We validate to make sure that the common dict is consistant across ranks before saving.

    Args:
        common_state_dict: The common state dict present in all ransk
    """

    # Gather the common state dict across ranks onto rank 0 for comparison
    rank = torch.distributed.get_rank(group=process_group)
    other_rank_state_dicts = [None] * torch.distributed.get_world_size(group=process_group) if rank == 0 else None
    torch.distributed.gather_object(common_state_dict, other_rank_state_dicts, group=process_group)
    common_state_dict_diff = {}
    if rank == 0:
        assert other_rank_state_dicts
        main_rank_state_dict = common_state_dict
        for rank, rank_state_dict in enumerate(other_rank_state_dicts[1:], 1):
            only_left, only_right, mismatch = diff(main_rank_state_dict, rank_state_dict)
            if only_left or only_right or mismatch:
                common_state_dict_diff[rank] = (only_left, only_right, mismatch)

        if len(common_state_dict_diff) != 0:
            logger.warning(
                f'There is difference in the common state dict in different ranks. The differences are {common_state_dict_diff}'
            )


def validate_sharding_integrity(
    global_metadata: _GlobalMetadata, common_state_dict: CommonStateDict = None,
     process_group: torch.distributed.ProcessGroup = None
) -> None:
    """Validate if the ShardedTensors and ShardedObjects from multiple processes define correct sharding.

    Local ShardedTensors and ShardedObject metadata is exchanged with `torch.distributed.all_gather_object`
    and then process with global rank 0 checks if main replicas of the shards:
    - cover the whole global tensors
    - don't overlap

    Args:
        global_metadata (_GlobalMetadata): ShardedTensor and ShardedObject objects from all ranks.
        common_state_dict (CommonStateDict): The common state dict stored by rank 0

    Returns:
        None

    Raises:
        CheckpointingException for invalid access pattern
    """

    if common_state_dict:
        _validate_common_state_dict(common_state_dict, process_group=process_group)

    if torch.distributed.get_rank() != 0:
        return

    key_shardings = defaultdict(list)
    for rank, rank_shardings in enumerate(global_metadata):
        for sharding in rank_shardings:
            key_shardings[sharding.key].append((rank, sharding))
    for key, shardings in key_shardings.items():
        if isinstance(shardings[0][1], ShardedObject):
            _validate_objects_for_key(shardings)
        else:
            _validate_sharding_for_key(shardings)


def _validate_sharding_for_key(rank_sharding: List[Tuple[int, ShardedTensor]]):
    some_rank_shard = rank_sharding[0][1]
    global_shape = some_rank_shard.global_shape
    local_shape = some_rank_shard.local_shape
    dtype = some_rank_shard.dtype
    has_flattened_range = some_rank_shard.flattened_range is not None
    for rank, sharding in rank_sharding:
        assert sharding.dtype == dtype, (sharding.dtype, dtype, some_rank_shard)
        assert sharding.global_shape == global_shape, (
            sharding.global_shape,
            global_shape,
            some_rank_shard,
        )
        assert sharding.local_shape == local_shape, (
            sharding.local_shape,
            local_shape,
            some_rank_shard,
        )
        assert (sharding.flattened_range is not None) == has_flattened_range, (
            (sharding.flattened_range is not None),
            has_flattened_range,
            some_rank_shard,
        )

    shard_access_cnt = _compute_shards_access(rank_sharding)
    if has_flattened_range:
        map_reduce(
            rank_sharding,
            lambda x: x[1].global_offset,
            lambda x: x[1],
            _validate_sharding_for_key_flattened,
        )
        # For each shard with at least 1 flattened tensor in it, the above
        # `_validate_sharding_for_key_flattened` ensure a correct consistent pattern
        # The only thing that can go wrong at this point is that some shard don't have
        # *any* representatives which will be checked later by comparing `shard_access_cnt == 1`
        shard_access_cnt = torch.minimum(shard_access_cnt, torch.tensor([1]))
    if not torch.all(shard_access_cnt == 1):
        raise CheckpointingException(
            f'Invalid access pattern for {rank_sharding[0][1]}: {shard_access_cnt}'
        )


def _compute_shards_access(rank_sharding):
    shard_access_cnt = torch.zeros(
        rank_sharding[0][1].axis_fragmentations, dtype=torch.int, device='cpu'
    )
    for rank, sharding in rank_sharding:
        if is_main_replica(sharding.replica_id):
            shard_access_cnt[sharding.local_chunk_offset_in_global()] += 1
    return shard_access_cnt


def _validate_sharding_for_key_flattened(tensors_by_shard):
    all_slices = []
    local_shape = tensors_by_shard[0].local_shape
    for sharding in tensors_by_shard:
        assert sharding.local_shape == local_shape
        sharding: ShardedTensor
        if not is_main_replica(sharding.replica_id):
            continue

        all_slices.append((sharding.flattened_range.start, sharding.flattened_range.stop))

    starts, stops = map(np.asarray, zip(*sorted(all_slices)))
    expected_size = np.prod(local_shape)
    if starts[0] != 0 or stops[-1] != expected_size or not np.all(starts[1:] == stops[:-1]):
        raise CheckpointingException(
            f'Flattened ranges dont cover the whole shard {tensors_by_shard[0]} of size {expected_size}. Ranges: {(starts, stops)}'
        )


def _validate_objects_for_key(sharded_objects: List[ShardedObject]):
    """Ensure uniqueness of saved objects."""
    unique_keys = [
        sh_obj.unique_key for _, sh_obj in sharded_objects if is_main_replica(sh_obj.replica_id)
    ]
    if len(unique_keys) != len(set(unique_keys)):
        duplicates = {k: cnt for k, cnt in Counter(unique_keys).items() if cnt > 1}
        logger.error(f'Duplicate ShardedObject keys and counts: {duplicates}')
        raise CheckpointingException(f'Duplicate ShardedObject keys: {list(duplicates.keys())}')
    expected_shard_num = np.prod(sharded_objects[0][1].global_shape)
    if len(unique_keys) != expected_shard_num:
        err_msg = f'Invalid access pattern: {expected_shard_num - len(unique_keys)} ShardedObject are missing.'
        logger.error(f'{err_msg} Existing shards: {unique_keys}')
        raise CheckpointingException(err_msg)


def determine_global_metadata(
    sharded_state_dict: ShardedStateDict,
    process_group: torch.distributed.ProcessGroup = None
) -> Tuple[_LocalMetadata, _GlobalMetadata]:
    """Exchanges local metadata with `all_gather_object` to determine global metadata.

    Args:
        sharded_state_dict (ShardedStateDict): local sharded state dict

    Returns:
        Tuple[_LocalMetadata, _GlobalMetadata]: local and global ShardedBase objects with stripped data
    """
    local_metadata = [ten.without_data() for ten in nested_values(sharded_state_dict)]
<<<<<<< HEAD
    global_metadata = [None] * torch.distributed.get_world_size(group=process_group)
    torch.distributed.all_gather_object(global_metadata, local_metadata, group=process_group)
    return local_metadata, global_metadata
=======
    global_metadata = [None] * torch.distributed.get_world_size()
    torch.distributed.all_gather_object(global_metadata, local_metadata)
    return local_metadata, global_metadata  # type: ignore[return-value]
>>>>>>> 16aeade1

def validate_sharded_objects_handling(
    sharded_strategy: Union[SaveShardedStrategy, LoadShardedStrategy],
    common_strategy: Union[SaveCommonStrategy, LoadCommonStrategy],
) -> None:
    """Checks if either of the passed strategies can handle sharded objects.

    Args:
        sharded_strategy (Union[SaveShardedStrategy, LoadShardedStrategy]): sharded strategy used for saving/loading
        common_strategy (Union[SaveCommonStrategy, LoadCommonStrategy]): common strategy used for saving/loading

    Returns:
        None

    Raises:
        CheckpointingException: if both strategies can't handle ShardedObjects
    """
    if (
        not sharded_strategy.can_handle_sharded_objects
        and not common_strategy.can_handle_sharded_objects
    ):
        raise CheckpointingException(
            f'Either sharded strategy or common strategy must implement ShardedObjects handling.'
            f' Both {sharded_strategy} and {common_strategy} specify can_handle_sharded_objects=False'
        )<|MERGE_RESOLUTION|>--- conflicted
+++ resolved
@@ -542,15 +542,9 @@
         Tuple[_LocalMetadata, _GlobalMetadata]: local and global ShardedBase objects with stripped data
     """
     local_metadata = [ten.without_data() for ten in nested_values(sharded_state_dict)]
-<<<<<<< HEAD
     global_metadata = [None] * torch.distributed.get_world_size(group=process_group)
     torch.distributed.all_gather_object(global_metadata, local_metadata, group=process_group)
-    return local_metadata, global_metadata
-=======
-    global_metadata = [None] * torch.distributed.get_world_size()
-    torch.distributed.all_gather_object(global_metadata, local_metadata)
     return local_metadata, global_metadata  # type: ignore[return-value]
->>>>>>> 16aeade1
 
 def validate_sharded_objects_handling(
     sharded_strategy: Union[SaveShardedStrategy, LoadShardedStrategy],
