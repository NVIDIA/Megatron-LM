--- conflicted
+++ resolved
@@ -22,11 +22,7 @@
 )
 from megatron.core.distributed.data_parallel_base import _BaseDataParallel
 from megatron.core.distributed.distributed_data_parallel_config import DistributedDataParallelConfig
-<<<<<<< HEAD
-from megatron.core.models.common.embeddings.language_model_embedding import LanguageModelEmbedding
-=======
 from megatron.core.fp8_utils import is_float8tensor
->>>>>>> a8aab72a
 from megatron.core.transformer.transformer_config import TransformerConfig
 from megatron.core.transformer.transformer_layer import TransformerLayer
 from megatron.core.fp8_utils import is_float8tensor
@@ -548,47 +544,12 @@
                         )
                     )
 
-<<<<<<< HEAD
-            wait_previous_grad_reduce = not self.is_delay_grad_reduce
-
-            # FIXME: Use insert forward op to replace grad acc hook, which will
-            # be lost after parameter data movement. For example, module.to(device=get_current_device())
-            # will cause the registered grad acc hook to be lost.
-            def param_hook(*unused):
-                if param.requires_grad:
-                    if self.ddp_config.overlap_grad_reduce:
-                        assert (
-                            param.grad is not None
-                        ), 'param.grad being None is not safe when overlap_grad_reduce is True'
-
-                    if param.grad is not None and (
-                        not param.grad_added_to_main_grad or getattr(param, 'zero_out_wgrad', False)
-                    ):
-                        if self.is_delay_grad_reduce:
-                            param.main_grad.add_(param.grad.data)
-                        else:
-                            param.main_grad.copy_(param.grad.data)
-                    param.grad = None
-
-                    if self.ddp_config.overlap_grad_reduce and (
-                        not self.is_delay_grad_reduce or self.is_last_microbatch
-                    ):
-                        gr_pipeline = self.grad_reduce_pipeline
-                        bucket_id = self.param_and_grad_buffer.param_to_param_group[param]
-                        gr_pipeline.place_bucket(bucket_id)
-                        go_rs = gr_pipeline.mark_item_ready(param, async_rs=True)
-                        if go_rs and wait_previous_grad_reduce:
-                            gr_pipeline.wait_for_previous_grad_reduce(
-                                recommeded_queue_capacity=self.suggested_RS_queue_capacity
-                            )
-=======
         # Registering all models with all parameters is to handle some special cases
         # where the forward function of root_module is not called, but the forward
         # functions of these equivalent modules are called instead.
         for name, module in root_module.named_modules():
             if len(list(module.parameters())) != len(list(root_module.parameters())):
                 continue
->>>>>>> a8aab72a
 
             self.backward_pre_hooks[f"{name} _root_pre_backward"] = (
                 module.register_full_backward_pre_hook(_root_pre_backward)
