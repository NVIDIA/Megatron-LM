# Copyright (c) 2024, NVIDIA CORPORATION. All rights reserved.

import logging
from contextlib import contextmanager

import torch

from megatron.core.device_utils import get_xla_model

from .. import parallel_state
from ..config_logger import has_config_logger_enabled, log_config_to_disk
from ..transformer.transformer_config import TransformerConfig
from ..utils import is_float8tensor, log_single_rank
from .data_parallel_base import _BaseDataParallel
from .distributed_data_parallel_config import DistributedDataParallelConfig
from .param_and_grad_buffer import _ParamAndGradBuffer, partition_buckets

try:
    import transformer_engine # pylint: disable=unused-import
    HAVE_APEX_OR_TE = True
except ImportError:
    try: 
        import apex # pylint: disable=unused-import
        HAVE_APEX_OR_TE = True
    except ImportError:
        HAVE_APEX_OR_TE = False
        
logger = logging.getLogger(__name__)

xm = get_xla_model()

class DistributedDataParallel(_BaseDataParallel):
    """
    DDP wrapper which stores grads in contiguous buffers. Also has option of overlapping
    communication with backprop computation by breaking up full model's gradients into smaller
    buckets and running all-reduce / reduce-scatter on each bucket asynchronously. This class
    also provides the option to do the gradient accumulation in a type other than the param type
    (e.g., fp32 for a bf16 model).

    Args:
        config: Transformer config object.
        ddp_config: DistributedDataParallel config object.
        module: Underlying model.
        disable_bucketing: If true, force assign all parameters to a single bucket. If false,
            use standard bucketing policy: assign parameters to smaller buckets and all-reduce
            per bucket _if_ overlap_grad_reduce is True and pp_rank is 0.

    """

    def __init__(
        self,
        config: TransformerConfig,
        ddp_config: DistributedDataParallelConfig,
        module: torch.nn.Module,
        disable_bucketing: bool = False,
    ):
<<<<<<< HEAD
        super().__init__(config=config)

=======
        super().__init__(config=config, module=module)
>>>>>>> cc207f80
        if has_config_logger_enabled(config):
            log_config_to_disk(config, locals(), prefix=type(self).__name__)

        self.module = module

        # If bucket_size is not provided as an input, use sane default.
        # If using very large dp_sizes, make buckets larger to ensure that chunks used in NCCL
        # ring-reduce implementations are large enough to remain bandwidth-bound rather than
        # latency-bound.
        if ddp_config.bucket_size is None:
            ddp_config.bucket_size = max(
                40000000, 1000000 * parallel_state.get_data_parallel_world_size()
            )
        # Set bucket_size to infinity if overlap_grad_reduce is False.
        if not ddp_config.overlap_grad_reduce:
            ddp_config.bucket_size = None

        self.ddp_config = ddp_config
        log_single_rank(
            logger,
            logging.INFO,
            f'Setting up DistributedDataParallel with config {self.ddp_config}',
        )

        # Turn off bucketing if we are on a pipeline stage that is not the first (since
        # data-parallel communication on these stages is not on the critical path), or if
        # disable_bucketing is True (e.g., we might not want to break up model parameters
        # into buckets for model chunks after the first in the interleaved schedule).
        self.bucket_size = self.ddp_config.bucket_size
        if parallel_state.get_pipeline_model_parallel_rank() > 0:
            self.bucket_size = None
        if disable_bucketing:
            self.bucket_size = None

        self.param_to_bucket_group = {}

        # Group parameters by their gradient type.
        param_to_name = {}
        dense_params = []
        expert_parallel_params = []
        self.params_with_grad = []
        for name, param in self.module.named_parameters():
            if not param.requires_grad:
                continue

            # Track params with grad to enable direct setting
            # of param.grad_added_to_main_grad
            self.params_with_grad.append(param)

            param.grad_added_to_main_grad = False
            param_to_name[param] = name

            if getattr(param, 'allreduce', True):
                dense_params.append(param)
            else:
                expert_parallel_params.append(param)

        def _allocate_buffers_for_parameters(
            input_params, data_parallel_group, gradient_scaling_factor
        ):
            param_and_grad_dtype_to_params = {}
            param_and_grad_dtype_to_offsets = {}
            param_and_grad_dtype_to_indices = {}

            # Group parameters by their gradient type.
            for param in input_params:
                assert param.requires_grad

                param_dtype = param.dtype
                if is_float8tensor(param):
                    # Currently TE's Float8Tensor is a wrapper of torch.Tensor. It has a "fake"
                    # dtype (usually a higher precision dtype such as bfloat16), but its actual
                    # data is stored in the form of a torch uint8 tensor within the Float8Tensor's
                    # ".data" attribute. Therefore, when creating the param buffer for fp8 params,
                    # it is necessary to use torch.uint8, not the "fake" dtype got from
                    # "param.dtype".
                    param_dtype = torch.uint8
                grad_dtype = torch.float if self.ddp_config.grad_reduce_in_fp32 else param.dtype

                params = param_and_grad_dtype_to_params.get((param_dtype, grad_dtype), [])
                params.append(param)
                param_and_grad_dtype_to_params[(param_dtype, grad_dtype)] = params

                # Get the index of each param among the params with same dtype, if a param is fp8,
                # use its "fake" high precision dtype to find which params have same dtype with it.
                # For example:
                #     Case 1:
                #         params = [p1(bf16), p2(bf16), p3(bf16), p4(bf16)]
                #         param_and_grad_dtype_to_indices = {
                #             (torch.bfloat16, torch.float32): [0, 1, 2, 3],
                #         }
                #     Case 2:
                #         params = [p1(bf16), p2(fp8), p3(fp8), p4(bf16)]
                #         param_and_grad_dtype_to_indices = {
                #             (torch.bfloat16, torch.float32): [0, 3],
                #             (torch.uint8, torch.float32): [1, 2],
                #         }
                # We need these indices to load a non-native-fp8 checkpoint in native-fp8 mode.
                offset = param_and_grad_dtype_to_offsets.get((param.dtype, grad_dtype), 0)
                param_and_grad_dtype_to_offsets[(param.dtype, grad_dtype)] = offset + 1
                indices = param_and_grad_dtype_to_indices.get((param_dtype, grad_dtype), [])
                indices.append(offset)
                param_and_grad_dtype_to_indices[(param_dtype, grad_dtype)] = indices

            if not config.calculate_per_token_loss:
                target_gradient_scaling_factor = 1.0 / parallel_state.get_data_parallel_world_size(
                    with_context_parallel=True
                )
                if self.ddp_config.average_in_collective:
                    # Collective is averaging gradients in collective with data_parallel_group.
                    assert (
                        gradient_scaling_factor
                        / torch.distributed.get_world_size(group=data_parallel_group)
                        == target_gradient_scaling_factor
                    )
                else:
                    assert gradient_scaling_factor == target_gradient_scaling_factor

            # Allocate the grad buffers and map the grads.
            buffers = []
            for (param_dtype, grad_dtype), params in param_and_grad_dtype_to_params.items():
                buffers.append(
                    _ParamAndGradBuffer(
                        self.ddp_config,
                        param_dtype,
                        grad_dtype,
                        params,
                        data_parallel_group,
                        self.bucket_size,
                        param_to_name,
                        gradient_scaling_factor,
                        param_and_grad_dtype_to_indices[(param_dtype, grad_dtype)],
                    )
                )

            # In some scenarios, we want to put buckets from different buffers into a group so that
            # their communication can be aggregated. For example, when there are both fp8 buffers
            # and bf16 buffers in the model and vpp is enabled, each model chunk will have an fp8
            # bucket and a bf16 bucket, which doubles the number of communication kernels, and
            # because of the use of CUDA_DEVICE_MAX_CONNECTIONS=1, having multiple back-to-back
            # communications will prevent the overlap of the communication kernels with computation
            # kernels.
            # If bucketing is explicitly disabled, then put all buckets in a buffer into a single
            # bucket group.
            bucket_groups = partition_buckets(buffers, force_single_bucket_group=disable_bucketing)

            # Set `next_param_gather_bucket_group` for different bucket groups by iterating through
            # buckets in reverse order (since all-gathers happen in reverse order of buckets).
            if self.ddp_config.use_distributed_optimizer and self.ddp_config.overlap_param_gather:
                num_bucket_groups = len(bucket_groups)
                for i in range(1, num_bucket_groups):
                    bucket_groups[num_bucket_groups - i].next_param_gather_bucket_group = (
                        bucket_groups[num_bucket_groups - i - 1]
                    )

            # Create map from param to bucket group, used in pre_hook.
            for bucket_group in bucket_groups:
                for bucket in bucket_group.buckets:
                    for param in bucket.params_list:
                        self.param_to_bucket_group[param] = bucket_group

            return buffers, bucket_groups

        if config.calculate_per_token_loss:
            gradient_scaling_factor = 1.0
            expert_gradient_scaling_factor = 1.0
        else:
            if self.ddp_config.average_in_collective:
                gradient_scaling_factor = 1.0
                expert_gradient_scaling_factor = (
                    1.0 / parallel_state.get_expert_model_parallel_world_size()
                )
            else:
                data_parallel_world_size = parallel_state.get_data_parallel_world_size(
                    with_context_parallel=True
                )
                gradient_scaling_factor = 1.0 / data_parallel_world_size
                expert_gradient_scaling_factor = 1.0 / data_parallel_world_size

        # Allocate the param+grad buffers for dense params' grads.
        data_parallel_group = parallel_state.get_data_parallel_group(with_context_parallel=True) \
            if xm is None else parallel_state.get_data_parallel_group_gloo(with_context_parallel=True)
        self.buffers, self.bucket_groups = _allocate_buffers_for_parameters(
            dense_params,
            data_parallel_group,
            gradient_scaling_factor=gradient_scaling_factor,
        )

        data_parallel_modulo_expert_group = parallel_state.get_data_modulo_expert_parallel_group(with_context_parallel=True) \
            if xm is None else parallel_state.get_data_modulo_expert_parallel_group_gloo(with_context_parallel=True)
        # Allocate separate param+grad buffers for expert parallel params' grads.
        self.expert_parallel_buffers, self.expert_parallel_bucket_groups = (
            _allocate_buffers_for_parameters(
                expert_parallel_params,
<<<<<<< HEAD
                data_parallel_modulo_expert_group,
=======
                parallel_state.get_expert_data_parallel_group(),
>>>>>>> cc207f80
                gradient_scaling_factor=expert_gradient_scaling_factor,
            )
        )

        # Delete references to weight_tensor if they exist since we don't want two parameter copies
        # if we re-mapped parameters (which happens when we use the distributed optimizer).
        # This is a temporary workaround around a TE bug that is fixed with
        # https://github.com/NVIDIA/TransformerEngine/pull/719.
        if self.ddp_config.use_distributed_optimizer:

            @torch.no_grad()
            def unmap_weight_tensor(m):
                if hasattr(m, 'weight_tensor'):
                    m.weight_tensor = None

            self.module.apply(unmap_weight_tensor)

        # Register backward hook.
        # Accumulation function for the gradients need to be stored so they
        # don't go out of scope.
        self.grad_accs = []
        for param in self.module.parameters():
            if param.requires_grad:
                # Expand so we get access to grad_fn.
                param_tmp = param.expand_as(param)
                # Get the gradient accumulator function.
                grad_acc = param_tmp.grad_fn.next_functions[0][0]
                grad_acc.register_hook(self._make_backward_post_hook(param))
                self.grad_accs.append(grad_acc)

        self.use_forward_hook = (
            self.ddp_config.use_distributed_optimizer and self.ddp_config.overlap_param_gather
        )
        self.remove_forward_pre_hook_handles = {}
        if self.use_forward_hook:
            self.enable_forward_pre_hook()
        self.overlap_param_gather_with_optimizer_step = False

    def enable_forward_pre_hook(self):
        """
        Enable forward pre-hooks needed for param all-gather overlap with forward compute.
        """
        assert self.use_forward_hook
        assert len(self.remove_forward_pre_hook_handles) == 0
        # Register forward pre-hook for all sub-modules.
        for module in self.module.modules():
            self.remove_forward_pre_hook_handles[module] = module.register_forward_pre_hook(
                self._make_forward_pre_hook()
            )

    def disable_forward_pre_hook(self):
        """
        Disable forward pre-hooks needed for param all-gather overlap with forward compute.
        """
        assert self.use_forward_hook
        # De-register forward pre-hook for all sub-modules.
        for module in self.module.modules():
            assert self.remove_forward_pre_hook_handles[module] is not None
            self.remove_forward_pre_hook_handles[module].remove()
            del self.remove_forward_pre_hook_handles[module]
        assert len(self.remove_forward_pre_hook_handles) == 0

        # Force synchronize parameters.
        self.start_param_sync(force_sync=True)

    def _make_forward_pre_hook(self):
        """
        Create a forward pre-hook to wait on all-gather handles when necessary (i.e.,
        when a module uses a parameter in a bucket with a still incomplete all-gather).
        """

        def hook(module, *unused):
            assert (
                self.use_forward_hook
            ), "Should use pre-hook only when overlap_param_gather is True"

            # Make sure all parameters in this module have been all-gathered as necessary.
            for param in module.parameters(recurse=False):
                # Skip parameters without an associated buffer (such parameters have a
                # .requires_grad field equal to False).
                if param not in self.param_to_bucket_group:
                    continue
                assert param.requires_grad

                # If aligning param all-gather across pipeline stages, all-gather is dispatched
                # by start_param_sync calls in core/pipeline_parallelism/schedules.py.
                # If overlapping param all-gather with optimizer step, then all-gather has
                # already been dispatched in optimizer step.
                skip_next_bucket_dispatch = (
                    self.ddp_config.align_param_gather
                    or self.overlap_param_gather_with_optimizer_step
                )
                self.param_to_bucket_group[param].finish_param_sync(
                    skip_next_bucket_dispatch=skip_next_bucket_dispatch
                )

        return hook

    def _make_backward_post_hook(self, param: torch.nn.Parameter):
        """
        Creates a backward post-hook to dispatch an all-reduce / reduce-scatter when
        ready (i.e., when all grads in a bucket have been computed in all microbatches
        in a batch).
        """

        def hook(*unused):
            if param in self.param_to_bucket_group:
                assert param.requires_grad
                if self.ddp_config.overlap_grad_reduce:
                    assert (
                        param.grad is not None
                    ), 'param.grad being None is not safe when overlap_grad_reduce is True'
                if param.grad is not None and (
                    not param.grad_added_to_main_grad or getattr(param, 'zero_out_wgrad', False)
                ):
                    param.main_grad.add_(param.grad.data)
                elif not HAVE_APEX_OR_TE:
                    param.main_grad = param.grad.to(device=param.main_grad.device, dtype=param.main_grad.dtype)
                param.grad = None

                if self.ddp_config.overlap_grad_reduce:
                    self.param_to_bucket_group[param].register_grad_ready(param)

        return hook
    
    @contextmanager
    def no_sync(self):
        """
        Context manager that turns off gradient synchronization.
        """
        for bucket_group in self.bucket_groups + self.expert_parallel_bucket_groups:
            bucket_group.is_last_microbatch = False
        try:
            yield
        finally:
            for bucket_group in self.bucket_groups + self.expert_parallel_bucket_groups:
                bucket_group.is_last_microbatch = True

    def start_param_sync(self, *unused, force_sync: bool = False, force_dispatch: bool = False):
        """
        Initiates param sync (all-gather) communication operations for all model parameters.

        By default, when overlap_param_gather is set to True, dispatches asynchronous communication
        calls; when overlap_param_gather is set to False, calls synchronous communication
        ops. Can override this default behavior using flags below.

        Args:
            force_sync (bool, optional): force synchronous collective regardless of
                other settings.
            force_dispatch (bool, optional): force dispatch regardless of other settings.
        """
        if not force_sync:
            # If overlapping param AG with optimizer step, AG should not be dispatched again
            # in forward_backward_step.
            if self.overlap_param_gather_with_optimizer_step and not force_dispatch:
                return

        for bucket_group in self.bucket_groups + self.expert_parallel_bucket_groups:
            bucket_group.start_param_sync(force_sync=force_sync)

    def start_grad_sync(self, *unused):
        """
        Initiates grad sync (all-reduce or reduce-scatter) communication operations
        for all model gradients.

        When overlap_grad_reduce is set to True, dispatches asynchronous communication
        calls. When overlap_grad_reduce is set to False, calls synchronous
        communication ops.
        """
        for bucket_group in self.bucket_groups + self.expert_parallel_bucket_groups:
            bucket_group.start_grad_sync()

    def finish_grad_sync(self):
        """
        Finishes grad sync (all-reduce or reduce-scatter) communication operations
        for all model gradients.

        When overlap_grad_reduce is set to True, waits for asynchronous communication
        calls to complete. When overlap_grad_reduce is set to False, calls synchronous
        communication ops.
        """
        for bucket_group in self.bucket_groups + self.expert_parallel_bucket_groups:
            bucket_group.finish_grad_sync()

    def scale_gradients(self, scaling_factor: float):
        """Scale all gradients inside the buffers by `scaling_factor`."""
        for buffer in self.buffers + self.expert_parallel_buffers:
            buffer.scale_gradients(scaling_factor)

    def zero_grad_buffer(self):
        """
        Zeros out all grad buffers. Needs to be called at the beginning of each
        training iteration.
        """
        for param in self.params_with_grad:
            param.grad_added_to_main_grad = False
        for buffer in self.buffers + self.expert_parallel_buffers:
            buffer.reset()
        for bucket_group in self.bucket_groups + self.expert_parallel_bucket_groups:
            bucket_group.reset()

    def broadcast_params(self):
        """
        Syncs parameters across all DP ranks.
        """
        for param in self.module.parameters():
            is_expert_parallel = not getattr(param, 'allreduce', True)

            if is_expert_parallel:
<<<<<<< HEAD
                data_parallel_group = parallel_state.get_data_modulo_expert_parallel_group(
                    with_context_parallel=True
                ) if xm is None else parallel_state.get_data_modulo_expert_parallel_group_gloo(
                    with_context_parallel=True
                ) 
=======
                data_parallel_group = parallel_state.get_expert_data_parallel_group()
>>>>>>> cc207f80
            else:
                data_parallel_group = parallel_state.get_data_parallel_group(
                    with_context_parallel=True
                ) if xm is None else parallel_state.get_data_parallel_group_gloo(
                    with_context_parallel=True
                )
            torch.distributed.broadcast(
                param.data,
                src=torch.distributed.get_global_rank(data_parallel_group, 0),
                group=data_parallel_group,
            )<|MERGE_RESOLUTION|>--- conflicted
+++ resolved
@@ -54,12 +54,7 @@
         module: torch.nn.Module,
         disable_bucketing: bool = False,
     ):
-<<<<<<< HEAD
-        super().__init__(config=config)
-
-=======
         super().__init__(config=config, module=module)
->>>>>>> cc207f80
         if has_config_logger_enabled(config):
             log_config_to_disk(config, locals(), prefix=type(self).__name__)
 
@@ -248,17 +243,13 @@
             gradient_scaling_factor=gradient_scaling_factor,
         )
 
-        data_parallel_modulo_expert_group = parallel_state.get_data_modulo_expert_parallel_group(with_context_parallel=True) \
-            if xm is None else parallel_state.get_data_modulo_expert_parallel_group_gloo(with_context_parallel=True)
+        expert_data_parallel_group = parallel_state.get_expert_data_parallel_group() \
+            if xm is None else parallel_state.get_expert_data_parallel_group_gloo()
         # Allocate separate param+grad buffers for expert parallel params' grads.
         self.expert_parallel_buffers, self.expert_parallel_bucket_groups = (
             _allocate_buffers_for_parameters(
                 expert_parallel_params,
-<<<<<<< HEAD
-                data_parallel_modulo_expert_group,
-=======
-                parallel_state.get_expert_data_parallel_group(),
->>>>>>> cc207f80
+                expert_data_parallel_group,
                 gradient_scaling_factor=expert_gradient_scaling_factor,
             )
         )
@@ -468,15 +459,11 @@
             is_expert_parallel = not getattr(param, 'allreduce', True)
 
             if is_expert_parallel:
-<<<<<<< HEAD
-                data_parallel_group = parallel_state.get_data_modulo_expert_parallel_group(
-                    with_context_parallel=True
-                ) if xm is None else parallel_state.get_data_modulo_expert_parallel_group_gloo(
+                data_parallel_group = parallel_state.get_expert_data_parallel_group(
+                    with_context_parallel=True
+                ) if xm is None else parallel_state.get_expert_data_parallel_group_gloo(
                     with_context_parallel=True
                 ) 
-=======
-                data_parallel_group = parallel_state.get_expert_data_parallel_group()
->>>>>>> cc207f80
             else:
                 data_parallel_group = parallel_state.get_data_parallel_group(
                     with_context_parallel=True
