--- conflicted
+++ resolved
@@ -102,15 +102,13 @@
             ) if not xm else parallel_state.get_data_parallel_group_gloo(
                 with_context_parallel=True, partial_data_parallel=True
             )
-<<<<<<< HEAD
             self.expt_dp_group = parallel_state.get_expert_data_parallel_group() \
                 if not xm else parallel_state.get_expert_data_parallel_group_gloo()
-=======
-            self.expt_dp_group = parallel_state.get_expert_data_parallel_group()
             self.intra_expt_dp_group = parallel_state.get_expert_data_parallel_group(
                 partial_expert_data_parallel=True
+            ) if not xm else parallel_state.get_expert_data_parallel_group_gloo(
+                partial_expert_data_parallel=True
             )
->>>>>>> d905ac7f
             if self.ddp_config.num_distributed_optimizer_instances > 1:
                 self.inter_dist_opt_group = (
                     parallel_state.get_inter_distributed_optimizer_instance_group()
@@ -398,7 +396,7 @@
         self.buffers, self.bucket_groups = _allocate_buffers_for_parameters(
             dense_params, self.intra_dp_cp_group, gradient_scaling_factor=gradient_scaling_factor
         )
-
+        
         # Allocate separate param+grad buffers for expert parallel params' grads.
         self.expert_parallel_buffers, self.expert_parallel_bucket_groups = (
             _allocate_buffers_for_parameters(
