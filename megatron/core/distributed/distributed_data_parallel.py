--- conflicted
+++ resolved
@@ -9,16 +9,20 @@
 from ..config_logger import has_config_logger_enabled, log_config_to_disk
 from ..transformer.module import MegatronModule
 from ..transformer.transformer_config import TransformerConfig
-<<<<<<< HEAD
-from ..utils import log_single_rank
-from .distributed_data_parallel_config import DistributedDataParallelConfig, HAVE_APEX_OR_TE
-from .param_and_grad_buffer import ParamAndGradBuffer
-=======
 from ..utils import is_float8tensor, log_single_rank
 from .distributed_data_parallel_config import DistributedDataParallelConfig
 from .param_and_grad_buffer import _ParamAndGradBuffer, partition_buckets
->>>>>>> 1b8fce7e
-
+
+try:
+    import transformer_engine # pylint: disable=unused-import
+    HAVE_APEX_OR_TE = True
+except ImportError:
+    try: 
+        import apex # pylint: disable=unused-import
+        HAVE_APEX_OR_TE = True
+    except ImportError:
+        HAVE_APEX_OR_TE = False
+        
 logger = logging.getLogger(__name__)
 
 class DistributedDataParallel(MegatronModule):
