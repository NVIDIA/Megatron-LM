--- conflicted
+++ resolved
@@ -159,14 +159,10 @@
             grad_attr = _get_main_grad_attr(weight, ddp_config.use_custom_fsdp)
             orig_grad = getattr(weight, grad_attr)
             grad = _unshard_if_dtensor(orig_grad)
-<<<<<<< HEAD
-            all_reduce(tensor=grad, group=parallel_state.get_embedding_group)
-=======
             # When the embedding is frozen, the grad is None.
             if grad is None:
                 return
-            torch.distributed.all_reduce(grad, group=parallel_state.get_embedding_group())
->>>>>>> 16aeade1
+            all_reduce(grad, group=parallel_state.get_embedding_group())
             setattr(weight, grad_attr, _reshard_if_dtensor(grad, orig_grad))
 
 
@@ -193,7 +189,7 @@
         grad_attr = _get_main_grad_attr(weight, ddp_config.use_custom_fsdp)
         orig_grad = getattr(weight, grad_attr)
         grad = _unshard_if_dtensor(orig_grad)
-        all_reduce(tensor=grad, group=parallel_state.get_position_embedding_group)
+        all_reduce(tensor=grad, group=parallel_state.get_position_embedding_group())
         setattr(weight, grad_attr, _reshard_if_dtensor(grad, orig_grad))
 
 
