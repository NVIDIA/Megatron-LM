# Copyright (c) 2024, NVIDIA CORPORATION. All rights reserved.

from typing import List, Optional, Union

import torch
from torch._utils import _flatten_dense_tensors, _unflatten_dense_tensors

<<<<<<< HEAD
from megatron.core.device_utils import get_xla_model
=======
try:
    from torch.distributed._tensor import DTensor, distribute_tensor

    HAVE_DTENSOR = True
except ImportError:
    HAVE_DTENSOR = False
>>>>>>> cc207f80

from .. import parallel_state
from ..transformer.transformer_config import TransformerConfig
from ..utils import get_attr_wrapped_model, get_model_config

xm = get_xla_model()

def _unshard_if_dtensor(tensor: Union[torch.Tensor, "DTensor"]) -> torch.Tensor:
    """
    Unshards the input tensor if it is a DTensor and otherwise returns the
    tensor unmodified.

    Args:
        tensor (Union[torch.Tensor, DTensor]): The tensor to potentially unshard.

    Returns:
        An unsharded version of the input tensor if it is a DTensor, or the
        input tensor unmodified if it is not a DTensor.
    """
    if HAVE_DTENSOR and isinstance(tensor, DTensor):
        unsharded_tensor = tensor.full_tensor()
        for k, v in vars(tensor).items():
            setattr(unsharded_tensor, k, v)
        return unsharded_tensor
    return tensor


def _reshard_if_dtensor(
    tensor_to_shard: torch.Tensor, reference_tensor: Union[torch.Tensor, "DTensor"]
) -> Union[torch.Tensor, "DTensor"]:
    """
    Reshards the input tensor to match the sharding configuration of the
    reference tensor if the reference tensor is a DTensor. Otherwise, returns
    the reference tensor unmodified.

    Args:
        tensor_to_shard (torch.Tensor): The tensor to be potentially sharded.
        reference_tensor (Union[torch.Tensor, DTensor]): The reference tensor
            for the sharding configuration.

    Returns:
        Union[torch.Tensor, DTensor]: The sharded tensor matching the reference tensor's
        configuration, or the reference tensor itself if it is not a DTensor.
    """
    if HAVE_DTENSOR and isinstance(reference_tensor, DTensor):
        sharded_tensor = distribute_tensor(
            tensor_to_shard,
            device_mesh=reference_tensor.device_mesh,
            placements=reference_tensor.placements,
        )
        for k, v in vars(reference_tensor).items():
            setattr(sharded_tensor, k, v)
        return sharded_tensor
    return reference_tensor
def _allreduce_conditional_embedding_grads(model: List[torch.nn.Module], config: TransformerConfig):
    """
    All-reduce conditional embedding grads.

    Reduce grads across all the pp stages to ensure that parameters of the conditional embedders
    (e.g., timestep embedder, FPS embedder, label embedder) stay in sync.
    This is for the models with replicated embedders on each PP / VPP rank, like diffusion models.
    """

    if parallel_state.get_pipeline_model_parallel_world_size() > 1 and getattr(
        config, "has_cond_embedder", False
    ):
        grads_dict = {}
        for model_chunk in model:
            for name, param in get_attr_wrapped_model(model_chunk, 'named_parameters')():
                if param.requires_grad and getattr(param, 'pipeline_parallel', False):
                    grad = param.main_grad
                    if name in grads_dict:
                        # Add all the virtual PP rank's gradients to
                        # the first local virtual PP rank.
                        grads_dict[name][0].add_(grad)
                        # Append to the end for later update after cross-rank reduce.
                        grads_dict[name].append(grad)
                    else:
                        grads_dict[name] = [grad]
        if grads_dict:
            # All-reduce the gradient on the first VPP rank.
            grads = [param_grad[0] for _, param_grad in grads_dict.items()]
            coalesced = _flatten_dense_tensors(grads)
            torch.distributed.all_reduce(
                coalesced, group=parallel_state.get_pipeline_model_parallel_group()
            )
            for buf, synced in zip(grads, _unflatten_dense_tensors(coalesced, grads)):
                buf.copy_(synced)

            # Update the gradients on other VPP ranks.
            for grads in grads_dict.values():
                for grad in grads[1:]:
                    grad.copy_(grads[0])


def _allreduce_word_embedding_grads(model: List[torch.nn.Module], config: TransformerConfig):
    """
    All-reduce word embedding grads.

    Reduce grads across first and last stages to ensure that word_embeddings parameters stay in
    sync.
    """

    if (
        parallel_state.is_rank_in_embedding_group(ignore_virtual=True)
        and torch.distributed.get_world_size(parallel_state.get_embedding_group()) > 1
    ):
        if parallel_state.is_pipeline_first_stage(ignore_virtual=True):
            model_module = model[0]
        elif parallel_state.is_pipeline_last_stage(ignore_virtual=True):
            model_module = model[-1]
        else:  # We do not support an interleaved schedule for models with encoders yet.
            model_module = model[0]

        model_module = get_attr_wrapped_model(model_module, 'pre_process', return_model_obj=True)
        if model_module.share_embeddings_and_output_weights:
<<<<<<< HEAD
            grad = model_module.shared_embedding_or_output_weight().main_grad
=======
            weight = model_module.shared_embedding_or_output_weight()
            grad_attr = "main_grad" if hasattr(weight, "main_grad") else "grad"
            orig_grad = getattr(weight, grad_attr)
            grad = _unshard_if_dtensor(orig_grad)
>>>>>>> cc207f80
            torch.distributed.all_reduce(grad, group=parallel_state.get_embedding_group())
            setattr(weight, grad_attr, _reshard_if_dtensor(grad, orig_grad))


def _allreduce_position_embedding_grads(model: List[torch.nn.Module], config: TransformerConfig):
    """
    All-reduce position_embeddings grad across encoder and decoder stages to ensure that position
    embeddings parameters stay in sync.
    """
    if (
        parallel_state.is_rank_in_position_embedding_group()
        and torch.distributed.get_world_size(parallel_state.get_position_embedding_group()) > 1
    ):
        if parallel_state.is_pipeline_first_stage(ignore_virtual=True):
            model_module = model[0]
        elif parallel_state.is_pipeline_last_stage(ignore_virtual=True):
            model_module = model[-1]
        else:  # We do not support an interleaved schedule for models with encoders yet.
            model_module = model[0]

        model_module = get_attr_wrapped_model(model_module, 'pre_process', return_model_obj=True)
        assert hasattr(model_module, 'position_embeddings')
        weight = model_module.position_embeddings.weight
        grad_attr = "main_grad" if hasattr(weight, "main_grad") else "grad"
        orig_grad = getattr(weight, grad_attr)
        grad = _unshard_if_dtensor(orig_grad)
        torch.distributed.all_reduce(grad, group=parallel_state.get_position_embedding_group())
        setattr(weight, grad_attr, _reshard_if_dtensor(grad, orig_grad))


def _allreduce_embedding_grads(model: List[torch.nn.Module], config: TransformerConfig):
    """
    All-reduce both word and position embeddings.
    """
    _allreduce_word_embedding_grads(model, config)
    _allreduce_position_embedding_grads(model, config)


def _allreduce_layernorm_grads(model: List[torch.nn.Module], config: TransformerConfig):
    """
    All-reduce layernorm grads (for sequence parallelism).
    """

    # All-reduce layernorm parameters across model parallel nodes
    # when sequence parallelism is used
    if parallel_state.get_tensor_model_parallel_world_size() > 1 and (
        config.sequence_parallel or config.qk_layernorm
    ):
        params = []
        grads = []
        for model_chunk in model:
            for name, param in get_attr_wrapped_model(model_chunk, 'named_parameters')():
                if (
                    param.requires_grad
                    and getattr(param, 'sequence_parallel', False)
                    or 'q_layernorm' in name
                    or 'k_layernorm' in name
                ):
<<<<<<< HEAD
                    grad = param.main_grad if hasattr(param, "main_grad") else param.grad
=======
                    params.append(param)
                    grad_attr = "main_grad" if hasattr(param, "main_grad") else "grad"
                    grad = getattr(param, grad_attr)
                    grad = _unshard_if_dtensor(grad)
>>>>>>> cc207f80
                    grads.append(grad.data)
        if grads:
            coalesced = _flatten_dense_tensors(grads)
            torch.distributed.all_reduce(
                coalesced, group=parallel_state.get_tensor_model_parallel_group()
            )
            for param, buf, synced in zip(
                params, grads, _unflatten_dense_tensors(coalesced, grads)
            ):
                buf.copy_(synced)
                grad_attr = "main_grad" if hasattr(param, "main_grad") else "grad"
                orig_grad = getattr(param, grad_attr)
                setattr(param, grad_attr, _reshard_if_dtensor(buf, orig_grad))


def finalize_model_grads(model: List[torch.nn.Module], num_tokens: Optional[torch.Tensor] = None):
    """
    All-reduce all model grads across DP replicas, layernorm grads for sequence parallelism,
    embedding grads across first and last pipeline stages (if not tied),
    scale gradients by `num_tokens`.
    """

    config = get_model_config(model[0])

    # All-reduce / reduce-scatter across DP replicas.
    if config.timers is not None:
        config.timers('all-grads-sync', log_level=1).start(barrier=config.barrier_with_L1_time)
    for model_chunk in model:
        model_chunk.finish_grad_sync()
    if config.timers is not None:
        config.timers('all-grads-sync').stop()

    # All-reduce t_embedder grads (for pp & vpp of DiT).
    if config.timers is not None:
        config.timers('conditional-embedder-grads-all-reduce', log_level=1).start(
            barrier=config.barrier_with_L1_time
        )
    _allreduce_conditional_embedding_grads(model, config)
    if config.timers is not None:
        config.timers('conditional-embedder-grads-all-reduce').stop()

    # All-reduce layer-norm grads (for sequence parallelism).
    if config.timers is not None:
        config.timers('layernorm-grads-all-reduce', log_level=1).start(
            barrier=config.barrier_with_L1_time
        )
    _allreduce_layernorm_grads(model, config)
    if config.timers is not None:
        config.timers('layernorm-grads-all-reduce').stop()

    # All-reduce embedding grads (for pipeline parallelism).
    if config.timers is not None:
        config.timers('embedding-grads-all-reduce', log_level=1).start(
            barrier=config.barrier_with_L1_time
        )
    _allreduce_embedding_grads(model, config)
    if config.timers is not None:
        config.timers('embedding-grads-all-reduce').stop()

    # normalize gradients for per-token loss normalization.
    # if we are using by the number of tokens, then we use that as a divisor. this number
    # will be the total number of non-padded tokens in the global batch.
    if num_tokens is not None:

        # the number of tokens is only present on the last stage, so broadcast it
        # to the other ranks in the pipeline parallel group.
        last_rank = parallel_state.get_pipeline_model_parallel_last_rank()
        pp_group = parallel_state.get_pipeline_model_parallel_group()

        if not isinstance(last_rank, list):
            assert not isinstance(last_rank, list)
            last_rank = [last_rank]
            assert not isinstance(pp_group, list)
            pp_group = [pp_group]

        # need to do a broadcast for every pp group, even though num_tokens should be the same.
        num_tokens_list = []
        for lr, group in zip(last_rank, pp_group):
            torch.distributed.broadcast(num_tokens, src=lr, group=group)
            num_tokens_list.append(torch.clone(num_tokens))
        assert all(x.item() == num_tokens_list[0] for x in num_tokens_list)

        # all-reduce across DP ranks.
        data_parallel_group = parallel_state.get_data_parallel_group() \
            if xm is None else parallel_state.get_data_parallel_group_gloo()
        torch.distributed.all_reduce(num_tokens, group=data_parallel_group)
        for model_chunk in model:
            if num_tokens > 0:
                scaling = 1.0 / num_tokens
                model_chunk.scale_gradients(scaling)<|MERGE_RESOLUTION|>--- conflicted
+++ resolved
@@ -5,16 +5,14 @@
 import torch
 from torch._utils import _flatten_dense_tensors, _unflatten_dense_tensors
 
-<<<<<<< HEAD
 from megatron.core.device_utils import get_xla_model
-=======
+
 try:
     from torch.distributed._tensor import DTensor, distribute_tensor
 
     HAVE_DTENSOR = True
 except ImportError:
     HAVE_DTENSOR = False
->>>>>>> cc207f80
 
 from .. import parallel_state
 from ..transformer.transformer_config import TransformerConfig
@@ -98,9 +96,13 @@
             # All-reduce the gradient on the first VPP rank.
             grads = [param_grad[0] for _, param_grad in grads_dict.items()]
             coalesced = _flatten_dense_tensors(grads)
-            torch.distributed.all_reduce(
-                coalesced, group=parallel_state.get_pipeline_model_parallel_group()
-            )
+            if xm:
+                xm.all_reduce(xm.REDUCE_SUM, [coalesced], 
+                        groups=parallel_state.get_pipeline_model_parallel_groups())
+            else:
+                torch.distributed.all_reduce(
+                    coalesced, group=parallel_state.get_pipeline_model_parallel_group()
+                )
             for buf, synced in zip(grads, _unflatten_dense_tensors(coalesced, grads)):
                 buf.copy_(synced)
 
@@ -131,15 +133,14 @@
 
         model_module = get_attr_wrapped_model(model_module, 'pre_process', return_model_obj=True)
         if model_module.share_embeddings_and_output_weights:
-<<<<<<< HEAD
-            grad = model_module.shared_embedding_or_output_weight().main_grad
-=======
             weight = model_module.shared_embedding_or_output_weight()
             grad_attr = "main_grad" if hasattr(weight, "main_grad") else "grad"
             orig_grad = getattr(weight, grad_attr)
             grad = _unshard_if_dtensor(orig_grad)
->>>>>>> cc207f80
-            torch.distributed.all_reduce(grad, group=parallel_state.get_embedding_group())
+            if xm:
+                xm.all_reduce(xm.REDUCE_SUM, [grad], groups=parallel_state.get_embedding_groups())
+            else:
+                torch.distributed.all_reduce(grad, group=parallel_state.get_embedding_group())
             setattr(weight, grad_attr, _reshard_if_dtensor(grad, orig_grad))
 
 
@@ -165,7 +166,10 @@
         grad_attr = "main_grad" if hasattr(weight, "main_grad") else "grad"
         orig_grad = getattr(weight, grad_attr)
         grad = _unshard_if_dtensor(orig_grad)
-        torch.distributed.all_reduce(grad, group=parallel_state.get_position_embedding_group())
+        if xm:
+            xm.all_reduce(xm.REDUCE_SUM, [grad], groups=parallel_state.get_position_embedding_groups())
+        else:
+            torch.distributed.all_reduce(grad, group=parallel_state.get_position_embedding_group())
         setattr(weight, grad_attr, _reshard_if_dtensor(grad, orig_grad))
 
 
@@ -197,20 +201,19 @@
                     or 'q_layernorm' in name
                     or 'k_layernorm' in name
                 ):
-<<<<<<< HEAD
-                    grad = param.main_grad if hasattr(param, "main_grad") else param.grad
-=======
                     params.append(param)
                     grad_attr = "main_grad" if hasattr(param, "main_grad") else "grad"
                     grad = getattr(param, grad_attr)
                     grad = _unshard_if_dtensor(grad)
->>>>>>> cc207f80
                     grads.append(grad.data)
         if grads:
             coalesced = _flatten_dense_tensors(grads)
-            torch.distributed.all_reduce(
-                coalesced, group=parallel_state.get_tensor_model_parallel_group()
-            )
+            if xm:
+                xm.all_reduce(xm.REDUCE_SUM, [coalesced], groups=parallel_state.get_tensor_model_parallel_groups())
+            else:
+                torch.distributed.all_reduce(
+                    coalesced, group=parallel_state.get_tensor_model_parallel_group()
+                )
             for param, buf, synced in zip(
                 params, grads, _unflatten_dense_tensors(coalesced, grads)
             ):
@@ -288,9 +291,10 @@
         assert all(x.item() == num_tokens_list[0] for x in num_tokens_list)
 
         # all-reduce across DP ranks.
-        data_parallel_group = parallel_state.get_data_parallel_group() \
-            if xm is None else parallel_state.get_data_parallel_group_gloo()
-        torch.distributed.all_reduce(num_tokens, group=data_parallel_group)
+        if xm:
+            xm.all_reduce(xm.REDUCE_SUM, [num_tokens], groups=parallel_state.get_data_parallel_groups())
+        else:
+            torch.distributed.all_reduce(num_tokens, group=parallel_state.get_data_parallel_group())
         for model_chunk in model:
             if num_tokens > 0:
                 scaling = 1.0 / num_tokens
