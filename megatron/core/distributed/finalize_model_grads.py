--- conflicted
+++ resolved
@@ -334,13 +334,7 @@
         assert all(x.item() == num_tokens_list[0] for x in num_tokens_list)
 
         # all-reduce across DP ranks.
-<<<<<<< HEAD
-        all_reduce(tensor=num_tokens, group=parallel_state.get_data_parallel_group())
-=======
-        torch.distributed.all_reduce(
-            num_tokens, group=parallel_state.get_data_parallel_group(with_context_parallel=True)
-        )
->>>>>>> a58f3810
+        all_reduce(tensor=num_tokens, group=parallel_state.get_data_parallel_group(with_context_parallel=True))
         for model_chunk in model:
             if num_tokens > 0:
                 scaling = 1.0 / num_tokens
