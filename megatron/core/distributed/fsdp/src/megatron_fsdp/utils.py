--- conflicted
+++ resolved
@@ -91,25 +91,9 @@
     return False
 
 
-<<<<<<< HEAD
-def get_mesh_names(device_mesh: Optional[DeviceMesh] = None) -> list[str]:
-=======
-def is_float8tensor(tensor: torch.Tensor) -> bool:
-    """Check if a tensor is a Transformer Engine Float8Tensor.
-
-    Note that in TE2.x, in order to support more recipes, the design of the fp8 tensor class has
-    changed. Now Float8Tensor is only used for current scaling and delayed scaling. And mxfp8
-    and blockwise scaling have their own fp8 tensor classes. These different fp8 tensor classes
-    are both inherited from QuantizedTensor. So, for TE1.x, FP8_TENSOR_CLASS is Float8Tensor,
-    and for TE2.x, FP8_TENSOR_CLASS is QuantizedTensor.
-    """
-    return HAVE_TE_FP8_TENSOR_CLASS and isinstance(tensor, FP8_TENSOR_CLASS)
-
-
 def get_mesh_names(
     device_mesh: Optional[DeviceMesh] = None, only_submesh_dims: bool = False
 ) -> list[str]:
->>>>>>> ccc9ad3e
     """
     Get all the sub-mesh ("dp", "cp", etc.) and flattened-mesh ("dp_cp", etc.) names
     in the DeviceMesh. When only_submesh_dims=True, only checks for sub-mesh dimensions.
