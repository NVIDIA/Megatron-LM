--- conflicted
+++ resolved
@@ -91,9 +91,6 @@
     return False
 
 
-<<<<<<< HEAD
-def get_mesh_names(device_mesh: Optional[DeviceMesh] = None) -> list[str]:
-=======
 def is_float8tensor(tensor: torch.Tensor) -> bool:
     """Check if a tensor is a Transformer Engine Float8Tensor.
 
@@ -109,7 +106,6 @@
 def get_mesh_names(
     device_mesh: Optional[DeviceMesh] = None, only_submesh_dims: bool = False
 ) -> list[str]:
->>>>>>> 72416d0b
     """
     Get all the sub-mesh ("dp", "cp", etc.) and flattened-mesh ("dp_cp", etc.) names
     in the DeviceMesh. When only_submesh_dims=True, only checks for sub-mesh dimensions.
