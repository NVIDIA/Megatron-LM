# Copyright (c) 2024, NVIDIA CORPORATION. All rights reserved.

import functools
import logging
import math
import warnings
from contextlib import nullcontext
from enum import Enum
from functools import partial
from typing import Dict, List, Optional

import torch
from torch.distributed import _coalescing_manager

import megatron.core.nccl_allocator as nccl_allocator
from megatron.core import parallel_state
<<<<<<< HEAD
from megatron.core.process_groups_config import GradCommProcessGroups, ModelCommProcessGroups
=======
from megatron.core.process_groups_config import ProcessGroupCollection
>>>>>>> ba97a7e2
from megatron.core.rerun_state_machine import get_rerun_state_machine

from ..fp8_utils import is_float8tensor, is_mxfp8tensor, modify_underlying_storage
from ..utils import is_torch_min_version, log_on_each_pipeline_stage
from .distributed_data_parallel_config import DistributedDataParallelConfig

logger = logging.getLogger(__name__)

try:
    if is_torch_min_version("1.13.0"):
        dist_all_gather_func = torch.distributed.all_gather_into_tensor
        dist_reduce_scatter_func = torch.distributed.reduce_scatter_tensor
    else:
        dist_all_gather_func = torch.distributed._all_gather_base
        dist_reduce_scatter_func = torch.distributed._reduce_scatter_base
except:
    dist_all_gather_func = torch.distributed._all_gather_base
    dist_reduce_scatter_func = torch.distributed._reduce_scatter_base

import megatron.core.nccl_allocator as nccl_allocator


class BufferType(Enum):
    """
    Enumeration for buffer type.
    """

    PARAM = 1
    GRAD = 2


def shard_buffer(buffer: torch.Tensor, data_parallel_world_size: int):
    """
    Shard buffer into data_parallel_world_size chunks of equal size.
    """
    assert buffer.numel() % data_parallel_world_size == 0
    shard_size = buffer.numel() // data_parallel_world_size
    sharded_buffer = [
        buffer[(r * shard_size) : ((r + 1) * shard_size)] for r in range(data_parallel_world_size)
    ]
    return sharded_buffer


class _ParamAndGradBucket:
    """
    Bucket to keep track of a subset of the model's parameters and gradients.

    Args:
        params: List of parameters whose gradients are collated in this bucket.
        param_data: View in _ParamAndGradBuffer.param_data that this bucket is responsible for.
        grad_data: View in _ParamAndGradBuffer.grad_data that this bucket is responsible for.
        offset: Offset of this bucket's view in the larger _ParamAndGradBuffer.
        numel_unpadded: Number of unpadded elements in bucket.
        gradient_scaling_factor: This factor is utilized to scale gradients prior to their
            communication. Its application is twofold: it facilitates the averaging of gradients
            and the scaling of gradients in the context of the Mixture of Experts (MoE) model.
        bucket_id: Index of bucket in buffer.
    """

    def __init__(
        self,
        params: List[torch.nn.Parameter],
        param_data: Optional[torch.Tensor],
        grad_data: torch.Tensor,
        offset: int,
        numel_unpadded: int,
        gradient_scaling_factor: float,
        bucket_id: int,
    ):
        self.params_list = params
        self.params = set(params)
        # Make sure there are no duplicate params.
        assert len(self.params_list) == len(self.params)
        self.param_data = param_data
        self.grad_data = grad_data
        # The distributed optimizer needs to keep track of this bucket's offset
        # within the full grad_buffer.
        self.offset = offset
        self.numel_unpadded = numel_unpadded
        self.gradient_scaling_factor = gradient_scaling_factor
        self.bucket_id = bucket_id
        self.param_to_index = {}
        offset = 0
        for param in params:
            self.param_to_index[param] = (offset, offset + param.numel())
            offset += param.numel()


class _ParamAndGradBucketGroup:
    """
    Put multiple buckets into a group so that their communications can be aggregated together.
    Provides functionality to register when params in the bucket group have grads ready to be
    synced; an asynchronous communication call is automatically launched when _all_ params in
    the bucket group have grads ready.

    Args:
        buckets: A list of buckets.
        ddp_config: DistributedDataParallel config object.
        collective_group: intra_distributed_optimizer_instance_group if using distributed
            optimizer, data_parallel_group if not.
        collective_group_size: World size using the intra data-parallel group.
    """

    def __init__(
        self,
        buckets: List[_ParamAndGradBucket],
        ddp_config: DistributedDataParallelConfig,
        collective_group: torch.distributed.ProcessGroup,
        collective_group_size: int,
    ):
        self.buckets = buckets
        self.ddp_config = ddp_config

        if self.ddp_config.use_distributed_optimizer:
            self.intra_distributed_optimizer_instance_group = collective_group
            self.intra_distributed_optimizer_instance_size = collective_group_size
            self.intra_distributed_optimizer_instance_rank = collective_group.rank()
        else:
            self.data_parallel_group = collective_group

        # State for bookkeeping: params is the set of parameters this bucket group is
        # responsible for, params_with_grad is the set of parameters with grads
        # available. When overlap_grad_reduce is True, communication (all-reduce
        # or reduce-scatter) is issued when params_with_grad equals params.
        self.param_to_bucket = {}
        self.params = set()
        for bucket in self.buckets:
            for param in bucket.params_list:
                self.param_to_bucket[param] = bucket
                self.params.add(param)

        self.next_param_gather_bucket_group = None

        if self.ddp_config.num_distributed_optimizer_instances > 1:
            self.inter_distributed_optimizer_instance_group = None
            self.communication_stream = None

        self.reset()
        self.param_gather_handle = None
        self.param_gather_dispatched = False
        self.grad_reduce_handle = None

        # Each time a local shard is created from bucket.param_data or bucket.grad_data, it
        # introduces some CPU overheads. We use these two lists to cache the created local
        # shards to avoid unnecessary CPU operations. This does not increase GPU memory usage
        # because it only saves a slice view, which shares the same memory with bucket.param_data
        # or bucket.grad_data.
        self.cached_param_buffer_shard_list = [None] * len(self.buckets)
        self.cached_grad_buffer_shard_list = [None] * len(self.buckets)

    def reset(self):
        """
        Reset metadata in bucket group in preparation for the next iteration of training.
        """
        self.params_with_grad = set()
        self.is_last_microbatch = True

    def check_grads(self, check_for_nan_or_inf, check_for_large):
        """
        Make sure norm of grads in bucket are not NaN prior to data-parallel
        all-reduce / reduce-scatter.
        """
        rerun_state_machine = get_rerun_state_machine()
        for i in range(len(self.buckets)):
            grad_norm = self.buckets[i].grad_data.norm(p=2)
            # check for NaN, Inf and unexpectedly large grads
            if check_for_nan_or_inf:
                rerun_state_machine.validate_result(
                    result=grad_norm,
                    rejection_func=torch.isnan,
                    message=f"found NaN in local grad norm for bucket #{i} "
                    f"in backward pass before data-parallel communication collective",
                    tolerance=0.001,  # 0.1% tolerance to account for non-deterministic FA backward
                    fatal=True,
                )
                rerun_state_machine.validate_result(
                    result=grad_norm,
                    rejection_func=torch.isinf,
                    message=f"found Inf in local grad norm for bucket #{i} "
                    f"in backward pass before data-parallel communication collective",
                    tolerance=0.001,  # 0.1% tolerance to account for non-deterministic FA backward
                    fatal=True,
                )
            if check_for_large:
                rerun_state_machine.validate_result(
                    result=grad_norm,
                    rejection_func=partial(
                        rerun_state_machine.is_unexpectedly_large, threshold=10, context="grads"
                    ),
                    message=f"found unexpected large grads in bucket #{i} "
                    f"in backward pass before data-parallel communication collective",
                    tolerance=0.001,  # 0.1% tolerance to account for non-deterministic FA backward
                    fatal=False,
                )

    def start_param_sync(self, force_sync: bool = False):
        """
        Initiates all necessary param all-gathers for this bucket.

        When ddp_config.overlap_param_gather is set to True, dispatches an asynchronous
        communication call (unless force_sync is True). When ddp_config.overlap_param_gather
        is set to False, makes synchronous call.

        Args:
            force_sync (bool, optional): force synchronous collective regardless of
                other settings if true.
        """
        assert self.ddp_config.use_distributed_optimizer

        if force_sync:
            if self.param_gather_handle is not None:
                self.param_gather_handle.wait()
                self.param_gather_handle = None
                return
        else:
            assert self.param_gather_handle is None

        async_op = self.ddp_config.overlap_param_gather and not force_sync
        # Coalesce communication kernels across buckets in the bucket group.
        with _coalescing_manager(
            self.intra_distributed_optimizer_instance_group, async_ops=async_op
        ) as cm:
            for idx, bucket in enumerate(self.buckets):
                if self.cached_param_buffer_shard_list[idx] is None:
                    self.cached_param_buffer_shard_list[idx] = shard_buffer(
                        bucket.param_data, self.intra_distributed_optimizer_instance_size
                    )
                local_data_view = self.cached_param_buffer_shard_list[idx][
                    self.intra_distributed_optimizer_instance_rank
                ]
                dist_all_gather_func(
                    bucket.param_data,
                    local_data_view,
                    group=self.intra_distributed_optimizer_instance_group,
                    async_op=async_op,
                )
        if async_op:
            self.param_gather_handle = cm
        else:
            # When using `_coalescing_manager`, even if a synchronous op (async_op=False) is used,
            # `cm` is not None, which is different from when `_coalescing_manager` is not used in
            # which case the torch.distributed._all_gather_base() will return None. In order to
            # maintain consistency with prior code, we need to manually set communication handle to
            # None.
            self.param_gather_handle = None
        self.param_gather_dispatched = True

    def finish_param_sync(self, skip_next_bucket_dispatch: bool = False):
        """
        Finishes param sync communication operation for this bucket. Dispatches
        next bucket's param sync if available, unless skip_next_bucket_dispatch
        is True.

        When ddp_config.overlap_param_gather is set to True, waits for asynchronous
        communication call to complete (and dispatches one if one is not already
        outstanding). Throws assertion error if ddp_config.overlap_param_gather is set to
        False.

        Args:
            skip_next_bucket_dispatch (bool, optional): if true, dispatch next
                bucket's communication if available.
        """
        assert self.ddp_config.use_distributed_optimizer
        assert self.ddp_config.overlap_param_gather

        # If current bucket's param AG has not been dispatched, dispatch it now (e.g., first
        # AG bucket in first model chunk if ddp_config.align_param_gather is False).
        if not self.param_gather_dispatched:
            self.start_param_sync()

        if self.param_gather_handle is not None:
            self.param_gather_handle.wait()
            self.param_gather_handle = None
            # Dispatch next bucket's asynchronous param AG only if it has not been dispatched yet.
            if self.next_param_gather_bucket_group is not None and not skip_next_bucket_dispatch:
                if self.next_param_gather_bucket_group.param_gather_dispatched:
                    warnings.warn(
                        "The next bucket's parameter all-gather operation has already been "
                        "dispatched. This may be caused by a mismatch between the order of "
                        "parameter registration and forward pass execution, which will "
                        "hurt the communication-computation overlap performance."
                    )
                else:
                    self.next_param_gather_bucket_group.start_param_sync()

            # For the mxfp8_param with "reuse_grad_buf_for_mxfp8_param_ag=True",
            # we need to copy the param_data from the shared_param/grad_buffer to param.data
            # after the param all-gather.
            if (
                self.ddp_config.reuse_grad_buf_for_mxfp8_param_ag
                and self.ddp_config.overlap_param_gather
            ):
                for bucket in self.buckets:
                    for param in bucket.params:
                        param_start, param_end = bucket.param_to_index[param]
                        param_slice = bucket.param_data.view(-1)[param_start:param_end]
                        param.data.copy_(param_slice.view(param.data.shape))
                    # All-gathered params are not needed after being copied to param.data.
                    # Zero out the grad buffer (shared with param buffer) for gradient accumulation.
                    bucket.grad_data.zero_()

    def start_grad_sync(self):
        """
        Initiates grad sync (all-reduce or reduce-scatter) communication operations
        for all buckets in the bucket group.

        When ddp_config.overlap_grad_reduce is set to True, dispatches an asynchronous
        communication call. When ddp_config.overlap_grad_reduce is set to False, makes
        synchronous call.
        """
        assert (
            self.grad_reduce_handle is None
        ), "Should not have multiple communication calls outstanding at once"

        if self.ddp_config.check_for_nan_in_grad or self.ddp_config.check_for_large_grads:
            self.check_grads(
                check_for_nan_or_inf=self.ddp_config.check_for_nan_in_grad,
                check_for_large=self.ddp_config.check_for_large_grads,
            )

        # gradient_scaling_factor already takes into account whether we are computing
        # an average or sum in the data-parallel collective.
        for bucket in self.buckets:
            if bucket.gradient_scaling_factor != 1.0:
                bucket.grad_data *= bucket.gradient_scaling_factor

        # Decide reduce_op.
        reduce_op = torch.distributed.ReduceOp.SUM
        if self.ddp_config.average_in_collective:
            reduce_op = torch.distributed.ReduceOp.AVG

        # We use the following stream synchronization for the gradient reduction
        # within and across DistOpt instances.

        # Compute Stream: -------------Gradient compute-------------------
        # Comm. Stream:   ------(wait for NCCL)-----(wait for NCCL)-------
        # NCCL Stream:          -------RS------     -------AR------

        # Use async communications only when overlap_grad_reduce is True.
        async_op = (
            self.ddp_config.overlap_grad_reduce
            and self.ddp_config.num_distributed_optimizer_instances == 1
        )
        if (
            self.ddp_config.num_distributed_optimizer_instances > 1
            and self.ddp_config.overlap_grad_reduce
        ):
            # Assign a communication stream if we have multiple DistOpt instances and we
            # need to overlap communication.
            stream_context = torch.cuda.stream(self.communication_stream)

            # The RS/AR communication stream needs to wait for the default stream
            # to complete its gradient computation before launching the next
            # gradient reduction collective.
            self.communication_stream.wait_stream(torch.cuda.default_stream())
        else:
            stream_context = nullcontext()

        if self.ddp_config.use_distributed_optimizer:
            communication_group = self.intra_distributed_optimizer_instance_group
        else:
            communication_group = self.data_parallel_group

        # Coalesce communication kernels across buckets in the bucket group.
        with stream_context, _coalescing_manager(communication_group, async_ops=async_op) as cm:
            for idx, bucket in enumerate(self.buckets):
                if self.ddp_config.use_distributed_optimizer:
                    if self.cached_grad_buffer_shard_list[idx] is None:
                        self.cached_grad_buffer_shard_list[idx] = shard_buffer(
                            bucket.grad_data, self.intra_distributed_optimizer_instance_size
                        )
                    local_data_view = self.cached_grad_buffer_shard_list[idx][
                        self.intra_distributed_optimizer_instance_rank
                    ]
                    dist_reduce_scatter_func(
                        local_data_view,
                        bucket.grad_data,
                        op=reduce_op,
                        group=communication_group,
                        async_op=async_op,
                    )
                else:
                    torch.distributed.all_reduce(
                        bucket.grad_data, op=reduce_op, group=communication_group, async_op=async_op
                    )

        # With multiple DistOpt instances, we need to all-reduce across instances.
        if (
            self.ddp_config.use_distributed_optimizer
            and self.ddp_config.num_distributed_optimizer_instances > 1
        ):
            assert self.inter_distributed_optimizer_instance_group is not None
            # Create a new coalescing manager for the inter-instance all-reduce.
            with (
                stream_context,
                _coalescing_manager(
                    self.inter_distributed_optimizer_instance_group, async_ops=async_op
                ) as cm,
            ):
                for idx, bucket in enumerate(self.buckets):
                    if self.cached_grad_buffer_shard_list[idx] is None:
                        self.cached_grad_buffer_shard_list[idx] = shard_buffer(
                            bucket.grad_data, self.intra_distributed_optimizer_instance_size
                        )
                    local_data_view = self.cached_grad_buffer_shard_list[idx][
                        self.intra_distributed_optimizer_instance_rank
                    ]

                    torch.distributed.all_reduce(
                        local_data_view,
                        op=reduce_op,
                        group=self.inter_distributed_optimizer_instance_group,
                        async_op=async_op,
                    )

        if async_op:
            self.grad_reduce_handle = cm
        else:
            # When using `_coalescing_manager`, even if a synchronous op (async_op=False) is used,
            # `cm` is not None, which is different from when `_coalescing_manager` is not used in
            # which case the torch.distributed._reduce_scatter_base() will return None. In order to
            # maintain consistency with prior code, we need to manually set communication handle to
            # None.
            self.grad_reduce_handle = None

    def finish_grad_sync(self):
        """
        Finishes grad sync (all-reduce or reduce-scatter) communication operations
        for all buckets in the bucket group.

        When ddp_config.overlap_grad_reduce is set to True, waits for asynchronous
        communication call to complete. When ddp_config.overlap_grad_reduce is set to False,
        makes synchronous call.
        """
        self.param_gather_dispatched = False
        # If overlap_grad_reduce is False, start (and finish) synchronous communication call here.
        if not self.ddp_config.overlap_grad_reduce:
            self.start_grad_sync()
            return
        # When using multiple DistOpt instances, we don't need to sync here as we launch
        # communications on a separate communication stream.
        if self.ddp_config.num_distributed_optimizer_instances > 1:
            torch.cuda.default_stream().wait_stream(self.communication_stream)
            return
        assert self.grad_reduce_handle is not None, (
            f"Communication call has not been issued for this bucket "
            f"({len(self.params_with_grad)}/{len(self.params)} params have grad available)"
        )
        self.grad_reduce_handle.wait()
        self.grad_reduce_handle = None

    def register_grad_ready(self, param: torch.nn.Parameter):
        """
        Registers grads for the passed-in param to be "ready" for grad sync.

        When the number of microbatches is greater than 1, we only want to register
        grads as ready when processing the last microbatch and ddp_config.overlap_grad_reduce
        is True.
        """
        assert (
            self.ddp_config.overlap_grad_reduce
        ), "register_grad_ready() should only be called when overlap_grad_reduce is True"
        if self.is_last_microbatch:
            assert param in self.param_to_bucket, "Param is not in the bucket group"
            assert param not in self.params_with_grad, "Cannot set grad twice"
            self.params_with_grad.add(param)
            # If all params in bucket group have grads available, issue communication call.
            if len(self.params_with_grad) == len(self.params):
                self.start_grad_sync()


class _ParamAndGradBuffer:
    """
    Groups parameters and gradients into a contiguous buffer, and then breaks the buffer into
    buckets with roughly `bucket_size` parameters each.

    Args:
        ddp_config: DistributedDataParallel config object.
        param_dtype: Type of param tensor.
        grad_dtype: Type of grad tensor.
        params: List of parameters whose parameters and gradients are collated in the underlying
            tensor.
        data_parallel_group: Data-parallel process group.
        bucket_size: The rough size of each bucket in terms of number of parameters.
        param_to_name: Mapping from `torch.nn.Parameter` to name (for logging purposes).
        gradient_scaling_factor: This factor is utilized to scale gradients prior to their
            communication. Its application is twofold: it facilitates the averaging of gradients
            and the scaling of gradients in the context of the Mixture of Experts (MoE) model.
        param_indices: The index of each param among the params with same dtype, if a param is fp8,
            use its "fake" high precision dtype to determine which params have same dtype with it.
            These indices are needed when loading a non-native-fp8 checkpoint in native-fp8 mode.
    """

    def __init__(
        self,
        ddp_config: DistributedDataParallelConfig,
        param_dtype: torch.dtype,
        grad_dtype: torch.dtype,
        params: List[torch.nn.Parameter],
        data_parallel_group: torch.distributed.ProcessGroup,
        bucket_size: int,
        param_to_name: Dict[torch.nn.Parameter, str],
        gradient_scaling_factor: float,
        param_indices: List[int],
        nccl_ub: bool,
<<<<<<< HEAD
        model_comm_pgs: Optional[ModelCommProcessGroups] = None,
        grad_comm_pgs: Optional[GradCommProcessGroups] = None,
    ):

        if model_comm_pgs is None and grad_comm_pgs is None:
=======
        pg_collection: Optional[ProcessGroupCollection] = None,
    ):

        if pg_collection is None:
>>>>>>> ba97a7e2
            self.dp_cp_group = parallel_state.get_data_and_context_parallel_group(
                with_context_parallel=True
            )
            self.tp_group = parallel_state.get_tensor_model_parallel_group()
<<<<<<< HEAD
        elif model_comm_pgs is not None and grad_comm_pgs is not None:
            assert hasattr(model_comm_pgs, 'tp') and hasattr(grad_comm_pgs, 'dp_cp')
            self.dp_cp_group = grad_comm_pgs.dp_cp
            self.tp_group = model_comm_pgs.tp
        else:
            raise ValueError(
                "Either model_comm_pgs and grad_comm_pgs must be provided or both must be None"
            )
=======
        else:
            assert hasattr(pg_collection, 'tp') and hasattr(pg_collection, 'dp_cp')
            self.dp_cp_group = pg_collection.dp_cp
            self.tp_group = pg_collection.tp
>>>>>>> ba97a7e2

        self.ddp_config = ddp_config
        self.params = params
        self.param_indices = param_indices

        # Check that params are unique.
        unique_params = set()
        for param in params:
            assert param not in unique_params
            unique_params.add(param)
        del unique_params

        # Store attributes that will be needed later.
        self.param_dtype = param_dtype
        self.grad_dtype = grad_dtype
        self.data_parallel_group = data_parallel_group
        self.data_parallel_world_size = self.data_parallel_group.size()
        self.gradient_scaling_factor = gradient_scaling_factor
        self.nccl_ub = nccl_ub

        # Data structures to store underlying buckets and relevant indexing data.
        self.buckets = []
        self.param_to_bucket = {}  # Param -> bucket mapping.
        self.param_index_map = {}  # Param -> location in buffer mapping (used in dist. optimizer).

        def _pad(number_to_be_padded: int, divisor: int) -> int:
            return int(math.ceil(number_to_be_padded / divisor) * divisor)

        def _pad_end_of_bucket_if_needed(bucket_end_index: int) -> int:
            """
            Pads end index of bucket if using distributed optimizer (to ensure uniform sharding).
            """
            if self.ddp_config.use_distributed_optimizer:
                # Workaround for TE bug causing cuBLAS to pick an incompatible algorithm.
                # This also helps cuBLAS pick more efficient algorithms for GEMMs.
                # We now ensure that all buckets start at a memory address that is 256-byte
                # aligned (128 values since params and grads use >= 16-bit precision).
                if self.ddp_config.pad_buckets_for_high_nccl_busbw:
                    # Make sure the bucket size is divisible by a large power of 2 (2^16) to
                    # ensure NCCL collectives have high bus bandwidth at large DP counts,
                    # since NCCL message size (which for ring algorithms is bucket_size /
                    # dp_size) apparently needs to be divisible by a power of 2 for high busbw.
                    bucket_size_divisor = math.lcm(self.data_parallel_world_size, 128, 2**16)
                else:
                    bucket_size_divisor = math.lcm(self.data_parallel_world_size, 128)
                return _pad(bucket_end_index, bucket_size_divisor)
            return bucket_end_index

        def _pad_start_of_param_if_needed(param_start_index: int) -> int:
            """
            Pads start index of param if using distributed optimizer (to ensure "good" alignment).
            """
            if self.ddp_config.use_distributed_optimizer:
                # Ensure that params start at 128-byte aligned addresses (64 values
                # since params are >= 16-bit precision).
                return _pad(param_start_index, 64)
            return param_start_index

        # First, figure out how many elements should be in the underlying buffer storage.
        # Note that if we need to split the buffer into smaller buckets, each of these
        # might need to be padded as well (if using the distributed optimizer).
        param_start_index = 0
        bucket_start_index = param_start_index
        bucket_params = set()
        self.bucket_indices = []
        per_bucket_numel_unpadded = []
        bucket_id = 0

        def _update_bucket_metadata(param_end_index: int) -> int:
            """
            Record metadata for the bucket starting at bucket_start_index and ending with the
            passed-in param_end_index. Returns the bucket's end_index.
            """
            nonlocal bucket_start_index, bucket_params, bucket_id
            per_bucket_numel_unpadded.append(param_end_index - bucket_start_index)
            bucket_end_index = _pad_end_of_bucket_if_needed(param_end_index)

            # Record metadata of new bucket.
            self.bucket_indices.append((bucket_start_index, bucket_end_index))
            bucket_start_index = bucket_end_index

            # Prepare for next bucket.
            bucket_params = set()
            bucket_id += 1

            # Return the potentially padded bucket_end_index.
            return bucket_end_index

        def _does_param_require_new_bucket(param):
            """
            Split shared embedding parameters into separate bucket if using distributed
            optimizer that makes use of reduce-scatters instead of all-reduces.
            This ensures that the first and last pipeline stage partition optimizer state
            for the shared embedding parameters the same way across DP replicas, allowing
            the DP reduce-scatter to be before the embedding all-reduce.
            """
            return (
                getattr(param, "shared_embedding", False)
                and self.ddp_config.use_distributed_optimizer
            )

        for param in params[::-1]:
            # Iterate through parameters in reverse order to roughly follow backprop order.

            this_numel = param.data.nelement()
            param_start_index = _pad_start_of_param_if_needed(param_start_index)

            # Create bucket with collected parameters if current param needs its own bucket.
            if _does_param_require_new_bucket(param) and len(bucket_params) > 0:
                # Ensure this param accounts for the new padding introduced at end of
                # previous bucket.
                param_start_index = _update_bucket_metadata(param_start_index)

            param_end_index = param_start_index + this_numel
            self.param_index_map[param] = (param_start_index, param_end_index, bucket_id)
            bucket_params.add(param)

            # If we have enough elements already or the current param is part of the shared
            # embedding layer and needs a separate bucket, form a new bucket.
            if (
                bucket_size is not None and (param_end_index - bucket_start_index) >= bucket_size
            ) or _does_param_require_new_bucket(param):
                bucket_end_index = _update_bucket_metadata(param_end_index)
                param_start_index = bucket_end_index
            else:
                param_start_index = param_end_index

        # Add remaining params to a new bucket.
        if len(bucket_params) > 0:
            bucket_end_index = _update_bucket_metadata(param_end_index)

        # Next, create underlying storage for buffer (with numel elements that includes
        # padding as necessary).
        self.numel = bucket_end_index
        self.numel_unpadded = sum(per_bucket_numel_unpadded)
        assert self.numel_unpadded <= self.numel
        if self.ddp_config.use_distributed_optimizer:
            assert self.numel % self.data_parallel_world_size == 0
        else:
            assert self.numel == self.numel_unpadded

        self.param_data = None

        if self.nccl_ub:
            # If nccl_ub is True, use nccl_allocator to allocate memory for param_data/grad_data.
            nccl_allocator.init()
            pool = nccl_allocator.create_nccl_mem_pool(
                symmetric=not self.ddp_config.disable_symmetric_registration
            )
            mem_alloc_context = functools.partial(
                nccl_allocator.nccl_mem, pool, group=self.data_parallel_group
            )
        else:
            # If nccl_ub is False, mem_alloc_context is nullcontext.
            mem_alloc_context = nullcontext

        with mem_alloc_context():
            # For MXFP8 param: Create a shared buffer for param AG and grad RS for memory efficiency
            # The buffer is mapped to weight gradients whose dtype is either bf16 or FP32.
            # It can be temporarily reused by param AG.
            if self.ddp_config.use_distributed_optimizer and any(is_mxfp8tensor(p) for p in params):
                self.shared_buffer = torch.zeros(
                    self.numel,
                    dtype=self.grad_dtype,
                    device=torch.cuda.current_device(),
                    requires_grad=False,
                )
                # For FP32 weight grads, only half of the buffer is used to store params in bf16.
                if self.grad_dtype == torch.float32:
                    self.param_data = self.shared_buffer[: math.ceil(self.numel / 2)].view(
                        torch.bfloat16
                    )
                else:
                    self.param_data = self.shared_buffer
                self.grad_data = self.shared_buffer
            else:
                # Only re-map param tensors if using distributed optimizer.
                if self.ddp_config.use_distributed_optimizer:
                    self.param_data = torch.zeros(
                        self.numel,
                        dtype=self.param_dtype,
                        device=torch.cuda.current_device(),
                        requires_grad=False,
                    )
                self.grad_data = torch.zeros(
                    self.numel,
                    dtype=self.grad_dtype,
                    device=torch.cuda.current_device(),
                    requires_grad=False,
                )

        # Finally, map param.data and param.main_grad fields to buffers.
        bucket_params = []
        bucket_start_index = 0
        cur_bucket_id = 0
        for param in params[::-1]:
            param_start_index, param_end_index, bucket_id = self.param_index_map[param]
            # For MXFP8 param: we only need to map weight gradients to the buffer.
            if not self.ddp_config.reuse_grad_buf_for_mxfp8_param_ag:
                # Assign param.data to appropriate segment of self.param_data.
                if self.param_data is not None:
                    new_param_data = self._get(
                        param.data.shape, param_start_index, buffer_type=BufferType.PARAM
                    )
                    if is_float8tensor(param):
                        modify_underlying_storage(param, new_param_data)
                    else:
                        old_param_data = param.data
                        param.data = new_param_data
                        assert old_param_data._base is None
                        # Copy tensor values (from initialization or checkpoint).
                        param.data.detach().copy_(old_param_data)
                        del old_param_data

            param.main_grad = self._get(
                param.data.shape, param_start_index, buffer_type=BufferType.GRAD
            )
            if bucket_id != cur_bucket_id:
                bucket_end_index = _pad_end_of_bucket_if_needed(param_start_index)
                self.buckets.append(
                    self._new_bucket(
                        bucket_params=bucket_params,
                        start_index=bucket_start_index,
                        end_index=bucket_end_index,
                        numel_unpadded=per_bucket_numel_unpadded[cur_bucket_id],
                        bucket_id=cur_bucket_id,
                    )
                )
                bucket_start_index = bucket_end_index
                bucket_params = []
                assert cur_bucket_id + 1 == len(self.buckets)
                assert bucket_id == cur_bucket_id + 1
                cur_bucket_id = bucket_id
            bucket_params.append(param)

        # Add remaining params to a new bucket.
        if len(bucket_params) > 0:
            bucket_end_index = _pad_end_of_bucket_if_needed(param_end_index)
            self.buckets.append(
                self._new_bucket(
                    bucket_params=bucket_params,
                    start_index=bucket_start_index,
                    end_index=bucket_end_index,
                    numel_unpadded=per_bucket_numel_unpadded[cur_bucket_id],
                    bucket_id=cur_bucket_id,
                )
            )

        # Log buckets for all PP stages.
        log_strs = []
        log_strs.append(
            f"Number of buckets for gradient all-reduce / reduce-scatter: {len(self.buckets)}"
        )
        for index, bucket in enumerate(self.buckets):
            numel = 0
            for param in bucket.params:
                numel += param.data.nelement()
            log_strs.append(
                f"Params for bucket {index + 1} ({numel} elements, "
                f"{bucket.grad_data.nelement()} padded size):"
            )
            for param in bucket.params:
                log_strs.append(f"\t{param_to_name[param]}")
        log_on_each_pipeline_stage(
<<<<<<< HEAD
            logger, self.tp_group, self.dp_cp_group, logging.INFO, "\n".join(log_strs)
=======
            logger,
            logging.INFO,
            "\n".join(log_strs),
            tp_group=self.tp_group,
            dp_cp_group=self.dp_cp_group,
>>>>>>> ba97a7e2
        )

    def scale_gradients(self, scaling_factor: float) -> None:
        """Scale the gradient data by `scaling_factor`."""
        self.grad_data *= scaling_factor

    def _get(self, shape: torch.Size, start_index: int, buffer_type: BufferType) -> torch.Tensor:
        """
        Return a tensor with the input `shape` as a view into the 1-D data starting at
        `start_index`.
        """
        end_index = start_index + shape.numel()
        assert end_index <= self.numel, "Requested tensor is out of buffer range"
        if buffer_type == BufferType.PARAM:
            assert self.param_data is not None
            buffer_tensor = self.param_data[start_index:end_index]
        elif buffer_type == BufferType.GRAD:
            buffer_tensor = self.grad_data[start_index:end_index]
        else:
            raise Exception("Illegal buffer type provided to GradBuffer._get() function")
        buffer_tensor = buffer_tensor.view(shape)
        return buffer_tensor

    def _new_bucket(
        self,
        bucket_params: List[torch.nn.Parameter],
        start_index: int,
        end_index: int,
        numel_unpadded: int,
        bucket_id: int,
    ) -> _ParamAndGradBucket:
        """
        Helper function that creates a new bucket. Also updates param->bucket mapping.
        """

        # Assert that indices are correctly padded (if needed), and that bucket
        # position is same as originally computed.
        if self.ddp_config.use_distributed_optimizer:
            assert start_index % self.data_parallel_world_size == 0
            assert end_index % self.data_parallel_world_size == 0
        assert (start_index, end_index) == self.bucket_indices[bucket_id]

        # Get appropriate view into global _ParamAndGradBuffer.
        bucketed_param_data = None
        if self.param_data is not None:
            bucketed_param_data = self._get(
                torch.Size([end_index - start_index]), start_index, buffer_type=BufferType.PARAM
            )
        bucketed_grad_data = self._get(
            torch.Size([end_index - start_index]), start_index, buffer_type=BufferType.GRAD
        )
        bucket = _ParamAndGradBucket(
            params=bucket_params,
            param_data=bucketed_param_data,
            grad_data=bucketed_grad_data,
            offset=start_index,
            numel_unpadded=numel_unpadded,
            gradient_scaling_factor=self.gradient_scaling_factor,
            bucket_id=bucket_id,
        )
        for bucket_param in bucket_params:
            assert bucket_param not in self.param_to_bucket
            self.param_to_bucket[bucket_param] = bucket

        return bucket

    def reset(self):
        """
        Zero out the underlying grad_buffer.
        """
        self.grad_data.zero_()


def partition_buckets(
    buffers: List[_ParamAndGradBuffer], force_single_bucket_group: bool = False
) -> List[_ParamAndGradBucketGroup]:
    """
    Automatically regroup the buckets of input buffers and return a list of bucket groups.

    In some scenarios, we need to put buckets from different buffers into a group so that their
    communication can be aggregated.

    For example, when there are both fp8 weights and bf16 biases in the model and virtual
    pipeline parallelism is enabled, each model chunk will have an fp8 bucket and a bf16 bucket,
    which doubles the number of communication kernels, and because of the use of
    CUDA_DEVICE_MAX_CONNECTIONS=1, having multiple back-to-back communications will prevent the
    overlap of communication kernels with computation kernels.

    The grouping strategy is:
    1. If force_single_bucket_group is True, put all buckets across all buffers into a single
       bucket group.
    2. If force_single_bucket_group is False, when there is no fp8 buffer in the input buffers,
       let each bucket group have only one bucket.
    3. If force_single_bucket_group is False, when using fp8 params, merge all non-fp8 buckets
       into the last fp8 bucket group.
       - Since the non-fp8 parameters (typically the biases of various layers) are relatively
         small, they are likely to be grouped into a single non-fp8 bucket.
       - The fp8 buckets start from the end of the model, i.e., the first bucket corresponds to
         the end of the model, while the last bucket corresponds to the beginning.
       - If we combine the non-fp8 bucket with the first fp8 bucket, we cannot initiate the
         reduce-scatter to synchronize gradients after the backward pass at the end of the model
         has completed. This is because we need to wait for the non-fp8 params from the beginning
         layers to obtain their gradients.
       - Combining the non-fp8 bucket with the last fp8 bucket can help avoid this issue.

    Args:
        buffers (list): list of input buffers.
        single_bucket_group_per_buffer (bool, optional): force group all buckets in each buffer
            into a single bucket group.
    """

    if len(buffers) == 0:
        return []

    dtype_to_buffer_map = {}
    for buffer in buffers:
        dtype = buffer.param_dtype
        # Make sure that the param_dtype of any two buffers is different.
        assert dtype not in dtype_to_buffer_map
        dtype_to_buffer_map[dtype] = buffer

    # Case 1: Put all buckets into a single bucket group if force_single_bucket_group is True.
    if force_single_bucket_group:
        buckets = []
        ddp_config = buffers[0].ddp_config
        data_parallel_group = buffers[0].data_parallel_group
        data_parallel_world_size = buffers[0].data_parallel_world_size
        for buffer in buffers:
            assert ddp_config == buffer.ddp_config
            assert data_parallel_group == buffer.data_parallel_group
            assert data_parallel_world_size == buffer.data_parallel_world_size
            buckets.extend(buffer.buckets)

        bucket_group = _ParamAndGradBucketGroup(
            buckets, ddp_config, data_parallel_group, data_parallel_world_size
        )
        return [bucket_group]

    if torch.uint8 not in dtype_to_buffer_map:
        # Case 2: When there is no fp8 buffer in the input buffers, let each bucket group have
        #         only one bucket.
        bucket_groups = []
        for buffer in buffers:
            for bucket in buffer.buckets:
                bucket_groups.append(
                    _ParamAndGradBucketGroup(
                        [bucket],
                        buffer.ddp_config,
                        buffer.data_parallel_group,
                        buffer.data_parallel_world_size,
                    )
                )
        return bucket_groups
    else:
        # Case 3: When using fp8 params, merge all non-fp8 buckets into the last fp8 bucket group.
        non_fp8_buckets = []
        for buffer in buffers:
            if buffer.param_dtype != torch.uint8:
                for bucket in buffer.buckets:
                    non_fp8_buckets.append(bucket)

        bucket_groups = []
        fp8_buffer = dtype_to_buffer_map[torch.uint8]
        for bucket in fp8_buffer.buckets:
            if len(bucket_groups) == len(fp8_buffer.buckets) - 1:
                # The last bucket group.
                group_buckets = [bucket] + non_fp8_buckets
            else:
                # The first N-1 bucket groups.
                group_buckets = [bucket]
            bucket_groups.append(
                _ParamAndGradBucketGroup(
                    group_buckets,
                    buffer.ddp_config,
                    buffer.data_parallel_group,
                    buffer.data_parallel_world_size,
                )
            )
        return bucket_groups<|MERGE_RESOLUTION|>--- conflicted
+++ resolved
@@ -14,11 +14,7 @@
 
 import megatron.core.nccl_allocator as nccl_allocator
 from megatron.core import parallel_state
-<<<<<<< HEAD
-from megatron.core.process_groups_config import GradCommProcessGroups, ModelCommProcessGroups
-=======
 from megatron.core.process_groups_config import ProcessGroupCollection
->>>>>>> ba97a7e2
 from megatron.core.rerun_state_machine import get_rerun_state_machine
 
 from ..fp8_utils import is_float8tensor, is_mxfp8tensor, modify_underlying_storage
@@ -524,37 +520,18 @@
         gradient_scaling_factor: float,
         param_indices: List[int],
         nccl_ub: bool,
-<<<<<<< HEAD
-        model_comm_pgs: Optional[ModelCommProcessGroups] = None,
-        grad_comm_pgs: Optional[GradCommProcessGroups] = None,
-    ):
-
-        if model_comm_pgs is None and grad_comm_pgs is None:
-=======
         pg_collection: Optional[ProcessGroupCollection] = None,
     ):
 
         if pg_collection is None:
->>>>>>> ba97a7e2
             self.dp_cp_group = parallel_state.get_data_and_context_parallel_group(
                 with_context_parallel=True
             )
             self.tp_group = parallel_state.get_tensor_model_parallel_group()
-<<<<<<< HEAD
-        elif model_comm_pgs is not None and grad_comm_pgs is not None:
-            assert hasattr(model_comm_pgs, 'tp') and hasattr(grad_comm_pgs, 'dp_cp')
-            self.dp_cp_group = grad_comm_pgs.dp_cp
-            self.tp_group = model_comm_pgs.tp
-        else:
-            raise ValueError(
-                "Either model_comm_pgs and grad_comm_pgs must be provided or both must be None"
-            )
-=======
         else:
             assert hasattr(pg_collection, 'tp') and hasattr(pg_collection, 'dp_cp')
             self.dp_cp_group = pg_collection.dp_cp
             self.tp_group = pg_collection.tp
->>>>>>> ba97a7e2
 
         self.ddp_config = ddp_config
         self.params = params
@@ -819,15 +796,11 @@
             for param in bucket.params:
                 log_strs.append(f"\t{param_to_name[param]}")
         log_on_each_pipeline_stage(
-<<<<<<< HEAD
-            logger, self.tp_group, self.dp_cp_group, logging.INFO, "\n".join(log_strs)
-=======
             logger,
             logging.INFO,
             "\n".join(log_strs),
             tp_group=self.tp_group,
             dp_cp_group=self.dp_cp_group,
->>>>>>> ba97a7e2
         )
 
     def scale_gradients(self, scaling_factor: float) -> None:
