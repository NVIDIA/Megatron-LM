--- conflicted
+++ resolved
@@ -672,15 +672,6 @@
             mem_alloc_context = functools.partial(
                 nccl_allocator.nccl_mem, pool, group=self.data_parallel_group
             )
-<<<<<<< HEAD
-        self.grad_data = torch.zeros(
-            self.numel,
-            dtype=self.grad_dtype,
-            device=torch.cuda.current_device(),
-            requires_grad=False,
-        )
-        self.grad_data_size = 0
-=======
         else:
             # If nccl_ub is False, mem_alloc_context is nullcontext.
             mem_alloc_context = nullcontext
@@ -719,7 +710,7 @@
                     device=torch.cuda.current_device(),
                     requires_grad=False,
                 )
->>>>>>> 0d336825
+        self.grad_data_size = 0
 
         # Finally, map param.data and param.main_grad fields to buffers.
         bucket_params = []
