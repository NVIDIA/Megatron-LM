# Copyright (c) 2024, NVIDIA CORPORATION. All rights reserved.

from typing import Optional, Set

import numpy as np
import torch

from megatron.core.device_utils import (
    get_current_device_type, 
    get_xla_model, 
    get_xla_runtime, 
    get_xla_spmd
)
from megatron.core.wrapped_process_group import WrappedProcessGroup

try:
    from torch_xla.experimental.spmd_fully_sharded_data_parallel import (
        SpmdFullyShardedDataParallel as fully_shard
    )
    HAVE_FSDP = True
except ImportError:
    try:
        from torch.distributed import DeviceMesh
        from torch.distributed._composable.fsdp import fully_shard

        HAVE_FSDP = True
    except ImportError:
        HAVE_FSDP = False

from megatron.core.fp8_utils import is_float8tensor

from .. import parallel_state, tensor_parallel
from ..models.common.embeddings.language_model_embedding import LanguageModelEmbedding
from ..models.common.embeddings.rotary_pos_embedding import RotaryEmbedding
from ..transformer.transformer_config import TransformerConfig
from ..transformer.transformer_layer import TransformerLayer
from .data_parallel_base import _BaseDataParallel
from .distributed_data_parallel_config import DistributedDataParallelConfig

xm = get_xla_model()
xr = get_xla_runtime()
xs = get_xla_spmd()

class TorchFullyShardedDataParallel(_BaseDataParallel):
    """
    Enables fully sharded data parallelism by wrapping the given model with
    the PyTorch FSDP2 API:
    https://github.com/pytorch/torchtitan/blob/main/docs/fsdp.md
    To utilize this class, PyTorch version >= 2.4.0 is required.

    Args:
        config: Transformer config object.
        ddp_config: TorchDistributedDataParallel config object.
        module: Underlying model.
        sub_modules_to_wrap: Set of sub_modules to shard with FSDP.
            Parameters within each sub_module will be all-gathered just-in-time.
            The default set includes the following submodules derived from the
            GPT model architecture:
                TransformerLayer (all Transformer layers)
                LanguageModelEmbedding (initial embedding layer)
                RotaryEmbedding  (initial RoPE layer)
                tensor_parallel.ColumnParallelLinear (final output layer)

            User can set _fsdp_modules attribute on submodules to set additional
            submodules to shard with FSDP.
        process_group: Optional ProcessGroup to use for distributed operations.
            If None (default), the data parallel process group will be obtained from
            parallel_state.get_data_parallel_group(with_context_parallel=True).
    """

    def __init__(
        self,
        config: TransformerConfig,
        ddp_config: DistributedDataParallelConfig,
        module: torch.nn.Module,
        sub_modules_to_wrap: Set[torch.nn.Module] = {
            TransformerLayer,
            LanguageModelEmbedding,
            RotaryEmbedding,
            tensor_parallel.ColumnParallelLinear,
        },
        group: Optional[torch.distributed.ProcessGroup] = None,
    ):

        assert (
            HAVE_FSDP
        ), 'TorchFullyShardedDataParallel requires PyTorch >= 2.4.0 with FSDP 2 support.'

        super().__init__(config=config, module=module)

        if group is None:
            self.group = parallel_state.get_data_parallel_group(with_context_parallel=True)
        else:
<<<<<<< HEAD
            self.group = group

        if xm:
            # Define the mesh following common SPMD practice
            wpg = WrappedProcessGroup(self.group)
            num_devices = xr.global_runtime_device_count()
            device_ids = np.array(range(num_devices))
            mesh_shape = (len(wpg.rank_groups[0]), len(wpg.rank_groups))
            # To be noted, the mesh must have an axis named 'fsdp', 
            # # which the weights and activations will be sharded on.
            self.mesh = xs.Mesh(device_ids, mesh_shape, ('fsdp', 'model'))
            kwargs = {"mesh": self.mesh}
        else:
            self.mesh = DeviceMesh.from_group(self.group, get_current_device_type())
            kwargs = {"mesh": self.mesh}
=======
            self.process_group = process_group

        self.device_mesh = DeviceMesh.from_group(self.process_group, "cuda")
        kwargs = {
            "mesh": self.device_mesh,
            "reshard_after_forward": getattr(ddp_config, "reshard_after_forward", True),
        }

        self.ddp_config = ddp_config
>>>>>>> a58f3810

        def save_custom_attrs(module):
            custom_attrs = {}
            for name, param in module.named_parameters():
                attrs = vars(param)
                if is_float8tensor(param):
                    # disable fp8 transpose cache and perform transposing fp8 weights
                    # at each micro-batch because torch-FSDP doesn't recognize the
                    # micro-batch id, thus removing unnecessary memory stores
                    attrs['_fp8_attrs']['transpose_invalid'] = False
                    del attrs['_fp8_attrs']['transpose']
                custom_attrs[name] = {k: v for k, v in attrs.items()}
            return custom_attrs

        def restore_custom_attrs(module, custom_attrs):
            for name, param in module.named_parameters():
                if name in custom_attrs:
                    for attr_name, attr_value in custom_attrs[name].items():
                        setattr(param, attr_name, attr_value)

        # Save the custom attributes on Parameters before FSDP overwrites them.
        # See https://github.com/pytorch/pytorch/issues/136929.
        attrs = save_custom_attrs(self.module)

        sub_modules_to_wrap = set(sub_modules_to_wrap)
        for sub_module in self.module.modules():
            fsdp_modules = getattr(sub_module, "_fsdp_modules", [])
            for f in fsdp_modules:
                sub_modules_to_wrap.add(f)

        prev_module = None
        for sub_module in self.module.modules():
            # Wrap individual submodules to fetch parameters just-in-time rather than
            # conservatively fetching all parameters at the start of each iteration.
            # See https://github.com/pytorch/pytorch/issues/114299.
            if any(
                isinstance(sub_module, sub_module_to_wrap)
                for sub_module_to_wrap in sub_modules_to_wrap
            ):
                fully_shard(sub_module, **kwargs)

                # Explicitly set the FSDP backward prefetch schedule to prevent activation
                # recomputation from disrupting the automatically generated default schedule.
                if config.recompute_granularity is not None:
                    sub_module.set_modules_to_backward_prefetch(
                        [prev_module] if prev_module else []
                    )
                prev_module = sub_module

        # Wrap the root module as required by the FSDP API.
        # See https://github.com/pytorch/pytorch/issues/114299.
        fully_shard(self.module, **kwargs)

        restore_custom_attrs(self.module, attrs)

    def load_state_dict(self, state_dict, strict=True):
        """
        No-op because tensors are already loaded in-place by
        `_load_base_checkpoint` with FSDP2."""
        pass<|MERGE_RESOLUTION|>--- conflicted
+++ resolved
@@ -79,7 +79,7 @@
             RotaryEmbedding,
             tensor_parallel.ColumnParallelLinear,
         },
-        group: Optional[torch.distributed.ProcessGroup] = None,
+        process_group: Optional[torch.distributed.ProcessGroup] = None,
     ):
 
         assert (
@@ -88,36 +88,31 @@
 
         super().__init__(config=config, module=module)
 
-        if group is None:
-            self.group = parallel_state.get_data_parallel_group(with_context_parallel=True)
+        if process_group is None:
+            self.process_group = parallel_state.get_data_parallel_group(with_context_parallel=True)
         else:
-<<<<<<< HEAD
-            self.group = group
+            self.process_group = process_group
 
         if xm:
             # Define the mesh following common SPMD practice
-            wpg = WrappedProcessGroup(self.group)
+            wpg = WrappedProcessGroup(self.process_group)
             num_devices = xr.global_runtime_device_count()
             device_ids = np.array(range(num_devices))
             mesh_shape = (len(wpg.rank_groups[0]), len(wpg.rank_groups))
             # To be noted, the mesh must have an axis named 'fsdp', 
             # # which the weights and activations will be sharded on.
-            self.mesh = xs.Mesh(device_ids, mesh_shape, ('fsdp', 'model'))
-            kwargs = {"mesh": self.mesh}
+            self.device_mesh = xs.Mesh(device_ids, mesh_shape, ('fsdp', 'model'))
+            kwargs = {
+                "mesh": self.device_mesh,
+            }
         else:
-            self.mesh = DeviceMesh.from_group(self.group, get_current_device_type())
-            kwargs = {"mesh": self.mesh}
-=======
-            self.process_group = process_group
-
-        self.device_mesh = DeviceMesh.from_group(self.process_group, "cuda")
-        kwargs = {
-            "mesh": self.device_mesh,
-            "reshard_after_forward": getattr(ddp_config, "reshard_after_forward", True),
-        }
+            self.device_mesh = DeviceMesh.from_group(self.process_group, get_current_device_type())
+            kwargs = {
+                "mesh": self.device_mesh,
+                "reshard_after_forward": getattr(ddp_config, "reshard_after_forward", True),
+            }
 
         self.ddp_config = ddp_config
->>>>>>> a58f3810
 
         def save_custom_attrs(module):
             custom_attrs = {}
