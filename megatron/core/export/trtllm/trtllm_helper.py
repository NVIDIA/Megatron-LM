# Copyright (c) 2024, NVIDIA CORPORATION. All rights reserved.

import tensorrt_llm
from tensorrt_llm.functional import non_gated_version
from tensorrt_llm.layers import MoeConfig

from megatron.core.export.data_type import DataType
from megatron.core.export.export_config import ExportConfig
from megatron.core.export.model_type import ModelType
from megatron.core.export.trtllm.engine_builder.trtllm_engine_builder import TRTLLMEngineBuilder
from megatron.core.export.trtllm.model_to_trllm_mapping.default_conversion_dict import (
    DEFAULT_CONVERSION_DICT,
)
from megatron.core.export.trtllm.trt_model_config import TRT_MODEL_CONFIG
from megatron.core.export.trtllm.trt_model_type import TRT_MODEL_TYPE_STRING

# pylint: disable=line-too-long
from megatron.core.export.trtllm.trtllm_weights_converter.distributed_trtllm_model_weights_converter import (
    DistributedTRTLLMModelWeightsConverter,
)
from megatron.core.export.trtllm.trtllm_weights_converter.single_device_trtllm_model_weights_converter import (
    SingleDeviceTRTLLMModelWeightsConverter,
)
from megatron.core.transformer.transformer_config import TransformerConfig


class TRTLLMHelper:
    """TRTLLM Helper class to convert export and build TRTLLM model."""

    def __init__(
        self,
        transformer_config: TransformerConfig,
        model_type: ModelType,
        trtllm_conversion_dict: dict = {},
        position_embedding_type: str = 'learned_absolute',
        max_position_embeddings: int = None,
        rotary_percentage: int = 1.0,
        rotary_base: int = 10000,
        moe_tp_mode: int = 2,
        multi_query_mode: bool = False,
        activation: str = "gelu",
        seq_len_interpolation_factor: float = None,
        moe_renorm_mode=None,
        share_embeddings_and_output_weights=False,
        hybrid_override_pattern: str=None,
    ):
        """Constructor for the TRTLLMHelper

        There are two public API's supported  by this helper.
        a) get_trtllm_pretrained_config_and_model_weights
        b) build_and_save_engine

        Args:
            transformer_config (TransformerConfig): The transformer config
            model_type (ModelType): The type of the input model. Enum (megatron.core.export.model_type.ModelType)
            trtllm_conversion_dict (dict, optional): A conversion dictionary that will map your model layer names to trtllm equivalent layer names. Default dictionary is given megatron/core/export/model_to_trtllm_mapping. This dict is merged into the default dict. NOTE: Ignore layer numbers in the model layer names. (e.g) decoder.layers.0.attention_qkv.weight will be decoder.layers.attention_qkv.weight in the mapping dictionary. Defaults to {}.
            position_embedding_type (str, optional): The position embedding type. Defaults to None.
            max_position_embeddings (int, optional): Max posistion embeddings value. Defaults to None.
            rotary_percentage (int, optional): The rotary percentage if using rope embedding. Defaults to 1.0.
            rotary_base (int, optional): The rotary base (theta value) if using rope embeddings. Defaults to 10000.
            moe_tp_mode (int, optional): TRTLLM Config. Defaults to 2.
            multi_query_mode (bool, optional): Defaults to False.
            activation (str, optional): Defaults to "gelu".
            seq_len_interpolation_factor (float, optional): The sequence length interpolation factor if using rope embeddings. Defaults to None.
            moe_renorm_mode (optional) : Renormalization mode if using mixture of experts. Defaults to None.
            share_embeddings_and_output_weights (bool, optional): True if input and output layers share weights. Defaults to False.
        """

        self.transformer_config = transformer_config
        self.model_type = model_type
        self.trtllm_conversion_dict = DEFAULT_CONVERSION_DICT.copy()
        self.trtllm_conversion_dict.update(trtllm_conversion_dict)
        assert position_embedding_type in [
            'learned_absolute',
            'rope',
            'none',
        ], f"Position embedding type should be one of learned_absolute, rope. You entered {position_embedding_type}"
        self.position_embedding_type = position_embedding_type
        self.max_position_embeddings = max_position_embeddings
        self.rotary_percentage = rotary_percentage
        self.rotary_base = rotary_base
        self.moe_tp_mode = moe_tp_mode
        self.multi_query_mode = multi_query_mode
        self.activation = activation
        self.seq_len_interpolation_factor = seq_len_interpolation_factor
        self.moe_renorm_mode = moe_renorm_mode
        self.share_embeddings_and_output_weights = share_embeddings_and_output_weights
<<<<<<< HEAD
        self.hybrid_override_pattern = hybrid_override_pattern
=======
        self.weights_converter = None
>>>>>>> f5afc251

    def _get_trtllm_config(
        self,
        export_config: ExportConfig,
        world_size: int,
        gpus_per_node: int,
        vocab_size_padded: int,
        dtype: DataType,
    ):
        """Get TRTLLM Config

        Returns appropriate TRTLLM PretrainedConfig used by TRTLLM for building engine

        Args:
            export_config (ExportConfig): The export config that defines inference tp , pp size etc.
            world_size (int): The number of gpus (Mostly TP * PP)
            gpus_per_node (int): Num gpus per node
            vocab_size_padded (int): Padded vocab size
            dtype (DataType): The datatype or model precision

        Returns:
            GPTConfig or the LLamaConfig or the PretrainedConfig constructed from your model config
        """
        hidden_act = self.activation
        hidden_act = (
            hidden_act.split("-")[-1]
            if self.transformer_config.num_moe_experts
            else non_gated_version(hidden_act)
        )

        config = {
            'architecture': TRT_MODEL_TYPE_STRING[self.model_type],
            'dtype': dtype.name,
            'num_hidden_layers': self.transformer_config.num_layers,
            'num_attention_heads': self.transformer_config.num_attention_heads,
            'num_key_value_heads': (
                self.transformer_config.num_query_groups
                if self.transformer_config.num_query_groups
                else self.transformer_config.num_attention_heads
            ),
            'head_size': self.transformer_config.kv_channels,
            'hidden_size': self.transformer_config.hidden_size,
            'intermediate_size': self.transformer_config.ffn_hidden_size,
            'norm_epsilon': self.transformer_config.layernorm_epsilon,
            'vocab_size': vocab_size_padded,
            'position_embedding_type': (
                "rope_gpt_neox" if self.position_embedding_type == "rope" else "learned_absolute"
            ),
            'max_position_embeddings': self.max_position_embeddings,
            'hidden_act': hidden_act,
            'use_parallel_embedding': export_config.use_parallel_embedding,
            'embedding_sharding_dim': 0,
            'share_embedding_table': export_config.use_embedding_sharing,
            'quantization': {'quant_algo': None, 'kv_cache_quant_algo': None},
            'bias': self.transformer_config.add_bias_linear,
            'apply_query_key_layer_scaling': False,
            'rotary_pct': self.rotary_percentage,
            'rotary_base': self.rotary_base,
            'moe_num_experts': (
                0
                if self.transformer_config.moe_router_topk == 0
                else (self.transformer_config.num_moe_experts or 1)
            ),
            'moe_top_k': self.transformer_config.moe_router_topk,
            'moe_normalization_mode': self.moe_renorm_mode
            or MoeConfig.ExpertScaleNormalizationMode.RENORMALIZE,
            'moe_tp_mode': self.moe_tp_mode,
            'logits_dtype': 'float32',
            'world_size': world_size,
            'tp_size': export_config.inference_tp_size,
            'pp_size': export_config.inference_pp_size,
            'gpus_per_node': gpus_per_node,
        }

        if self.model_type == ModelType.falcon:
            config["new_decoder_architecture"] = (
                False if self.transformer_config.num_layers == 32 else True
            )
            config["parallel_attention"] = True
        elif self.model_type == ModelType.mamba_hybrid:
            config["mamba_version"] = "Mamba2"
            config["rnn_hidden_size"] = 2 * self.transformer_config.hidden_size
            config["state_size"] = 128
            config["conv_kernel"] = 4
            config["rnn_head_size"] = 64
            config["ngroups"] = 8
            config["chunk_size"] = 128
            config["rnn_conv_dim_size"] = (config["rnn_hidden_size"] + 2 * config["ngroups"]
                                           * config["state_size"])
            config["use_bias"] = config["bias"]
            config["hybrid_override_pattern"] = self.hybrid_override_pattern
            config["ssm_rmsnorm"] =  True

        if self.seq_len_interpolation_factor is not None:
            config["rotary_scaling"] = {
                "type": "linear",
                "factor": float(self.seq_len_interpolation_factor),
            }

        config_cls = TRT_MODEL_CONFIG[self.model_type]
        return config_cls(**config)

    # pylint: disable=line-too-long
    def get_trtllm_pretrained_config_and_model_weights(
        self,
        model_state_dict,
        dtype: DataType,
        export_config: ExportConfig = None,
        on_device_distributed_conversion: bool = False,
        vocab_size: int = None,
        gpus_per_node: int = None,
        state_dict_split_by_layer_numbers: bool = True,
    ):
        """Get TRTLLM Config and Converted Model Weights

        This function returns the trtllm model weights as a list.
        There are two modes for conversion. The default is to use a single device cpu/gpu for conversion.
        NOTE: For faster performance, if your entire model will fit in memory, pre transfer the model state dict to cuda device and then call this function.
        For on device conversion it returns weights which will be used on the device itself.
        Same thing happens with the pretrained config

        Args:
            model_state_dict (dict): The input model state dictionary (Entire model state loaded on CPU) or the model state dict of each GPU in the case of on_device conversion)
            export_config (ExportConfig): The export config used to define inference tp size, pp size etc. Used only for on device conversion.
            dtype (DataType): The data type of model precision
            on_device_distributed_conversion (bool, optional): Convert on gpus in distributed setting. This assumes that the model state dict is sharded according to required inference model parallelism and that each gpu gets its part of the model state dict . Defaults to False.
            vocab_size (int, optional): The vocabulary size. Defaults to None.
            gpus_per_node (int, optional): The number of gpus per node. Used for on device conversion.
            state_dict_split_by_layer_numbers (bool, optional): Are the model layers split by layer numbers in state dict. For example : mlp.fc1.weight can be represented like mlp.fc1.weight of shape [num_layers, hidden_dim, ffn_hidden_dim]} or it can be like mlp.fc1.layers.0.weight of shape [hidden_dim, ffn_hidden_dim], then mlp.fc1.layers.1.weight ... for all layers. If you use represenation 2 set this to True. Defaults to True

        Returns:
            Two lists . First list of trtllm converted model weights(Either on device, or a list of weights for each gpu) and the trtllm_model_configs.
        """
        if on_device_distributed_conversion:
            assert (vocab_size is not None, "Need to pass in vocab_size for on device")
            assert (
                self.model_type in [ModelType.gpt, ModelType.gptnext, ModelType.llama],
                "On device conversion only supported for model types gptnext and llama",
            )
            assert (
                export_config is None,
                "Export config is inferred based on the parallel state. If you want to set inference tp 2, then load the model with this TP2 setting and just pass in the model state dict. ",
            )
            assert (
                gpus_per_node is not None
            ), "Need to pass in gpus_per_node for on device conversion"
            trtllm_model_weights_on_device, trtllm_model_config = (
                self._get_trtllm_pretrained_config_and_model_weights_in_distributed_setting(
                    model_state_dict, dtype, vocab_size, gpus_per_node
                )
            )
            return [trtllm_model_weights_on_device], [trtllm_model_config]

        else:
            assert not (
                self.share_embeddings_and_output_weights and not export_config.use_embedding_sharing
            ), "Found share_embeddings_and_output_weights is True in the model. So set export_config.use_embedding_sharing to True"
            assert (
                vocab_size is None
            ), "Vocab size is inferred from the input layer for cpu conversion. So leave it as None"
            trtllm_model_weights_list, trtllm_model_config_list = (
                self._get_trtllm_pretrained_config_and_model_weights_list_on_single_device(
                    export_config,
                    model_state_dict,
                    dtype,
                    gpus_per_node,
                    state_dict_split_by_layer_numbers,
                )
            )

            return trtllm_model_weights_list, trtllm_model_config_list

    def _get_trtllm_pretrained_config_and_model_weights_in_distributed_setting(
        self, model_state_dict: dict, dtype: DataType, vocab_size: int, gpus_per_node: int
    ):
        """Get the TRTLLM Pretrained config and model weights list in a distributed setting

        This function assumes the  model state dict is distributed according to model parallelism .
        Each device gets its own model state dict

        Args:
            export_config (ExportConfig): The export config to set inference tp, pp size etc.
            model_state_dict (dict): The model state dictionary (All collected on cpu)
            dtype (DataType): The data type or model precision
            vocab_size (int): Tokenizer vocab size
            gpus_per_node (int): The number of gpus per node

        Returns:
            Two lists . List of trtllm converted model weights and trtllm model configs (One for each gpu).
        """

        self.weights_converter = DistributedTRTLLMModelWeightsConverter(
            transformer_config=self.transformer_config,
            dtype=dtype,
            multi_query_mode=self.multi_query_mode,
            activation=self.activation,
        )
        self.weights_converter.convert(
            model_state_dict=model_state_dict,
            trtllm_conversion_dict=self.trtllm_conversion_dict,
            tokenizer_vocab_size=vocab_size,
        )

        export_config = ExportConfig(
            inference_pp_size=self.weights_converter.inference_pp_size,
            inference_tp_size=self.weights_converter.inference_tp_size,
            use_parallel_embedding=True,
            use_embedding_sharing=self.share_embeddings_and_output_weights,
        )

        world_size = export_config.inference_tp_size * export_config.inference_pp_size

        trtllm_model_config = self._get_trtllm_config(
            export_config=export_config,
            world_size=world_size,
            gpus_per_node=gpus_per_node,
            vocab_size_padded=vocab_size,
            dtype=dtype,
        )

        model_parallel_rank = (
            self.weights_converter.pp_rank * self.weights_converter.inference_tp_size
            + self.weights_converter.tp_rank
        )

        trtllm_model_config.mapping = tensorrt_llm.Mapping(
            world_size=world_size,
            rank=model_parallel_rank,
            tp_size=export_config.inference_tp_size,
            pp_size=export_config.inference_pp_size,
        )

        return self.weights_converter.trtllm_model_weights, trtllm_model_config

    def _get_trtllm_pretrained_config_and_model_weights_list_on_single_device(
        self,
        export_config: ExportConfig,
        model_state_dict: dict,
        dtype: DataType,
        gpus_per_node=None,
        state_dict_split_by_layer_numbers=True,
    ):
        """Get the TRTLLM Pretrained config and model weights list (one per gpu rank) on single device (CPU/GPU)

        This function assumes the entire model state dict is present in CPU or on one GPU

        Args:
            export_config (ExportConfig): The export config to set inference tp, pp size etc.
            model_state_dict (dict): The model state dictionary (All collected on cpu)
            dtype (DataType): The data type or model precision
            gpus_per_node (int, optional): Number of gpus per node
            state_dict_split_by_layer_numbers (bool, optional): Are the model layers split by layer numbers in state dict. For example : mlp.fc1.weight can be represented like mlp.fc1.weight of shape [num_layers, hidden_dim, ffn_hidden_dim]} or it can be like mlp.fc1.layers.0.weight of shape [hidden_dim, ffn_hidden_dim], then mlp.fc1.layers.1.weight ... for all layers. If you use represenation 2 set this to True. Defaults to True

        Returns:
            Two lists . List of trtllm converted model weights and trtllm model configs (One for each gpu).
        """
        trtllm_model_configs_list = []
        trtllm_model_weights_list = []

        self.weights_converter = SingleDeviceTRTLLMModelWeightsConverter(
            export_config=export_config,
            transformer_config=self.transformer_config,
            dtype=dtype,
            activation=self.activation,
            multi_query_mode=self.multi_query_mode,
        )
        # Convert the input model state dict to trtllm model weights dictionary
        self.weights_converter.convert(
            model_state_dict=model_state_dict,
            trtllm_conversion_dict=self.trtllm_conversion_dict,
            state_dict_split_by_layer_numbers=state_dict_split_by_layer_numbers,
        )

        vocab_size_padded = self.weights_converter.get_padded_vocab_size()
        world_size = export_config.inference_tp_size * export_config.inference_pp_size
        gpus_per_node = gpus_per_node or export_config.inference_tp_size

        for gpu_rank in range(world_size):
            mapping = tensorrt_llm.Mapping(
                world_size=world_size,
                rank=gpu_rank,
                tp_size=export_config.inference_tp_size,
                pp_size=export_config.inference_pp_size,
            )

            # Important to create a new instance everytime so that the list elements have differnt rank values in the mapping object
            trtllm_model_config = self._get_trtllm_config(
                export_config=export_config,
                world_size=world_size,
                gpus_per_node=gpus_per_node,
                vocab_size_padded=vocab_size_padded,
                dtype=dtype,
            )
            trtllm_model_config.mapping = mapping
            trtllm_model_configs_list.append(trtllm_model_config)

            # Get the model weights for each rank and append it to the trtllm_model_weights_list
            trtllm_model_weights_per_gpu = self.weights_converter.get_local_model_weights_per_gpu(
                mapping, trtllm_model_config
            )
            trtllm_model_weights_list.append(trtllm_model_weights_per_gpu)

        return trtllm_model_weights_list, trtllm_model_configs_list

    def build_and_save_engine(
        self,
        engine_dir: str,
        trtllm_model_weights: dict,
        trtllm_model_config,
        max_input_len: int = 1024,
        max_output_len: int = 1024,
        max_batch_size: int = 4,
        lora_ckpt_list=None,
        use_lora_plugin=None,
        max_lora_rank: int = 64,
        lora_target_modules=None,
        max_prompt_embedding_table_size: int = 0,
        paged_kv_cache: bool = True,
        remove_input_padding: bool = True,
        paged_context_fmha: bool = False,
        use_refit: bool = False,
        max_num_tokens: int = None,
        max_seq_len: int = None,
        opt_num_tokens: int = None,
        max_beam_width: int = 1,
        tokens_per_block: int = 128,
        multiple_profiles: bool = False,
        gpt_attention_plugin: str = "auto",
        gemm_plugin: str = "auto",
    ):
        """Method to build the TRTLLM Engine

        This method uses the TRTLLMEngineBuilder to build and save the engine to engine dir

        Args:
            engine_dir (str): The file path to save the engine
            trtllm_model_weights (dict): The TRTLLM converted model weights dict
            trtllm_model_config : The TRTLLM Config
            max_input_len (int, optional): Max input length. Defaults to 1024.
            max_output_len (int, optional): Max output length. Defaults to 1024.
            max_batch_size (int, optional): Max batch size. Defaults to 4.
            lora_ckpt_list (_type_, optional): Lora checkpoint list. Defaults to None.
            use_lora_plugin (_type_, optional): Use lora plugin. Defaults to None.
            max_lora_rank (int, optional): Max lora rank. Defaults to 64.
            lora_target_modules (_type_, optional): Lora target modules. Defaults to None.
            max_prompt_embedding_table_size (int, optional): Max size of prompt embedding table. Defaults to 0.
            paged_kv_cache (bool, optional): Use Paged KV cache. Defaults to True.
            remove_input_padding (bool, optional): Remove input padding. Defaults to True.
            paged_context_fmha (bool, optional): Paged context fmha. Defaults to False.
            use_refit (bool, optional): Use refit. Defaults to False.
            max_num_tokens (int, optional): Max num of tokens. Defaults to None.
            max_seq_len (int, optional): Max seq length. Defaults to None.
            opt_num_tokens (int, optional): Opt number of tokens. Defaults to None.
            max_beam_width (int, optional): Max beam width. Defaults to 1.
            tokens_per_block (int, optional): Nmber of tokens per block. Defaults to 128.
            multiple_profiles (bool, optional): Use multiple profiles. Defaults to False.
            gpt_attention_plugin (str, optional): Gpt attention plugin to use. Defaults to "auto".
            gemm_plugin (str, optional): Gemma plugin to use. Defaults to "auto".
        """

        engine = TRTLLMEngineBuilder.build_and_save_engine(
            engine_dir,
            trtllm_model_weights,
            trtllm_model_config,
            max_input_len,
            max_output_len,
            max_batch_size,
            lora_ckpt_list,
            use_lora_plugin,
            max_lora_rank,
            lora_target_modules,
            max_prompt_embedding_table_size,
            paged_kv_cache,
            remove_input_padding,
            paged_context_fmha,
            use_refit,
            max_num_tokens,
            max_seq_len,
            opt_num_tokens,
            max_beam_width,
            tokens_per_block,
            multiple_profiles,
            gpt_attention_plugin,
            gemm_plugin,
        )

        return engine<|MERGE_RESOLUTION|>--- conflicted
+++ resolved
@@ -85,11 +85,8 @@
         self.seq_len_interpolation_factor = seq_len_interpolation_factor
         self.moe_renorm_mode = moe_renorm_mode
         self.share_embeddings_and_output_weights = share_embeddings_and_output_weights
-<<<<<<< HEAD
         self.hybrid_override_pattern = hybrid_override_pattern
-=======
         self.weights_converter = None
->>>>>>> f5afc251
 
     def _get_trtllm_config(
         self,
