--- conflicted
+++ resolved
@@ -1682,22 +1682,35 @@
                     f"gated_linear_unit={gated_linear_unit}"
                 )
 
-<<<<<<< HEAD
-            # Construct layers
-            super().__init__(norm_op, fc1_op, activation_op, fc2_op)
-            self.tp_group_for_sharded_sd = tp_group
-=======
             # Construct op
             kwargs = {}
             if is_te_min_version("2.3"):
                 kwargs["cache_quantized_input"] = cache_quantized_input
             return op_type(**kwargs)
->>>>>>> 4fea9928
 
         def forward(self, hidden_states: torch.Tensor) -> Tuple[Tensor, Optional[Tensor]]:
             """Forward."""
 
-<<<<<<< HEAD
+            # Construct fused impl if needed
+            # Note: We initialize during the first forward pass in
+            # case the params are modified after the constructor.
+            # Note: The fused impl is stored in a tuple to avoid
+            # registering as a submodule.
+            if self._fused_impl is None:
+                self._fused_impl = (self._make_fused_impl(),)
+
+            # Apply fused impl
+            out = self._fused_impl[0](hidden_states)
+
+            # Return bias tensor if requested
+            bias = None
+            if self.linear_fc2.te_return_bias:
+                bias = self.linear_fc2.bias
+                if isinstance(bias, torch.Tensor) and bias.numel() == 0:
+                    bias = None
+
+            return out, bias
+
         def sharded_state_dict(self, prefix="", sharded_offsets=(), metadata=None):
             """Sharding along axis 0, bias sharded"""
             state_dict = self.state_dict(prefix="", keep_vars=True)
@@ -1709,27 +1722,6 @@
                 tp_group=self.tp_group_for_sharded_sd,
                 dp_cp_group=metadata['dp_cp_group'],
             )
-=======
-            # Construct fused impl if needed
-            # Note: We initialize during the first forward pass in
-            # case the params are modified after the constructor.
-            # Note: The fused impl is stored in a tuple to avoid
-            # registering as a submodule.
-            if self._fused_impl is None:
-                self._fused_impl = (self._make_fused_impl(),)
-
-            # Apply fused impl
-            out = self._fused_impl[0](hidden_states)
-
-            # Return bias tensor if requested
-            bias = None
-            if self.linear_fc2.te_return_bias:
-                bias = self.linear_fc2.bias
-                if isinstance(bias, torch.Tensor) and bias.numel() == 0:
-                    bias = None
-
-            return out, bias
->>>>>>> 4fea9928
 
 else:
     TEFusedMLP = None  # type: ignore[assignment, misc]
