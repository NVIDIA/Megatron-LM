# Copyright (c) 2024, NVIDIA CORPORATION. All rights reserved.

import dataclasses
import io
import os
import pickle
import warnings
from typing import Any, Callable, List, Optional, Tuple, Type

import torch
import torch.nn.functional as F
from packaging.version import Version as PkgVersion
from torch import Tensor
from torch.nn.parameter import Parameter

from megatron.core.dist_checkpointing.utils import replace_prefix_for_sharding
from megatron.core.model_parallel_config import ModelParallelConfig
from megatron.core.packed_seq_params import PackedSeqParams
from megatron.core.parallel_state import (
    get_context_parallel_group,
    get_expert_data_parallel_rank,
    get_expert_model_parallel_rank,
    get_expert_model_parallel_world_size,
    get_hierarchical_context_parallel_groups,
    get_tensor_model_parallel_group,
)
from megatron.core.process_groups_config import ModelCommProcessGroups
from megatron.core.tensor_parallel.layers import (
    _initialize_affine_weight_cpu,
    set_tensor_model_parallel_attributes,
)
from megatron.core.tensor_parallel.random import (
    get_cuda_rng_tracker,
    get_data_parallel_rng_tracker_name,
    get_expert_parallel_rng_tracker_name,
)
from megatron.core.tensor_parallel.utils import divide
from megatron.core.transformer.enums import AttnMaskType
from megatron.core.transformer.transformer_config import TransformerConfig
from megatron.core.transformer.utils import make_sharded_tensors_for_checkpoint
from megatron.core.utils import (
    get_pg_rank,
    get_pg_size,
    get_te_version,
    get_tensor_model_parallel_group_if_none,
    is_te_min_version,
    is_torch_min_version,
)

try:
    import transformer_engine as te

    HAVE_TE = True
except ImportError:
    from unittest.mock import MagicMock

    te = MagicMock()
    HAVE_TE = False


def _get_extra_te_kwargs(config: TransformerConfig):
    extra_transformer_engine_kwargs = {"params_dtype": config.params_dtype}

    if is_te_min_version("0.12.0"):
        if config.use_cpu_initialization:
            extra_transformer_engine_kwargs["device"] = "cpu"
        elif config.init_model_with_meta_device:
            extra_transformer_engine_kwargs["device"] = "meta"
        else:
            extra_transformer_engine_kwargs["device"] = torch.cuda.current_device()
    return extra_transformer_engine_kwargs


def condition_init_method(config, init_method):
    """Condition TE init_method on config.perform_initialization."""
    return init_method if config.perform_initialization else (lambda w: None)


class TENorm:
    """A conditional wrapper to initialize an instance of
    Transformer-Engine's `LayerNorm` or `RMSNorm` based on input."""

    # TODO should we ditch normalization config and just use spec to choose LayerNorm vs RMSNorm?
    def __new__(cls, config: TransformerConfig, hidden_size: int, eps: float = 1e-5):
        if not HAVE_TE:
            raise ImportError(
                "Transformer Engine is not installed. "
                "Please install it with `pip install transformer-engine`."
            )

        if config.normalization == "LayerNorm":
            instance = te.pytorch.LayerNorm(
                hidden_size=hidden_size,
                eps=eps,
                sequence_parallel=config.sequence_parallel,
                zero_centered_gamma=config.layernorm_zero_centered_gamma,
                **_get_extra_te_kwargs(config),
            )
        elif config.normalization == "RMSNorm":
            assert hasattr(
                te.pytorch, "RMSNorm"
            ), "Transformer-Engine >= v0.11 required to use this feature"
            instance = te.pytorch.RMSNorm(
                hidden_size=hidden_size,
                eps=eps,
                sequence_parallel=config.sequence_parallel,
                zero_centered_gamma=config.layernorm_zero_centered_gamma,
                **_get_extra_te_kwargs(config),
            )
        else:
            raise Exception("Only LayerNorm and RMSNorm are curently supported")

        return instance


class TELinear(te.pytorch.Linear):
    """Wrapper for the Transformer-Engine's `Linear` layer.

    Note that if Megatron's parallel_state has not been initialized
    yet, the tp_group passed to TE will be None and must be set later
    via set_tensor_parallel_group().

    parallel_mode currently supports 3 different values:
        - "column": Split the weight matrix along output dimension (used in TEColumnParallelLinear)
        - "row": Split the weight matrix along input dimension (used in TERowParallelLinear)
        - "duplicated": No tensor parallelism and weight is duplicated across TP ranks
        - Note: For expert linear layers, we will disable communication logic here
                as TP communication is handled in token_dispatcher.
    """

    def __init__(
        self,
        input_size: int,
        output_size: int,
        *,
        parallel_mode: Optional[str],
        config: ModelParallelConfig,
        init_method: Callable,
        bias: bool,
        skip_bias_add: bool,
        skip_weight_param_allocation: bool,
        tp_comm_buffer_name: Optional[str] = None,
        is_expert: bool = False,
        symmetric_ar_type: Optional[str] = None,
        tp_group: Optional[torch.distributed.ProcessGroup] = None,
    ):
        if not HAVE_TE:
            raise ImportError(
                "Transformer Engine is not installed. "
                "Please install it with `pip install transformer-engine`."
            )

        self.config = config

        # TE returns a zero length Tensor when bias=False and
        # return_bias=True, but we prefer None.  So in that case we
        # tell TE to not return the bias, and return None
        # ourselves. This way our forward always returns two values
        # and we don't have to deal with the zero length Tensor.
        self.te_return_bias = skip_bias_add and bias
        self.is_first_microbatch = True
        self.disable_parameter_transpose_cache = self.config.disable_parameter_transpose_cache
        self.symmetric_ar_type = symmetric_ar_type
        if skip_weight_param_allocation:
            raise ValueError(
                "Transformer Engine linear layers do not support skip_weight_param_allocation"
            )

        extra_kwargs = _get_extra_te_kwargs(config)

        if self.config.delay_wgrad_compute:
            if is_te_min_version("2.3.0"):
                extra_kwargs["delay_wgrad_compute"] = self.config.delay_wgrad_compute
            else:
                raise RuntimeError("Only TE with version >=2.3.0 supports delay_wgrad_compute now.")
        if (
            self.config.tp_comm_overlap
            and tp_comm_buffer_name
            and tp_comm_buffer_name not in ["qkv", "proj", "fc1", "fc2"]
        ):
            self.config.tp_comm_overlap = False
            warnings.warn(
                f"The user buffer name {tp_comm_buffer_name} is not supported in"
                "Transformer Engine. Disabling TP communication overlap "
                "for this layer."
            )

        if is_te_min_version("0.8.0"):
            if self.config.tp_comm_overlap:
                if is_te_min_version("1.5.0"):
                    # Use old overlap flags if they were supplied instead
                    extra_kwargs["ub_overlap_ag"] = (
                        self.config.tp_comm_overlap_ag
                        if hasattr(self.config, "tp_comm_overlap_ag")
                        else self.config.tp_comm_split_ag or self.config.tp_comm_atomic_ag
                    )
                    extra_kwargs["ub_overlap_rs"] = (
                        self.config.tp_comm_overlap_rs
                        if hasattr(self.config, "tp_comm_overlap_rs")
                        else self.config.tp_comm_split_rs or self.config.tp_comm_atomic_rs
                    )
                    # Disable ub overlap for experts.
                    if is_expert:
                        extra_kwargs["ub_overlap_ag"] = False
                        extra_kwargs["ub_overlap_rs"] = False
                else:
                    extra_kwargs["ub_split_ag"] = self.config.tp_comm_split_ag
                    extra_kwargs["ub_atomic_gemm_ag"] = self.config.tp_comm_atomic_ag
                    extra_kwargs["ub_split_rs"] = self.config.tp_comm_split_rs
                    extra_kwargs["ub_atomic_gemm_rs"] = self.config.tp_comm_atomic_rs
                    # Disable ub overlap for experts.
                    if is_expert:
                        extra_kwargs["ub_split_ag"] = False
                        extra_kwargs["ub_atomic_gemm_ag"] = False
                        extra_kwargs["ub_split_rs"] = False
                        extra_kwargs["ub_atomic_gemm_rs"] = False
                if is_te_min_version("1.0.0", check_equality=False):
                    assert (
                        tp_comm_buffer_name is not None
                    ), "Buffer name should be set to configure communication overlap settings"
                    extra_kwargs["ub_name"] = tp_comm_buffer_name

        if symmetric_ar_type is not None:
            assert is_torch_min_version("2.7.0a0"), "Must have at least torch version 2.7 or higher"
            assert is_te_min_version("2.3.0") or get_te_version() == PkgVersion(
                "2.3.0.dev0+39c0e70"
            ), "Must have at least TE version 2.3 or higher to use symmetric memory all reduce"
            extra_kwargs["symmetric_ar_type"] = symmetric_ar_type
        if parallel_mode == "duplicated":
            assert tp_group is None, "duplicated linear should not have tp_group set"
            tp_size = 1
        else:
            tp_size = get_pg_size(tp_group)

        self.expert_parallel = self.config.expert_model_parallel_size > 1
        if is_expert:
            rng_tracker_name = get_expert_parallel_rng_tracker_name()
        else:
            if parallel_mode == "duplicated":
                rng_tracker_name = get_data_parallel_rng_tracker_name()
            else:
                rng_tracker_name = None
        if is_te_min_version("1.7.0"):
            extra_kwargs["rng_tracker_name"] = rng_tracker_name

        te_parallel_mode = parallel_mode
        if parallel_mode == "duplicated":
            # Handle non-parallel case
            tp_group = None
            tp_size = 1
            explicit_expert_comm = False
            te_parallel_mode = None
        else:
            # Disable communications in TE when using TP or EP by
            explicit_expert_comm = is_expert and (tp_size > 1 or self.expert_parallel)

            if explicit_expert_comm:
                if parallel_mode == "column":
                    output_size = divide(output_size, tp_size)
                elif parallel_mode == "row":
                    input_size = divide(input_size, tp_size)
                te_parallel_mode = None
                tp_size = 1
                tp_group = None

        super().__init__(
            in_features=input_size,
            out_features=output_size,
            sequence_parallel=self.config.sequence_parallel,
            fuse_wgrad_accumulation=self.config.gradient_accumulation_fusion,
            # Pass None if not initialized for backward compatibility with the ckpt converter.
            tp_group=tp_group if torch.distributed.is_initialized() else None,
            tp_size=tp_size,
            get_rng_state_tracker=(
                get_cuda_rng_tracker if get_cuda_rng_tracker().is_initialized() else None
            ),
            init_method=condition_init_method(config, init_method),
            bias=bias,
            return_bias=self.te_return_bias,
            parallel_mode=te_parallel_mode,
            **extra_kwargs,
        )

        for param in self.parameters():
            if is_expert:
                # Reduce the gradient on the expert_data_parallel group for expert linear layers
                setattr(param, "allreduce", not self.expert_parallel)
            else:
                # Reduce the gradient on DP group
                setattr(param, "allreduce", True)
                if parallel_mode == "duplicated":
                    # Reduce the gradient further on the TP group since the weight is
                    # duplicated across TP ranks
                    setattr(param, "sequence_parallel", self.config.sequence_parallel)

    def forward(self, x):
        """Forward."""
        _is_first_microbatch = (
            None if self.disable_parameter_transpose_cache else self.is_first_microbatch
        )
        out = super().forward(x, is_first_microbatch=_is_first_microbatch)
        self.is_first_microbatch = False

        # TE only returns a tuple when return_bias is True, otherwise
        # it returns a single Tensor, we always want to return two
        # values regardless of the arguments.
        if self.te_return_bias:
            return out
        return out, None

    def sharded_state_dict(self, prefix="", sharded_offsets=(), metadata=None):
        """Replicate cross TP/DP."""

        # Provide the dist-ckpt support when TELinear is directly used
        # It can only happen with duplicated parallel mode
        assert (
            self.parallel_mode is None
        ), "TELinear sharded_state_dict can only be used with duplicated parallel mode"
        state_dict = self.state_dict(prefix="", keep_vars=True)
        return make_sharded_tensors_for_checkpoint(state_dict, prefix, None, sharded_offsets)

    def backward_dw(self):
        """Compute weight gradients during the backward pass if delay_wgrad_compute is enabled."""
        if self.config.delay_wgrad_compute:
            super().backward_dw()


class TELayerNormColumnParallelLinear(te.pytorch.LayerNormLinear):
    """Wrapper for the Transformer-Engine's `LayerNormLinear` layer
    that combines layernorm and linear layers."""

    def __init__(
        self,
        input_size: int,
        output_size: int,
        *,
        config: TransformerConfig,
        init_method: Callable,
        gather_output: bool,
        bias: bool,
        skip_bias_add: bool,
        is_expert: bool,
        skip_weight_param_allocation: bool = False,
        tp_comm_buffer_name: Optional[str] = None,
        tp_group: Optional[torch.distributed.ProcessGroup] = None,
    ):
        if not HAVE_TE:
            raise ImportError(
                "Transformer Engine is not installed. "
                "Please install it with `pip install transformer-engine`."
            )

        self.config = config

        if gather_output:
            raise ValueError("Transformer Engine linear layers do not support gather_output = True")

        if is_expert:
            raise ValueError("Transformer Engine linear layers do not yet support MoE")

        if skip_weight_param_allocation:
            raise ValueError(
                "Transformer Engine linear layers do not support skip_weight_param_allocation"
            )

        # TODO: For backward compatibility, remove in v0.15.
        tp_group = get_tensor_model_parallel_group_if_none(tp_group, is_expert=is_expert)

        # TE returns a zero length Tensor when bias=False and
        # return_bias=True, but we prefer None.  So in that case we
        # tell TE to not return the bias, and return None
        # ourselves. This way our forward always returns two values
        # and we don't have to deal with the zero length Tensor.
        self.te_return_bias = skip_bias_add and bias
        self.is_first_microbatch = True
        self.disable_parameter_transpose_cache = self.config.disable_parameter_transpose_cache
        extra_kwargs = _get_extra_te_kwargs(config)
        self.tp_size = get_pg_size(tp_group)
        self.tp_rank = get_pg_rank(tp_group)

        if self.config.delay_wgrad_compute:
            if is_te_min_version("2.3.0"):
                extra_kwargs["delay_wgrad_compute"] = self.config.delay_wgrad_compute
            else:
                raise RuntimeError("Only TE with version >=2.3.0 supports delay_wgrad_compute now.")

        # Only Transformer-Engine version >= 0.11.0 supports `RMSNorm`
        if is_te_min_version("0.11.0"):
            extra_kwargs["normalization"] = self.config.normalization
        elif self.config.normalization != "LayerNorm":
            te_version = get_te_version()
            raise ValueError(
                f"Transformer Engine v{te_version} does not support {self.config.normalization}."
            )

        if is_te_min_version("0.8.0"):
            if self.config.tp_comm_overlap:
                extra_kwargs["ub_bulk_wgrad"] = self.config.tp_comm_bulk_wgrad
                extra_kwargs["ub_bulk_dgrad"] = self.config.tp_comm_bulk_dgrad
                if is_te_min_version("1.5.0", check_equality=False):
                    # Use old overlap flags if they were supplied instead
                    extra_kwargs["ub_overlap_ag"] = (
                        self.config.tp_comm_overlap_ag
                        if hasattr(self.config, "tp_comm_overlap_ag")
                        else self.config.tp_comm_split_ag or self.config.tp_comm_atomic_ag
                    )
                    if is_te_min_version("1.6.0.dev0", check_equality=False):
                        extra_kwargs["ub_overlap_rs_dgrad"] = (
                            self.config.tp_comm_overlap_rs_dgrad
                            if hasattr(self.config, "tp_comm_overlap_rs_dgrad")
                            else False
                        )
                    if tp_comm_buffer_name == "qkv" and self.config.tp_comm_overlap_disable_qkv:
                        extra_kwargs["ub_overlap_ag"] = False
                        extra_kwargs["ub_overlap_rs_dgrad"] = False

                    if tp_comm_buffer_name == "fc1" and self.config.tp_comm_overlap_disable_fc1:
                        extra_kwargs["ub_overlap_ag"] = False
                        extra_kwargs["ub_overlap_rs_dgrad"] = False
                else:
                    extra_kwargs["ub_atomic_gemm_ag"] = self.config.tp_comm_atomic_ag
                    extra_kwargs["ub_split_ag"] = self.config.tp_comm_split_ag
                if is_te_min_version("1.0.0", check_equality=False):
                    assert (
                        tp_comm_buffer_name is not None
                    ), "Buffer name should be set to configure communication overlap settings"
                    extra_kwargs["ub_name"] = tp_comm_buffer_name

        if self.config.symmetric_ar_type is not None:
            assert is_torch_min_version("2.7.0a0"), "Must have at least torch version 2.7 or higher"
            assert is_te_min_version("2.3.0") or get_te_version() == PkgVersion(
                "2.3.0.dev0+39c0e70"
            ), "Must have at least TE version 2.3 or higher to use symmetric memory all reduce"
            extra_kwargs["symmetric_ar_type"] = self.config.symmetric_ar_type

        super().__init__(
            in_features=input_size,
            out_features=output_size,
            eps=self.config.layernorm_epsilon,
            sequence_parallel=self.config.sequence_parallel,
            fuse_wgrad_accumulation=self.config.gradient_accumulation_fusion,
            tp_group=tp_group if torch.distributed.is_initialized() else None,
            tp_size=self.config.tensor_model_parallel_size,
            get_rng_state_tracker=(
                get_cuda_rng_tracker if get_cuda_rng_tracker().is_initialized() else None
            ),
            init_method=(
                condition_init_method(config, init_method)
                if not config.use_cpu_initialization
                else lambda w: None
            ),
            bias=bias,
            return_bias=self.te_return_bias,
            parallel_mode="column",
            return_layernorm_output=False,
            zero_centered_gamma=self.config.layernorm_zero_centered_gamma,
            **extra_kwargs,
        )

        if config.use_cpu_initialization:
            output_size_per_partition = divide(output_size, self.tp_size)
            _ = _initialize_affine_weight_cpu(
                self.weight,
                output_size,
                input_size,
                output_size_per_partition,
                0,
                init_method=condition_init_method(config, init_method),
                stride=1,
                return_master_weight=False,
                rank=self.tp_rank,
                world_size=self.tp_size,
                skip_set_tensor_parallel_attributes=True,
            )
            if bias:
                self.bias = Parameter(
                    torch.empty(output_size_per_partition, dtype=config.params_dtype)
                )
                set_tensor_model_parallel_attributes(self.bias, True, 0, 1)
                with torch.no_grad():
                    self.bias.zero_()
                setattr(self.bias, "allreduce", True)

    def forward(self, x):
        """Forward."""
        _is_first_microbatch = (
            None if self.disable_parameter_transpose_cache else self.is_first_microbatch
        )
        out = super().forward(x, is_first_microbatch=_is_first_microbatch)
        self.is_first_microbatch = False

        # TE only returns a tuple when return_bias is True, otherwise
        # it returns a single Tensor, we always want to return two
        # values regardless of the arguments.
        if self.te_return_bias:
            return out
        return out, None

    def sharded_state_dict(self, prefix="", sharded_offsets=(), metadata=None):
        """Sharding along axis 0, bias sharded"""
        state_dict = self.state_dict(prefix="", keep_vars=True)
        return make_sharded_tensors_for_checkpoint(
            state_dict, prefix, {"weight": 0, "bias": 0}, sharded_offsets
        )

    def __repr__(self):
        return (
            f"{type(self).__name__}(in_features={self.in_features}, "
            f"out_features={self.out_features}, bias={self.use_bias}, TP={self.tp_size})"
        )

    def backward_dw(self):
        """Compute weight gradients during the backward pass if delay_wgrad_compute is enabled."""
        if self.config.delay_wgrad_compute:
            super().backward_dw()


class TEColumnParallelLinear(TELinear):
    """Wrapper for the Transformer-Engine's `Linear` layer
    but specialized similar to megatron's `ColumnParallelLinear` layer."""

    def __init__(
        self,
        input_size: int,
        output_size: int,
        *,
        config: ModelParallelConfig,
        init_method: Callable,
        gather_output: bool,
        bias: bool,
        skip_bias_add: bool,
        is_expert: bool,
        skip_weight_param_allocation: bool = False,
        tp_comm_buffer_name: Optional[str] = None,
        tp_group: Optional[torch.distributed.ProcessGroup] = None,
    ):
        if not HAVE_TE:
            raise ImportError(
                "Transformer Engine is not installed. "
                "Please install it with `pip install transformer-engine`."
            )

        if gather_output:
            raise ValueError("Transformer Engine linear layers do not support gather_output = True")
        tp_group = get_tensor_model_parallel_group_if_none(tp_group, is_expert=is_expert)
        world_size = get_pg_size(tp_group)
        rank = get_pg_rank(tp_group)

        super().__init__(
            input_size=input_size,
            output_size=output_size,
            parallel_mode="column",
            config=config,
            init_method=(
                condition_init_method(config, init_method)
                if not config.use_cpu_initialization
                else lambda w: None
            ),
            bias=bias,
            skip_bias_add=skip_bias_add,
            is_expert=is_expert,
            skip_weight_param_allocation=skip_weight_param_allocation,
            tp_comm_buffer_name=tp_comm_buffer_name,
            symmetric_ar_type=config.symmetric_ar_type,
            tp_group=tp_group,
        )

        if config.use_cpu_initialization:
            output_size_per_partition = divide(output_size, world_size)
            _ = _initialize_affine_weight_cpu(
                self.weight,
                output_size,
                input_size,
                output_size_per_partition,
                0,
                init_method=condition_init_method(config, init_method),
                stride=1,
                return_master_weight=False,
                rank=rank,
                world_size=world_size,
                skip_set_tensor_parallel_attributes=True,
            )
            if bias:
                self.bias = Parameter(
                    torch.empty(output_size_per_partition, dtype=config.params_dtype)
                )
                set_tensor_model_parallel_attributes(self.bias, True, 0, 1)
                with torch.no_grad():
                    self.bias.zero_()
                setattr(self.bias, "allreduce", True)

    def sharded_state_dict(self, prefix="", sharded_offsets=(), metadata=None):
        """Sharding along axis 0, bias sharded"""
        state_dict = self.state_dict(prefix="", keep_vars=True)
        return make_sharded_tensors_for_checkpoint(
            state_dict, prefix, {"weight": 0, "bias": 0}, sharded_offsets
        )

    def __repr__(self):
        return (
            f"{type(self).__name__}(in_features={self.in_features}, "
            f"out_features={self.out_features}, bias={self.use_bias}, TP={self.tp_size})"
        )

    def backward_dw(self):
        """Compute weight gradients during the backward pass if delay_wgrad_compute is enabled."""
        if self.config.delay_wgrad_compute:
            super().backward_dw()


class TERowParallelLinear(TELinear):
    """Wrapper for the Transformer-Engine's `Linear` layer
    but specialized similar to megatron's `RowParallelLinear` layer."""

    def __init__(
        self,
        input_size: int,
        output_size: int,
        *,
        config: ModelParallelConfig,
        init_method: Callable,
        bias: bool,
        input_is_parallel: bool,
        skip_bias_add: bool,
        is_expert: bool,
        tp_comm_buffer_name: Optional[str] = None,
        tp_group: Optional[torch.distributed.ProcessGroup] = None,
    ):
        if not HAVE_TE:
            raise ImportError(
                "Transformer Engine is not installed. "
                "Please install it with `pip install transformer-engine`."
            )

        if not input_is_parallel:
            raise ValueError(
                "Transformer Engine linear layers do not support input_is_parallel = False"
            )
        tp_group = get_tensor_model_parallel_group_if_none(tp_group, is_expert=is_expert)

        super().__init__(
            input_size=input_size,
            output_size=output_size,
            parallel_mode="row",
            config=config,
            init_method=(
                condition_init_method(config, init_method)
                if not config.use_cpu_initialization
                else lambda w: None
            ),
            bias=bias,
            skip_bias_add=skip_bias_add,
            skip_weight_param_allocation=False,
            # We don't currently use this for row parallel layers # pylint: disable=line-too-long
            is_expert=is_expert,
            tp_comm_buffer_name=tp_comm_buffer_name,
            symmetric_ar_type=config.symmetric_ar_type,
            tp_group=tp_group,
        )
        if config.use_cpu_initialization:
            world_size = get_pg_size(tp_group)
            rank = get_pg_rank(tp_group)
            input_size_per_partition = divide(input_size, world_size)
            self.master_weight = _initialize_affine_weight_cpu(
                self.weight,
                output_size,
                input_size,
                input_size_per_partition,
                1,
                init_method=condition_init_method(config, init_method),
                stride=1,
                return_master_weight=False,
                params_dtype=config.params_dtype,
                rank=rank,
                world_size=world_size,
                skip_set_tensor_parallel_attributes=True,
            )
            if bias:
                self.bias = Parameter(torch.empty(output_size, dtype=config.params_dtype))
                # Always initialize bias to zero.
                with torch.no_grad():
                    self.bias.zero_()
                setattr(self.bias, "allreduce", True)
                setattr(self.bias, "sequence_parallel", config.sequence_parallel)

    def sharded_state_dict(self, prefix="", sharded_offsets=(), metadata=None):
        """Sharding along axis 1, bias not sharded"""
        state_dict = self.state_dict(prefix="", keep_vars=True)
        return make_sharded_tensors_for_checkpoint(
            state_dict, prefix, {"weight": 1}, sharded_offsets
        )

    def __repr__(self):
        return (
            f"{type(self).__name__}(in_features={self.in_features}, "
            f"out_features={self.out_features}, bias={self.use_bias}, TP={self.tp_size})"
        )

    def backward_dw(self):
        """Compute weight gradients during the backward pass if delay_wgrad_compute is enabled."""
        if self.config.delay_wgrad_compute:
            super().backward_dw()


class TEDotProductAttention(te.pytorch.DotProductAttention):
    """Wrapper for the Transformer-Engine's `DotProductAttention` layer
    that also has "flash attention" enabled.

    Note that if Megatron's parallel_state has not been initialized yet, the
    tp_group and cp_group passed to TE will be None and must be set later
    via set_tensor_parallel_group() and set_context_parallel_group().
    """

    cp_stream: torch.cuda.Stream = None

    def __init__(
        self,
        config: TransformerConfig,
        layer_number: int,
        attn_mask_type: AttnMaskType,
        attention_type: str,
        attention_dropout: Optional[float] = None,
        softmax_scale: Optional[float] = None,
        k_channels: Optional[int] = None,
        v_channels: Optional[int] = None,
        cp_comm_type: str = "p2p",
        model_comm_pgs: ModelCommProcessGroups = None,
    ):
        if not HAVE_TE:
            raise ImportError(
                "Transformer Engine is not installed. "
                "Please install it with `pip install transformer-engine`."
            )

        self.config = config
        self.te_forward_mask_type = False
        self.qkv_format: str = "sbhd"

        if self.config.apply_query_key_layer_scaling != bool(
            int(os.getenv("NVTE_APPLY_QK_LAYER_SCALING", "0"))
        ):
            raise ValueError(
                f"apply_query_key_layer_scaling is {self.config.apply_query_key_layer_scaling} "
                f"but environment variable NVTE_APPLY_QK_LAYER_SCALING is "
                f"{os.getenv('NVTE_APPLY_QK_LAYER_SCALING')}. Transformer Engine does not support "
                f"setting query key layer scaling via argument, so these two must match."
            )

        extra_kwargs: dict[str, Any] = {}
        if is_te_min_version("0.11.0"):
            extra_kwargs["num_gqa_groups"] = self.config.num_query_groups
        elif self.config.num_query_groups != self.config.num_attention_heads:
            raise ValueError(
                f"Transformer Engine v{get_te_version()} does not support Grouped Query Attention, "
                f"use a newer version of Transformer Engine. "
                f"(num_query_groups ({self.config.num_query_groups}) != "
                f"num_attention_heads ({self.config.num_attention_heads}))"
            )

        if model_comm_pgs is None:
            # For backward compatibility, remove in v0.14 and raise error
            # raise ValueError("TEDotProductAttention was called without ModelCommProcessGroups")
            model_comm_pgs = ModelCommProcessGroups(
                tp=get_tensor_model_parallel_group(check_initialized=False),
                cp=get_context_parallel_group(check_initialized=False),
                hcp=get_hierarchical_context_parallel_groups(check_initialized=False),
            )
        else:
            assert hasattr(
                model_comm_pgs, "tp"
            ), "TEDotProductAttention model_comm_pgs must have tp pg"
            assert hasattr(
                model_comm_pgs, "cp"
            ), "TEDotProductAttention model_comm_pgs must have cp pg"
            if cp_comm_type == "a2a+p2p":
                assert hasattr(
                    model_comm_pgs, "hcp"
                ), "TEDotProductAttention model_comm_pgs must have hierarchical cp pg"

        if is_te_min_version("0.10.0"):
            extra_kwargs["attention_type"] = attention_type
            # older version don't need attention_type

        if is_te_min_version("0.12.0", check_equality=False):
            self.te_forward_mask_type = True

        # This check is important as CP config can be disabled while having a valid CP group
        # Example - Disabling CP for encoder while a valid CP group exists for decoder
        if self.config.context_parallel_size > 1:
            assert is_te_min_version(
                "1.0.0"
            ), "Only Transformer-Engine version >= 1.0.0 supports context parallelism!"
            if getattr(TEDotProductAttention, "cp_stream") is None:
                TEDotProductAttention.cp_stream = torch.cuda.Stream()
            extra_kwargs["cp_group"] = model_comm_pgs.cp
            extra_kwargs["cp_global_ranks"] = torch.distributed.get_process_group_ranks(
                model_comm_pgs.cp
            )
            extra_kwargs["cp_stream"] = TEDotProductAttention.cp_stream
            if is_te_min_version("1.10.0"):
                if cp_comm_type is None:
                    extra_kwargs["cp_comm_type"] = "p2p"
                elif cp_comm_type == "a2a+p2p":
                    assert is_te_min_version("1.12.0"), (
                        f"Transformer-Engine v{get_te_version()} must be >= 1.12.0 to support"
                        "hierarchical cp commucation."
                    )
                    extra_kwargs["cp_comm_type"] = "a2a+p2p"
                    extra_kwargs["cp_group"] = get_hierarchical_context_parallel_groups(
                        check_initialized=False
                    )
                else:
                    extra_kwargs["cp_comm_type"] = cp_comm_type

        if self.config.deterministic_mode:
            if int(os.getenv("NVTE_ALLOW_NONDETERMINISTIC_ALGO", "1")) != 0:
                raise RuntimeError(
                    "deterministic_mode is on and we are using DotProductAttention from "
                    "Transformer Engine, but NVTE_ALLOW_NONDETERMINISTIC_ALGO is not 0. "
                    f"Currently set to: {os.getenv('NVTE_ALLOW_NONDETERMINISTIC_ALGO', 'not set')}."
                )

        if config.window_size is not None:
            # Check version
            assert is_te_min_version("1.2.0"), (
                f"Transformer-Engine v{get_te_version()} must be >= 1.2.0 to support"
                "sliding window attention."
            )
            extra_kwargs["window_size"] = config.window_size

        if is_te_min_version("1.10.0"):
            # TE 1.10.0 introduces the ability to set the different k and v channels
            kv_channels = (
                (k_channels, v_channels)
                if k_channels is not None and v_channels is not None
                else self.config.kv_channels
            )
            extra_kwargs["softmax_scale"] = softmax_scale
        else:
            kv_channels = self.config.kv_channels

        self.kept_packed_seq_params = set(
            field.name for field in dataclasses.fields(PackedSeqParams)
        )
        if get_te_version() < PkgVersion("1.3.0"):
            # TE 1.3.0 introduces precomputing max_seqlen to remove unnecessary kernels and D2H
            # copies (#555)
            # These two arguments did not exist prior to 1.3.0
            self.kept_packed_seq_params.discard("max_seqlen_q")
            self.kept_packed_seq_params.discard("max_seqlen_kv")

        if get_te_version() < PkgVersion("1.10.0"):
            # TE 1.8.0 introduces cu_seqlens_padded which is the cu_seqlens with paddings counted
            # in each individual sequence in THD format dataset
            # These two arguments did not exist prior to 1.8.0. Full support added in 1.10.0 (#1012)
            self.kept_packed_seq_params.discard("cu_seqlens_q_padded")
            self.kept_packed_seq_params.discard("cu_seqlens_kv_padded")

        super().__init__(
            num_attention_heads=self.config.num_attention_heads,
            kv_channels=kv_channels,
            attention_dropout=(
                self.config.attention_dropout if attention_dropout is None else attention_dropout
            ),
            attn_mask_type=attn_mask_type.name,
            sequence_parallel=self.config.sequence_parallel,
            tp_size=self.config.tensor_model_parallel_size,
            get_rng_state_tracker=(
                get_cuda_rng_tracker if get_cuda_rng_tracker().is_initialized() else None
            ),
            tp_group=model_comm_pgs.tp,
            layer_number=layer_number,
            **extra_kwargs,
        )

    def forward(
        self,
        query: Tensor,
        key: Tensor,
        value: Tensor,
        attention_mask: Tensor,
        attn_mask_type: AttnMaskType,
        attention_bias: Tensor = None,
        packed_seq_params: PackedSeqParams = None,
    ):
        """Forward."""
        packed_seq_kwargs = (
            {key: getattr(packed_seq_params, key) for key in self.kept_packed_seq_params}
            if packed_seq_params is not None
            else {}
        )
        qkv_format = packed_seq_kwargs.get('qkv_format', self.qkv_format)

        attention_bias_kwargs = {}
        if attention_bias is not None:
            assert is_te_min_version("1.2.0"), (
                f"Transformer-Engine v{get_te_version()} must be >= 1.2.0 to support"
                "`attention_bias`."
            )
            attention_bias_kwargs = dict(
                core_attention_bias_type="post_scale_bias", core_attention_bias=attention_bias
            )

        if self.te_forward_mask_type:
            if qkv_format == "thd" and is_te_min_version("1.7.0"):
                # thd format uses flash attention with cuDNN kernel which requires is_padding=True,
                # so the only acceptable mask types are `padding_causal` and `padding`. These do not
                # necessarily indicate there are padded tokens in the sequence.
                if attn_mask_type == AttnMaskType.causal:
                    attn_mask_type = AttnMaskType.padding_causal
                elif attn_mask_type == AttnMaskType.no_mask:
                    attn_mask_type = AttnMaskType.padding
            core_attn_out = super().forward(
                query,
                key,
                value,
                attention_mask,
                attn_mask_type=attn_mask_type.name,
                **attention_bias_kwargs,
                **packed_seq_kwargs,
            )
        else:
            core_attn_out = super().forward(
                query, key, value, attention_mask, **attention_bias_kwargs, **packed_seq_kwargs
            )

        return core_attn_out


if HAVE_TE and is_te_min_version("1.9.0.dev0"):

    class TEGroupedLinear(te.pytorch.GroupedLinear):
        """
        Wrapper for the Transformer-Engine's `GroupedLinear` layer.

        Note that if Megatron's parallel_state has not been initialized
        yet, the tp_group passed to TE will be None and must be set later
        via set_tensor_parallel_group().
        """

        def __init__(
            self,
            num_gemms: int,
            input_size: int,
            output_size: int,
            *,
            parallel_mode: Optional[str],
            config: ModelParallelConfig,
            init_method: Callable,
            bias: bool,
            skip_bias_add: bool,
            is_expert: bool = False,
            tp_comm_buffer_name: Optional[str] = None,
            tp_group: Optional[torch.distributed.ProcessGroup] = None,
        ):
            self.config = config

            # TE returns a zero length Tensor when bias=False and
            # return_bias=True, but we prefer None.  So in that case we
            # tell TE to not return the bias, and return None
            # ourselves. This way our forward always returns two values
            # and we don't have to deal with the zero length Tensor.
            self.te_return_bias = skip_bias_add and bias
            self.is_first_microbatch = True
            self.disable_parameter_transpose_cache = self.config.disable_parameter_transpose_cache

            extra_kwargs = _get_extra_te_kwargs(config)

            if self.config.delay_wgrad_compute:
                if is_te_min_version("2.3.0"):
                    extra_kwargs["delay_wgrad_compute"] = self.config.delay_wgrad_compute
                else:
                    raise RuntimeError(
                        "Only TE with version >=2.3.0 supports delay_wgrad_compute now."
                    )

            extra_kwargs["ub_name"] = tp_comm_buffer_name

            self.expert_parallel = self.config.expert_model_parallel_size > 1
            if is_expert:
                extra_kwargs["rng_tracker_name"] = get_expert_parallel_rng_tracker_name()

            # The comms between TP and EP group is explicitly handled by MoE token dispatcher.
            # So we disable comms by making TE agnostic of model parallel.
            tp_group = get_tensor_model_parallel_group_if_none(tp_group, is_expert=is_expert)
            tp_size = get_pg_size(tp_group)

            self.explicit_expert_comm = is_expert and (tp_size > 1 or self.expert_parallel)

            if self.explicit_expert_comm:
                if parallel_mode == "column":
                    output_size = divide(output_size, tp_size)
                elif parallel_mode == "row":
                    input_size = divide(input_size, tp_size)
                parallel_mode = None
                tp_size = 1
                tp_group = None

            super().__init__(
                num_gemms=num_gemms,
                in_features=input_size,
                out_features=output_size,
                sequence_parallel=self.config.sequence_parallel,
                fuse_wgrad_accumulation=self.config.gradient_accumulation_fusion,
                tp_group=tp_group if torch.distributed.is_initialized() else None,
                tp_size=tp_size,
                get_rng_state_tracker=(
                    get_cuda_rng_tracker if get_cuda_rng_tracker().is_initialized() else None
                ),
                init_method=condition_init_method(config, init_method),
                bias=bias,
                return_bias=self.te_return_bias,
                parallel_mode=parallel_mode,
                **extra_kwargs,
            )

            for param in self.parameters():
                setattr(param, "allreduce", not (is_expert and self.expert_parallel))

            def merge_extra_states(
                self,
                state_dict,
                prefix,
                local_metadata,
                strict,
                missing_keys,
                unexpected_keys,
                error_msgs,
            ):
                """
                Merge multiple "_extra_state" into one.
                """
                self.init_fp8_metadata(num_gemms=self.num_gemms)
                # When resume training, loading ckpt is out of fp8_autocast context.
                # So we need to manually detect from the state_dict.
                fp8_checkpoint = any("_extra_state" in str(key) for key in state_dict.keys())

                if not fp8_checkpoint:
                    return

                try:
                    state_list = [
                        state_dict.pop(f"{prefix}_extra_state{i}") for i in range(1, self.num_gemms)
                    ]
                except KeyError:
                    # "_extra_state{i}" only exists for dist-ckpt. Return for torch native ckpt.
                    return

                # Early return conditions:
                # 1. Empty state_dict
                # 2. Empty state_list
                # 3. _extra_state is None
                # 4. _extra_state does not contain any information
                if (
                    not state_dict
                    or not state_list
                    or state_dict.get(f"{prefix}_extra_state") is None
                    or self._decode_extra_state(state_dict[f"{prefix}_extra_state"]) is None
                ):
                    return

                state_list = [state_dict.pop(f"{prefix}_extra_state")] + state_list
                state_list = [self._decode_extra_state(state) for state in state_list]
                extra_fp8_variables = state_list[0]["extra_fp8_variables"]
                extra_fp8_variables["num_gemms"] = self.num_gemms
                extra_state = {"extra_fp8_variables": extra_fp8_variables}
                # TE 2.0 adds recipe in extra_state
                if is_te_min_version("2.0.0"):
                    self.fp8_meta["recipe"] = state_list[0]["recipe"]
                    extra_state["recipe"] = self.fp8_meta["recipe"]
                # Only delayed scaling has global fp8 meta tensors. We're not using
                # self.fp8_meta["recipe"].delayed() because it's available in TE 2.0 and later.
                if isinstance(self.fp8_meta["recipe"], te.common.recipe.DelayedScaling):
                    extra_state.update(
                        {
                            "scale_fwd": torch.cat(
                                [state["scale_fwd"].view(-1, 1) for state in state_list], dim=1
                            ).view(-1),
                            "amax_history_fwd": torch.cat(
                                [state["amax_history_fwd"].view(-1, 1) for state in state_list],
                                dim=1,
                            ).view(self.fp8_meta["recipe"].amax_history_len, -1),
                            "scale_bwd": torch.cat(
                                [state["scale_bwd"].view(-1, 1) for state in state_list], dim=1
                            ).view(-1),
                            "amax_history_bwd": torch.cat(
                                [state["amax_history_bwd"].view(-1, 1) for state in state_list],
                                dim=1,
                            ).view(self.fp8_meta["recipe"].amax_history_len, -1),
                        }
                    )
                    # TE 2.0 removes scale_inv_fwd and scale_inv_bwd
                    if not is_te_min_version("2.0.0"):
                        extra_state.update(
                            {
                                "scale_inv_fwd": torch.cat(
                                    [state["scale_inv_fwd"].view(-1, 1) for state in state_list],
                                    dim=1,
                                ).view(-1),
                                "scale_inv_bwd": torch.cat(
                                    [state["scale_inv_bwd"].view(-1, 1) for state in state_list],
                                    dim=1,
                                ).view(-1),
                            }
                        )
                state_dict[f"{prefix}_extra_state"] = self._encode_extra_state(extra_state)

            self._register_load_state_dict_pre_hook(merge_extra_states, with_module=True)

        def forward(self, x, m_splits):
            """Forward."""
            _is_first_microbatch = (
                None if self.disable_parameter_transpose_cache else self.is_first_microbatch
            )
            out = super().forward(x, m_splits, is_first_microbatch=_is_first_microbatch)
            self.is_first_microbatch = False

            # TE only returns a tuple when return_bias is True, otherwise
            # it returns a single Tensor, we always want to return two
            # values regardless of the arguments.
            if self.te_return_bias:
                return out
            return out, None

        def _encode_extra_state(self, state):
            # TE 2.0 changed the format of extra_state to be a byte tensor
            if is_te_min_version("2.0.0"):
                torch.cuda.synchronize()
                state_serialized = bytearray(pickle.dumps(state))
                state_serialized = torch.frombuffer(state_serialized, dtype=torch.uint8)
            else:
                state_serialized = io.BytesIO()
                torch.save(state, state_serialized)
            return state_serialized

        def _decode_extra_state(self, state):
            if isinstance(state, torch.Tensor):
                # No FP8 is indicated by an empty tensor we don't need to unpickle.
                if state.numel() == 0:
                    return
                return pickle.loads(state.detach().cpu().numpy().tobytes())
            elif isinstance(state, io.BytesIO):
                state.seek(0)
                return torch.load(state, map_location="cuda")
            else:
                raise RuntimeError("Unsupported checkpoint format.")

        def _split_extra_state(self, state):
            fp8_checkpoint = self.fp8_meta["fp8_checkpoint"] or self.fp8 or self.fp8_calibration

            if not fp8_checkpoint:
                return [state] * self.num_gemms

            state = self._decode_extra_state(state)
            extra_states = []
            extra_fp8_variables = state["extra_fp8_variables"]
            extra_fp8_variables["num_gemms"] = 1
            for gemm_idx in range(self.num_gemms):
                tmp_state = {"extra_fp8_variables": extra_fp8_variables}
                # TE 2.0 adds recipe in extra_state
                if is_te_min_version("2.0.0"):
                    tmp_state["recipe"] = state["recipe"]
                # Only delayed scaling has global fp8 meta tensors. We're not using
                # self.fp8_meta["recipe"].delayed() because it's available in TE 2.0 and later.
                if isinstance(self.fp8_meta["recipe"], te.common.recipe.DelayedScaling):
                    tmp_state.update(
                        {
                            "scale_fwd": state["scale_fwd"].view(3, -1)[:, gemm_idx],
                            "amax_history_fwd": state["amax_history_fwd"].view(
                                self.fp8_meta["recipe"].amax_history_len, 3, -1
                            )[:, :, gemm_idx],
                            "scale_bwd": state["scale_bwd"].view(2, -1)[:, gemm_idx],
                            "amax_history_bwd": state["amax_history_bwd"].view(
                                self.fp8_meta["recipe"].amax_history_len, 2, -1
                            )[:, :, gemm_idx],
                        }
                    )
                    # TE 2.0 removes scale_inv_fwd and scale_inv_bwd
                    if not is_te_min_version("2.0.0"):
                        tmp_state.update(
                            {
                                "scale_inv_fwd": state["scale_inv_fwd"].view(3, -1)[:, gemm_idx],
                                "scale_inv_bwd": state["scale_inv_bwd"].view(2, -1)[:, gemm_idx],
                            }
                        )
                extra_states.append(self._encode_extra_state(tmp_state))
            return extra_states

        def _sharded_state_dict_grouped(
            self, tp_axis_map, prefix="", sharded_offsets=(), metadata=None
        ):
            """
            prefix should be module_name to make keys identical to sequetial ones.
            """
            singleton_local_shards = (metadata or {}).get('singleton_local_shards', False)
            sharded_state_dict = {}
            full_state_dict = self.state_dict(prefix="", keep_vars=True)
            num_global_experts = get_expert_model_parallel_world_size() * self.num_gemms
            local_expert_indices_offset = get_expert_model_parallel_rank() * self.num_gemms
            ep_axis = len(sharded_offsets)
            extra_states = self._split_extra_state(full_state_dict["_extra_state"])
            for gemm_idx in range(self.num_gemms):
                global_expert_idx = local_expert_indices_offset + gemm_idx
                state_dict = {
                    f"{gemm_idx}.weight": full_state_dict[f"weight{gemm_idx}"],
                    f"{gemm_idx}._extra_state": extra_states[gemm_idx],
                }
                if self.use_bias:
                    state_dict[f"{gemm_idx}.bias"] = full_state_dict[f"bias{gemm_idx}"]
                if singleton_local_shards:
                    expert_prefix = f"{global_expert_idx}.{prefix}"
                    new_sharded_offsets = sharded_offsets
                else:
                    expert_prefix = prefix
                    new_sharded_offsets = (
                        *sharded_offsets,
                        (ep_axis, global_expert_idx, num_global_experts),
                    )
                sub_sd = make_sharded_tensors_for_checkpoint(
                    state_dict, '', tp_axis_map, new_sharded_offsets
                )
                # Remove expert layers indexing from sharded keys
                replace_prefix_for_sharding(sub_sd, f"{gemm_idx}.", expert_prefix)
                sharded_state_dict.update(
                    {
                        f"{prefix}weight{gemm_idx}": sub_sd[f"{gemm_idx}.weight"],
                        f"{prefix}_extra_state{'' if gemm_idx == 0 else gemm_idx}": sub_sd[
                            f"{gemm_idx}._extra_state"
                        ],
                    }
                )
                if self.use_bias:
                    sharded_state_dict[f"{prefix}bias{gemm_idx}"] = sub_sd[f"{gemm_idx}.bias"]
            # Adjust replica ids - replication along DP modulo EP
            for k, sh_ten in sharded_state_dict.items():
                replica_id = sh_ten.replica_id
                assert (
                    len(replica_id) == 3
                ), f"Expected replica_id for {k} to be in (PP, TP, DP) format, got: {replica_id}"
                if getattr(sh_ten, "is_data_parallel_fully_shard", False):
                    edp_replica_id = 0
                else:
                    edp_replica_id = get_expert_data_parallel_rank()
                sh_ten.replica_id = (*replica_id[:2], edp_replica_id)
            return sharded_state_dict

        def backward_dw(self):
            """
            Compute weight gradients during the backward pass
            if delay_wgrad_compute is enabled.
            """
            if self.config.delay_wgrad_compute:
                super().backward_dw()

    class TEColumnParallelGroupedLinear(TEGroupedLinear):
        """
        Wrapper for the Transformer-Engine's `GroupedLinear` layer but specialized
        to column-parallel style.
        """

        def __init__(
            self,
            num_gemms: int,
            input_size: int,
            output_size: int,
            *,
            config: ModelParallelConfig,
            init_method: Callable,
            bias: bool,
            skip_bias_add: bool,
            is_expert: bool,
            tp_comm_buffer_name: Optional[str] = None,
            tp_group: Optional[torch.distributed.ProcessGroup] = None,
        ):
            super().__init__(
                num_gemms=num_gemms,
                input_size=input_size,
                output_size=output_size,
                parallel_mode="column",
                config=config,
                init_method=condition_init_method(config, init_method),
                bias=bias,
                skip_bias_add=skip_bias_add,
                is_expert=is_expert,
                tp_comm_buffer_name=tp_comm_buffer_name,
                tp_group=tp_group,
            )

        def sharded_state_dict(self, prefix="", sharded_offsets=(), metadata=None):
            """
            For each gemm, sharding along axis 0, bias sharded.
            Assume sharded_offsets[-1] is the expert parallel offset.
            """
            tp_axis_map = {}
            for gemm_idx in range(self.num_gemms):
                tp_axis_map.update({f"{gemm_idx}.weight": 0, f"{gemm_idx}.bias": 0})
            return super()._sharded_state_dict_grouped(
                tp_axis_map, prefix, sharded_offsets, metadata
            )

    class TERowParallelGroupedLinear(TEGroupedLinear):
        """
        Wrapper for the Transformer-Engine's `GroupedLinear` layer but specialized
        to row-parallel style.
        """

        def __init__(
            self,
            num_gemms: int,
            input_size: int,
            output_size: int,
            *,
            config: ModelParallelConfig,
            init_method: Callable,
            bias: bool,
            skip_bias_add: bool,
            is_expert: bool,
            tp_comm_buffer_name: Optional[str] = None,
            tp_group: Optional[torch.distributed.ProcessGroup] = None,
        ):
            super().__init__(
                num_gemms=num_gemms,
                input_size=input_size,
                output_size=output_size,
                parallel_mode="row",
                config=config,
                init_method=condition_init_method(config, init_method),
                bias=bias,
                skip_bias_add=skip_bias_add,
                is_expert=is_expert,
                tp_comm_buffer_name=tp_comm_buffer_name,
                tp_group=tp_group,
            )

        def sharded_state_dict(self, prefix="", sharded_offsets=(), metadata=None):
            """
            For each gemm, sharding along axis 1, bias not sharded.
            Assume sharded_offsets[-1] is the expert parallel offset.
            """
            tp_axis_map = {f"{gemm_idx}.weight": 1 for gemm_idx in range(self.num_gemms)}
            return super()._sharded_state_dict_grouped(
                tp_axis_map, prefix, sharded_offsets, metadata
            )

else:
    TEGroupedLinear = None  # type: ignore[assignment, misc]
    TEColumnParallelGroupedLinear = None  # type: ignore[assignment, misc]
    TERowParallelGroupedLinear = None  # type: ignore[assignment, misc]


if HAVE_TE and is_te_min_version("1.13.0"):

    class TEFusedMLP(te.pytorch.ops.Sequential):
        """
        A fused MLP implementation using Transformer Engine's operation-based API
        """

        def __init__(
            self,
            config: TransformerConfig,
            *,
            is_expert: bool = False,
            input_size: Optional[int] = None,
            ffn_hidden_size: Optional[int] = None,
            tp_group: Optional[torch.distributed.ProcessGroup] = None,
        ):
            self.config: TransformerConfig = config

            # MoE is not supported
            # Note: This option is for compatibility with MLP class
            if is_expert:
                raise ValueError(
                    "Transformer Engine operation-based API does not support mixture-of-experts"
                )

            # Tensor-parallel group
            tp_group = get_tensor_model_parallel_group_if_none(tp_group)

            # Layer sizes
            if ffn_hidden_size is None:
                warnings.warn(
                    "MLP requires ffn_hidden_size, but it was not provided. Using "
                    "config.ffn_hidden_size by default.",
                    DeprecationWarning,
                    stacklevel=2,
                )
                ffn_hidden_size = config.ffn_hidden_size
            fc1_in_size = input_size if input_size != None else config.hidden_size
            fc1_out_size = 2 * ffn_hidden_size if config.gated_linear_unit else ffn_hidden_size
            fc2_in_size = ffn_hidden_size
            fc2_out_size = fc1_in_size

            # Linear ops
            fc1_op = te.pytorch.ops.Linear(
                in_features=fc1_in_size,
                out_features=fc1_out_size,
                sequence_parallel=config.sequence_parallel,
                tensor_parallel_group=tp_group,
                rng_state_tracker_function=(
                    get_cuda_rng_tracker if get_cuda_rng_tracker().is_initialized() else None
                ),
                bias=config.add_bias_linear,
            )
            fc2_op = te.pytorch.ops.Linear(
                in_features=fc2_in_size,
                out_features=fc2_out_size,
                sequence_parallel=config.sequence_parallel,
                tensor_parallel_group=tp_group,
                rng_state_tracker_function=(
                    get_cuda_rng_tracker if get_cuda_rng_tracker().is_initialized() else None
                ),
                bias=config.add_bias_linear,
            )

            # Normalization op
            norm_type: Type[te.pytorch.ops.FusibleOperation]
            if config.normalization == "LayerNorm":
                norm_type = te.pytorch.ops.LayerNorm
            elif config.normalization == "RMSNorm":
                norm_type = te.pytorch.ops.RMSNorm
            else:
                raise ValueError(f"Unsupported normalization: {config.normalization}")
            norm_op = norm_type(
                fc1_in_size,
                eps=config.layernorm_epsilon,
                zero_centered_gamma=config.layernorm_zero_centered_gamma,
            )

            # Activation op
            activation_type = {
                (F.gelu, False): te.pytorch.ops.GELU,
                (F.gelu, True): te.pytorch.ops.GEGLU,
                (F.silu, True): te.pytorch.ops.SwiGLU,
                (F.relu, False): te.pytorch.ops.ReLU,
                (F.relu, True): te.pytorch.ops.ReGLU,
            }[config.activation_func, config.gated_linear_unit]
            activation_kwargs = {}
            if is_te_min_version("2.3"):
                activation_kwargs["cache_quantized_input"] = config.activation_func_fp8_input_store
            activation_op = activation_type(**activation_kwargs)

            # Construct layers
            super().__init__(norm_op, fc1_op, activation_op, fc2_op)

        def forward(self, hidden_states: Tensor) -> Tuple[Tensor, Optional[Tensor]]:
            """Forward."""
            out = super().forward(hidden_states)
            bias = self[-1].bias  # Bias from last layer
            return out, bias

        def sharded_state_dict(self, prefix="", sharded_offsets=(), metadata=None):
            """Sharding along axis 0, bias sharded"""
            state_dict = self.state_dict(prefix="", keep_vars=True)
            return make_sharded_tensors_for_checkpoint(
                state_dict, prefix, {"weight": 0, "bias": 0}, sharded_offsets
            )

else:
    TEFusedMLP = None  # type: ignore[assignment, misc]


class TEDelayedScaling(te.common.recipe.DelayedScaling):
    """
    Wrapper for the Transformer-Engine's `DelayedScaling` layer.
    """

    def __init__(
        self,
        config: ModelParallelConfig,
        fp8_format: int,
        override_linear_precision: tuple = (False, False, False),
    ):
        if not HAVE_TE:
            raise ImportError(
                "Transformer Engine is not installed. "
                "Please install it with `pip install transformer-engine`."
            )

        extra_kwargs = _get_extra_te_kwargs(config)
        if is_te_min_version("1.6.0.dev0"):
            extra_kwargs["fp8_dpa"] = config.fp8_dot_product_attention
            extra_kwargs["fp8_mha"] = config.fp8_multi_head_attention
        if get_te_version() < PkgVersion("1.8.0"):
            extra_kwargs["interval"] = config.fp8_interval
        elif config.fp8_interval != 1:
            warnings.warn("fp8_interval is deprecated and ignored from Transformer-Engine v1.8.0.")

        super().__init__(
            margin=config.fp8_margin,
            fp8_format=fp8_format,
            amax_compute_algo=config.fp8_amax_compute_algo,
            amax_history_len=config.fp8_amax_history_len,
            override_linear_precision=override_linear_precision,
            **extra_kwargs,
        )


class TECudaRNGStatesTracker(te.pytorch.distributed.CudaRNGStatesTracker):
    """Wraps TransformerEngine's CudaRNGStatesTracker so that it is
    interchangeable with Megatron's RNG tracker"""

    def __init__(self, is_inference_rng_tracker=False):
        if not HAVE_TE:
            raise ImportError(
                "Transformer Engine is not installed. "
                "Please install it with `pip install transformer-engine`."
            )

        super().__init__()
        self.reset()
        self.is_inference_rng_tracker = is_inference_rng_tracker

    def is_initialized(self):
        """Checks if the internal RNG state has been set with set_states()."""
        return self._is_initialized

    def reset(self):
        """Reset the internal RNG state."""
        super().reset()
        self._is_initialized = False

    def set_states(self, states):
        """Set the internal RNG state."""
        super().set_states(states)
        self._is_initialized = True

    def add(self, name, seed):
        """Track the rng state."""
        super().add(name, seed)
        self._is_initialized = True


def te_checkpoint(
    forward_func, distribute_saved_activations, get_rng_state_tracker, tp_group, *args, **kwargs
):
    """Checkpointing with Transformer-Engine."""
    if not HAVE_TE:
        raise ImportError(
            "Transformer Engine is not installed. "
            "Please install it with `pip install transformer-engine`."
        )

    from transformer_engine.pytorch.distributed import checkpoint

    if is_te_min_version("1.5.0"):
        return checkpoint(
            forward_func,
            *args,
            distribute_saved_activations=distribute_saved_activations,
            get_rng_state_tracker=get_rng_state_tracker,
            tp_group=tp_group,
            **kwargs,
        )
    else:
        return checkpoint(
            forward_func, distribute_saved_activations, get_rng_state_tracker, tp_group, *args
        )


try:
    from transformer_engine.pytorch.attention import _SplitAlongDim

    SplitAlongDim = _SplitAlongDim.apply

except ImportError:
    SplitAlongDim = None

try:
    from transformer_engine.pytorch.cpu_offload import (
        get_cpu_offload_context as _get_cpu_offload_context,
    )

    def get_cpu_offload_context(
        enabled, num_layers, model_layers, activation_offloading, weight_offloading
    ):
        """Get CPU offload context and sync function."""
        if is_te_min_version("2.5.0"):
            # Enables the additional double buffering switch for activations during LLM training
            context, sync_func = _get_cpu_offload_context(
                enabled, num_layers, model_layers, activation_offloading, weight_offloading, True
            )
        elif is_te_min_version("1.10.0.dev0"):
            context, sync_func = _get_cpu_offload_context(
                enabled, num_layers, model_layers, activation_offloading, weight_offloading
            )
        else:
            context, sync_func = _get_cpu_offload_context(
                enabled, num_layers, activation_offloading, weight_offloading
            )

        return context, sync_func

except ImportError:
    get_cpu_offload_context = None  # type: ignore[assignment, misc]

try:
<<<<<<< HEAD

    # from transformer_engine.pytorch.attention import apply_rotary_pos_emb
    from transformer_engine.pytorch.attention.rope import apply_rotary_pos_emb
=======
    if HAVE_TE and is_te_min_version("2.3.0"):
        from transformer_engine.pytorch.attention.rope import apply_rotary_pos_emb
    else:
        from transformer_engine.pytorch.attention import apply_rotary_pos_emb
>>>>>>> 0d336825

    def fused_apply_rotary_pos_emb(
        t: torch.Tensor,
        freqs: torch.Tensor,
        transpose_output_memory: bool = False,
        interleaved: bool = False,
    ) -> torch.Tensor:
        """Apply rotary positional embedding to input tensor T in `sbhd` format."""
        if transpose_output_memory:
            warnings.warn(
                "transpose_output_memory is not supported by TE's fused RoPE and will be ignored."
            )
        if is_te_min_version("2.3.0"):
            return apply_rotary_pos_emb(
                t, freqs, tensor_format="sbhd", interleaved=interleaved, fused=True
            )
        else:
            if interleaved:
                raise ValueError("Only TE >= 2.3.0 supports interleaved fused RoPE.")

            return apply_rotary_pos_emb(t, freqs, tensor_format="sbhd", fused=True)

    def fused_apply_rotary_pos_emb_thd(
        t: torch.Tensor,
        cu_seqlens: torch.Tensor,
        freqs: torch.Tensor,
        cp_size: int = 1,
        cp_rank: int = 0,
    ) -> torch.Tensor:
        """
        Apply rotary positional embedding to input tensor T in `thd` format with CP support.
        """
        if is_te_min_version("1.12.0", check_equality=True):
            return apply_rotary_pos_emb(
                t,
                freqs,
                tensor_format="thd",
                fused=True,
                cu_seqlens=cu_seqlens,
                cp_size=cp_size,
                cp_rank=cp_rank,
            )
        else:
            assert cp_size == 1, "Only TE >= 1.12 supports RoPE fusion for THD format with CP."
            return apply_rotary_pos_emb(
                t, freqs, tensor_format="thd", fused=True, cu_seqlens=cu_seqlens
            )

except ImportError:
    pass

try:
    from transformer_engine.pytorch import Fp8Padding, Fp8Unpadding  # pylint: disable=unused-import

except ImportError:
    Fp8Padding = None
    Fp8Unpadding = None

try:
    from transformer_engine.pytorch.permutation import (
        moe_permute,
        moe_permute_with_probs,
        moe_sort_chunks_by_index,
        moe_sort_chunks_by_index_with_probs,
        moe_unpermute,
    )

    fused_permute = moe_permute
    fused_permute_with_probs = moe_permute_with_probs
    fused_sort_chunks_by_index = moe_sort_chunks_by_index
    fused_sort_chunks_by_index_with_probs = moe_sort_chunks_by_index_with_probs
    fused_unpermute = moe_unpermute

except ImportError:
    fused_permute = None
    fused_permute_with_probs = None
    fused_sort_chunks_by_index = None
    fused_sort_chunks_by_index_with_probs = None
    fused_unpermute = None

try:
    from transformer_engine.pytorch.cross_entropy import parallel_cross_entropy

    def te_parallel_cross_entropy(
        logits: torch.Tensor, labels: torch.Tensor, tp_group: torch.distributed.ProcessGroup
    ):
        """Wrapper function for TE's Cross Entropy Loss kernel"""
        return parallel_cross_entropy(logits, labels, 0.0, False, tp_group)

except ImportError:
    te_parallel_cross_entropy = None  # type: ignore[assignment, misc]

try:
    from transformer_engine.pytorch.cpp_extensions import general_gemm
    from transformer_engine.pytorch.module.base import get_workspace

    def te_general_gemm(
        A: torch.Tensor,
        B: torch.Tensor,
        out_dtype: Optional[torch.dtype] = None,
        layout: str = "TN",
        out: Optional[torch.Tensor] = None,
        bias: Optional[torch.Tensor] = None,
        grad: bool = False,
    ) -> List[torch.Tensor]:
        """
        Wrapper for TE's general_gemm function.
        It supports fp32, bf16, fp16, and fp8 GEMMs with TN, NN, and NT layouts.
        The output dtype can be specified by `out_dtype`.
        Note: not all combinations of these settings are supported. If not supported,
        cublaslt will throw an error.
        """
        return general_gemm(
            A,
            B,
            workspace=get_workspace(),
            out_dtype=out_dtype,
            quantization_params=None,
            gelu=None,
            gelu_in=None,
            accumulate=False,
            layout=layout,
            out=out,
            bias=bias,
            use_split_accumulator=False,
            grad=grad,
            ub=None,
            ub_type=None,
            extra_output=None,
            bulk_overlap=False,
        )

except ImportError:
    te_general_gemm = None  # type: ignore[assignment, misc]<|MERGE_RESOLUTION|>--- conflicted
+++ resolved
@@ -1594,16 +1594,10 @@
     get_cpu_offload_context = None  # type: ignore[assignment, misc]
 
 try:
-<<<<<<< HEAD
-
-    # from transformer_engine.pytorch.attention import apply_rotary_pos_emb
-    from transformer_engine.pytorch.attention.rope import apply_rotary_pos_emb
-=======
     if HAVE_TE and is_te_min_version("2.3.0"):
         from transformer_engine.pytorch.attention.rope import apply_rotary_pos_emb
     else:
         from transformer_engine.pytorch.attention import apply_rotary_pos_emb
->>>>>>> 0d336825
 
     def fused_apply_rotary_pos_emb(
         t: torch.Tensor,
