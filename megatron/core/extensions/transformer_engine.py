--- conflicted
+++ resolved
@@ -144,7 +144,6 @@
 
         extra_kwargs = _get_extra_te_kwargs(config)
 
-<<<<<<< HEAD
         if self.config.delay_wgrad_compute:
             # TODO: Remove this once we have a stable release of TE
             if (
@@ -157,7 +156,6 @@
                 raise RuntimeError(
                     f"Only TE with version 2.3.0.dev0+5f16c79 supports delay_wgrad_compute now."
                 )
-=======
         if tp_comm_buffer_name and tp_comm_buffer_name not in ['qkv', 'proj', 'fc1', 'fc2']:
             self.config.tp_comm_overlap = False
             warnings.warn(
@@ -165,7 +163,6 @@
                 "Transformer Engine. Disabling TP communication overlap "
                 "for this layer."
             )
->>>>>>> 4429e8eb
 
         if is_te_min_version("0.8.0"):
             if self.config.tp_comm_overlap:
