--- conflicted
+++ resolved
@@ -25,11 +25,8 @@
     get_hierarchical_context_parallel_groups,
     get_tensor_model_parallel_group,
 )
-<<<<<<< HEAD
 from megatron.core.tensor_parallel import get_device_rng_tracker, get_expert_parallel_rng_tracker_name
-=======
 from megatron.core.process_groups_config import ModelCommProcessGroups
->>>>>>> 8e0215c8
 from megatron.core.tensor_parallel.layers import (
     _initialize_affine_weight_cpu,
     set_tensor_model_parallel_attributes,
@@ -48,6 +45,7 @@
     get_tensor_model_parallel_group_if_none,
     is_te_min_version,
 )
+from megatron.core.wrapped_process_group import WrappedProcessGroup
 
 
 def _get_extra_te_kwargs(config: TransformerConfig):
@@ -130,7 +128,7 @@
         skip_weight_param_allocation: bool,
         tp_comm_buffer_name: Optional[str] = None,
         is_expert: bool = False,
-        tp_group: Optional[torch.distributed.ProcessGroup] = None,
+        tp_group: Optional[WrappedProcessGroup] = None,
     ):
         self.config = config
 
@@ -298,7 +296,7 @@
         is_expert: bool,
         skip_weight_param_allocation: bool = False,
         tp_comm_buffer_name: Optional[str] = None,
-        tp_group: Optional[torch.distributed.ProcessGroup] = None,
+        tp_group: Optional[WrappedProcessGroup] = None,
     ):
         self.config = config
 
@@ -314,7 +312,7 @@
             )
 
         # TODO: For backward compatibility, remove in v0.15.
-        tp_group = get_tensor_model_parallel_group_if_none(tp_group, is_expert=is_expert)
+        tp_group = get_tensor_model_parallel_group_if_none(tp_group, is_expert=is_expert, wrapped=True)
 
         # TE returns a zero length Tensor when bias=False and
         # return_bias=True, but we prefer None.  So in that case we
@@ -466,11 +464,11 @@
         is_expert: bool,
         skip_weight_param_allocation: bool = False,
         tp_comm_buffer_name: Optional[str] = None,
-        tp_group: Optional[torch.distributed.ProcessGroup] = None,
+        tp_group: Optional[WrappedProcessGroup] = None,
     ):
         if gather_output:
             raise ValueError('Transformer Engine linear layers do not support gather_output = True')
-        tp_group = get_tensor_model_parallel_group_if_none(tp_group, is_expert=is_expert)
+        tp_group = get_tensor_model_parallel_group_if_none(tp_group, is_expert=is_expert, wrapped=True)
         world_size = tp_group.size()
         rank = tp_group.rank()
 
@@ -548,13 +546,13 @@
         skip_bias_add: bool,
         is_expert: bool,
         tp_comm_buffer_name: Optional[str] = None,
-        tp_group: Optional[torch.distributed.ProcessGroup] = None,
+        tp_group: Optional[WrappedProcessGroup] = None,
     ):
         if not input_is_parallel:
             raise ValueError(
                 "Transformer Engine linear layers do not support input_is_parallel = False"
             )
-        tp_group = get_tensor_model_parallel_group_if_none(tp_group, is_expert=is_expert)
+        tp_group = get_tensor_model_parallel_group_if_none(tp_group, is_expert=is_expert, wrapped=True)
 
         super().__init__(
             input_size=input_size,
@@ -672,9 +670,9 @@
             # For backward compatibility, remove in v0.14 and raise error
             # raise ValueError("TEDotProductAttention was called without ModelCommProcessGroups")
             model_comm_pgs = ModelCommProcessGroups(
-                tp=get_tensor_model_parallel_group(check_initialized=False),
-                cp=get_context_parallel_group(check_initialized=False),
-                hcp=get_hierarchical_context_parallel_groups(check_initialized=False),
+                tp=get_tensor_model_parallel_group(check_initialized=False, wrapped=True),
+                cp=get_context_parallel_group(check_initialized=False, wrapped=True),
+                hcp=get_hierarchical_context_parallel_groups(check_initialized=False, wrapped=True),
             )
         else:
             assert hasattr(
@@ -703,9 +701,9 @@
             ), "Only Transformer-Engine version >= 1.0.0 supports context parallelism!"
             if getattr(TEDotProductAttention, "cp_stream") is None:
                 TEDotProductAttention.cp_stream = torch.cuda.Stream()
-            extra_kwargs["cp_group"] = model_comm_pgs.cp
+            extra_kwargs["cp_group"] = model_comm_pgs.cp.process_group
             extra_kwargs["cp_global_ranks"] = torch.distributed.get_process_group_ranks(
-                model_comm_pgs.cp
+                model_comm_pgs.cp.process_group
             )
             extra_kwargs["cp_stream"] = TEDotProductAttention.cp_stream
             if is_te_min_version("1.10.0"):
@@ -779,7 +777,7 @@
             get_rng_state_tracker=(
                 get_device_rng_tracker if get_device_rng_tracker().is_initialized() else None
             ),
-            tp_group=model_comm_pgs.tp,
+            tp_group=model_comm_pgs.tp.process_group,
             layer_number=layer_number,
             **extra_kwargs,
         )
@@ -883,7 +881,7 @@
             skip_bias_add: bool,
             is_expert: bool = False,
             tp_comm_buffer_name: Optional[str] = None,
-            tp_group: Optional[torch.distributed.ProcessGroup] = None,
+            tp_group: Optional[WrappedProcessGroup] = None,
         ):
             self.config = config
 
@@ -905,7 +903,7 @@
 
             # The comms between TP and EP group is explicitly handled by MoE token dispatcher.
             # So we disable comms by making TE agnostic of model parallel.
-            tp_group = get_tensor_model_parallel_group_if_none(tp_group, is_expert=is_expert)
+            tp_group = get_tensor_model_parallel_group_if_none(tp_group, is_expert=is_expert, wrapped=True)
             tp_size = tp_group.size()
 
             self.explicit_expert_comm = is_expert and (tp_size > 1 or self.expert_parallel)
@@ -1160,7 +1158,7 @@
             skip_bias_add: bool,
             is_expert: bool,
             tp_comm_buffer_name: Optional[str] = None,
-            tp_group: Optional[torch.distributed.ProcessGroup] = None,
+            tp_group: Optional[WrappedProcessGroup] = None,
         ):
 
             super().__init__(
@@ -1207,7 +1205,7 @@
             skip_bias_add: bool,
             is_expert: bool,
             tp_comm_buffer_name: Optional[str] = None,
-            tp_group: Optional[torch.distributed.ProcessGroup] = None,
+            tp_group: Optional[WrappedProcessGroup] = None,
         ):
 
             super().__init__(
