--- conflicted
+++ resolved
@@ -147,7 +147,6 @@
 
         extra_kwargs = _get_extra_te_kwargs(config)
 
-<<<<<<< HEAD
         if self.config.delay_wgrad_compute:
             # TODO: Remove this once we have a stable release of TE
             if (
@@ -160,14 +159,11 @@
                 raise RuntimeError(
                     f"Only TE with version 2.3.0.dev0+5f16c79 supports delay_wgrad_compute now."
                 )
-        if tp_comm_buffer_name and tp_comm_buffer_name not in ['qkv', 'proj', 'fc1', 'fc2']:
-=======
         if (
             self.config.tp_comm_overlap
             and tp_comm_buffer_name
             and tp_comm_buffer_name not in ['qkv', 'proj', 'fc1', 'fc2']
         ):
->>>>>>> 1e057005
             self.config.tp_comm_overlap = False
             warnings.warn(
                 f"The user buffer name {tp_comm_buffer_name} is not supported in"
