--- conflicted
+++ resolved
@@ -47,19 +47,17 @@
     is_torch_min_version,
 )
 
-<<<<<<< HEAD
-TE_MODULE_CLASSNAMES = (te.pytorch.Linear, te.pytorch.LayerNormLinear, te.pytorch.GroupedLinear)
-=======
 try:
     import transformer_engine as te
+    TE_MODULE_CLASSNAMES = (te.pytorch.Linear, te.pytorch.LayerNormLinear, te.pytorch.GroupedLinear)
 
     HAVE_TE = True
 except ImportError:
     from unittest.mock import MagicMock
+    TE_MODULE_CLASSNAMES = ()
 
     te = MagicMock()
     HAVE_TE = False
->>>>>>> 41cd4e9f
 
 
 def _get_extra_te_kwargs(config: TransformerConfig):
