--- conflicted
+++ resolved
@@ -31,16 +31,13 @@
     get_tensor_model_parallel_rank,
     get_tensor_model_parallel_world_size,
 )
-<<<<<<< HEAD
 from megatron.core.tensor_parallel import get_device_rng_tracker, get_expert_parallel_rng_tracker_name
-=======
->>>>>>> 6ba97dd3
 from megatron.core.tensor_parallel.layers import (
     _initialize_affine_weight_cpu,
     set_tensor_model_parallel_attributes,
 )
 from megatron.core.tensor_parallel.random import (
-    get_cuda_rng_tracker,
+    get_device_rng_tracker,
     get_data_parallel_rng_tracker_name,
     get_expert_parallel_rng_tracker_name,
 )
