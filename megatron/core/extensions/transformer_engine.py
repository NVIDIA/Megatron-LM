--- conflicted
+++ resolved
@@ -644,10 +644,9 @@
                     # duplicated across TP ranks
                     setattr(param, "sequence_parallel", self.config.sequence_parallel)
 
-<<<<<<< HEAD
         tp_group = get_tensor_model_parallel_group_if_none(tp_group, is_expert=is_expert)
         self._tp_group = tp_group
-=======
+
     def finish_init(self, quantization_config: QuantizationConfig):
         """Post-init of quantization override"""
         if quantization_config is None:
@@ -660,7 +659,6 @@
         return _get_should_context_be_quantized_params(
             self.te_quant_params, self.training, is_context_quantized
         )
->>>>>>> 2c06b045
 
     def forward(self, x):
         """Forward."""
