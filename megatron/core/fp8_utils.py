--- conflicted
+++ resolved
@@ -55,17 +55,6 @@
     # MXFP8Tensor not found
     HAVE_TE_MXFP8TENSOR = False
 
-<<<<<<< HEAD
-# Check if Transformer Engine has MXFP8Tensor class
-HAVE_TE_MXFP8TENSOR = False
-try:
-    from transformer_engine.pytorch.tensor.mxfp8_tensor import MXFP8Tensor
-
-    HAVE_TE_MXFP8TENSOR = True
-except (ImportError, ModuleNotFoundError):
-    # MXFP8Tensor not found
-    pass
-=======
 if HAVE_TE:
     from megatron.core.extensions.transformer_engine import (
         TEColumnParallelLinear,
@@ -88,7 +77,6 @@
 except ImportError:
     Fp8Padding = None
     Fp8Unpadding = None
->>>>>>> 3149f23b
 
 
 def is_float8tensor(tensor: torch.Tensor) -> bool:
