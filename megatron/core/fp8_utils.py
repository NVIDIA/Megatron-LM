# Copyright (c) 2023, NVIDIA CORPORATION. All rights reserved.

"""Utility functions related to FP8 that are used throughout Megatron core"""

from contextlib import nullcontext
from typing import List, Optional

import torch

<<<<<<< HEAD
from megatron.core.device_utils import get_current_device
=======
>>>>>>> 3450806c
from megatron.core.enums import Fp8Recipe
from megatron.core.transformer.transformer_config import TransformerConfig
from megatron.core.utils import get_te_version, is_te_min_version

# Check if Transformer Engine is installed
try:
    import transformer_engine  # pylint: disable=W0611

    HAVE_TE = True
except (ImportError, ModuleNotFoundError):
    # Transformer Engine not found
    HAVE_TE = False

try:
    from packaging.version import Version as PkgVersion

    HAVE_PACKAGING = True
except ImportError:
    HAVE_PACKAGING = False

# Check if Transformer Engine has class for fp8 tensors.
HAVE_TE_FP8_TENSOR_CLASS = False
if HAVE_TE:
    if is_te_min_version("2.0"):
        # In TE2.x, QuantizedTensor is the base class for all different type of fp8 tensors,
        # including fp8 tensor for delayed scaling, current scaling and mxfp8, etc.
        from transformer_engine.pytorch.tensor import QuantizedTensor as FP8_TENSOR_CLASS
    else:
        from transformer_engine.pytorch.float8_tensor import Float8Tensor as FP8_TENSOR_CLASS

    HAVE_TE_FP8_TENSOR_CLASS = True
else:
    HAVE_TE_FP8_TENSOR_CLASS = False
    FP8_TENSOR_CLASS = None

# Check if Transformer Engine has MXFP8Tensor class

try:
    from transformer_engine.pytorch.tensor.mxfp8_tensor import MXFP8Tensor

    HAVE_TE_MXFP8TENSOR = True
except (ImportError, ModuleNotFoundError):
    # MXFP8Tensor not found
    HAVE_TE_MXFP8TENSOR = False

# Check if Transformer Engine has MXFP8Tensor class
HAVE_TE_MXFP8TENSOR = False
try:
    from transformer_engine.pytorch.tensor.mxfp8_tensor import MXFP8Tensor

    HAVE_TE_MXFP8TENSOR = True
except (ImportError, ModuleNotFoundError):
    # MXFP8Tensor not found
    pass


def is_float8tensor(tensor: torch.Tensor) -> bool:
    """Check if a tensor is a Transformer Engine Float8Tensor.

    Note that in TE2.x, in order to support more recipes, the design of the fp8 tensor class has
    changed. Now Float8Tensor is only used for current scaling and delayed scaling. And mxfp8
    and blockwise scaling have their own fp8 tensor classes. These different fp8 tensor classes
    are both inherited from QuantizedTensor. So, for TE1.x, FP8_TENSOR_CLASS is Float8Tensor,
    and for TE2.x, FP8_TENSOR_CLASS is QuantizedTensor.
    """
    return HAVE_TE_FP8_TENSOR_CLASS and isinstance(tensor, FP8_TENSOR_CLASS)


def is_mxfp8tensor(tensor: torch.Tensor) -> bool:
    """Check if a tensor is a Transformer Engine MXFP8Tensor"""
    return HAVE_TE_MXFP8TENSOR and isinstance(tensor, MXFP8Tensor)


def dequantize_fp8_tensor(fp8_tensor: torch.Tensor) -> torch.Tensor:
    """Dequantize a fp8 tensor to a higher precision tensor."""
    if is_te_min_version("2.0"):
        return fp8_tensor.dequantize()
    else:
        return fp8_tensor.from_float8()


def get_fp8_align_size(fp8_recipe: Fp8Recipe) -> int:
    """Get the alignment size required for fp8 GEMM."""
    if fp8_recipe == Fp8Recipe.mxfp8:
        return 32
    else:
        return 16


"""
The code below abstracts the functionalities needed for implementing "--fp8-param-gather" into
several functions. It provides different implementations for each function based on different
versions of TE, ensuring compatibility across various TE versions.

Currently, there are three functions:
    - modify_underlying_storage
        This function is used in DDP to place all parameters into a contiguous buffer. For
        non-fp8 tensors, replacing their data is simple, just using code like
        "tensor.data = new_data". However, for fp8 tensors, their raw data is not stored in the
        ".data" attribute, and it varies with different TE versions and different recipes. This
        function provides a unified interface to replace the underlying storage of a fp8 tensor.
    - quantize_param_shard
        This function is used in dist-opt to cast fp32 main params to fp8 params. For non-fp8
        params, this casting is as simple as "bf16_params.copy_(fp32_main_params)"; but for fp8
        params, the casting logic varies with different TE versions and different recipes. This
        function provides a unified interface to cast fp32 main params to fp8 params, and also
        updates the necessary attributes (like amax, scale, scale_inv or transpose cache) of the
        fp8 model params.
    - correct_amax_history_if_needed
        This function is used to correct the amax history of fp8 tensors. In TE1.x, some inplace
        copy operations will write unwanted values to the amax_history of fp8 tensors. This function
        corrects the amax_history back. For TE2.x, it's an empty function.
        Only useful for delayed scaling.
"""
if HAVE_TE and is_te_min_version("2.2"):
    # Supported TE versions: 2.2+
    from transformer_engine.pytorch.tensor import QuantizedTensor

    def _modify_underlying_storage_impl(
        fp8_tensor: QuantizedTensor, new_raw_data: torch.Tensor
    ) -> None:
        from transformer_engine.pytorch.tensor.utils import replace_raw_data

        replace_raw_data(fp8_tensor, new_raw_data)

    def _quantize_param_shard_impl(
        model_params: List[QuantizedTensor],
        main_params: List[torch.Tensor],
        start_offsets: List[int],
        data_parallel_group: torch.distributed.ProcessGroup,
        fsdp_shard_model_params: Optional[List[torch.Tensor]] = None,
    ) -> None:
        if len(model_params) == 0:
            return

        from transformer_engine.pytorch.tensor.utils import cast_master_weights_to_fp8

        args = [model_params, main_params, start_offsets, data_parallel_group]
        if fsdp_shard_model_params is not None:
            if not HAVE_PACKAGING:
                raise ImportError(
                    "packaging not found, please install it with `pip install packaging`"
                )
            if get_te_version() == PkgVersion("2.3.0.dev0+5fdd7bb") or is_te_min_version("2.3.0"):
                args.append(fsdp_shard_model_params)
            else:
                raise NotImplementedError(
                    f"FSDP with --fp8-param-gather is not supported in TE v{get_te_version()}"
                )
        cast_master_weights_to_fp8(*args)

    def _correct_amax_history_if_needed_impl(model: List[torch.nn.Module]) -> None:
        pass

elif HAVE_TE and is_te_min_version("2.0"):
    # Supported TE versions: 2.0
    from transformer_engine.pytorch.tensor import QuantizedTensor
    from transformer_engine.pytorch.tensor.float8_tensor import Float8Tensor

    def _modify_underlying_storage_impl(
        fp8_tensor: QuantizedTensor, new_raw_data: torch.Tensor
    ) -> None:
        old_raw_data = fp8_tensor._data
        assert old_raw_data.dtype == new_raw_data.dtype
        new_raw_data.detach().copy_(old_raw_data)
        fp8_tensor._data = new_raw_data
        del old_raw_data

    def _quantize_param_shard_impl(
        model_params: List[QuantizedTensor],
        main_params: List[torch.Tensor],
        start_offsets: List[int],
        data_parallel_group: torch.distributed.ProcessGroup,
        fsdp_shard_model_params: Optional[List[torch.Tensor]] = None,
    ) -> None:
        # Avoid circular import
        from megatron.core.optimizer.optimizer import _multi_tensor_copy_this_to_that

        if len(model_params) == 0:
            return

        if fsdp_shard_model_params is None:
            fsdp_shard_model_params = [None] * len(model_params)

        for model_param, main_param, start_offset, fsdp_shard_model_param in zip(
            model_params, main_params, start_offsets, fsdp_shard_model_params
        ):
            if main_param is None:
                continue

            if fsdp_shard_model_param is not None:
                shard_model_param = fsdp_shard_model_param
            else:
                shard_model_param = model_param._data.view(-1)[
                    start_offset : start_offset + main_param.numel()
                ]

            quantizer = model_param._quantizer
            # When not using --fp8-param-gather, the main_param (fp32) is first cast to bf16/fp16,
            # and then cast to fp8 during forward.
            # Although it's not necessary when --fp8-param-gather is enabled, we still keep this
            # logic to keep numerical consistency. So here cast the main_param to model_param.dtype.
            main_param = main_param.to(model_param.dtype)
            out = Float8Tensor(
                shape=main_param.size(),
                dtype=model_param.dtype,
                requires_grad=False,
                data=shard_model_param,
                fp8_scale_inv=model_param._scale_inv,
                fp8_dtype=model_param._fp8_dtype,
                quantizer=quantizer,
            )
            quantizer.update_quantized(main_param, out)

        amaxes = []
        scales = []
        scale_invs = []
        for model_param in model_params:
            quantizer = model_param._quantizer
            amaxes.append(quantizer.amax.view(1))
            scales.append(quantizer.scale.view(1))
            scale_invs.append(model_param._scale_inv.view(1))
            model_param._reset_caches()

<<<<<<< HEAD
        dummy_overflow_buf = torch.tensor([0], dtype=torch.int, device=get_current_device())
=======
        dummy_overflow_buf = torch.tensor([0], dtype=torch.int, device="cuda")
>>>>>>> 3450806c

        # Update scaling factors.
        packed_scales = torch.empty(len(scales), dtype=torch.float32, device=scales[0].device)
        packed_scale_views = [packed_scales[i].view(1) for i in range(len(scales))]
        _multi_tensor_copy_this_to_that(scales, packed_scale_views, dummy_overflow_buf)
        torch.reciprocal(packed_scales, out=packed_scales)
        _multi_tensor_copy_this_to_that(packed_scale_views, scale_invs, dummy_overflow_buf)

        # Reduce amaxes.
        # Note: Assume each param has a separate amax.
        packed_amaxes = torch.empty(len(amaxes), dtype=torch.float32, device=amaxes[0].device)
        packed_amax_views = [packed_amaxes[i].view(1) for i in range(len(amaxes))]
        _multi_tensor_copy_this_to_that(amaxes, packed_amax_views, dummy_overflow_buf)
        torch.distributed.all_reduce(
            packed_amaxes, op=torch.distributed.ReduceOp.MAX, group=data_parallel_group
        )
        _multi_tensor_copy_this_to_that(packed_amax_views, amaxes, dummy_overflow_buf)

    def _correct_amax_history_if_needed_impl(model: List[torch.nn.Module]) -> None:
        pass

elif HAVE_TE and is_te_min_version("1.0"):
    # Supported TE versions: 1.0 - 1.14
    from transformer_engine.pytorch.cpp_extensions import cast_to_fp8
    from transformer_engine.pytorch.float8_tensor import Float8Tensor

    def _modify_underlying_storage_impl(tensor: Float8Tensor, new_raw_data: torch.Tensor) -> None:
        old_raw_data = tensor._data
        assert old_raw_data.dtype == new_raw_data.dtype
        new_raw_data.detach().copy_(old_raw_data)
        tensor._data = new_raw_data
        del old_raw_data

    def _quantize_param_shard_impl(
        model_params: List[Float8Tensor],
        main_params: List[torch.Tensor],
        start_offsets: List[int],
        data_parallel_group: torch.distributed.ProcessGroup,
        fsdp_shard_model_params: Optional[List[torch.Tensor]] = None,
    ) -> None:
        # Avoid circular import
        from megatron.core.optimizer.optimizer import _multi_tensor_copy_this_to_that

        if len(model_params) == 0:
            return

        if fsdp_shard_model_params is None:
            fsdp_shard_model_params = [None] * len(model_params)

        for model_param, main_param, start_offset, fsdp_shard_model_param in zip(
            model_params, main_params, start_offsets, fsdp_shard_model_params
        ):
            if main_param is None:
                continue

            if fsdp_shard_model_param is not None:
                shard_model_param = fsdp_shard_model_param
            else:
                shard_model_param = model_param._data.view(-1)[
                    start_offset : start_offset + main_param.numel()
                ]

            # When not using --fp8-param-gather, the main_param (fp32) is first cast to bf16/fp16,
            # and then cast to fp8 during forward.
            # Although it's not necessary when --fp8-param-gather is enabled, we still keep this
            # logic to keep numerical consistency. So here cast the main_param to model_param.dtype.
            main_param = main_param.to(model_param.dtype)
            cast_to_fp8(
                main_param.view(1, -1),
                model_param._fp8_meta["scaling_fwd"],
                model_param._fp8_meta_index,
                model_param._fp8_dtype,
                out=shard_model_param.view(1, -1),
            )

        amaxes = []
        scales = []
        scale_invs = []
        for model_param in model_params:
            fp8_meta = model_param._fp8_meta["scaling_fwd"]
            fp8_meta_index = model_param._fp8_meta_index
            amaxes.append(fp8_meta.amax_history[0][fp8_meta_index].view(1))
            scales.append(fp8_meta.scale[fp8_meta_index].view(1))
            scale_invs.append(model_param._scale_inv.view(1))
            model_param._reset_caches()

<<<<<<< HEAD
        dummy_overflow_buf = torch.tensor([0], dtype=torch.int, device=get_current_device())
=======
        dummy_overflow_buf = torch.tensor([0], dtype=torch.int, device="cuda")
>>>>>>> 3450806c

        # Update scaling factors.
        packed_scales = torch.empty(len(scales), dtype=torch.float32, device=scales[0].device)
        packed_scale_views = [packed_scales[i].view(1) for i in range(len(scales))]
        _multi_tensor_copy_this_to_that(scales, packed_scale_views, dummy_overflow_buf)
        torch.reciprocal(packed_scales, out=packed_scales)
        _multi_tensor_copy_this_to_that(packed_scale_views, scale_invs, dummy_overflow_buf)

        # Reduce amaxes.
        # Note: Assume each param has a separate amax.
        packed_amaxes = torch.empty(len(amaxes), dtype=torch.float32, device=amaxes[0].device)
        packed_amax_views = [packed_amaxes[i].view(1) for i in range(len(amaxes))]
        _multi_tensor_copy_this_to_that(amaxes, packed_amax_views, dummy_overflow_buf)
        torch.distributed.all_reduce(
            packed_amaxes, op=torch.distributed.ReduceOp.MAX, group=data_parallel_group
        )
        _multi_tensor_copy_this_to_that(packed_amax_views, amaxes, dummy_overflow_buf)

    def _correct_amax_history_if_needed_impl(model: List[torch.nn.Module]) -> None:
        for model_module in model:
            for param in model_module.parameters():
                if is_float8tensor(param) and param._fp8_meta is not None:
                    fp8_meta = param._fp8_meta["scaling_fwd"]
                    fp8_meta_index = param._fp8_meta_index
                    if hasattr(param, "get_high_precision_init_val"):
                        fp8_meta.amax_history[0][fp8_meta_index].copy_(
                            param.get_high_precision_init_val().abs().max()
                        )
                    else:
                        fp8_meta.amax_history[0][fp8_meta_index] = 0

else:
    # Fallback impl if TE version is invalid or TE is not installed.
    def _modify_underlying_storage_impl(*args, **kwargs):
        raise RuntimeError("Invalid Transformer Engine version for FP8 distributed optimizer")

    def _quantize_param_shard_impl(*args, **kwargs):
        raise RuntimeError("Invalid Transformer Engine version for FP8 distributed optimizer")

    def _correct_amax_history_if_needed_impl(*args, **kwargs):
        # If TE is not installed, we are definitely not using fp8 for training, so no correction
        # is needed.
        pass


# Interface Function
def modify_underlying_storage(tensor: torch.Tensor, new_raw_data: torch.Tensor):
    """Replace the underlying raw data of a tensor with new data."""
    _modify_underlying_storage_impl(tensor, new_raw_data)


# Interface Function
def quantize_param_shard(
    model_params, main_params, start_offsets, data_parallel_group, fsdp_shard_model_params=None
):
    """Cast shard fp32 main params to fp8 model params."""
    _quantize_param_shard_impl(
        model_params, main_params, start_offsets, data_parallel_group, fsdp_shard_model_params
    )


# Interface Function
def correct_amax_history_if_needed(model: List[torch.nn.Module]):
    """Correct the amax history of fp8 tensors when it's necessary (i.e., in TE1.x)."""
    _correct_amax_history_if_needed_impl(model)


if HAVE_TE:
    from megatron.core import parallel_state
    from megatron.core.extensions.transformer_engine import TEDelayedScaling

    def get_fp8_context(config: TransformerConfig, layer_no: int = -1, is_init: bool = False):
        """Return fp8 context manager.

        Arguments:
            config (TransformerConfig): Configuration object.
            layer_no (int): *Global* layer index (including layers on other
                pipeline-parallel ranks).
            is_init (bool): Whether the context is fp8_model_init (True) or fp8_autocast (False).

        Returns:
            FP8 context.
            If layer_no < 0, we return a fp8 context for all layers regardless of layer_no.
            We return nullcontext() when: a) not using fp8 to train, b) layer_no is a layer
            that needs to be trained in bf16.
        """

        num_bf16_layers_at_start = (
            config.num_layers_at_start_in_bf16 if config.first_last_layers_bf16 else 0
        )
        num_bf16_layers_at_end = (
            config.num_layers_at_end_in_bf16 if config.first_last_layers_bf16 else 0
        )
        # Since layer_no is a global layer index, additional checks on whether
        # we are in the first or last pipeline-parallel rank are not needed.
        is_first_layer = layer_no < num_bf16_layers_at_start
        is_last_layer = layer_no >= config.num_layers - num_bf16_layers_at_end

        need_fp8_context = config.fp8 if not is_init else config.fp8_param

        if not need_fp8_context:
            # bf16 training
            fp8_context = nullcontext()
        elif layer_no >= 0 and config.first_last_layers_bf16 and (is_first_layer or is_last_layer):
            # fp8 training but this layer_no should be bf16
            fp8_context = nullcontext()
        else:
            # fp8 training and this layer_no is in fp8
            import transformer_engine  # To keep out TE dependency when not training in fp8

            if config.fp8 == "e4m3":
                fp8_format = transformer_engine.common.recipe.Format.E4M3
            elif config.fp8 == "hybrid":
                fp8_format = transformer_engine.common.recipe.Format.HYBRID
            else:
                raise ValueError("E4M3 and HYBRID are the only supported FP8 formats.")

            # Select fp8 recipe (TE version >= 2.1.0).
            fp8_recipe = None
            if is_te_min_version("2.1.0"):
                if config.fp8_recipe == Fp8Recipe.delayed:
                    fp8_recipe = TEDelayedScaling(
                        config=config,
                        fp8_format=fp8_format,
                        override_linear_precision=(False, False, not config.fp8_wgrad),
                    )
                elif config.fp8_recipe == Fp8Recipe.tensorwise and is_te_min_version("2.2.0.dev0"):
                    fp8_recipe = transformer_engine.common.recipe.Float8CurrentScaling(
                        fp8_format=fp8_format
                    )
                elif config.fp8_recipe == Fp8Recipe.blockwise and is_te_min_version("2.3.0.dev0"):
                    fp8_recipe = transformer_engine.common.recipe.Float8BlockScaling(
                        fp8_format=fp8_format
                    )
                elif config.fp8_recipe == Fp8Recipe.mxfp8:
                    fp8_recipe = transformer_engine.common.recipe.MXFP8BlockScaling(
                        fp8_format=fp8_format
                    )
                else:
                    raise ValueError(
                        "Float8CurrentScaling, MXFP8BlockScaling, Float8BlockwiseScaling and "
                        "DelayedScaling are the only supported FP8 recipes. Please also make sure "
                        "you are using a compatible TE version."
                    )
            else:
                # Assert that the user is using delayed scaling.
                assert config.fp8_recipe == Fp8Recipe.delayed, (
                    "Please make sure to use TransformerEngine version >= 2.2.0.dev0 for "
                    "Float8CurrentScaling, >= 2.1.0 for MXFP8BlockScaling, and >= 2.3.0.dev0 for "
                    "Float8BlockScaling."
                )
                fp8_recipe = TEDelayedScaling(
                    config=config,
                    fp8_format=fp8_format,
                    override_linear_precision=(False, False, not config.fp8_wgrad),
                )

            fp8_group = None
            if parallel_state.model_parallel_is_initialized():
                fp8_group = parallel_state.get_amax_reduction_group(
                    with_context_parallel=True, tp_only_amax_red=config.tp_only_amax_red
                )

            if not is_init:
                fp8_context = transformer_engine.pytorch.fp8_autocast(
                    enabled=True, fp8_recipe=fp8_recipe, fp8_group=fp8_group
                )
            else:
                import inspect

                context_args = {"enabled": True}
                # Check if fp8_model_init supports setting recipe
                if "recipe" in (
                    inspect.signature(transformer_engine.pytorch.fp8_model_init).parameters
                ):
                    context_args["recipe"] = fp8_recipe
                # Check if fp8_model_init supports preserve_high_precision_init_val
                if "preserve_high_precision_init_val" in (
                    inspect.signature(transformer_engine.pytorch.fp8_model_init).parameters
                ):
                    context_args["preserve_high_precision_init_val"] = torch.is_grad_enabled()
                fp8_context = transformer_engine.pytorch.fp8_model_init(**context_args)

            # First / last layer in bf16 isn't supported with delayed scaling since it
            # requires entering/exiting fp8 context per layer, causing incorrect amax
            # reduction behavior.
            assert not (
                config.first_last_layers_bf16 and isinstance(fp8_recipe, TEDelayedScaling)
            ), "Delayed scaling does not support first / last layer in BF16."

        return fp8_context

else:

    def get_fp8_context(config: TransformerConfig, layer_no: int = -1, is_init: bool = False):
        """Returns dummy fp8 context manager since TE is not available."""
        return nullcontext()<|MERGE_RESOLUTION|>--- conflicted
+++ resolved
@@ -7,10 +7,7 @@
 
 import torch
 
-<<<<<<< HEAD
 from megatron.core.device_utils import get_current_device
-=======
->>>>>>> 3450806c
 from megatron.core.enums import Fp8Recipe
 from megatron.core.transformer.transformer_config import TransformerConfig
 from megatron.core.utils import get_te_version, is_te_min_version
@@ -235,11 +232,7 @@
             scale_invs.append(model_param._scale_inv.view(1))
             model_param._reset_caches()
 
-<<<<<<< HEAD
         dummy_overflow_buf = torch.tensor([0], dtype=torch.int, device=get_current_device())
-=======
-        dummy_overflow_buf = torch.tensor([0], dtype=torch.int, device="cuda")
->>>>>>> 3450806c
 
         # Update scaling factors.
         packed_scales = torch.empty(len(scales), dtype=torch.float32, device=scales[0].device)
@@ -326,11 +319,7 @@
             scale_invs.append(model_param._scale_inv.view(1))
             model_param._reset_caches()
 
-<<<<<<< HEAD
         dummy_overflow_buf = torch.tensor([0], dtype=torch.int, device=get_current_device())
-=======
-        dummy_overflow_buf = torch.tensor([0], dtype=torch.int, device="cuda")
->>>>>>> 3450806c
 
         # Update scaling factors.
         packed_scales = torch.empty(len(scales), dtype=torch.float32, device=scales[0].device)
