# Copyright (c) 2024, NVIDIA CORPORATION. All rights reserved.

from typing import Tuple

from megatron.core.device_utils import get_xla_model
import torch

from megatron.core.jit import jit_fuser
<<<<<<< HEAD
from megatron.core.parallel_state import (
    get_tensor_model_parallel_group,
    get_tensor_model_parallel_rank,
    get_tensor_model_parallel_world_size,
    get_tensor_model_parallel_groups
)
=======
>>>>>>> fe506647
from megatron.core.tensor_parallel.cross_entropy import VocabParallelCrossEntropy
from megatron.core.tensor_parallel.utils import VocabUtility


@jit_fuser
def calculate_logits_max(vocab_parallel_logits: torch.Tensor) -> Tuple[torch.Tensor, torch.Tensor]:
    """
    Calculates the maximum logits of the predicted tokens.
    """

    vocab_parallel_logits, logits_max = VocabParallelCrossEntropy.calculate_logits_max(
        vocab_parallel_logits
    )

    return vocab_parallel_logits, logits_max


@jit_fuser
def calculate_predicted_logits(
    vocab_parallel_logits: torch.Tensor,
    target: torch.Tensor,
    logits_max: torch.Tensor,
    vocab_start_index: int,
    vocab_end_index: int,
) -> Tuple[torch.Tensor, torch.Tensor, torch.Tensor, torch.Tensor]:
    """
    Calculates the predicted logits for the tokens.
    """
    (target_mask, masked_target_1d, predicted_logits, sum_exp_logits, exp_logits) = (
        VocabParallelCrossEntropy.calculate_predicted_logits(
            vocab_parallel_logits, target, logits_max, vocab_start_index, vocab_end_index
        )
    )

    predicted_logits_sum_exp_logits = torch.cat((predicted_logits, sum_exp_logits))

    return target_mask, masked_target_1d, predicted_logits_sum_exp_logits, exp_logits


@jit_fuser
def calculate_cross_entropy_loss(
    exp_logits: torch.Tensor, predicted_logits_sum_exp_logits: torch.Tensor
) -> Tuple[torch.Tensor, torch.Tensor]:
    """
    Calculates the final cross entropy loss for the tokens.
    """
    split_val = predicted_logits_sum_exp_logits.size()[0] // 2
    predicted_logits, sum_exp_logits = torch.split(predicted_logits_sum_exp_logits, split_val)

    exp_logits, loss = VocabParallelCrossEntropy.calculate_cross_entropy_loss(
        exp_logits, predicted_logits, sum_exp_logits
    )

    return exp_logits, loss


@jit_fuser
def calculate_gradients(
    softmax: torch.Tensor,
    grad_output: torch.Tensor,
    target_mask: torch.Tensor,
    masked_target_1d: torch.Tensor,
) -> torch.Tensor:
    """
    Calculate the logits gradients scaled based on the CE loss
    """
    (grad_2d, arange_1d, softmax_update, grad_input) = (
        VocabParallelCrossEntropy.prepare_gradient_calculation_operands(softmax, target_mask)
    )

    grad_input = VocabParallelCrossEntropy.calculate_gradients(
        grad_2d, arange_1d, masked_target_1d, softmax_update, grad_input, grad_output
    )

    grad_input = grad_input.to(torch.bfloat16)

    return grad_input


class _VocabParallelCrossEntropy(torch.autograd.Function):
    @staticmethod
    def forward(ctx, vocab_parallel_logits, target, tp_group):
        """
        Forward implementation for the cross entropy loss.
        """
        vocab_parallel_logits, logits_max = calculate_logits_max(vocab_parallel_logits)
<<<<<<< HEAD
        xm = get_xla_model()
        if xm:
            xm.all_reduce(xm.REDUCE_MAX, [logits_max], groups=get_tensor_model_parallel_groups(), pin_layout=False)
        else:
            torch.distributed.all_reduce(
                logits_max, op=torch.distributed.ReduceOp.MAX, group=get_tensor_model_parallel_group()
            )
=======
        torch.distributed.all_reduce(logits_max, op=torch.distributed.ReduceOp.MAX, group=tp_group)
>>>>>>> fe506647

        # Get the partition's vocab indices
        get_vocab_range = VocabUtility.vocab_range_from_per_partition_vocab_size
        partition_vocab_size = vocab_parallel_logits.size()[-1]
        vocab_start_index, vocab_end_index = get_vocab_range(
            partition_vocab_size, tp_group.rank(), tp_group.size()
        )

        (target_mask, masked_target_1d, predicted_logits_sum_exp_logits, exp_logits) = (
            calculate_predicted_logits(
                vocab_parallel_logits, target, logits_max, vocab_start_index, vocab_end_index
            )
        )

        # All reduce is needed to get the chunks from other GPUs.
        # In the fused case, tensors are batches to invoke a single
        # AllReduce call
<<<<<<< HEAD
        if xm:
            xm.all_reduce(xm.REDUCE_SUM, [predicted_logits_sum_exp_logits], groups=get_tensor_model_parallel_groups(), pin_layout=False)
        else:
            torch.distributed.all_reduce(
                predicted_logits_sum_exp_logits,
                op=torch.distributed.ReduceOp.SUM,
                group=get_tensor_model_parallel_group(),
            )
=======
        torch.distributed.all_reduce(
            predicted_logits_sum_exp_logits, op=torch.distributed.ReduceOp.SUM, group=tp_group
        )
>>>>>>> fe506647

        exp_logits, loss = calculate_cross_entropy_loss(exp_logits, predicted_logits_sum_exp_logits)

        # Store softmax, target-mask and masked-target for backward pass.
        ctx.save_for_backward(exp_logits, target_mask, masked_target_1d)

        return loss

    @staticmethod
    def backward(ctx, grad_output):
        """
        Backward implementation for the cross entropy loss.
        """
        # Retreive tensors from the forward path.
        softmax, target_mask, masked_target_1d = ctx.saved_tensors

        grad_input = calculate_gradients(softmax, grad_output, target_mask, masked_target_1d)

        return grad_input, None, None


def fused_vocab_parallel_cross_entropy(vocab_parallel_logits, target, tp_group):
    """
    Performs cross entropy loss when logits are split across tensor parallel ranks

    Args:
        vocab_parallel_logits: logits split across tensor parallel ranks
                               dimension is [sequence_length, batch_size, hidden_size]

        target: correct vocab ids of dimseion [sequence_length, micro_batch_size]
        tp_group: the tensor parallel group over which to all reduce

    """
    return _VocabParallelCrossEntropy.apply(vocab_parallel_logits, target, tp_group)<|MERGE_RESOLUTION|>--- conflicted
+++ resolved
@@ -6,15 +6,6 @@
 import torch
 
 from megatron.core.jit import jit_fuser
-<<<<<<< HEAD
-from megatron.core.parallel_state import (
-    get_tensor_model_parallel_group,
-    get_tensor_model_parallel_rank,
-    get_tensor_model_parallel_world_size,
-    get_tensor_model_parallel_groups
-)
-=======
->>>>>>> fe506647
 from megatron.core.tensor_parallel.cross_entropy import VocabParallelCrossEntropy
 from megatron.core.tensor_parallel.utils import VocabUtility
 
@@ -101,17 +92,13 @@
         Forward implementation for the cross entropy loss.
         """
         vocab_parallel_logits, logits_max = calculate_logits_max(vocab_parallel_logits)
-<<<<<<< HEAD
         xm = get_xla_model()
         if xm:
-            xm.all_reduce(xm.REDUCE_MAX, [logits_max], groups=get_tensor_model_parallel_groups(), pin_layout=False)
+            xm.all_reduce(xm.REDUCE_MAX, [logits_max], groups=tp_group, pin_layout=False)
         else:
             torch.distributed.all_reduce(
-                logits_max, op=torch.distributed.ReduceOp.MAX, group=get_tensor_model_parallel_group()
+                logits_max, op=torch.distributed.ReduceOp.MAX, group=tp_group
             )
-=======
-        torch.distributed.all_reduce(logits_max, op=torch.distributed.ReduceOp.MAX, group=tp_group)
->>>>>>> fe506647
 
         # Get the partition's vocab indices
         get_vocab_range = VocabUtility.vocab_range_from_per_partition_vocab_size
@@ -129,20 +116,14 @@
         # All reduce is needed to get the chunks from other GPUs.
         # In the fused case, tensors are batches to invoke a single
         # AllReduce call
-<<<<<<< HEAD
         if xm:
-            xm.all_reduce(xm.REDUCE_SUM, [predicted_logits_sum_exp_logits], groups=get_tensor_model_parallel_groups(), pin_layout=False)
+            xm.all_reduce(xm.REDUCE_SUM, [predicted_logits_sum_exp_logits], groups=tp_group, pin_layout=False)
         else:
             torch.distributed.all_reduce(
                 predicted_logits_sum_exp_logits,
                 op=torch.distributed.ReduceOp.SUM,
-                group=get_tensor_model_parallel_group(),
+                group=tp_group,
             )
-=======
-        torch.distributed.all_reduce(
-            predicted_logits_sum_exp_logits, op=torch.distributed.ReduceOp.SUM, group=tp_group
-        )
->>>>>>> fe506647
 
         exp_logits, loss = calculate_cross_entropy_loss(exp_logits, predicted_logits_sum_exp_logits)
 
