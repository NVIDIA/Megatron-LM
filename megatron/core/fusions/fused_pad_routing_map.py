--- conflicted
+++ resolved
@@ -6,11 +6,7 @@
 from packaging import version
 
 from megatron.core.jit import jit_fuser
-<<<<<<< HEAD
-from megatron.core.utils import null_decorator
-=======
 from megatron.core.utils import experimental_fn, null_decorator
->>>>>>> bc242d9a
 
 try:
     import triton
@@ -74,10 +70,7 @@
     tl.store(output_row_ptr + token_indices, output_row, mask=token_mask)
 
 
-<<<<<<< HEAD
-=======
 @experimental_fn(introduced_with_version="0.13.0")
->>>>>>> bc242d9a
 @jit_fuser
 def fused_pad_routing_map(routing_map: torch.Tensor, pad_multiple: int) -> torch.Tensor:
     """Fused version of pad_routing_map.
