--- conflicted
+++ resolved
@@ -1,75 +1,2 @@
 # Copyright (c) 2024, NVIDIA CORPORATION. All rights reserved.
-<<<<<<< HEAD
-
-from megatron.core.fusions.fused_bias_dropout import get_bias_dropout_add
-from megatron.core.tensor_parallel.layers import ColumnParallelLinear, RowParallelLinear
-from megatron.core.transformer.attention import SelfAttention, SelfAttentionSubmodules
-
-try:
-    from megatron.core.transformer.custom_layers.transformer_engine import (
-            TEDotProductAttention as DotProductAttention, TENorm as WrappedTorchLayerNorm
-    )
-except ImportError:
-    import warnings
-
-    warnings.warn(f'Transformer Engine is not installed. Falling back to Megatron Local')
-    
-    from megatron.core.transformer.dot_product_attention import DotProductAttention
-    from megatron.core.transformer.torch_layer_norm import WrappedTorchLayerNorm
-
-
-from megatron.core.transformer.enums import AttnMaskType
-from megatron.core.transformer.identity_op import IdentityOp
-from megatron.core.transformer.mlp import MLP, MLPSubmodules
-from megatron.core.transformer.spec_utils import ModuleSpec
-from megatron.core.transformer.transformer_layer import TransformerLayer, TransformerLayerSubmodules
-
-
-# Use this spec for ModelOpt PTQ and TensorRT-LLM export
-def get_gpt_layer_modelopt_spec(
-    remap_te_layernorm: bool = False, qk_layernorm: bool = False
-) -> ModuleSpec:
-    """Mix the native spec with TENorm.
-
-    This is essentially the native local spec except for the layernorm implementation
-    is using TENorm from Transformer-Engine. The issue is that FusedLayerNorm from apex
-    has stopped supporting RMSNorm needed by llama.
-    """
-    sharded_state_dict_keys_map = {}
-    if remap_te_layernorm:
-        sharded_state_dict_keys_map = {
-            'input_layernorm.': 'self_attention.linear_qkv.layer_norm_',
-            'pre_mlp_layernorm.': 'mlp.linear_fc1.layer_norm_',
-        }
-    return ModuleSpec(
-        module=TransformerLayer,
-        submodules=TransformerLayerSubmodules(
-            input_layernorm=WrappedTorchLayerNorm,
-            self_attention=ModuleSpec(
-                module=SelfAttention,
-                params={"attn_mask_type": AttnMaskType.causal},
-                submodules=SelfAttentionSubmodules(
-                    linear_qkv=ColumnParallelLinear,
-                    core_attention=DotProductAttention,
-                    linear_proj=RowParallelLinear,
-                    q_layernorm=WrappedTorchLayerNorm if qk_layernorm else IdentityOp,
-                    k_layernorm=WrappedTorchLayerNorm if qk_layernorm else IdentityOp,
-                ),
-            ),
-            self_attn_bda=get_bias_dropout_add,
-            pre_mlp_layernorm=WrappedTorchLayerNorm,
-            mlp=ModuleSpec(
-                module=MLP,
-                submodules=MLPSubmodules(
-                    linear_fc1=ColumnParallelLinear,
-                    linear_fc2=RowParallelLinear,
-                ),
-            ),
-            mlp_bda=get_bias_dropout_add,
-            # Map TE-layernorm-fusion keys back
-            sharded_state_dict_keys_map=sharded_state_dict_keys_map,
-        ),
-    )
-=======
-from megatron.core.inference.modelopt_support.gpt.model_specs import get_gpt_layer_modelopt_spec
->>>>>>> 6dbe4cf6
+from megatron.core.inference.modelopt_support.gpt.model_specs import get_gpt_layer_modelopt_spec