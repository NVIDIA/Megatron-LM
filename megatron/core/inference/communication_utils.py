--- conflicted
+++ resolved
@@ -17,15 +17,11 @@
     """Broadcast a tensor from last pipeline stage to all ranks."""
 
     if parallel_state.is_pipeline_last_stage():
-<<<<<<< HEAD
-        _is_device(tensor)
-=======
         assert size == list(
             tensor.shape
         ), f"Expected tensor of shape {size} but got {list(tensor.shape)}"
         assert dtype == tensor.dtype, f"Expected tensor of type {dtype} but got {tensor.dtype}"
-        _is_cuda(tensor)
->>>>>>> 6219d96e
+        _is_device(tensor)
         assert tensor.is_contiguous()
     else:
         tensor = torch.empty(size, dtype=dtype, device=get_current_device())
@@ -70,7 +66,7 @@
         torch.cuda.synchronize()
     elif xm:
         xm.mark_step()
-    
+
 def send_to_next_pipeline_rank(tensor=None):
     """Send output to the next pipeline stage."""
     
