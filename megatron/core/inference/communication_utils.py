# Copyright (c) 2024, NVIDIA CORPORATION. All rights reserved.
from typing import List, Optional

import torch
from torch.distributed import ProcessGroup

from megatron.core import parallel_state
from megatron.core.device_utils import get_current_device, get_xla_model
from megatron.core.wrapped_process_group import WrappedProcessGroup


<<<<<<< HEAD
xm = get_xla_model()

def _is_device(tensor):
    """Check if a tensor is not none and is on a device."""
=======
def is_pipeline_first_stage(pp_group: ProcessGroup):
    """Check if the current process is the first stage of the pipeline"""
    if pp_group is None:
        # set ignore_virtual=True since vpp is not used in inference
        return parallel_state.is_pipeline_first_stage(ignore_virtual=True)
    else:
        return pp_group.rank() == 0


def is_pipeline_last_stage(pp_group: ProcessGroup):
    """Check if the current process is the last stage of the pipeline"""
    if pp_group is None:
        # set ignore_virtual=True since vpp is not used in inference
        return parallel_state.is_pipeline_last_stage(ignore_virtual=True)
    else:
        return pp_group.rank() == pp_group.size() - 1


def _is_cuda(tensor):
    """Check if a tensor is not none and is cuda."""
>>>>>>> a58f3810
    assert tensor is not None
    assert tensor.is_cuda or tensor.is_xla


def broadcast_from_last_pipeline_stage(
    size: List[int],
    dtype: torch.dtype,
    tensor: Optional[torch.Tensor] = None,
    pp_group: Optional[ProcessGroup] = None,
):
    """Broadcast a tensor from last pipeline stage to all ranks.

    Args:
        size: Expected tensor size
        dtype: Expected tensor dtype
        tensor: Tensor to broadcast (only on last stage)
        pp_group: Custom process group (if None, uses global state)
    """
    # Use custom process group or fall back to global state
    if pp_group is None:
        pp_group = parallel_state.get_pipeline_model_parallel_group()
        last_rank = parallel_state.get_pipeline_model_parallel_last_rank()

        # add ignore_virtual=True since vpp is not used in inference
        is_last_stage = parallel_state.is_pipeline_last_stage(ignore_virtual=True)
    else:
        # Lists of ProcessGroups are used for multimodal inference but not supported here
        assert isinstance(
            pp_group, ProcessGroup
        ), "pp_group must be a single ProcessGroup, not a list of ProcessGroups"
        last_rank = torch.distributed.get_process_group_ranks(pp_group)[pp_group.size() - 1]
        is_last_stage = pp_group.rank() == pp_group.size() - 1

    if is_last_stage:
        assert size == list(
            tensor.shape
        ), f"Expected tensor of shape {size} but got {list(tensor.shape)}"
        assert dtype == tensor.dtype, f"Expected tensor of type {dtype} but got {tensor.dtype}"
        _is_device(tensor)
        assert tensor.is_contiguous()
    else:
<<<<<<< HEAD
        tensor = torch.empty(size, dtype=dtype, device=get_current_device())
    # Get the group and corresponding source rank.
    src = parallel_state.get_pipeline_model_parallel_last_rank()
    if xm:
        wpg = WrappedProcessGroup(process_group=parallel_state.get_pipeline_model_parallel_group())
        xm.collective_broadcast([tensor], src, groups=wpg.rank_groups, pin_layout=False)
    else:
        group = parallel_state.get_pipeline_model_parallel_group()
        torch.distributed.broadcast(tensor, src, group)
    return tensor


def recv_from_prev_pipeline_rank_(recv_buffer=None):
    """Receive from previous pipeline stage and update the
    input buffer inplace."""

    assert recv_buffer is not None
    if xm:
        xm.mark_step()
        device = recv_buffer.device
        recv_buffer_orig = recv_buffer
        recv_buffer = recv_buffer.cpu()

    recv_prev_op = torch.distributed.P2POp(
        torch.distributed.irecv, recv_buffer, 
        parallel_state.get_pipeline_model_parallel_prev_rank(),
        group=parallel_state.get_default_process_group()
    )
=======
        tensor = torch.empty(size, dtype=dtype, device=torch.cuda.current_device())

    # Broadcast the tensor
    torch.distributed.broadcast(tensor, src=last_rank, group=pp_group)
    return tensor


def recv_from_prev_pipeline_rank_(
    recv_buffer: torch.Tensor = None, pp_group: Optional[ProcessGroup] = None
):
    """Receive from previous pipeline stage and update the input buffer inplace.

    Args:
        recv_buffer: Buffer to receive data into
        pp_group: Custom process group (if None, uses global state)
    """
    # Determine previous rank
    if pp_group is None:
        prev_rank = parallel_state.get_pipeline_model_parallel_prev_rank()
    else:
        # Lists of ProcessGroups are used for multimodal inference but not supported here
        assert isinstance(
            pp_group, ProcessGroup
        ), "pp_group must be a single ProcessGroup, not a list of ProcessGroups"
        prev_rank = torch.distributed.get_process_group_ranks(pp_group)[
            (pp_group.rank() - 1) % pp_group.size()
        ]

    # Create receive operation
    recv_prev_op = torch.distributed.P2POp(torch.distributed.irecv, recv_buffer, prev_rank)

>>>>>>> a58f3810
    reqs = torch.distributed.batch_isend_irecv([recv_prev_op])
    for req in reqs:
        req.wait()

    if xm:
        recv_buffer_orig.data = recv_buffer.to(device=device)

    # To protect against race condition when using batch_isend_irecv().
    if torch.cuda.is_available():
        torch.cuda.synchronize()
    elif xm:
        xm.mark_step()

<<<<<<< HEAD
def send_to_next_pipeline_rank(tensor=None):
    """Send output to the next pipeline stage."""
    
    if xm:
        xm.mark_step()
        tensor = tensor.cpu()

    send_next_op = torch.distributed.P2POp(
        torch.distributed.isend, tensor, 
        parallel_state.get_pipeline_model_parallel_next_rank(),
        group=parallel_state.get_default_process_group()
    )
=======
def send_to_next_pipeline_rank(
    tensor: torch.Tensor = None, pp_group: Optional[ProcessGroup] = None
):
    """Send output to the next pipeline stage.

    Args:
        tensor: Tensor to send
        pp_group: Custom process group (if None, uses global state)
    """
    # Determine next rank
    if pp_group is None:
        next_rank = parallel_state.get_pipeline_model_parallel_next_rank()
    else:
        # Lists of ProcessGroups are used for multimodal inference but not supported here
        assert isinstance(
            pp_group, ProcessGroup
        ), "pp_group must be a single ProcessGroup, not a list of ProcessGroups"
        next_rank = torch.distributed.get_process_group_ranks(pp_group)[
            (pp_group.rank() + 1) % pp_group.size()
        ]

    # Create send operation
    send_next_op = torch.distributed.P2POp(torch.distributed.isend, tensor, next_rank)

>>>>>>> a58f3810
    reqs = torch.distributed.batch_isend_irecv([send_next_op])
    for req in reqs:
        req.wait()
    # To protect against race condition when using batch_isend_irecv().
    if torch.cuda.is_available():
        torch.cuda.synchronize()
    elif xm:
        xm.mark_step()<|MERGE_RESOLUTION|>--- conflicted
+++ resolved
@@ -8,13 +8,8 @@
 from megatron.core.device_utils import get_current_device, get_xla_model
 from megatron.core.wrapped_process_group import WrappedProcessGroup
 
-
-<<<<<<< HEAD
 xm = get_xla_model()
 
-def _is_device(tensor):
-    """Check if a tensor is not none and is on a device."""
-=======
 def is_pipeline_first_stage(pp_group: ProcessGroup):
     """Check if the current process is the first stage of the pipeline"""
     if pp_group is None:
@@ -33,9 +28,8 @@
         return pp_group.rank() == pp_group.size() - 1
 
 
-def _is_cuda(tensor):
-    """Check if a tensor is not none and is cuda."""
->>>>>>> a58f3810
+def _is_device(tensor):
+    """Check if a tensor is not none and is on a device."""
     assert tensor is not None
     assert tensor.is_cuda or tensor.is_xla
 
@@ -77,40 +71,15 @@
         _is_device(tensor)
         assert tensor.is_contiguous()
     else:
-<<<<<<< HEAD
         tensor = torch.empty(size, dtype=dtype, device=get_current_device())
-    # Get the group and corresponding source rank.
-    src = parallel_state.get_pipeline_model_parallel_last_rank()
+
     if xm:
-        wpg = WrappedProcessGroup(process_group=parallel_state.get_pipeline_model_parallel_group())
-        xm.collective_broadcast([tensor], src, groups=wpg.rank_groups, pin_layout=False)
+        wpg = WrappedProcessGroup(process_group=pp_group)
+        xm.collective_broadcast([tensor], last_rank, groups=wpg.rank_groups, pin_layout=False)
     else:
-        group = parallel_state.get_pipeline_model_parallel_group()
-        torch.distributed.broadcast(tensor, src, group)
-    return tensor
+        # Broadcast the tensor
+        torch.distributed.broadcast(tensor, src=last_rank, group=pp_group)
 
-
-def recv_from_prev_pipeline_rank_(recv_buffer=None):
-    """Receive from previous pipeline stage and update the
-    input buffer inplace."""
-
-    assert recv_buffer is not None
-    if xm:
-        xm.mark_step()
-        device = recv_buffer.device
-        recv_buffer_orig = recv_buffer
-        recv_buffer = recv_buffer.cpu()
-
-    recv_prev_op = torch.distributed.P2POp(
-        torch.distributed.irecv, recv_buffer, 
-        parallel_state.get_pipeline_model_parallel_prev_rank(),
-        group=parallel_state.get_default_process_group()
-    )
-=======
-        tensor = torch.empty(size, dtype=dtype, device=torch.cuda.current_device())
-
-    # Broadcast the tensor
-    torch.distributed.broadcast(tensor, src=last_rank, group=pp_group)
     return tensor
 
 
@@ -135,10 +104,17 @@
             (pp_group.rank() - 1) % pp_group.size()
         ]
 
+    assert recv_buffer is not None
+    if xm:
+        xm.mark_step()
+        device = recv_buffer.device
+        recv_buffer_orig = recv_buffer
+        recv_buffer = recv_buffer.cpu()
+
     # Create receive operation
-    recv_prev_op = torch.distributed.P2POp(torch.distributed.irecv, recv_buffer, prev_rank)
+    recv_prev_op = torch.distributed.P2POp(torch.distributed.irecv, recv_buffer, prev_rank, 
+                                           group=parallel_state.get_default_process_group())
 
->>>>>>> a58f3810
     reqs = torch.distributed.batch_isend_irecv([recv_prev_op])
     for req in reqs:
         req.wait()
@@ -152,20 +128,6 @@
     elif xm:
         xm.mark_step()
 
-<<<<<<< HEAD
-def send_to_next_pipeline_rank(tensor=None):
-    """Send output to the next pipeline stage."""
-    
-    if xm:
-        xm.mark_step()
-        tensor = tensor.cpu()
-
-    send_next_op = torch.distributed.P2POp(
-        torch.distributed.isend, tensor, 
-        parallel_state.get_pipeline_model_parallel_next_rank(),
-        group=parallel_state.get_default_process_group()
-    )
-=======
 def send_to_next_pipeline_rank(
     tensor: torch.Tensor = None, pp_group: Optional[ProcessGroup] = None
 ):
@@ -187,10 +149,14 @@
             (pp_group.rank() + 1) % pp_group.size()
         ]
 
+    if xm:
+        xm.mark_step()
+        tensor = tensor.cpu()
+
     # Create send operation
-    send_next_op = torch.distributed.P2POp(torch.distributed.isend, tensor, next_rank)
+    send_next_op = torch.distributed.P2POp(torch.distributed.isend, tensor, next_rank, 
+                                           group=parallel_state.get_default_process_group())
 
->>>>>>> a58f3810
     reqs = torch.distributed.batch_isend_irecv([send_next_op])
     for req in reqs:
         req.wait()
