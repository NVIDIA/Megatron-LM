# Copyright (c) 2025, NVIDIA CORPORATION. All rights reserved.

import logging
import torch

try:
    import flashinfer
except ImportError:
    flashinfer = None

from .mha_splitpd_metadata import MHASplitPDMetadata
from megatron.core.transformer.enums import AttnBackend
from .triton import attn_partial_copy_triton, attn_merge_triton
from megatron.core.utils import nvtx_range_push, nvtx_range_pop

logger = logging.getLogger(__name__)


class MHAFlashInferMetadata(MHASplitPDMetadata):
    """
    Base class for FlashInfer metadata, extending MHASplitPDMetadata.
    Adds FlashInfer wrapper support while reusing all buffer allocation and Triton computation.
    """

    def __init__(
        self,
        block_count_total,
        max_kv_block_count,
        max_requests,
        block_size_tokens,
        max_seqlen,
<<<<<<< HEAD
        max_num_tokens=None,
        backend: AttnBackend = AttnBackend.flashinfer_fa2
=======
        backend: AttnBackend = AttnBackend.flashinfer_fa2,
>>>>>>> 27811c35
    ):
        super().__init__(
            block_count_total, max_kv_block_count, max_requests, block_size_tokens, max_seqlen
        )

        if flashinfer is None:
            raise ImportError(
                "FlashInfer is not installed. Please install it to use FlashInfer metadata classes."
            )

        self.backend = backend
        if max_num_tokens is None:
            max_num_tokens = max_requests * max_seqlen
        self._max_num_tokens = max_num_tokens
        # Map backend enum to FlashInfer backend strings
        self.flashinfer_backend_map = {
            AttnBackend.flashinfer_fa2: "fa2",
            AttnBackend.flashinfer_fa3: "fa3",
            AttnBackend.flashinfer_trt: "trtllm-gen",
        }

        if self.backend not in self.flashinfer_backend_map:
            raise ValueError(
                f"Backend {self.backend} is not a valid FlashInfer backend. "
                f"Valid options: {list(self.flashinfer_backend_map.keys())}"
            )

    @property
    def prefill_wrapper(self):
        """Return the prefill wrapper. Must be implemented by subclasses."""
        raise NotImplementedError

    @property
    def decode_wrapper(self):
        """Return the decode wrapper. Must be implemented by subclasses."""
        raise NotImplementedError

    def update(
        self,
        request_query_lengths: torch.Tensor,
        request_kv_length_offsets: torch.Tensor,
        request_to_kv_block_ids: torch.Tensor,
        real_config,
        padded_config,
    ):
        """
        Update metadata using parent's Triton kernel, then plan FlashInfer wrappers.

        Args:
            request_query_lengths: (>real_batch_size,) query lengths for each request
            request_kv_length_offsets: (>real_batch_size,) KV cache offsets for each request
            request_to_kv_block_ids: (>real_batch_size, max_kv_blocks) block table mapping
            real_config: Configuration object containing real batch settings
            padded_config: Configuration object containing padded batch settings
        """

        # Call parent to compute all layouts via Triton kernel
        super().update(
            request_query_lengths,
            request_kv_length_offsets,
            request_to_kv_block_ids,
            real_config,
            padded_config,
        )

        # Plan FlashInfer wrappers using computed metadata
        self._plan_flashinfer_wrappers(real_config, padded_config)

    def _plan_flashinfer_wrappers(self, real_config, padded_config):
        """
        Plan FlashInfer wrappers using metadata computed by parent class.

        Args:
            real_config: Configuration object containing real batch settings
            padded_config: Configuration object containing padded batch settings
        """
        pf_target = padded_config.prefill_req_count
        dc_target = padded_config.decode_req_count

        # Plan prefill wrapper if there are prefill requests
        if pf_target > 0:
            pf_wrapper = self.prefill_wrapper
            if pf_wrapper is not None:
                pf_wrapper.plan(
                    qo_indptr=self.state_data["prefill_qo_indptr"],
                    paged_kv_indptr=self.state_data["prefill_paged_kv_indptr"],
                    paged_kv_indices=self._prefill_paged_kv_indices_buf,
                    paged_kv_last_page_len=self.state_data["prefill_paged_kv_last_page_len"],
                    num_qo_heads=self._num_qo_heads,
                    num_kv_heads=self._num_kv_heads,
                    head_dim_qk=self._head_dim,
                    page_size=self.block_size_tokens,
                    q_data_type=self._params_dtype,
                    kv_data_type=self._params_dtype,
                    causal=True,
                    block_tables=self.state_data["prefill_block_table"],
                )

        # Plan decode wrapper if there are decode requests
        if dc_target > 0:
            dec_wrapper = self.decode_wrapper
            if dec_wrapper is not None:
                dec_wrapper.plan(
                    indptr=self.state_data["decode_paged_kv_indptr"],
                    indices=self._prefill_paged_kv_indices_buf,  # Reuse prefill indices
                    last_page_len=self.state_data["decode_paged_kv_last_page_len"],
                    num_qo_heads=self._num_qo_heads,
                    num_kv_heads=self._num_kv_heads,
                    head_dim=self._head_dim,
                    page_size=self.block_size_tokens,
                    q_data_type=self._params_dtype,
                    kv_data_type=self._params_dtype,
                    block_tables=self.state_data["decode_block_table"],
                )

    def set_model_params(
        self, num_qo_heads: int, num_kv_heads: int, head_dim: int, params_dtype: torch.dtype
    ):
        """
        Set model parameters needed for FlashInfer planning.

        Args:
            num_qo_heads: Number of query/output heads
            num_kv_heads: Number of key/value heads
            head_dim: Dimension of each head
            params_dtype: Data type for parameters
        """
        self._num_qo_heads = num_qo_heads
        self._num_kv_heads = num_kv_heads
        self._head_dim = head_dim
        self._params_dtype = params_dtype

    def attention(self, q: torch.Tensor, kv_cache: torch.Tensor, softmax_scale=None, layer_idx=0):
        """
        Run FlashInfer attention for both prefill and decode phases.

        Args:
            q: Query tensor (batch, 1, num_heads, head_dim)
            kv_cache: KV cache tensor for this layer in M_N2HCD layout [N, 2, H, C, D]
            softmax_scale: Optional softmax scaling factor (unused by FlashInfer)

        Returns:
            Attention output tensor (batch, 1, num_heads, head_dim)
        """
        # Squeeze query: (batch, 1, heads, dim) -> (batch, heads, dim)
        q_fi = q.squeeze(1)

        # Get wrappers (implemented by subclasses)
        prefill_wrapper = self.prefill_wrapper
        decode_wrapper = self.decode_wrapper

        # prefill only:
        if self.padded_config.prefill_req_count > 0 and self.padded_config.decode_req_count == 0:
            o_fi = prefill_wrapper.run(q_fi, kv_cache)
            return o_fi.unsqueeze(1)

        if self.padded_config.decode_req_count > 0 and self.padded_config.prefill_req_count == 0:
            o_fi = decode_wrapper.run(q_fi, kv_cache)
            return o_fi.unsqueeze(1)

        # Prepare prefill input buffer using triton copy
        q_pf_input = torch.empty_like(q_fi)
        attn_partial_copy_triton(
            q_fi, q_pf_input, self.state_data["device_decode_prefill"], check_bounds=False
        )

        # Run prefill if there are prefill requests
        nvtx_range_push("prefill_wrapper.run")
        if self.padded_config.prefill_req_count > 0:
            o_fi_pf = prefill_wrapper.run(q_pf_input, kv_cache)
        else:
            o_fi_pf = torch.empty_like(q_fi)
        nvtx_range_pop("prefill_wrapper.run")

        # Run decode if there are decode requests
        nvtx_range_push("decode_wrapper.run")
        if self.padded_config.decode_req_count > 0:
            o_fi_dc = decode_wrapper.run(q_fi[: self.padded_config.decode_req_count], kv_cache)
        else:
            o_fi_dc = torch.empty_like(q_fi)
        nvtx_range_pop("decode_wrapper.run")

        # Merge prefill and decode outputs
        o_fi = torch.empty_like(q_fi, device=torch.cuda.current_device())
        attn_merge_triton(
            decode_tensor=o_fi_dc,
            prefill_tensor=o_fi_pf,
            output_tensor=o_fi,
            device_dc=self.state_data["device_decode_prefill"],
            pf_useful_from_beginning=True,
        )

        # Unsqueeze back: (batch, heads, dim) -> (batch, 1, heads, dim)
        return o_fi.unsqueeze(1)


class GraphMHAFlashInferMetadata(MHAFlashInferMetadata):
    """
    FlashInfer metadata for CUDA graph mode.
    Creates wrappers per batch size configuration with buffer binding.
    """

    def __init__(
        self,
        block_count_total,
        max_kv_block_count,
        max_requests,
        block_size_tokens,
        max_seqlen,
        max_num_tokens,
        backend: AttnBackend = AttnBackend.flashinfer_fa2,
        prefill_workspace_size: int = 128 * 1024 * 1024,  # 128MB default
        decode_workspace_size: int = 128 * 1024 * 1024,  # 128MB default
    ):
        super().__init__(
<<<<<<< HEAD
            block_count_total, max_kv_block_count, max_requests, block_size_tokens, max_seqlen, max_num_tokens, backend
=======
            block_count_total,
            max_kv_block_count,
            max_requests,
            block_size_tokens,
            max_seqlen,
            backend,
>>>>>>> 27811c35
        )

        device = torch.cuda.current_device()

        # Allocate workspace buffers for FlashInfer
        self.prefill_workspace_buffer = torch.empty(
            prefill_workspace_size, dtype=torch.uint8, device=device
        )
        self.decode_workspace_buffer = torch.empty(
            decode_workspace_size, dtype=torch.uint8, device=device
        )

        # Per-batch-size wrapper caches for CUDA graph mode
        self._prefill_wrappers_by_bs = {}
        self._decode_wrappers_by_bs = {}

        # Track current batch sizes for wrapper retrieval
        self._current_pf_bs = 0
        self._current_dc_bs = 0

    def get_prefill_wrapper_for_batch_size(self, batch_size: int):
        """
        Get or create a prefill wrapper for the specified batch size.

        Args:
            batch_size: Number of prefill requests

        Returns:
            FlashInfer BatchPrefillWithPagedKVCacheWrapper configured for this batch size
        """
        if batch_size <= 0:
            return None

        if batch_size not in self._prefill_wrappers_by_bs:
            # Create wrapper with buffer slices bound for CUDA graph mode
            wrapper = flashinfer.BatchPrefillWithPagedKVCacheWrapper(
                self.prefill_workspace_buffer,
                "HND",
                use_cuda_graph=True,
                qo_indptr_buf=self._prefill_qo_indptr_buf[: batch_size + 1],
                paged_kv_indptr_buf=self._prefill_paged_kv_indptr_buf[: batch_size + 1],
                paged_kv_indices_buf=self._prefill_paged_kv_indices_buf,
                paged_kv_last_page_len_buf=self._prefill_paged_kv_last_page_len_buf[:batch_size],
                backend=self.flashinfer_backend_map[self.backend],
            )
            self._prefill_wrappers_by_bs[batch_size] = wrapper
            # Warm up the wrapper to avoid first-iteration planning overhead
            # try:
            #     token_count = int(self._max_num_tokens)
            #     warmup_qo_indptr = torch.zeros(
            #         batch_size + 1, dtype=torch.int32, device=torch.cuda.current_device()
            #     )
            #     warmup_qo_indptr[-1] = token_count

            #     num_pages = max(1, (token_count + self.block_size_tokens - 1) // self.block_size_tokens)
            #     warmup_paged_kv_indptr = torch.zeros(
            #         batch_size + 1, dtype=torch.int32, device=torch.cuda.current_device()
            #     )
            #     warmup_paged_kv_indptr[-1] = num_pages

            #     warmup_paged_kv_indices = torch.zeros(
            #         num_pages, dtype=torch.int32, device=torch.cuda.current_device()
            #     )
            #     warmup_last_page_len = torch.zeros(
            #         batch_size, dtype=torch.int32, device=torch.cuda.current_device()
            #     )
            #     warmup_last_page_len[-1] = (
            #         token_count % self.block_size_tokens or self.block_size_tokens
            #     )

            #     wrapper.plan(
            #         qo_indptr=warmup_qo_indptr,
            #         paged_kv_indptr=warmup_paged_kv_indptr,
            #         paged_kv_indices=warmup_paged_kv_indices,
            #         paged_kv_last_page_len=warmup_last_page_len,
            #         num_qo_heads=self._num_qo_heads,
            #         num_kv_heads=self._num_kv_heads,
            #         head_dim_qk=self._head_dim,
            #         page_size=self.block_size_tokens,
            #         q_data_type=self._params_dtype,
            #         kv_data_type=self._params_dtype,
            #         causal=True,
            #     )

            #     dummy_q = torch.zeros(
            #         (token_count, self._num_qo_heads, self._head_dim),
            #         dtype=self._params_dtype,
            #         device=torch.cuda.current_device(),
            #     )
            #     dummy_kv = torch.zeros(
            #         (
            #             num_pages,
            #             2,
            #             self._num_kv_heads,
            #             self.block_size_tokens,
            #             self._head_dim,
            #         ),
            #         dtype=self._params_dtype,
            #         device=torch.cuda.current_device(),
            #     )
            #     wrapper.run(dummy_q, dummy_kv)
            #     torch.cuda.synchronize()
                
            # except Exception:  # noqa: BLE001
            #     logger.error("FlashInfer prefill wrapper warmup failed", exc_info=True)

        return self._prefill_wrappers_by_bs[batch_size]

    def get_decode_wrapper_for_batch_size(self, batch_size: int):
        """
        Get or create a decode wrapper for the specified batch size.

        Args:
            batch_size: Number of decode requests

        Returns:
            FlashInfer BatchDecodeWithPagedKVCacheWrapper configured for this batch size
        """
        if batch_size <= 0:
            return None

        if batch_size not in self._decode_wrappers_by_bs:
            # Create wrapper with buffer slices bound for CUDA graph mode
            wrapper = flashinfer.BatchDecodeWithPagedKVCacheWrapper(
                self.decode_workspace_buffer,
                "HND",
                use_tensor_cores=True,
                use_cuda_graph=True,
                paged_kv_indptr_buffer=self._decode_paged_kv_indptr_buf[: batch_size + 1],
                paged_kv_indices_buffer=self._prefill_paged_kv_indices_buf,  # Reuse prefill indices
                paged_kv_last_page_len_buffer=self._decode_paged_kv_last_page_len_buf[:batch_size],
                backend=self.flashinfer_backend_map[self.backend],
            )
            self._decode_wrappers_by_bs[batch_size] = wrapper

        return self._decode_wrappers_by_bs[batch_size]

    @property
    def prefill_wrapper(self):
        """Return the prefill wrapper for the current padded batch size."""
        return self.get_prefill_wrapper_for_batch_size(self._current_pf_bs)

    @property
    def decode_wrapper(self):
        """Return the decode wrapper for the current padded batch size."""
        return self.get_decode_wrapper_for_batch_size(self._current_dc_bs)

    def _plan_flashinfer_wrappers(self, real_config, padded_config):
        """
        Update current batch sizes and plan FlashInfer wrappers.

        Args:
            real_config: Configuration object containing real batch settings
            padded_config: Configuration object containing padded batch settings
        """
        # Update current batch sizes for wrapper retrieval
        self._current_pf_bs = padded_config.prefill_req_count
        self._current_dc_bs = padded_config.decode_req_count

        # Call parent implementation to plan wrappers
        super()._plan_flashinfer_wrappers(real_config, padded_config)


class NonGraphMHAFlashInferMetadata(MHAFlashInferMetadata):
    """
    FlashInfer metadata for non-CUDA-graph mode.
    Creates wrappers lazily without buffer binding.
    """

    def __init__(
        self,
        block_count_total,
        max_kv_block_count,
        max_requests,
        block_size_tokens,
        max_seqlen,
        max_num_tokens,
        backend: AttnBackend = AttnBackend.flashinfer_fa2,
        prefill_workspace_size: int = 128 * 1024 * 1024,  # 128MB default
        decode_workspace_size: int = 128 * 1024 * 1024,  # 128MB default
    ):
        super().__init__(
            block_count_total,
            max_kv_block_count,
            max_requests,
            block_size_tokens,
            max_seqlen,
<<<<<<< HEAD
            max_num_tokens,
=======
>>>>>>> 27811c35
            backend,
        )

        device = torch.cuda.current_device()

        # Allocate workspace buffers for FlashInfer
        self.prefill_workspace_buffer = torch.empty(
            prefill_workspace_size, dtype=torch.uint8, device=device
        )
        self.decode_workspace_buffer = torch.empty(
            decode_workspace_size, dtype=torch.uint8, device=device
        )

        # Lazy wrapper initialization
        self._prefill_wrapper = None
        self._decode_wrapper = None

    @property
    def prefill_wrapper(self):
        """Lazily create and return the prefill wrapper."""
        if self._prefill_wrapper is None:
            self._prefill_wrapper = flashinfer.BatchPrefillWithPagedKVCacheWrapper(
                self.prefill_workspace_buffer,
                "HND",
                use_cuda_graph=False,
                backend=self.flashinfer_backend_map[self.backend],
            )
        return self._prefill_wrapper

    @property
    def decode_wrapper(self):
        """Lazily create and return the decode wrapper."""
        if self._decode_wrapper is None:
            self._decode_wrapper = flashinfer.BatchDecodeWithPagedKVCacheWrapper(
                self.decode_workspace_buffer,
                "HND",
                use_tensor_cores=True,
                use_cuda_graph=False,
                backend=self.flashinfer_backend_map[self.backend],
            )
        return self._decode_wrapper<|MERGE_RESOLUTION|>--- conflicted
+++ resolved
@@ -29,12 +29,8 @@
         max_requests,
         block_size_tokens,
         max_seqlen,
-<<<<<<< HEAD
         max_num_tokens=None,
         backend: AttnBackend = AttnBackend.flashinfer_fa2
-=======
-        backend: AttnBackend = AttnBackend.flashinfer_fa2,
->>>>>>> 27811c35
     ):
         super().__init__(
             block_count_total, max_kv_block_count, max_requests, block_size_tokens, max_seqlen
@@ -250,16 +246,7 @@
         decode_workspace_size: int = 128 * 1024 * 1024,  # 128MB default
     ):
         super().__init__(
-<<<<<<< HEAD
             block_count_total, max_kv_block_count, max_requests, block_size_tokens, max_seqlen, max_num_tokens, backend
-=======
-            block_count_total,
-            max_kv_block_count,
-            max_requests,
-            block_size_tokens,
-            max_seqlen,
-            backend,
->>>>>>> 27811c35
         )
 
         device = torch.cuda.current_device()
@@ -447,10 +434,7 @@
             max_requests,
             block_size_tokens,
             max_seqlen,
-<<<<<<< HEAD
             max_num_tokens,
-=======
->>>>>>> 27811c35
             backend,
         )
 
