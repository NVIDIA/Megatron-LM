--- conflicted
+++ resolved
@@ -305,12 +305,8 @@
             tp_size = parallel_state.get_tensor_model_parallel_world_size()
         else:
             tp_size = tensor_model_parallel_size
-<<<<<<< HEAD
         self.hidden_size_per_attention_head = core_divide(projection_size, num_attention_heads)
         self.num_attention_heads_per_partition = core_divide(num_attention_heads, tp_size)
-=======
-        hidden_size_per_attention_head = core_divide(projection_size, num_attention_heads)
-        num_attention_heads_per_partition = core_divide(num_attention_heads, tp_size)
 
         # Mamba states.
         self.is_hybrid_model = layer_type_list is not None and Symbols.MAMBA in layer_type_list
@@ -346,7 +342,6 @@
                 f"Using `DynamicInferenceContext` with no attention is not supported."
             )
 
->>>>>>> 82e846d4
         # Block size tokens, bytes.
         dtype_size_bytes = params_dtype.itemsize
         self.block_size_tokens = block_size_tokens
@@ -438,80 +433,12 @@
         self.padded_active_request_count = None
         self.paused_tokens = None
 
-<<<<<<< HEAD
-        # Calculate the total number of blocks available in the buffer
-        block_count_total = buffer_size_bytes // self.block_size_bytes
-
-=======
-        # Per-request state.
-        self.request_ids = torch.full(
-            (self.max_requests,), -1, dtype=torch.int32, device=torch.cuda.current_device()
-        )
-        # request_query_lengths is the input prompt tokens length during prefill phase (1st step) and then 1 for the decode phase (i.e During generation)
-        self.request_query_lengths = torch.empty_like(self.request_ids)
-        # request_output_lengths is len(input_prompt_tokens) + num_tokens_to_generate
-        self.request_output_lengths = torch.empty_like(self.request_ids)
-        # request_kv_length_offsets is the same as query length during prefill phase (1st step) and then 1 for the decode phase (i.e During generation)
-        self.request_kv_length_offsets = torch.empty_like(self.request_ids)
-        self.request_kv_block_counts = torch.empty_like(self.request_ids)
-        self.request_last_kv_block_id = torch.empty_like(self.request_ids)
-        # request_last_kv_block_offset represents number of tokens in the last kv block
-        self.request_last_kv_block_offset = torch.empty_like(self.request_ids)
-
-        # Per-token state.
-        self.token_to_input_ids = torch.full(
-            (self.max_tokens,), 0, dtype=torch.long, device=torch.cuda.current_device()
-        )
-        self.token_to_pos_ids = torch.full_like(self.token_to_input_ids, 0)
-        self.token_to_request_idx = torch.empty_like(self.token_to_input_ids)
-        self.token_to_block_idx = torch.empty_like(self.token_to_input_ids)
-        # i.e For a set of tokens A B C D E F ..  and block_size 4:
-        # token_to_position_in_request is  [0, 1, 2, 3, 4, 5]
-        # token_to_local_position_within_kv_block is [0 , 1, 2, 3, 0, 1, 2]
-        self.token_to_position_in_request = torch.empty_like(self.token_to_input_ids)
-        self.token_to_local_position_within_kv_block = torch.empty_like(self.token_to_input_ids)
-
         # Calculate the total number of chunks available in the buffer
         total_mamba_states_memory = mamba_states_memory_per_request * self.max_requests
         block_count_total = (
             max(0, buffer_size_bytes - total_mamba_states_memory) // self.block_size_bytes
         )
 
-        # Memory buffer.
-        ctx_manager = (
-            torch.cuda.use_mem_pool(self.unified_memory_mempool)
-            if self.unified_memory_level > 0
-            else nullcontext()
-        )
-        with ctx_manager:
-            if cache_mla_latent:
-                self.memory_buffer = torch.full(
-                    (
-                        self.num_attention_layers,
-                        block_count_total,
-                        self.block_size_tokens,
-                        kv_reduced_dim,
-                    ),
-                    -1,
-                    dtype=self.params_dtype,
-                    device=torch.cuda.current_device(),
-                )
-            else:
-                self.memory_buffer = torch.full(
-                    (
-                        2,  # key and value
-                        self.num_attention_layers,
-                        block_count_total,
-                        self.block_size_tokens,
-                        num_attention_heads_per_partition,
-                        hidden_size_per_attention_head,
-                    ),
-                    -1,
-                    dtype=self.params_dtype,
-                    device=torch.cuda.current_device(),
-                )
-
->>>>>>> 82e846d4
         # Block ids.
         self.max_kv_block_count = math.ceil(self.max_sequence_length / self.block_size_tokens)
 
@@ -625,13 +552,6 @@
         # Deal with chunked prefill
         self.chunked_prefill_request_id = -1
 
-<<<<<<< HEAD
-=======
-        # Reset attention and Mamba state.
-        self.reset_attention_state()
-        self.reset_mamba_state()
-
->>>>>>> 82e846d4
         if use_flashinfer_fused_rope is True:
             assert HAVE_FLASHINFER, "flashinfer is not installed"
         elif use_flashinfer_fused_rope is None:
@@ -716,7 +636,7 @@
             if self.cache_mla_latent:
                 self.memory_buffer = torch.full(
                     (
-                        self.num_layers,
+                        self.num_attention_layers,
                         self.block_allocator.block_count_total,
                         self.block_size_tokens,
                         self.kv_reduced_dim,
@@ -729,7 +649,7 @@
                 self.memory_buffer = torch.full(
                     (
                         2,  # key and value
-                        self.num_layers,
+                        self.num_attention_layers,
                         self.block_allocator.block_count_total,
                         self.block_size_tokens,
                         self.num_attention_heads_per_partition,
@@ -766,8 +686,9 @@
             device=torch.cuda.current_device(),
         )
 
-        # Reset attention state.
+        # Reset attention and Mamba state.
         self.reset_attention_state()
+        self.reset_mamba_state()
 
     def deallocate_all_tensors(self):
         """Deallocate GPU state.
