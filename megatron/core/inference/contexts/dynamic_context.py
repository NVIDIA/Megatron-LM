--- conflicted
+++ resolved
@@ -374,23 +374,11 @@
                     )
                 self.unified_memory_level = 0
 
-<<<<<<< HEAD
         # Initialize context metadata manager (handles request/token state)
         if enable_async_scheduling:
             self.context_metadata = AsyncContextMetadata()
         else:
             self.context_metadata = SyncContextMetadata()
-=======
-        # Request and token counts.
-        self.total_request_count = 0
-        self.active_token_count = 0
-        self.paused_request_count = 0
-        self.real_config = CUDAGraphConfig(token_count=0, prefill_req_count=0, decode_req_count=0)
-        self.padded_config = CUDAGraphConfig(token_count=0, prefill_req_count=0, decode_req_count=0)
-        self.padded_active_token_count = 0
-        self.padded_active_request_count = 0
-        self.paused_tokens = None
->>>>>>> 27811c35
 
         # Note: context_metadata.initialize() will be called after memory buffer
         # creation, as it needs block_allocator to be set up first.
@@ -446,96 +434,9 @@
 
         # Block ids.
         self.max_kv_block_count = math.ceil(self.max_sequence_length / self.block_size_tokens)
-<<<<<<< HEAD
 
         # Note: Block mapping and attention metadata initialization moved to
         # context_metadata.initialize() which will be called after block_allocator setup
-=======
-        self.request_to_kv_block_ids = torch.full(
-            (self.max_requests, self.max_kv_block_count),
-            -1,
-            dtype=torch.int,
-            device=torch.cuda.current_device(),
-        )
-
-        # Attention metadata initialization (tensors are now handled by MHAMetadata classes)
-
-        self.num_prefill_requests = 0
-        self.graph_attn_metadata = {}
-        self.non_graph_attn_metadata = {}
-        self.active_attn_metadata = None
-
-        if attention_backend in [AttnBackend.flash, AttnBackend.auto]:
-            self.graph_attn_metadata["mha_metadata"] = GraphMHAMetadata(
-                block_count_total=block_count_total,
-                max_kv_block_count=self.max_kv_block_count,
-                max_requests=self.max_requests,
-                block_size_tokens=self.block_size_tokens,
-                max_seqlen=self.max_sequence_length,
-            )
-
-            self.non_graph_attn_metadata["mha_metadata"] = NonGraphMHAMetadata(
-                block_count_total=block_count_total,
-                max_kv_block_count=self.max_kv_block_count,
-                max_requests=self.max_requests,
-                block_size_tokens=self.block_size_tokens,
-                max_seqlen=self.max_sequence_length,
-            )
-        elif attention_backend == AttnBackend.flash_split:
-            self.graph_attn_metadata["mha_metadata"] = MHASplitPDMetadata(
-                block_count_total=block_count_total,
-                max_kv_block_count=self.max_kv_block_count,
-                max_requests=self.max_requests,
-                block_size_tokens=self.block_size_tokens,
-                max_seqlen=self.max_sequence_length,
-            )
-            self.non_graph_attn_metadata["mha_metadata"] = MHASplitPDMetadata(
-                block_count_total=block_count_total,
-                max_kv_block_count=self.max_kv_block_count,
-                max_requests=self.max_requests,
-                block_size_tokens=self.block_size_tokens,
-                max_seqlen=self.max_sequence_length,
-            )
-        elif attention_backend in [
-            AttnBackend.flashinfer_fa2,
-            AttnBackend.flashinfer_fa3,
-            AttnBackend.flashinfer_trt,
-        ]:
-            # Create FlashInfer metadata for both graph and non-graph modes
-            self.graph_attn_metadata["mha_metadata"] = GraphMHAFlashInferMetadata(
-                block_count_total=block_count_total,
-                max_kv_block_count=self.max_kv_block_count,
-                max_requests=self.max_requests,
-                block_size_tokens=self.block_size_tokens,
-                max_seqlen=self.max_sequence_length,
-                backend=attention_backend,
-                prefill_workspace_size=1 * 1024 * 1024 * 1024,  # 1GB
-                decode_workspace_size=1 * 1024 * 1024 * 1024,  # 1GB
-            )
-
-            self.non_graph_attn_metadata["mha_metadata"] = NonGraphMHAFlashInferMetadata(
-                block_count_total=block_count_total,
-                max_kv_block_count=self.max_kv_block_count,
-                max_requests=self.max_requests,
-                block_size_tokens=self.block_size_tokens,
-                max_seqlen=self.max_sequence_length,
-                backend=attention_backend,
-                prefill_workspace_size=1 * 1024 * 1024 * 1024,  # 1GB
-                decode_workspace_size=1 * 1024 * 1024 * 1024,  # 1GB
-            )
-
-            # Set model parameters for FlashInfer planning
-            for metadata in [
-                self.graph_attn_metadata["mha_metadata"],
-                self.non_graph_attn_metadata["mha_metadata"],
-            ]:
-                metadata.set_model_params(
-                    num_qo_heads=self.num_attention_qo_heads_per_partition,
-                    num_kv_heads=self.num_attention_kv_heads_per_partition,
-                    head_dim=self.hidden_size_per_attention_head,
-                    params_dtype=self.params_dtype,
-                )
->>>>>>> 27811c35
 
         # Guaranteed active requests.
         # * See details in the class docstring above. `gtd_request_fraction` is
