--- conflicted
+++ resolved
@@ -231,7 +231,6 @@
             tp_size = tensor_model_parallel_size
         hidden_size_per_attention_head = core_divide(projection_size, num_attention_heads)
         num_attention_heads_per_partition = core_divide(num_attention_heads, tp_size)
-<<<<<<< HEAD
 
         # Mamba states.
         self.is_hybrid_model = layer_type_list is not None and Symbols.MAMBA in layer_type_list
@@ -267,39 +266,26 @@
                 f"Using `DynamicInferenceContext` with no attention is not supported."
             )
 
-        # Chunk size tokens, bytes.
-=======
         # Block size tokens, bytes.
->>>>>>> 950aa435
         dtype_size_bytes = params_dtype.itemsize
         self.block_size_tokens = block_size_tokens
         if self.cache_mla_latent:
             #   one vector  c_t  (rank)  +  optional RoPE phase slice
             kv_reduced_dim = kv_lora_rank + qk_pos_emb_head_dim
             self.kv_reduced_dim = kv_reduced_dim
-<<<<<<< HEAD
-            self.chunk_size_bytes = (
-                dtype_size_bytes * num_attention_layers * self.chunk_size_tokens * kv_reduced_dim
-=======
             self.block_size_bytes = (
                 dtype_size_bytes * num_layers * self.block_size_tokens * kv_reduced_dim
->>>>>>> 950aa435
             )
         else:
             self.block_size_bytes = (
                 dtype_size_bytes
                 * 2  # key, value
-<<<<<<< HEAD
                 * self.num_attention_layers
-                * self.chunk_size_tokens
-=======
-                * num_layers
                 * self.block_size_tokens
->>>>>>> 950aa435
                 * num_attention_heads_per_partition
                 * hidden_size_per_attention_head
             )
-        assert self.chunk_size_bytes > 0
+        assert self.block_size_bytes > 0
 
         # Adjust buffer to be a multiple of block size.
         buffer_size_bytes = int(buffer_size_gb * 1024**3)
@@ -315,16 +301,9 @@
 
         # Compute max_requets, max_tokens from buffer size, overflow factor, and Mamba state size.
         def bytes_to_max_requests_and_tokens(n_bytes):
-<<<<<<< HEAD
-            bytes_per_token = self.chunk_size_bytes / self.chunk_size_tokens
+            bytes_per_token = self.block_size_bytes / self.block_size_tokens
             cost_per_request_bytes = (
                 mamba_states_memory_per_request + max_sequence_length * bytes_per_token
-=======
-            n_tokens = n_bytes / self.block_size_bytes * self.block_size_tokens
-            n_requests = n_tokens / max_sequence_length
-            return self.round_up_requests(int(n_requests), tp_size=tp_size), self.round_up_tokens(
-                int(n_tokens), tp_size=tp_size
->>>>>>> 950aa435
             )
             # TODO(ksanthanam): Leave room for an extra request in the event of padding
             # for non-decode CUDA graphs
@@ -403,16 +382,11 @@
         self.token_to_position_in_request = torch.empty_like(self.token_to_input_ids)
         self.token_to_local_position_within_kv_block = torch.empty_like(self.token_to_input_ids)
 
-<<<<<<< HEAD
         # Calculate the total number of chunks available in the buffer
         total_mamba_states_memory = mamba_states_memory_per_request * self.max_requests
-        chunk_count_total = (
-            max(0, buffer_size_bytes - total_mamba_states_memory) // self.chunk_size_bytes
-        )
-=======
-        # Calculate the total number of blocks available in the buffer
-        block_count_total = buffer_size_bytes // self.block_size_bytes
->>>>>>> 950aa435
+        block_count_total = (
+            max(0, buffer_size_bytes - total_mamba_states_memory) // self.block_size_bytes
+        )
 
         # Memory buffer.
         ctx_manager = (
@@ -423,16 +397,12 @@
         with ctx_manager:
             if cache_mla_latent:
                 self.memory_buffer = torch.full(
-<<<<<<< HEAD
                     (
                         self.num_attention_layers,
-                        chunk_count_total,
-                        self.chunk_size_tokens,
+                        block_count_total,
+                        self.block_size_tokens,
                         kv_reduced_dim,
                     ),
-=======
-                    (self.num_layers, block_count_total, self.block_size_tokens, kv_reduced_dim),
->>>>>>> 950aa435
                     -1,
                     dtype=self.params_dtype,
                     device=torch.cuda.current_device(),
@@ -441,15 +411,9 @@
                 self.memory_buffer = torch.full(
                     (
                         2,  # key and value
-<<<<<<< HEAD
                         self.num_attention_layers,
-                        chunk_count_total,
-                        self.chunk_size_tokens,
-=======
-                        self.num_layers,
                         block_count_total,
                         self.block_size_tokens,
->>>>>>> 950aa435
                         num_attention_heads_per_partition,
                         hidden_size_per_attention_head,
                     ),
@@ -556,7 +520,6 @@
             block_count_total=block_count_total, gtd_block_count=self.gtd_block_count
         )
 
-<<<<<<< HEAD
         # Optional state tensors for hybrid models
         # TODO(ksanthanam): Allocate an additional buffer request in the event of padding
         # for non-decode CUDA graphs
@@ -587,12 +550,8 @@
             self.mamba_conv_states = None
             self.mamba_ssm_states = None
 
-        # Store the dummy chunk idx reference for convenience
-        self.dummy_chunk_idx = self.chunk_allocator.dummy_chunk_idx
-=======
         # Store the dummy block idx reference for convenience
         self.dummy_block_idx = self.block_allocator.dummy_block_idx
->>>>>>> 950aa435
 
         # Deal with chunked prefill
         self.chunked_prefill_request_id = -1
@@ -740,25 +699,14 @@
         if self.cache_mla_latent:
             # We pass the kv_concat as the key in cache_mla_latent
             kv_concat = key
-<<<<<<< HEAD
-            self.memory_buffer[attention_layer_number, chunk_idx, local_kv_seq_idx] = kv_concat[
+            self.memory_buffer[attention_layer_number, block_idx, local_kv_seq_idx] = kv_concat[
                 : self.padded_active_token_count
             ]
         else:
-            self.memory_buffer[0, attention_layer_number, chunk_idx, local_kv_seq_idx] = key[
+            self.memory_buffer[0, attention_layer_number, block_idx, local_kv_seq_idx] = key[
                 : self.padded_active_token_count
             ]
-            self.memory_buffer[1, attention_layer_number, chunk_idx, local_kv_seq_idx] = value[
-=======
-            self.memory_buffer[layer_number - 1, block_idx, local_kv_seq_idx] = kv_concat[
-                : self.padded_active_token_count
-            ]
-        else:
-            self.memory_buffer[0, layer_number - 1, block_idx, local_kv_seq_idx] = key[
-                : self.padded_active_token_count
-            ]
-            self.memory_buffer[1, layer_number - 1, block_idx, local_kv_seq_idx] = value[
->>>>>>> 950aa435
+            self.memory_buffer[1, attention_layer_number, block_idx, local_kv_seq_idx] = value[
                 : self.padded_active_token_count
             ]
 
@@ -1142,19 +1090,12 @@
         self.request_query_lengths.fill_(0)
         self.request_output_lengths.fill_(0)
         self.request_kv_length_offsets.fill_(0)
-<<<<<<< HEAD
-        self.request_kv_chunk_counts.fill_(0)
-        self.request_last_kv_chunk_id.fill_(-1)
-        self.request_last_kv_chunk_offset.fill_(0)
-        self.request_to_kv_chunk_ids.fill_(-1)
-        if self.is_hybrid_model:
-            self.request_to_mamba_state_idx.fill_(-1)
-=======
         self.request_kv_block_counts.fill_(0)
         self.request_last_kv_block_id.fill_(-1)
         self.request_last_kv_block_offset.fill_(0)
         self.request_to_kv_block_ids.fill_(-1)
->>>>>>> 950aa435
+        if self.is_hybrid_model:
+            self.request_to_mamba_state_idx.fill_(-1)
 
         # Reset token indexes.
         self.token_to_input_ids.fill_(0)
@@ -1166,17 +1107,9 @@
 
         # Reset available block count.
         self.reset_attention_state()
-<<<<<<< HEAD
         self.reset_mamba_state()
-        self.chunk_allocator.reset()
-        self.request_to_kv_chunk_ids.fill_(-1)
-=======
         self.block_allocator.reset()
         self.request_to_kv_block_ids.fill_(-1)
-
-        # Reset chunked prefill state
-        self.chunked_prefill_request_id = -1
->>>>>>> 950aa435
 
         # Reset chunked prefill state
         self.chunked_prefill_request_id = -1
@@ -1351,8 +1284,7 @@
         ] = self.request_to_kv_block_ids[current_id][token_offset_range // self.block_size_tokens]
         self.token_to_local_position_within_kv_block[
             self.active_token_count : self.active_token_count + chunk_length
-<<<<<<< HEAD
-        ] = (token_offset_range % self.chunk_size_tokens)
+        ] = (token_offset_range % self.block_size_tokens)
 
         if self.is_hybrid_model and not is_chunked_prefill:
             # Allocate a slot for Mamba states
@@ -1366,9 +1298,6 @@
             self.mamba_conv_states[:, mamba_idx] = 0.0
             self.mamba_ssm_states[:, mamba_idx] = 0.0
 
-=======
-        ] = (token_offset_range % self.block_size_tokens)
->>>>>>> 950aa435
         self.active_token_count += chunk_length
         self.total_request_count += 0 if req.finished_chunk_token_count > 0 else 1
 
@@ -1557,15 +1486,10 @@
                     next_tokens=next_tokens,
                 )
 
-<<<<<<< HEAD
                 # Reset chunk ids for recently moved requests.
-                self.request_to_kv_chunk_ids[active_idxs_on_right] = -1
+                self.request_to_kv_block_ids[active_idxs_on_right] = -1
                 if self.is_hybrid_model:
                     self.request_to_mamba_state_idx[active_idxs_on_right] = -1
-=======
-                # Reset block ids for recently moved requests.
-                self.request_to_kv_block_ids[active_idxs_on_right] = -1
->>>>>>> 950aa435
 
         # 5. We identify requests that require a new block and add them to the paused requests (i.e move them left) :-
         #       a) Put requests that have filled their current block and  require a new one in a pause state temporarily
