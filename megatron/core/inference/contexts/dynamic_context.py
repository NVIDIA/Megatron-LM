--- conflicted
+++ resolved
@@ -12,13 +12,9 @@
 from torch import Tensor
 
 from megatron.core import parallel_state
-<<<<<<< HEAD
-from megatron.core.inference.unified_memory import create_unified_mempool, has_unified_memory
-=======
 from megatron.core.inference.inference_request import DynamicInferenceRequest
 from megatron.core.inference.unified_memory import create_unified_mempool, has_unified_memory
 from megatron.core.inference.utils import tensor_swap
->>>>>>> 56818f9e
 from megatron.core.models.common.embeddings.rope_utils import apply_rotary_pos_emb
 from megatron.core.package_info import __version__ as mcore_version
 from megatron.core.transformer import TransformerConfig
@@ -172,15 +168,12 @@
             are materialized in the context.
         use_cuda_graphs_for_non_decode_steps (bool): If True, use cuda graphs for non-decode
             engine steps.
-<<<<<<< HEAD
-=======
         unified_memory_level (Optional[int]): Set unified memory usage within the
             dynamic inference context. The levels are: 0) no unified memory, 1)
             allocate `memory_buffer` in unified memory. Eventually, additional
             levels will be included to control other tensors within the context.
         use_flashinfer_fused_rope (bool): If True, use flashinfer's fused rope implementation.
         If None, defaults to using flash-infer if available.
->>>>>>> 56818f9e
     """
 
     def __init__(
@@ -240,7 +233,6 @@
                 * hidden_size_per_attention_head
             )
 
-<<<<<<< HEAD
         # Initialize chunk allocator.
         active_chunk_count_total = active_buffer_size_bytes // self.chunk_size_bytes
         self.chunk_allocator = ChunkAllocator(
@@ -249,39 +241,6 @@
         )
         del active_chunk_count_total # use self.chunk_allocator.active_count
         active_buffer_size_bytes = self.chunk_allocator.active_count * self.chunk_size_bytes
-=======
-        # Adjust buffer to be a multiple of chunk size.
-        buffer_size_bytes = int(buffer_size_gb * 1024**3)
-        buffer_size_bytes_rem = buffer_size_bytes % self.chunk_size_bytes
-        buffer_size_bytes = buffer_size_bytes - buffer_size_bytes_rem
-
-        # Compute max_requets, max_tokens from buffer size and overflow factor.
-        def bytes_to_max_requests_and_tokens(n_bytes):
-            n_tokens = n_bytes / self.chunk_size_bytes * self.chunk_size_tokens
-            n_requests = n_tokens / max_sequence_length
-            return self.round_up_requests(int(n_requests), tp_size=tp_size), self.round_up_tokens(
-                int(n_tokens), tp_size=tp_size
-            )
-
-        self.max_requests, self.max_tokens = bytes_to_max_requests_and_tokens(buffer_size_bytes)
-        if buffer_overflow_factor is not None:
-            self.max_requests = self.round_up_requests(
-                int(self.max_requests * buffer_overflow_factor), tp_size=tp_size
-            )
-            self.max_tokens = self.round_up_tokens(
-                int(self.max_tokens * buffer_overflow_factor / 50.0), tp_size=tp_size
-            )
-
-        if max_requests_override is not None:
-            self.max_requests = (
-                max_requests_override
-                if max_requests_override < self.REQUEST_ROUNDER
-                else self.round_up_requests(max_requests_override, tp_size=tp_size)
-            )
-
-        if max_tokens_override is not None:
-            self.max_tokens = self.round_up_tokens(max_tokens_override, tp_size=tp_size)
->>>>>>> 56818f9e
 
         # Set max_requests, max_tokens.
         self.max_total_requests = self.chunk_allocator.total_count - 1 # -1 for dummy chunk
@@ -292,22 +251,10 @@
         self.params_dtype = params_dtype
         self.num_layers = num_layers
         self.max_sequence_length = max_sequence_length
-<<<<<<< HEAD
         assert has_unified_memory, (
             "CUDA unified memory must be available to use `DynamicInferenceContext`."
         )
         self.unified_memory_mempool = create_unified_mempool()
-=======
-        self.unified_memory_level = unified_memory_level
-        if unified_memory_level > 0:
-            if not has_unified_memory and torch.distributed.get_rank() == 0:
-                warnings.warn(
-                    "Unified memory requested but not available; defaulting to GPU memory."
-                )
-                self.unified_memory_level = 0
-            else:
-                self.unified_memory_mempool = create_unified_mempool()
->>>>>>> 56818f9e
 
         self.total_request_count = 0
         self.active_token_count = 0
@@ -345,7 +292,6 @@
         self.token_to_local_position_within_kv_chunk = torch.empty_like(self.token_to_input_ids)
 
         # Memory buffer.
-<<<<<<< HEAD
         with torch.cuda.use_mem_pool(self.unified_memory_mempool):
             if cache_mla_latent:
                 self.memory_buffer = torch.full(
@@ -355,17 +301,6 @@
                         self.chunk_size_tokens,
                         kv_reduced_dim,
                     ),
-=======
-        ctx_manager = (
-            torch.cuda.use_mem_pool(self.unified_memory_mempool)
-            if self.unified_memory_level > 0
-            else nullcontext()
-        )
-        with ctx_manager:
-            if cache_mla_latent:
-                self.memory_buffer = torch.full(
-                    (self.num_layers, chunk_count_total, self.chunk_size_tokens, kv_reduced_dim),
->>>>>>> 56818f9e
                     -1,
                     dtype=self.params_dtype,
                     device=torch.cuda.current_device(),
@@ -375,11 +310,7 @@
                     (
                         2,  # key and value
                         self.num_layers,
-<<<<<<< HEAD
                         self.chunk_allocator.total_count,
-=======
-                        chunk_count_total,
->>>>>>> 56818f9e
                         self.chunk_size_tokens,
                         num_attention_heads_per_partition,
                         hidden_size_per_attention_head,
@@ -463,55 +394,24 @@
             device=torch.cuda.current_device(),
         )
 
-<<<<<<< HEAD
+        # Deal with chunked prefill
+        self.chunked_prefill_request_id = -1
+
         # Reset attention state.
         self.reset_attention_state()
+
+        # FlashInfer.
+        if use_flashinfer_fused_rope is True:
+            assert HAVE_FLASHINFER, "flashinfer is not installed"
+        elif use_flashinfer_fused_rope is None:
+            use_flashinfer_fused_rope = HAVE_FLASHINFER
+        self.use_flashinfer_fused_rope = use_flashinfer_fused_rope
 
         # Print info.
         print("DynamicInferenceContext: allocated context with active buffer size %s (%d chunks)." % (
             get_mem_size_str(active_buffer_size_bytes),
             self.chunk_allocator.active_count,
         ))
-=======
-        # Guaranteed active requests.
-        # * See details in the class docstring above. `gtd_request_fraction` is
-        #   the fraction of chunks in the memory buffer that are reserved for
-        #   guaranteeing that some number of active requests can always proceed
-        #   with their generations. The number of chunks defined by
-        #   `buffer_guaranteed_fraction * chunk_count_total` is converted to a
-        #   number of requests that this reserved space can safely handle
-        #   (`gtd_request_count`).
-        # * Note: computing the size of this guaranteed space from chunks rather
-        #   than bytes is safer due to the non-linear impacts of a large
-        #   `chunk_size_tokens` or `max_kv_chunk_count`. When computing from
-        #   chunks, this space will always be less than `chunk_count_total`. When
-        #   computing from bytes, this space can unexpectedly be much larger than
-        #   `chunk_count_total`, resulting in stalled generations.
-        gtd_chunk_count = int(buffer_guaranteed_fraction * chunk_count_total)
-        gtd_chunk_count = min(gtd_chunk_count, chunk_count_total)
-        self.gtd_request_count = max(1, gtd_chunk_count // self.max_kv_chunk_count)
-        self.gtd_chunk_count = self.gtd_request_count * self.max_kv_chunk_count
-
-        # Initialize chunk allocator
-        self.chunk_allocator = ChunkAllocator(
-            chunk_count_total=chunk_count_total, gtd_chunk_count=self.gtd_chunk_count
-        )
-
-        # Store the dummy chunk idx reference for convenience
-        self.dummy_chunk_idx = self.chunk_allocator.dummy_chunk_idx
-
-        # Deal with chunked prefill
-        self.chunked_prefill_request_id = -1
-
-        # Reset attention state.
-        self.reset_attention_state()
-
-        if use_flashinfer_fused_rope is True:
-            assert HAVE_FLASHINFER, "flashinfer is not installed"
-        elif use_flashinfer_fused_rope is None:
-            use_flashinfer_fused_rope = HAVE_FLASHINFER
-        self.use_flashinfer_fused_rope = use_flashinfer_fused_rope
->>>>>>> 56818f9e
 
     TOKEN_ROUNDER = 64
     REQUEST_ROUNDER = 4
@@ -857,15 +757,10 @@
                 math.ceil(active_token_count / self.cuda_graph_step_size)
                 * self.cuda_graph_step_size
             )
-<<<<<<< HEAD
             self.padded_active_token_count = min(self.padded_active_token_count, self.max_active_requests)
-            assert self.padded_active_token_count in self.cuda_graph_token_counts_set
-=======
-            self.padded_active_token_count = min(self.padded_active_token_count, self.max_requests)
             assert (
                 self.padded_active_token_count in self.cuda_graph_token_counts_set
             ), f"padded_active_token_count: {self.padded_active_token_count} not in cuda_graph_token_counts_set: {self.cuda_graph_token_counts_set}"
->>>>>>> 56818f9e
             assert self.padded_active_token_count >= active_token_count
         else:
             self.padded_active_token_count = self.round_up_tokens(self.active_token_count)
@@ -1152,45 +1047,8 @@
         else:
             current_id = self.total_request_count
 
-<<<<<<< HEAD
-        # Test for token and request overflow.
-        # TODO : Should move this into some waiting queue
-        if self.active_token_count + context_length > self.max_tokens:
-            raise TokenOverflowError(request_id)
-        if (
-            self.total_request_count - self.paused_request_count >= self.max_active_requests
-            or self.paused_request_count != 0
-        ):
-            raise RequestOverflowError(request_id)
-
-        # Preallocate chunks.
-        num_chunks_needed = math.ceil(context_length / self.chunk_size_tokens)
-        new_chunk_ids = self.chunk_allocator.allocate_memory_chunks(num_chunks_needed)
-        if new_chunk_ids is None:
-            raise ChunkOverflowError(request_id)
-
-        if num_tokens_to_generate is None:
-            num_tokens_to_generate = self.max_sequence_length - context_length
-        elif context_length + num_tokens_to_generate > self.max_sequence_length:
-            raise MaxSequenceLengthOverflowError(request_id)
-
-        # Update request state.
-        self.request_ids[self.total_request_count] = request_id
-        self.request_query_lengths[self.total_request_count] = context_length
-        self.request_output_lengths[self.total_request_count] = (
-            context_length + num_tokens_to_generate
-        )
-        self.request_kv_length_offsets[self.total_request_count] = 0
-        self.request_to_kv_chunk_ids[self.total_request_count][:num_chunks_needed] = new_chunk_ids
-        self.request_kv_chunk_counts[self.total_request_count] = num_chunks_needed
-        self.request_last_kv_chunk_id[self.total_request_count] = new_chunk_ids[-1]
-        self.request_last_kv_chunk_offset[self.total_request_count] = (
-            context_length - 1
-        ) % self.chunk_size_tokens
-=======
         if current_id >= self.max_requests:
             raise RequestOverflowError(req.request_id)
->>>>>>> 56818f9e
 
         if self.active_token_count + chunk_length > self.max_tokens:
             raise TokenOverflowError(req.request_id)
