# Copyright (c) 2025, NVIDIA CORPORATION. All rights reserved.

import math
import warnings
from contextlib import nullcontext
from enum import Enum
from typing import List, Optional, Tuple

import torch
import torch.nn.functional as F
from packaging.version import Version as PkgVersion
from torch import Tensor

from megatron.core import parallel_state
<<<<<<< HEAD
from megatron.core.inference.unified_memory import create_unified_mempool, has_unified_memory
=======
from megatron.core.inference.inference_request import DynamicInferenceRequest
from megatron.core.inference.unified_memory import create_unified_mempool, has_unified_memory
from megatron.core.inference.utils import tensor_swap
>>>>>>> bcdd591f
from megatron.core.models.common.embeddings.rope_utils import apply_rotary_pos_emb
from megatron.core.package_info import __version__ as mcore_version
from megatron.core.transformer import TransformerConfig
from megatron.core.utils import divide as core_divide

from .base_context import BaseInferenceContext
from .dynamic_chunk_allocator import ChunkAllocator

try:
    from .fused_kv_append_kernel import triton_append_key_value_cache
except ImportError:
    triton_append_key_value_cache = None

try:
    from packaging.version import Version as PkgVersion

    HAVE_PACKAGING = True
except:
    HAVE_PACKAGING = False

try:
    import flashinfer  # pylint: disable=unused-import

    HAVE_FLASHINFER = True
except ImportError:
    HAVE_FLASHINFER = False


class ContextOverflowError(Exception):
    """Base exception for when a new request does not fit.

    Args:
        is_transient (bool): Flag marking whether error is transient (i.e., may
            work if we try again, but fails due to the current context state), or
            permanent (i.e., request will never fit in this context).
    """

    def __init__(
        self, request_id: Optional[int], message: Optional[str] = None, *, is_transient: bool = True
    ):
        request_str = '--' if request_id is None else str(request_id)
        message = "" if message is None else f" | {message}"
        super().__init__(f"request {request_str}{message}")
        self.is_transient = is_transient


class RequestOverflowError(ContextOverflowError):
    """Adding request would overflow max request count."""

    pass


class TokenOverflowError(ContextOverflowError):
    """Adding request would overflow max token count."""

    pass


class MaxSequenceLengthOverflowError(ContextOverflowError):
    """Adding request would overflow max sequence length."""

    def __init__(self, request_id, message: Optional[str] = None):
        super().__init__(request_id, message=message, is_transient=False)


class ChunkOverflowError(ContextOverflowError):
    """Adding request would overflow available memory chunks."""

    pass


class ActiveRequestCountOverflowError(ContextOverflowError):
    '''Used when `initialize_attention_state()` is called with
    `num_warmup_requests > max_requests.'''

    def __init__(self, max_request_count, active_request_count):
        assert active_request_count > max_request_count
        super().__init__(
            None,
            "active_request_count (%d) > max_request_count (%d)."
            % (active_request_count, max_request_count),
        )


class WarmupEngineMode(Enum):
    """Enumeration for warmup engine modes used during cuda graph capture."""

    DECODE = "decode"
    NON_DECODE = "non_decode"


# pylint: disable=line-too-long
class DynamicInferenceContext(BaseInferenceContext):
    """Inference context that is passed to the main model in order
    to efficiently calculate and store the KV cache during inference.

    The dynamic inference context manages both: 1) in-flight batching, and 2) a
    memory buffer for the chunked KV cache. For in-flight batching, requests of
    arbitrary sequence length may be added, paused, or removed from the context
    at any step. The only constraint is the maximum number of requests or tokens
    that the context is defined to support. For the chunked KV cache, a memory
    buffer is allocated up front (size `buffer_size_gb`), that is divided into
    chunks and dynamically assigned to requests. At any given step, any unassigned
    chunks equate to unused space.

    Additionally, a fraction of the memory buffer (`gtd_request_fraction`, i.e.,
    the 'guaranteed' request fraction) is reserved for guaranteeing that a
    minimum number of active requests may continue to generate tokens on any step.
    The reason for this is that the context manages two pools of requests: 1)
    active requests, and 2) paused requests. Paused requests are requests where
    insufficient memory chunks remain for future assignment, and these requests
    are set aside until enough memory chunks are available. Active requests are
    requests that have sufficient memory chunks to proceed with their generations.

    The situation can arise where all requests eventually become paused due to all
    memory chunks being assigned. In this case, there are no active requests and
    thus no progress can be made. To handle this case, a fraction of the memory
    buffer is reserved that only allows active requests, and no paused requests.
    This fraction must be carefully tuned, as it can have an order of magnitude
    impact on overall latency.

    Args:
        params_dtype (torch.dtype): Dtype used for KV cache.
        num_layers (int): Number of layers.
        kv_channels (int): Hidden dimension per attention head.
        num_attention_heads (int): Number of attention heads.
        max_sequence_length (int): Max possible sequence length (prompt + output)
            that will occur.
        buffer_size_gb (float): Total buffer size (GB), shared by main and
            fallback contexts.
        chunk_size_tokens (int): Size of KV cache chunk size.
        buffer_guaranteed_fraction (float): Fraction of the memory buffer that is
            reserved to guarantee that one or more active requests are able to
            run to completion. Without reserving this memory, paused requests are
            able to fill the memory buffer and block execution of any requests.
        buffer_overflow_factor (Optional[float]): Scaling factor over the buffer
            size for auto computing `max_requests` and `max_tokens`. This scaling
            factor is used for fitting more requests and tokens in the memory
            buffer than it can safely hold, which in turn increases throughput.
        max_requests_override (Optional[int]): If set, overrides value computed
            from `buffer_overflow_factor`.
        max_tokens_override (Optional[int]): If set, overrides value computed
            from `buffer_overflow_factor`.
        tensor_model_parallel_size (Optional[int]): Tensor model parallel size.
        num_cuda_graphs (Optional[int]): Maximum number of cuda graphs to capture,
            where the cuda graph batch sizes range from 1 to `max_requests` (as
            computed below). Due to rounding, the actual number of cuda graphs may
            not equal this argument.
        materialize_only_last_token_logits (bool): If True, only the last token logits
            are materialized in the context.
        use_cuda_graphs_for_non_decode_steps (bool): If True, use cuda graphs for non-decode
            engine steps.
        unified_memory_level (Optional[int]): Set unified memory usage within the
            dynamic inference context. The levels are: 0) no unified memory, 1)
            allocate `memory_buffer` in unified memory. Eventually, additional
            levels will be included to control other tensors within the context.
<<<<<<< HEAD
=======
        use_flashinfer_fused_rope (bool): If True, use flashinfer's fused rope implementation.
        If None, defaults to using flash-infer if available.
>>>>>>> bcdd591f
    """

    def __init__(
        self,
        *,
        params_dtype: torch.dtype,
        num_layers: int,
        kv_channels: int,
        num_attention_heads: int,
        max_sequence_length: int,
        buffer_size_gb: float,
        buffer_guaranteed_fraction: float,
        chunk_size_tokens: int = 256,
        buffer_overflow_factor: Optional[float] = None,
        max_requests_override: Optional[int] = None,
        max_tokens_override: Optional[int] = None,
        tensor_model_parallel_size: Optional[int] = None,
        cache_mla_latent: bool = False,
        kv_lora_rank: Optional[int] = None,
        qk_pos_emb_head_dim: Optional[int] = None,
        num_cuda_graphs: Optional[int] = None,
        materialize_only_last_token_logits: bool = True,
        use_cuda_graphs_for_non_decode_steps: bool = True,
<<<<<<< HEAD
=======
        use_flashinfer_fused_rope: bool = False,
>>>>>>> bcdd591f
        unified_memory_level: Optional[int] = 0,
    ):
        super().__init__(materialize_only_last_token_logits=materialize_only_last_token_logits)

        self.cache_mla_latent = cache_mla_latent
        if self.cache_mla_latent:
            assert (
                chunk_size_tokens == 64
            ), "Flash MLA requires a block size of 64. Set --inference-dynamic-batching-chunk-size 64 to fix this assert"

        # Per partition num heads and hidden size.
        projection_size = kv_channels * num_attention_heads
        if tensor_model_parallel_size is None:
            tp_size = parallel_state.get_tensor_model_parallel_world_size()
        else:
            tp_size = tensor_model_parallel_size
        self.hidden_size_per_attention_head = core_divide(projection_size, num_attention_heads)
        self.num_attention_heads_per_partition = core_divide(num_attention_heads, tp_size)
        # Chunk size tokens, bytes.
        dtype_size_bytes = params_dtype.itemsize
        self.chunk_size_tokens = chunk_size_tokens
        if self.cache_mla_latent:
            #   one vector  c_t  (rank)  +  optional RoPE phase slice
            kv_reduced_dim = kv_lora_rank + qk_pos_emb_head_dim
            self.kv_reduced_dim = kv_reduced_dim
            self.chunk_size_bytes = (
                dtype_size_bytes * num_layers * self.chunk_size_tokens * kv_reduced_dim
            )
        else:
            self.chunk_size_bytes = (
                dtype_size_bytes
                * 2  # key, value
                * num_layers
                * self.chunk_size_tokens
                * self.num_attention_heads_per_partition
                * self.hidden_size_per_attention_head
            )

        # Adjust buffer to be a multiple of chunk size.
        buffer_size_bytes = int(buffer_size_gb * 1024**3)
        buffer_size_bytes_rem = buffer_size_bytes % self.chunk_size_bytes
        buffer_size_bytes = buffer_size_bytes - buffer_size_bytes_rem

        # Compute max_requets, max_tokens from buffer size and overflow factor.
        def bytes_to_max_requests_and_tokens(n_bytes):
            n_tokens = n_bytes / self.chunk_size_bytes * self.chunk_size_tokens
            n_requests = n_tokens / max_sequence_length
            return self.round_up_requests(int(n_requests), tp_size=tp_size), self.round_up_tokens(
                int(n_tokens), tp_size=tp_size
            )

        self.max_requests, self.max_tokens = bytes_to_max_requests_and_tokens(buffer_size_bytes)
        if buffer_overflow_factor is not None:
            self.max_requests = self.round_up_requests(
                int(self.max_requests * buffer_overflow_factor), tp_size=tp_size
            )
            self.max_tokens = self.round_up_tokens(
                int(self.max_tokens * buffer_overflow_factor / 50.0), tp_size=tp_size
            )

        if max_requests_override is not None:
            self.max_requests = (
                max_requests_override
                if max_requests_override < self.REQUEST_ROUNDER
                else self.round_up_requests(max_requests_override, tp_size=tp_size)
            )

        if max_tokens_override is not None:
            self.max_tokens = self.round_up_tokens(max_tokens_override, tp_size=tp_size)

        self.max_requests = min(self.max_requests, self.max_tokens)  # e.g., decode only.

        # Initialize context state.
        self.params_dtype = params_dtype
        self.num_layers = num_layers
        self.max_sequence_length = max_sequence_length
        self.unified_memory_level = unified_memory_level
        if unified_memory_level > 0:
            if not has_unified_memory and torch.distributed.get_rank() == 0:
                warnings.warn(
                    "Unified memory requested but not available; defaulting to GPU memory."
                )
                self.unified_memory_level = 0
            else:
                self.unified_memory_mempool = create_unified_mempool()

        self.total_request_count = 0
        self.active_token_count = 0
        self.paused_request_count = 0
        self.padded_active_token_count = None
        self.padded_active_request_count = None
        self.paused_tokens = None

        # Calculate the total number of chunks available in the buffer
        chunk_count_total = buffer_size_bytes // self.chunk_size_bytes

<<<<<<< HEAD
=======
        # Memory buffer.
        ctx_manager = (
            torch.cuda.use_mem_pool(self.unified_memory_mempool)
            if self.unified_memory_level > 0
            else nullcontext()
        )
        with ctx_manager:
            if cache_mla_latent:
                self.memory_buffer = torch.full(
                    (self.num_layers, chunk_count_total, self.chunk_size_tokens, kv_reduced_dim),
                    -1,
                    dtype=self.params_dtype,
                    device=torch.cuda.current_device(),
                )
            else:
                self.memory_buffer = torch.full(
                    (
                        2,  # key and value
                        self.num_layers,
                        chunk_count_total,
                        self.chunk_size_tokens,
                        num_attention_heads_per_partition,
                        hidden_size_per_attention_head,
                    ),
                    -1,
                    dtype=self.params_dtype,
                    device=torch.cuda.current_device(),
                )

>>>>>>> bcdd591f
        # Chunk ids.
        self.max_kv_chunk_count = math.ceil(self.max_sequence_length / self.chunk_size_tokens)

        # Cuda graph token-counts (i.e., token counts used by cuda-graph steps, both decode and non-decode).
        self.cuda_graph_token_counts = None
        if num_cuda_graphs is not None:

            # Ensure valid num_cuda_graphs.
            num_cuda_graphs = min(max(num_cuda_graphs, 1), self.max_requests)

            # Cuda graph step size.
            cuda_graph_rounder = 8
            self.cuda_graph_step_size = self.max_requests / num_cuda_graphs
            self.cuda_graph_step_size = (
                math.ceil(self.cuda_graph_step_size / cuda_graph_rounder) * cuda_graph_rounder
            )
            # Make sure divisble by TP size
            self.cuda_graph_step_size = math.ceil(self.cuda_graph_step_size / tp_size) * tp_size

            # Cuda graph token counts.
            if num_cuda_graphs == 1:
                self.cuda_graph_token_counts = [self.max_requests]
            else:
                self.cuda_graph_token_counts = list(
                    range(self.cuda_graph_step_size, self.max_requests, self.cuda_graph_step_size)
                )
                if self.cuda_graph_token_counts[-1] != self.max_requests:
                    self.cuda_graph_token_counts.append(self.max_requests)
                self.cuda_graph_token_counts.reverse()

            # Set used for validating active cuda graph token count.
            self.cuda_graph_token_counts_set = set(self.cuda_graph_token_counts)
            self.max_cuda_graph_token_count = max(self.cuda_graph_token_counts)

        # for backwards compatibility with legacy unit tests, we are keeping
        # self.cuda_graph_request_counts around.
        self.cuda_graph_request_counts = self.cuda_graph_token_counts

        self.non_decode_cuda_graphs = use_cuda_graphs_for_non_decode_steps and (
            num_cuda_graphs is not None
        )

        # Guaranteed active requests.
        # * See details in the class docstring above. `gtd_request_fraction` is
        #   the fraction of chunks in the memory buffer that are reserved for
        #   guaranteeing that some number of active requests can always proceed
        #   with their generations. The number of chunks defined by
        #   `buffer_guaranteed_fraction * chunk_count_total` is converted to a
        #   number of requests that this reserved space can safely handle
        #   (`gtd_request_count`).
        # * Note: computing the size of this guaranteed space from chunks rather
        #   than bytes is safer due to the non-linear impacts of a large
        #   `chunk_size_tokens` or `max_kv_chunk_count`. When computing from
        #   chunks, this space will always be less than `chunk_count_total`. When
        #   computing from bytes, this space can unexpectedly be much larger than
        #   `chunk_count_total`, resulting in stalled generations.
        gtd_chunk_count = int(buffer_guaranteed_fraction * chunk_count_total)
        gtd_chunk_count = min(gtd_chunk_count, chunk_count_total)
        self.gtd_request_count = max(1, gtd_chunk_count // self.max_kv_chunk_count)
        self.gtd_chunk_count = self.gtd_request_count * self.max_kv_chunk_count

        # Initialize chunk allocator
        self.chunk_allocator = ChunkAllocator(
            chunk_count_total=chunk_count_total, gtd_chunk_count=self.gtd_chunk_count
        )

        # Store the dummy chunk idx reference for convenience
        self.dummy_chunk_idx = self.chunk_allocator.dummy_chunk_idx

<<<<<<< HEAD
        # Allocate GPU state.
        self.allocate_all_tensors(is_init=True)

    def allocate_all_tensors(self, *, is_init: bool) -> None:
        """Allocate GPU state.

        This method is used for both 1) initial allocation, and 2) resuming the
        GPU state after a suspend.

        Args:
            is_init (bool): True if this is being called from `__init__()`.
        """

        # Only allocate tensors when not using unified memory at all (level 0),
        # or for initial allocation during `__init__()`. For levels 1 and 2, we do
        # not perform any explicit allocations or deallocations after the initial
        # call to `__init__()`.
        if self.unified_memory_level != 0 and not is_init:
            return

        # Per-request state.
        self.request_ids = torch.full(
            (self.max_requests,), -1, dtype=torch.int32, device=torch.cuda.current_device()
        )
        # request_query_lengths is the input prompt tokens length during prefill phase (1st step) and then 1 for the decode phase (i.e During generation)
        self.request_query_lengths = torch.empty_like(self.request_ids)
        # request_output_lengths is len(input_prompt_tokens) + num_tokens_to_generate
        self.request_output_lengths = torch.empty_like(self.request_ids)
        # request_kv_length_offsets is the same as query length during prefill phase (1st step) and then 1 for the decode phase (i.e During generation)
        self.request_kv_length_offsets = torch.empty_like(self.request_ids)
        self.request_kv_chunk_counts = torch.empty_like(self.request_ids)
        self.request_last_kv_chunk_id = torch.empty_like(self.request_ids)
        # request_last_kv_chunk_offset represents number of tokens in the last kv chunk
        self.request_last_kv_chunk_offset = torch.empty_like(self.request_ids)
        self.request_to_kv_chunk_ids = torch.full(
            (self.max_requests, self.max_kv_chunk_count),
            -1,
            dtype=torch.int,
            device=torch.cuda.current_device(),
        )

        # Per-token state.
        self.token_to_input_ids = torch.full(
            (self.max_tokens,), 0, dtype=torch.long, device=torch.cuda.current_device()
        )
        self.token_to_pos_ids = torch.full_like(self.token_to_input_ids, 0)
        self.token_to_request_idx = torch.empty_like(self.token_to_input_ids)
        self.token_to_chunk_idx = torch.empty_like(self.token_to_input_ids)
        # i.e For a set of tokens A B C D E F ..  and chunk_size 4:
        # token_to_position_in_request is  [0, 1, 2, 3, 4, 5]
        # token_to_local_position_within_kv_chunk is [0 , 1, 2, 3, 0, 1, 2]
        self.token_to_position_in_request = torch.empty_like(self.token_to_input_ids)
        self.token_to_local_position_within_kv_chunk = torch.empty_like(self.token_to_input_ids)

        # Memory buffer.
        ctx_manager = (
            torch.cuda.use_mem_pool(self.unified_memory_mempool)
            if self.unified_memory_level > 0
            else nullcontext()
        )
        with ctx_manager:
            if self.cache_mla_latent:
                self.memory_buffer = torch.full(
                    (self.num_layers, chunk_count_total, self.chunk_size_tokens, kv_reduced_dim),
                    -1,
                    dtype=self.params_dtype,
                    device=torch.cuda.current_device(),
                )
            else:
                self.memory_buffer = torch.full(
                    (
                        2,  # key and value
                        self.num_layers,
                        self.chunk_allocator.chunk_count_total,
                        self.chunk_size_tokens,
                        self.num_attention_heads_per_partition,
                        self.hidden_size_per_attention_head,
                    ),
                    -1,
                    dtype=self.params_dtype,
                    device=torch.cuda.current_device(),
                )

        # `*_cudagraph_only` tensors are for use with cuda graphs to maintain
        # consistent input shapes, which is required to use cuda graphs.
        # During these steps, the `*_cudagraph_only`
        # tensors are used, otherwise their same-name but un-suffixed
        # corresponding tensors are used.
        self.query_seq_lengths_cudagraph_only = torch.full(
            (self.max_requests,), 0, dtype=torch.int32, device=torch.cuda.current_device()
        )
        self.cu_query_seq_lengths_cudagraph_only = torch.full(
            (self.max_requests + 1,), 0, dtype=torch.int32, device=torch.cuda.current_device()
        )
        self.kv_seq_lengths_cudagraph_only = torch.full(
            (self.max_requests,), 0, dtype=torch.int32, device=torch.cuda.current_device()
        )
        self.cu_kv_seq_lengths_cudagraph_only = torch.full(
            (self.max_requests + 1,), 0, dtype=torch.int32, device=torch.cuda.current_device()
        )

        self.request_to_kv_chunk_ids_cudagraph_only = torch.full(
            (self.max_requests, self.max_kv_chunk_count),
            0,
            dtype=torch.int,
            device=torch.cuda.current_device(),
        )
=======
        # Deal with chunked prefill
        self.chunked_prefill_request_id = -1
>>>>>>> bcdd591f

        # Reset attention state.
        self.reset_attention_state()

<<<<<<< HEAD
    def deallocate_all_tensors(self):
        """Deallocate GPU state.

        This method is used for suspending the dynamic engine.
        """

        # Only deallocate tensors when not using unified memory at all (level 0).
        # For levels 1 and 2, we do not perform any explicit allocations or
        # deallocations after the initial call to `__init__()`.
        if self.unified_memory_level != 0:
            return

        # Delete all tensor attributes.
        # TODO(@lmcafee): check that device == 'cuda'?
        keys = list(vars(self).keys())
        for key in keys:
            value = getattr(self, key)
            if isinstance(value, torch.Tensor):
                delattr(self, key)
=======
        if use_flashinfer_fused_rope is True:
            assert HAVE_FLASHINFER, "flashinfer is not installed"
        elif use_flashinfer_fused_rope is None:
            use_flashinfer_fused_rope = HAVE_FLASHINFER
        self.use_flashinfer_fused_rope = use_flashinfer_fused_rope
>>>>>>> bcdd591f

    TOKEN_ROUNDER = 64
    REQUEST_ROUNDER = 4

    @classmethod
    def round_up_tokens(cls, value, tp_size=None):
        """Round up to nearest multiple of `TOKEN_ROUNDER` (above) that is also divisible by tensor model parallel size."""
        if not HAVE_PACKAGING:
            raise ImportError(
                "`packaging` is required for this functionality, please install it with `pip install packaging`"
            )
        if PkgVersion(mcore_version) < PkgVersion("0.13"):
            return cls.round_up(value)

        # Make sure divisible by TP size
        if tp_size is None:
            # Check if parallel state is initialized before trying to get TP size
            if parallel_state.is_initialized():
                tp_size = parallel_state.get_tensor_model_parallel_world_size()
            else:
                tp_size = 1
        token_rounder = math.ceil(cls.TOKEN_ROUNDER / tp_size) * tp_size

        return token_rounder * int(math.ceil(int(value) / token_rounder))

    @classmethod
    def round_up_requests(cls, value, tp_size=None):
        """Round up to nearest multiple of `REQUEST_ROUNDER` (above) that is also divisible by tensor model parallel size."""
        if not HAVE_PACKAGING:
            raise ImportError(
                "`packaging` is required for this functionality, please install it with `pip install packaging`"
            )
        if PkgVersion(mcore_version) < PkgVersion("0.13"):
            return cls.round_up(value)

        # Make sure divisible by TP size
        if tp_size is None:
            # Check if parallel state is initialized before trying to get TP size
            if parallel_state.is_initialized():
                tp_size = parallel_state.get_tensor_model_parallel_world_size()
            else:
                tp_size = 1
        request_rounder = math.ceil(cls.REQUEST_ROUNDER / tp_size) * tp_size

        return request_rounder * int(math.ceil(int(value) / request_rounder))

    @classmethod
    def round_up(cls, value):
        """Deprecated in favor of round_up_tokens and round_up_requests."""
        warnings.warn(
            "`round_up` is deprecated in favor of `round_up_tokens` or `round_up_requests` "
            "and will be removed in `megatron-core` 0.14."
        )
        ROUNDER = getattr(cls, "ROUNDER", 64)
        return ROUNDER * int(math.ceil(int(value) / ROUNDER))

    def is_static_batching(self) -> bool:
        """Is static batching? False."""
        return False

    def is_decode_only(self) -> bool:
        """Test if all active requests are in decode phase.

        For a request in prefill phase active_tokens = query length
        Once the request moves to decode phase active tokens is 1 for that request. So if all active requests are in decode phase, they will be equal to active token count.
        """
        total_active_requests = self.total_request_count - self.paused_request_count
        return total_active_requests == self.active_token_count

    def has_unfinished_requests(self) -> bool:
        """Test if any requests remain."""
        return self.total_request_count > 0

    def cu_query_lengths(self) -> Tuple[Tensor, int]:
        """Cumulative query sequence lengths."""
        return self.cu_query_seq_lengths, self.max_seqlen_q

    def cu_kv_lengths(self) -> Tensor:
        """Cumulative key/value sequence lengths."""
        return (self.cu_kv_seq_lengths, self.kv_seq_lengths, self.max_seqlen_k)

    def get_active_sequence_lengths(self) -> Tensor:
        """Total sequence length (query + key) for active requests."""
        lengths = self.request_kv_length_offsets + self.request_query_lengths
        lengths = lengths[self.paused_request_count : self.total_request_count]
        return lengths

    def get_max_sequence_lengths(self) -> Tensor:
        """Maximum sequence length for active requests."""
        return self.request_output_lengths[self.paused_request_count : self.total_request_count]

    def get_active_request_count(self):
        """Returns the current number of active requests."""
        active_sequence_lengths = self.get_active_sequence_lengths()
        max_sequence_lengths = self.get_max_sequence_lengths()
        active_requests_mask = torch.less(active_sequence_lengths, max_sequence_lengths).byte()
        active_request_count = (active_requests_mask == 1).sum().item()
        return active_request_count

    def append_key_value_cache(self, layer_number: int, key: Tensor, value: Tensor) -> None:
        """Append to KV cache.

        Args:
            layer_number (int): Layer number.
            key (Tensor): Key tensor.
            value (Tensor): Value tensor.
        """
        if triton_append_key_value_cache is not None and not self.cache_mla_latent:
            # currently does not support MLA latent cache
            return triton_append_key_value_cache(
                layer_number=layer_number,
                key=key,
                value=value,
                memory_buffer=self.memory_buffer,
                padded_active_token_count=self.padded_active_token_count,
                token_to_chunk_idx=self.token_to_chunk_idx,
                token_to_local_position_within_kv_chunk=self.token_to_local_position_within_kv_chunk,
            )

        chunk_idx = self.token_to_chunk_idx[: self.padded_active_token_count]
        local_kv_seq_idx = self.token_to_local_position_within_kv_chunk[
            : self.padded_active_token_count
        ]

        if not self.cache_mla_latent:
            assert key.size(1) == 1 and value.size(1) == 1

        key = key.squeeze(1)
        # There is no value cache in FlashMLA/absorption
        if not self.cache_mla_latent:
            value = value.squeeze(1)

        if self.cache_mla_latent:
            # We pass the kv_concat as the key in cache_mla_latent
            kv_concat = key
            self.memory_buffer[layer_number - 1, chunk_idx, local_kv_seq_idx] = kv_concat[
                : self.padded_active_token_count
            ]
        else:
            self.memory_buffer[0, layer_number - 1, chunk_idx, local_kv_seq_idx] = key[
                : self.padded_active_token_count
            ]
            self.memory_buffer[1, layer_number - 1, chunk_idx, local_kv_seq_idx] = value[
                : self.padded_active_token_count
            ]

    def key_value_cache(self, layer_number: int) -> Tuple[Tensor, Tensor]:
        """Read from KV cache.

        Args:
            layer_number (int): Layer number.

        Return:
            (Tuple[Tensor, Tensor]) The key and value pointer tensors that point
            to chunks within the chunked memory buffer.
        """
        if self.cache_mla_latent:
            return (self.memory_buffer[layer_number - 1], None, self.block_table)
        else:
            return (
                self.memory_buffer[0, layer_number - 1],
                self.memory_buffer[1, layer_number - 1],
                self.block_table,
            )

    def apply_fused_qk_rotary_emb(
        self, query: Tensor, key: Tensor, cos_sin_emb: Tensor, config: TransformerConfig
    ) -> Tuple[Tensor, Tensor]:
        """
        Apply rotary embedding to query and key tensors using flashinfer's fused rope.
        Args:
            query (Tensor): Query tensor.
            key (Tensor): Key tensor.
            cos_sin_emb (Tensor): Rotary embeddings.
            config (TransformerConfig): Transformer config.

        Return:
            (Tuple[Tensor, Tensor]) Query and Key tensors after applying rotary embeddings.
        """
        assert self.use_flashinfer_fused_rope, "flashinfer fused rope is not enabled"
        n = self.padded_active_token_count
        num_q_heads, head_size = query.shape[-2], query.shape[-1]
        num_k_heads = key.shape[-2]

        # use .view instead of .reshape to avoid extra transpose operations
        query_rope, key_rope = flashinfer.rope.apply_rope_with_cos_sin_cache(
            positions=self.token_to_pos_ids[:n],
            query=query[:n].reshape(n, num_q_heads * head_size),
            key=key[:n].reshape(n, num_k_heads * head_size),
            head_size=head_size,
            cos_sin_cache=cos_sin_emb,
            is_neox=not config.rotary_interleaved,
        )
        return query_rope.reshape(n, 1, num_q_heads, head_size), key_rope.reshape(
            n, 1, num_k_heads, head_size
        )

    def apply_rotary_emb_query(
        self,
        query: Tensor,
        query_emb: Tensor,
        config: TransformerConfig,
        cu_seqlens_q: Tensor,
        cp_group: torch.distributed.ProcessGroup,
        mscale: float = 1.0,
    ) -> Tensor:
        """Apply rotary embedding to query tensor.

        Args:
            query (Tensor): Query tensor.
            query_emb (Tensor): Query rotary embeddings.
            config (TransformerConfig): Transformer config.
            cu_seqlens_q (Tensor): Cumulative sequence lengths.
            cp_group (torch.distributed.ProcessGroup): Process group for context parallel.

        Return:
            (Tensor) Query tensor after applying rotary embeddings.
        """
        n = self.padded_active_token_count
        query_seq_idx = self.token_to_pos_ids[:n]
        query_emb = query_emb[query_seq_idx]
        query[:n] = apply_rotary_pos_emb(
            t=query[:n],
            freqs=query_emb[:n],
            config=config,
            cu_seqlens=cu_seqlens_q,
            cp_group=cp_group,
            mscale=mscale,
        )
        return query

    def apply_rotary_emb_key(
        self,
        key: Tensor,
        key_emb: Tensor,
        config: TransformerConfig,
        cp_group: torch.distributed.ProcessGroup,
        mscale: float = 1.0,
    ) -> Tensor:
        """Apply rotary embedding to key tensor.

        Args:
            key (Tensor): Key tensor.
            key_emb (Tensor): Key rotary embeddings.
            config (TransformerConfig): Transformer config.
            cp_group (torch.distributed.ProcessGroup): Process group for context parallel.

        Return:
            (Tensor) Key tensor after applying rotary embeddings.
        """
        n = self.padded_active_token_count
        key_seq_idx = self.token_to_position_in_request[:n]
        key_emb = key_emb[key_seq_idx]
        if self.is_decode_only():
            assert key.shape[0] == n
            key = apply_rotary_pos_emb(
                t=key[:n], freqs=key_emb[:n], config=config, cp_group=cp_group, mscale=mscale
            )
        else:
            key[:n] = apply_rotary_pos_emb(
                t=key[:n], freqs=key_emb[:n], config=config, cp_group=cp_group, mscale=mscale
            )
        return key

    def reset_attention_state(self) -> None:
        """Reset state used within attention, after each step."""
        self.max_seqlen_q = None
        self.max_seqlen_k = None
        self.cu_query_seq_lengths = None
        self.cu_query_seq_lengths_cudagraph_only.fill_(0)
        self.query_seq_lengths_cudagraph_only.fill_(0)
        self.cu_kv_seq_lengths = None
        self.cu_kv_seq_lengths_cudagraph_only.fill_(0)
        self.kv_seq_lengths = None
        self.kv_seq_lengths_cudagraph_only.fill_(0)
        self.request_to_kv_chunk_ids_cudagraph_only.fill_(0)
        self.block_table = None

    def using_cuda_graph_this_step(self) -> bool:
        """Returns True if cuda graphs are being used for this step."""
        has_cuda_graphs = self.cuda_graph_token_counts is not None
        can_use_cuda_graphs = self.is_decode_only() or self.non_decode_cuda_graphs
        token_count_fits_cuda_graph = has_cuda_graphs and (
            self.active_token_count <= self.max_cuda_graph_token_count
        )
        return has_cuda_graphs and can_use_cuda_graphs and token_count_fits_cuda_graph

    def initialize_attention_state(
        self,
        *,
        num_warmup_tokens: Optional[int] = None,
        warmup_engine_mode: WarmupEngineMode = WarmupEngineMode.DECODE,
        num_warmup_requests: Optional[int] = None,
    ) -> None:
        """Initialize attention state so that every layer can use it.

        Args:
            num_warmup_tokens (Optional[int]): Number of tokens to use for
                warming up cuda graphs. Must be less than or equal to
                `max_requests`.
            warmup_engine_mode (WarmupEngineMode): Denote whether to setup
            for a decode or a non-decode cuda-graph warmup.
            num_warmup_requests (Optional[int]): [DEPRECATED] Use num_warmup_tokens instead.
            This argument is kept for backward compatibility with the legacy API.
        Return:
            None.
        """
        if num_warmup_requests is not None:
            warnings.warn(
                "The 'num_warmup_requests' argument is deprecated and will be removed in a future release. "
                "Please use 'num_warmup_tokens' instead.",
                DeprecationWarning,
            )
            # If num_warmup_tokens is not provided, use num_warmup_requests for backward compatibility
            if num_warmup_tokens is None:
                num_warmup_tokens = num_warmup_requests

        # warmup both decode and non-decode engine steps
        if num_warmup_tokens is not None:
            if num_warmup_tokens > self.max_requests:
                raise ActiveRequestCountOverflowError(self.max_requests, num_warmup_tokens)

            if warmup_engine_mode == WarmupEngineMode.NON_DECODE:
                assert self.non_decode_cuda_graphs, "Set non-decode cuda graphs to True"
                # Create a mismatch between self.active_token_count (0) and self.active_request_count
                # (which is 0 by default) so that self.is_decode() is False and we trigger
                # the non-decode attention kernel. The value of 1 is not special by any means, all
                # we need is for self.total_request_count to not be 0.
                self.total_request_count = 1

        active_token_count = (
            self.active_token_count if num_warmup_tokens is None else num_warmup_tokens
        )

        if self.using_cuda_graph_this_step():
            self.padded_active_token_count = (
                math.ceil(active_token_count / self.cuda_graph_step_size)
                * self.cuda_graph_step_size
            )
            self.padded_active_token_count = min(self.padded_active_token_count, self.max_requests)
            assert (
                self.padded_active_token_count in self.cuda_graph_token_counts_set
            ), f"padded_active_token_count: {self.padded_active_token_count} not in cuda_graph_token_counts_set: {self.cuda_graph_token_counts_set}"
            assert self.padded_active_token_count >= active_token_count
        else:
            self.padded_active_token_count = self.round_up_tokens(self.active_token_count)
            if self.is_decode_only():
                # For decode-only, the padded active token count cannot exceed max-requests.
                self.padded_active_token_count = min(
                    self.padded_active_token_count, self.max_requests
                )

        # How are we calculating the padded active request count?
        # Case 1: Using cuda graphs:
        #         It is always the same as padded_active_token_count, whether its decode or non-decode.
        #         We make the q and kv-lengths of extra padded requests to be 0.
        # Case 2: Not using cuda graphs:
        #         If decode - we set it to padded_active_token_count. Again q and kv lengths of extra padded requests will be 0.
        #         If non-decode - we set it to total_request_count - paused_request_count i.e. no padded requests.
        self.padded_active_request_count = (
            self.padded_active_token_count
            if self.using_cuda_graph_this_step() or self.is_decode_only()
            else (self.total_request_count - self.paused_request_count)
        )

        # Update token position indexes.
        self.token_to_chunk_idx[self.active_token_count : self.padded_active_token_count] = (
            self.dummy_chunk_idx
        )
        self.token_to_local_position_within_kv_chunk[
            self.active_token_count : self.padded_active_token_count
        ] = 0
        self.token_to_position_in_request[
            self.active_token_count : self.padded_active_token_count
        ] = 0

        # Update cu_query_seq_lengths, max_seqlen_q.
        query_lengths = self.request_query_lengths[
            self.paused_request_count : self.total_request_count
        ]
        if self.is_decode_only() or self.using_cuda_graph_this_step():
            self.query_seq_lengths_cudagraph_only[
                0 : self.total_request_count - self.paused_request_count
            ] = query_lengths
            if self.is_decode_only():
                self.cu_query_seq_lengths = None  # ensure no accidental use
                self.max_seqlen_q = 1
            else:
                self.cu_query_seq_lengths_cudagraph_only[
                    1 : self.padded_active_request_count + 1
                ] = torch.cumsum(
                    self.query_seq_lengths_cudagraph_only[: self.padded_active_request_count], dim=0
                )

                # The following will be passed to the FA kernel.
                self.cu_query_seq_lengths = self.cu_query_seq_lengths_cudagraph_only[
                    : (self.padded_active_request_count + 1)
                ]
                self.max_seqlen_q = self.padded_active_token_count
        else:
            cu_query_lengths = torch.cumsum(query_lengths, dim=0)
            self.cu_query_seq_lengths = torch.full(
                (self.total_request_count - self.paused_request_count + 1,),
                0,
                dtype=torch.int32,
                device=torch.cuda.current_device(),
            )
            self.cu_query_seq_lengths[1:] = cu_query_lengths
            self.max_seqlen_q = query_lengths.max().item()

        kv_seq_lengths = self.request_kv_length_offsets + self.request_query_lengths
        self.kv_seq_lengths = kv_seq_lengths[self.paused_request_count : self.total_request_count]
        if self.is_decode_only() or self.using_cuda_graph_this_step():
            # Re-assign `kv_seq_lengths` to be a view of the first
            # `active_cuda_graph_request_count` tokens of `kv_seq_lengths_decode_only`,
            # such that `kv_seq_lengths` has a static memory address and is therefore
            # cuda graph compatible. This allows `kv_seq_lengths` to transition between,
            # cuda graph sizes, which makes multi-batch-size cuda graphs possible.
            self.kv_seq_lengths_cudagraph_only[
                0 : self.total_request_count - self.paused_request_count
            ] = self.kv_seq_lengths
            self.kv_seq_lengths = self.kv_seq_lengths_cudagraph_only[
                : self.padded_active_request_count
            ]
            self.max_seqlen_k = self.max_sequence_length
            if self.is_decode_only():
                self.cu_kv_seq_lengths = None  # ensure no accidental use
            else:
                cu_kv_lengths = torch.cumsum(self.kv_seq_lengths, dim=0)
                # The following will be passed to the FA kernel.
                self.cu_kv_seq_lengths_cudagraph_only[1 : cu_kv_lengths.size(0) + 1] = cu_kv_lengths
                self.cu_kv_seq_lengths = self.cu_kv_seq_lengths_cudagraph_only[
                    : (self.padded_active_request_count + 1)
                ]
        else:
            self.cu_kv_seq_lengths = torch.full(
                (self.total_request_count - self.paused_request_count + 1,),
                0,
                dtype=torch.int32,
                device=torch.cuda.current_device(),
            )
            self.cu_kv_seq_lengths[1:] = torch.cumsum(self.kv_seq_lengths, dim=0)
            self.max_seqlen_k = self.kv_seq_lengths.max().item()

        # Update KV chunk IDs, block table.
        request_to_kv_chunk_ids = self.request_to_kv_chunk_ids[
            self.paused_request_count : self.total_request_count
        ]
        if self.is_decode_only() or self.using_cuda_graph_this_step():
            self.request_to_kv_chunk_ids_cudagraph_only[
                0 : self.total_request_count - self.paused_request_count
            ] = request_to_kv_chunk_ids
            self.block_table = self.request_to_kv_chunk_ids_cudagraph_only[
                : self.padded_active_request_count
            ]
        else:
            self.block_table = self.request_to_kv_chunk_ids[
                self.paused_request_count : self.total_request_count
            ]

    def reset(self) -> None:
        """Reset entire context.

        This method does:
        - Reset active/paused request/token counts to zero.
        - Reset available chunks to entire memory.
        - Reset other tensors to zeros (unncessary, just or sanity checking).

        This method is useful after cuda graph warmup iterations, where the
        context's memory buffer is referenced by the cuda graph system and
        cannot be deallocated.
        """

        # Reset request/token counts.
        self.total_request_count = 0
        self.active_token_count = 0
        self.paused_request_count = 0
        self.padded_active_token_count = 0
        self.padded_active_request_count = 0
        self.paused_tokens = None

        # Reset request indexes.
        self.request_ids.fill_(-1)
        self.request_query_lengths.fill_(0)
        self.request_output_lengths.fill_(0)
        self.request_kv_length_offsets.fill_(0)
        self.request_kv_chunk_counts.fill_(0)
        self.request_last_kv_chunk_id.fill_(-1)
        self.request_last_kv_chunk_offset.fill_(0)
        self.request_to_kv_chunk_ids.fill_(-1)

        # Reset token indexes.
        self.token_to_input_ids.fill_(0)
        self.token_to_pos_ids.fill_(0)
        self.token_to_request_idx.fill_(-1)
        self.token_to_position_in_request.fill_(0)
        self.token_to_chunk_idx.fill_(-1)
        self.token_to_local_position_within_kv_chunk.fill_(0)

        # Reset available chunk count.
        self.reset_attention_state()
        self.chunk_allocator.reset()
        self.request_to_kv_chunk_ids.fill_(-1)

        # Reset chunked prefill state
        self.chunked_prefill_request_id = -1

    def current_input_and_position_ids(
        self, *, num_warmup_tokens: Optional[int] = None
    ) -> Tuple[Tensor, Tensor]:
        """Flattened input and position IDs for forward pass.

        Args:
            num_warmup_tokens (Optional[int]): Number of tokens to return for
                warming up cuda graphs. Must be less than or equal to
                `max_tokens`.

        Return:
            (Tuple[Tensor, Tensor]) Flattened active input and position IDs.
        """
        num_tokens = num_warmup_tokens or self.padded_active_token_count
        return (
            self.token_to_input_ids[:num_tokens].unsqueeze(0),
            self.token_to_pos_ids[:num_tokens].unsqueeze(0),
        )

    def last_token_logits(self, logits: Tensor) -> Tensor:
        """Last tokens of logits.

        Args:
            logits (Tensor): Output logits of forward pass.

        Return:
            (Tensor) Last token logits.
        """

        # todo: @lmcafee, remove these asserts?
        assert logits.size(0) == 1
        assert logits.size(1) == self.padded_active_token_count, (
            f"logits.size(1) ({tuple(logits.shape)}) != "
            f"padded_active_token_count ({self.padded_active_token_count})."
        )

        # Last token logits.
        logits = logits.squeeze(0)
        last_token_idxs = (
            torch.cumsum(
                self.request_query_lengths[self.paused_request_count : self.total_request_count],
                dim=0,
            )
            - 1
        )
        last_token_logits = logits[last_token_idxs, :]

        return last_token_logits

    def check_availability(
        self, req: DynamicInferenceRequest, safe: bool = False
    ) -> (bool, bool, bool):
        """
        Check if the request can be added to the context.
        """
        request_can_be_added = self.total_request_count < self.max_requests
        request_tokens_can_be_added = (
            self.active_token_count + req.remaining_prompt_length <= self.max_tokens
        )
        chunks = math.ceil(
            (req.remaining_prompt_length + req.finished_chunk_token_count) / self.chunk_size_tokens
        ) - math.ceil(req.finished_chunk_token_count / self.chunk_size_tokens)
        kv_cache_available = self.chunk_allocator.is_memory_available(chunks, safe=safe)
        return request_can_be_added, request_tokens_can_be_added, kv_cache_available

    def add_request(self, req: DynamicInferenceRequest, chunk_length: Optional[int] = None) -> None:
        """Add request to context. At this stage, we assume that the request is valid and can be added, as the checks are done in the schedule function.

        Args:
            req (DynamicInferenceRequest): Request to add.
            chunk_length (Optional[int]): Length of chunk to add. If None, the request will be fully added.

        Return:
            None
        """
        if chunk_length is None:
            chunk_length = req.remaining_prompt_length

        # req.finished_chunk_token_count > 0 means that the request is a scheduled chunked prefill request, and we are adding a chunk to it
        is_chunked_prefill = req.finished_chunk_token_count > 0

        assert chunk_length > 0, "Chunk length is 0"
        assert (
            chunk_length <= req.remaining_prompt_length
        ), "Chunk length is greater than remaining prompt length"
        if self.active_token_count + chunk_length > self.max_tokens:
            raise TokenOverflowError(req.request_id)

        # Use the remaining prompt tokens for this chunk
        this_round_tokens = req.remaining_prompt_tokens[:chunk_length]

        # only allocate new chunks
        already_allocated_chunks = (
            req.finished_chunk_token_count + self.chunk_size_tokens - 1
        ) // self.chunk_size_tokens  # ceiling division
        overall_required_chunks = (
            req.finished_chunk_token_count + chunk_length + self.chunk_size_tokens - 1
        ) // self.chunk_size_tokens  # ceiling division

        num_chunks_needed = overall_required_chunks - already_allocated_chunks

        if num_chunks_needed > 0:
            new_chunk_ids = self.chunk_allocator.allocate_memory_chunks(
                num_chunks_needed, safe=not is_chunked_prefill
            )
            if new_chunk_ids is None or len(new_chunk_ids) != num_chunks_needed:
                raise ChunkOverflowError(req.request_id)

        # when a request already starts chunked prefill, it is exactly the last request in the current system
        # (see dynamic_engine.py, schedule_chunked_prefill invariants)
        # no need to update count, as it is already here
        if is_chunked_prefill:
            current_id = self.total_request_count - 1
            self.active_token_count -= (
                1  # Overwrite the last token, which is the useless token from chunked prefill
            )
            assert (
                self.request_ids[current_id] == req.request_id
            ), "Continuation current_id mismatch"
        else:
            current_id = self.total_request_count

        if current_id >= self.max_requests:
            raise RequestOverflowError(req.request_id)

        if self.active_token_count + chunk_length > self.max_tokens:
            raise TokenOverflowError(req.request_id)

        self.request_ids[current_id] = req.request_id
        self.request_query_lengths[current_id] = chunk_length
        self.request_output_lengths[current_id] = (
            req.finished_chunk_token_count
            + chunk_length
            + req.sampling_params.num_tokens_to_generate
        )
        if num_chunks_needed > 0:
            self.request_to_kv_chunk_ids[current_id][
                already_allocated_chunks:overall_required_chunks
            ] = new_chunk_ids
        self.request_kv_length_offsets[current_id] = req.finished_chunk_token_count
        self.request_kv_chunk_counts[current_id] = overall_required_chunks
        self.request_last_kv_chunk_id[current_id] = self.request_to_kv_chunk_ids[current_id][
            overall_required_chunks - 1
        ]
        self.request_last_kv_chunk_offset[current_id] = (
            chunk_length + req.finished_chunk_token_count - 1
        ) % self.chunk_size_tokens
        # self.num_prefill_requests += 1 # FUTURE MR: in update, all requests are set to decode, so here we need to add 1 for both chunked or not
        token_offset_range = torch.arange(
            req.finished_chunk_token_count,
            req.finished_chunk_token_count + chunk_length,
            device=self.token_to_pos_ids.device,
        )
        self.token_to_pos_ids[self.active_token_count : self.active_token_count + chunk_length] = (
            token_offset_range
        )
        self.token_to_input_ids[
            self.active_token_count : self.active_token_count + chunk_length
        ] = this_round_tokens
        self.token_to_request_idx[
            self.active_token_count : self.active_token_count + chunk_length
        ] = current_id
        self.token_to_position_in_request[
            self.active_token_count : self.active_token_count + chunk_length
        ] = token_offset_range
        self.token_to_chunk_idx[
            self.active_token_count : self.active_token_count + chunk_length
        ] = self.request_to_kv_chunk_ids[current_id][token_offset_range // self.chunk_size_tokens]
        self.token_to_local_position_within_kv_chunk[
            self.active_token_count : self.active_token_count + chunk_length
        ] = (token_offset_range % self.chunk_size_tokens)
        self.active_token_count += chunk_length
        self.total_request_count += 0 if req.finished_chunk_token_count > 0 else 1

    def _move_book_keeping_tensors(self, src_idxs, dst_idxs, next_tokens):
        """
        Move all the relevent booking tensors with src idxs to dst idxs
        """
        self.request_kv_length_offsets[dst_idxs] = self.request_kv_length_offsets[src_idxs]
        self.request_query_lengths[dst_idxs] = self.request_query_lengths[src_idxs]
        self.request_output_lengths[dst_idxs] = self.request_output_lengths[src_idxs]
        self.request_ids[dst_idxs] = self.request_ids[src_idxs]
        next_tokens[dst_idxs] = next_tokens[src_idxs]

        self.request_to_kv_chunk_ids[dst_idxs] = self.request_to_kv_chunk_ids[src_idxs]
        self.request_kv_chunk_counts[dst_idxs] = self.request_kv_chunk_counts[src_idxs]
        self.request_last_kv_chunk_id[dst_idxs] = self.request_last_kv_chunk_id[src_idxs]
        self.request_last_kv_chunk_offset[dst_idxs] = self.request_last_kv_chunk_offset[src_idxs]

    def _swap_book_keeping_tensors(self, src_idxs, dst_idxs, next_tokens):
        """
        Swaps all the relevent booking tensors with src idxs to dst idxs
        """
        tensor_swap(self.request_kv_length_offsets, src_idxs, dst_idxs)
        tensor_swap(self.request_query_lengths, src_idxs, dst_idxs)
        tensor_swap(self.request_output_lengths, src_idxs, dst_idxs)
        tensor_swap(self.request_ids, src_idxs, dst_idxs)
        tensor_swap(next_tokens, src_idxs, dst_idxs)
        tensor_swap(self.request_to_kv_chunk_ids, src_idxs, dst_idxs)
        tensor_swap(self.request_kv_chunk_counts, src_idxs, dst_idxs)
        tensor_swap(self.request_last_kv_chunk_id, src_idxs, dst_idxs)
        tensor_swap(self.request_last_kv_chunk_offset, src_idxs, dst_idxs)

    # TODO: see if we can compile this function
    def update_requests(self, active_requests_mask: Tensor, new_tokens: Tensor) -> Tensor:
        """Update context state after calling engine.step().

        This method is responsible for:
        - Update prefill requests to decode requests.
        - Persist decode requests as decode requests.
        - Terminate requests by length or termination id.

        *Note*: All bookkeeping tensors (i.e., `self.request_*`) are laid out
        contiguously, with a conceptual division between paused requests on the
        'left' (or, lower indices) and active requests in the 'middle' (or, middle
        indices) and completed requests on the 'right' (or, higher indices). The integers
        `paused_request_count` and `total_request_count`  are used to track the boundaries
        between these request groups.
        - 0:paused_request_count -> paused requests
        - paused_request_count:total_request_count -> active requests
        - total_request_count:max_requests -> completed requests are moved here.
        The reason for maintaining contiguous tensors rather than multiple
        smaller (e.g., per-group or per-request) tensors is for both 1) speed
        (avoid unnecessary tensor allocations), and 2) compatibility with the
        Flash Attention kernels, which packed contiguous tensors.

        The following happens in this code :
        1. The active token mask tells us which requests are still active and which are completed
        2. If no paused requests are present and no active requests we release all memory and reset.
        3. Concatenate the paused tokens to the active tokens
        4. For the finished requests we release memory chunks and move them to the right
        5. We identify requests that require a new chunk and add them to the paused requests (i.e move them left)
        6. We determine how many requests we can resume and resume them
        7. We make changes to the request book keeping tesnsors and setup the tokens for next iteration
        8. We resume those requests by assigning chunks and updating bookkeeping tensors
        9. We make relevant changes to the token bookkeeping tensors

        Args:
            active_requests_mask (Tensor): 1D Mask tensor marking active requests.
            new_tokens (Tensor): Newly sampled tokens, with one token per active request.

        Return:
            (Tensor) Newly paused request IDs.
        """
        # 1. The active token mask tells us which requests are still active and which are completed
        # active_request_count -> This corresponds to requests that have not reached EOD or max length
        # finished_request_count are requests that have reached the termination criterion

        if self.chunked_prefill_request_id != -1:
            active_requests_mask[-1] = (
                1  # must keep this, next iteration will add a new chunk to it
            )

        active_request_count = (active_requests_mask == 1).sum().item()
        finished_request_count = (active_requests_mask == 0).sum().item()
        assert (
            active_request_count + finished_request_count + self.paused_request_count
            == self.total_request_count
        )

        # Reset attention state.
        self.reset_attention_state()

        # 2. If no paused requests are present and no active requests we release memory and reset.
        if active_request_count + self.paused_request_count == 0:
            if finished_request_count > 0:
                finished_idxs = (
                    torch.nonzero(active_requests_mask == 0, as_tuple=True)[0]
                    + self.paused_request_count
                )
                kv_chunks_assigned = self.request_to_kv_chunk_ids[finished_idxs]
                non_zero_values_in_kv_memory = kv_chunks_assigned[kv_chunks_assigned != -1]
                self.chunk_allocator.release_memory_chunks(non_zero_values_in_kv_memory)

            # Reset request/token counts.
            self.request_to_kv_chunk_ids.fill_(-1)
            self.total_request_count = 0
            self.active_token_count = 0
            return

        # 3. Concatenate the paused tokens to the active tokens if present.
        if self.paused_request_count != 0:
            assert self.paused_tokens is not None
            next_tokens = torch.cat((self.paused_tokens, new_tokens))
        else:
            next_tokens = new_tokens

        # 4. For the finished requests we release memory chunks and move them to the right:-
        #       a) Release all their memory
        #       b) Swap them to the right, so that we have this order [Paused, Active, Finished]
        if finished_request_count > 0:
            finished_idxs = (
                torch.nonzero(active_requests_mask == 0, as_tuple=True)[0]
                + self.paused_request_count
            )
            kv_chunks_asigned = self.request_to_kv_chunk_ids[finished_idxs]
            non_zero_values_in_kv_memory = kv_chunks_asigned[kv_chunks_asigned != -1]
            self.chunk_allocator.release_memory_chunks(non_zero_values_in_kv_memory)

            # Reset the KV chunks for finished requests.
            # Note: do not use fill_() (or add_() and similar inplace ops) here.
            # The combinition of indexing with a tensor (like finished_idxs) and fill_()/add_() creates a clone
            # and updates it instead of the original tensor.
            self.request_to_kv_chunk_ids[finished_idxs] = -1

            if active_request_count > 0:
                finished_idxs_on_left = (
                    torch.nonzero(active_requests_mask[:active_request_count] == 0, as_tuple=True)[
                        0
                    ]
                    + self.paused_request_count
                )
                active_idxs_on_right = (
                    torch.nonzero(active_requests_mask[active_request_count:], as_tuple=True)[0]
                    + active_request_count
                    + self.paused_request_count
                )

                self._move_book_keeping_tensors(
                    src_idxs=active_idxs_on_right,
                    dst_idxs=finished_idxs_on_left,
                    next_tokens=next_tokens,
                )

                # Reset chunk ids for recently moved requests.
                self.request_to_kv_chunk_ids[active_idxs_on_right] = -1

        # 5. We identify requests that require a new chunk and add them to the paused requests (i.e move them left) :-
        #       a) Put requests that have filled their current chunk and  require a new one in a pause state temporarily
        #       b) Move the paused requests to the left, and active requets to the right
        #       c) Update the paused request count and active_request_count appropriately
        newly_paused_request_ids = None
        if active_request_count > 0:
            num_tokens_in_last_chunk = self.request_last_kv_chunk_offset[
                self.paused_request_count : (active_request_count + self.paused_request_count)
            ]
            active_requests_requiring_new_chunk = (
                num_tokens_in_last_chunk == self.chunk_size_tokens - 1
            ).byte()

            if self.chunked_prefill_request_id != -1:
                # find the id in request_ids that is the chunked_prefill_request_id. Only one request should be chunked.
                pos = torch.where(self.request_ids == self.chunked_prefill_request_id)[0][0]
                active_requests_requiring_new_chunk[pos] = 0  # chunked prefill should not be paused

            active_requests_requiring_new_chunk_count = (
                (active_requests_requiring_new_chunk == 1).sum().item()
            )

            # Swap unfinished active requests on the left side with paused requests on the right side
            # NOTE : We add paused request count because we concatenate
            # paused tokens to the left at the beginning of update requests
            if (
                active_requests_requiring_new_chunk_count > 0
                and active_requests_requiring_new_chunk_count != active_request_count
            ):
                active_request_ids_on_left = (
                    torch.nonzero(
                        active_requests_requiring_new_chunk[
                            :active_requests_requiring_new_chunk_count
                        ]
                        == 0,
                        as_tuple=True,
                    )[0]
                    + self.paused_request_count
                )
                paused_requests_idxs_on_right = (
                    torch.nonzero(
                        active_requests_requiring_new_chunk[
                            active_requests_requiring_new_chunk_count:
                        ],
                        as_tuple=True,
                    )[0]
                    + active_requests_requiring_new_chunk_count
                    + self.paused_request_count
                )
                dst_idxs = torch.cat((active_request_ids_on_left, paused_requests_idxs_on_right))
                src_idxs = torch.cat((paused_requests_idxs_on_right, active_request_ids_on_left))
                self._move_book_keeping_tensors(
                    src_idxs=src_idxs, dst_idxs=dst_idxs, next_tokens=next_tokens
                )
                newly_paused_request_ids = self.request_ids[dst_idxs]

            self.paused_request_count += active_requests_requiring_new_chunk_count
            active_request_count -= active_requests_requiring_new_chunk_count

        # 6. Now that we have the requests in following order [Paused, Active, Finished]
        # We determine how many requests we can resume and resume them
        # Assign released chunks to paused requests.
        # todo: @shanmugamr, un-pause requests using FIFO, rather than LIFO.
        num_non_gtd_chunks = max(0, self.chunk_allocator.chunk_count_avail - self.gtd_chunk_count)
        if num_non_gtd_chunks:
            # if we have non-gtd chunks, use them. Do not dip into the gtd-chunk pool
            resume_request_count = min(num_non_gtd_chunks, self.paused_request_count)
        else:
            # only dip into the gtd-chunk pool if we have run out of non-gtd-chunks and the active
            # request count has fallen below a certain threshold.
            resume_request_count = min(
                max(self.gtd_request_count - active_request_count, 0), self.paused_request_count
            )

        self.paused_request_count -= resume_request_count
        active_request_count += resume_request_count
        assert active_request_count > 0, "active_request_count == %d." % active_request_count

        # finally, swap the chunked prefill to the end of the active requests to obey the invariant
        if self.chunked_prefill_request_id != -1:
            pos = torch.where(self.request_ids == self.chunked_prefill_request_id)[0][0]
            self._swap_book_keeping_tensors(
                src_idxs=torch.tensor([pos]),
                dst_idxs=torch.tensor([active_request_count + self.paused_request_count - 1]),
                next_tokens=next_tokens,
            )
        # Remove resumed requests from newly_paused_request_ids. We do this by
        # truncating the end of newly_paused_request_ids, which works because we
        # resume requests in LIFO order. If resume_request_count >
        # len(newly_paused_request_ids), this means that none of the paused
        # requests are newly paused during this update.
        if newly_paused_request_ids is not None and resume_request_count > 0:
            newly_paused_request_ids = newly_paused_request_ids[:-resume_request_count]

        # 7. We make changes to the request book keeping tesnsors and setup the tokens for next iteration
        self.total_request_count = active_request_count + self.paused_request_count
        # All these active requests are in decode phase, so they need only 1 token per request
        self.active_token_count = active_request_count
        # Always the first section of token input ids are only used.
        self.token_to_input_ids[: self.active_token_count] = next_tokens[
            self.paused_request_count : self.total_request_count
        ]

        if self.paused_request_count > 0:
            self.paused_tokens = next_tokens[: self.paused_request_count]

        # add_ and fill_ calls seems to work as intended with sliced indexing (i.e. x[3:5].add(...) or x[3:5].fill_)
        # but when another tensor is used for indexing, it does not work as expected (i.e. x[y] if x and y are torch tensors)
        self.request_kv_length_offsets[self.paused_request_count : self.total_request_count].add_(
            self.request_query_lengths[self.paused_request_count : self.total_request_count]
        )
        self.request_query_lengths[self.paused_request_count : self.total_request_count].fill_(1)
        self.token_to_pos_ids[: self.active_token_count] = self.request_kv_length_offsets[
            self.paused_request_count : self.total_request_count
        ]

        self.request_last_kv_chunk_offset[self.paused_request_count : self.total_request_count] = (
            self.request_last_kv_chunk_offset[self.paused_request_count : self.total_request_count]
            + 1
        ) % self.chunk_size_tokens

        # 8. We resume those requests by assigning chunks and updating bookkeeping tensors
        if resume_request_count > 0:
            assert torch.all(
                self.request_last_kv_chunk_offset[
                    self.paused_request_count : (self.paused_request_count + resume_request_count)
                ]
                == 0
            ), "The request_last_kv_chunk_offset should be 0 for the requests that just got resumed this step. "

            chunk_ids = self.chunk_allocator.allocate_memory_chunks(resume_request_count)
            row_idx = torch.arange(
                self.paused_request_count,
                self.paused_request_count + resume_request_count,
                device=torch.cuda.current_device(),
            )
            col_idx = self.request_kv_chunk_counts[
                self.paused_request_count : (self.paused_request_count + resume_request_count)
            ]
            self.request_to_kv_chunk_ids[row_idx, col_idx] = chunk_ids
            self.request_kv_chunk_counts[
                self.paused_request_count : (self.paused_request_count + resume_request_count)
            ] += 1
            self.request_last_kv_chunk_id[
                self.paused_request_count : (self.paused_request_count + resume_request_count)
            ] = chunk_ids

        # 9. We make relevant changes to the token bookkeeping tensors
        self.token_to_request_idx[: self.active_token_count] = torch.arange(
            self.paused_request_count, self.total_request_count, device=torch.cuda.current_device()
        )
        self.token_to_position_in_request[: self.active_token_count] = (
            self.request_kv_length_offsets[self.paused_request_count : self.total_request_count]
        )

        self.token_to_chunk_idx[: self.active_token_count] = self.request_last_kv_chunk_id[
            self.paused_request_count : self.total_request_count
        ]
        self.token_to_local_position_within_kv_chunk[: self.active_token_count] = (
            self.request_last_kv_chunk_offset[self.paused_request_count : self.total_request_count]
        )

        return newly_paused_request_ids

    def calculate_log_probs(
        self, logits: Tensor, new_tokens: Tensor, only_last_token_logits: Optional[bool] = False
    ) -> List[List[float]]:
        """Calculate log probs for all active requests and return them.

        TODO: @wdykas support top-n log probs.

        Args:
            logits (Tensor): Raw model output logits with shape [1, sequence_length, vocab_size].
            new_tokens (Tensor): The newly sampled tokens.
            only_last_token_logits (bool): If set, the logits are from only the last token in each request

        Returns:
            List of lists where each inner list contains log probs for a request in the
            same order as the active requests (from paused_request_count to total_request_count).
        """
        # Calculate log_probs (sequence_length x vocab_size)
        log_probs = F.log_softmax(logits.squeeze(0).float(), dim=-1)

        if only_last_token_logits or self.is_decode_only():
            seq_idx = torch.arange(len(new_tokens), dtype=torch.int32, device=logits.device)
            selected_log_probs = log_probs[seq_idx, new_tokens]
            return [[lp] for lp in selected_log_probs.flatten().tolist()]

        # Get the selected token ids for all tokens.
        # We shift the active token window left by one to remove the first prompt token for
        # prefill requests and then set the token ids explicitly for the newly generated tokens.
        # This is necessary because we calculate the log probs *before* updating the request metadata.
        #
        # Example (decode & prefill mix):
        #
        #   active_query_lengths: [ 1 | 1 | 2 | 5 ]
        #
        #   new_tokens          : [ 52 | 12 | 3 | 86 ]
        #
        #   seq_idx             : [ 0 | 1 | 2 3 | 4 5 6 7 8 ]
        #
        #   new_token_idx       : [ 0 | 1 | 3 | 8 ]
        #
        #   active_token_ids before left shift:
        #                       : [ 31 | 75 | 45 16 | 90 12 72 24 88 ]
        #
        #   active_token_ids after shift:
        #                       : [ XX | XX | 16 XX | 12 72 24 88 XX ]   (XX = undefined)
        #
        #   active_token_ids[new_token_idx] = new_tokens
        #                       : [ 52 | 12 | 16  3 | 12 72 24 88 86 ]
        active_token_ids = self.token_to_input_ids[: self.active_token_count].roll(-1, 0)
        active_query_lengths = self.request_query_lengths[
            self.paused_request_count : self.total_request_count
        ]
        new_token_idx = active_query_lengths.cumsum(0) - 1
        active_token_ids[new_token_idx] = new_tokens

        # Extract the log probs for only the selected tokens.
        # (sequence_length x vocab_size) -> (sequence_length)
        seq_idx = torch.arange(self.active_token_count, device=log_probs.device)
        selected_log_probs = log_probs[seq_idx, active_token_ids]

        # Split the log probs across request boundaries
        selected_log_probs_list = selected_log_probs.cpu().split(
            active_query_lengths.tolist(), dim=0
        )

        # Convert each log prob tensor into a list
        return [lp.tolist() for lp in selected_log_probs_list]<|MERGE_RESOLUTION|>--- conflicted
+++ resolved
@@ -12,13 +12,9 @@
 from torch import Tensor
 
 from megatron.core import parallel_state
-<<<<<<< HEAD
-from megatron.core.inference.unified_memory import create_unified_mempool, has_unified_memory
-=======
 from megatron.core.inference.inference_request import DynamicInferenceRequest
 from megatron.core.inference.unified_memory import create_unified_mempool, has_unified_memory
 from megatron.core.inference.utils import tensor_swap
->>>>>>> bcdd591f
 from megatron.core.models.common.embeddings.rope_utils import apply_rotary_pos_emb
 from megatron.core.package_info import __version__ as mcore_version
 from megatron.core.transformer import TransformerConfig
@@ -175,11 +171,8 @@
             dynamic inference context. The levels are: 0) no unified memory, 1)
             allocate `memory_buffer` in unified memory. Eventually, additional
             levels will be included to control other tensors within the context.
-<<<<<<< HEAD
-=======
         use_flashinfer_fused_rope (bool): If True, use flashinfer's fused rope implementation.
         If None, defaults to using flash-infer if available.
->>>>>>> bcdd591f
     """
 
     def __init__(
@@ -203,10 +196,7 @@
         num_cuda_graphs: Optional[int] = None,
         materialize_only_last_token_logits: bool = True,
         use_cuda_graphs_for_non_decode_steps: bool = True,
-<<<<<<< HEAD
-=======
         use_flashinfer_fused_rope: bool = False,
->>>>>>> bcdd591f
         unified_memory_level: Optional[int] = 0,
     ):
         super().__init__(materialize_only_last_token_logits=materialize_only_last_token_logits)
@@ -303,38 +293,6 @@
         # Calculate the total number of chunks available in the buffer
         chunk_count_total = buffer_size_bytes // self.chunk_size_bytes
 
-<<<<<<< HEAD
-=======
-        # Memory buffer.
-        ctx_manager = (
-            torch.cuda.use_mem_pool(self.unified_memory_mempool)
-            if self.unified_memory_level > 0
-            else nullcontext()
-        )
-        with ctx_manager:
-            if cache_mla_latent:
-                self.memory_buffer = torch.full(
-                    (self.num_layers, chunk_count_total, self.chunk_size_tokens, kv_reduced_dim),
-                    -1,
-                    dtype=self.params_dtype,
-                    device=torch.cuda.current_device(),
-                )
-            else:
-                self.memory_buffer = torch.full(
-                    (
-                        2,  # key and value
-                        self.num_layers,
-                        chunk_count_total,
-                        self.chunk_size_tokens,
-                        num_attention_heads_per_partition,
-                        hidden_size_per_attention_head,
-                    ),
-                    -1,
-                    dtype=self.params_dtype,
-                    device=torch.cuda.current_device(),
-                )
-
->>>>>>> bcdd591f
         # Chunk ids.
         self.max_kv_chunk_count = math.ceil(self.max_sequence_length / self.chunk_size_tokens)
 
@@ -404,7 +362,15 @@
         # Store the dummy chunk idx reference for convenience
         self.dummy_chunk_idx = self.chunk_allocator.dummy_chunk_idx
 
-<<<<<<< HEAD
+        # Deal with chunked prefill
+        self.chunked_prefill_request_id = -1
+
+        if use_flashinfer_fused_rope is True:
+            assert HAVE_FLASHINFER, "flashinfer is not installed"
+        elif use_flashinfer_fused_rope is None:
+            use_flashinfer_fused_rope = HAVE_FLASHINFER
+        self.use_flashinfer_fused_rope = use_flashinfer_fused_rope
+
         # Allocate GPU state.
         self.allocate_all_tensors(is_init=True)
 
@@ -468,7 +434,12 @@
         with ctx_manager:
             if self.cache_mla_latent:
                 self.memory_buffer = torch.full(
-                    (self.num_layers, chunk_count_total, self.chunk_size_tokens, kv_reduced_dim),
+                    (
+                        self.num_layers,
+                        self.chunk_allocator.chunk_count_total,
+                        self.chunk_size_tokens,
+                        kv_reduced_dim,
+                    ),
                     -1,
                     dtype=self.params_dtype,
                     device=torch.cuda.current_device(),
@@ -493,6 +464,7 @@
         # During these steps, the `*_cudagraph_only`
         # tensors are used, otherwise their same-name but un-suffixed
         # corresponding tensors are used.
+
         self.query_seq_lengths_cudagraph_only = torch.full(
             (self.max_requests,), 0, dtype=torch.int32, device=torch.cuda.current_device()
         )
@@ -512,15 +484,10 @@
             dtype=torch.int,
             device=torch.cuda.current_device(),
         )
-=======
-        # Deal with chunked prefill
-        self.chunked_prefill_request_id = -1
->>>>>>> bcdd591f
 
         # Reset attention state.
         self.reset_attention_state()
 
-<<<<<<< HEAD
     def deallocate_all_tensors(self):
         """Deallocate GPU state.
 
@@ -540,13 +507,6 @@
             value = getattr(self, key)
             if isinstance(value, torch.Tensor):
                 delattr(self, key)
-=======
-        if use_flashinfer_fused_rope is True:
-            assert HAVE_FLASHINFER, "flashinfer is not installed"
-        elif use_flashinfer_fused_rope is None:
-            use_flashinfer_fused_rope = HAVE_FLASHINFER
-        self.use_flashinfer_fused_rope = use_flashinfer_fused_rope
->>>>>>> bcdd591f
 
     TOKEN_ROUNDER = 64
     REQUEST_ROUNDER = 4
