# Copyright (c) 2025 NVIDIA CORPORATION & AFFILIATES. All rights reserved.

import logging
import math
import warnings
from contextlib import nullcontext
from enum import Enum
from typing import TYPE_CHECKING, List, Optional, Tuple

import torch
import torch.nn.functional as F
from packaging.version import Version as PkgVersion
from torch import Tensor

from megatron.core import parallel_state
from megatron.core.inference.inference_request import DynamicInferenceRequest
from megatron.core.inference.model_inference_wrappers.inference_wrapper_config import (
    InferenceWrapperConfig,
)
from megatron.core.inference.unified_memory import (
    UnifiedMemoryUnsupportedError,
    create_unified_mempool,
)
from megatron.core.inference.utils import tensor_swap
from megatron.core.models.common.embeddings.rope_utils import apply_rotary_pos_emb
from megatron.core.package_info import __version__ as mcore_version
from megatron.core.ssm.mamba_hybrid_layer_allocation import (
    Symbols,
    get_layer_maps_from_layer_type_list,
)
from megatron.core.transformer import TransformerConfig
from megatron.core.utils import divide as core_divide

from .attention_context.mamba_metadata import MambaMetadata
from .attention_context.mha_metadata import GraphedMHAMetadata, NonGraphedMHAMetadata
from .base_context import BaseInferenceContext
from .dynamic_block_allocator import BlockAllocator

try:
    from .fused_kv_append_kernel import triton_append_key_value_cache
except ImportError:
    triton_append_key_value_cache = None

try:
    from packaging.version import Version as PkgVersion

    HAVE_PACKAGING = True
except:
    HAVE_PACKAGING = False

try:
    import flashinfer  # pylint: disable=unused-import

    HAVE_FLASHINFER = True
except ImportError:
    HAVE_FLASHINFER = False

try:
    import wandb  # pylint: disable=unused-import

    HAVE_WANDB = True
except ImportError:
    HAVE_WANDB = False
    wandb = None

if TYPE_CHECKING:
    import wandb as WandbModule


class ContextOverflowError(Exception):
    """Base exception for when a new request does not fit.

    Args:
        is_transient (bool): Flag marking whether error is transient (i.e., may
            work if we try again, but fails due to the current context state), or
            permanent (i.e., request will never fit in this context).
    """

    def __init__(
        self, request_id: Optional[int], message: Optional[str] = None, *, is_transient: bool = True
    ):
        request_str = '--' if request_id is None else str(request_id)
        _message = "" if message is None else f" | {message}"
        super().__init__(f"request {request_str}{_message}")
        self.request_id = request_id
        self.message = message
        self.is_transient = is_transient


class RequestOverflowError(ContextOverflowError):
    """Adding request would overflow max request count."""

    pass


class TokenOverflowError(ContextOverflowError):
    """Adding request would overflow max token count."""

    pass


class MaxSequenceLengthOverflowError(ContextOverflowError):
    """Adding request would overflow max sequence length."""

    def __init__(self, request_id, message: Optional[str] = None):
        super().__init__(request_id, message=message, is_transient=False)


class BlockOverflowError(ContextOverflowError):
    """Adding request would overflow available memory blocks."""

    pass


class ActiveRequestCountOverflowError(ContextOverflowError):
    '''Used when `initialize_attention_state()` is called with
    `num_warmup_requests > max_requests.'''

    def __init__(self, max_request_count, active_request_count):
        assert active_request_count > max_request_count
        super().__init__(
            None,
            "active_request_count (%d) > max_request_count (%d)."
            % (active_request_count, max_request_count),
        )


class ContextErrorFactory:
    """Factory class for serializing/deserializing context errors."""

    @classmethod
    def serialize(cls, error: ContextOverflowError) -> dict:
        """Serialize error.

        Args:
            error (ContextOverflowError): Error.

        Returns:
            (dict) Serialized error data.
        """
        assert isinstance(error, ContextOverflowError)
        return {
            "type": type(error).__name__,
            "request_id": error.request_id,
            "message": error.message,
            "is_transient": error.is_transient,
        }

    @classmethod
    def deserialize(cls, obj: dict) -> ContextOverflowError:
        """Deserialize error.

        Args:
            obj (dict): Serialized error data.

        Returns:
            (ContextOverflowError) Deserialized error.
        """
        error_cls = {
            "ContextOverflowError": ContextOverflowError,
            "RequestOverflowError": RequestOverflowError,
            "TokenOverflowError": TokenOverflowError,
            "MaxSequenceLengthOverflowError": MaxSequenceLengthOverflowError,
            "BlockOverflowError": BlockOverflowError,
            "ActiveRequestCountOverflowError": ActiveRequestCountOverflowError,
        }[obj["type"]]
        error = ContextOverflowError(**{k: v for k, v in obj.items() if k != "type"})
        error.__class__ = error_cls  # todo (@lmcafe): better/safer alternative?
        return error


class WarmupEngineMode(Enum):
    """Enumeration for warmup engine modes used during cuda graph capture."""

    DECODE = "decode"
    NON_DECODE = "non_decode"


def get_mem_size_str(n_bytes: int) -> str:
    """Convert number of bytes to human-readable string."""
    for exp, suffix in ((4, "TB"), (3, "GB"), (2, "MB"), (3, "KB"), (0, "bytes")):
        nquery = int(1024**exp)
        if round(n_bytes / nquery) >= 1:
            return "%.3g %s" % (n_bytes / nquery, suffix)
    raise Exception(f"something went wrong, n_bytes={n_bytes}.")


# pylint: disable=line-too-long
class DynamicInferenceContext(BaseInferenceContext):
    """Inference context that is passed to the main model in order
    to efficiently calculate and store the KV cache during inference.

    The dynamic inference context manages both: 1) in-flight batching, and 2) a
    memory buffer for the block-level KV cache. For in-flight batching, requests of
    arbitrary sequence length may be added, paused, or removed from the context
    at any step. The only constraint is the maximum number of requests or tokens
    that the context is defined to support. For the block-level KV cache, a memory
    buffer is allocated up front (size `buffer_size_gb`), that is divided into
    blocks and dynamically assigned to requests. At any given step, any unassigned
    blocks equate to unused space.

    Additionally, a fraction of the memory buffer (`gtd_request_fraction`, i.e.,
    the 'guaranteed' request fraction) is reserved for guaranteeing that a
    minimum number of active requests may continue to generate tokens on any step.
    The reason for this is that the context manages two pools of requests: 1)
    active requests, and 2) paused requests. Paused requests are requests where
    insufficient memory blocks remain for future assignment, and these requests
    are set aside until enough memory blocks are available. Active requests are
    requests that have sufficient memory blocks to proceed with their generations.

    The situation can arise where all requests eventually become paused due to all
    memory blocks being assigned. In this case, there are no active requests and
    thus no progress can be made. To handle this case, a fraction of the memory
    buffer is reserved that only allows active requests, and no paused requests.
    This fraction must be carefully tuned, as it can have an order of magnitude
    impact on overall latency.

    Args:
        params_dtype (torch.dtype): Dtype used for KV cache.
        num_layers (int): Number of layers.
        kv_channels (int): Hidden dimension per attention head.
        num_attention_heads (int): Number of attention heads.
        max_sequence_length (int): Max possible sequence length (prompt + output)
            that will occur.
        active_buffer_size_gb (float): Buffer size reserved for active requests
            that live on the GPU. The total buffer size (stored in unified memory)
            is 2x this value, with the the other half of the buffer reserved for
            paused requests that live on the CPU.
        max_tokens (int): Max number of tokens to use for forward passes. This is
            primarily limited by prefill activation memory usage. (Defaults to
            16384).
        block_size_tokens (int): Size of KV cache block size.
        tensor_model_parallel_size (Optional[int]): Tensor model parallel size.
        num_cuda_graphs (Optional[int]): Maximum number of cuda graphs to capture,
<<<<<<< HEAD
            where the cuda graph batch sizes range from 1 to `max_active_requests`
            (as computed below). Due to rounding, the actual number of cuda graphs
            may not equal this argument.
        materialize_only_last_token_logits (bool): If True, only the last token logits
            are materialized in the context.
=======
            where the cuda graph batch sizes range from 1 to `max_requests` (as
            computed below). Due to rounding, the actual number of cuda graphs may
            not equal this argument.
        materialize_only_last_token_logits (Optional[bool]): Whether to only
            materialize logits for the last token. This should be set to False
            if returning log probs.
        layer_type_list (Optional[List[str]]): A list of strings that indicates
            the layer type (Mamba / Attention / MLP) for each layer.
            See `megatron/core/ssm/mamba_hybrid_layer_allocation.py` for the list
            of symbols. This must be provided for hybrid models.
        mamba_conv_states_shape: (Optional[Tuple[int]]): Mamba conv states shape per request.
            This must be provided for hybrid models.
        mamba_ssm_states_shape: (Optional[Tuple[int]]): Mamba ssm states shape per request.
            This must be provided for hybrid models.
>>>>>>> e07c4a44
        use_cuda_graphs_for_non_decode_steps (bool): If True, use cuda graphs for non-decode
            engine steps.
        unified_memory_level (Optional[int]): Set unified memory usage within the
            dynamic inference context. The levels are: 0) no unified memory, 1)
            allocate `memory_buffer` in unified memory. Eventually, additional
            levels will be included to control other tensors within the context.
        use_flashinfer_fused_rope (bool): If True, use flashinfer's fused rope implementation.
        If None, defaults to using flash-infer if available.
        metrics_writer (Optional['WandbModule']): Wandb module for writing metrics.
    """

    DEFAULT_MAX_TOKENS = 16384
    TOKEN_ROUNDER = 64
    REQUEST_ROUNDER = 4

    def __init__(
        self,
        *,
        params_dtype: torch.dtype,
        num_layers: int,
        kv_channels: int,
        num_attention_heads: int,
        max_sequence_length: int,
        active_buffer_size_gb: float,
        max_tokens: int = DEFAULT_MAX_TOKENS,
        block_size_tokens: int = 256,
        tensor_model_parallel_size: Optional[int] = None,
        cache_mla_latent: bool = False,
        kv_lora_rank: Optional[int] = None,
        qk_pos_emb_head_dim: Optional[int] = None,
        num_cuda_graphs: Optional[int] = None,
        materialize_only_last_token_logits: Optional[bool] = True,
        layer_type_list: Optional[List[str]] = None,
        mamba_conv_states_shape: Optional[Tuple[int]] = None,
        mamba_ssm_states_shape: Optional[Tuple[int]] = None,
        use_cuda_graphs_for_non_decode_steps: bool = True,
        use_flashinfer_fused_rope: bool = False,
        unified_memory_level: Optional[int] = 1,
        metrics_writer: Optional['WandbModule'] = None,
    ):
        super().__init__(materialize_only_last_token_logits=materialize_only_last_token_logits)

        self.cache_mla_latent = cache_mla_latent
        if self.cache_mla_latent:
            assert (
                block_size_tokens == 64
            ), "Flash MLA requires a block size of 64. Set --inference-dynamic-batching-block-size 64 to fix this assert"

        self.metrics_writer = metrics_writer

        # Per partition num heads and hidden size.
        projection_size = kv_channels * num_attention_heads
        if tensor_model_parallel_size is None:
            tp_size = parallel_state.get_tensor_model_parallel_world_size()
        else:
            tp_size = tensor_model_parallel_size
        hidden_size_per_attention_head = core_divide(projection_size, num_attention_heads)
        num_attention_heads_per_partition = core_divide(num_attention_heads, tp_size)

        # Mamba states.
        self.is_hybrid_model = layer_type_list is not None and Symbols.MAMBA in layer_type_list
        if self.is_hybrid_model:
            assert (
                mamba_conv_states_shape is not None
            ), "`mamba_conv_states_shape` must be specified for hybrid models"
            assert (
                mamba_ssm_states_shape is not None
            ), "`mamba_ssm_states_shape` must be specified for hybrid models"
            assert (
                not use_cuda_graphs_for_non_decode_steps
            ), "Non-decode CUDA graphs not yet supported for hybrid models"

            # For hybrid models, the layer map converts the global layer index to the
            # corresponding attention layer index or Mamba layer index depending on the
            # layer type.
            attention_layer_map, mamba_layer_map, _ = get_layer_maps_from_layer_type_list(
                layer_type_list
            )
            self.num_attention_layers = len(attention_layer_map)
            self.num_mamba_layers = len(mamba_layer_map)
            self.layer_map = attention_layer_map | mamba_layer_map
        else:
            # The layer map is the identity function for pure Transformer models.
            self.num_attention_layers = num_layers
            self.num_mamba_layers = 0
            (mamba_conv_states_shape, mamba_ssm_states_shape) = (None, None)
            self.layer_map = {i: i for i in range(self.num_attention_layers)}

        if self.num_attention_layers == 0:
            raise NotImplementedError(
                f"Using `DynamicInferenceContext` with no attention is not supported."
            )

        # Block size tokens, bytes.
        dtype_size_bytes = params_dtype.itemsize
        self.block_size_tokens = block_size_tokens
        if self.cache_mla_latent:
            #   one vector  c_t  (rank)  +  optional RoPE phase slice
            kv_reduced_dim = kv_lora_rank + qk_pos_emb_head_dim
            self.kv_reduced_dim = kv_reduced_dim
            self.block_size_bytes = (
                dtype_size_bytes * num_layers * self.block_size_tokens * kv_reduced_dim
            )
        else:
            self.block_size_bytes = (
                dtype_size_bytes
                * 2  # key, value
                * self.num_attention_layers
                * self.block_size_tokens
                * num_attention_heads_per_partition
                * hidden_size_per_attention_head
            )
        assert self.block_size_bytes > 0

<<<<<<< HEAD
        # Initialize block allocator.
        active_buffer_size_bytes = int(active_buffer_size_gb * 1024**3)
        active_block_count_total = active_buffer_size_bytes // self.block_size_bytes
        self.block_allocator = BlockAllocator(context=self, active_count=active_block_count_total)
        del active_block_count_total  # use self.block_allocator.active_count
        active_buffer_size_bytes = self.block_allocator.active_count * self.block_size_bytes

        # Set max_total_requests, max_active_requests, max_tokens.
        self.max_total_requests = self.block_allocator.total_count - 1  # -1 for dummy block
        self.max_active_requests = self.block_allocator.active_count
        self.max_tokens = max_tokens or self.DEFAULT_MAX_TOKENS

        assert self.max_tokens >= self.max_active_requests, (
            f"max_tokens ({self.max_tokens}) must be >= "
            f"max_active_requests ({self.max_active_requests}), "
            "to have consistency between cuda graph sizes and the block table size."
        )
=======
        # Adjust buffer to be a multiple of block size.
        buffer_size_bytes = int(buffer_size_gb * 1024**3)
        buffer_size_bytes_rem = buffer_size_bytes % self.block_size_bytes
        buffer_size_bytes = buffer_size_bytes - buffer_size_bytes_rem

        mamba_states_memory_per_request = 0
        if self.is_hybrid_model:
            mamba_states_memory_per_request += math.prod(mamba_conv_states_shape)
            mamba_states_memory_per_request += math.prod(mamba_ssm_states_shape)
            mamba_states_memory_per_request *= self.num_mamba_layers
            mamba_states_memory_per_request *= dtype_size_bytes

        # Compute max_requets, max_tokens from buffer size, overflow factor, and Mamba state size.
        def bytes_to_max_requests_and_tokens(n_bytes):
            bytes_per_token = self.block_size_bytes / self.block_size_tokens
            cost_per_request_bytes = (
                mamba_states_memory_per_request + max_sequence_length * bytes_per_token
            )
            # TODO(ksanthanam): Leave room for an extra request in the event of padding
            # for non-decode CUDA graphs
            n_requests = n_bytes / cost_per_request_bytes
            n_tokens = n_requests * max_sequence_length
            n_requests = self.round_up_requests(int(n_requests), tp_size=tp_size)
            n_tokens = self.round_up_tokens(int(n_tokens), tp_size=tp_size)
            return n_requests, n_tokens

        self.max_requests, self.max_tokens = bytes_to_max_requests_and_tokens(buffer_size_bytes)
        if buffer_overflow_factor is not None:
            self.max_requests = self.round_up_requests(
                int(self.max_requests * buffer_overflow_factor), tp_size=tp_size
            )
            self.max_tokens = self.round_up_tokens(
                int(self.max_tokens * buffer_overflow_factor / 50.0), tp_size=tp_size
            )

        if max_requests_override is not None:
            self.max_requests = (
                max_requests_override
                if max_requests_override < self.REQUEST_ROUNDER
                else self.round_up_requests(max_requests_override, tp_size=tp_size)
            )

        if max_tokens_override is not None:
            self.max_tokens = self.round_up_tokens(max_tokens_override, tp_size=tp_size)

        self.max_requests = min(self.max_requests, self.max_tokens)  # e.g., decode only.
>>>>>>> e07c4a44

        # Initialize context state.
        self.params_dtype = params_dtype
        self.max_sequence_length = max_sequence_length

        # Unified memory.
        self.unified_memory_level = unified_memory_level
        if unified_memory_level > 0:
            try:
                self.unified_memory_mempool = create_unified_mempool()
            except UnifiedMemoryUnsupportedError:
                if torch.distributed.get_rank() == 0:
                    warnings.warn(
                        "Unified memory requested but not available; defaulting to GPU memory."
                    )
                self.unified_memory_level = 0

        # Request and token counts.
        self.total_request_count = 0
        self.active_token_count = 0
        self.paused_request_count = 0
        self.padded_active_token_count = None
        self.padded_active_request_count = None
        self.paused_tokens = None

        # Per-request state.
        self.request_ids = torch.full(
            (self.max_total_requests,), -1, dtype=torch.int32, device=torch.cuda.current_device()
        )
        # request_query_lengths is the input prompt tokens length during prefill phase (1st step) and then 1 for the decode phase (i.e During generation)
        self.request_query_lengths = torch.empty_like(self.request_ids)
        # request_output_lengths is len(input_prompt_tokens) + num_tokens_to_generate
        self.request_output_lengths = torch.empty_like(self.request_ids)
        # request_kv_length_offsets is the same as query length during prefill phase (1st step) and then 1 for the decode phase (i.e During generation)
        self.request_kv_length_offsets = torch.empty_like(self.request_ids)
        self.request_kv_block_counts = torch.empty_like(self.request_ids)
        self.request_last_kv_block_id = torch.empty_like(self.request_ids)
        # request_last_kv_block_offset represents number of tokens in the last kv block
        self.request_last_kv_block_offset = torch.empty_like(self.request_ids)

        # Per-token state.
        self.token_to_input_ids = torch.full(
            (self.max_tokens,), 0, dtype=torch.long, device=torch.cuda.current_device()
        )
        self.token_to_pos_ids = torch.full_like(self.token_to_input_ids, 0)
        self.token_to_request_idx = torch.empty_like(self.token_to_input_ids)
        self.token_to_block_idx = torch.empty_like(self.token_to_input_ids)
        # i.e For a set of tokens A B C D E F ..  and block_size 4:
        # token_to_position_in_request is  [0, 1, 2, 3, 4, 5]
        # token_to_local_position_within_kv_block is [0 , 1, 2, 3, 0, 1, 2]
        self.token_to_position_in_request = torch.empty_like(self.token_to_input_ids)
        self.token_to_local_position_within_kv_block = torch.empty_like(self.token_to_input_ids)

<<<<<<< HEAD
=======
        # Calculate the total number of chunks available in the buffer
        total_mamba_states_memory = mamba_states_memory_per_request * self.max_requests
        block_count_total = (
            max(0, buffer_size_bytes - total_mamba_states_memory) // self.block_size_bytes
        )

>>>>>>> e07c4a44
        # Memory buffer.
        ctx_manager = (
            torch.cuda.use_mem_pool(self.unified_memory_mempool)
            if self.unified_memory_level > 0
            else nullcontext()
        )
        with ctx_manager:
            if cache_mla_latent:
                self.memory_buffer = torch.full(
                    (
<<<<<<< HEAD
                        self.num_layers,
                        self.block_allocator.total_count,
=======
                        self.num_attention_layers,
                        block_count_total,
>>>>>>> e07c4a44
                        self.block_size_tokens,
                        kv_reduced_dim,
                    ),
                    -1,
                    dtype=self.params_dtype,
                    device=torch.cuda.current_device(),
                )
            else:
                self.memory_buffer = torch.full(
                    (
                        2,  # key and value
<<<<<<< HEAD
                        self.num_layers,
                        self.block_allocator.total_count,
=======
                        self.num_attention_layers,
                        block_count_total,
>>>>>>> e07c4a44
                        self.block_size_tokens,
                        num_attention_heads_per_partition,
                        hidden_size_per_attention_head,
                    ),
                    -1,
                    dtype=self.params_dtype,
                    device=torch.cuda.current_device(),
                )

        # Block ids.
        self.max_kv_block_count = math.ceil(self.max_sequence_length / self.block_size_tokens)
        self.request_to_kv_block_ids = torch.full(
            (self.max_total_requests, self.max_kv_block_count),
            -1,
            dtype=torch.int,
            device=torch.cuda.current_device(),
        )

        # Cuda graph token-counts (i.e., token counts used by cuda-graph steps, both decode and non-decode).
        self.cuda_graph_token_counts = None
        if num_cuda_graphs is not None:

            # Ensure valid num_cuda_graphs.
            num_cuda_graphs = min(max(num_cuda_graphs, 1), self.max_active_requests)

            # Cuda graph step size.
            cuda_graph_rounder = 8
            self.cuda_graph_step_size = self.max_active_requests / num_cuda_graphs
            self.cuda_graph_step_size = (
                math.ceil(self.cuda_graph_step_size / cuda_graph_rounder) * cuda_graph_rounder
            )
            # Make sure divisble by TP size
            self.cuda_graph_step_size = math.ceil(self.cuda_graph_step_size / tp_size) * tp_size

            # Cuda graph token counts.
            if num_cuda_graphs == 1:
                self.cuda_graph_token_counts = [self.max_active_requests]
            else:
                self.cuda_graph_token_counts = list(
                    range(
                        self.cuda_graph_step_size,
                        self.max_active_requests,
                        self.cuda_graph_step_size,
                    )
                )
                if self.cuda_graph_token_counts[-1] != self.max_active_requests:
                    self.cuda_graph_token_counts.append(self.max_active_requests)
                self.cuda_graph_token_counts.reverse()

            # Set used for validating active cuda graph token count.
            self.cuda_graph_token_counts_set = set(self.cuda_graph_token_counts)
            self.max_cuda_graph_token_count = max(self.cuda_graph_token_counts)

        # for backwards compatibility with legacy unit tests, we are keeping
        # self.cuda_graph_request_counts around.
        self.cuda_graph_request_counts = self.cuda_graph_token_counts

        self.non_decode_cuda_graphs = use_cuda_graphs_for_non_decode_steps and (
            num_cuda_graphs is not None
        )

        # Attention metadata initialization (tensors are now handled by MHAMetadata classes)

        self.graph_attn_metadata = {}
        self.non_graph_attn_metadata = {}
        self.active_attn_metadata = None

        self.graph_attn_metadata["mha_metadata"] = GraphedMHAMetadata(
            block_count_total=self.block_allocator.total_count,
            max_kv_block_count=self.max_kv_block_count,
            max_requests=self.max_total_requests,
            block_size_tokens=self.block_size_tokens,
            max_seqlen=self.max_sequence_length,
        )

        self.non_graph_attn_metadata["mha_metadata"] = NonGraphedMHAMetadata(
            block_count_total=self.block_allocator.total_count,
            max_kv_block_count=self.max_kv_block_count,
            max_requests=self.max_total_requests,
            block_size_tokens=self.block_size_tokens,
            max_seqlen=self.max_sequence_length,
        )

<<<<<<< HEAD
=======
        # Guaranteed active requests.
        # * See details in the class docstring above. `gtd_request_fraction` is
        #   the fraction of blocks in the memory buffer that are reserved for
        #   guaranteeing that some number of active requests can always proceed
        #   with their generations. The number of blocks defined by
        #   `buffer_guaranteed_fraction * block_count_total` is converted to a
        #   number of requests that this reserved space can safely handle
        #   (`gtd_request_count`).
        # * Note: computing the size of this guaranteed space from blocks rather
        #   than bytes is safer due to the non-linear impacts of a large
        #   `block_size_tokens` or `max_kv_block_count`. When computing from
        #   blocks, this space will always be less than `block_count_total`. When
        #   computing from bytes, this space can unexpectedly be much larger than
        #   `block_count_total`, resulting in stalled generations.
        gtd_block_count = int(buffer_guaranteed_fraction * block_count_total)
        gtd_block_count = min(gtd_block_count, block_count_total)
        self.gtd_request_count = max(1, gtd_block_count // self.max_kv_block_count)
        self.gtd_block_count = self.gtd_request_count * self.max_kv_block_count

        # Initialize allocator for KV memory blocks
        self.block_allocator = BlockAllocator(
            block_count_total=block_count_total, gtd_block_count=self.gtd_block_count
        )

        # Optional state tensors for hybrid models
        if self.is_hybrid_model:
            self.mamba_metadata = MambaMetadata(max_requests=self.max_requests)

            with ctx_manager:
                self.mamba_conv_states = torch.zeros(
                    (self.num_mamba_layers, self.max_requests) + mamba_conv_states_shape,
                    dtype=self.params_dtype,
                    device=torch.cuda.current_device(),
                )
                self.mamba_ssm_states = torch.zeros(
                    (self.num_mamba_layers, self.max_requests) + mamba_ssm_states_shape,
                    dtype=self.params_dtype,
                    device=torch.cuda.current_device(),
                )

        else:
            self.mamba_metadata = None

        # Store the dummy block idx reference for convenience
        self.dummy_block_idx = self.block_allocator.dummy_block_idx

>>>>>>> e07c4a44
        # Deal with chunked prefill
        self.chunked_prefill_request_id = -1

        # Reset attention and Mamba state.
        self.reset_attention_state()
        self.reset_mamba_state()

        # FlashInfer.
        if use_flashinfer_fused_rope is True:
            assert HAVE_FLASHINFER, "flashinfer is not installed"
        elif use_flashinfer_fused_rope is None:
            use_flashinfer_fused_rope = HAVE_FLASHINFER
        self.use_flashinfer_fused_rope = use_flashinfer_fused_rope

        # Print info.
        logging.info(
            "DynamicInferenceContext: allocated context with active buffer size %s (%d blocks)."
            % (get_mem_size_str(active_buffer_size_bytes), self.block_allocator.active_count)
        )

    @classmethod
    def round_up_tokens(cls, value, tp_size=None):
        """Round up to nearest multiple of `TOKEN_ROUNDER` (above) that is also divisible by tensor model parallel size."""
        if not HAVE_PACKAGING:
            raise ImportError(
                "`packaging` is required for this functionality, please install it with `pip install packaging`"
            )
        if PkgVersion(mcore_version) < PkgVersion("0.13"):
            return cls.round_up(value)

        # Make sure divisible by TP size
        if tp_size is None:
            # Check if parallel state is initialized before trying to get TP size
            if parallel_state.is_initialized():
                tp_size = parallel_state.get_tensor_model_parallel_world_size()
            else:
                tp_size = 1
        token_rounder = math.ceil(cls.TOKEN_ROUNDER / tp_size) * tp_size

        return token_rounder * int(math.ceil(int(value) / token_rounder))

    @classmethod
    def from_config(
        cls,
        inference_config: InferenceWrapperConfig,
        model,
        max_batch_size: int,
        active_buffer_size_gb: float = 40,
        num_cuda_graphs: int = None,
    ):
        """
        Instantiate a `DynamicInferenceContext` from a `TransformerConfig` and an `InferenceWrapperConfig`.
        """
        # TODO: Add other necessary configs from inference_config

        model_config = model.config
        max_sequence_length = (
            inference_config.inference_max_seq_length or model_config.max_sequence_length
        )
        max_sequence_length = max(max_sequence_length, max_batch_size)
        return cls(
            params_dtype=inference_config.params_dtype,
            num_layers=model_config.num_layers,
            kv_channels=model_config.kv_channels,
            num_attention_heads=model_config.num_query_groups,
            max_sequence_length=inference_config.inference_max_seq_length,
            active_buffer_size_gb=active_buffer_size_gb,
            materialize_only_last_token_logits=False,
            num_cuda_graphs=num_cuda_graphs,
            use_flashinfer_fused_rope=None,
        )

    @classmethod
    def round_up_requests(cls, value, tp_size=None):
        """Round up to nearest multiple of `REQUEST_ROUNDER` (above) that is also divisible by tensor model parallel size."""
        if not HAVE_PACKAGING:
            raise ImportError(
                "`packaging` is required for this functionality, please install it with `pip install packaging`"
            )
        if PkgVersion(mcore_version) < PkgVersion("0.13"):
            return cls.round_up(value)

        # Make sure divisible by TP size
        if tp_size is None:
            # Check if parallel state is initialized before trying to get TP size
            if parallel_state.is_initialized():
                tp_size = parallel_state.get_tensor_model_parallel_world_size()
            else:
                tp_size = 1
        request_rounder = math.ceil(cls.REQUEST_ROUNDER / tp_size) * tp_size

        return request_rounder * int(math.ceil(int(value) / request_rounder))

    @classmethod
    def round_up(cls, value):
        """Deprecated in favor of round_up_tokens and round_up_requests."""
        warnings.warn(
            "`round_up` is deprecated in favor of `round_up_tokens` or `round_up_requests` "
            "and will be removed in `megatron-core` 0.14."
        )
        ROUNDER = getattr(cls, "ROUNDER", 64)
        return ROUNDER * int(math.ceil(int(value) / ROUNDER))

    def is_static_batching(self) -> bool:
        """Is static batching? False."""
        return False

    def is_decode_only(self) -> bool:
        """Test if all active requests are in decode phase.

        For a request in prefill phase active_tokens = query length
        Once the request moves to decode phase active tokens is 1 for that request.
        So if all active requests are in decode phase, they will be equal to active token count.
        """
        total_active_requests = self.total_request_count - self.paused_request_count
        return total_active_requests == self.active_token_count

    def has_unfinished_requests(self) -> bool:
        """Test if any requests remain."""
        return self.total_request_count > 0

    def cu_query_lengths(self) -> Tuple[Tensor, int]:
        """Cumulative query sequence lengths."""
        return (
            self.active_attn_metadata["mha_metadata"].state_data["cu_query_seq_lengths"],
            self.active_attn_metadata["mha_metadata"].state_data["max_seqlen_q"],
        )

    def cu_kv_lengths(self) -> Tuple[Tensor, Tensor, int]:
        """Cumulative key/value sequence lengths."""
        return (
            self.active_attn_metadata["mha_metadata"].state_data["cu_kv_seq_lengths"],
            self.active_attn_metadata["mha_metadata"].state_data["kv_seq_lengths"],
            self.active_attn_metadata["mha_metadata"].state_data["max_seqlen_k"],
        )

    def get_active_sequence_lengths(self) -> Tensor:
        """Total sequence length (query + key) for active requests."""
        lengths = self.request_kv_length_offsets + self.request_query_lengths
        lengths = lengths[self.paused_request_count : self.total_request_count]
        return lengths

    def get_max_sequence_lengths(self) -> Tensor:
        """Maximum sequence length for active requests."""
        return self.request_output_lengths[self.paused_request_count : self.total_request_count]

    def get_active_request_count(self):
        """Returns the current number of active requests."""
        return self.total_request_count - self.paused_request_count

    def append_key_value_cache(self, layer_number: int, key: Tensor, value: Tensor) -> None:
        """Append to KV cache.

        Args:
            layer_number (int): Layer number.
            key (Tensor): Key tensor.
            value (Tensor): Value tensor.
        """
        attention_layer_number = self.layer_map[layer_number - 1]

        if triton_append_key_value_cache is not None and not self.cache_mla_latent:
            # currently does not support MLA latent cache
            return triton_append_key_value_cache(
                layer_number=attention_layer_number,
                key=key,
                value=value,
                memory_buffer=self.memory_buffer,
                padded_active_token_count=self.padded_active_token_count,
                token_to_block_idx=self.token_to_block_idx,
                token_to_local_position_within_kv_block=self.token_to_local_position_within_kv_block,
            )

        block_idx = self.token_to_block_idx[: self.padded_active_token_count]
        local_kv_seq_idx = self.token_to_local_position_within_kv_block[
            : self.padded_active_token_count
        ]

        if not self.cache_mla_latent:
            assert key.size(1) == 1 and value.size(1) == 1

        key = key.squeeze(1)
        # There is no value cache in FlashMLA/absorption
        if not self.cache_mla_latent:
            value = value.squeeze(1)

        if self.cache_mla_latent:
            # We pass the kv_concat as the key in cache_mla_latent
            kv_concat = key
            self.memory_buffer[attention_layer_number, block_idx, local_kv_seq_idx] = kv_concat[
                : self.padded_active_token_count
            ]
        else:
            self.memory_buffer[0, attention_layer_number, block_idx, local_kv_seq_idx] = key[
                : self.padded_active_token_count
            ]
            self.memory_buffer[1, attention_layer_number, block_idx, local_kv_seq_idx] = value[
                : self.padded_active_token_count
            ]

    def key_value_cache(self, layer_number: int) -> Tuple[Tensor, Tensor]:
        """Read from KV cache.

        Args:
            layer_number (int): Layer number.

        Return:
            (Tuple[Tensor, Tensor]) The key and value pointer tensors that point
            to blocks within the block-level memory buffer.
        """
        attention_layer_number = self.layer_map[layer_number - 1]
        if self.cache_mla_latent:
            return (
                self.memory_buffer[attention_layer_number],
                None,
                self.active_attn_metadata["mha_metadata"].state_data["block_table"],
            )
        else:
            return (
                self.memory_buffer[0, attention_layer_number],
                self.memory_buffer[1, attention_layer_number],
                self.active_attn_metadata["mha_metadata"].state_data["block_table"],
            )

    def mamba_states_cache(self, layer_number: int) -> Tuple[Tensor, Tensor]:
        """Returns the Mamba state tensors for the given layer."""
        assert self.is_hybrid_model, "Only hybrid models have Mamba state tensors"

        mamba_layer_number = self.layer_map[layer_number - 1]
        conv_state = self.mamba_conv_states[mamba_layer_number]
        ssm_state = self.mamba_ssm_states[mamba_layer_number]

        return (conv_state, ssm_state)

    def apply_fused_qk_rotary_emb(
        self, query: Tensor, key: Tensor, cos_sin_emb: Tensor, config: TransformerConfig
    ) -> Tuple[Tensor, Tensor]:
        """
        Apply rotary embedding to query and key tensors using flashinfer's fused rope.
        Args:
            query (Tensor): Query tensor.
            key (Tensor): Key tensor.
            cos_sin_emb (Tensor): Rotary embeddings.
            config (TransformerConfig): Transformer config.

        Return:
            (Tuple[Tensor, Tensor]) Query and Key tensors after applying rotary embeddings.
        """
        assert self.use_flashinfer_fused_rope, "flashinfer fused rope is not enabled"
        n = self.padded_active_token_count
        num_q_heads, head_size = query.shape[-2], query.shape[-1]
        num_k_heads = key.shape[-2]

        # use .view instead of .reshape to avoid extra transpose operations
        query_rope, key_rope = flashinfer.rope.apply_rope_with_cos_sin_cache(
            positions=self.token_to_pos_ids[:n],
            query=query[:n].reshape(n, num_q_heads * head_size),
            key=key[:n].reshape(n, num_k_heads * head_size),
            head_size=head_size,
            cos_sin_cache=cos_sin_emb,
            is_neox=not config.rotary_interleaved,
        )
        return query_rope.reshape(n, 1, num_q_heads, head_size), key_rope.reshape(
            n, 1, num_k_heads, head_size
        )

    def apply_rotary_emb_query(
        self,
        query: Tensor,
        query_emb: Tensor,
        config: TransformerConfig,
        cu_seqlens_q: Tensor,
        cp_group: torch.distributed.ProcessGroup,
        mscale: float = 1.0,
    ) -> Tensor:
        """Apply rotary embedding to query tensor.

        Args:
            query (Tensor): Query tensor.
            query_emb (Tensor): Query rotary embeddings.
            config (TransformerConfig): Transformer config.
            cu_seqlens_q (Tensor): Cumulative sequence lengths.
            cp_group (torch.distributed.ProcessGroup): Process group for context parallel.

        Return:
            (Tensor) Query tensor after applying rotary embeddings.
        """
        n = self.padded_active_token_count
        query_seq_idx = self.token_to_pos_ids[:n]
        query_emb = query_emb[query_seq_idx]
        query[:n] = apply_rotary_pos_emb(
            t=query[:n],
            freqs=query_emb[:n],
            config=config,
            cu_seqlens=cu_seqlens_q,
            cp_group=cp_group,
            mscale=mscale,
        )
        return query

    def apply_rotary_emb_key(
        self,
        key: Tensor,
        key_emb: Tensor,
        config: TransformerConfig,
        cp_group: torch.distributed.ProcessGroup,
        mscale: float = 1.0,
    ) -> Tensor:
        """Apply rotary embedding to key tensor.

        Args:
            key (Tensor): Key tensor.
            key_emb (Tensor): Key rotary embeddings.
            config (TransformerConfig): Transformer config.
            cp_group (torch.distributed.ProcessGroup): Process group for context parallel.

        Return:
            (Tensor) Key tensor after applying rotary embeddings.
        """
        n = self.padded_active_token_count
        key_seq_idx = self.token_to_position_in_request[:n]
        key_emb = key_emb[key_seq_idx]
        if self.is_decode_only():
            if key.shape[0] != n:
                raise AssertionError(
                    f"apply_rotary_emb_key: key.shape[0]={key.shape[0]} != n={n}; "
                    f"padded_active_request_count={self.padded_active_request_count}, "
                    f"active_token_count={self.active_token_count}, total_request_count={self.total_request_count}, "
                    f"paused_request_count={self.paused_request_count}"
                )
            key = apply_rotary_pos_emb(
                t=key[:n], freqs=key_emb[:n], config=config, cp_group=cp_group, mscale=mscale
            )
        else:
            key[:n] = apply_rotary_pos_emb(
                t=key[:n], freqs=key_emb[:n], config=config, cp_group=cp_group, mscale=mscale
            )
        return key

    def reset_attention_state(self) -> None:
        """Reset state used within attention, after each step."""
        # Attention metadata reset is now handled by MHAMetadata.reset()
        for attn_metadata in self.non_graph_attn_metadata.values():
            attn_metadata.reset()
        for attn_metadata in self.graph_attn_metadata.values():
            attn_metadata.reset()
        self.active_attn_metadata = None

        if self.is_hybrid_model:
            self.mamba_metadata.reset_cudagraph_mapping()

    def reset_mamba_state(self) -> None:
        """Reset state used within Mamba layers."""
        if self.is_hybrid_model:
            self.mamba_conv_states.fill_(0)
            self.mamba_ssm_states.fill_(0)
            self.mamba_metadata.reset()

    def using_cuda_graph_this_step(self) -> bool:
        """Returns True if cuda graphs are being used for this step."""
        has_cuda_graphs = self.cuda_graph_token_counts is not None
        can_use_cuda_graphs = self.is_decode_only() or self.non_decode_cuda_graphs
        token_count_fits_cuda_graph = has_cuda_graphs and (
            self.active_token_count <= self.max_cuda_graph_token_count
        )
        return has_cuda_graphs and can_use_cuda_graphs and token_count_fits_cuda_graph

    def initialize_attention_state(
        self,
        *,
        num_warmup_tokens: Optional[int] = None,
        warmup_engine_mode: WarmupEngineMode = WarmupEngineMode.DECODE,
        num_warmup_requests: Optional[int] = None,
    ) -> None:
        """Initialize attention state so that every layer can use it.

        Args:
            num_warmup_tokens (Optional[int]): Number of tokens to use for
                warming up cuda graphs. Must be less than or equal to
                `max_active_requests`.
            warmup_engine_mode (WarmupEngineMode): Denote whether to setup
                for a decode or a non-decode cuda-graph warmup.
            num_warmup_requests (Optional[int]): [DEPRECATED] Use num_warmup_tokens instead.
            This argument is kept for backward compatibility with the legacy API.
        Return:
            None.
        """
        if num_warmup_requests is not None:
            warnings.warn(
                "The 'num_warmup_requests' argument is deprecated and will be removed in a future release. "
                "Please use 'num_warmup_tokens' instead.",
                DeprecationWarning,
            )
            # If num_warmup_tokens is not provided, use num_warmup_requests for backward compatibility
            if num_warmup_tokens is None:
                num_warmup_tokens = num_warmup_requests

        # warmup both decode and non-decode engine steps
        if num_warmup_tokens is not None:
            if num_warmup_tokens > self.max_active_requests:
                raise ActiveRequestCountOverflowError(self.max_active_requests, num_warmup_tokens)

            if warmup_engine_mode == WarmupEngineMode.NON_DECODE:
                assert self.non_decode_cuda_graphs, "Set non-decode cuda graphs to True"
                # Create a mismatch between self.active_token_count (0) and self.active_request_count
                # (which is 0 by default) so that self.is_decode() is False and we trigger
                # the non-decode attention kernel. The value of 1 is not special by any means, all
                # we need is for self.total_request_count to not be 0.
                self.total_request_count = 1

        active_token_count = (
            self.active_token_count if num_warmup_tokens is None else num_warmup_tokens
        )

        if self.using_cuda_graph_this_step():
            self.padded_active_token_count = (
                math.ceil(active_token_count / self.cuda_graph_step_size)
                * self.cuda_graph_step_size
            )
            self.padded_active_token_count = min(
                self.padded_active_token_count, self.max_active_requests
            )
            assert (
                self.padded_active_token_count in self.cuda_graph_token_counts_set
            ), f"padded_active_token_count: {self.padded_active_token_count} not in cuda_graph_token_counts_set: {self.cuda_graph_token_counts_set}"
            assert self.padded_active_token_count >= active_token_count
        else:
            self.padded_active_token_count = self.round_up_tokens(self.active_token_count)
            if self.is_decode_only():
                # For decode-only, the padded active token count cannot exceed max-requests.
                self.padded_active_token_count = min(
                    self.padded_active_token_count, self.max_active_requests
                )

        # How are we calculating the padded active request count?
        # Case 1: Using cuda graphs:
        #         It is always the same as padded_active_token_count, whether its decode or non-decode.
        #         We make the q and kv-lengths of extra padded requests to be 0.
        # Case 2: Not using cuda graphs:
        #         If decode - we set it to padded_active_token_count. Again q and kv lengths of extra padded requests will be 0.
        #         If non-decode - we set it to total_request_count - paused_request_count i.e. no padded requests.
        self.padded_active_request_count = (
            self.padded_active_token_count
            if self.using_cuda_graph_this_step() or self.is_decode_only()
            else (self.total_request_count - self.paused_request_count)
        )

        # Update token position indexes.
        self.token_to_block_idx[self.active_token_count : self.padded_active_token_count] = (
            self.block_allocator.dummy_block_idx
        )
        self.token_to_local_position_within_kv_block[
            self.active_token_count : self.padded_active_token_count
        ] = 0
        self.token_to_position_in_request[
            self.active_token_count : self.padded_active_token_count
        ] = 0

        real_req_batch_size = (
            self.total_request_count - self.paused_request_count
        )  # how many requests are indeed active
        self.active_attn_metadata = (
            self.graph_attn_metadata
            if self.using_cuda_graph_this_step()
            else self.non_graph_attn_metadata
        )

        # Update cu_query_seq_lengths, max_seqlen_q.
        active_slice = slice(self.paused_request_count, self.total_request_count)
        query_lengths_view = self.request_query_lengths[active_slice]
        request_kv_length_offsets_view = self.request_kv_length_offsets[active_slice]
        request_to_kv_block_ids_view = self.request_to_kv_block_ids[active_slice]
        self.active_attn_metadata["mha_metadata"].update(
            request_query_lengths=query_lengths_view,
            request_kv_length_offsets=request_kv_length_offsets_view,
            request_to_kv_block_ids=request_to_kv_block_ids_view,
            padded_active_token_count=self.padded_active_token_count,
            real_batch_size=real_req_batch_size,
            padded_active_request_count=self.padded_active_request_count,
            decode_only=self.is_decode_only(),
        )
        # All attention metadata calculations are now handled by MHAMetadata.update()

        # Create Mamba state block table if it's a hybrid model
        if self.is_hybrid_model:
            active_mamba_indices = self.mamba_metadata.request_to_mamba_state_idx[
                self.paused_request_count : self.total_request_count
            ]

            if self.is_decode_only() or self.using_cuda_graph_this_step():
                self.mamba_metadata.update_cudagraph_mapping(
                    active_mamba_indices, self.total_request_count - self.paused_request_count
                )

    def reset(self) -> None:
        """Reset entire context.

        This method does:
        - Reset active/paused request/token counts to zero.
        - Reset available blocks to entire memory.
        - Reset other tensors to zeros (unncessary, just or sanity checking).

        This method is useful after cuda graph warmup iterations, where the
        context's memory buffer is referenced by the cuda graph system and
        cannot be deallocated.
        """

        # Reset request/token counts.
        self.total_request_count = 0
        self.active_token_count = 0
        self.paused_request_count = 0
        self.padded_active_token_count = 0
        self.padded_active_request_count = 0
        self.paused_tokens = None

        # Reset request indexes.
        self.request_ids.fill_(-1)
        self.request_query_lengths.fill_(0)
        self.request_output_lengths.fill_(0)
        self.request_kv_length_offsets.fill_(0)
        self.request_kv_block_counts.fill_(0)
        self.request_last_kv_block_id.fill_(-1)
        self.request_last_kv_block_offset.fill_(0)
        self.request_to_kv_block_ids.fill_(-1)

        # Reset token indexes.
        self.token_to_input_ids.fill_(0)
        self.token_to_pos_ids.fill_(0)
        self.token_to_request_idx.fill_(-1)
        self.token_to_position_in_request.fill_(0)
        self.token_to_block_idx.fill_(-1)
        self.token_to_local_position_within_kv_block.fill_(0)

        # Reset available block count.
        self.reset_attention_state()
        self.reset_mamba_state()
        self.block_allocator.reset()
        self.request_to_kv_block_ids.fill_(-1)

        # Reset chunked prefill state
        self.chunked_prefill_request_id = -1

    def current_input_and_position_ids(
        self, *, num_warmup_tokens: Optional[int] = None
    ) -> Tuple[Tensor, Tensor]:
        """Flattened input and position IDs for forward pass.

        Args:
            num_warmup_tokens (Optional[int]): Number of tokens to return for
                warming up cuda graphs. Must be less than or equal to
                `max_tokens`.

        Return:
            (Tuple[Tensor, Tensor]) Flattened active input and position IDs.
        """
        num_tokens = num_warmup_tokens or self.padded_active_token_count
        return (
            self.token_to_input_ids[:num_tokens].unsqueeze(0),
            self.token_to_pos_ids[:num_tokens].unsqueeze(0),
        )

    def last_token_logits(self, logits: Tensor) -> Tensor:
        """Last tokens of logits.

        Args:
            logits (Tensor): Output logits of forward pass.

        Return:
            (Tensor) Last token logits.
        """

        # todo: @lmcafee, remove these asserts?
        assert logits.size(0) == 1, f"logits.size(0) ({tuple(logits.shape)}) != 1"
        assert logits.size(1) == self.padded_active_token_count, (
            f"logits.size(1) ({tuple(logits.shape)}) != "
            f"padded_active_token_count ({self.padded_active_token_count})."
        )

        # Last token logits.
        logits = logits.squeeze(0)
        last_token_idxs = (
            torch.cumsum(
                self.request_query_lengths[self.paused_request_count : self.total_request_count],
                dim=0,
            )
            - 1
        )
        last_token_logits = logits[last_token_idxs, :]

        return last_token_logits

    def check_availability(self, req: DynamicInferenceRequest) -> (bool, bool, bool):
        """
        Check if the request can be added to the context.
        """
        request_can_be_added = (
            self.total_request_count - self.paused_request_count < self.max_active_requests
        )
        request_tokens_can_be_added = (
            self.active_token_count + req.remaining_prompt_length <= self.max_tokens
        )
        blocks = math.ceil(
            (req.remaining_prompt_length + req.finished_chunk_token_count) / self.block_size_tokens
        ) - math.ceil(req.finished_chunk_token_count / self.block_size_tokens)
        kv_cache_available = self.block_allocator.is_memory_available(blocks)
        return request_can_be_added, request_tokens_can_be_added, kv_cache_available

    def add_request(self, req: DynamicInferenceRequest, chunk_length: Optional[int] = None) -> None:
        """Add request to context. At this stage, we assume that the request is valid and can be added, as the checks are done in the schedule function.

        Args:
            req (DynamicInferenceRequest): Request to add.
            chunk_length (Optional[int]): Length of chunk to add. If None, the request will be fully added.

        Return:
            None
        """
        if chunk_length is None:
            chunk_length = req.remaining_prompt_length

        # req.finished_chunk_token_count > 0 means that the request is a scheduled chunked prefill request, and we are adding a chunk to it
        is_chunked_prefill = req.finished_chunk_token_count > 0

        assert chunk_length > 0, "Chunk length is 0"
        assert (
            chunk_length <= req.remaining_prompt_length
        ), "Chunk length is greater than remaining prompt length"
        if self.active_token_count + chunk_length > self.max_tokens:
            raise TokenOverflowError(req.request_id)

        # Use the remaining prompt tokens for this chunk
        this_round_tokens = req.remaining_prompt_tokens[:chunk_length]

        # only allocate new blocks
        already_allocated_blocks = (
            req.finished_chunk_token_count + self.block_size_tokens - 1
        ) // self.block_size_tokens  # ceiling division
        overall_required_blocks = (
            req.finished_chunk_token_count + chunk_length + self.block_size_tokens - 1
        ) // self.block_size_tokens  # ceiling division

        num_blocks_needed = overall_required_blocks - already_allocated_blocks

        if num_blocks_needed > 0:
            new_block_ids = self.block_allocator.allocate_memory_blocks(num_blocks_needed)
            if new_block_ids is None or len(new_block_ids) != num_blocks_needed:
                raise BlockOverflowError(req.request_id)

        # when a request already starts chunked prefill, it is exactly the last request in the current system
        # (see dynamic_engine.py, schedule_chunked_prefill invariants)
        # no need to update count, as it is already here
        if is_chunked_prefill:
            current_id = self.total_request_count - 1
            self.active_token_count -= (
                1  # Overwrite the last token, which is the useless token from chunked prefill
            )
            assert (
                self.request_ids[current_id] == req.request_id
            ), "Continuation current_id mismatch"
        else:
            current_id = self.total_request_count

        if current_id >= self.max_active_requests:
            raise RequestOverflowError(req.request_id)

        if self.active_token_count + chunk_length > self.max_tokens:
            raise TokenOverflowError(req.request_id)

        self.request_ids[current_id] = req.request_id
        self.request_query_lengths[current_id] = chunk_length
        self.request_output_lengths[current_id] = (
            req.finished_chunk_token_count
            + chunk_length
            + req.sampling_params.num_tokens_to_generate
        )
        if num_blocks_needed > 0:
            self.request_to_kv_block_ids[current_id][
                already_allocated_blocks:overall_required_blocks
            ] = new_block_ids
        self.request_kv_length_offsets[current_id] = req.finished_chunk_token_count
        self.request_kv_block_counts[current_id] = overall_required_blocks
        self.request_last_kv_block_id[current_id] = self.request_to_kv_block_ids[current_id][
            overall_required_blocks - 1
        ]
        self.request_last_kv_block_offset[current_id] = (
            chunk_length + req.finished_chunk_token_count - 1
        ) % self.block_size_tokens
        # self.num_prefill_requests += 1 # FUTURE MR: in update, all requests are set to decode, so here we need to add 1 for both chunked or not
        token_offset_range = torch.arange(
            req.finished_chunk_token_count,
            req.finished_chunk_token_count + chunk_length,
            device=self.token_to_pos_ids.device,
        )
        self.token_to_pos_ids[self.active_token_count : self.active_token_count + chunk_length] = (
            token_offset_range
        )
        self.token_to_input_ids[
            self.active_token_count : self.active_token_count + chunk_length
        ] = this_round_tokens
        self.token_to_request_idx[
            self.active_token_count : self.active_token_count + chunk_length
        ] = current_id
        self.token_to_position_in_request[
            self.active_token_count : self.active_token_count + chunk_length
        ] = token_offset_range
        self.token_to_block_idx[
            self.active_token_count : self.active_token_count + chunk_length
        ] = self.request_to_kv_block_ids[current_id][token_offset_range // self.block_size_tokens]
        self.token_to_local_position_within_kv_block[
            self.active_token_count : self.active_token_count + chunk_length
        ] = (token_offset_range % self.block_size_tokens)

        if self.is_hybrid_model and not is_chunked_prefill:
            # Allocate a slot for Mamba states
            mamba_idx = self.mamba_metadata.allocate_slot()
            if mamba_idx is None:
                raise ContextOverflowError(req.request_id, "No Mamba slots available")

            # Initialize the allocated Mamba state
            self.mamba_conv_states[:, mamba_idx] = 0.0
            self.mamba_ssm_states[:, mamba_idx] = 0.0
            self.mamba_metadata.request_to_mamba_state_idx[self.total_request_count] = mamba_idx

        self.active_token_count += chunk_length
        self.total_request_count += 0 if req.finished_chunk_token_count > 0 else 1

    def _move_book_keeping_tensors(self, src_idxs, dst_idxs, next_tokens):
        """
        Move all the relevent booking tensors with src idxs to dst idxs
        """
        self.request_kv_length_offsets[dst_idxs] = self.request_kv_length_offsets[src_idxs]
        self.request_query_lengths[dst_idxs] = self.request_query_lengths[src_idxs]
        self.request_output_lengths[dst_idxs] = self.request_output_lengths[src_idxs]
        self.request_ids[dst_idxs] = self.request_ids[src_idxs]
        next_tokens[dst_idxs] = next_tokens[src_idxs]

        self.request_to_kv_block_ids[dst_idxs] = self.request_to_kv_block_ids[src_idxs]
        self.request_kv_block_counts[dst_idxs] = self.request_kv_block_counts[src_idxs]
        self.request_last_kv_block_id[dst_idxs] = self.request_last_kv_block_id[src_idxs]
        self.request_last_kv_block_offset[dst_idxs] = self.request_last_kv_block_offset[src_idxs]

        if self.is_hybrid_model:
            self.mamba_metadata.request_to_mamba_state_idx[dst_idxs] = (
                self.mamba_metadata.request_to_mamba_state_idx[src_idxs]
            )

    def _swap_book_keeping_tensors(self, src_idxs, dst_idxs, next_tokens):
        """
        Swaps all the relevent booking tensors with src idxs to dst idxs
        """
        tensor_swap(self.request_kv_length_offsets, src_idxs, dst_idxs)
        tensor_swap(self.request_query_lengths, src_idxs, dst_idxs)
        tensor_swap(self.request_output_lengths, src_idxs, dst_idxs)
        tensor_swap(self.request_ids, src_idxs, dst_idxs)
        tensor_swap(next_tokens, src_idxs, dst_idxs)
        tensor_swap(self.request_to_kv_block_ids, src_idxs, dst_idxs)
        tensor_swap(self.request_kv_block_counts, src_idxs, dst_idxs)
        tensor_swap(self.request_last_kv_block_id, src_idxs, dst_idxs)
        tensor_swap(self.request_last_kv_block_offset, src_idxs, dst_idxs)

        if self.is_hybrid_model:
            tensor_swap(self.mamba_metadata.request_to_mamba_state_idx, src_idxs, dst_idxs)

    # TODO: see if we can compile this function
    def update_requests(self, active_requests_mask: Tensor, new_tokens: Tensor) -> Tensor:
        """Update context state after calling engine.step().

        This method is responsible for:
        - Update prefill requests to decode requests.
        - Persist decode requests as decode requests.
        - Terminate requests by length or termination id.

        *Note*: All bookkeeping tensors (i.e., `self.request_*`) are laid out
        contiguously, with a conceptual division between paused requests on the
        'left' (or, lower indices) and active requests in the 'middle' (or, middle
        indices) and completed requests on the 'right' (or, higher indices). The integers
        `paused_request_count` and `total_request_count`  are used to track the boundaries
        between these request groups.
        - 0:paused_request_count -> paused requests
        - paused_request_count:total_request_count -> active requests
        - total_request_count:max_active_requests -> completed requests are moved here.
        The reason for maintaining contiguous tensors rather than multiple
        smaller (e.g., per-group or per-request) tensors is for both 1) speed
        (avoid unnecessary tensor allocations), and 2) compatibility with the
        Flash Attention kernels, which packed contiguous tensors.

        The following happens in this code :
        1. The active token mask tells us which requests are still active and which are completed
        2. If no paused requests are present and no active requests we release all memory and reset.
        3. Concatenate the paused tokens to the active tokens
        4. For the finished requests we release memory blocks and move them to the right
        5. We identify requests that require a new block and add them to the paused requests (i.e move them left)
        6. We determine how many requests we can resume and resume them
        7. We make changes to the request book keeping tesnsors and setup the tokens for next iteration
        8. We resume those requests by assigning blocks and updating bookkeeping tensors
        9. We make relevant changes to the token bookkeeping tensors

        Args:
            active_requests_mask (Tensor): 1D Mask tensor marking active requests.
            new_tokens (Tensor): Newly sampled tokens, with one token per active request.

        Return:
            (Tensor) Newly paused request IDs.
        """
        # 1. The active token mask tells us which requests are still active and which are completed
        # active_request_count -> This corresponds to requests that have not reached EOD or max length
        # finished_request_count are requests that have reached the termination criterion

        if self.chunked_prefill_request_id != -1:
            active_requests_mask[-1] = (
                1  # must keep this, next iteration will add a new chunk to it
            )

        active_request_count = (active_requests_mask == 1).sum().item()
        finished_request_count = (active_requests_mask == 0).sum().item()
        assert (
            active_request_count + finished_request_count + self.paused_request_count
            == self.total_request_count
        )

        # Reset attention state.
        self.reset_attention_state()

        # Update total_request_count.
        self.total_request_count = active_request_count + self.paused_request_count

        # 2. If no paused requests are present and no active requests we release memory and reset.
        if active_request_count + self.paused_request_count == 0:
            if finished_request_count > 0:
                finished_idxs = (
                    torch.nonzero(active_requests_mask == 0, as_tuple=True)[0]
                    + self.paused_request_count
                )
                kv_blocks_assigned = self.request_to_kv_block_ids[finished_idxs]
                non_zero_values_in_kv_memory = kv_blocks_assigned[kv_blocks_assigned != -1]
                self.block_allocator.release_memory_blocks(non_zero_values_in_kv_memory)

                if self.is_hybrid_model:
                    self.mamba_metadata.free_slots(finished_idxs)

            # Reset request/token counts.
            self.request_to_kv_block_ids.fill_(-1)
            self.total_request_count = 0
            self.active_token_count = 0

            # Reset Mamba state.
            self.reset_mamba_state()

            return

        # 3. Concatenate the paused tokens to the active tokens if present.
        if self.paused_request_count != 0:
            assert self.paused_tokens is not None
            next_tokens = torch.cat((self.paused_tokens, new_tokens))
        else:
            next_tokens = new_tokens

        # 4. For the finished requests we release memory blocks and move them to the right:-
        #       a) Release all their memory
        #       b) Swap them to the right, so that we have this order [Paused, Active, Finished]
        if finished_request_count > 0:
            finished_idxs = (
                torch.nonzero(active_requests_mask == 0, as_tuple=True)[0]
                + self.paused_request_count
            )
            kv_blocks_assigned = self.request_to_kv_block_ids[finished_idxs]
            non_zero_values_in_kv_memory = kv_blocks_assigned[kv_blocks_assigned != -1]
            self.block_allocator.release_memory_blocks(non_zero_values_in_kv_memory)

            # Reset the KV blocks for finished requests.
            # Note: do not use fill_() (or add_() and similar inplace ops) here.
            # The combinition of indexing with a tensor (like finished_idxs) and fill_()/add_() creates a clone
            # and updates it instead of the original tensor.
            self.request_to_kv_block_ids[finished_idxs] = -1

            if self.is_hybrid_model:
                # Get the Mamba state indices for finished requests and free them
                self.mamba_metadata.free_slots(finished_idxs)

            if active_request_count > 0:
                finished_idxs_on_left = (
                    torch.nonzero(active_requests_mask[:active_request_count] == 0, as_tuple=True)[
                        0
                    ]
                    + self.paused_request_count
                )
                active_idxs_on_right = (
                    torch.nonzero(active_requests_mask[active_request_count:], as_tuple=True)[0]
                    + active_request_count
                    + self.paused_request_count
                )

                self._move_book_keeping_tensors(
                    src_idxs=active_idxs_on_right,
                    dst_idxs=finished_idxs_on_left,
                    next_tokens=next_tokens,
                )

                # Reset chunk ids for recently moved requests.
                self.request_to_kv_block_ids[active_idxs_on_right] = -1
                if self.is_hybrid_model:
                    self.mamba_metadata.request_to_mamba_state_idx[active_idxs_on_right] = -1

        # 5. We identify requests that require a new block and add them to the paused requests (i.e move them left) :-
        #       a) Put requests that have filled their current block and  require a new one in a pause state temporarily
        #       b) Move the paused requests to the left, and active requets to the right
        #       c) Update the paused request count and active_request_count appropriately
        newly_paused_request_ids = None
        if active_request_count > 0:
            num_tokens_in_last_block = self.request_last_kv_block_offset[
                self.paused_request_count : (active_request_count + self.paused_request_count)
            ]
            active_requests_requiring_new_block = (
                num_tokens_in_last_block == self.block_size_tokens - 1
            ).byte()

            if self.chunked_prefill_request_id != -1:
                # find the id in request_ids that is the chunked_prefill_request_id. Only one request should be chunked.
                pos = torch.where(self.request_ids == self.chunked_prefill_request_id)[0][0]
                active_requests_requiring_new_block[pos] = 0  # chunked prefill should not be paused

            active_requests_requiring_new_block_count = (
                (active_requests_requiring_new_block == 1).sum().item()
            )

            if active_requests_requiring_new_block_count > 0:
                newly_paused_request_ids = self.request_ids[
                    torch.nonzero(active_requests_requiring_new_block) + self.paused_request_count
                ]

            # Swap unfinished active requests on the left side with paused requests on the right side
            # NOTE : We add paused request count because we concatenate
            # paused tokens to the left at the beginning of update requests
            if (
                active_requests_requiring_new_block_count > 0
                and active_requests_requiring_new_block_count != active_request_count
            ):
                active_request_ids_on_left = (
                    torch.nonzero(
                        active_requests_requiring_new_block[
                            :active_requests_requiring_new_block_count
                        ]
                        == 0,
                        as_tuple=True,
                    )[0]
                    + self.paused_request_count
                )
                paused_requests_idxs_on_right = (
                    torch.nonzero(
                        active_requests_requiring_new_block[
                            active_requests_requiring_new_block_count:
                        ],
                        as_tuple=True,
                    )[0]
                    + active_requests_requiring_new_block_count
                    + self.paused_request_count
                )
                dst_idxs = torch.cat((active_request_ids_on_left, paused_requests_idxs_on_right))
                src_idxs = torch.cat((paused_requests_idxs_on_right, active_request_ids_on_left))
                self._move_book_keeping_tensors(
                    src_idxs=src_idxs, dst_idxs=dst_idxs, next_tokens=next_tokens
                )

            self.paused_request_count += active_requests_requiring_new_block_count
            active_request_count -= active_requests_requiring_new_block_count

        # 6. Now that we have the requests in following order [Paused, Active, Finished]
        # We determine how many requests we can resume and resume them
        # Assign released blocks to paused requests.
        # todo: @shanmugamr, un-pause requests using FIFO, rather than LIFO.
        resume_request_count = 0
        if self.paused_request_count > 0:
            active_block_count_avail = self.block_allocator.get_active_avail()
            paused_block_counts = self.request_kv_block_counts[: self.paused_request_count]
            paused_block_counts = paused_block_counts.flip(dims=[0])
            paused_block_counts += 1  # +1 for newly added block
            paused_block_counts_cumsum = paused_block_counts.cumsum(dim=0)
            resume_request_count = min(
                torch.nonzero(paused_block_counts_cumsum <= active_block_count_avail).numel(),
                self.block_allocator.total_avail,
            )

        self.paused_request_count -= resume_request_count
        active_request_count += resume_request_count
        assert active_request_count > 0, "active_request_count == %d." % active_request_count

        # finally, swap the chunked prefill to the end of the active requests to obey the invariant
        if self.chunked_prefill_request_id != -1:
            pos = torch.where(self.request_ids == self.chunked_prefill_request_id)[0][0]
            self._swap_book_keeping_tensors(
                src_idxs=torch.tensor([pos]),
                dst_idxs=torch.tensor([active_request_count + self.paused_request_count - 1]),
                next_tokens=next_tokens,
            )
        # Remove resumed requests from newly_paused_request_ids. We do this by
        # truncating the end of newly_paused_request_ids, which works because we
        # resume requests in LIFO order. If resume_request_count >
        # len(newly_paused_request_ids), this means that none of the paused
        # requests are newly paused during this update.
        if newly_paused_request_ids is not None and resume_request_count > 0:
            newly_paused_request_ids = newly_paused_request_ids[:-resume_request_count]

        # 7. We make changes to the request book keeping tesnsors and setup the tokens for next iteration
<<<<<<< HEAD
=======
        self.total_request_count = active_request_count + self.paused_request_count

>>>>>>> e07c4a44
        # All these active requests are in decode phase, so they need only 1 token per request
        self.active_token_count = active_request_count
        # Always the first section of token input ids are only used.
        self.token_to_input_ids[: self.active_token_count] = next_tokens[
            self.paused_request_count : self.total_request_count
        ]

        if self.paused_request_count > 0:
            self.paused_tokens = next_tokens[: self.paused_request_count]

        # add_ and fill_ calls seems to work as intended with sliced indexing (i.e. x[3:5].add(...) or x[3:5].fill_)
        # but when another tensor is used for indexing, it does not work as expected (i.e. x[y] if x and y are torch tensors)
        self.request_kv_length_offsets[self.paused_request_count : self.total_request_count].add_(
            self.request_query_lengths[self.paused_request_count : self.total_request_count]
        )
        self.request_query_lengths[self.paused_request_count : self.total_request_count].fill_(1)
        self.token_to_pos_ids[: self.active_token_count] = self.request_kv_length_offsets[
            self.paused_request_count : self.total_request_count
        ]

        self.request_last_kv_block_offset[self.paused_request_count : self.total_request_count] = (
            self.request_last_kv_block_offset[self.paused_request_count : self.total_request_count]
            + 1
        ) % self.block_size_tokens

        # 8. We resume those requests by assigning blocks and updating bookkeeping tensors
        if resume_request_count > 0:
            assert torch.all(
                self.request_last_kv_block_offset[
                    self.paused_request_count : (self.paused_request_count + resume_request_count)
                ]
                == 0
            ), "The request_last_kv_block_offset should be 0 for the requests that just got resumed this step. "

            assert resume_request_count <= self.block_allocator.total_avail
            block_ids = self.block_allocator.allocate_memory_blocks(resume_request_count)
            row_idx = torch.arange(
                self.paused_request_count,
                self.paused_request_count + resume_request_count,
                device=torch.cuda.current_device(),
            )
            col_idx = self.request_kv_block_counts[
                self.paused_request_count : (self.paused_request_count + resume_request_count)
            ]
            self.request_to_kv_block_ids[row_idx, col_idx] = block_ids
            self.request_kv_block_counts[
                self.paused_request_count : (self.paused_request_count + resume_request_count)
            ] += 1
            self.request_last_kv_block_id[
                self.paused_request_count : (self.paused_request_count + resume_request_count)
            ] = block_ids

        # 9. We make relevant changes to the token bookkeeping tensors
        self.token_to_request_idx[: self.active_token_count] = torch.arange(
            self.paused_request_count, self.total_request_count, device=torch.cuda.current_device()
        )
        self.token_to_position_in_request[: self.active_token_count] = (
            self.request_kv_length_offsets[self.paused_request_count : self.total_request_count]
        )

        self.token_to_block_idx[: self.active_token_count] = self.request_last_kv_block_id[
            self.paused_request_count : self.total_request_count
        ]
        self.token_to_local_position_within_kv_block[: self.active_token_count] = (
            self.request_last_kv_block_offset[self.paused_request_count : self.total_request_count]
        )

        return newly_paused_request_ids

    def calculate_log_probs(
        self, logits: Tensor, new_tokens: Tensor, only_last_token_logits: Optional[bool] = False
    ) -> List[List[float]]:
        """Calculate log probs for all active requests and return them.

        TODO: @wdykas support top-n log probs.

        Args:
            logits (Tensor): Raw model output logits with shape [1, sequence_length, vocab_size].
            new_tokens (Tensor): The newly sampled tokens.
            only_last_token_logits (bool): If set, the logits are from only the last token in each request

        Returns:
            List of lists where each inner list contains log probs for a request in the
            same order as the active requests (from paused_request_count to total_request_count).
        """
        # Calculate log_probs (sequence_length x vocab_size)
        log_probs = F.log_softmax(logits.squeeze(0).float(), dim=-1)

        if only_last_token_logits or self.is_decode_only():
            seq_idx = torch.arange(len(new_tokens), dtype=torch.int32, device=logits.device)
            selected_log_probs = log_probs[seq_idx, new_tokens]
            return [[lp] for lp in selected_log_probs.flatten().tolist()]

        # Get the selected token ids for all tokens.
        # We shift the active token window left by one to remove the first prompt token for
        # prefill requests and then set the token ids explicitly for the newly generated tokens.
        # This is necessary because we calculate the log probs *before* updating the request metadata.
        #
        # Example (decode & prefill mix):
        #
        #   active_query_lengths: [ 1 | 1 | 2 | 5 ]
        #
        #   new_tokens          : [ 52 | 12 | 3 | 86 ]
        #
        #   seq_idx             : [ 0 | 1 | 2 3 | 4 5 6 7 8 ]
        #
        #   new_token_idx       : [ 0 | 1 | 3 | 8 ]
        #
        #   active_token_ids before left shift:
        #                       : [ 31 | 75 | 45 16 | 90 12 72 24 88 ]
        #
        #   active_token_ids after shift:
        #                       : [ XX | XX | 16 XX | 12 72 24 88 XX ]   (XX = undefined)
        #
        #   active_token_ids[new_token_idx] = new_tokens
        #                       : [ 52 | 12 | 16  3 | 12 72 24 88 86 ]
        active_token_ids = self.token_to_input_ids[: self.active_token_count].roll(-1, 0)
        active_query_lengths = self.request_query_lengths[
            self.paused_request_count : self.total_request_count
        ]
        new_token_idx = active_query_lengths.cumsum(0) - 1
        active_token_ids[new_token_idx] = new_tokens

        # Extract the log probs for only the selected tokens.
        # (sequence_length x vocab_size) -> (sequence_length)
        seq_idx = torch.arange(self.active_token_count, device=log_probs.device)
        selected_log_probs = log_probs[seq_idx, active_token_ids]

        # Split the log probs across request boundaries
        selected_log_probs_list = selected_log_probs.cpu().split(
            active_query_lengths.tolist(), dim=0
        )

        # Convert each log prob tensor into a list
        return [lp.tolist() for lp in selected_log_probs_list]

    def get_kvcache_utilization_stats(self) -> dict:
        """Compute KV cache buffer utilization stats for the current step.

        Returns a dictionary with counts and percentages for both allocated block
        usage (overall buffer occupancy) and active usage (blocks referenced by
        currently active requests this step).

        Return:
            {
            'total_blocks': int,
            'allocated_blocks': int,
            'active_unique_blocks': int,
            'allocated_utilization': float,
            'active_utilization': float,
            'active_request_count': int,
            'paused_request_count': int,
            'gtd_block_count': int,
            }
        """
        # Total usable blocks exclude the reserved dummy block.
        total_blocks = max(self.block_allocator.total_count - 1, 1)
        block_count_avail = int(self.block_allocator.total_avail)

        # Overall allocated blocks in the buffer right now.
        allocated_blocks = (self.block_allocator.total_count - 1) - block_count_avail
        allocated_blocks = int(max(0, allocated_blocks))

        # Active unique blocks referenced by current active requests only.
        active_start = self.paused_request_count
        active_end = self.total_request_count
        if active_end > active_start:
            active_rows = self.request_to_kv_block_ids[active_start:active_end]
            # Filter valid block ids (>= 0) and count unique ids.
            valid_ids = active_rows[active_rows >= 0]
            if valid_ids.numel() > 0:
                unique_ids = torch.unique(valid_ids)
                active_unique_blocks = int(unique_ids.numel())
            else:
                active_unique_blocks = 0
        else:
            active_unique_blocks = 0

        allocated_utilization = float(allocated_blocks) / float(total_blocks)
        active_utilization = float(active_unique_blocks) / float(total_blocks)

        # Diagnostic helpers
        total_request_count = int(self.total_request_count)
        return {
            'total_blocks': int(total_blocks),
            'allocated_blocks': int(allocated_blocks),
            'active_unique_blocks': int(active_unique_blocks),
            'allocated_utilization': allocated_utilization,
            'active_utilization': active_utilization,
            'active_request_count': int(self.get_active_request_count()),
            'paused_request_count': int(self.paused_request_count),
            'block_count_avail': int(block_count_avail),
            'active_token_count': int(self.active_token_count),
            'total_request_count': int(total_request_count),
            'max_total_requests': int(self.max_total_requests),
            'max_active_requests': int(self.max_active_requests),
        }<|MERGE_RESOLUTION|>--- conflicted
+++ resolved
@@ -232,13 +232,6 @@
         block_size_tokens (int): Size of KV cache block size.
         tensor_model_parallel_size (Optional[int]): Tensor model parallel size.
         num_cuda_graphs (Optional[int]): Maximum number of cuda graphs to capture,
-<<<<<<< HEAD
-            where the cuda graph batch sizes range from 1 to `max_active_requests`
-            (as computed below). Due to rounding, the actual number of cuda graphs
-            may not equal this argument.
-        materialize_only_last_token_logits (bool): If True, only the last token logits
-            are materialized in the context.
-=======
             where the cuda graph batch sizes range from 1 to `max_requests` (as
             computed below). Due to rounding, the actual number of cuda graphs may
             not equal this argument.
@@ -253,7 +246,6 @@
             This must be provided for hybrid models.
         mamba_ssm_states_shape: (Optional[Tuple[int]]): Mamba ssm states shape per request.
             This must be provided for hybrid models.
->>>>>>> e07c4a44
         use_cuda_graphs_for_non_decode_steps (bool): If True, use cuda graphs for non-decode
             engine steps.
         unified_memory_level (Optional[int]): Set unified memory usage within the
@@ -368,29 +360,19 @@
             )
         assert self.block_size_bytes > 0
 
-<<<<<<< HEAD
-        # Initialize block allocator.
-        active_buffer_size_bytes = int(active_buffer_size_gb * 1024**3)
-        active_block_count_total = active_buffer_size_bytes // self.block_size_bytes
-        self.block_allocator = BlockAllocator(context=self, active_count=active_block_count_total)
-        del active_block_count_total  # use self.block_allocator.active_count
-        active_buffer_size_bytes = self.block_allocator.active_count * self.block_size_bytes
-
-        # Set max_total_requests, max_active_requests, max_tokens.
-        self.max_total_requests = self.block_allocator.total_count - 1  # -1 for dummy block
-        self.max_active_requests = self.block_allocator.active_count
-        self.max_tokens = max_tokens or self.DEFAULT_MAX_TOKENS
-
-        assert self.max_tokens >= self.max_active_requests, (
-            f"max_tokens ({self.max_tokens}) must be >= "
-            f"max_active_requests ({self.max_active_requests}), "
-            "to have consistency between cuda graph sizes and the block table size."
-        )
-=======
-        # Adjust buffer to be a multiple of block size.
-        buffer_size_bytes = int(buffer_size_gb * 1024**3)
-        buffer_size_bytes_rem = buffer_size_bytes % self.block_size_bytes
-        buffer_size_bytes = buffer_size_bytes - buffer_size_bytes_rem
+        # >>>>>>>>>>>>>>>>>>>>>>>>>>>>>>>>>>>>>>>>>>>>>>>>>>>>>>>>>>>>>>>>>
+        # # Initialize block allocator.
+        # active_buffer_size_bytes = int(active_buffer_size_gb * 1024**3)
+        # active_block_count_total = active_buffer_size_bytes // self.block_size_bytes
+        # self.block_allocator = BlockAllocator(context=self, active_count=active_block_count_total)
+        # del active_block_count_total  # use self.block_allocator.active_count
+        # active_buffer_size_bytes = self.block_allocator.active_count * self.block_size_bytes
+
+        # # Set max_total_requests, max_active_requests, max_tokens.
+        # self.max_total_requests = self.block_allocator.total_count - 1  # -1 for dummy block
+        # self.max_active_requests = self.block_allocator.active_count
+        # self.max_tokens = max_tokens or self.DEFAULT_MAX_TOKENS
+        # <<<<<<<<<<<<<<<<<<<<<<<<<<<<<<<<<<<<<<<<<<<<<<<<<<<<<<<<<<<<<<<<<
 
         mamba_states_memory_per_request = 0
         if self.is_hybrid_model:
@@ -399,41 +381,11 @@
             mamba_states_memory_per_request *= self.num_mamba_layers
             mamba_states_memory_per_request *= dtype_size_bytes
 
-        # Compute max_requets, max_tokens from buffer size, overflow factor, and Mamba state size.
-        def bytes_to_max_requests_and_tokens(n_bytes):
-            bytes_per_token = self.block_size_bytes / self.block_size_tokens
-            cost_per_request_bytes = (
-                mamba_states_memory_per_request + max_sequence_length * bytes_per_token
-            )
-            # TODO(ksanthanam): Leave room for an extra request in the event of padding
-            # for non-decode CUDA graphs
-            n_requests = n_bytes / cost_per_request_bytes
-            n_tokens = n_requests * max_sequence_length
-            n_requests = self.round_up_requests(int(n_requests), tp_size=tp_size)
-            n_tokens = self.round_up_tokens(int(n_tokens), tp_size=tp_size)
-            return n_requests, n_tokens
-
-        self.max_requests, self.max_tokens = bytes_to_max_requests_and_tokens(buffer_size_bytes)
-        if buffer_overflow_factor is not None:
-            self.max_requests = self.round_up_requests(
-                int(self.max_requests * buffer_overflow_factor), tp_size=tp_size
-            )
-            self.max_tokens = self.round_up_tokens(
-                int(self.max_tokens * buffer_overflow_factor / 50.0), tp_size=tp_size
-            )
-
-        if max_requests_override is not None:
-            self.max_requests = (
-                max_requests_override
-                if max_requests_override < self.REQUEST_ROUNDER
-                else self.round_up_requests(max_requests_override, tp_size=tp_size)
-            )
-
-        if max_tokens_override is not None:
-            self.max_tokens = self.round_up_tokens(max_tokens_override, tp_size=tp_size)
-
-        self.max_requests = min(self.max_requests, self.max_tokens)  # e.g., decode only.
->>>>>>> e07c4a44
+        assert self.max_tokens >= self.max_active_requests, (
+            f"max_tokens ({self.max_tokens}) must be >= "
+            f"max_active_requests ({self.max_active_requests}), "
+            "to have consistency between cuda graph sizes and the block table size."
+        )
 
         # Initialize context state.
         self.params_dtype = params_dtype
@@ -487,15 +439,12 @@
         self.token_to_position_in_request = torch.empty_like(self.token_to_input_ids)
         self.token_to_local_position_within_kv_block = torch.empty_like(self.token_to_input_ids)
 
-<<<<<<< HEAD
-=======
         # Calculate the total number of chunks available in the buffer
         total_mamba_states_memory = mamba_states_memory_per_request * self.max_requests
         block_count_total = (
             max(0, buffer_size_bytes - total_mamba_states_memory) // self.block_size_bytes
         )
 
->>>>>>> e07c4a44
         # Memory buffer.
         ctx_manager = (
             torch.cuda.use_mem_pool(self.unified_memory_mempool)
@@ -506,13 +455,8 @@
             if cache_mla_latent:
                 self.memory_buffer = torch.full(
                     (
-<<<<<<< HEAD
-                        self.num_layers,
+                        self.num_attention_layers,
                         self.block_allocator.total_count,
-=======
-                        self.num_attention_layers,
-                        block_count_total,
->>>>>>> e07c4a44
                         self.block_size_tokens,
                         kv_reduced_dim,
                     ),
@@ -524,13 +468,8 @@
                 self.memory_buffer = torch.full(
                     (
                         2,  # key and value
-<<<<<<< HEAD
-                        self.num_layers,
+                        self.num_attention_layers,
                         self.block_allocator.total_count,
-=======
-                        self.num_attention_layers,
-                        block_count_total,
->>>>>>> e07c4a44
                         self.block_size_tokens,
                         num_attention_heads_per_partition,
                         hidden_size_per_attention_head,
@@ -614,32 +553,6 @@
             max_seqlen=self.max_sequence_length,
         )
 
-<<<<<<< HEAD
-=======
-        # Guaranteed active requests.
-        # * See details in the class docstring above. `gtd_request_fraction` is
-        #   the fraction of blocks in the memory buffer that are reserved for
-        #   guaranteeing that some number of active requests can always proceed
-        #   with their generations. The number of blocks defined by
-        #   `buffer_guaranteed_fraction * block_count_total` is converted to a
-        #   number of requests that this reserved space can safely handle
-        #   (`gtd_request_count`).
-        # * Note: computing the size of this guaranteed space from blocks rather
-        #   than bytes is safer due to the non-linear impacts of a large
-        #   `block_size_tokens` or `max_kv_block_count`. When computing from
-        #   blocks, this space will always be less than `block_count_total`. When
-        #   computing from bytes, this space can unexpectedly be much larger than
-        #   `block_count_total`, resulting in stalled generations.
-        gtd_block_count = int(buffer_guaranteed_fraction * block_count_total)
-        gtd_block_count = min(gtd_block_count, block_count_total)
-        self.gtd_request_count = max(1, gtd_block_count // self.max_kv_block_count)
-        self.gtd_block_count = self.gtd_request_count * self.max_kv_block_count
-
-        # Initialize allocator for KV memory blocks
-        self.block_allocator = BlockAllocator(
-            block_count_total=block_count_total, gtd_block_count=self.gtd_block_count
-        )
-
         # Optional state tensors for hybrid models
         if self.is_hybrid_model:
             self.mamba_metadata = MambaMetadata(max_requests=self.max_requests)
@@ -659,10 +572,6 @@
         else:
             self.mamba_metadata = None
 
-        # Store the dummy block idx reference for convenience
-        self.dummy_block_idx = self.block_allocator.dummy_block_idx
-
->>>>>>> e07c4a44
         # Deal with chunked prefill
         self.chunked_prefill_request_id = -1
 
@@ -1665,11 +1574,8 @@
             newly_paused_request_ids = newly_paused_request_ids[:-resume_request_count]
 
         # 7. We make changes to the request book keeping tesnsors and setup the tokens for next iteration
-<<<<<<< HEAD
-=======
         self.total_request_count = active_request_count + self.paused_request_count
 
->>>>>>> e07c4a44
         # All these active requests are in decode phase, so they need only 1 token per request
         self.active_token_count = active_request_count
         # Always the first section of token input ids are only used.
