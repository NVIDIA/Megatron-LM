# Copyright (c) 2025, NVIDIA CORPORATION. All rights reserved.

import math
import warnings
from typing import Optional, Tuple

import torch
from packaging.version import Version as PkgVersion
from torch import Tensor
from megatron.core.device_utils import get_current_device
from megatron.core import parallel_state
<<<<<<< HEAD
=======
from megatron.core.models.common.embeddings.rope_utils import apply_rotary_pos_emb
from megatron.core.package_info import __version__ as mcore_version
>>>>>>> a58f3810
from megatron.core.transformer import TransformerConfig
from megatron.core.utils import divide as core_divide

from .base_context import BaseInferenceContext
from .dynamic_chunk_allocator import ChunkAllocator

class ContextOverflowError(Exception):
    '''Base exception for when a new request would not fit.'''

    pass


class RequestOverflowError(ContextOverflowError):
    '''Adding request would overflow max request count.'''

    pass


class TokenOverflowError(ContextOverflowError):
    '''Adding request would overflow max token count.'''

    pass


class ChunkOverflowError(ContextOverflowError):
    '''Adding request would overflow available memory chunks.'''

    pass


# pylint: disable=line-too-long
class DynamicInferenceContext(BaseInferenceContext):
    """Inference context that is passed to the main model in order
    to efficiently calculate and store the KV cache during inference.

    The dynamic inference context manages both: 1) in-flight batching, and 2) a
    memory buffer for the chunked KV cache. For in-flight batching, requests of
    arbitrary sequence length may be added, paused, or removed from the context
    at any step. The only constraint is the maximum number of requests or tokens
    that the context is defined to support. For the chunked KV cache, a memory
    buffer is allocated up front (size `buffer_size_gb`), that is divided into
    chunks and dynamically assigned to requests. At any given step, any unassigned
    chunks equate to unused space.

    Additionally, a fraction of the memory buffer (`gtd_request_fraction`, i.e.,
    the 'guaranteed' request fraction) is reserved for guaranteeing that a
    minimum number of active requests may continue to generate tokens on any step.
    The reason for this is that the context manages two pools of requests: 1)
    active requests, and 2) paused requests. Paused requests are requests where
    insufficient memory chunks remain for future assignment, and these requests
    are set aside until enough memory chunks are available. Active requests are
    requests that have sufficient memory chunks to proceed with their generations.

    The situation can arise where all requests eventually become paused due to all
    memory chunks being assigned. In this case, there are no active requests and
    thus no progress can be made. To handle this case, a fraction of the memory
    buffer is reserved that only allows active requests, and no paused requests.
    This fraction must be carefully tuned, as it can have an order of magnitude
    impact on overall latency.

    Args:
        params_dtype (torch.dtype): Dtype used for KV cache.
        num_layers (int): Number of layers.
        kv_channels (int): Hidden dimension per attention head.
        num_attention_heads (int): Number of attention heads.
        max_sequence_length (int): Max possible sequence length (prompt + output)
            that will occur.
        buffer_size_gb (float): Total buffer size (GB), shared by main and
            fallback contexts.
        chunk_size_tokens (int): Size of KV cache chunk size.
        buffer_guaranteed_fraction (float): Fraction of the memory buffer that is
            reserved to guarantee that one or more active requests are able to
            run to completion. Without reserving this memory, paused requests are
            able to fill the memory buffer and block execution of any requests.
        buffer_overflow_factor (Optional[float]): Scaling factor over the buffer
            size for auto computing `max_requests` and `max_tokens`. This scaling
            factor is used for fitting more requests and tokens in the memory
            buffer than it can safely hold, which in turn increases throughput.
        max_requests_override (Optional[int]): If set, overrides value computed
            from `buffer_overflow_factor`.
        max_tokens_override (Optional[int]): If set, overrides value computed
            from `buffer_overflow_factor`.
    """

    def __init__(
        self,
        *,
        params_dtype: torch.dtype,
        num_layers: int,
        kv_channels: int,
        num_attention_heads: int,
        max_sequence_length: int,
        buffer_size_gb: float,
        buffer_guaranteed_fraction: float,
        chunk_size_tokens: int = 256,
        buffer_overflow_factor: Optional[float] = None,
        max_requests_override: Optional[int] = None,
        max_tokens_override: Optional[int] = None,
        tensor_model_parallel_size: Optional[int] = None,
    ):

        super().__init__()
        # Per partition num heads and hidden size.
        projection_size = kv_channels * num_attention_heads
        if tensor_model_parallel_size is None:
            tp_size = parallel_state.get_tensor_model_parallel_world_size()
        else:
            tp_size = tensor_model_parallel_size
        hidden_size_per_attention_head = core_divide(projection_size, num_attention_heads)
        num_attention_heads_per_partition = core_divide(num_attention_heads, tp_size)

        # Chunk size tokens, bytes.
        dtype_size_bytes = params_dtype.itemsize
        self.chunk_size_tokens = chunk_size_tokens
        self.chunk_size_bytes = (
            dtype_size_bytes
            * 2  # key, value
            * num_layers
            * self.chunk_size_tokens
            * num_attention_heads_per_partition
            * hidden_size_per_attention_head
        )

        # Adjust buffer to be a multiple of chunk size.
        buffer_size_bytes = int(buffer_size_gb * 1024**3)
        buffer_size_bytes_rem = buffer_size_bytes % self.chunk_size_bytes
        buffer_size_bytes = buffer_size_bytes - buffer_size_bytes_rem

        # Compute max_requets, max_tokens from buffer size and overflow factor.
        def bytes_to_max_requests_and_tokens(n_bytes):
            n_tokens = n_bytes / self.chunk_size_bytes * self.chunk_size_tokens
            n_requests = n_tokens / max_sequence_length
            return int(n_requests), int(n_tokens)

        self.max_requests, self.max_tokens = bytes_to_max_requests_and_tokens(buffer_size_bytes)

        if buffer_overflow_factor is not None:
            self.max_requests = self.round_up_requests(
                int(self.max_requests * buffer_overflow_factor)
            )
            self.max_tokens = self.round_up_tokens(
                int(self.max_tokens * buffer_overflow_factor / 50.0)
            )

        if max_requests_override is not None:
            self.max_requests = self.round_up_requests(max_requests_override)

        if max_tokens_override is not None:
            self.max_tokens = self.round_up_tokens(max_tokens_override)

        self.max_requests = min(self.max_requests, self.max_tokens)  # e.g., decode only.

        # Initialize context state.
        self.params_dtype = params_dtype
        self.num_layers = num_layers
        self.max_sequence_length = max_sequence_length

        self.total_request_count = 0
        self.active_token_count = 0
        self.paused_request_count = 0
        self.padded_active_token_count = None
        self.padded_active_sample_count = None
        self.paused_tokens = None

        # Per-request state.
        self.request_ids = torch.full(
            (self.max_requests,), -1, dtype=torch.int32, device=get_current_device()
        )
        # request_query_lengths is the input prompt tokens length during prefill phase (1st step) and then 1 for the decode phase (i.e During generation)
        self.request_query_lengths = torch.empty_like(self.request_ids)
        # request_output_lengths is len(input_prompt_tokens) + num_tokens_to_generate
        self.request_output_lengths = torch.empty_like(self.request_ids)
        # request_kv_length_offsets is the same as query length during prefill phase (1st step) and then 1 for the decode phase (i.e During generation)
        self.request_kv_length_offsets = torch.empty_like(self.request_ids)
        self.request_kv_chunk_counts = torch.empty_like(self.request_ids)
        self.request_last_kv_chunk_id = torch.empty_like(self.request_ids)
        # request_last_kv_chunk_offset represents number of tokens in the last kv chunk
        self.request_last_kv_chunk_offset = torch.empty_like(self.request_ids)

        # Per-token state.
        self.token_to_input_ids = torch.full(
            (self.max_tokens,), 0, dtype=torch.long, device=get_current_device()
        )
        self.token_to_pos_ids = torch.full_like(self.token_to_input_ids, 0)
        self.token_to_request_idx = torch.empty_like(self.token_to_input_ids)
        self.token_to_chunk_idx = torch.empty_like(self.token_to_input_ids)
        # i.e For a set of tokens A B C D E F ..  and chunk_size 4:
        # token_to_position_in_request is  [0, 1, 2, 3, 4, 5]
        # token_to_local_position_within_kv_chunk is [0 , 1, 2, 3, 0, 1, 2]
        self.token_to_position_in_request = torch.empty_like(self.token_to_input_ids)
        self.token_to_local_position_within_kv_chunk = torch.empty_like(self.token_to_input_ids)

<<<<<<< HEAD
        # Simulate a stack, by decrementing chunk_count_avail during allocations.
        # *Note: The last chunk idx (`dummy_chunk_idx`) is reserved for
        # decode-only inference steps. For these teps, `input_ids` and
        # `position_ids` are padded to length `max_requests`, regardless of the
        # number of valid active requests. This padding is to maintain a
        # consistent input shape when using cuda graphs for the decode-only steps.
        # All requests between the active request count and `max_requests` are
        # 'garbage', but must still point to valid memory within the flash
        # attention kernel. These garbage requests point to chunk
        # `dummy_chunk_idx`.
        # TODO: @lmcafee, abstract chunk allocation into separate class.
        self.chunk_count_total = buffer_size_bytes // self.chunk_size_bytes
        self.chunk_count_avail = self.chunk_count_total - 1
        self.dummy_chunk_idx = self.chunk_count_total - 1
        self.chunk_bag = torch.arange(
            self.chunk_count_total, dtype=torch.int32, device=get_current_device()
        )
=======
        # Calculate the total number of chunks available in the buffer
        chunk_count_total = buffer_size_bytes // self.chunk_size_bytes
>>>>>>> a58f3810

        # Memory buffer.
        self.memory_buffer = torch.full(
            (
                2,  # key and value
                self.num_layers,
                chunk_count_total,
                self.chunk_size_tokens,
                num_attention_heads_per_partition,
                hidden_size_per_attention_head,
            ),
            -1,
            dtype=self.params_dtype,
            device=get_current_device(),
        )

        # Chunk ids.
        self.max_kv_chunk_count = math.ceil(self.max_sequence_length / self.chunk_size_tokens)
        self.request_to_kv_chunk_ids = torch.full(
            (self.max_requests, self.max_kv_chunk_count),
            -1,
            dtype=torch.int,
            device=get_current_device(),
        )

        # `*_decode_only` tensors are for use with cuda graphs to maintain
        # consistent input shapes, which is required to use cuda graphs. Cuda
        # graphs are used only during decode-only steps (i.e., no requests are in
        # the prefill phases). During these decode-only steps, the `*_decode_only`
        # tensors are used, otherwise their same-name but un-suffixed
        # corresponding tensors are used.
        # TODO: @lmcafee, only use `_decode_only` tensors when both of the
        # following conditions are met: 1) decode-only step, and 2) cuda graphs
        # are enabled.

        self.query_seq_lengths_decode_only = torch.full(
            (self.max_requests,), 0, dtype=torch.int32, device=get_current_device()
        )
        self.cu_query_seq_lengths_decode_only = torch.full(
            (self.max_requests + 1,), 0, dtype=torch.int32, device=get_current_device()
        )
        self.kv_seq_lengths_decode_only = torch.full(
            (self.max_requests,), 0, dtype=torch.int32, device=get_current_device()
        )
        self.cu_kv_seq_lengths_decode_only = torch.full(
            (self.max_requests + 1,), 0, dtype=torch.int32, device=get_current_device()
        )

        self.kv_memory_decode_only = torch.full(
            (self.max_requests, self.max_kv_chunk_count),
            0,
            dtype=torch.int,
            device=get_current_device(),
        )

        # Guaranteed active requests.
        # * See details in the class docstring above. `gtd_request_fraction` is
        #   the fraction of the memory buffer that is reserved for guaranteeing
        #   that some number of active requests can always proceed with their
        #   generations. The number of bytes defined by `gtd_request_fraction *
        #   buffer_size_gb` is converted to a number of requests that this
        #   reserved space can handle (`gtd_request_count`), and rounded to be an
        #   exact multiple of `max_sequence_length`. This is then converted into
        #   the number of reserved chunks (`gtd_chunk_count`) and bytes
        #   (`gtd_byte_count`).
        # Chunk ids.
        self.max_kv_chunk_count = math.ceil(self.max_sequence_length / self.chunk_size_tokens)
        gtd_byte_count = buffer_guaranteed_fraction * buffer_size_bytes
        gtd_request_count, _ = bytes_to_max_requests_and_tokens(gtd_byte_count)
        if buffer_guaranteed_fraction > 0:
            gtd_request_count = max(1, gtd_request_count)
        gtd_request_count = self.round_up_requests(min(gtd_request_count, self.max_requests))
        gtd_chunk_count = gtd_request_count * self.max_kv_chunk_count
        assert (
            gtd_request_count <= self.max_requests
        ), "gtd_request_count (%d) > max_requests (%d)." % (gtd_request_count, self.max_requests)
        self.gtd_request_count = gtd_request_count
        self.gtd_chunk_count = gtd_chunk_count

        # Initialize chunk allocator
        self.chunk_allocator = ChunkAllocator(
            chunk_count_total=chunk_count_total, gtd_chunk_count=self.gtd_chunk_count
        )

        # Store the dummy chunk idx reference for convenience
        self.dummy_chunk_idx = self.chunk_allocator.dummy_chunk_idx
        # Reset attention state.
        self.reset_attention_state()

    TOKEN_ROUNDER = 64
    REQUEST_ROUNDER = 4

    @classmethod
    def round_up_tokens(cls, value):
        """Round up to nearest multiple of `TOKEN_ROUNDER` (above)."""
        if PkgVersion(mcore_version) < PkgVersion("0.13"):
            return cls.round_up(value)
        return cls.TOKEN_ROUNDER * int(math.ceil(int(value) / cls.TOKEN_ROUNDER))

    @classmethod
    def round_up_requests(cls, value):
        """Round up to nearest multiple of `REQUEST_ROUNDER` (above)."""
        if PkgVersion(mcore_version) < PkgVersion("0.13"):
            return cls.round_up(value)
        return cls.REQUEST_ROUNDER * int(math.ceil(int(value) / cls.REQUEST_ROUNDER))

    @classmethod
    def round_up(cls, value):
        """Deprecated in favor of round_up_tokens and round_up_requests."""
        warnings.warn(
            "`round_up` is deprecated in favor of `round_up_tokens` or `round_up_requests` "
            "and will be removed in `megatron-core` 0.14."
        )
        ROUNDER = getattr(cls, "ROUNDER", 64)
        return ROUNDER * int(math.ceil(int(value) / ROUNDER))

    def is_static_batching(self) -> bool:
        """Is static batching? False."""
        return False

    def is_decode_only(self) -> bool:
        """Test if all active requests are in decode phase.

        For a request in prefill phase active_tokens = query length
        Once the request moves to decode phase active tokens is 1 for that request. So if all active requests are in decode phase, they will be equal to active token count.
        """
        total_active_requests = self.total_request_count - self.paused_request_count
        return total_active_requests == self.active_token_count

    def has_unfinished_requests(self) -> bool:
        """Test if any requests remain."""
        return self.total_request_count > 0

    def cu_query_lengths(self) -> Tensor:
        """Cumulative query sequence lengths."""
        return self.cu_query_seq_lengths, self.max_seqlen_q

    def cu_kv_lengths(self) -> Tensor:
        """Cumulative key/value sequence lengths."""
        return (
            self.cu_kv_seq_lengths,
            self.kv_seq_lengths,
            self.kv_seq_lengths_decode_only,
            self.max_seqlen_k,
        )

    def get_active_sequence_lengths(self) -> Tensor:
        """Total sequence length (query + key) for active requests."""
        lengths = self.request_kv_length_offsets + self.request_query_lengths
        lengths = lengths[self.paused_request_count : self.total_request_count]
        return lengths

    def get_max_sequence_lengths(self) -> Tensor:
        """Maximum sequence length for active requests."""
        return self.request_output_lengths[self.paused_request_count : self.total_request_count]

    def append_key_value_cache(self, layer_number: int, key: Tensor, value: Tensor) -> None:
        """Append to KV cache.

        Args:
            layer_number (int): Layer number.
            key (Tensor): Key tensor.
            value (Tensor): Value tensor.
        """

        chunk_idx = self.token_to_chunk_idx[: self.padded_active_token_count]
        local_kv_seq_idx = self.token_to_local_position_within_kv_chunk[
            : self.padded_active_token_count
        ]
        assert key.size(1) == 1 and value.size(1) == 1
        key = key.squeeze(1)
        value = value.squeeze(1)

        self.memory_buffer[0, layer_number - 1, chunk_idx, local_kv_seq_idx] = key[
            : self.padded_active_token_count
        ]
        self.memory_buffer[1, layer_number - 1, chunk_idx, local_kv_seq_idx] = value[
            : self.padded_active_token_count
        ]

    def key_value_cache(self, layer_number: int) -> Tuple[Tensor, Tensor]:
        """Read from KV cache.

        Args:
            layer_number (int): Layer number.

        Return:
            (Tuple[Tensor, Tensor]) The key and value pointer tensors that point
            to chunks within the chunked memory buffer.
        """
        return (
            self.memory_buffer[0, layer_number - 1],
            self.memory_buffer[1, layer_number - 1],
            self.block_table,
        )

    def apply_rotary_emb_query(
        self,
        query: Tensor,
        query_emb: Tensor,
        config: TransformerConfig,
        cu_seqlens_q: Tensor,
        cp_group: torch.distributed.ProcessGroup,
    ) -> Tensor:
        """Apply rotary embedding to query tensor.

        Args:
            query (Tensor): Query tensor.
            query_emb (Tensor): Query rotary embeddings.
            config (TransformerConfig): Transformer config.
            cu_seqlens_q (Tensor): Cumulative sequence lengths.
            cp_group (torch.distributed.ProcessGroup): Process group for context parallel.

        Return:
            (Tensor) Query tensor after applying rotary embeddings.
        """
        # Import here to avoid circular dependency
        from megatron.core.models.common.embeddings.rope_utils import apply_rotary_pos_emb
        n = self.padded_active_token_count
        query_seq_idx = self.token_to_pos_ids[:n]
        query_emb = query_emb[query_seq_idx]
        query[:n] = apply_rotary_pos_emb(
            t=query[:n],
            freqs=query_emb[:n],
            config=config,
            cu_seqlens=cu_seqlens_q,
            cp_group=cp_group,
        )
        return query

    def apply_rotary_emb_key(
        self,
        key: Tensor,
        key_emb: Tensor,
        config: TransformerConfig,
        cp_group: torch.distributed.ProcessGroup,
    ) -> Tensor:
        """Apply rotary embedding to key tensor.

        Args:
            key (Tensor): Key tensor.
            key_emb (Tensor): Key rotary embeddings.
            config (TransformerConfig): Transformer config.
            cp_group (torch.distributed.ProcessGroup): Process group for context parallel.

        Return:
            (Tensor) Key tensor after applying rotary embeddings.
        """
        # Import here to avoid circular dependency
        from megatron.core.models.common.embeddings.rope_utils import apply_rotary_pos_emb
        n = self.padded_active_token_count
        key_seq_idx = self.token_to_position_in_request[:n]
        key_emb = key_emb[key_seq_idx]
        if self.is_decode_only():
            assert key.shape[0] == n == self.max_requests
            key = apply_rotary_pos_emb(
                t=key[:n], freqs=key_emb[:n], config=config, cp_group=cp_group
            )
        else:
            key[:n] = apply_rotary_pos_emb(
                t=key[:n], freqs=key_emb[:n], config=config, cp_group=cp_group
            )
        return key

    def reset_attention_state(self) -> None:
        """Reset state used within attention, after each step."""
        self.max_seqlen_q = None
        self.max_seqlen_k = None
        self.cu_query_seq_lengths = None
        self.cu_query_seq_lengths_decode_only.fill_(0)
        self.query_seq_lengths_decode_only.fill_(0)
        self.cu_kv_seq_lengths = None
        self.cu_kv_seq_lengths_decode_only.fill_(0)
        self.kv_seq_lengths_decode_only.fill_(0)
        self.kv_memory_decode_only.fill_(0)
        self.block_table = None

    def initialize_attention_state(self) -> None:
        """Initialize attention state so that every layer can use it"""

        self.padded_active_token_count = (
            self.max_requests
            if self.is_decode_only()
            else self.round_up_tokens(self.active_token_count)
        )
        self.padded_active_sample_count = (
            self.max_requests
            if self.is_decode_only()
            else (self.total_request_count - self.paused_request_count)
        )
        self.token_to_chunk_idx[self.active_token_count : self.padded_active_token_count] = (
            self.dummy_chunk_idx
        )
        self.token_to_local_position_within_kv_chunk[
            self.active_token_count : self.padded_active_token_count
        ] = 0
        self.token_to_position_in_request[
            self.active_token_count : self.padded_active_token_count
        ] = 0

        query_lengths = self.request_query_lengths[
            self.paused_request_count : self.total_request_count
        ]
        if self.is_decode_only():
            self.query_seq_lengths_decode_only[
                0 : self.total_request_count - self.paused_request_count
            ] = query_lengths
            cu_query_lengths_decode_only = torch.cumsum(self.query_seq_lengths_decode_only, dim=0)
            self.cu_query_seq_lengths_decode_only[1:] = cu_query_lengths_decode_only
            self.cu_query_seq_lengths = self.cu_query_seq_lengths_decode_only
            self.max_seqlen_q = 1
        else:
            cu_query_lengths = torch.cumsum(query_lengths, dim=0)
            self.cu_query_seq_lengths = torch.full(
                (self.total_request_count - self.paused_request_count + 1,),
                0,
                dtype=torch.int32,
                device=get_current_device(),
            )
            self.cu_query_seq_lengths[1:] = cu_query_lengths
            self.max_seqlen_q = query_lengths.max().item()

        kv_seq_lengths = self.request_kv_length_offsets + self.request_query_lengths
        self.kv_seq_lengths = kv_seq_lengths[self.paused_request_count : self.total_request_count]
        if self.is_decode_only():
            self.kv_seq_lengths_decode_only[
                0 : self.total_request_count - self.paused_request_count
            ] = self.kv_seq_lengths
            cu_kv_lengths_decode_only = torch.cumsum(self.kv_seq_lengths_decode_only, dim=0)
            self.cu_kv_seq_lengths_decode_only[1:] = cu_kv_lengths_decode_only
            self.cu_kv_seq_lengths = self.cu_kv_seq_lengths_decode_only
            self.max_seqlen_k = self.max_sequence_length
        else:
            self.cu_kv_seq_lengths = torch.full(
                (self.total_request_count - self.paused_request_count + 1,),
                0,
                dtype=torch.int32,
                device=get_current_device(),
            )
            self.cu_kv_seq_lengths[1:] = torch.cumsum(self.kv_seq_lengths, dim=0)
            self.max_seqlen_k = self.kv_seq_lengths.max().item()

        kv_memory = self.request_to_kv_chunk_ids[
            self.paused_request_count : self.total_request_count
        ]
        if self.is_decode_only():
            self.kv_memory_decode_only[0 : self.total_request_count - self.paused_request_count] = (
                kv_memory
            )
            self.block_table = self.kv_memory_decode_only
        else:
            self.block_table = self.request_to_kv_chunk_ids[
                self.paused_request_count : self.total_request_count
            ]

    def reset(self) -> None:
        """Reset entire context.

        This method does:
        - Reset active/paused request/token counts to zero.
        - Reset available chunks to entire memory.
        - Reset other tensors to zeros (unncessary, just or sanity checking).

        This method is useful after cuda graph warmup iterations, where the
        context's memory buffer is referenced by the cuda graph system and
        cannot be deallocated.
        """

        # Reset request/token counts.
        self.total_request_count = 0
        self.active_token_count = 0
        self.paused_request_count = 0
        self.padded_active_token_count = 0
        self.padded_active_sample_count = 0
        self.paused_tokens = None

        # Reset request indexes.
        self.request_ids.fill_(-1)
        self.request_query_lengths.fill_(0)
        self.request_output_lengths.fill_(0)
        self.request_kv_length_offsets.fill_(0)
        self.request_kv_chunk_counts.fill_(0)
        self.request_last_kv_chunk_id.fill_(-1)
        self.request_last_kv_chunk_offset.fill_(0)
        self.request_to_kv_chunk_ids.fill_(-1)

        # Reset token indexes.
        self.token_to_input_ids.fill_(0)
        self.token_to_pos_ids.fill_(0)
        self.token_to_request_idx.fill_(-1)
        self.token_to_position_in_request.fill_(0)
        self.token_to_chunk_idx.fill_(-1)
        self.token_to_local_position_within_kv_chunk.fill_(0)

        # Reset available chunk count.
        self.reset_attention_state()
        self.chunk_allocator.reset()
        self.request_to_kv_chunk_ids.fill_(-1)

    def current_input_ids(self) -> Tensor:
        """Flattened input IDs for forward pass.

        Return:
            (Tensor) Flattened active input IDs.
        """
        return self.token_to_input_ids[: self.padded_active_token_count].unsqueeze(0)

    def current_position_ids(self) -> Tensor:
        """Flattened position IDs for forward pass.

        Return:
            (Tensor) Flattened active position IDs.
        """
        return self.token_to_pos_ids[: self.padded_active_token_count].unsqueeze(0)

    def last_token_logits(self, logits: Tensor) -> Tensor:
        """Last tokens of logits.

        Args:
            logits (Tensor): Output logits of forward pass.

        Return:
            (Tensor) Last token logits.
        """

        # todo: @lmcafee, remove these asserts?
        assert logits.size(0) == 1
        assert logits.size(1) == self.padded_active_token_count, (
            f"logits.size(1) ({tuple(logits.shape)}) != "
            f"padded_active_token_count ({self.padded_active_token_count})."
        )

        # Last token logits.
        logits = logits.squeeze(0)
        last_token_idxs = (
            torch.cumsum(
                self.request_query_lengths[self.paused_request_count : self.total_request_count],
                dim=0,
            )
            - 1
        )
        last_token_logits = logits[last_token_idxs, :]

        return last_token_logits

    def add_request(
        self, request_id: int, tokens: torch.Tensor, num_tokens_to_generate: Optional[int] = None
    ) -> None:
        """Add request to context.

        After a request is added, it will first do one prefill step, followed by
        an arbitrary number of decode steps.

        A request will failed to be added if one of the following is true:
        - Adding the request would overflow the max token count.
        - Adding the request would overflow the max request count.
        - Adding the request would overflow memory.

        todo: @lmcafee, cache non-added requests until there is space, for better
        user experience.

        Args:
            request_id (int): Unique ID of request.
            tokens (torch.Tensor): Token IDs of request prompt.
            num_tokens_to_generate (int): Number of tokens to generate for the request.

        Return:
            None
        """

        # `context_length` here is the equal to prompt length, and does not
        # include output length.
        context_length = len(tokens)

        # Test for token and request overflow.
        # TODO : Should move this into some waiting queue
        if self.active_token_count + context_length > self.max_tokens:
            raise TokenOverflowError()
        if self.total_request_count >= self.max_requests:
            raise RequestOverflowError()

        # Preallocate chunks.
        num_chunks_needed = math.ceil(context_length / self.chunk_size_tokens)
        new_chunk_ids = self.chunk_allocator.allocate_memory_chunks(num_chunks_needed, safe=True)
        if new_chunk_ids is None:
            raise ChunkOverflowError()

        if num_tokens_to_generate is None:
            num_tokens_to_generate = self.max_sequence_length - context_length
        elif context_length + num_tokens_to_generate > self.max_sequence_length:
            raise TokenOverflowError()

        # Update request state.
        self.request_ids[self.total_request_count] = request_id
        self.request_query_lengths[self.total_request_count] = context_length
        self.request_output_lengths[self.total_request_count] = (
            context_length + num_tokens_to_generate
        )
        self.request_kv_length_offsets[self.total_request_count] = 0
        self.request_to_kv_chunk_ids[self.total_request_count][:num_chunks_needed] = new_chunk_ids
        self.request_kv_chunk_counts[self.total_request_count] = num_chunks_needed
        self.request_last_kv_chunk_id[self.total_request_count] = new_chunk_ids[-1]
        self.request_last_kv_chunk_offset[self.total_request_count] = (
            context_length - 1
        ) % self.chunk_size_tokens

        # Update token state.
        arange_context_length = torch.arange(context_length, device=get_current_device())

        self.token_to_pos_ids[
            self.active_token_count : (self.active_token_count + context_length)
        ] = arange_context_length
        self.token_to_input_ids[
            self.active_token_count : (self.active_token_count + context_length)
        ] = tokens

        self.token_to_request_idx[
            self.active_token_count : (self.active_token_count + context_length)
        ] = self.total_request_count
        self.token_to_position_in_request[
            self.active_token_count : (self.active_token_count + context_length)
        ] = arange_context_length
        self.token_to_chunk_idx[
            self.active_token_count : (self.active_token_count + context_length)
        ] = new_chunk_ids[arange_context_length // self.chunk_size_tokens]
        self.token_to_local_position_within_kv_chunk[
            self.active_token_count : (self.active_token_count + context_length)
        ] = (arange_context_length % self.chunk_size_tokens)

        # Increment request and token counts.
        self.total_request_count += 1
        self.active_token_count += context_length

    def _swap_book_keeping_tensors(self, src_idxs, dst_idxs, next_tokens):
        """
        Swaps all the relevent booking tensors with src idxs to dst idxs
        """
        self.request_kv_length_offsets[dst_idxs] = self.request_kv_length_offsets[src_idxs]
        self.request_query_lengths[dst_idxs] = self.request_query_lengths[src_idxs]
        self.request_output_lengths[dst_idxs] = self.request_output_lengths[src_idxs]
        self.request_ids[dst_idxs] = self.request_ids[src_idxs]
        next_tokens[dst_idxs] = next_tokens[src_idxs]

        self.request_to_kv_chunk_ids[dst_idxs] = self.request_to_kv_chunk_ids[src_idxs]
        self.request_kv_chunk_counts[dst_idxs] = self.request_kv_chunk_counts[src_idxs]
        self.request_last_kv_chunk_id[dst_idxs] = self.request_last_kv_chunk_id[src_idxs]
        self.request_last_kv_chunk_offset[dst_idxs] = self.request_last_kv_chunk_offset[src_idxs]

    # TODO: see if we can compile this function
    def update_requests(self, active_requests_mask: Tensor, new_tokens: Tensor) -> None:
        """Update context state after calling engine.step().

        This method is responsible for:
        - Update prefill requests to decode requests.
        - Persist decode requests as decode requests.
        - Terminate requests by length or termination id.

        *Note*: All bookkeeping tensors (i.e., `self.request_*`) are laid out
        contiguously, with a conceptual division between paused requests on the
        'left' (or, lower indices) and active requests in the 'middle' (or, middle
        indices) and completed requests on the 'right' (or, higher indices). The integers
        `paused_request_count` and `total_request_count`  are used to track the boundaries
        between these request groups.
        - 0:paused_request_count -> paused requests
        - paused_request_count:total_request_count -> active requests
        - total_request_count:max_requests -> completed requests are moved here.
        The reason for maintaining contiguous tensors rather than multiple
        smaller (e.g., per-group or per-request) tensors is for both 1) speed
        (avoid unnecessary tensor allocations), and 2) compatibility with the
        Flash Attention kernels, which packed contiguous tensors.

        The following happens in this code :
        1. The active token mask tells us which requests are still active and which are completed
        2. If no paused requests are present and no active requests we release all memory and reset.
        3. Concatenate the paused tokens to the active tokens
        4. For the finished requests we release memory chunks and move them to the right
        5. We identify requests that require a new chunk and add them to the paused requests (i.e move them left)
        6. We determine how many requests we can resume and resume them
        7. We make changes to the request book keeping tesnsors and setup the tokens for next iteration
        8. We resume those requests by assigning chunks and updating bookkeeping tensors
        9. We make relevant changes to the token bookkeeping tensors

        Args:
            active_requests_mask (Tensor): 1D Mask tensor marking active requests.
            new_tokens (Tensor): Newly sampled tokens, with one token per active request.

        Return:
            None
        """
        # 1. The active token mask tells us which requests are still active and which are completed
        # active_request_count -> This corresponds to requests that have not reached EOD or max length
        # finished_request_count are requests that have reached the termination criterion
        active_request_count = (active_requests_mask == 1).sum().item()
        finished_request_count = (active_requests_mask == 0).sum().item()
        assert (
            active_request_count + finished_request_count + self.paused_request_count
            == self.total_request_count
        )

        # Reset attention state.
        self.reset_attention_state()

        # 2. If no paused requests are present and no active requests we release memory and reset.
        if active_request_count + self.paused_request_count == 0:
            if finished_request_count > 0:
                finished_idxs = (
                    torch.nonzero(active_requests_mask == 0, as_tuple=True)[0]
                    + self.paused_request_count
                )
                kv_chunks_assigned = self.request_to_kv_chunk_ids[finished_idxs]
                non_zero_values_in_kv_memory = kv_chunks_assigned[kv_chunks_assigned != -1]
                self.chunk_allocator.release_memory_chunks(non_zero_values_in_kv_memory)

            # Reset request/token counts.
            self.request_to_kv_chunk_ids.fill_(-1)
            self.total_request_count = 0
            self.active_token_count = 0
            return

        # 3. Concatenate the paused tokens to the active tokens if present.
        if self.paused_request_count != 0:
            assert self.paused_tokens is not None
            next_tokens = torch.cat((self.paused_tokens, new_tokens))
        else:
            next_tokens = new_tokens

        # 4. For the finished requests we release memory chunks and move them to the right:-
        #       a) Release all their memory
        #       b) Swap them to the right, so that we have this order [Paused, Active, Finished]
        if finished_request_count > 0:
            finished_idxs = (
                torch.nonzero(active_requests_mask == 0, as_tuple=True)[0]
                + self.paused_request_count
            )
            kv_chunks_asigned = self.request_to_kv_chunk_ids[finished_idxs]
            non_zero_values_in_kv_memory = kv_chunks_asigned[kv_chunks_asigned != -1]
            self.chunk_allocator.release_memory_chunks(non_zero_values_in_kv_memory)

            if active_request_count > 0:
                finished_idxs_on_left = (
                    torch.nonzero(active_requests_mask[:active_request_count] == 0, as_tuple=True)[
                        0
                    ]
                    + self.paused_request_count
                )
                active_idxs_on_right = (
                    torch.nonzero(active_requests_mask[active_request_count:], as_tuple=True)[0]
                    + active_request_count
                    + self.paused_request_count
                )

                self._swap_book_keeping_tensors(
                    src_idxs=active_idxs_on_right,
                    dst_idxs=finished_idxs_on_left,
                    next_tokens=next_tokens,
                )

        # 5. We identify requests that require a new chunk and add them to the paused requests (i.e move them left) :-
        #       a) Put requests that have filled their current chunk and  require a new one in a pause state temporarily
        #       b) Move the paused requests to the left, and active requets to the right
        #       c) Update the paused request count and active_request_count appropriately
        if active_request_count > 0:
            num_tokens_in_last_chunk = self.request_last_kv_chunk_offset[
                self.paused_request_count : (active_request_count + self.paused_request_count)
            ]
            active_requests_requiring_new_chunk = (
                num_tokens_in_last_chunk == self.chunk_size_tokens - 1
            ).byte()
            active_requests_requiring_new_chunk_count = (
                (active_requests_requiring_new_chunk == 1).sum().item()
            )

            # Swap unfinished active requests on the left side with paused requests on the right side
            # NOTE : We add paused request count because we concatenate
            # paused tokens to the left at the beginning of update requests
            if (
                active_requests_requiring_new_chunk_count > 0
                and active_requests_requiring_new_chunk_count != active_request_count
            ):
                active_request_ids_on_left = (
                    torch.nonzero(
                        active_requests_requiring_new_chunk[
                            :active_requests_requiring_new_chunk_count
                        ]
                        == 0,
                        as_tuple=True,
                    )[0]
                    + self.paused_request_count
                )
                paused_requests_idxs_on_right = (
                    torch.nonzero(
                        active_requests_requiring_new_chunk[
                            active_requests_requiring_new_chunk_count:
                        ],
                        as_tuple=True,
                    )[0]
                    + active_requests_requiring_new_chunk_count
                    + self.paused_request_count
                )
                dst_idxs = torch.cat((active_request_ids_on_left, paused_requests_idxs_on_right))
                src_idxs = torch.cat((paused_requests_idxs_on_right, active_request_ids_on_left))
                self._swap_book_keeping_tensors(
                    src_idxs=src_idxs, dst_idxs=dst_idxs, next_tokens=next_tokens
                )

            self.paused_request_count += active_requests_requiring_new_chunk_count
            active_request_count -= active_requests_requiring_new_chunk_count

        # 6. Now that we have the requests in following order [Paused, Active, Finished]
        # We determine how many requests we can resume and resume them
        # Assign released chunks to paused requests.
        # todo: @shanmugamr, un-pause requests using FIFO, rather than LIFO.
        if (
            self.chunk_allocator.chunk_count_avail
            <= self.paused_request_count + self.gtd_chunk_count
        ):
            if active_request_count < self.gtd_request_count:
                resume_request_count = min(
                    self.paused_request_count, self.gtd_request_count - active_request_count
                )
            else:
                # If there are more active requests than gtd requests and not enough
                # chunks available, no requests can be resumed
                resume_request_count = 0
        else:
            # If there are more available chunks than (paused + gtd requests), resume all paused requests
            resume_request_count = self.paused_request_count

        self.paused_request_count -= resume_request_count
        active_request_count += resume_request_count
        assert active_request_count > 0, "active_request_count == %d." % active_request_count

        # 7. We make changes to the request book keeping tesnsors and setup the tokens for next iteration
        self.total_request_count = active_request_count + self.paused_request_count
        # All these active requests are in decode phase, so they need only 1 token per request
        self.active_token_count = active_request_count
        # Always the first section of token input ids are only used.
        self.token_to_input_ids[: self.active_token_count] = next_tokens[
            self.paused_request_count : self.total_request_count
        ]

        if self.paused_request_count > 0:
            self.paused_tokens = next_tokens[: self.paused_request_count]

        self.request_kv_length_offsets[self.paused_request_count : self.total_request_count].add_(
            self.request_query_lengths[self.paused_request_count : self.total_request_count]
        )
        self.request_query_lengths[self.paused_request_count : self.total_request_count].fill_(1)
        self.token_to_pos_ids[: self.active_token_count] = self.request_kv_length_offsets[
            self.paused_request_count : self.total_request_count
        ]

        self.request_last_kv_chunk_offset[self.paused_request_count : self.total_request_count] = (
            self.request_last_kv_chunk_offset[self.paused_request_count : self.total_request_count]
            + 1
        ) % self.chunk_size_tokens

        # 8. We resume those requests by assigning chunks and updating bookkeeping tensors
        if resume_request_count > 0:
            assert torch.all(
                self.request_last_kv_chunk_offset[
                    self.paused_request_count : (self.paused_request_count + resume_request_count)
                ]
                == 0
            ), 'The request_last_kv_chunk_offset should be 0 for the requests that just got resumed this step. '

            chunk_ids = self.chunk_allocator.allocate_memory_chunks(resume_request_count)
            row_idx = torch.arange(
                self.paused_request_count,
                self.paused_request_count + resume_request_count,
                device=get_current_device(),
            )
            col_idx = self.request_kv_chunk_counts[
                self.paused_request_count : (self.paused_request_count + resume_request_count)
            ]
            self.request_to_kv_chunk_ids[row_idx, col_idx] = chunk_ids
            self.request_kv_chunk_counts[
                self.paused_request_count : (self.paused_request_count + resume_request_count)
            ] += 1
            self.request_last_kv_chunk_id[
                self.paused_request_count : (self.paused_request_count + resume_request_count)
            ] = chunk_ids

        # 9. We make relevant changes to the token bookkeeping tensors
        self.token_to_request_idx[: self.active_token_count] = torch.arange(
            self.paused_request_count, self.total_request_count, device=get_current_device()
        )
        self.token_to_position_in_request[: self.active_token_count] = (
            self.request_kv_length_offsets[self.paused_request_count : self.total_request_count]
        )

        self.token_to_chunk_idx[: self.active_token_count] = self.request_last_kv_chunk_id[
            self.paused_request_count : self.total_request_count
        ]
        self.token_to_local_position_within_kv_chunk[: self.active_token_count] = (
            self.request_last_kv_chunk_offset[self.paused_request_count : self.total_request_count]
        )<|MERGE_RESOLUTION|>--- conflicted
+++ resolved
@@ -9,11 +9,8 @@
 from torch import Tensor
 from megatron.core.device_utils import get_current_device
 from megatron.core import parallel_state
-<<<<<<< HEAD
-=======
 from megatron.core.models.common.embeddings.rope_utils import apply_rotary_pos_emb
 from megatron.core.package_info import __version__ as mcore_version
->>>>>>> a58f3810
 from megatron.core.transformer import TransformerConfig
 from megatron.core.utils import divide as core_divide
 
@@ -206,28 +203,8 @@
         self.token_to_position_in_request = torch.empty_like(self.token_to_input_ids)
         self.token_to_local_position_within_kv_chunk = torch.empty_like(self.token_to_input_ids)
 
-<<<<<<< HEAD
-        # Simulate a stack, by decrementing chunk_count_avail during allocations.
-        # *Note: The last chunk idx (`dummy_chunk_idx`) is reserved for
-        # decode-only inference steps. For these teps, `input_ids` and
-        # `position_ids` are padded to length `max_requests`, regardless of the
-        # number of valid active requests. This padding is to maintain a
-        # consistent input shape when using cuda graphs for the decode-only steps.
-        # All requests between the active request count and `max_requests` are
-        # 'garbage', but must still point to valid memory within the flash
-        # attention kernel. These garbage requests point to chunk
-        # `dummy_chunk_idx`.
-        # TODO: @lmcafee, abstract chunk allocation into separate class.
-        self.chunk_count_total = buffer_size_bytes // self.chunk_size_bytes
-        self.chunk_count_avail = self.chunk_count_total - 1
-        self.dummy_chunk_idx = self.chunk_count_total - 1
-        self.chunk_bag = torch.arange(
-            self.chunk_count_total, dtype=torch.int32, device=get_current_device()
-        )
-=======
         # Calculate the total number of chunks available in the buffer
         chunk_count_total = buffer_size_bytes // self.chunk_size_bytes
->>>>>>> a58f3810
 
         # Memory buffer.
         self.memory_buffer = torch.full(
@@ -999,6 +976,7 @@
                 self.paused_request_count,
                 self.paused_request_count + resume_request_count,
                 device=get_current_device(),
+                dtype=torch.int
             )
             col_idx = self.request_kv_chunk_counts[
                 self.paused_request_count : (self.paused_request_count + resume_request_count)
@@ -1013,7 +991,7 @@
 
         # 9. We make relevant changes to the token bookkeeping tensors
         self.token_to_request_idx[: self.active_token_count] = torch.arange(
-            self.paused_request_count, self.total_request_count, device=get_current_device()
+            self.paused_request_count, self.total_request_count, device=get_current_device(), dtype=torch.int
         )
         self.token_to_position_in_request[: self.active_token_count] = (
             self.request_kv_length_offsets[self.paused_request_count : self.total_request_count]
