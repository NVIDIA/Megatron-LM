# Copyright (c) 2025, NVIDIA CORPORATION. All rights reserved.

import math
import warnings
from enum import Enum
from typing import List, Optional, Tuple

import torch
import torch.nn.functional as F
from packaging.version import Version as PkgVersion
from torch import Tensor

from megatron.core import parallel_state
from megatron.core.inference.inference_request import DynamicInferenceRequest
from megatron.core.models.common.embeddings.rope_utils import apply_rotary_pos_emb
from megatron.core.package_info import __version__ as mcore_version
from megatron.core.transformer import TransformerConfig
from megatron.core.utils import divide as core_divide

from .base_context import BaseInferenceContext
from .dynamic_chunk_allocator import ChunkAllocator

try:
    from packaging.version import Version as PkgVersion

    HAVE_PACKAGING = True
except:
    HAVE_PACKAGING = False


class ContextOverflowError(Exception):
    """Base exception for when a new request does not fit.

    Args:
        is_transient (bool): Flag marking whether error is transient (i.e., may
            work if we try again, but fails due to the current context state), or
            permanent (i.e., request will never fit in this context).
    """

    def __init__(self, message: Optional[str] = None, *, is_transient: bool = True):
        super().__init__(message)
        self.is_transient = is_transient


class RequestOverflowError(ContextOverflowError):
    """Adding request would overflow max request count."""

    pass


class TokenOverflowError(ContextOverflowError):
    """Adding request would overflow max token count."""

    pass


class MaxSequenceLengthOverflowError(ContextOverflowError):
    """Adding request would overflow max sequence length."""

    def __init__(self, message: Optional[str] = None):
        super().__init__(message=message, is_transient=False)


class ChunkOverflowError(ContextOverflowError):
    """Adding request would overflow available memory chunks."""

    pass


class ActiveRequestCountOverflowError(ContextOverflowError):
    '''Used when `initialize_attention_state()` is called with
    `num_warmup_requests > max_requests.'''

    def __init__(self, max_request_count, active_request_count):
        assert active_request_count > max_request_count
        super().__init__(
            "active_request_count (%d) > max_request_count (%d)."
            % (active_request_count, max_request_count)
        )


class WarmupEngineMode(Enum):
    """Enumeration for warmup engine modes used during cuda graph capture."""

    DECODE = "decode"
    NON_DECODE = "non_decode"


# pylint: disable=line-too-long
class DynamicInferenceContext(BaseInferenceContext):
    """Inference context that is passed to the main model in order
    to efficiently calculate and store the KV cache during inference.

    The dynamic inference context manages both: 1) in-flight batching, and 2) a
    memory buffer for the chunked KV cache. For in-flight batching, requests of
    arbitrary sequence length may be added, paused, or removed from the context
    at any step. The only constraint is the maximum number of requests or tokens
    that the context is defined to support. For the chunked KV cache, a memory
    buffer is allocated up front (size `buffer_size_gb`), that is divided into
    chunks and dynamically assigned to requests. At any given step, any unassigned
    chunks equate to unused space.

    Additionally, a fraction of the memory buffer (`gtd_request_fraction`, i.e.,
    the 'guaranteed' request fraction) is reserved for guaranteeing that a
    minimum number of active requests may continue to generate tokens on any step.
    The reason for this is that the context manages two pools of requests: 1)
    active requests, and 2) paused requests. Paused requests are requests where
    insufficient memory chunks remain for future assignment, and these requests
    are set aside until enough memory chunks are available. Active requests are
    requests that have sufficient memory chunks to proceed with their generations.

    The situation can arise where all requests eventually become paused due to all
    memory chunks being assigned. In this case, there are no active requests and
    thus no progress can be made. To handle this case, a fraction of the memory
    buffer is reserved that only allows active requests, and no paused requests.
    This fraction must be carefully tuned, as it can have an order of magnitude
    impact on overall latency.

    Args:
        params_dtype (torch.dtype): Dtype used for KV cache.
        num_layers (int): Number of layers.
        kv_channels (int): Hidden dimension per attention head.
        num_attention_heads (int): Number of attention heads.
        max_sequence_length (int): Max possible sequence length (prompt + output)
            that will occur.
        buffer_size_gb (float): Total buffer size (GB), shared by main and
            fallback contexts.
        chunk_size_tokens (int): Size of KV cache chunk size.
        buffer_guaranteed_fraction (float): Fraction of the memory buffer that is
            reserved to guarantee that one or more active requests are able to
            run to completion. Without reserving this memory, paused requests are
            able to fill the memory buffer and block execution of any requests.
        buffer_overflow_factor (Optional[float]): Scaling factor over the buffer
            size for auto computing `max_requests` and `max_tokens`. This scaling
            factor is used for fitting more requests and tokens in the memory
            buffer than it can safely hold, which in turn increases throughput.
        max_requests_override (Optional[int]): If set, overrides value computed
            from `buffer_overflow_factor`.
        max_tokens_override (Optional[int]): If set, overrides value computed
            from `buffer_overflow_factor`.
        tensor_model_parallel_size (Optional[int]): Tensor model parallel size.
        num_cuda_graphs (Optional[int]): Maximum number of cuda graphs to capture,
            where the cuda graph batch sizes range from 1 to `max_requests` (as
            computed below). Due to rounding, the actual number of cuda graphs may
            not equal this argument.
        materialize_only_last_token_logits (bool): If True, only the last token logits
            are materialized in the context.
        use_cuda_graphs_for_non_decode_steps (bool): If True, use cuda graphs for non-decode
        engine steps.
    """

    def __init__(
        self,
        *,
        params_dtype: torch.dtype,
        num_layers: int,
        kv_channels: int,
        num_attention_heads: int,
        max_sequence_length: int,
        buffer_size_gb: float,
        buffer_guaranteed_fraction: float,
        chunk_size_tokens: int = 256,
        buffer_overflow_factor: Optional[float] = None,
        max_requests_override: Optional[int] = None,
        max_tokens_override: Optional[int] = None,
        tensor_model_parallel_size: Optional[int] = None,
        cache_mla_latent: bool = False,
        kv_lora_rank: Optional[int] = None,
        qk_pos_emb_head_dim: Optional[int] = None,
        num_cuda_graphs: Optional[int] = None,
        materialize_only_last_token_logits: bool = True,
        use_cuda_graphs_for_non_decode_steps: bool = True,
    ):
        super().__init__(materialize_only_last_token_logits=materialize_only_last_token_logits)

        self.cache_mla_latent = cache_mla_latent
        if self.cache_mla_latent:
            assert (
                chunk_size_tokens == 64
            ), "Flash MLA requires a block size of 64. Set --inference-dynamic-batching-chunk-size 64 to fix this assert"

        # Per partition num heads and hidden size.
        projection_size = kv_channels * num_attention_heads
        if tensor_model_parallel_size is None:
            tp_size = parallel_state.get_tensor_model_parallel_world_size()
        else:
            tp_size = tensor_model_parallel_size
        hidden_size_per_attention_head = core_divide(projection_size, num_attention_heads)
        num_attention_heads_per_partition = core_divide(num_attention_heads, tp_size)
        # Chunk size tokens, bytes.
        dtype_size_bytes = params_dtype.itemsize
        self.chunk_size_tokens = chunk_size_tokens
        if self.cache_mla_latent:
            #   one vector  c_t  (rank)  +  optional RoPE phase slice
            kv_reduced_dim = kv_lora_rank + qk_pos_emb_head_dim
            self.kv_reduced_dim = kv_reduced_dim
            self.chunk_size_bytes = (
                dtype_size_bytes * num_layers * self.chunk_size_tokens * kv_reduced_dim
            )
        else:
            self.chunk_size_bytes = (
                dtype_size_bytes
                * 2  # key, value
                * num_layers
                * self.chunk_size_tokens
                * num_attention_heads_per_partition
                * hidden_size_per_attention_head
            )

        # Adjust buffer to be a multiple of chunk size.
        buffer_size_bytes = int(buffer_size_gb * 1024**3)
        buffer_size_bytes_rem = buffer_size_bytes % self.chunk_size_bytes
        buffer_size_bytes = buffer_size_bytes - buffer_size_bytes_rem

        # Compute max_requets, max_tokens from buffer size and overflow factor.
        def bytes_to_max_requests_and_tokens(n_bytes):
            n_tokens = n_bytes / self.chunk_size_bytes * self.chunk_size_tokens
            n_requests = n_tokens / max_sequence_length
            return self.round_up_requests(int(n_requests), tp_size=tp_size), self.round_up_tokens(
                int(n_tokens), tp_size=tp_size
            )

        self.max_requests, self.max_tokens = bytes_to_max_requests_and_tokens(buffer_size_bytes)
        if buffer_overflow_factor is not None:
            self.max_requests = self.round_up_requests(
                int(self.max_requests * buffer_overflow_factor), tp_size=tp_size
            )
            self.max_tokens = self.round_up_tokens(
                int(self.max_tokens * buffer_overflow_factor / 50.0), tp_size=tp_size
            )

        if max_requests_override is not None:
            self.max_requests = self.round_up_requests(max_requests_override, tp_size=tp_size)

        if max_tokens_override is not None:
            self.max_tokens = self.round_up_tokens(max_tokens_override, tp_size=tp_size)

        self.max_requests = min(self.max_requests, self.max_tokens)  # e.g., decode only.

        # Initialize context state.
        self.params_dtype = params_dtype
        self.num_layers = num_layers
        self.max_sequence_length = max_sequence_length

        self.total_request_count = 0
        self.active_token_count = 0
        self.paused_request_count = 0
        self.padded_active_token_count = None
        self.padded_active_request_count = None
        self.paused_tokens = None

        # Per-request state.
        self.request_ids = torch.full(
            (self.max_requests,), -1, dtype=torch.int32, device=torch.cuda.current_device()
        )
        # request_query_lengths is the input prompt tokens length during prefill phase (1st step) and then 1 for the decode phase (i.e During generation)
        self.request_query_lengths = torch.empty_like(self.request_ids)
        # request_output_lengths is len(input_prompt_tokens) + num_tokens_to_generate
        self.request_output_lengths = torch.empty_like(self.request_ids)
        # request_kv_length_offsets is the same as query length during prefill phase (1st step) and then 1 for the decode phase (i.e During generation)
        self.request_kv_length_offsets = torch.empty_like(self.request_ids)
        self.request_kv_chunk_counts = torch.empty_like(self.request_ids)
        self.request_last_kv_chunk_id = torch.empty_like(self.request_ids)
        # request_last_kv_chunk_offset represents number of tokens in the last kv chunk
        self.request_last_kv_chunk_offset = torch.empty_like(self.request_ids)

        # Per-token state.
        self.token_to_input_ids = torch.full(
            (self.max_tokens,), 0, dtype=torch.long, device=torch.cuda.current_device()
        )
        self.token_to_pos_ids = torch.full_like(self.token_to_input_ids, 0)
        self.token_to_request_idx = torch.empty_like(self.token_to_input_ids)
        self.token_to_chunk_idx = torch.empty_like(self.token_to_input_ids)
        # i.e For a set of tokens A B C D E F ..  and chunk_size 4:
        # token_to_position_in_request is  [0, 1, 2, 3, 4, 5]
        # token_to_local_position_within_kv_chunk is [0 , 1, 2, 3, 0, 1, 2]
        self.token_to_position_in_request = torch.empty_like(self.token_to_input_ids)
        self.token_to_local_position_within_kv_chunk = torch.empty_like(self.token_to_input_ids)

        # Calculate the total number of chunks available in the buffer
        chunk_count_total = buffer_size_bytes // self.chunk_size_bytes

        # Memory buffer.
        if cache_mla_latent:
            self.memory_buffer = torch.full(
                (self.num_layers, chunk_count_total, self.chunk_size_tokens, kv_reduced_dim),
                -1,
                dtype=self.params_dtype,
                device=torch.cuda.current_device(),
            )
        else:
            self.memory_buffer = torch.full(
                (
                    2,  # key and value
                    self.num_layers,
                    chunk_count_total,
                    self.chunk_size_tokens,
                    num_attention_heads_per_partition,
                    hidden_size_per_attention_head,
                ),
                -1,
                dtype=self.params_dtype,
                device=torch.cuda.current_device(),
            )

        # Chunk ids.
        self.max_kv_chunk_count = math.ceil(self.max_sequence_length / self.chunk_size_tokens)
        self.request_to_kv_chunk_ids = torch.full(
            (self.max_requests, self.max_kv_chunk_count),
            -1,
            dtype=torch.int,
            device=torch.cuda.current_device(),
        )

        # Cuda graph token-counts (i.e., token counts used by cuda-graph steps, both decode and non-decode).
        self.cuda_graph_token_counts = None
        if num_cuda_graphs is not None:

            # Ensure valid num_cuda_graphs.
            num_cuda_graphs = min(max(num_cuda_graphs, 1), self.max_requests)

            # Cuda graph step size.
            cuda_graph_rounder = 8
            self.cuda_graph_step_size = self.max_requests / num_cuda_graphs
            self.cuda_graph_step_size = (
                math.ceil(self.cuda_graph_step_size / cuda_graph_rounder) * cuda_graph_rounder
            )
            # Make sure divisble by TP size
            self.cuda_graph_step_size = math.ceil(self.cuda_graph_step_size / tp_size) * tp_size

            # Cuda graph token counts.
            if num_cuda_graphs == 1:
                self.cuda_graph_token_counts = [self.max_requests]
            else:
                self.cuda_graph_token_counts = list(
                    range(self.cuda_graph_step_size, self.max_requests, self.cuda_graph_step_size)
                )
                if self.cuda_graph_token_counts[-1] != self.max_requests:
                    self.cuda_graph_token_counts.append(self.max_requests)
                self.cuda_graph_token_counts.reverse()

            # Set used for validating active cuda graph token count.
            self.cuda_graph_token_counts_set = set(self.cuda_graph_token_counts)
            self.max_cuda_graph_token_count = max(self.cuda_graph_token_counts)

        # for backwards compatibility with legacy unit tests, we are keeping
        # self.cuda_graph_request_counts around.
        self.cuda_graph_request_counts = self.cuda_graph_token_counts

        self.non_decode_cuda_graphs = use_cuda_graphs_for_non_decode_steps and (
            num_cuda_graphs is not None
        )

        # `*_cudagraph_only` tensors are for use with cuda graphs to maintain
        # consistent input shapes, which is required to use cuda graphs.
        # During these steps, the `*_cudagraph_only`
        # tensors are used, otherwise their same-name but un-suffixed
        # corresponding tensors are used.

        self.query_seq_lengths_cudagraph_only = torch.full(
            (self.max_requests,), 0, dtype=torch.int32, device=torch.cuda.current_device()
        )
        self.cu_query_seq_lengths_cudagraph_only = torch.full(
            (self.max_requests + 1,), 0, dtype=torch.int32, device=torch.cuda.current_device()
        )
        self.kv_seq_lengths_cudagraph_only = torch.full(
            (self.max_requests,), 0, dtype=torch.int32, device=torch.cuda.current_device()
        )
        self.cu_kv_seq_lengths_cudagraph_only = torch.full(
            (self.max_requests + 1,), 0, dtype=torch.int32, device=torch.cuda.current_device()
        )

        self.request_to_kv_chunk_ids_cudagraph_only = torch.full(
            (self.max_requests, self.max_kv_chunk_count),
            0,
            dtype=torch.int,
            device=torch.cuda.current_device(),
        )

        # Guaranteed active requests.
        # * See details in the class docstring above. `gtd_request_fraction` is
        #   the fraction of chunks in the memory buffer that are reserved for
        #   guaranteeing that some number of active requests can always proceed
        #   with their generations. The number of chunks defined by
        #   `buffer_guaranteed_fraction * chunk_count_total` is converted to a
        #   number of requests that this reserved space can safely handle
        #   (`gtd_request_count`).
        # * Note: computing the size of this guaranteed space from chunks rather
        #   than bytes is safer due to the non-linear impacts of a large
        #   `chunk_size_tokens` or `max_kv_chunk_count`. When computing from
        #   chunks, this space will always be less than `chunk_count_total`. When
        #   computing from bytes, this space can unexpectedly be much larger than
        #   `chunk_count_total`, resulting in stalled generations.
        gtd_chunk_count = int(buffer_guaranteed_fraction * chunk_count_total)
        gtd_chunk_count = min(gtd_chunk_count, chunk_count_total)
        self.gtd_request_count = max(1, gtd_chunk_count // self.max_kv_chunk_count)
        self.gtd_chunk_count = self.gtd_request_count * self.max_kv_chunk_count

        # Initialize chunk allocator
        self.chunk_allocator = ChunkAllocator(
            chunk_count_total=chunk_count_total, gtd_chunk_count=self.gtd_chunk_count
        )

        # Store the dummy chunk idx reference for convenience
        self.dummy_chunk_idx = self.chunk_allocator.dummy_chunk_idx

        # Deal with chunked prefill
        self.have_chunked_prefill = False

        # Reset attention state.
        self.reset_attention_state()

    TOKEN_ROUNDER = 64
    REQUEST_ROUNDER = 4

    @classmethod
    def round_up_tokens(cls, value, tp_size=None):
        """Round up to nearest multiple of `TOKEN_ROUNDER` (above) that is also divisible by tensor model parallel size."""
        if not HAVE_PACKAGING:
            raise ImportError(
                "`packaging` is required for this functionality, please install it with `pip install packaging`"
            )
        if PkgVersion(mcore_version) < PkgVersion("0.13"):
            return cls.round_up(value)

        # Make sure divisible by TP size
        if tp_size is None:
            # Check if parallel state is initialized before trying to get TP size
            if parallel_state.is_initialized():
                tp_size = parallel_state.get_tensor_model_parallel_world_size()
            else:
                tp_size = 1
        token_rounder = math.ceil(cls.TOKEN_ROUNDER / tp_size) * tp_size

        return token_rounder * int(math.ceil(int(value) / token_rounder))

    @classmethod
    def round_up_requests(cls, value, tp_size=None):
        """Round up to nearest multiple of `REQUEST_ROUNDER` (above) that is also divisible by tensor model parallel size."""
        if not HAVE_PACKAGING:
            raise ImportError(
                "`packaging` is required for this functionality, please install it with `pip install packaging`"
            )
        if PkgVersion(mcore_version) < PkgVersion("0.13"):
            return cls.round_up(value)

        # Make sure divisible by TP size
        if tp_size is None:
            # Check if parallel state is initialized before trying to get TP size
            if parallel_state.is_initialized():
                tp_size = parallel_state.get_tensor_model_parallel_world_size()
            else:
                tp_size = 1
        request_rounder = math.ceil(cls.REQUEST_ROUNDER / tp_size) * tp_size

        return request_rounder * int(math.ceil(int(value) / request_rounder))

    @classmethod
    def round_up(cls, value):
        """Deprecated in favor of round_up_tokens and round_up_requests."""
        warnings.warn(
            "`round_up` is deprecated in favor of `round_up_tokens` or `round_up_requests` "
            "and will be removed in `megatron-core` 0.14."
        )
        ROUNDER = getattr(cls, "ROUNDER", 64)
        return ROUNDER * int(math.ceil(int(value) / ROUNDER))

    def is_static_batching(self) -> bool:
        """Is static batching? False."""
        return False

    def is_decode_only(self) -> bool:
        """Test if all active requests are in decode phase.

        For a request in prefill phase active_tokens = query length
        Once the request moves to decode phase active tokens is 1 for that request. So if all active requests are in decode phase, they will be equal to active token count.
        """
        total_active_requests = self.total_request_count - self.paused_request_count
        return total_active_requests == self.active_token_count

    def has_unfinished_requests(self) -> bool:
        """Test if any requests remain."""
        return self.total_request_count > 0

    def cu_query_lengths(self) -> Tuple[Tensor, int]:
        """Cumulative query sequence lengths."""
        return self.cu_query_seq_lengths, self.max_seqlen_q

    def cu_kv_lengths(self) -> Tensor:
        """Cumulative key/value sequence lengths."""
        return (self.cu_kv_seq_lengths, self.kv_seq_lengths, self.max_seqlen_k)

    def get_active_sequence_lengths(self) -> Tensor:
        """Total sequence length (query + key) for active requests."""
        lengths = self.request_kv_length_offsets + self.request_query_lengths
        lengths = lengths[self.paused_request_count : self.total_request_count]
        return lengths

    def get_max_sequence_lengths(self) -> Tensor:
        """Maximum sequence length for active requests."""
        return self.request_output_lengths[self.paused_request_count : self.total_request_count]

    def get_active_request_count(self):
        """Returns the current number of active requests."""
        active_sequence_lengths = self.get_active_sequence_lengths()
        max_sequence_lengths = self.get_max_sequence_lengths()
        active_requests_mask = torch.less(active_sequence_lengths, max_sequence_lengths).byte()
        active_request_count = (active_requests_mask == 1).sum().item()
        return active_request_count

    def append_key_value_cache(self, layer_number: int, key: Tensor, value: Tensor) -> None:
        """Append to KV cache.

        Args:
            layer_number (int): Layer number.
            key (Tensor): Key tensor.
            value (Tensor): Value tensor.
        """

        chunk_idx = self.token_to_chunk_idx[: self.padded_active_token_count]
        local_kv_seq_idx = self.token_to_local_position_within_kv_chunk[
            : self.padded_active_token_count
        ]

        if not self.cache_mla_latent:
            assert key.size(1) == 1 and value.size(1) == 1

        key = key.squeeze(1)
        # There is no value cache in FlashMLA/absorption
        if not self.cache_mla_latent:
            value = value.squeeze(1)

        if self.cache_mla_latent:
            # We pass the kv_concat as the key in cache_mla_latent
            kv_concat = key
            self.memory_buffer[layer_number - 1, chunk_idx, local_kv_seq_idx] = kv_concat[
                : self.padded_active_token_count
            ]
        else:
            self.memory_buffer[0, layer_number - 1, chunk_idx, local_kv_seq_idx] = key[
                : self.padded_active_token_count
            ]
            self.memory_buffer[1, layer_number - 1, chunk_idx, local_kv_seq_idx] = value[
                : self.padded_active_token_count
            ]

    def key_value_cache(self, layer_number: int) -> Tuple[Tensor, Tensor]:
        """Read from KV cache.

        Args:
            layer_number (int): Layer number.

        Return:
            (Tuple[Tensor, Tensor]) The key and value pointer tensors that point
            to chunks within the chunked memory buffer.
        """
        if self.cache_mla_latent:
            return (self.memory_buffer[layer_number - 1], None, self.block_table)
        else:
            return (
                self.memory_buffer[0, layer_number - 1],
                self.memory_buffer[1, layer_number - 1],
                self.block_table,
            )

    def apply_rotary_emb_query(
        self,
        query: Tensor,
        query_emb: Tensor,
        config: TransformerConfig,
        cu_seqlens_q: Tensor,
        cp_group: torch.distributed.ProcessGroup,
        mscale: float = 1.0,
    ) -> Tensor:
        """Apply rotary embedding to query tensor.

        Args:
            query (Tensor): Query tensor.
            query_emb (Tensor): Query rotary embeddings.
            config (TransformerConfig): Transformer config.
            cu_seqlens_q (Tensor): Cumulative sequence lengths.
            cp_group (torch.distributed.ProcessGroup): Process group for context parallel.

        Return:
            (Tensor) Query tensor after applying rotary embeddings.
        """
        n = self.padded_active_token_count
        query_seq_idx = self.token_to_pos_ids[:n]
        query_emb = query_emb[query_seq_idx]
        query[:n] = apply_rotary_pos_emb(
            t=query[:n],
            freqs=query_emb[:n],
            config=config,
            cu_seqlens=cu_seqlens_q,
            cp_group=cp_group,
            mscale=mscale,
        )
        return query

    def apply_rotary_emb_key(
        self,
        key: Tensor,
        key_emb: Tensor,
        config: TransformerConfig,
        cp_group: torch.distributed.ProcessGroup,
        mscale: float = 1.0,
    ) -> Tensor:
        """Apply rotary embedding to key tensor.

        Args:
            key (Tensor): Key tensor.
            key_emb (Tensor): Key rotary embeddings.
            config (TransformerConfig): Transformer config.
            cp_group (torch.distributed.ProcessGroup): Process group for context parallel.

        Return:
            (Tensor) Key tensor after applying rotary embeddings.
        """
        n = self.padded_active_token_count
        key_seq_idx = self.token_to_position_in_request[:n]
        key_emb = key_emb[key_seq_idx]
        if self.is_decode_only():
            assert key.shape[0] == n
            key = apply_rotary_pos_emb(
                t=key[:n], freqs=key_emb[:n], config=config, cp_group=cp_group, mscale=mscale
            )
        else:
            key[:n] = apply_rotary_pos_emb(
                t=key[:n], freqs=key_emb[:n], config=config, cp_group=cp_group, mscale=mscale
            )
        return key

    def reset_attention_state(self) -> None:
        """Reset state used within attention, after each step."""
        self.max_seqlen_q = None
        self.max_seqlen_k = None
        self.cu_query_seq_lengths = None
        self.cu_query_seq_lengths_cudagraph_only.fill_(0)
        self.query_seq_lengths_cudagraph_only.fill_(0)
        self.cu_kv_seq_lengths = None
        self.cu_kv_seq_lengths_cudagraph_only.fill_(0)
        self.kv_seq_lengths = None
        self.kv_seq_lengths_cudagraph_only.fill_(0)
        self.request_to_kv_chunk_ids_cudagraph_only.fill_(0)
        self.block_table = None

    def using_cuda_graph_this_step(self) -> bool:
        """Returns True if cuda graphs are being used for this step."""
        has_cuda_graphs = self.cuda_graph_token_counts is not None
        can_use_cuda_graphs = self.is_decode_only() or self.non_decode_cuda_graphs
        token_count_fits_cuda_graph = has_cuda_graphs and (
            self.active_token_count <= self.max_cuda_graph_token_count
        )
        return has_cuda_graphs and can_use_cuda_graphs and token_count_fits_cuda_graph

    def initialize_attention_state(
        self,
        *,
        num_warmup_tokens: Optional[int] = None,
        warmup_engine_mode: WarmupEngineMode = WarmupEngineMode.DECODE,
        num_warmup_requests: Optional[int] = None,
    ) -> None:
        """Initialize attention state so that every layer can use it.

        Args:
            num_warmup_tokens (Optional[int]): Number of tokens to use for
                warming up cuda graphs. Must be less than or equal to
                `max_requests`.
            warmup_engine_mode (WarmupEngineMode): Denote whether to setup
            for a decode or a non-decode cuda-graph warmup.
            num_warmup_requests (Optional[int]): [DEPRECATED] Use num_warmup_tokens instead.
            This argument is kept for backward compatibility with the legacy API.
        Return:
            None.
        """
        if num_warmup_requests is not None:
            warnings.warn(
                "The 'num_warmup_requests' argument is deprecated and will be removed in a future release. "
                "Please use 'num_warmup_tokens' instead.",
                DeprecationWarning,
            )
            # If num_warmup_tokens is not provided, use num_warmup_requests for backward compatibility
            if num_warmup_tokens is None:
                num_warmup_tokens = num_warmup_requests

        # warmup both decode and non-decode engine steps
        if num_warmup_tokens is not None:
            if num_warmup_tokens > self.max_requests:
                raise ActiveRequestCountOverflowError(self.max_requests, num_warmup_tokens)

            if warmup_engine_mode == WarmupEngineMode.NON_DECODE:
                assert self.non_decode_cuda_graphs, "Set non-decode cuda graphs to True"
                # Create a mismatch between self.active_token_count (0) and self.active_request_count
                # (which is 0 by default) so that self.is_decode() is False and we trigger
                # the non-decode attention kernel. The value of 1 is not special by any means, all
                # we need is for self.total_request_count to not be 0.
                self.total_request_count = 1

        active_token_count = (
            self.active_token_count if num_warmup_tokens is None else num_warmup_tokens
        )

        if self.using_cuda_graph_this_step():
            self.padded_active_token_count = (
                math.ceil(active_token_count / self.cuda_graph_step_size)
                * self.cuda_graph_step_size
            )
            self.padded_active_token_count = min(self.padded_active_token_count, self.max_requests)
            assert self.padded_active_token_count in self.cuda_graph_token_counts_set
            assert self.padded_active_token_count >= active_token_count
        else:
            self.padded_active_token_count = self.round_up_tokens(self.active_token_count)
            if self.is_decode_only():
                # For decode-only, the padded active token count cannot exceed max-requests.
                self.padded_active_token_count = min(
                    self.padded_active_token_count, self.max_requests
                )

        # How are we calculating the padded active request count?
        # Case 1: Using cuda graphs:
        #         It is always the same as padded_active_token_count, whether its decode or non-decode.
        #         We make the q and kv-lengths of extra padded requests to be 0.
        # Case 2: Not using cuda graphs:
        #         If decode - we set it to padded_active_token_count. Again q and kv lengths of extra padded requests will be 0.
        #         If non-decode - we set it to total_request_count - paused_request_count i.e. no padded requests.
        self.padded_active_request_count = (
            self.padded_active_token_count
            if self.using_cuda_graph_this_step() or self.is_decode_only()
            else (self.total_request_count - self.paused_request_count)
        )

        # Update token position indexes.
        self.token_to_chunk_idx[self.active_token_count : self.padded_active_token_count] = (
            self.dummy_chunk_idx
        )
        self.token_to_local_position_within_kv_chunk[
            self.active_token_count : self.padded_active_token_count
        ] = 0
        self.token_to_position_in_request[
            self.active_token_count : self.padded_active_token_count
        ] = 0

        # Update cu_query_seq_lengths, max_seqlen_q.
        query_lengths = self.request_query_lengths[
            self.paused_request_count : self.total_request_count
        ]
        if self.is_decode_only() or self.using_cuda_graph_this_step():
            self.query_seq_lengths_cudagraph_only[
                0 : self.total_request_count - self.paused_request_count
            ] = query_lengths
            if self.is_decode_only():
                self.cu_query_seq_lengths = None  # ensure no accidental use
                self.max_seqlen_q = 1
            else:
                self.cu_query_seq_lengths_cudagraph_only[
                    1 : self.padded_active_request_count + 1
                ] = torch.cumsum(
                    self.query_seq_lengths_cudagraph_only[: self.padded_active_request_count], dim=0
                )

                # The following will be passed to the FA kernel.
                self.cu_query_seq_lengths = self.cu_query_seq_lengths_cudagraph_only[
                    : (self.padded_active_request_count + 1)
                ]
                self.max_seqlen_q = self.padded_active_token_count
        else:
            cu_query_lengths = torch.cumsum(query_lengths, dim=0)
            self.cu_query_seq_lengths = torch.full(
                (self.total_request_count - self.paused_request_count + 1,),
                0,
                dtype=torch.int32,
                device=torch.cuda.current_device(),
            )
            self.cu_query_seq_lengths[1:] = cu_query_lengths
            self.max_seqlen_q = query_lengths.max().item()

        kv_seq_lengths = self.request_kv_length_offsets + self.request_query_lengths
        self.kv_seq_lengths = kv_seq_lengths[self.paused_request_count : self.total_request_count]
        if self.is_decode_only() or self.using_cuda_graph_this_step():
            # Re-assign `kv_seq_lengths` to be a view of the first
            # `active_cuda_graph_request_count` tokens of `kv_seq_lengths_decode_only`,
            # such that `kv_seq_lengths` has a static memory address and is therefore
            # cuda graph compatible. This allows `kv_seq_lengths` to transition between,
            # cuda graph sizes, which makes multi-batch-size cuda graphs possible.
            self.kv_seq_lengths_cudagraph_only[
                0 : self.total_request_count - self.paused_request_count
            ] = self.kv_seq_lengths
            self.kv_seq_lengths = self.kv_seq_lengths_cudagraph_only[
                : self.padded_active_request_count
            ]
            self.max_seqlen_k = self.max_sequence_length
            if self.is_decode_only():
                self.cu_kv_seq_lengths = None  # ensure no accidental use
            else:
                cu_kv_lengths = torch.cumsum(self.kv_seq_lengths, dim=0)
                # The following will be passed to the FA kernel.
                self.cu_kv_seq_lengths_cudagraph_only[1 : cu_kv_lengths.size(0) + 1] = cu_kv_lengths
                self.cu_kv_seq_lengths = self.cu_kv_seq_lengths_cudagraph_only[
                    : (self.padded_active_request_count + 1)
                ]
        else:
            self.cu_kv_seq_lengths = torch.full(
                (self.total_request_count - self.paused_request_count + 1,),
                0,
                dtype=torch.int32,
                device=torch.cuda.current_device(),
            )
            self.cu_kv_seq_lengths[1:] = torch.cumsum(self.kv_seq_lengths, dim=0)
            self.max_seqlen_k = self.kv_seq_lengths.max().item()

        # Update KV chunk IDs, block table.
        request_to_kv_chunk_ids = self.request_to_kv_chunk_ids[
            self.paused_request_count : self.total_request_count
        ]
        if self.is_decode_only() or self.using_cuda_graph_this_step():
            self.request_to_kv_chunk_ids_cudagraph_only[
                0 : self.total_request_count - self.paused_request_count
            ] = request_to_kv_chunk_ids
            self.block_table = self.request_to_kv_chunk_ids_cudagraph_only[
                : self.padded_active_request_count
            ]
        else:
            self.block_table = self.request_to_kv_chunk_ids[
                self.paused_request_count : self.total_request_count
            ]

    def reset(self) -> None:
        """Reset entire context.

        This method does:
        - Reset active/paused request/token counts to zero.
        - Reset available chunks to entire memory.
        - Reset other tensors to zeros (unncessary, just or sanity checking).

        This method is useful after cuda graph warmup iterations, where the
        context's memory buffer is referenced by the cuda graph system and
        cannot be deallocated.
        """

        # Reset request/token counts.
        self.total_request_count = 0
        self.active_token_count = 0
        self.paused_request_count = 0
        self.padded_active_token_count = 0
        self.padded_active_request_count = 0
        self.paused_tokens = None

        # Reset request indexes.
        self.request_ids.fill_(-1)
        self.request_query_lengths.fill_(0)
        self.request_output_lengths.fill_(0)
        self.request_kv_length_offsets.fill_(0)
        self.request_kv_chunk_counts.fill_(0)
        self.request_last_kv_chunk_id.fill_(-1)
        self.request_last_kv_chunk_offset.fill_(0)
        self.request_to_kv_chunk_ids.fill_(-1)

        # Reset token indexes.
        self.token_to_input_ids.fill_(0)
        self.token_to_pos_ids.fill_(0)
        self.token_to_request_idx.fill_(-1)
        self.token_to_position_in_request.fill_(0)
        self.token_to_chunk_idx.fill_(-1)
        self.token_to_local_position_within_kv_chunk.fill_(0)

        # Reset available chunk count.
        self.reset_attention_state()
        self.chunk_allocator.reset()
        self.request_to_kv_chunk_ids.fill_(-1)

    def current_input_and_position_ids(
        self, *, num_warmup_tokens: Optional[int] = None
    ) -> Tuple[Tensor, Tensor]:
        """Flattened input and position IDs for forward pass.

        Args:
            num_warmup_tokens (Optional[int]): Number of tokens to return for
                warming up cuda graphs. Must be less than or equal to
                `max_tokens`.

        Return:
            (Tuple[Tensor, Tensor]) Flattened active input and position IDs.
        """
        num_tokens = num_warmup_tokens or self.padded_active_token_count
        return (
            self.token_to_input_ids[:num_tokens].unsqueeze(0),
            self.token_to_pos_ids[:num_tokens].unsqueeze(0),
        )

    def last_token_logits(self, logits: Tensor) -> Tensor:
        """Last tokens of logits.

        Args:
            logits (Tensor): Output logits of forward pass.

        Return:
            (Tensor) Last token logits.
        """

        # todo: @lmcafee, remove these asserts?
        assert logits.size(0) == 1
        assert logits.size(1) == self.padded_active_token_count, (
            f"logits.size(1) ({tuple(logits.shape)}) != "
            f"padded_active_token_count ({self.padded_active_token_count})."
        )

        # Last token logits.
        logits = logits.squeeze(0)
        last_token_idxs = (
            torch.cumsum(
                self.request_query_lengths[self.paused_request_count : self.total_request_count],
                dim=0,
            )
            - 1
        )
        last_token_logits = logits[last_token_idxs, :]

        return last_token_logits

    def check_availability(
        self, req: DynamicInferenceRequest, safe: bool = False
    ) -> (bool, bool, bool):
        """
        Check if the request can be added to the context.
        """
        request_satisfied = self.total_request_count < self.max_requests
        token_satisfied = self.active_token_count + req.prompt_length <= self.max_tokens
        chunks = math.ceil(
            (req.prompt_length + req.finished_chunked_tokens) / self.chunk_size_tokens
        ) - math.ceil(req.finished_chunked_tokens / self.chunk_size_tokens)
        kv_cache_available = self.chunk_allocator.is_memory_available(chunks, safe=safe)
        return request_satisfied, token_satisfied, kv_cache_available

    def add_request(self, req: DynamicInferenceRequest, chunk_length: Optional[int] = None) -> None:
        """Add request to context. At this stage, we assume that the request is valid and can be added, as the checks are done in the schedule function.

        Args:
            req (ContextWaitingRequest): Request to add.
            chunk_length (Optional[int]): Length of chunk to add. If None, the request will be fully added.

        Return:
            None
        """
<<<<<<< HEAD
        if chunk_length is None:
            chunk_length = req.prompt_length

        this_round_tokens = req.prompt_tokens[:chunk_length]
        this_round_length = len(this_round_tokens)
        assert this_round_length > 0, "Chunk length is 0"
        assert this_round_length <= req.prompt_length, "Chunk length is greater than prompt length"

        # only allocate new chunks
        already_allocated_chunks = (
            req.finished_chunked_tokens + self.chunk_size_tokens - 1
        ) // self.chunk_size_tokens  # ceiling division
        overall_required_chunks = (
            req.finished_chunked_tokens + this_round_length + self.chunk_size_tokens - 1
        ) // self.chunk_size_tokens  # ceiling division

        num_chunks_needed = overall_required_chunks - already_allocated_chunks

        if num_chunks_needed > 0:
            new_chunk_ids = self.chunk_allocator.allocate_memory_chunks(
                num_chunks_needed, safe=True
            )
            assert (
                new_chunk_ids is not None and len(new_chunk_ids) == num_chunks_needed
            ), "Chunk allocation failed"

        # req.finished_chunked_tokens > 0 means that the request is a scheduled chunked prefill request, and we are adding a chunk to it
        # in this case, it is exactly the last request in the current system (see dynamic_engine.py, schedule_chunked_prefill invariants)
        # no need to update count, as it is already here
        if req.finished_chunked_tokens > 0:
            current_id = self.total_request_count - 1
            self.active_token_count -= (
                1  # Overwrite the last token, which is the useless token from chunked prefill
            )
            assert (
                self.request_ids[current_id] == req.request_id
            ), "Continuation current_id mismatch"
        else:
            current_id = self.total_request_count

        self.request_ids[current_id] = req.request_id
        self.request_query_lengths[current_id] = this_round_length
        self.request_output_lengths[current_id] = (
            req.finished_chunked_tokens
            + this_round_length
            + req.sampling_params.num_tokens_to_generate
=======

        # `context_length` here is the equal to prompt length, and does not
        # include output length.
        context_length = tokens.numel()
        if context_length > self.max_tokens:
            # **Note**: for `megatron-core >= 0.15`, this assert should be
            # `is_transient=False`. For backwards compatibility with legacy tests,
            # this must be `True` for one version cycle of `megatron-core`.
            # raise TokenOverflowError(is_transient=False)
            raise TokenOverflowError(is_transient=True)

        # Test for token and request overflow.
        # TODO : Should move this into some waiting queue
        if self.active_token_count + context_length > self.max_tokens:
            raise TokenOverflowError()
        if self.total_request_count >= self.max_requests:
            raise RequestOverflowError()

        # Preallocate chunks.
        num_chunks_needed = math.ceil(context_length / self.chunk_size_tokens)
        new_chunk_ids = self.chunk_allocator.allocate_memory_chunks(num_chunks_needed, safe=True)
        if new_chunk_ids is None:
            raise ChunkOverflowError()

        if num_tokens_to_generate is None:
            num_tokens_to_generate = self.max_sequence_length - context_length
        elif context_length + num_tokens_to_generate > self.max_sequence_length:
            raise MaxSequenceLengthOverflowError()

        # Update request state.
        self.request_ids[self.total_request_count] = request_id
        self.request_query_lengths[self.total_request_count] = context_length
        self.request_output_lengths[self.total_request_count] = (
            context_length + num_tokens_to_generate
>>>>>>> 43f294fb
        )
        if num_chunks_needed > 0:
            self.request_to_kv_chunk_ids[current_id][
                already_allocated_chunks:overall_required_chunks
            ] = new_chunk_ids
        self.request_kv_length_offsets[current_id] = req.finished_chunked_tokens
        self.request_kv_chunk_counts[current_id] = overall_required_chunks
        self.request_last_kv_chunk_id[current_id] = self.request_to_kv_chunk_ids[current_id][
            overall_required_chunks - 1
        ]
        self.request_last_kv_chunk_offset[current_id] = (
            this_round_length + req.finished_chunked_tokens - 1
        ) % self.chunk_size_tokens
        # self.num_prefill_requests += 1 # FUTURE MR: in update, all requests are set to decode, so here we need to add 1 for both chunked or not
        token_offset_range = torch.arange(
            req.finished_chunked_tokens,
            req.finished_chunked_tokens + this_round_length,
            device=self.token_to_pos_ids.device,
        )
        self.token_to_pos_ids[
            self.active_token_count : self.active_token_count + this_round_length
        ] = token_offset_range
        self.token_to_input_ids[
            self.active_token_count : self.active_token_count + this_round_length
        ] = this_round_tokens
        self.token_to_request_idx[
            self.active_token_count : self.active_token_count + this_round_length
        ] = current_id
        self.token_to_position_in_request[
            self.active_token_count : self.active_token_count + this_round_length
        ] = token_offset_range
        self.token_to_chunk_idx[
            self.active_token_count : self.active_token_count + this_round_length
        ] = self.request_to_kv_chunk_ids[current_id][token_offset_range // self.chunk_size_tokens]
        self.token_to_local_position_within_kv_chunk[
            self.active_token_count : self.active_token_count + this_round_length
        ] = (token_offset_range % self.chunk_size_tokens)
        self.active_token_count += this_round_length
        self.total_request_count += 0 if req.finished_chunked_tokens > 0 else 1

    def _move_book_keeping_tensors(self, src_idxs, dst_idxs, next_tokens):
        """
        Move all the relevent booking tensors with src idxs to dst idxs
        """
        self.request_kv_length_offsets[dst_idxs] = self.request_kv_length_offsets[src_idxs]
        self.request_query_lengths[dst_idxs] = self.request_query_lengths[src_idxs]
        self.request_output_lengths[dst_idxs] = self.request_output_lengths[src_idxs]
        self.request_ids[dst_idxs] = self.request_ids[src_idxs]
        next_tokens[dst_idxs] = next_tokens[src_idxs]

        self.request_to_kv_chunk_ids[dst_idxs] = self.request_to_kv_chunk_ids[src_idxs]
        self.request_kv_chunk_counts[dst_idxs] = self.request_kv_chunk_counts[src_idxs]
        self.request_last_kv_chunk_id[dst_idxs] = self.request_last_kv_chunk_id[src_idxs]
        self.request_last_kv_chunk_offset[dst_idxs] = self.request_last_kv_chunk_offset[src_idxs]

    def tensor_swap(self, x, src_idxs, dst_idxs):
        """
        Swap x[src_idxs] and x[dst_idxs]
        """
        x[dst_idxs], x[src_idxs] = x[src_idxs], x[dst_idxs]

    def _swap_book_keeping_tensors(self, src_idxs, dst_idxs, next_tokens):
        """
        Swaps all the relevent booking tensors with src idxs to dst idxs
        """
        self.tensor_swap(self.request_kv_length_offsets, src_idxs, dst_idxs)
        self.tensor_swap(self.request_query_lengths, src_idxs, dst_idxs)
        self.tensor_swap(self.request_output_lengths, src_idxs, dst_idxs)
        self.tensor_swap(self.request_ids, src_idxs, dst_idxs)
        self.tensor_swap(next_tokens, src_idxs, dst_idxs)
        self.tensor_swap(self.request_to_kv_chunk_ids, src_idxs, dst_idxs)
        self.tensor_swap(self.request_kv_chunk_counts, src_idxs, dst_idxs)
        self.tensor_swap(self.request_last_kv_chunk_id, src_idxs, dst_idxs)
        self.tensor_swap(self.request_last_kv_chunk_offset, src_idxs, dst_idxs)

    # TODO: see if we can compile this function
    def update_requests(self, active_requests_mask: Tensor, new_tokens: Tensor) -> None:
        """Update context state after calling engine.step().

        This method is responsible for:
        - Update prefill requests to decode requests.
        - Persist decode requests as decode requests.
        - Terminate requests by length or termination id.

        *Note*: All bookkeeping tensors (i.e., `self.request_*`) are laid out
        contiguously, with a conceptual division between paused requests on the
        'left' (or, lower indices) and active requests in the 'middle' (or, middle
        indices) and completed requests on the 'right' (or, higher indices). The integers
        `paused_request_count` and `total_request_count`  are used to track the boundaries
        between these request groups.
        - 0:paused_request_count -> paused requests
        - paused_request_count:total_request_count -> active requests
        - total_request_count:max_requests -> completed requests are moved here.
        The reason for maintaining contiguous tensors rather than multiple
        smaller (e.g., per-group or per-request) tensors is for both 1) speed
        (avoid unnecessary tensor allocations), and 2) compatibility with the
        Flash Attention kernels, which packed contiguous tensors.

        The following happens in this code :
        1. The active token mask tells us which requests are still active and which are completed
        2. If no paused requests are present and no active requests we release all memory and reset.
        3. Concatenate the paused tokens to the active tokens
        4. For the finished requests we release memory chunks and move them to the right
        5. We identify requests that require a new chunk and add them to the paused requests (i.e move them left)
        6. We determine how many requests we can resume and resume them
        7. We make changes to the request book keeping tesnsors and setup the tokens for next iteration
        8. We resume those requests by assigning chunks and updating bookkeeping tensors
        9. We make relevant changes to the token bookkeeping tensors

        Args:
            active_requests_mask (Tensor): 1D Mask tensor marking active requests.
            new_tokens (Tensor): Newly sampled tokens, with one token per active request.

        Return:
            None
        """
        # 1. The active token mask tells us which requests are still active and which are completed
        # active_request_count -> This corresponds to requests that have not reached EOD or max length
        # finished_request_count are requests that have reached the termination criterion

        if self.have_chunked_prefill:
            active_requests_mask[-1] = (
                1  # must keep this, next iteration will add a new chunk to it
            )
            current_chunk_request_id = self.request_ids[
                len(active_requests_mask) + self.paused_request_count - 1
            ]

        active_request_count = (active_requests_mask == 1).sum().item()
        finished_request_count = (active_requests_mask == 0).sum().item()
        assert (
            active_request_count + finished_request_count + self.paused_request_count
            == self.total_request_count
        )

        # Reset attention state.
        self.reset_attention_state()

        # 2. If no paused requests are present and no active requests we release memory and reset.
        if active_request_count + self.paused_request_count == 0:
            if finished_request_count > 0:
                finished_idxs = (
                    torch.nonzero(active_requests_mask == 0, as_tuple=True)[0]
                    + self.paused_request_count
                )
                kv_chunks_assigned = self.request_to_kv_chunk_ids[finished_idxs]
                non_zero_values_in_kv_memory = kv_chunks_assigned[kv_chunks_assigned != -1]
                self.chunk_allocator.release_memory_chunks(non_zero_values_in_kv_memory)

            # Reset request/token counts.
            self.request_to_kv_chunk_ids.fill_(-1)
            self.total_request_count = 0
            self.active_token_count = 0
            return

        # 3. Concatenate the paused tokens to the active tokens if present.
        if self.paused_request_count != 0:
            assert self.paused_tokens is not None
            next_tokens = torch.cat((self.paused_tokens, new_tokens))
        else:
            next_tokens = new_tokens

        # 4. For the finished requests we release memory chunks and move them to the right:-
        #       a) Release all their memory
        #       b) Swap them to the right, so that we have this order [Paused, Active, Finished]
        if finished_request_count > 0:
            finished_idxs = (
                torch.nonzero(active_requests_mask == 0, as_tuple=True)[0]
                + self.paused_request_count
            )
            kv_chunks_asigned = self.request_to_kv_chunk_ids[finished_idxs]
            non_zero_values_in_kv_memory = kv_chunks_asigned[kv_chunks_asigned != -1]
            self.chunk_allocator.release_memory_chunks(non_zero_values_in_kv_memory)

            # Reset the KV chunks for finished requests.
            # Note: do not use fill_() (or add_() and similar inplace ops) here.
            # The combinition of indexing with a tensor (like finished_idxs) and fill_()/add_() creates a clone
            # and updates it instead of the original tensor.
            self.request_to_kv_chunk_ids[finished_idxs] = -1

            if active_request_count > 0:
                finished_idxs_on_left = (
                    torch.nonzero(active_requests_mask[:active_request_count] == 0, as_tuple=True)[
                        0
                    ]
                    + self.paused_request_count
                )
                active_idxs_on_right = (
                    torch.nonzero(active_requests_mask[active_request_count:], as_tuple=True)[0]
                    + active_request_count
                    + self.paused_request_count
                )

                self._move_book_keeping_tensors(
                    src_idxs=active_idxs_on_right,
                    dst_idxs=finished_idxs_on_left,
                    next_tokens=next_tokens,
                )

                # Reset chunk ids for recently moved requests.
                self.request_to_kv_chunk_ids[active_idxs_on_right] = -1

        # 5. We identify requests that require a new chunk and add them to the paused requests (i.e move them left) :-
        #       a) Put requests that have filled their current chunk and  require a new one in a pause state temporarily
        #       b) Move the paused requests to the left, and active requets to the right
        #       c) Update the paused request count and active_request_count appropriately
        if active_request_count > 0:
            num_tokens_in_last_chunk = self.request_last_kv_chunk_offset[
                self.paused_request_count : (active_request_count + self.paused_request_count)
            ]
            active_requests_requiring_new_chunk = (
                num_tokens_in_last_chunk == self.chunk_size_tokens - 1
            ).byte()

            if self.have_chunked_prefill:
                # find the id in request_ids that is the current_chunk_request_id. Only one request should be chunked.
                pos = torch.where(self.request_ids == current_chunk_request_id)[0][0]
                active_requests_requiring_new_chunk[pos] = 0  # chunked prefill should not be paused

            active_requests_requiring_new_chunk_count = (
                (active_requests_requiring_new_chunk == 1).sum().item()
            )

            # Swap unfinished active requests on the left side with paused requests on the right side
            # NOTE : We add paused request count because we concatenate
            # paused tokens to the left at the beginning of update requests
            if (
                active_requests_requiring_new_chunk_count > 0
                and active_requests_requiring_new_chunk_count != active_request_count
            ):
                active_request_ids_on_left = (
                    torch.nonzero(
                        active_requests_requiring_new_chunk[
                            :active_requests_requiring_new_chunk_count
                        ]
                        == 0,
                        as_tuple=True,
                    )[0]
                    + self.paused_request_count
                )
                paused_requests_idxs_on_right = (
                    torch.nonzero(
                        active_requests_requiring_new_chunk[
                            active_requests_requiring_new_chunk_count:
                        ],
                        as_tuple=True,
                    )[0]
                    + active_requests_requiring_new_chunk_count
                    + self.paused_request_count
                )
                dst_idxs = torch.cat((active_request_ids_on_left, paused_requests_idxs_on_right))
                src_idxs = torch.cat((paused_requests_idxs_on_right, active_request_ids_on_left))
                self._move_book_keeping_tensors(
                    src_idxs=src_idxs, dst_idxs=dst_idxs, next_tokens=next_tokens
                )

            self.paused_request_count += active_requests_requiring_new_chunk_count
            active_request_count -= active_requests_requiring_new_chunk_count

        # 6. Now that we have the requests in following order [Paused, Active, Finished]
        # We determine how many requests we can resume and resume them
        # Assign released chunks to paused requests.
        # todo: @shanmugamr, un-pause requests using FIFO, rather than LIFO.
        num_non_gtd_chunks = max(0, self.chunk_allocator.chunk_count_avail - self.gtd_chunk_count)
        if num_non_gtd_chunks:
            # if we have non-gtd chunks, use them. Do not dip into the gtd-chunk pool
            resume_request_count = min(num_non_gtd_chunks, self.paused_request_count)
        else:
            # only dip into the gtd-chunk pool if we have run out of non-gtd-chunks and the active
            # request count has fallen below a certain threshold.
            resume_request_count = min(
                max(self.gtd_request_count - active_request_count, 0), self.paused_request_count
            )

        self.paused_request_count -= resume_request_count
        active_request_count += resume_request_count
        assert active_request_count > 0, "active_request_count == %d." % active_request_count

        # finally, swap the chunked prefill to the end of the active requests to obey the invariant
        if self.have_chunked_prefill:
            pos = torch.where(self.request_ids == current_chunk_request_id)[0][0]
            self._swap_book_keeping_tensors(
                src_idxs=torch.tensor([pos]),
                dst_idxs=torch.tensor([active_request_count + self.paused_request_count - 1]),
                next_tokens=next_tokens,
            )
            self.have_chunked_prefill = False

        # 7. We make changes to the request book keeping tesnsors and setup the tokens for next iteration
        self.total_request_count = active_request_count + self.paused_request_count
        # All these active requests are in decode phase, so they need only 1 token per request
        self.active_token_count = active_request_count
        # Always the first section of token input ids are only used.
        self.token_to_input_ids[: self.active_token_count] = next_tokens[
            self.paused_request_count : self.total_request_count
        ]

        if self.paused_request_count > 0:
            self.paused_tokens = next_tokens[: self.paused_request_count]

        # add_ and fill_ calls seems to work as intended with sliced indexing (i.e. x[3:5].add(...) or x[3:5].fill_)
        # but when another tensor is used for indexing, it does not work as expected (i.e. x[y] if x and y are torch tensors)
        self.request_kv_length_offsets[self.paused_request_count : self.total_request_count].add_(
            self.request_query_lengths[self.paused_request_count : self.total_request_count]
        )
        self.request_query_lengths[self.paused_request_count : self.total_request_count].fill_(1)
        self.token_to_pos_ids[: self.active_token_count] = self.request_kv_length_offsets[
            self.paused_request_count : self.total_request_count
        ]

        self.request_last_kv_chunk_offset[self.paused_request_count : self.total_request_count] = (
            self.request_last_kv_chunk_offset[self.paused_request_count : self.total_request_count]
            + 1
        ) % self.chunk_size_tokens

        # 8. We resume those requests by assigning chunks and updating bookkeeping tensors
        if resume_request_count > 0:
            assert torch.all(
                self.request_last_kv_chunk_offset[
                    self.paused_request_count : (self.paused_request_count + resume_request_count)
                ]
                == 0
            ), "The request_last_kv_chunk_offset should be 0 for the requests that just got resumed this step. "

            chunk_ids = self.chunk_allocator.allocate_memory_chunks(resume_request_count)
            row_idx = torch.arange(
                self.paused_request_count,
                self.paused_request_count + resume_request_count,
                device=torch.cuda.current_device(),
            )
            col_idx = self.request_kv_chunk_counts[
                self.paused_request_count : (self.paused_request_count + resume_request_count)
            ]
            self.request_to_kv_chunk_ids[row_idx, col_idx] = chunk_ids
            self.request_kv_chunk_counts[
                self.paused_request_count : (self.paused_request_count + resume_request_count)
            ] += 1
            self.request_last_kv_chunk_id[
                self.paused_request_count : (self.paused_request_count + resume_request_count)
            ] = chunk_ids

        # 9. We make relevant changes to the token bookkeeping tensors
        self.token_to_request_idx[: self.active_token_count] = torch.arange(
            self.paused_request_count, self.total_request_count, device=torch.cuda.current_device()
        )
        self.token_to_position_in_request[: self.active_token_count] = (
            self.request_kv_length_offsets[self.paused_request_count : self.total_request_count]
        )

        self.token_to_chunk_idx[: self.active_token_count] = self.request_last_kv_chunk_id[
            self.paused_request_count : self.total_request_count
        ]
        self.token_to_local_position_within_kv_chunk[: self.active_token_count] = (
            self.request_last_kv_chunk_offset[self.paused_request_count : self.total_request_count]
        )

    def calculate_log_probs(
        self, logits: Tensor, new_tokens: Tensor, only_last_token_logits: Optional[bool] = False
    ) -> List[List[float]]:
        """Calculate log probs for all active requests and return them.

        TODO: @wdykas support top-n log probs.

        Args:
            logits (Tensor): Raw model output logits with shape [1, sequence_length, vocab_size].
            new_tokens (Tensor): The newly sampled tokens.
            only_last_token_logits (bool): If set, the logits are from only the last token in each request

        Returns:
            List of lists where each inner list contains log probs for a request in the
            same order as the active requests (from paused_request_count to total_request_count).
        """
        # Calculate log_probs (sequence_length x vocab_size)
        log_probs = F.log_softmax(logits.squeeze(0).float(), dim=-1)

        if only_last_token_logits or self.is_decode_only():
            seq_idx = torch.arange(len(new_tokens), dtype=torch.int32, device=logits.device)
            selected_log_probs = log_probs[seq_idx, new_tokens]
            return [[lp] for lp in selected_log_probs.flatten().tolist()]

        # Get the selected token ids for all tokens.
        # We shift the active token window left by one to remove the first prompt token for
        # prefill requests and then set the token ids explicitly for the newly generated tokens.
        # This is necessary because we calculate the log probs *before* updating the request metadata.
        #
        # Example (decode & prefill mix):
        #
        #   active_query_lengths: [ 1 | 1 | 2 | 5 ]
        #
        #   new_tokens          : [ 52 | 12 | 3 | 86 ]
        #
        #   seq_idx             : [ 0 | 1 | 2 3 | 4 5 6 7 8 ]
        #
        #   new_token_idx       : [ 0 | 1 | 3 | 8 ]
        #
        #   active_token_ids before left shift:
        #                       : [ 31 | 75 | 45 16 | 90 12 72 24 88 ]
        #
        #   active_token_ids after shift:
        #                       : [ XX | XX | 16 XX | 12 72 24 88 XX ]   (XX = undefined)
        #
        #   active_token_ids[new_token_idx] = new_tokens
        #                       : [ 52 | 12 | 16  3 | 12 72 24 88 86 ]
        active_token_ids = self.token_to_input_ids[: self.active_token_count].roll(-1, 0)
        active_query_lengths = self.request_query_lengths[
            self.paused_request_count : self.total_request_count
        ]
        new_token_idx = active_query_lengths.cumsum(0) - 1
        active_token_ids[new_token_idx] = new_tokens

        # Extract the log probs for only the selected tokens.
        # (sequence_length x vocab_size) -> (sequence_length)
        seq_idx = torch.arange(self.active_token_count, device=log_probs.device)
        selected_log_probs = log_probs[seq_idx, active_token_ids]

        # Split the log probs across request boundaries
        selected_log_probs_list = selected_log_probs.cpu().split(
            active_query_lengths.tolist(), dim=0
        )

        # Convert each log prob tensor into a list
        return [lp.tolist() for lp in selected_log_probs_list]<|MERGE_RESOLUTION|>--- conflicted
+++ resolved
@@ -941,7 +941,6 @@
         Return:
             None
         """
-<<<<<<< HEAD
         if chunk_length is None:
             chunk_length = req.prompt_length
 
@@ -949,47 +948,6 @@
         this_round_length = len(this_round_tokens)
         assert this_round_length > 0, "Chunk length is 0"
         assert this_round_length <= req.prompt_length, "Chunk length is greater than prompt length"
-
-        # only allocate new chunks
-        already_allocated_chunks = (
-            req.finished_chunked_tokens + self.chunk_size_tokens - 1
-        ) // self.chunk_size_tokens  # ceiling division
-        overall_required_chunks = (
-            req.finished_chunked_tokens + this_round_length + self.chunk_size_tokens - 1
-        ) // self.chunk_size_tokens  # ceiling division
-
-        num_chunks_needed = overall_required_chunks - already_allocated_chunks
-
-        if num_chunks_needed > 0:
-            new_chunk_ids = self.chunk_allocator.allocate_memory_chunks(
-                num_chunks_needed, safe=True
-            )
-            assert (
-                new_chunk_ids is not None and len(new_chunk_ids) == num_chunks_needed
-            ), "Chunk allocation failed"
-
-        # req.finished_chunked_tokens > 0 means that the request is a scheduled chunked prefill request, and we are adding a chunk to it
-        # in this case, it is exactly the last request in the current system (see dynamic_engine.py, schedule_chunked_prefill invariants)
-        # no need to update count, as it is already here
-        if req.finished_chunked_tokens > 0:
-            current_id = self.total_request_count - 1
-            self.active_token_count -= (
-                1  # Overwrite the last token, which is the useless token from chunked prefill
-            )
-            assert (
-                self.request_ids[current_id] == req.request_id
-            ), "Continuation current_id mismatch"
-        else:
-            current_id = self.total_request_count
-
-        self.request_ids[current_id] = req.request_id
-        self.request_query_lengths[current_id] = this_round_length
-        self.request_output_lengths[current_id] = (
-            req.finished_chunked_tokens
-            + this_round_length
-            + req.sampling_params.num_tokens_to_generate
-=======
-
         # `context_length` here is the equal to prompt length, and does not
         # include output length.
         context_length = tokens.numel()
@@ -1000,30 +958,44 @@
             # raise TokenOverflowError(is_transient=False)
             raise TokenOverflowError(is_transient=True)
 
-        # Test for token and request overflow.
-        # TODO : Should move this into some waiting queue
-        if self.active_token_count + context_length > self.max_tokens:
-            raise TokenOverflowError()
-        if self.total_request_count >= self.max_requests:
-            raise RequestOverflowError()
-
-        # Preallocate chunks.
-        num_chunks_needed = math.ceil(context_length / self.chunk_size_tokens)
-        new_chunk_ids = self.chunk_allocator.allocate_memory_chunks(num_chunks_needed, safe=True)
-        if new_chunk_ids is None:
-            raise ChunkOverflowError()
-
-        if num_tokens_to_generate is None:
-            num_tokens_to_generate = self.max_sequence_length - context_length
-        elif context_length + num_tokens_to_generate > self.max_sequence_length:
-            raise MaxSequenceLengthOverflowError()
-
-        # Update request state.
-        self.request_ids[self.total_request_count] = request_id
-        self.request_query_lengths[self.total_request_count] = context_length
-        self.request_output_lengths[self.total_request_count] = (
-            context_length + num_tokens_to_generate
->>>>>>> 43f294fb
+        # only allocate new chunks
+        already_allocated_chunks = (
+            req.finished_chunked_tokens + self.chunk_size_tokens - 1
+        ) // self.chunk_size_tokens  # ceiling division
+        overall_required_chunks = (
+            req.finished_chunked_tokens + this_round_length + self.chunk_size_tokens - 1
+        ) // self.chunk_size_tokens  # ceiling division
+
+        num_chunks_needed = overall_required_chunks - already_allocated_chunks
+
+        if num_chunks_needed > 0:
+            new_chunk_ids = self.chunk_allocator.allocate_memory_chunks(
+                num_chunks_needed, safe=True
+            )
+            assert (
+                new_chunk_ids is not None and len(new_chunk_ids) == num_chunks_needed
+            ), "Chunk allocation failed"
+
+        # req.finished_chunked_tokens > 0 means that the request is a scheduled chunked prefill request, and we are adding a chunk to it
+        # in this case, it is exactly the last request in the current system (see dynamic_engine.py, schedule_chunked_prefill invariants)
+        # no need to update count, as it is already here
+        if req.finished_chunked_tokens > 0:
+            current_id = self.total_request_count - 1
+            self.active_token_count -= (
+                1  # Overwrite the last token, which is the useless token from chunked prefill
+            )
+            assert (
+                self.request_ids[current_id] == req.request_id
+            ), "Continuation current_id mismatch"
+        else:
+            current_id = self.total_request_count
+
+        self.request_ids[current_id] = req.request_id
+        self.request_query_lengths[current_id] = this_round_length
+        self.request_output_lengths[current_id] = (
+            req.finished_chunked_tokens
+            + this_round_length
+            + req.sampling_params.num_tokens_to_generate
         )
         if num_chunks_needed > 0:
             self.request_to_kv_chunk_ids[current_id][
