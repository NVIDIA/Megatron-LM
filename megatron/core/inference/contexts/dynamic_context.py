# Copyright (c) 2025, NVIDIA CORPORATION. All rights reserved.

import math
import warnings
from enum import Enum
from typing import List, Optional, Tuple

import torch
import torch.nn.functional as F
from packaging.version import Version as PkgVersion
from torch import Tensor

from megatron.core import parallel_state
from megatron.core.inference.inference_request import DynamicInferenceRequest
from megatron.core.inference.utils import tensor_swap
from megatron.core.models.common.embeddings.rope_utils import apply_rotary_pos_emb
from megatron.core.package_info import __version__ as mcore_version
from megatron.core.transformer import TransformerConfig
from megatron.core.utils import divide as core_divide

from .base_context import BaseInferenceContext
from .dynamic_block_allocator import BlockAllocator

try:
    from .fused_kv_append_kernel import triton_append_key_value_cache
except ImportError:
    triton_append_key_value_cache = None

try:
    from packaging.version import Version as PkgVersion

    HAVE_PACKAGING = True
except:
    HAVE_PACKAGING = False

try:
    import flashinfer  # pylint: disable=unused-import

    HAVE_FLASHINFER = True
except ImportError:
    HAVE_FLASHINFER = False


class ContextOverflowError(Exception):
    """Base exception for when a new request does not fit.

    Args:
        is_transient (bool): Flag marking whether error is transient (i.e., may
            work if we try again, but fails due to the current context state), or
            permanent (i.e., request will never fit in this context).
    """

    def __init__(
        self, request_id: Optional[int], message: Optional[str] = None, *, is_transient: bool = True
    ):
        request_str = '--' if request_id is None else str(request_id)
        message = "" if message is None else f" | {message}"
        super().__init__(f"request {request_str}{message}")
        self.is_transient = is_transient


class RequestOverflowError(ContextOverflowError):
    """Adding request would overflow max request count."""

    pass


class TokenOverflowError(ContextOverflowError):
    """Adding request would overflow max token count."""

    pass


class MaxSequenceLengthOverflowError(ContextOverflowError):
    """Adding request would overflow max sequence length."""

    def __init__(self, request_id, message: Optional[str] = None):
        super().__init__(request_id, message=message, is_transient=False)


class BlockOverflowError(ContextOverflowError):
    """Adding request would overflow available memory blocks."""

    pass


class ActiveRequestCountOverflowError(ContextOverflowError):
    '''Used when `initialize_attention_state()` is called with
    `num_warmup_requests > max_requests.'''

    def __init__(self, max_request_count, active_request_count):
        assert active_request_count > max_request_count
        super().__init__(
            None,
            "active_request_count (%d) > max_request_count (%d)."
            % (active_request_count, max_request_count),
        )


class WarmupEngineMode(Enum):
    """Enumeration for warmup engine modes used during cuda graph capture."""

    DECODE = "decode"
    NON_DECODE = "non_decode"


# pylint: disable=line-too-long
class DynamicInferenceContext(BaseInferenceContext):
    """Inference context that is passed to the main model in order
    to efficiently calculate and store the KV cache during inference.

    The dynamic inference context manages both: 1) in-flight batching, and 2) a
    memory buffer for the blocked KV cache. For in-flight batching, requests of
    arbitrary sequence length may be added, paused, or removed from the context
    at any step. The only constraint is the maximum number of requests or tokens
    that the context is defined to support. For the blocked KV cache, a memory
    buffer is allocated up front (size `buffer_size_gb`), that is divided into
    blocks and dynamically assigned to requests. At any given step, any unassigned
    blocks equate to unused space.

    Additionally, a fraction of the memory buffer (`gtd_request_fraction`, i.e.,
    the 'guaranteed' request fraction) is reserved for guaranteeing that a
    minimum number of active requests may continue to generate tokens on any step.
    The reason for this is that the context manages two pools of requests: 1)
    active requests, and 2) paused requests. Paused requests are requests where
    insufficient memory blocks remain for future assignment, and these requests
    are set aside until enough memory blocks are available. Active requests are
    requests that have sufficient memory blocks to proceed with their generations.

    The situation can arise where all requests eventually become paused due to all
    memory blocks being assigned. In this case, there are no active requests and
    thus no progress can be made. To handle this case, a fraction of the memory
    buffer is reserved that only allows active requests, and no paused requests.
    This fraction must be carefully tuned, as it can have an order of magnitude
    impact on overall latency.

    Args:
        params_dtype (torch.dtype): Dtype used for KV cache.
        num_layers (int): Number of layers.
        kv_channels (int): Hidden dimension per attention head.
        num_attention_heads (int): Number of attention heads.
        max_sequence_length (int): Max possible sequence length (prompt + output)
            that will occur.
        buffer_size_gb (float): Total buffer size (GB), shared by main and
            fallback contexts.
        block_size_tokens (int): Size of KV cache block size.
        buffer_guaranteed_fraction (float): Fraction of the memory buffer that is
            reserved to guarantee that one or more active requests are able to
            run to completion. Without reserving this memory, paused requests are
            able to fill the memory buffer and block execution of any requests.
        buffer_overflow_factor (Optional[float]): Scaling factor over the buffer
            size for auto computing `max_requests` and `max_tokens`. This scaling
            factor is used for fitting more requests and tokens in the memory
            buffer than it can safely hold, which in turn increases throughput.
        max_requests_override (Optional[int]): If set, overrides value computed
            from `buffer_overflow_factor`.
        max_tokens_override (Optional[int]): If set, overrides value computed
            from `buffer_overflow_factor`.
        tensor_model_parallel_size (Optional[int]): Tensor model parallel size.
        num_cuda_graphs (Optional[int]): Maximum number of cuda graphs to capture,
            where the cuda graph batch sizes range from 1 to `max_requests` (as
            computed below). Due to rounding, the actual number of cuda graphs may
            not equal this argument.
        materialize_only_last_token_logits (bool): If True, only the last token logits
            are materialized in the context.
        use_cuda_graphs_for_non_decode_steps (bool): If True, use cuda graphs for non-decode
        engine steps.
        use_flashinfer_fused_rope (bool): If True, use flashinfer's fused rope implementation.
        If None, defaults to using flash-infer if available.
    """

    def __init__(
        self,
        *,
        params_dtype: torch.dtype,
        num_layers: int,
        kv_channels: int,
        num_attention_heads: int,
        max_sequence_length: int,
        buffer_size_gb: float,
        buffer_guaranteed_fraction: float,
        block_size_tokens: int = 256,
        buffer_overflow_factor: Optional[float] = None,
        max_requests_override: Optional[int] = None,
        max_tokens_override: Optional[int] = None,
        tensor_model_parallel_size: Optional[int] = None,
        cache_mla_latent: bool = False,
        kv_lora_rank: Optional[int] = None,
        qk_pos_emb_head_dim: Optional[int] = None,
        num_cuda_graphs: Optional[int] = None,
        materialize_only_last_token_logits: bool = True,
        use_cuda_graphs_for_non_decode_steps: bool = True,
        use_flashinfer_fused_rope: bool = False,
    ):
        super().__init__(materialize_only_last_token_logits=materialize_only_last_token_logits)

        self.cache_mla_latent = cache_mla_latent
        if self.cache_mla_latent:
            assert (
                block_size_tokens == 64
            ), "Flash MLA requires a block size of 64. Set --inference-dynamic-batching-block-size 64 to fix this assert"

        # Per partition num heads and hidden size.
        projection_size = kv_channels * num_attention_heads
        if tensor_model_parallel_size is None:
            tp_size = parallel_state.get_tensor_model_parallel_world_size()
        else:
            tp_size = tensor_model_parallel_size
        hidden_size_per_attention_head = core_divide(projection_size, num_attention_heads)
        num_attention_heads_per_partition = core_divide(num_attention_heads, tp_size)
        # Block size tokens, bytes.
        dtype_size_bytes = params_dtype.itemsize
        self.block_size_tokens = block_size_tokens
        if self.cache_mla_latent:
            #   one vector  c_t  (rank)  +  optional RoPE phase slice
            kv_reduced_dim = kv_lora_rank + qk_pos_emb_head_dim
            self.kv_reduced_dim = kv_reduced_dim
            self.block_size_bytes = (
                dtype_size_bytes * num_layers * self.block_size_tokens * kv_reduced_dim
            )
        else:
            self.block_size_bytes = (
                dtype_size_bytes
                * 2  # key, value
                * num_layers
                * self.block_size_tokens
                * num_attention_heads_per_partition
                * hidden_size_per_attention_head
            )

        # Adjust buffer to be a multiple of block size.
        buffer_size_bytes = int(buffer_size_gb * 1024**3)
        buffer_size_bytes_rem = buffer_size_bytes % self.block_size_bytes
        buffer_size_bytes = buffer_size_bytes - buffer_size_bytes_rem

        # Compute max_requets, max_tokens from buffer size and overflow factor.
        def bytes_to_max_requests_and_tokens(n_bytes):
            n_tokens = n_bytes / self.block_size_bytes * self.block_size_tokens
            n_requests = n_tokens / max_sequence_length
            return self.round_up_requests(int(n_requests), tp_size=tp_size), self.round_up_tokens(
                int(n_tokens), tp_size=tp_size
            )

        self.max_requests, self.max_tokens = bytes_to_max_requests_and_tokens(buffer_size_bytes)
        if buffer_overflow_factor is not None:
            self.max_requests = self.round_up_requests(
                int(self.max_requests * buffer_overflow_factor), tp_size=tp_size
            )
            self.max_tokens = self.round_up_tokens(
                int(self.max_tokens * buffer_overflow_factor / 50.0), tp_size=tp_size
            )

        if max_requests_override is not None:
            self.max_requests = (
                max_requests_override
                if max_requests_override < self.REQUEST_ROUNDER
                else self.round_up_requests(max_requests_override, tp_size=tp_size)
            )

        if max_tokens_override is not None:
            self.max_tokens = self.round_up_tokens(max_tokens_override, tp_size=tp_size)

        self.max_requests = min(self.max_requests, self.max_tokens)  # e.g., decode only.

        # Initialize context state.
        self.params_dtype = params_dtype
        self.num_layers = num_layers
        self.max_sequence_length = max_sequence_length

        self.total_request_count = 0
        self.active_token_count = 0
        self.paused_request_count = 0
        self.padded_active_token_count = None
        self.padded_active_request_count = None
        self.paused_tokens = None

        # Per-request state.
        self.request_ids = torch.full(
            (self.max_requests,), -1, dtype=torch.int32, device=torch.cuda.current_device()
        )
        # request_query_lengths is the input prompt tokens length during prefill phase (1st step) and then 1 for the decode phase (i.e During generation)
        self.request_query_lengths = torch.empty_like(self.request_ids)
        # request_output_lengths is len(input_prompt_tokens) + num_tokens_to_generate
        self.request_output_lengths = torch.empty_like(self.request_ids)
        # request_kv_length_offsets is the same as query length during prefill phase (1st step) and then 1 for the decode phase (i.e During generation)
        self.request_kv_length_offsets = torch.empty_like(self.request_ids)
        self.request_kv_block_counts = torch.empty_like(self.request_ids)
        self.request_last_kv_block_id = torch.empty_like(self.request_ids)
        # request_last_kv_block_offset represents number of tokens in the last kv block
        self.request_last_kv_block_offset = torch.empty_like(self.request_ids)

        # Per-token state.
        self.token_to_input_ids = torch.full(
            (self.max_tokens,), 0, dtype=torch.long, device=torch.cuda.current_device()
        )
        self.token_to_pos_ids = torch.full_like(self.token_to_input_ids, 0)
        self.token_to_request_idx = torch.empty_like(self.token_to_input_ids)
        self.token_to_block_idx = torch.empty_like(self.token_to_input_ids)
        # i.e For a set of tokens A B C D E F ..  and block_size 4:
        # token_to_position_in_request is  [0, 1, 2, 3, 4, 5]
        # token_to_local_position_within_kv_block is [0 , 1, 2, 3, 0, 1, 2]
        self.token_to_position_in_request = torch.empty_like(self.token_to_input_ids)
        self.token_to_local_position_within_kv_block = torch.empty_like(self.token_to_input_ids)

        # Calculate the total number of blocks available in the buffer
        block_count_total = buffer_size_bytes // self.block_size_bytes

        # Memory buffer.
        if cache_mla_latent:
            self.memory_buffer = torch.full(
                (self.num_layers, block_count_total, self.block_size_tokens, kv_reduced_dim),
                -1,
                dtype=self.params_dtype,
                device=torch.cuda.current_device(),
            )
        else:
            self.memory_buffer = torch.full(
                (
                    2,  # key and value
                    self.num_layers,
                    block_count_total,
                    self.block_size_tokens,
                    num_attention_heads_per_partition,
                    hidden_size_per_attention_head,
                ),
                -1,
                dtype=self.params_dtype,
                device=torch.cuda.current_device(),
            )

        # Block ids.
        self.max_kv_block_count = math.ceil(self.max_sequence_length / self.block_size_tokens)
        self.request_to_kv_block_ids = torch.full(
            (self.max_requests, self.max_kv_block_count),
            -1,
            dtype=torch.int,
            device=torch.cuda.current_device(),
        )

        # Cuda graph token-counts (i.e., token counts used by cuda-graph steps, both decode and non-decode).
        self.cuda_graph_token_counts = None
        if num_cuda_graphs is not None:

            # Ensure valid num_cuda_graphs.
            num_cuda_graphs = min(max(num_cuda_graphs, 1), self.max_requests)

            # Cuda graph step size.
            cuda_graph_rounder = 8
            self.cuda_graph_step_size = self.max_requests / num_cuda_graphs
            self.cuda_graph_step_size = (
                math.ceil(self.cuda_graph_step_size / cuda_graph_rounder) * cuda_graph_rounder
            )
            # Make sure divisble by TP size
            self.cuda_graph_step_size = math.ceil(self.cuda_graph_step_size / tp_size) * tp_size

            # Cuda graph token counts.
            if num_cuda_graphs == 1:
                self.cuda_graph_token_counts = [self.max_requests]
            else:
                self.cuda_graph_token_counts = list(
                    range(self.cuda_graph_step_size, self.max_requests, self.cuda_graph_step_size)
                )
                if self.cuda_graph_token_counts[-1] != self.max_requests:
                    self.cuda_graph_token_counts.append(self.max_requests)
                self.cuda_graph_token_counts.reverse()

            # Set used for validating active cuda graph token count.
            self.cuda_graph_token_counts_set = set(self.cuda_graph_token_counts)
            self.max_cuda_graph_token_count = max(self.cuda_graph_token_counts)

        # for backwards compatibility with legacy unit tests, we are keeping
        # self.cuda_graph_request_counts around.
        self.cuda_graph_request_counts = self.cuda_graph_token_counts

        self.non_decode_cuda_graphs = use_cuda_graphs_for_non_decode_steps and (
            num_cuda_graphs is not None
        )

        # `*_cudagraph_only` tensors are for use with cuda graphs to maintain
        # consistent input shapes, which is required to use cuda graphs.
        # During these steps, the `*_cudagraph_only`
        # tensors are used, otherwise their same-name but un-suffixed
        # corresponding tensors are used.

        self.query_seq_lengths_cudagraph_only = torch.full(
            (self.max_requests,), 0, dtype=torch.int32, device=torch.cuda.current_device()
        )
        self.cu_query_seq_lengths_cudagraph_only = torch.full(
            (self.max_requests + 1,), 0, dtype=torch.int32, device=torch.cuda.current_device()
        )
        self.kv_seq_lengths_cudagraph_only = torch.full(
            (self.max_requests,), 0, dtype=torch.int32, device=torch.cuda.current_device()
        )
        self.cu_kv_seq_lengths_cudagraph_only = torch.full(
            (self.max_requests + 1,), 0, dtype=torch.int32, device=torch.cuda.current_device()
        )

        self.request_to_kv_block_ids_cudagraph_only = torch.full(
            (self.max_requests, self.max_kv_block_count),
            0,
            dtype=torch.int,
            device=torch.cuda.current_device(),
        )

        # Guaranteed active requests.
        # * See details in the class docstring above. `gtd_request_fraction` is
        #   the fraction of blocks in the memory buffer that are reserved for
        #   guaranteeing that some number of active requests can always proceed
        #   with their generations. The number of blocks defined by
        #   `buffer_guaranteed_fraction * block_count_total` is converted to a
        #   number of requests that this reserved space can safely handle
        #   (`gtd_request_count`).
        # * Note: computing the size of this guaranteed space from blocks rather
        #   than bytes is safer due to the non-linear impacts of a large
        #   `block_size_tokens` or `max_kv_block_count`. When computing from
        #   blocks, this space will always be less than `block_count_total`. When
        #   computing from bytes, this space can unexpectedly be much larger than
        #   `block_count_total`, resulting in stalled generations.
        gtd_block_count = int(buffer_guaranteed_fraction * block_count_total)
        gtd_block_count = min(gtd_block_count, block_count_total)
        self.gtd_request_count = max(1, gtd_block_count // self.max_kv_block_count)
        self.gtd_block_count = self.gtd_request_count * self.max_kv_block_count

        # Initialize allocator for KV memory blocks
        self.block_allocator = BlockAllocator(
            block_count_total=block_count_total, gtd_block_count=self.gtd_block_count
        )

<<<<<<< HEAD
        # Store the dummy block idx reference for convenience
        self.dummy_block_idx = self.block_allocator.dummy_block_idx
=======
        # Store the dummy chunk idx reference for convenience
        self.dummy_chunk_idx = self.chunk_allocator.dummy_chunk_idx
>>>>>>> fd0e0dfd

        # Deal with chunked prefill
        self.chunked_prefill_request_id = -1

        # Reset attention state.
        self.reset_attention_state()

        if use_flashinfer_fused_rope is True:
            assert HAVE_FLASHINFER, "flashinfer is not installed"
        elif use_flashinfer_fused_rope is None:
            use_flashinfer_fused_rope = HAVE_FLASHINFER
        self.use_flashinfer_fused_rope = use_flashinfer_fused_rope

    TOKEN_ROUNDER = 64
    REQUEST_ROUNDER = 4

    @classmethod
    def round_up_tokens(cls, value, tp_size=None):
        """Round up to nearest multiple of `TOKEN_ROUNDER` (above) that is also divisible by tensor model parallel size."""
        if not HAVE_PACKAGING:
            raise ImportError(
                "`packaging` is required for this functionality, please install it with `pip install packaging`"
            )
        if PkgVersion(mcore_version) < PkgVersion("0.13"):
            return cls.round_up(value)

        # Make sure divisible by TP size
        if tp_size is None:
            # Check if parallel state is initialized before trying to get TP size
            if parallel_state.is_initialized():
                tp_size = parallel_state.get_tensor_model_parallel_world_size()
            else:
                tp_size = 1
        token_rounder = math.ceil(cls.TOKEN_ROUNDER / tp_size) * tp_size

        return token_rounder * int(math.ceil(int(value) / token_rounder))

    @classmethod
    def round_up_requests(cls, value, tp_size=None):
        """Round up to nearest multiple of `REQUEST_ROUNDER` (above) that is also divisible by tensor model parallel size."""
        if not HAVE_PACKAGING:
            raise ImportError(
                "`packaging` is required for this functionality, please install it with `pip install packaging`"
            )
        if PkgVersion(mcore_version) < PkgVersion("0.13"):
            return cls.round_up(value)

        # Make sure divisible by TP size
        if tp_size is None:
            # Check if parallel state is initialized before trying to get TP size
            if parallel_state.is_initialized():
                tp_size = parallel_state.get_tensor_model_parallel_world_size()
            else:
                tp_size = 1
        request_rounder = math.ceil(cls.REQUEST_ROUNDER / tp_size) * tp_size

        return request_rounder * int(math.ceil(int(value) / request_rounder))

    @classmethod
    def round_up(cls, value):
        """Deprecated in favor of round_up_tokens and round_up_requests."""
        warnings.warn(
            "`round_up` is deprecated in favor of `round_up_tokens` or `round_up_requests` "
            "and will be removed in `megatron-core` 0.14."
        )
        ROUNDER = getattr(cls, "ROUNDER", 64)
        return ROUNDER * int(math.ceil(int(value) / ROUNDER))

    def is_static_batching(self) -> bool:
        """Is static batching? False."""
        return False

    def is_decode_only(self) -> bool:
        """Test if all active requests are in decode phase.

        For a request in prefill phase active_tokens = query length
        Once the request moves to decode phase active tokens is 1 for that request. So if all active requests are in decode phase, they will be equal to active token count.
        """
        total_active_requests = self.total_request_count - self.paused_request_count
        return total_active_requests == self.active_token_count

    def has_unfinished_requests(self) -> bool:
        """Test if any requests remain."""
        return self.total_request_count > 0

    def cu_query_lengths(self) -> Tuple[Tensor, int]:
        """Cumulative query sequence lengths."""
        return self.cu_query_seq_lengths, self.max_seqlen_q

    def cu_kv_lengths(self) -> Tensor:
        """Cumulative key/value sequence lengths."""
        return (self.cu_kv_seq_lengths, self.kv_seq_lengths, self.max_seqlen_k)

    def get_active_sequence_lengths(self) -> Tensor:
        """Total sequence length (query + key) for active requests."""
        lengths = self.request_kv_length_offsets + self.request_query_lengths
        lengths = lengths[self.paused_request_count : self.total_request_count]
        return lengths

    def get_max_sequence_lengths(self) -> Tensor:
        """Maximum sequence length for active requests."""
        return self.request_output_lengths[self.paused_request_count : self.total_request_count]

    def get_active_request_count(self):
        """Returns the current number of active requests."""
        active_sequence_lengths = self.get_active_sequence_lengths()
        max_sequence_lengths = self.get_max_sequence_lengths()
        active_requests_mask = torch.less(active_sequence_lengths, max_sequence_lengths).byte()
        active_request_count = (active_requests_mask == 1).sum().item()
        return active_request_count

    def append_key_value_cache(self, layer_number: int, key: Tensor, value: Tensor) -> None:
        """Append to KV cache.

        Args:
            layer_number (int): Layer number.
            key (Tensor): Key tensor.
            value (Tensor): Value tensor.
        """
        if triton_append_key_value_cache is not None and not self.cache_mla_latent:
            # currently does not support MLA latent cache
            return triton_append_key_value_cache(
                layer_number=layer_number,
                key=key,
                value=value,
                memory_buffer=self.memory_buffer,
                padded_active_token_count=self.padded_active_token_count,
                token_to_chunk_idx=self.token_to_chunk_idx,
                token_to_local_position_within_kv_chunk=self.token_to_local_position_within_kv_chunk,
            )

        block_idx = self.token_to_block_idx[: self.padded_active_token_count]
        local_kv_seq_idx = self.token_to_local_position_within_kv_block[
            : self.padded_active_token_count
        ]

        if not self.cache_mla_latent:
            assert key.size(1) == 1 and value.size(1) == 1

        key = key.squeeze(1)
        # There is no value cache in FlashMLA/absorption
        if not self.cache_mla_latent:
            value = value.squeeze(1)

        if self.cache_mla_latent:
            # We pass the kv_concat as the key in cache_mla_latent
            kv_concat = key
            self.memory_buffer[layer_number - 1, block_idx, local_kv_seq_idx] = kv_concat[
                : self.padded_active_token_count
            ]
        else:
            self.memory_buffer[0, layer_number - 1, block_idx, local_kv_seq_idx] = key[
                : self.padded_active_token_count
            ]
            self.memory_buffer[1, layer_number - 1, block_idx, local_kv_seq_idx] = value[
                : self.padded_active_token_count
            ]

    def key_value_cache(self, layer_number: int) -> Tuple[Tensor, Tensor]:
        """Read from KV cache.

        Args:
            layer_number (int): Layer number.

        Return:
            (Tuple[Tensor, Tensor]) The key and value pointer tensors that point
            to blocks within the blocked memory buffer.
        """
        if self.cache_mla_latent:
            return (self.memory_buffer[layer_number - 1], None, self.block_table)
        else:
            return (
                self.memory_buffer[0, layer_number - 1],
                self.memory_buffer[1, layer_number - 1],
                self.block_table,
            )

    def apply_fused_qk_rotary_emb(
        self, query: Tensor, key: Tensor, cos_sin_emb: Tensor, config: TransformerConfig
    ) -> Tuple[Tensor, Tensor]:
        """
        Apply rotary embedding to query and key tensors using flashinfer's fused rope.
        Args:
            query (Tensor): Query tensor.
            key (Tensor): Key tensor.
            cos_sin_emb (Tensor): Rotary embeddings.
            config (TransformerConfig): Transformer config.

        Return:
            (Tuple[Tensor, Tensor]) Query and Key tensors after applying rotary embeddings.
        """
        assert self.use_flashinfer_fused_rope, "flashinfer fused rope is not enabled"
        n = self.padded_active_token_count
        num_q_heads, head_size = query.shape[-2], query.shape[-1]
        num_k_heads = key.shape[-2]

        # use .view instead of .reshape to avoid extra transpose operations
        query_rope, key_rope = flashinfer.rope.apply_rope_with_cos_sin_cache(
            positions=self.token_to_pos_ids[:n],
            query=query[:n].reshape(n, num_q_heads * head_size),
            key=key[:n].reshape(n, num_k_heads * head_size),
            head_size=head_size,
            cos_sin_cache=cos_sin_emb,
            is_neox=not config.rotary_interleaved,
        )
        return query_rope.reshape(n, 1, num_q_heads, head_size), key_rope.reshape(
            n, 1, num_k_heads, head_size
        )

    def apply_rotary_emb_query(
        self,
        query: Tensor,
        query_emb: Tensor,
        config: TransformerConfig,
        cu_seqlens_q: Tensor,
        cp_group: torch.distributed.ProcessGroup,
        mscale: float = 1.0,
    ) -> Tensor:
        """Apply rotary embedding to query tensor.

        Args:
            query (Tensor): Query tensor.
            query_emb (Tensor): Query rotary embeddings.
            config (TransformerConfig): Transformer config.
            cu_seqlens_q (Tensor): Cumulative sequence lengths.
            cp_group (torch.distributed.ProcessGroup): Process group for context parallel.

        Return:
            (Tensor) Query tensor after applying rotary embeddings.
        """
        n = self.padded_active_token_count
        query_seq_idx = self.token_to_pos_ids[:n]
        query_emb = query_emb[query_seq_idx]
        query[:n] = apply_rotary_pos_emb(
            t=query[:n],
            freqs=query_emb[:n],
            config=config,
            cu_seqlens=cu_seqlens_q,
            cp_group=cp_group,
            mscale=mscale,
        )
        return query

    def apply_rotary_emb_key(
        self,
        key: Tensor,
        key_emb: Tensor,
        config: TransformerConfig,
        cp_group: torch.distributed.ProcessGroup,
        mscale: float = 1.0,
    ) -> Tensor:
        """Apply rotary embedding to key tensor.

        Args:
            key (Tensor): Key tensor.
            key_emb (Tensor): Key rotary embeddings.
            config (TransformerConfig): Transformer config.
            cp_group (torch.distributed.ProcessGroup): Process group for context parallel.

        Return:
            (Tensor) Key tensor after applying rotary embeddings.
        """
        n = self.padded_active_token_count
        key_seq_idx = self.token_to_position_in_request[:n]
        key_emb = key_emb[key_seq_idx]
        if self.is_decode_only():
            assert key.shape[0] == n
            key = apply_rotary_pos_emb(
                t=key[:n], freqs=key_emb[:n], config=config, cp_group=cp_group, mscale=mscale
            )
        else:
            key[:n] = apply_rotary_pos_emb(
                t=key[:n], freqs=key_emb[:n], config=config, cp_group=cp_group, mscale=mscale
            )
        return key

    def reset_attention_state(self) -> None:
        """Reset state used within attention, after each step."""
        self.max_seqlen_q = None
        self.max_seqlen_k = None
        self.cu_query_seq_lengths = None
        self.cu_query_seq_lengths_cudagraph_only.fill_(0)
        self.query_seq_lengths_cudagraph_only.fill_(0)
        self.cu_kv_seq_lengths = None
        self.cu_kv_seq_lengths_cudagraph_only.fill_(0)
        self.kv_seq_lengths = None
        self.kv_seq_lengths_cudagraph_only.fill_(0)
        self.request_to_kv_block_ids_cudagraph_only.fill_(0)
        self.block_table = None

    def using_cuda_graph_this_step(self) -> bool:
        """Returns True if cuda graphs are being used for this step."""
        has_cuda_graphs = self.cuda_graph_token_counts is not None
        can_use_cuda_graphs = self.is_decode_only() or self.non_decode_cuda_graphs
        token_count_fits_cuda_graph = has_cuda_graphs and (
            self.active_token_count <= self.max_cuda_graph_token_count
        )
        return has_cuda_graphs and can_use_cuda_graphs and token_count_fits_cuda_graph

    def initialize_attention_state(
        self,
        *,
        num_warmup_tokens: Optional[int] = None,
        warmup_engine_mode: WarmupEngineMode = WarmupEngineMode.DECODE,
        num_warmup_requests: Optional[int] = None,
    ) -> None:
        """Initialize attention state so that every layer can use it.

        Args:
            num_warmup_tokens (Optional[int]): Number of tokens to use for
                warming up cuda graphs. Must be less than or equal to
                `max_requests`.
            warmup_engine_mode (WarmupEngineMode): Denote whether to setup
            for a decode or a non-decode cuda-graph warmup.
            num_warmup_requests (Optional[int]): [DEPRECATED] Use num_warmup_tokens instead.
            This argument is kept for backward compatibility with the legacy API.
        Return:
            None.
        """
        if num_warmup_requests is not None:
            warnings.warn(
                "The 'num_warmup_requests' argument is deprecated and will be removed in a future release. "
                "Please use 'num_warmup_tokens' instead.",
                DeprecationWarning,
            )
            # If num_warmup_tokens is not provided, use num_warmup_requests for backward compatibility
            if num_warmup_tokens is None:
                num_warmup_tokens = num_warmup_requests

        # warmup both decode and non-decode engine steps
        if num_warmup_tokens is not None:
            if num_warmup_tokens > self.max_requests:
                raise ActiveRequestCountOverflowError(self.max_requests, num_warmup_tokens)

            if warmup_engine_mode == WarmupEngineMode.NON_DECODE:
                assert self.non_decode_cuda_graphs, "Set non-decode cuda graphs to True"
                # Create a mismatch between self.active_token_count (0) and self.active_request_count
                # (which is 0 by default) so that self.is_decode() is False and we trigger
                # the non-decode attention kernel. The value of 1 is not special by any means, all
                # we need is for self.total_request_count to not be 0.
                self.total_request_count = 1

        active_token_count = (
            self.active_token_count if num_warmup_tokens is None else num_warmup_tokens
        )

        if self.using_cuda_graph_this_step():
            self.padded_active_token_count = (
                math.ceil(active_token_count / self.cuda_graph_step_size)
                * self.cuda_graph_step_size
            )
            self.padded_active_token_count = min(self.padded_active_token_count, self.max_requests)
            assert (
                self.padded_active_token_count in self.cuda_graph_token_counts_set
            ), f"padded_active_token_count: {self.padded_active_token_count} not in cuda_graph_token_counts_set: {self.cuda_graph_token_counts_set}"
            assert self.padded_active_token_count >= active_token_count
        else:
            self.padded_active_token_count = self.round_up_tokens(self.active_token_count)
            if self.is_decode_only():
                # For decode-only, the padded active token count cannot exceed max-requests.
                self.padded_active_token_count = min(
                    self.padded_active_token_count, self.max_requests
                )

        # How are we calculating the padded active request count?
        # Case 1: Using cuda graphs:
        #         It is always the same as padded_active_token_count, whether its decode or non-decode.
        #         We make the q and kv-lengths of extra padded requests to be 0.
        # Case 2: Not using cuda graphs:
        #         If decode - we set it to padded_active_token_count. Again q and kv lengths of extra padded requests will be 0.
        #         If non-decode - we set it to total_request_count - paused_request_count i.e. no padded requests.
        self.padded_active_request_count = (
            self.padded_active_token_count
            if self.using_cuda_graph_this_step() or self.is_decode_only()
            else (self.total_request_count - self.paused_request_count)
        )

        # Update token position indexes.
        self.token_to_block_idx[self.active_token_count : self.padded_active_token_count] = (
            self.dummy_block_idx
        )
        self.token_to_local_position_within_kv_block[
            self.active_token_count : self.padded_active_token_count
        ] = 0
        self.token_to_position_in_request[
            self.active_token_count : self.padded_active_token_count
        ] = 0

        # Update cu_query_seq_lengths, max_seqlen_q.
        query_lengths = self.request_query_lengths[
            self.paused_request_count : self.total_request_count
        ]
        if self.is_decode_only() or self.using_cuda_graph_this_step():
            self.query_seq_lengths_cudagraph_only[
                0 : self.total_request_count - self.paused_request_count
            ] = query_lengths
            if self.is_decode_only():
                self.cu_query_seq_lengths = None  # ensure no accidental use
                self.max_seqlen_q = 1
            else:
                self.cu_query_seq_lengths_cudagraph_only[
                    1 : self.padded_active_request_count + 1
                ] = torch.cumsum(
                    self.query_seq_lengths_cudagraph_only[: self.padded_active_request_count], dim=0
                )

                # The following will be passed to the FA kernel.
                self.cu_query_seq_lengths = self.cu_query_seq_lengths_cudagraph_only[
                    : (self.padded_active_request_count + 1)
                ]
                self.max_seqlen_q = self.padded_active_token_count
        else:
            cu_query_lengths = torch.cumsum(query_lengths, dim=0)
            self.cu_query_seq_lengths = torch.full(
                (self.total_request_count - self.paused_request_count + 1,),
                0,
                dtype=torch.int32,
                device=torch.cuda.current_device(),
            )
            self.cu_query_seq_lengths[1:] = cu_query_lengths
            self.max_seqlen_q = query_lengths.max().item()

        kv_seq_lengths = self.request_kv_length_offsets + self.request_query_lengths
        self.kv_seq_lengths = kv_seq_lengths[self.paused_request_count : self.total_request_count]
        if self.is_decode_only() or self.using_cuda_graph_this_step():
            # Re-assign `kv_seq_lengths` to be a view of the first
            # `active_cuda_graph_request_count` tokens of `kv_seq_lengths_decode_only`,
            # such that `kv_seq_lengths` has a static memory address and is therefore
            # cuda graph compatible. This allows `kv_seq_lengths` to transition between,
            # cuda graph sizes, which makes multi-batch-size cuda graphs possible.
            self.kv_seq_lengths_cudagraph_only[
                0 : self.total_request_count - self.paused_request_count
            ] = self.kv_seq_lengths
            self.kv_seq_lengths = self.kv_seq_lengths_cudagraph_only[
                : self.padded_active_request_count
            ]
            self.max_seqlen_k = self.max_sequence_length
            if self.is_decode_only():
                self.cu_kv_seq_lengths = None  # ensure no accidental use
            else:
                cu_kv_lengths = torch.cumsum(self.kv_seq_lengths, dim=0)
                # The following will be passed to the FA kernel.
                self.cu_kv_seq_lengths_cudagraph_only[1 : cu_kv_lengths.size(0) + 1] = cu_kv_lengths
                self.cu_kv_seq_lengths = self.cu_kv_seq_lengths_cudagraph_only[
                    : (self.padded_active_request_count + 1)
                ]
        else:
            self.cu_kv_seq_lengths = torch.full(
                (self.total_request_count - self.paused_request_count + 1,),
                0,
                dtype=torch.int32,
                device=torch.cuda.current_device(),
            )
            self.cu_kv_seq_lengths[1:] = torch.cumsum(self.kv_seq_lengths, dim=0)
            self.max_seqlen_k = self.kv_seq_lengths.max().item()

        # Update KV block IDs, block table.
        request_to_kv_block_ids = self.request_to_kv_block_ids[
            self.paused_request_count : self.total_request_count
        ]
        if self.is_decode_only() or self.using_cuda_graph_this_step():
            self.request_to_kv_block_ids_cudagraph_only[
                0 : self.total_request_count - self.paused_request_count
            ] = request_to_kv_block_ids
            self.block_table = self.request_to_kv_block_ids_cudagraph_only[
                : self.padded_active_request_count
            ]
        else:
            self.block_table = self.request_to_kv_block_ids[
                self.paused_request_count : self.total_request_count
            ]

    def reset(self) -> None:
        """Reset entire context.

        This method does:
        - Reset active/paused request/token counts to zero.
        - Reset available blocks to entire memory.
        - Reset other tensors to zeros (unncessary, just or sanity checking).

        This method is useful after cuda graph warmup iterations, where the
        context's memory buffer is referenced by the cuda graph system and
        cannot be deallocated.
        """

        # Reset request/token counts.
        self.total_request_count = 0
        self.active_token_count = 0
        self.paused_request_count = 0
        self.padded_active_token_count = 0
        self.padded_active_request_count = 0
        self.paused_tokens = None

        # Reset request indexes.
        self.request_ids.fill_(-1)
        self.request_query_lengths.fill_(0)
        self.request_output_lengths.fill_(0)
        self.request_kv_length_offsets.fill_(0)
        self.request_kv_block_counts.fill_(0)
        self.request_last_kv_block_id.fill_(-1)
        self.request_last_kv_block_offset.fill_(0)
        self.request_to_kv_block_ids.fill_(-1)

        # Reset token indexes.
        self.token_to_input_ids.fill_(0)
        self.token_to_pos_ids.fill_(0)
        self.token_to_request_idx.fill_(-1)
        self.token_to_position_in_request.fill_(0)
        self.token_to_block_idx.fill_(-1)
        self.token_to_local_position_within_kv_block.fill_(0)

        # Reset available block count.
        self.reset_attention_state()
        self.block_allocator.reset()
        self.request_to_kv_block_ids.fill_(-1)

        # Reset chunked prefill state
        self.chunked_prefill_request_id = -1

        # Reset chunked prefill state
        self.chunked_prefill_request_id = -1

    def current_input_and_position_ids(
        self, *, num_warmup_tokens: Optional[int] = None
    ) -> Tuple[Tensor, Tensor]:
        """Flattened input and position IDs for forward pass.

        Args:
            num_warmup_tokens (Optional[int]): Number of tokens to return for
                warming up cuda graphs. Must be less than or equal to
                `max_tokens`.

        Return:
            (Tuple[Tensor, Tensor]) Flattened active input and position IDs.
        """
        num_tokens = num_warmup_tokens or self.padded_active_token_count
        return (
            self.token_to_input_ids[:num_tokens].unsqueeze(0),
            self.token_to_pos_ids[:num_tokens].unsqueeze(0),
        )

    def last_token_logits(self, logits: Tensor) -> Tensor:
        """Last tokens of logits.

        Args:
            logits (Tensor): Output logits of forward pass.

        Return:
            (Tensor) Last token logits.
        """

        # todo: @lmcafee, remove these asserts?
        assert logits.size(0) == 1
        assert logits.size(1) == self.padded_active_token_count, (
            f"logits.size(1) ({tuple(logits.shape)}) != "
            f"padded_active_token_count ({self.padded_active_token_count})."
        )

        # Last token logits.
        logits = logits.squeeze(0)
        last_token_idxs = (
            torch.cumsum(
                self.request_query_lengths[self.paused_request_count : self.total_request_count],
                dim=0,
            )
            - 1
        )
        last_token_logits = logits[last_token_idxs, :]

        return last_token_logits

    def check_availability(
        self, req: DynamicInferenceRequest, safe: bool = False
    ) -> (bool, bool, bool):
        """
        Check if the request can be added to the context.
        """
        request_can_be_added = self.total_request_count < self.max_requests
        request_tokens_can_be_added = (
            self.active_token_count + req.remaining_prompt_length <= self.max_tokens
        )
<<<<<<< HEAD
        blocks = math.ceil(
            (req.remaining_prompt_length + req.finished_chunk_token_count) / self.block_size_tokens
        ) - math.ceil(req.finished_chunk_token_count / self.block_size_tokens)
        kv_cache_available = self.block_allocator.is_memory_available(blocks, safe=safe)
=======
        chunks = math.ceil(
            (req.remaining_prompt_length + req.finished_chunk_token_count) / self.chunk_size_tokens
        ) - math.ceil(req.finished_chunk_token_count / self.chunk_size_tokens)
        kv_cache_available = self.chunk_allocator.is_memory_available(chunks, safe=safe)
>>>>>>> fd0e0dfd
        return request_can_be_added, request_tokens_can_be_added, kv_cache_available

    def add_request(self, req: DynamicInferenceRequest, chunk_length: Optional[int] = None) -> None:
        """Add request to context. At this stage, we assume that the request is valid and can be added, as the checks are done in the schedule function.

        Args:
            req (DynamicInferenceRequest): Request to add.
            chunk_length (Optional[int]): Length of chunk to add. If None, the request will be fully added.

        Return:
            None
        """
        if chunk_length is None:
            chunk_length = req.remaining_prompt_length
<<<<<<< HEAD

        # req.finished_chunk_token_count > 0 means that the request is a scheduled chunked prefill request, and we are adding a chunk to it
        is_chunked_prefill = req.finished_chunk_token_count > 0

=======

        # req.finished_chunk_token_count > 0 means that the request is a scheduled chunked prefill request, and we are adding a chunk to it
        is_chunked_prefill = req.finished_chunk_token_count > 0

>>>>>>> fd0e0dfd
        assert chunk_length > 0, "Chunk length is 0"
        assert (
            chunk_length <= req.remaining_prompt_length
        ), "Chunk length is greater than remaining prompt length"
        if self.active_token_count + chunk_length > self.max_tokens:
            raise TokenOverflowError(req.request_id)

        # Use the remaining prompt tokens for this chunk
        this_round_tokens = req.remaining_prompt_tokens[:chunk_length]

<<<<<<< HEAD
        # only allocate new blocks
        already_allocated_blocks = (
            req.finished_chunk_token_count + self.block_size_tokens - 1
        ) // self.block_size_tokens  # ceiling division
        overall_required_blocks = (
            req.finished_chunk_token_count + chunk_length + self.block_size_tokens - 1
        ) // self.block_size_tokens  # ceiling division

        num_blocks_needed = overall_required_blocks - already_allocated_blocks

        if num_blocks_needed > 0:
            new_block_ids = self.block_allocator.allocate_memory_blocks(
                num_blocks_needed, safe=not is_chunked_prefill
            )
            if new_block_ids is None or len(new_block_ids) != num_blocks_needed:
                raise BlockOverflowError(req.request_id)

        # when a request already starts chunked prefill, it is exactly the last request in the current system
        # (see dynamic_engine.py, schedule_chunked_prefill invariants)
        # no need to update count, as it is already here
        if is_chunked_prefill:
            current_id = self.total_request_count - 1
            self.active_token_count -= (
                1  # Overwrite the last token, which is the useless token from chunked prefill
            )
=======
        # only allocate new chunks
        already_allocated_chunks = (
            req.finished_chunk_token_count + self.chunk_size_tokens - 1
        ) // self.chunk_size_tokens  # ceiling division
        overall_required_chunks = (
            req.finished_chunk_token_count + chunk_length + self.chunk_size_tokens - 1
        ) // self.chunk_size_tokens  # ceiling division

        num_chunks_needed = overall_required_chunks - already_allocated_chunks

        if num_chunks_needed > 0:
            new_chunk_ids = self.chunk_allocator.allocate_memory_chunks(
                num_chunks_needed, safe=not is_chunked_prefill
            )
            if new_chunk_ids is None or len(new_chunk_ids) != num_chunks_needed:
                raise ChunkOverflowError(req.request_id)

        # when a request already starts chunked prefill, it is exactly the last request in the current system
        # (see dynamic_engine.py, schedule_chunked_prefill invariants)
        # no need to update count, as it is already here
        if is_chunked_prefill:
            current_id = self.total_request_count - 1
            self.active_token_count -= (
                1  # Overwrite the last token, which is the useless token from chunked prefill
            )
>>>>>>> fd0e0dfd
            assert (
                self.request_ids[current_id] == req.request_id
            ), "Continuation current_id mismatch"
        else:
            current_id = self.total_request_count
<<<<<<< HEAD

        if current_id >= self.max_requests:
            raise RequestOverflowError(req.request_id)

=======

        if current_id >= self.max_requests:
            raise RequestOverflowError(req.request_id)

>>>>>>> fd0e0dfd
        if self.active_token_count + chunk_length > self.max_tokens:
            raise TokenOverflowError(req.request_id)

        self.request_ids[current_id] = req.request_id
        self.request_query_lengths[current_id] = chunk_length
        self.request_output_lengths[current_id] = (
            req.finished_chunk_token_count
            + chunk_length
            + req.sampling_params.num_tokens_to_generate
        )
<<<<<<< HEAD
        if num_blocks_needed > 0:
            self.request_to_kv_block_ids[current_id][
                already_allocated_blocks:overall_required_blocks
            ] = new_block_ids
        self.request_kv_length_offsets[current_id] = req.finished_chunk_token_count
        self.request_kv_block_counts[current_id] = overall_required_blocks
        self.request_last_kv_block_id[current_id] = self.request_to_kv_block_ids[current_id][
            overall_required_blocks - 1
        ]
        self.request_last_kv_block_offset[current_id] = (
            chunk_length + req.finished_chunk_token_count - 1
        ) % self.block_size_tokens
=======
        if num_chunks_needed > 0:
            self.request_to_kv_chunk_ids[current_id][
                already_allocated_chunks:overall_required_chunks
            ] = new_chunk_ids
        self.request_kv_length_offsets[current_id] = req.finished_chunk_token_count
        self.request_kv_chunk_counts[current_id] = overall_required_chunks
        self.request_last_kv_chunk_id[current_id] = self.request_to_kv_chunk_ids[current_id][
            overall_required_chunks - 1
        ]
        self.request_last_kv_chunk_offset[current_id] = (
            chunk_length + req.finished_chunk_token_count - 1
        ) % self.chunk_size_tokens
>>>>>>> fd0e0dfd
        # self.num_prefill_requests += 1 # FUTURE MR: in update, all requests are set to decode, so here we need to add 1 for both chunked or not
        token_offset_range = torch.arange(
            req.finished_chunk_token_count,
            req.finished_chunk_token_count + chunk_length,
            device=self.token_to_pos_ids.device,
        )
        self.token_to_pos_ids[self.active_token_count : self.active_token_count + chunk_length] = (
            token_offset_range
        )
        self.token_to_input_ids[
            self.active_token_count : self.active_token_count + chunk_length
        ] = this_round_tokens
        self.token_to_request_idx[
            self.active_token_count : self.active_token_count + chunk_length
        ] = current_id
        self.token_to_position_in_request[
            self.active_token_count : self.active_token_count + chunk_length
        ] = token_offset_range
<<<<<<< HEAD
        self.token_to_block_idx[
            self.active_token_count : self.active_token_count + chunk_length
        ] = self.request_to_kv_block_ids[current_id][token_offset_range // self.block_size_tokens]
        self.token_to_local_position_within_kv_block[
            self.active_token_count : self.active_token_count + chunk_length
        ] = (token_offset_range % self.block_size_tokens)
=======
        self.token_to_chunk_idx[
            self.active_token_count : self.active_token_count + chunk_length
        ] = self.request_to_kv_chunk_ids[current_id][token_offset_range // self.chunk_size_tokens]
        self.token_to_local_position_within_kv_chunk[
            self.active_token_count : self.active_token_count + chunk_length
        ] = (token_offset_range % self.chunk_size_tokens)
>>>>>>> fd0e0dfd
        self.active_token_count += chunk_length
        self.total_request_count += 0 if req.finished_chunk_token_count > 0 else 1

    def _move_book_keeping_tensors(self, src_idxs, dst_idxs, next_tokens):
        """
        Move all the relevent booking tensors with src idxs to dst idxs
        """
        self.request_kv_length_offsets[dst_idxs] = self.request_kv_length_offsets[src_idxs]
        self.request_query_lengths[dst_idxs] = self.request_query_lengths[src_idxs]
        self.request_output_lengths[dst_idxs] = self.request_output_lengths[src_idxs]
        self.request_ids[dst_idxs] = self.request_ids[src_idxs]
        next_tokens[dst_idxs] = next_tokens[src_idxs]

        self.request_to_kv_block_ids[dst_idxs] = self.request_to_kv_block_ids[src_idxs]
        self.request_kv_block_counts[dst_idxs] = self.request_kv_block_counts[src_idxs]
        self.request_last_kv_block_id[dst_idxs] = self.request_last_kv_block_id[src_idxs]
        self.request_last_kv_block_offset[dst_idxs] = self.request_last_kv_block_offset[src_idxs]

    def _swap_book_keeping_tensors(self, src_idxs, dst_idxs, next_tokens):
        """
        Swaps all the relevent booking tensors with src idxs to dst idxs
        """
        tensor_swap(self.request_kv_length_offsets, src_idxs, dst_idxs)
        tensor_swap(self.request_query_lengths, src_idxs, dst_idxs)
        tensor_swap(self.request_output_lengths, src_idxs, dst_idxs)
        tensor_swap(self.request_ids, src_idxs, dst_idxs)
        tensor_swap(next_tokens, src_idxs, dst_idxs)
        tensor_swap(self.request_to_kv_block_ids, src_idxs, dst_idxs)
        tensor_swap(self.request_kv_block_counts, src_idxs, dst_idxs)
        tensor_swap(self.request_last_kv_block_id, src_idxs, dst_idxs)
        tensor_swap(self.request_last_kv_block_offset, src_idxs, dst_idxs)

    def _swap_book_keeping_tensors(self, src_idxs, dst_idxs, next_tokens):
        """
        Swaps all the relevent booking tensors with src idxs to dst idxs
        """
        tensor_swap(self.request_kv_length_offsets, src_idxs, dst_idxs)
        tensor_swap(self.request_query_lengths, src_idxs, dst_idxs)
        tensor_swap(self.request_output_lengths, src_idxs, dst_idxs)
        tensor_swap(self.request_ids, src_idxs, dst_idxs)
        tensor_swap(next_tokens, src_idxs, dst_idxs)
        tensor_swap(self.request_to_kv_chunk_ids, src_idxs, dst_idxs)
        tensor_swap(self.request_kv_chunk_counts, src_idxs, dst_idxs)
        tensor_swap(self.request_last_kv_chunk_id, src_idxs, dst_idxs)
        tensor_swap(self.request_last_kv_chunk_offset, src_idxs, dst_idxs)

    # TODO: see if we can compile this function
    def update_requests(self, active_requests_mask: Tensor, new_tokens: Tensor) -> Tensor:
        """Update context state after calling engine.step().

        This method is responsible for:
        - Update prefill requests to decode requests.
        - Persist decode requests as decode requests.
        - Terminate requests by length or termination id.

        *Note*: All bookkeeping tensors (i.e., `self.request_*`) are laid out
        contiguously, with a conceptual division between paused requests on the
        'left' (or, lower indices) and active requests in the 'middle' (or, middle
        indices) and completed requests on the 'right' (or, higher indices). The integers
        `paused_request_count` and `total_request_count`  are used to track the boundaries
        between these request groups.
        - 0:paused_request_count -> paused requests
        - paused_request_count:total_request_count -> active requests
        - total_request_count:max_requests -> completed requests are moved here.
        The reason for maintaining contiguous tensors rather than multiple
        smaller (e.g., per-group or per-request) tensors is for both 1) speed
        (avoid unnecessary tensor allocations), and 2) compatibility with the
        Flash Attention kernels, which packed contiguous tensors.

        The following happens in this code :
        1. The active token mask tells us which requests are still active and which are completed
        2. If no paused requests are present and no active requests we release all memory and reset.
        3. Concatenate the paused tokens to the active tokens
        4. For the finished requests we release memory blocks and move them to the right
        5. We identify requests that require a new block and add them to the paused requests (i.e move them left)
        6. We determine how many requests we can resume and resume them
        7. We make changes to the request book keeping tesnsors and setup the tokens for next iteration
        8. We resume those requests by assigning blocks and updating bookkeeping tensors
        9. We make relevant changes to the token bookkeeping tensors

        Args:
            active_requests_mask (Tensor): 1D Mask tensor marking active requests.
            new_tokens (Tensor): Newly sampled tokens, with one token per active request.

        Return:
            (Tensor) Newly paused request IDs.
        """
        # 1. The active token mask tells us which requests are still active and which are completed
        # active_request_count -> This corresponds to requests that have not reached EOD or max length
        # finished_request_count are requests that have reached the termination criterion

        if self.chunked_prefill_request_id != -1:
            active_requests_mask[-1] = (
                1  # must keep this, next iteration will add a new chunk to it
            )

        active_request_count = (active_requests_mask == 1).sum().item()
        finished_request_count = (active_requests_mask == 0).sum().item()
        assert (
            active_request_count + finished_request_count + self.paused_request_count
            == self.total_request_count
        )

        # Reset attention state.
        self.reset_attention_state()

        # 2. If no paused requests are present and no active requests we release memory and reset.
        if active_request_count + self.paused_request_count == 0:
            if finished_request_count > 0:
                finished_idxs = (
                    torch.nonzero(active_requests_mask == 0, as_tuple=True)[0]
                    + self.paused_request_count
                )
                kv_blocks_assigned = self.request_to_kv_block_ids[finished_idxs]
                non_zero_values_in_kv_memory = kv_blocks_assigned[kv_blocks_assigned != -1]
                self.block_allocator.release_memory_blocks(non_zero_values_in_kv_memory)

            # Reset request/token counts.
            self.request_to_kv_block_ids.fill_(-1)
            self.total_request_count = 0
            self.active_token_count = 0
            return

        # 3. Concatenate the paused tokens to the active tokens if present.
        if self.paused_request_count != 0:
            assert self.paused_tokens is not None
            next_tokens = torch.cat((self.paused_tokens, new_tokens))
        else:
            next_tokens = new_tokens

        # 4. For the finished requests we release memory blocks and move them to the right:-
        #       a) Release all their memory
        #       b) Swap them to the right, so that we have this order [Paused, Active, Finished]
        if finished_request_count > 0:
            finished_idxs = (
                torch.nonzero(active_requests_mask == 0, as_tuple=True)[0]
                + self.paused_request_count
            )
            kv_blocks_assigned = self.request_to_kv_block_ids[finished_idxs]
            non_zero_values_in_kv_memory = kv_blocks_assigned[kv_blocks_assigned != -1]
            self.block_allocator.release_memory_blocks(non_zero_values_in_kv_memory)

            # Reset the KV blocks for finished requests.
            # Note: do not use fill_() (or add_() and similar inplace ops) here.
            # The combinition of indexing with a tensor (like finished_idxs) and fill_()/add_() creates a clone
            # and updates it instead of the original tensor.
            self.request_to_kv_block_ids[finished_idxs] = -1

            if active_request_count > 0:
                finished_idxs_on_left = (
                    torch.nonzero(active_requests_mask[:active_request_count] == 0, as_tuple=True)[
                        0
                    ]
                    + self.paused_request_count
                )
                active_idxs_on_right = (
                    torch.nonzero(active_requests_mask[active_request_count:], as_tuple=True)[0]
                    + active_request_count
                    + self.paused_request_count
                )

                self._move_book_keeping_tensors(
                    src_idxs=active_idxs_on_right,
                    dst_idxs=finished_idxs_on_left,
                    next_tokens=next_tokens,
                )

                # Reset block ids for recently moved requests.
                self.request_to_kv_block_ids[active_idxs_on_right] = -1

        # 5. We identify requests that require a new block and add them to the paused requests (i.e move them left) :-
        #       a) Put requests that have filled their current block and  require a new one in a pause state temporarily
        #       b) Move the paused requests to the left, and active requets to the right
        #       c) Update the paused request count and active_request_count appropriately
        newly_paused_request_ids = None
        if active_request_count > 0:
            num_tokens_in_last_block = self.request_last_kv_block_offset[
                self.paused_request_count : (active_request_count + self.paused_request_count)
            ]
            active_requests_requiring_new_block = (
                num_tokens_in_last_block == self.block_size_tokens - 1
            ).byte()

            if self.chunked_prefill_request_id != -1:
                # find the id in request_ids that is the chunked_prefill_request_id. Only one request should be chunked.
                pos = torch.where(self.request_ids == self.chunked_prefill_request_id)[0][0]
<<<<<<< HEAD
                active_requests_requiring_new_block[pos] = 0  # chunked prefill should not be paused

            active_requests_requiring_new_block_count = (
                (active_requests_requiring_new_block == 1).sum().item()
=======
                active_requests_requiring_new_chunk[pos] = 0  # chunked prefill should not be paused

            active_requests_requiring_new_chunk_count = (
                (active_requests_requiring_new_chunk == 1).sum().item()
>>>>>>> fd0e0dfd
            )

            # Swap unfinished active requests on the left side with paused requests on the right side
            # NOTE : We add paused request count because we concatenate
            # paused tokens to the left at the beginning of update requests
            if (
                active_requests_requiring_new_block_count > 0
                and active_requests_requiring_new_block_count != active_request_count
            ):
                active_request_ids_on_left = (
                    torch.nonzero(
                        active_requests_requiring_new_block[
                            :active_requests_requiring_new_block_count
                        ]
                        == 0,
                        as_tuple=True,
                    )[0]
                    + self.paused_request_count
                )
                paused_requests_idxs_on_right = (
                    torch.nonzero(
                        active_requests_requiring_new_block[
                            active_requests_requiring_new_block_count:
                        ],
                        as_tuple=True,
                    )[0]
                    + active_requests_requiring_new_block_count
                    + self.paused_request_count
                )
                dst_idxs = torch.cat((active_request_ids_on_left, paused_requests_idxs_on_right))
                src_idxs = torch.cat((paused_requests_idxs_on_right, active_request_ids_on_left))
                self._move_book_keeping_tensors(
                    src_idxs=src_idxs, dst_idxs=dst_idxs, next_tokens=next_tokens
                )
                newly_paused_request_ids = self.request_ids[dst_idxs]

            self.paused_request_count += active_requests_requiring_new_block_count
            active_request_count -= active_requests_requiring_new_block_count

        # 6. Now that we have the requests in following order [Paused, Active, Finished]
        # We determine how many requests we can resume and resume them
        # Assign released blocks to paused requests.
        # todo: @shanmugamr, un-pause requests using FIFO, rather than LIFO.
        num_non_gtd_blocks = max(0, self.block_allocator.block_count_avail - self.gtd_block_count)
        if num_non_gtd_blocks:
            # if we have non-gtd blocks, use them. Do not dip into the gtd-block pool
            resume_request_count = min(num_non_gtd_blocks, self.paused_request_count)
        else:
            # only dip into the gtd-block pool if we have run out of non-gtd-blocks and the active
            # request count has fallen below a certain threshold.
            resume_request_count = min(
                max(self.gtd_request_count - active_request_count, 0), self.paused_request_count
            )

        self.paused_request_count -= resume_request_count
        active_request_count += resume_request_count
        assert active_request_count > 0, "active_request_count == %d." % active_request_count

        # finally, swap the chunked prefill to the end of the active requests to obey the invariant
        if self.chunked_prefill_request_id != -1:
            pos = torch.where(self.request_ids == self.chunked_prefill_request_id)[0][0]
            self._swap_book_keeping_tensors(
                src_idxs=torch.tensor([pos]),
                dst_idxs=torch.tensor([active_request_count + self.paused_request_count - 1]),
                next_tokens=next_tokens,
            )
        # Remove resumed requests from newly_paused_request_ids. We do this by
        # truncating the end of newly_paused_request_ids, which works because we
        # resume requests in LIFO order. If resume_request_count >
        # len(newly_paused_request_ids), this means that none of the paused
        # requests are newly paused during this update.
        if newly_paused_request_ids is not None and resume_request_count > 0:
            newly_paused_request_ids = newly_paused_request_ids[:-resume_request_count]

        # 7. We make changes to the request book keeping tesnsors and setup the tokens for next iteration
        self.total_request_count = active_request_count + self.paused_request_count
        # All these active requests are in decode phase, so they need only 1 token per request
        self.active_token_count = active_request_count
        # Always the first section of token input ids are only used.
        self.token_to_input_ids[: self.active_token_count] = next_tokens[
            self.paused_request_count : self.total_request_count
        ]

        if self.paused_request_count > 0:
            self.paused_tokens = next_tokens[: self.paused_request_count]

        # add_ and fill_ calls seems to work as intended with sliced indexing (i.e. x[3:5].add(...) or x[3:5].fill_)
        # but when another tensor is used for indexing, it does not work as expected (i.e. x[y] if x and y are torch tensors)
        self.request_kv_length_offsets[self.paused_request_count : self.total_request_count].add_(
            self.request_query_lengths[self.paused_request_count : self.total_request_count]
        )
        self.request_query_lengths[self.paused_request_count : self.total_request_count].fill_(1)
        self.token_to_pos_ids[: self.active_token_count] = self.request_kv_length_offsets[
            self.paused_request_count : self.total_request_count
        ]

        self.request_last_kv_block_offset[self.paused_request_count : self.total_request_count] = (
            self.request_last_kv_block_offset[self.paused_request_count : self.total_request_count]
            + 1
        ) % self.block_size_tokens

        # 8. We resume those requests by assigning blocks and updating bookkeeping tensors
        if resume_request_count > 0:
            assert torch.all(
                self.request_last_kv_block_offset[
                    self.paused_request_count : (self.paused_request_count + resume_request_count)
                ]
                == 0
            ), "The request_last_kv_block_offset should be 0 for the requests that just got resumed this step. "

            block_ids = self.block_allocator.allocate_memory_blocks(resume_request_count)
            row_idx = torch.arange(
                self.paused_request_count,
                self.paused_request_count + resume_request_count,
                device=torch.cuda.current_device(),
            )
            col_idx = self.request_kv_block_counts[
                self.paused_request_count : (self.paused_request_count + resume_request_count)
            ]
            self.request_to_kv_block_ids[row_idx, col_idx] = block_ids
            self.request_kv_block_counts[
                self.paused_request_count : (self.paused_request_count + resume_request_count)
            ] += 1
            self.request_last_kv_block_id[
                self.paused_request_count : (self.paused_request_count + resume_request_count)
            ] = block_ids

        # 9. We make relevant changes to the token bookkeeping tensors
        self.token_to_request_idx[: self.active_token_count] = torch.arange(
            self.paused_request_count, self.total_request_count, device=torch.cuda.current_device()
        )
        self.token_to_position_in_request[: self.active_token_count] = (
            self.request_kv_length_offsets[self.paused_request_count : self.total_request_count]
        )

        self.token_to_block_idx[: self.active_token_count] = self.request_last_kv_block_id[
            self.paused_request_count : self.total_request_count
        ]
        self.token_to_local_position_within_kv_block[: self.active_token_count] = (
            self.request_last_kv_block_offset[self.paused_request_count : self.total_request_count]
        )

        return newly_paused_request_ids

    def calculate_log_probs(
        self, logits: Tensor, new_tokens: Tensor, only_last_token_logits: Optional[bool] = False
    ) -> List[List[float]]:
        """Calculate log probs for all active requests and return them.

        TODO: @wdykas support top-n log probs.

        Args:
            logits (Tensor): Raw model output logits with shape [1, sequence_length, vocab_size].
            new_tokens (Tensor): The newly sampled tokens.
            only_last_token_logits (bool): If set, the logits are from only the last token in each request

        Returns:
            List of lists where each inner list contains log probs for a request in the
            same order as the active requests (from paused_request_count to total_request_count).
        """
        # Calculate log_probs (sequence_length x vocab_size)
        log_probs = F.log_softmax(logits.squeeze(0).float(), dim=-1)

        if only_last_token_logits or self.is_decode_only():
            seq_idx = torch.arange(len(new_tokens), dtype=torch.int32, device=logits.device)
            selected_log_probs = log_probs[seq_idx, new_tokens]
            return [[lp] for lp in selected_log_probs.flatten().tolist()]

        # Get the selected token ids for all tokens.
        # We shift the active token window left by one to remove the first prompt token for
        # prefill requests and then set the token ids explicitly for the newly generated tokens.
        # This is necessary because we calculate the log probs *before* updating the request metadata.
        #
        # Example (decode & prefill mix):
        #
        #   active_query_lengths: [ 1 | 1 | 2 | 5 ]
        #
        #   new_tokens          : [ 52 | 12 | 3 | 86 ]
        #
        #   seq_idx             : [ 0 | 1 | 2 3 | 4 5 6 7 8 ]
        #
        #   new_token_idx       : [ 0 | 1 | 3 | 8 ]
        #
        #   active_token_ids before left shift:
        #                       : [ 31 | 75 | 45 16 | 90 12 72 24 88 ]
        #
        #   active_token_ids after shift:
        #                       : [ XX | XX | 16 XX | 12 72 24 88 XX ]   (XX = undefined)
        #
        #   active_token_ids[new_token_idx] = new_tokens
        #                       : [ 52 | 12 | 16  3 | 12 72 24 88 86 ]
        active_token_ids = self.token_to_input_ids[: self.active_token_count].roll(-1, 0)
        active_query_lengths = self.request_query_lengths[
            self.paused_request_count : self.total_request_count
        ]
        new_token_idx = active_query_lengths.cumsum(0) - 1
        active_token_ids[new_token_idx] = new_tokens

        # Extract the log probs for only the selected tokens.
        # (sequence_length x vocab_size) -> (sequence_length)
        seq_idx = torch.arange(self.active_token_count, device=log_probs.device)
        selected_log_probs = log_probs[seq_idx, active_token_ids]

        # Split the log probs across request boundaries
        selected_log_probs_list = selected_log_probs.cpu().split(
            active_query_lengths.tolist(), dim=0
        )

        # Convert each log prob tensor into a list
        return [lp.tolist() for lp in selected_log_probs_list]<|MERGE_RESOLUTION|>--- conflicted
+++ resolved
@@ -426,13 +426,8 @@
             block_count_total=block_count_total, gtd_block_count=self.gtd_block_count
         )
 
-<<<<<<< HEAD
         # Store the dummy block idx reference for convenience
         self.dummy_block_idx = self.block_allocator.dummy_block_idx
-=======
-        # Store the dummy chunk idx reference for convenience
-        self.dummy_chunk_idx = self.chunk_allocator.dummy_chunk_idx
->>>>>>> fd0e0dfd
 
         # Deal with chunked prefill
         self.chunked_prefill_request_id = -1
@@ -1014,17 +1009,10 @@
         request_tokens_can_be_added = (
             self.active_token_count + req.remaining_prompt_length <= self.max_tokens
         )
-<<<<<<< HEAD
         blocks = math.ceil(
             (req.remaining_prompt_length + req.finished_chunk_token_count) / self.block_size_tokens
         ) - math.ceil(req.finished_chunk_token_count / self.block_size_tokens)
         kv_cache_available = self.block_allocator.is_memory_available(blocks, safe=safe)
-=======
-        chunks = math.ceil(
-            (req.remaining_prompt_length + req.finished_chunk_token_count) / self.chunk_size_tokens
-        ) - math.ceil(req.finished_chunk_token_count / self.chunk_size_tokens)
-        kv_cache_available = self.chunk_allocator.is_memory_available(chunks, safe=safe)
->>>>>>> fd0e0dfd
         return request_can_be_added, request_tokens_can_be_added, kv_cache_available
 
     def add_request(self, req: DynamicInferenceRequest, chunk_length: Optional[int] = None) -> None:
@@ -1039,17 +1027,10 @@
         """
         if chunk_length is None:
             chunk_length = req.remaining_prompt_length
-<<<<<<< HEAD
 
         # req.finished_chunk_token_count > 0 means that the request is a scheduled chunked prefill request, and we are adding a chunk to it
         is_chunked_prefill = req.finished_chunk_token_count > 0
 
-=======
-
-        # req.finished_chunk_token_count > 0 means that the request is a scheduled chunked prefill request, and we are adding a chunk to it
-        is_chunked_prefill = req.finished_chunk_token_count > 0
-
->>>>>>> fd0e0dfd
         assert chunk_length > 0, "Chunk length is 0"
         assert (
             chunk_length <= req.remaining_prompt_length
@@ -1060,7 +1041,6 @@
         # Use the remaining prompt tokens for this chunk
         this_round_tokens = req.remaining_prompt_tokens[:chunk_length]
 
-<<<<<<< HEAD
         # only allocate new blocks
         already_allocated_blocks = (
             req.finished_chunk_token_count + self.block_size_tokens - 1
@@ -1086,49 +1066,15 @@
             self.active_token_count -= (
                 1  # Overwrite the last token, which is the useless token from chunked prefill
             )
-=======
-        # only allocate new chunks
-        already_allocated_chunks = (
-            req.finished_chunk_token_count + self.chunk_size_tokens - 1
-        ) // self.chunk_size_tokens  # ceiling division
-        overall_required_chunks = (
-            req.finished_chunk_token_count + chunk_length + self.chunk_size_tokens - 1
-        ) // self.chunk_size_tokens  # ceiling division
-
-        num_chunks_needed = overall_required_chunks - already_allocated_chunks
-
-        if num_chunks_needed > 0:
-            new_chunk_ids = self.chunk_allocator.allocate_memory_chunks(
-                num_chunks_needed, safe=not is_chunked_prefill
-            )
-            if new_chunk_ids is None or len(new_chunk_ids) != num_chunks_needed:
-                raise ChunkOverflowError(req.request_id)
-
-        # when a request already starts chunked prefill, it is exactly the last request in the current system
-        # (see dynamic_engine.py, schedule_chunked_prefill invariants)
-        # no need to update count, as it is already here
-        if is_chunked_prefill:
-            current_id = self.total_request_count - 1
-            self.active_token_count -= (
-                1  # Overwrite the last token, which is the useless token from chunked prefill
-            )
->>>>>>> fd0e0dfd
             assert (
                 self.request_ids[current_id] == req.request_id
             ), "Continuation current_id mismatch"
         else:
             current_id = self.total_request_count
-<<<<<<< HEAD
 
         if current_id >= self.max_requests:
             raise RequestOverflowError(req.request_id)
 
-=======
-
-        if current_id >= self.max_requests:
-            raise RequestOverflowError(req.request_id)
-
->>>>>>> fd0e0dfd
         if self.active_token_count + chunk_length > self.max_tokens:
             raise TokenOverflowError(req.request_id)
 
@@ -1139,7 +1085,6 @@
             + chunk_length
             + req.sampling_params.num_tokens_to_generate
         )
-<<<<<<< HEAD
         if num_blocks_needed > 0:
             self.request_to_kv_block_ids[current_id][
                 already_allocated_blocks:overall_required_blocks
@@ -1152,20 +1097,6 @@
         self.request_last_kv_block_offset[current_id] = (
             chunk_length + req.finished_chunk_token_count - 1
         ) % self.block_size_tokens
-=======
-        if num_chunks_needed > 0:
-            self.request_to_kv_chunk_ids[current_id][
-                already_allocated_chunks:overall_required_chunks
-            ] = new_chunk_ids
-        self.request_kv_length_offsets[current_id] = req.finished_chunk_token_count
-        self.request_kv_chunk_counts[current_id] = overall_required_chunks
-        self.request_last_kv_chunk_id[current_id] = self.request_to_kv_chunk_ids[current_id][
-            overall_required_chunks - 1
-        ]
-        self.request_last_kv_chunk_offset[current_id] = (
-            chunk_length + req.finished_chunk_token_count - 1
-        ) % self.chunk_size_tokens
->>>>>>> fd0e0dfd
         # self.num_prefill_requests += 1 # FUTURE MR: in update, all requests are set to decode, so here we need to add 1 for both chunked or not
         token_offset_range = torch.arange(
             req.finished_chunk_token_count,
@@ -1184,21 +1115,12 @@
         self.token_to_position_in_request[
             self.active_token_count : self.active_token_count + chunk_length
         ] = token_offset_range
-<<<<<<< HEAD
         self.token_to_block_idx[
             self.active_token_count : self.active_token_count + chunk_length
         ] = self.request_to_kv_block_ids[current_id][token_offset_range // self.block_size_tokens]
         self.token_to_local_position_within_kv_block[
             self.active_token_count : self.active_token_count + chunk_length
         ] = (token_offset_range % self.block_size_tokens)
-=======
-        self.token_to_chunk_idx[
-            self.active_token_count : self.active_token_count + chunk_length
-        ] = self.request_to_kv_chunk_ids[current_id][token_offset_range // self.chunk_size_tokens]
-        self.token_to_local_position_within_kv_chunk[
-            self.active_token_count : self.active_token_count + chunk_length
-        ] = (token_offset_range % self.chunk_size_tokens)
->>>>>>> fd0e0dfd
         self.active_token_count += chunk_length
         self.total_request_count += 0 if req.finished_chunk_token_count > 0 else 1
 
@@ -1385,17 +1307,10 @@
             if self.chunked_prefill_request_id != -1:
                 # find the id in request_ids that is the chunked_prefill_request_id. Only one request should be chunked.
                 pos = torch.where(self.request_ids == self.chunked_prefill_request_id)[0][0]
-<<<<<<< HEAD
                 active_requests_requiring_new_block[pos] = 0  # chunked prefill should not be paused
 
             active_requests_requiring_new_block_count = (
                 (active_requests_requiring_new_block == 1).sum().item()
-=======
-                active_requests_requiring_new_chunk[pos] = 0  # chunked prefill should not be paused
-
-            active_requests_requiring_new_chunk_count = (
-                (active_requests_requiring_new_chunk == 1).sum().item()
->>>>>>> fd0e0dfd
             )
 
             # Swap unfinished active requests on the left side with paused requests on the right side
