--- conflicted
+++ resolved
@@ -671,16 +671,6 @@
     def deallocate_all_tensors(self):
         """Deallocate GPU state.
 
-<<<<<<< HEAD
-        # Print info.
-        logging.info(
-            "DynamicInferenceContext: allocated context with active buffer size %s (%d blocks)."
-            % (
-                get_mem_size_str(self.block_allocator.active_count * self.block_size_bytes),
-                self.block_allocator.active_count,
-            )
-        )
-=======
         This method is used for suspending the dynamic engine.
         """
 
@@ -702,7 +692,6 @@
             value = getattr(self, key)
             if isinstance(value, torch.Tensor):
                 delattr(self, key)
->>>>>>> 744505ea
 
     @classmethod
     def round_up_tokens(cls, value, tp_size=None):
