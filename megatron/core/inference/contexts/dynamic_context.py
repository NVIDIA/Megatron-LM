# Copyright (c) 2025, NVIDIA CORPORATION. All rights reserved.

import math
import warnings
from contextlib import nullcontext
from enum import Enum
from typing import List, Optional, Tuple

import torch
import torch.nn.functional as F
from packaging.version import Version as PkgVersion
from torch import Tensor

from megatron.core import parallel_state
from megatron.core.inference.inference_request import DynamicInferenceRequest
from megatron.core.inference.model_inference_wrappers.inference_wrapper_config import (
    InferenceWrapperConfig,
)
from megatron.core.inference.unified_memory import create_unified_mempool, has_unified_memory
from megatron.core.inference.utils import tensor_swap
from megatron.core.models.common.embeddings.rope_utils import apply_rotary_pos_emb
from megatron.core.package_info import __version__ as mcore_version
from megatron.core.transformer import TransformerConfig
from megatron.core.utils import divide as core_divide

from .base_context import BaseInferenceContext
from .dynamic_block_allocator import BlockAllocator

try:
    from .fused_kv_append_kernel import triton_append_key_value_cache
except ImportError:
    triton_append_key_value_cache = None

try:
    from packaging.version import Version as PkgVersion

    HAVE_PACKAGING = True
except:
    HAVE_PACKAGING = False

try:
    import flashinfer  # pylint: disable=unused-import

    HAVE_FLASHINFER = True
except ImportError:
    HAVE_FLASHINFER = False


class ContextOverflowError(Exception):
    """Base exception for when a new request does not fit.

    Args:
        is_transient (bool): Flag marking whether error is transient (i.e., may
            work if we try again, but fails due to the current context state), or
            permanent (i.e., request will never fit in this context).
    """

    def __init__(
        self, request_id: Optional[int], message: Optional[str] = None, *, is_transient: bool = True
    ):
        request_str = '--' if request_id is None else str(request_id)
        _message = "" if message is None else f" | {message}"
        super().__init__(f"request {request_str}{_message}")
        self.request_id = request_id
        self.message = message
        self.is_transient = is_transient


class RequestOverflowError(ContextOverflowError):
    """Adding request would overflow max request count."""

    pass


class TokenOverflowError(ContextOverflowError):
    """Adding request would overflow max token count."""

    pass


class MaxSequenceLengthOverflowError(ContextOverflowError):
    """Adding request would overflow max sequence length."""

    def __init__(self, request_id, message: Optional[str] = None):
        super().__init__(request_id, message=message, is_transient=False)


class BlockOverflowError(ContextOverflowError):
    """Adding request would overflow available memory blocks."""

    pass


class ActiveRequestCountOverflowError(ContextOverflowError):
    '''Used when `initialize_attention_state()` is called with
    `num_warmup_requests > max_requests.'''

    def __init__(self, max_request_count, active_request_count):
        assert active_request_count > max_request_count
        super().__init__(
            None,
            "active_request_count (%d) > max_request_count (%d)."
            % (active_request_count, max_request_count),
        )


class ContextErrorFactory:
    """Factory class for serializing/deserializing context errors."""

    @classmethod
    def serialize(cls, error: ContextOverflowError) -> dict:
        """Serialize error.

        Args:
            error (ContextOverflowError): Error.

        Returns:
            (dict) Serialized error data.
        """
        assert isinstance(error, ContextOverflowError)
        return {
            "type": type(error).__name__,
            "request_id": error.request_id,
            "message": error.message,
            "is_transient": error.is_transient,
        }

    @classmethod
    def deserialize(cls, obj: dict) -> ContextOverflowError:
        """Deserialize error.

        Args:
            obj (dict): Serialized error data.

        Returns:
            (ContextOverflowError) Deserialized error.
        """
        error_cls = {
            "ContextOverflowError": ContextOverflowError,
            "RequestOverflowError": RequestOverflowError,
            "TokenOverflowError": TokenOverflowError,
            "MaxSequenceLengthOverflowError": MaxSequenceLengthOverflowError,
            "BlockOverflowError": BlockOverflowError,
            "ActiveRequestCountOverflowError": ActiveRequestCountOverflowError,
        }[obj["type"]]
        error = ContextOverflowError(**{k: v for k, v in obj.items() if k != "type"})
        error.__class__ = error_cls  # todo (@lmcafe): better/safer alternative?
        return error


class WarmupEngineMode(Enum):
    """Enumeration for warmup engine modes used during cuda graph capture."""

    DECODE = "decode"
    NON_DECODE = "non_decode"


# pylint: disable=line-too-long
class DynamicInferenceContext(BaseInferenceContext):
    """Inference context that is passed to the main model in order
    to efficiently calculate and store the KV cache during inference.

    The dynamic inference context manages both: 1) in-flight batching, and 2) a
    memory buffer for the block-level KV cache. For in-flight batching, requests of
    arbitrary sequence length may be added, paused, or removed from the context
    at any step. The only constraint is the maximum number of requests or tokens
    that the context is defined to support. For the block-level KV cache, a memory
    buffer is allocated up front (size `buffer_size_gb`), that is divided into
    blocks and dynamically assigned to requests. At any given step, any unassigned
    blocks equate to unused space.

    Additionally, a fraction of the memory buffer (`gtd_request_fraction`, i.e.,
    the 'guaranteed' request fraction) is reserved for guaranteeing that a
    minimum number of active requests may continue to generate tokens on any step.
    The reason for this is that the context manages two pools of requests: 1)
    active requests, and 2) paused requests. Paused requests are requests where
    insufficient memory blocks remain for future assignment, and these requests
    are set aside until enough memory blocks are available. Active requests are
    requests that have sufficient memory blocks to proceed with their generations.

    The situation can arise where all requests eventually become paused due to all
    memory blocks being assigned. In this case, there are no active requests and
    thus no progress can be made. To handle this case, a fraction of the memory
    buffer is reserved that only allows active requests, and no paused requests.
    This fraction must be carefully tuned, as it can have an order of magnitude
    impact on overall latency.

    Args:
        params_dtype (torch.dtype): Dtype used for KV cache.
        num_layers (int): Number of layers.
        kv_channels (int): Hidden dimension per attention head.
        num_attention_heads (int): Number of attention heads.
        max_sequence_length (int): Max possible sequence length (prompt + output)
            that will occur.
        buffer_size_gb (float): Total buffer size (GB), shared by main and
            fallback contexts.
        block_size_tokens (int): Size of KV cache block size.
        buffer_guaranteed_fraction (float): Fraction of the memory buffer that is
            reserved to guarantee that one or more active requests are able to
            run to completion. Without reserving this memory, paused requests are
            able to fill the memory buffer and block execution of any requests.
        buffer_overflow_factor (Optional[float]): Scaling factor over the buffer
            size for auto computing `max_requests` and `max_tokens`. This scaling
            factor is used for fitting more requests and tokens in the memory
            buffer than it can safely hold, which in turn increases throughput.
        max_requests_override (Optional[int]): If set, overrides value computed
            from `buffer_overflow_factor`.
        max_tokens_override (Optional[int]): If set, overrides value computed
            from `buffer_overflow_factor`.
        tensor_model_parallel_size (Optional[int]): Tensor model parallel size.
        num_cuda_graphs (Optional[int]): Maximum number of cuda graphs to capture,
            where the cuda graph batch sizes range from 1 to `max_requests` (as
            computed below). Due to rounding, the actual number of cuda graphs may
            not equal this argument.
        materialize_only_last_token_logits (bool): If True, only the last token logits
            are materialized in the context.
        use_cuda_graphs_for_non_decode_steps (bool): If True, use cuda graphs for non-decode
            engine steps.
        unified_memory_level (Optional[int]): Set unified memory usage within the
            dynamic inference context. The levels are: 0) no unified memory, 1)
            allocate `memory_buffer` in unified memory. Eventually, additional
            levels will be included to control other tensors within the context.
        use_flashinfer_fused_rope (bool): If True, use flashinfer's fused rope implementation.
        If None, defaults to using flash-infer if available.
    """

    def __init__(
        self,
        *,
        params_dtype: torch.dtype,
        num_layers: int,
        kv_channels: int,
        num_attention_heads: int,
        max_sequence_length: int,
        buffer_size_gb: float,
        buffer_guaranteed_fraction: float,
        block_size_tokens: int = 256,
        buffer_overflow_factor: Optional[float] = None,
        max_requests_override: Optional[int] = None,
        max_tokens_override: Optional[int] = None,
        tensor_model_parallel_size: Optional[int] = None,
        cache_mla_latent: bool = False,
        kv_lora_rank: Optional[int] = None,
        qk_pos_emb_head_dim: Optional[int] = None,
        num_cuda_graphs: Optional[int] = None,
        materialize_only_last_token_logits: bool = True,
        use_cuda_graphs_for_non_decode_steps: bool = True,
        use_flashinfer_fused_rope: bool = False,
        unified_memory_level: Optional[int] = 0,
    ):
        super().__init__(materialize_only_last_token_logits=materialize_only_last_token_logits)

        self.cache_mla_latent = cache_mla_latent
        if self.cache_mla_latent:
            assert (
                block_size_tokens == 64
            ), "Flash MLA requires a block size of 64. Set --inference-dynamic-batching-block-size 64 to fix this assert"

        # Per partition num heads and hidden size.
        projection_size = kv_channels * num_attention_heads
        if tensor_model_parallel_size is None:
            tp_size = parallel_state.get_tensor_model_parallel_world_size()
        else:
            tp_size = tensor_model_parallel_size
        self.hidden_size_per_attention_head = core_divide(projection_size, num_attention_heads)
        self.num_attention_heads_per_partition = core_divide(num_attention_heads, tp_size)
        # Block size tokens, bytes.
        dtype_size_bytes = params_dtype.itemsize
        self.block_size_tokens = block_size_tokens
        if self.cache_mla_latent:
            #   one vector  c_t  (rank)  +  optional RoPE phase slice
            self.kv_reduced_dim = kv_lora_rank + qk_pos_emb_head_dim
            self.block_size_bytes = (
                dtype_size_bytes * num_layers * self.block_size_tokens * self.kv_reduced_dim
            )
        else:
            self.block_size_bytes = (
                dtype_size_bytes
                * 2  # key, value
                * num_layers
                * self.block_size_tokens
                * self.num_attention_heads_per_partition
                * self.hidden_size_per_attention_head
            )

        # Adjust buffer to be a multiple of block size.
        buffer_size_bytes = int(buffer_size_gb * 1024**3)
        buffer_size_bytes_rem = buffer_size_bytes % self.block_size_bytes
        buffer_size_bytes = buffer_size_bytes - buffer_size_bytes_rem

        # Compute max_requets, max_tokens from buffer size and overflow factor.
        def bytes_to_max_requests_and_tokens(n_bytes):
            n_tokens = n_bytes / self.block_size_bytes * self.block_size_tokens
            n_requests = n_tokens / max_sequence_length
            return self.round_up_requests(int(n_requests), tp_size=tp_size), self.round_up_tokens(
                int(n_tokens), tp_size=tp_size
            )

        self.max_requests, self.max_tokens = bytes_to_max_requests_and_tokens(buffer_size_bytes)
        if buffer_overflow_factor is not None:
            self.max_requests = self.round_up_requests(
                int(self.max_requests * buffer_overflow_factor), tp_size=tp_size
            )
            self.max_tokens = self.round_up_tokens(
                int(self.max_tokens * buffer_overflow_factor / 50.0), tp_size=tp_size
            )

        if max_requests_override is not None:
            self.max_requests = (
                max_requests_override
                if max_requests_override < self.REQUEST_ROUNDER
                else self.round_up_requests(max_requests_override, tp_size=tp_size)
            )

        if max_tokens_override is not None:
            self.max_tokens = self.round_up_tokens(max_tokens_override, tp_size=tp_size)

        self.max_requests = min(self.max_requests, self.max_tokens)  # e.g., decode only.

        # Initialize context state.
        self.params_dtype = params_dtype
        self.num_layers = num_layers
        self.max_sequence_length = max_sequence_length
        self.unified_memory_level = unified_memory_level
        if unified_memory_level > 0:
            if not has_unified_memory and torch.distributed.get_rank() == 0:
                warnings.warn(
                    "Unified memory requested but not available; defaulting to GPU memory."
                )
                self.unified_memory_level = 0
            else:
                self.unified_memory_mempool = create_unified_mempool()

        self.total_request_count = 0
        self.active_token_count = 0
        self.paused_request_count = 0
        self.padded_active_token_count = None
        self.padded_active_request_count = None
        self.paused_tokens = None

        # Calculate the total number of blocks available in the buffer
        block_count_total = buffer_size_bytes // self.block_size_bytes

        # Block ids.
        self.max_kv_block_count = math.ceil(self.max_sequence_length / self.block_size_tokens)

        # Cuda graph token-counts (i.e., token counts used by cuda-graph steps, both decode and non-decode).
        self.cuda_graph_token_counts = None
        if num_cuda_graphs is not None:

            # Ensure valid num_cuda_graphs.
            num_cuda_graphs = min(max(num_cuda_graphs, 1), self.max_requests)

            # Cuda graph step size.
            cuda_graph_rounder = 8
            self.cuda_graph_step_size = self.max_requests / num_cuda_graphs
            self.cuda_graph_step_size = (
                math.ceil(self.cuda_graph_step_size / cuda_graph_rounder) * cuda_graph_rounder
            )
            # Make sure divisble by TP size
            self.cuda_graph_step_size = math.ceil(self.cuda_graph_step_size / tp_size) * tp_size

            # Cuda graph token counts.
            if num_cuda_graphs == 1:
                self.cuda_graph_token_counts = [self.max_requests]
            else:
                self.cuda_graph_token_counts = list(
                    range(self.cuda_graph_step_size, self.max_requests, self.cuda_graph_step_size)
                )
                if self.cuda_graph_token_counts[-1] != self.max_requests:
                    self.cuda_graph_token_counts.append(self.max_requests)
                self.cuda_graph_token_counts.reverse()

            # Set used for validating active cuda graph token count.
            self.cuda_graph_token_counts_set = set(self.cuda_graph_token_counts)
            self.max_cuda_graph_token_count = max(self.cuda_graph_token_counts)

        # for backwards compatibility with legacy unit tests, we are keeping
        # self.cuda_graph_request_counts around.
        self.cuda_graph_request_counts = self.cuda_graph_token_counts

        self.non_decode_cuda_graphs = use_cuda_graphs_for_non_decode_steps and (
            num_cuda_graphs is not None
        )

        # Guaranteed active requests.
        # * See details in the class docstring above. `gtd_request_fraction` is
        #   the fraction of blocks in the memory buffer that are reserved for
        #   guaranteeing that some number of active requests can always proceed
        #   with their generations. The number of blocks defined by
        #   `buffer_guaranteed_fraction * block_count_total` is converted to a
        #   number of requests that this reserved space can safely handle
        #   (`gtd_request_count`).
        # * Note: computing the size of this guaranteed space from blocks rather
        #   than bytes is safer due to the non-linear impacts of a large
        #   `block_size_tokens` or `max_kv_block_count`. When computing from
        #   blocks, this space will always be less than `block_count_total`. When
        #   computing from bytes, this space can unexpectedly be much larger than
        #   `block_count_total`, resulting in stalled generations.
        gtd_block_count = int(buffer_guaranteed_fraction * block_count_total)
        gtd_block_count = min(gtd_block_count, block_count_total)
        self.gtd_request_count = max(1, gtd_block_count // self.max_kv_block_count)
        self.gtd_block_count = self.gtd_request_count * self.max_kv_block_count

        # Initialize allocator for KV memory blocks
        self.block_allocator = BlockAllocator(
            block_count_total=block_count_total, gtd_block_count=self.gtd_block_count
        )

        # Store the dummy block idx reference for convenience
        self.dummy_block_idx = self.block_allocator.dummy_block_idx

        # Deal with chunked prefill
        self.chunked_prefill_request_id = -1

        if use_flashinfer_fused_rope is True:
            assert HAVE_FLASHINFER, "flashinfer is not installed"
        elif use_flashinfer_fused_rope is None:
            use_flashinfer_fused_rope = HAVE_FLASHINFER
        self.use_flashinfer_fused_rope = use_flashinfer_fused_rope

        # Allocate GPU state.
        self.allocate_all_tensors(is_init=True)

    def allocate_all_tensors(self, *, is_init: bool) -> None:
        """Allocate GPU state.

        This method is used for both 1) initial allocation, and 2) resuming the
        GPU state after a suspend.

        Args:
            is_init (bool): True if this is being called from `__init__()`.
        """

        # Only allocate tensors when not using unified memory at all (level 0),
        # or for initial allocation during `__init__()`. For levels 1 and 2, we do
        # not perform any explicit allocations or deallocations after the initial
        # call to `__init__()`.
        if self.unified_memory_level != 0 and not is_init:
            return

<<<<<<< HEAD
=======
        # Validate no tensors allocated prior to this method.
        for key in vars(self).keys():
            value = getattr(self, key)
            assert not isinstance(value, torch.Tensor), (
                "All tensors should be allocated within `allocate_all_tensors()."
                f"Please move tensor '{key}'."
            )

>>>>>>> 053b085e
        # Per-request state.
        self.request_ids = torch.full(
            (self.max_requests,), -1, dtype=torch.int32, device=torch.cuda.current_device()
        )
        # request_query_lengths is the input prompt tokens length during prefill phase (1st step) and then 1 for the decode phase (i.e During generation)
        self.request_query_lengths = torch.empty_like(self.request_ids)
        # request_output_lengths is len(input_prompt_tokens) + num_tokens_to_generate
        self.request_output_lengths = torch.empty_like(self.request_ids)
        # request_kv_length_offsets is the same as query length during prefill phase (1st step) and then 1 for the decode phase (i.e During generation)
        self.request_kv_length_offsets = torch.empty_like(self.request_ids)
        self.request_kv_block_counts = torch.empty_like(self.request_ids)
        self.request_last_kv_block_id = torch.empty_like(self.request_ids)
        # request_last_kv_block_offset represents number of tokens in the last kv block
        self.request_last_kv_block_offset = torch.empty_like(self.request_ids)
        self.request_to_kv_block_ids = torch.full(
            (self.max_requests, self.max_kv_block_count),
            -1,
            dtype=torch.int,
            device=torch.cuda.current_device(),
        )

        # Per-token state.
        self.token_to_input_ids = torch.full(
            (self.max_tokens,), 0, dtype=torch.long, device=torch.cuda.current_device()
        )
        self.token_to_pos_ids = torch.full_like(self.token_to_input_ids, 0)
        self.token_to_request_idx = torch.empty_like(self.token_to_input_ids)
        self.token_to_block_idx = torch.empty_like(self.token_to_input_ids)
        # i.e For a set of tokens A B C D E F ..  and block_size 4:
        # token_to_position_in_request is  [0, 1, 2, 3, 4, 5]
        # token_to_local_position_within_kv_block is [0 , 1, 2, 3, 0, 1, 2]
        self.token_to_position_in_request = torch.empty_like(self.token_to_input_ids)
        self.token_to_local_position_within_kv_block = torch.empty_like(self.token_to_input_ids)

        # Memory buffer.
        ctx_manager = (
            torch.cuda.use_mem_pool(self.unified_memory_mempool)
            if self.unified_memory_level > 0
            else nullcontext()
        )
        with ctx_manager:
            if self.cache_mla_latent:
                self.memory_buffer = torch.full(
                    (
                        self.num_layers,
                        self.block_allocator.block_count_total,
                        self.block_size_tokens,
<<<<<<< HEAD
                        self.kv_reduced_dim,
=======
                        kv_reduced_dim,
>>>>>>> 053b085e
                    ),
                    -1,
                    dtype=self.params_dtype,
                    device=torch.cuda.current_device(),
                )
            else:
                self.memory_buffer = torch.full(
                    (
                        2,  # key and value
                        self.num_layers,
                        self.block_allocator.block_count_total,
                        self.block_size_tokens,
                        self.num_attention_heads_per_partition,
                        self.hidden_size_per_attention_head,
                    ),
                    -1,
                    dtype=self.params_dtype,
                    device=torch.cuda.current_device(),
                )

        # `*_cudagraph_only` tensors are for use with cuda graphs to maintain
        # consistent input shapes, which is required to use cuda graphs.
        # During these steps, the `*_cudagraph_only`
        # tensors are used, otherwise their same-name but un-suffixed
        # corresponding tensors are used.

        self.query_seq_lengths_cudagraph_only = torch.full(
            (self.max_requests,), 0, dtype=torch.int32, device=torch.cuda.current_device()
        )
        self.cu_query_seq_lengths_cudagraph_only = torch.full(
            (self.max_requests + 1,), 0, dtype=torch.int32, device=torch.cuda.current_device()
        )
        self.kv_seq_lengths_cudagraph_only = torch.full(
            (self.max_requests,), 0, dtype=torch.int32, device=torch.cuda.current_device()
        )
        self.cu_kv_seq_lengths_cudagraph_only = torch.full(
            (self.max_requests + 1,), 0, dtype=torch.int32, device=torch.cuda.current_device()
        )

        self.request_to_kv_block_ids_cudagraph_only = torch.full(
            (self.max_requests, self.max_kv_block_count),
            0,
            dtype=torch.int,
            device=torch.cuda.current_device(),
        )

        # Reset attention state.
        self.reset_attention_state()
<<<<<<< HEAD

    def deallocate_all_tensors(self):
        """Deallocate GPU state.

=======

    def deallocate_all_tensors(self):
        """Deallocate GPU state.

>>>>>>> 053b085e
        This method is used for suspending the dynamic engine.
        """

        # Only deallocate tensors when not using unified memory at all (level 0).
        # For levels 1 and 2, we do not perform any explicit allocations or
        # deallocations after the initial call to `__init__()`.
        if self.unified_memory_level != 0:
            return

        # Delete all tensor attributes.
        # TODO(@lmcafee): check that device == 'cuda'?
        keys = list(vars(self).keys())
        for key in keys:
            value = getattr(self, key)
            if isinstance(value, torch.Tensor):
                delattr(self, key)

    TOKEN_ROUNDER = 64
    REQUEST_ROUNDER = 4

    @classmethod
    def round_up_tokens(cls, value, tp_size=None):
        """Round up to nearest multiple of `TOKEN_ROUNDER` (above) that is also divisible by tensor model parallel size."""
        if not HAVE_PACKAGING:
            raise ImportError(
                "`packaging` is required for this functionality, please install it with `pip install packaging`"
            )
        if PkgVersion(mcore_version) < PkgVersion("0.13"):
            return cls.round_up(value)

        # Make sure divisible by TP size
        if tp_size is None:
            # Check if parallel state is initialized before trying to get TP size
            if parallel_state.is_initialized():
                tp_size = parallel_state.get_tensor_model_parallel_world_size()
            else:
                tp_size = 1
        token_rounder = math.ceil(cls.TOKEN_ROUNDER / tp_size) * tp_size

        return token_rounder * int(math.ceil(int(value) / token_rounder))

    @classmethod
    def from_config(
        cls,
        inference_config: InferenceWrapperConfig,
        model,
        max_batch_size: int,
        buffer_size_gb: float = 40,
        num_cuda_graphs: int = None,
    ):
        """
        Instantiate a `DynamicInferenceContext` from a `TransformerConfig` and an `InferenceWrapperConfig`.
        """
        # TODO: Add other necessary configs from inference_config

        buffer_guaranteed_fraction = 0.1
        model_config = model.config
        max_sequence_length = (
            inference_config.inference_max_seq_length or model_config.max_sequence_length
        )
        max_sequence_length = max(max_sequence_length, max_batch_size)
        return cls(
            params_dtype=inference_config.params_dtype,
            num_layers=model_config.num_layers,
            kv_channels=model_config.kv_channels,
            num_attention_heads=model_config.num_query_groups,
            max_sequence_length=inference_config.inference_max_seq_length,
            buffer_size_gb=buffer_size_gb,
            buffer_guaranteed_fraction=buffer_guaranteed_fraction,
            materialize_only_last_token_logits=False,
            max_requests_override=max_batch_size,
            num_cuda_graphs=num_cuda_graphs,
            use_flashinfer_fused_rope=None,
        )

    @classmethod
    def round_up_requests(cls, value, tp_size=None):
        """Round up to nearest multiple of `REQUEST_ROUNDER` (above) that is also divisible by tensor model parallel size."""
        if not HAVE_PACKAGING:
            raise ImportError(
                "`packaging` is required for this functionality, please install it with `pip install packaging`"
            )
        if PkgVersion(mcore_version) < PkgVersion("0.13"):
            return cls.round_up(value)

        # Make sure divisible by TP size
        if tp_size is None:
            # Check if parallel state is initialized before trying to get TP size
            if parallel_state.is_initialized():
                tp_size = parallel_state.get_tensor_model_parallel_world_size()
            else:
                tp_size = 1
        request_rounder = math.ceil(cls.REQUEST_ROUNDER / tp_size) * tp_size

        return request_rounder * int(math.ceil(int(value) / request_rounder))

    @classmethod
    def round_up(cls, value):
        """Deprecated in favor of round_up_tokens and round_up_requests."""
        warnings.warn(
            "`round_up` is deprecated in favor of `round_up_tokens` or `round_up_requests` "
            "and will be removed in `megatron-core` 0.14."
        )
        ROUNDER = getattr(cls, "ROUNDER", 64)
        return ROUNDER * int(math.ceil(int(value) / ROUNDER))

    def is_static_batching(self) -> bool:
        """Is static batching? False."""
        return False

    def is_decode_only(self) -> bool:
        """Test if all active requests are in decode phase.

        For a request in prefill phase active_tokens = query length
        Once the request moves to decode phase active tokens is 1 for that request. So if all active requests are in decode phase, they will be equal to active token count.
        """
        total_active_requests = self.total_request_count - self.paused_request_count
        return total_active_requests == self.active_token_count

    def has_unfinished_requests(self) -> bool:
        """Test if any requests remain."""
        return self.total_request_count > 0

    def cu_query_lengths(self) -> Tuple[Tensor, int]:
        """Cumulative query sequence lengths."""
        return self.cu_query_seq_lengths, self.max_seqlen_q

    def cu_kv_lengths(self) -> Tensor:
        """Cumulative key/value sequence lengths."""
        return (self.cu_kv_seq_lengths, self.kv_seq_lengths, self.max_seqlen_k)

    def get_active_sequence_lengths(self) -> Tensor:
        """Total sequence length (query + key) for active requests."""
        lengths = self.request_kv_length_offsets + self.request_query_lengths
        lengths = lengths[self.paused_request_count : self.total_request_count]
        return lengths

    def get_max_sequence_lengths(self) -> Tensor:
        """Maximum sequence length for active requests."""
        return self.request_output_lengths[self.paused_request_count : self.total_request_count]

    def get_active_request_count(self):
        """Returns the current number of active requests."""
        active_sequence_lengths = self.get_active_sequence_lengths()
        max_sequence_lengths = self.get_max_sequence_lengths()
        active_requests_mask = torch.less(active_sequence_lengths, max_sequence_lengths).byte()
        active_request_count = (active_requests_mask == 1).sum().item()
        return active_request_count

    def append_key_value_cache(self, layer_number: int, key: Tensor, value: Tensor) -> None:
        """Append to KV cache.

        Args:
            layer_number (int): Layer number.
            key (Tensor): Key tensor.
            value (Tensor): Value tensor.
        """
        if triton_append_key_value_cache is not None and not self.cache_mla_latent:
            # currently does not support MLA latent cache
            return triton_append_key_value_cache(
                layer_number=layer_number,
                key=key,
                value=value,
                memory_buffer=self.memory_buffer,
                padded_active_token_count=self.padded_active_token_count,
                token_to_block_idx=self.token_to_block_idx,
                token_to_local_position_within_kv_block=self.token_to_local_position_within_kv_block,
            )

        block_idx = self.token_to_block_idx[: self.padded_active_token_count]
        local_kv_seq_idx = self.token_to_local_position_within_kv_block[
            : self.padded_active_token_count
        ]

        if not self.cache_mla_latent:
            assert key.size(1) == 1 and value.size(1) == 1

        key = key.squeeze(1)
        # There is no value cache in FlashMLA/absorption
        if not self.cache_mla_latent:
            value = value.squeeze(1)

        if self.cache_mla_latent:
            # We pass the kv_concat as the key in cache_mla_latent
            kv_concat = key
            self.memory_buffer[layer_number - 1, block_idx, local_kv_seq_idx] = kv_concat[
                : self.padded_active_token_count
            ]
        else:
            self.memory_buffer[0, layer_number - 1, block_idx, local_kv_seq_idx] = key[
                : self.padded_active_token_count
            ]
            self.memory_buffer[1, layer_number - 1, block_idx, local_kv_seq_idx] = value[
                : self.padded_active_token_count
            ]

    def key_value_cache(self, layer_number: int) -> Tuple[Tensor, Tensor]:
        """Read from KV cache.

        Args:
            layer_number (int): Layer number.

        Return:
            (Tuple[Tensor, Tensor]) The key and value pointer tensors that point
            to blocks within the block-level memory buffer.
        """
        if self.cache_mla_latent:
            return (self.memory_buffer[layer_number - 1], None, self.block_table)
        else:
            return (
                self.memory_buffer[0, layer_number - 1],
                self.memory_buffer[1, layer_number - 1],
                self.block_table,
            )

    def apply_fused_qk_rotary_emb(
        self, query: Tensor, key: Tensor, cos_sin_emb: Tensor, config: TransformerConfig
    ) -> Tuple[Tensor, Tensor]:
        """
        Apply rotary embedding to query and key tensors using flashinfer's fused rope.
        Args:
            query (Tensor): Query tensor.
            key (Tensor): Key tensor.
            cos_sin_emb (Tensor): Rotary embeddings.
            config (TransformerConfig): Transformer config.

        Return:
            (Tuple[Tensor, Tensor]) Query and Key tensors after applying rotary embeddings.
        """
        assert self.use_flashinfer_fused_rope, "flashinfer fused rope is not enabled"
        n = self.padded_active_token_count
        num_q_heads, head_size = query.shape[-2], query.shape[-1]
        num_k_heads = key.shape[-2]

        # use .view instead of .reshape to avoid extra transpose operations
        query_rope, key_rope = flashinfer.rope.apply_rope_with_cos_sin_cache(
            positions=self.token_to_pos_ids[:n],
            query=query[:n].reshape(n, num_q_heads * head_size),
            key=key[:n].reshape(n, num_k_heads * head_size),
            head_size=head_size,
            cos_sin_cache=cos_sin_emb,
            is_neox=not config.rotary_interleaved,
        )
        return query_rope.reshape(n, 1, num_q_heads, head_size), key_rope.reshape(
            n, 1, num_k_heads, head_size
        )

    def apply_rotary_emb_query(
        self,
        query: Tensor,
        query_emb: Tensor,
        config: TransformerConfig,
        cu_seqlens_q: Tensor,
        cp_group: torch.distributed.ProcessGroup,
        mscale: float = 1.0,
    ) -> Tensor:
        """Apply rotary embedding to query tensor.

        Args:
            query (Tensor): Query tensor.
            query_emb (Tensor): Query rotary embeddings.
            config (TransformerConfig): Transformer config.
            cu_seqlens_q (Tensor): Cumulative sequence lengths.
            cp_group (torch.distributed.ProcessGroup): Process group for context parallel.

        Return:
            (Tensor) Query tensor after applying rotary embeddings.
        """
        n = self.padded_active_token_count
        query_seq_idx = self.token_to_pos_ids[:n]
        query_emb = query_emb[query_seq_idx]
        query[:n] = apply_rotary_pos_emb(
            t=query[:n],
            freqs=query_emb[:n],
            config=config,
            cu_seqlens=cu_seqlens_q,
            cp_group=cp_group,
            mscale=mscale,
        )
        return query

    def apply_rotary_emb_key(
        self,
        key: Tensor,
        key_emb: Tensor,
        config: TransformerConfig,
        cp_group: torch.distributed.ProcessGroup,
        mscale: float = 1.0,
    ) -> Tensor:
        """Apply rotary embedding to key tensor.

        Args:
            key (Tensor): Key tensor.
            key_emb (Tensor): Key rotary embeddings.
            config (TransformerConfig): Transformer config.
            cp_group (torch.distributed.ProcessGroup): Process group for context parallel.

        Return:
            (Tensor) Key tensor after applying rotary embeddings.
        """
        n = self.padded_active_token_count
        key_seq_idx = self.token_to_position_in_request[:n]
        key_emb = key_emb[key_seq_idx]
        if self.is_decode_only():
            if key.shape[0] != n:
                raise AssertionError(
                    f"apply_rotary_emb_key: key.shape[0]={key.shape[0]} != n={n}; "
                    f"padded_active_request_count={self.padded_active_request_count}, "
                    f"active_token_count={self.active_token_count}, total_request_count={self.total_request_count}, "
                    f"paused_request_count={self.paused_request_count}"
                )
            key = apply_rotary_pos_emb(
                t=key[:n], freqs=key_emb[:n], config=config, cp_group=cp_group, mscale=mscale
            )
        else:
            key[:n] = apply_rotary_pos_emb(
                t=key[:n], freqs=key_emb[:n], config=config, cp_group=cp_group, mscale=mscale
            )
        return key

    def reset_attention_state(self) -> None:
        """Reset state used within attention, after each step."""
        self.max_seqlen_q = None
        self.max_seqlen_k = None
        self.cu_query_seq_lengths = None
        self.cu_query_seq_lengths_cudagraph_only.fill_(0)
        self.query_seq_lengths_cudagraph_only.fill_(0)
        self.cu_kv_seq_lengths = None
        self.cu_kv_seq_lengths_cudagraph_only.fill_(0)
        self.kv_seq_lengths = None
        self.kv_seq_lengths_cudagraph_only.fill_(0)
        self.request_to_kv_block_ids_cudagraph_only.fill_(0)
        self.block_table = None

    def using_cuda_graph_this_step(self) -> bool:
        """Returns True if cuda graphs are being used for this step."""
        has_cuda_graphs = self.cuda_graph_token_counts is not None
        can_use_cuda_graphs = self.is_decode_only() or self.non_decode_cuda_graphs
        token_count_fits_cuda_graph = has_cuda_graphs and (
            self.active_token_count <= self.max_cuda_graph_token_count
        )
        return has_cuda_graphs and can_use_cuda_graphs and token_count_fits_cuda_graph

    def initialize_attention_state(
        self,
        *,
        num_warmup_tokens: Optional[int] = None,
        warmup_engine_mode: WarmupEngineMode = WarmupEngineMode.DECODE,
        num_warmup_requests: Optional[int] = None,
    ) -> None:
        """Initialize attention state so that every layer can use it.

        Args:
            num_warmup_tokens (Optional[int]): Number of tokens to use for
                warming up cuda graphs. Must be less than or equal to
                `max_requests`.
            warmup_engine_mode (WarmupEngineMode): Denote whether to setup
            for a decode or a non-decode cuda-graph warmup.
            num_warmup_requests (Optional[int]): [DEPRECATED] Use num_warmup_tokens instead.
            This argument is kept for backward compatibility with the legacy API.
        Return:
            None.
        """
        if num_warmup_requests is not None:
            warnings.warn(
                "The 'num_warmup_requests' argument is deprecated and will be removed in a future release. "
                "Please use 'num_warmup_tokens' instead.",
                DeprecationWarning,
            )
            # If num_warmup_tokens is not provided, use num_warmup_requests for backward compatibility
            if num_warmup_tokens is None:
                num_warmup_tokens = num_warmup_requests

        # warmup both decode and non-decode engine steps
        if num_warmup_tokens is not None:
            if num_warmup_tokens > self.max_requests:
                raise ActiveRequestCountOverflowError(self.max_requests, num_warmup_tokens)

            if warmup_engine_mode == WarmupEngineMode.NON_DECODE:
                assert self.non_decode_cuda_graphs, "Set non-decode cuda graphs to True"
                # Create a mismatch between self.active_token_count (0) and self.active_request_count
                # (which is 0 by default) so that self.is_decode() is False and we trigger
                # the non-decode attention kernel. The value of 1 is not special by any means, all
                # we need is for self.total_request_count to not be 0.
                self.total_request_count = 1

        active_token_count = (
            self.active_token_count if num_warmup_tokens is None else num_warmup_tokens
        )

        if self.using_cuda_graph_this_step():
            self.padded_active_token_count = (
                math.ceil(active_token_count / self.cuda_graph_step_size)
                * self.cuda_graph_step_size
            )
            self.padded_active_token_count = min(self.padded_active_token_count, self.max_requests)
            assert (
                self.padded_active_token_count in self.cuda_graph_token_counts_set
            ), f"padded_active_token_count: {self.padded_active_token_count} not in cuda_graph_token_counts_set: {self.cuda_graph_token_counts_set}"
            assert self.padded_active_token_count >= active_token_count
        else:
            self.padded_active_token_count = self.round_up_tokens(self.active_token_count)
            if self.is_decode_only():
                # For decode-only, the padded active token count cannot exceed max-requests.
                self.padded_active_token_count = min(
                    self.padded_active_token_count, self.max_requests
                )

        # How are we calculating the padded active request count?
        # Case 1: Using cuda graphs:
        #         It is always the same as padded_active_token_count, whether its decode or non-decode.
        #         We make the q and kv-lengths of extra padded requests to be 0.
        # Case 2: Not using cuda graphs:
        #         If decode - we set it to padded_active_token_count. Again q and kv lengths of extra padded requests will be 0.
        #         If non-decode - we set it to total_request_count - paused_request_count i.e. no padded requests.
        self.padded_active_request_count = (
            self.padded_active_token_count
            if self.using_cuda_graph_this_step() or self.is_decode_only()
            else (self.total_request_count - self.paused_request_count)
        )

        # Update token position indexes.
        self.token_to_block_idx[self.active_token_count : self.padded_active_token_count] = (
            self.dummy_block_idx
        )
        self.token_to_local_position_within_kv_block[
            self.active_token_count : self.padded_active_token_count
        ] = 0
        self.token_to_position_in_request[
            self.active_token_count : self.padded_active_token_count
        ] = 0

        # Update cu_query_seq_lengths, max_seqlen_q.
        query_lengths = self.request_query_lengths[
            self.paused_request_count : self.total_request_count
        ]
        if self.is_decode_only() or self.using_cuda_graph_this_step():
            self.query_seq_lengths_cudagraph_only[
                0 : self.total_request_count - self.paused_request_count
            ] = query_lengths
            if self.is_decode_only():
                self.cu_query_seq_lengths = None  # ensure no accidental use
                self.max_seqlen_q = 1
            else:
                self.cu_query_seq_lengths_cudagraph_only[
                    1 : self.padded_active_request_count + 1
                ] = torch.cumsum(
                    self.query_seq_lengths_cudagraph_only[: self.padded_active_request_count], dim=0
                )

                # The following will be passed to the FA kernel.
                self.cu_query_seq_lengths = self.cu_query_seq_lengths_cudagraph_only[
                    : (self.padded_active_request_count + 1)
                ]
                self.max_seqlen_q = self.padded_active_token_count
        else:
            cu_query_lengths = torch.cumsum(query_lengths, dim=0)
            self.cu_query_seq_lengths = torch.full(
                (self.total_request_count - self.paused_request_count + 1,),
                0,
                dtype=torch.int32,
                device=torch.cuda.current_device(),
            )
            self.cu_query_seq_lengths[1:] = cu_query_lengths
            self.max_seqlen_q = query_lengths.max().item()

        kv_seq_lengths = self.request_kv_length_offsets + self.request_query_lengths
        self.kv_seq_lengths = kv_seq_lengths[self.paused_request_count : self.total_request_count]
        if self.is_decode_only() or self.using_cuda_graph_this_step():
            # Re-assign `kv_seq_lengths` to be a view of the first
            # `active_cuda_graph_request_count` tokens of `kv_seq_lengths_decode_only`,
            # such that `kv_seq_lengths` has a static memory address and is therefore
            # cuda graph compatible. This allows `kv_seq_lengths` to transition between,
            # cuda graph sizes, which makes multi-batch-size cuda graphs possible.
            self.kv_seq_lengths_cudagraph_only[
                0 : self.total_request_count - self.paused_request_count
            ] = self.kv_seq_lengths
            self.kv_seq_lengths = self.kv_seq_lengths_cudagraph_only[
                : self.padded_active_request_count
            ]
            self.max_seqlen_k = self.max_sequence_length
            if self.is_decode_only():
                self.cu_kv_seq_lengths = None  # ensure no accidental use
            else:
                cu_kv_lengths = torch.cumsum(self.kv_seq_lengths, dim=0)
                # The following will be passed to the FA kernel.
                self.cu_kv_seq_lengths_cudagraph_only[1 : cu_kv_lengths.size(0) + 1] = cu_kv_lengths
                self.cu_kv_seq_lengths = self.cu_kv_seq_lengths_cudagraph_only[
                    : (self.padded_active_request_count + 1)
                ]
        else:
            self.cu_kv_seq_lengths = torch.full(
                (self.total_request_count - self.paused_request_count + 1,),
                0,
                dtype=torch.int32,
                device=torch.cuda.current_device(),
            )
            self.cu_kv_seq_lengths[1:] = torch.cumsum(self.kv_seq_lengths, dim=0)
            self.max_seqlen_k = self.kv_seq_lengths.max().item()

        # Update KV block IDs, block table.
        request_to_kv_block_ids = self.request_to_kv_block_ids[
            self.paused_request_count : self.total_request_count
        ]
        if self.is_decode_only() or self.using_cuda_graph_this_step():
            self.request_to_kv_block_ids_cudagraph_only[
                0 : self.total_request_count - self.paused_request_count
            ] = request_to_kv_block_ids
            self.block_table = self.request_to_kv_block_ids_cudagraph_only[
                : self.padded_active_request_count
            ]
        else:
            self.block_table = self.request_to_kv_block_ids[
                self.paused_request_count : self.total_request_count
            ]

    def reset(self) -> None:
        """Reset entire context.

        This method does:
        - Reset active/paused request/token counts to zero.
        - Reset available blocks to entire memory.
        - Reset other tensors to zeros (unncessary, just or sanity checking).

        This method is useful after cuda graph warmup iterations, where the
        context's memory buffer is referenced by the cuda graph system and
        cannot be deallocated.
        """

        # Reset request/token counts.
        self.total_request_count = 0
        self.active_token_count = 0
        self.paused_request_count = 0
        self.padded_active_token_count = 0
        self.padded_active_request_count = 0
        self.paused_tokens = None

        # Reset request indexes.
        self.request_ids.fill_(-1)
        self.request_query_lengths.fill_(0)
        self.request_output_lengths.fill_(0)
        self.request_kv_length_offsets.fill_(0)
        self.request_kv_block_counts.fill_(0)
        self.request_last_kv_block_id.fill_(-1)
        self.request_last_kv_block_offset.fill_(0)
        self.request_to_kv_block_ids.fill_(-1)

        # Reset token indexes.
        self.token_to_input_ids.fill_(0)
        self.token_to_pos_ids.fill_(0)
        self.token_to_request_idx.fill_(-1)
        self.token_to_position_in_request.fill_(0)
        self.token_to_block_idx.fill_(-1)
        self.token_to_local_position_within_kv_block.fill_(0)

        # Reset available block count.
        self.reset_attention_state()
        self.block_allocator.reset()
        self.request_to_kv_block_ids.fill_(-1)

        # Reset chunked prefill state
        self.chunked_prefill_request_id = -1

        # Reset chunked prefill state
        self.chunked_prefill_request_id = -1

    def current_input_and_position_ids(
        self, *, num_warmup_tokens: Optional[int] = None
    ) -> Tuple[Tensor, Tensor]:
        """Flattened input and position IDs for forward pass.

        Args:
            num_warmup_tokens (Optional[int]): Number of tokens to return for
                warming up cuda graphs. Must be less than or equal to
                `max_tokens`.

        Return:
            (Tuple[Tensor, Tensor]) Flattened active input and position IDs.
        """
        num_tokens = num_warmup_tokens or self.padded_active_token_count
        return (
            self.token_to_input_ids[:num_tokens].unsqueeze(0),
            self.token_to_pos_ids[:num_tokens].unsqueeze(0),
        )

    def last_token_logits(self, logits: Tensor) -> Tensor:
        """Last tokens of logits.

        Args:
            logits (Tensor): Output logits of forward pass.

        Return:
            (Tensor) Last token logits.
        """

        # todo: @lmcafee, remove these asserts?
        assert logits.size(0) == 1, f"logits.size(0) ({tuple(logits.shape)}) != 1"
        assert logits.size(1) == self.padded_active_token_count, (
            f"logits.size(1) ({tuple(logits.shape)}) != "
            f"padded_active_token_count ({self.padded_active_token_count})."
        )

        # Last token logits.
        logits = logits.squeeze(0)
        last_token_idxs = (
            torch.cumsum(
                self.request_query_lengths[self.paused_request_count : self.total_request_count],
                dim=0,
            )
            - 1
        )
        last_token_logits = logits[last_token_idxs, :]

        return last_token_logits

    def check_availability(
        self, req: DynamicInferenceRequest, safe: bool = False
    ) -> (bool, bool, bool):
        """
        Check if the request can be added to the context.
        """
        request_can_be_added = self.total_request_count < self.max_requests
        request_tokens_can_be_added = (
            self.active_token_count + req.remaining_prompt_length <= self.max_tokens
        )
        blocks = math.ceil(
            (req.remaining_prompt_length + req.finished_chunk_token_count) / self.block_size_tokens
        ) - math.ceil(req.finished_chunk_token_count / self.block_size_tokens)
        kv_cache_available = self.block_allocator.is_memory_available(blocks, safe=safe)
        return request_can_be_added, request_tokens_can_be_added, kv_cache_available

    def add_request(self, req: DynamicInferenceRequest, chunk_length: Optional[int] = None) -> None:
        """Add request to context. At this stage, we assume that the request is valid and can be added, as the checks are done in the schedule function.

        Args:
            req (DynamicInferenceRequest): Request to add.
            chunk_length (Optional[int]): Length of chunk to add. If None, the request will be fully added.

        Return:
            None
        """
        if chunk_length is None:
            chunk_length = req.remaining_prompt_length

        # req.finished_chunk_token_count > 0 means that the request is a scheduled chunked prefill request, and we are adding a chunk to it
        is_chunked_prefill = req.finished_chunk_token_count > 0

        assert chunk_length > 0, "Chunk length is 0"
        assert (
            chunk_length <= req.remaining_prompt_length
        ), "Chunk length is greater than remaining prompt length"
        if self.active_token_count + chunk_length > self.max_tokens:
            raise TokenOverflowError(req.request_id)

        # Use the remaining prompt tokens for this chunk
        this_round_tokens = req.remaining_prompt_tokens[:chunk_length]

        # only allocate new blocks
        already_allocated_blocks = (
            req.finished_chunk_token_count + self.block_size_tokens - 1
        ) // self.block_size_tokens  # ceiling division
        overall_required_blocks = (
            req.finished_chunk_token_count + chunk_length + self.block_size_tokens - 1
        ) // self.block_size_tokens  # ceiling division

        num_blocks_needed = overall_required_blocks - already_allocated_blocks

        if num_blocks_needed > 0:
            new_block_ids = self.block_allocator.allocate_memory_blocks(
                num_blocks_needed, safe=not is_chunked_prefill
            )
            if new_block_ids is None or len(new_block_ids) != num_blocks_needed:
                raise BlockOverflowError(req.request_id)

        # when a request already starts chunked prefill, it is exactly the last request in the current system
        # (see dynamic_engine.py, schedule_chunked_prefill invariants)
        # no need to update count, as it is already here
        if is_chunked_prefill:
            current_id = self.total_request_count - 1
            self.active_token_count -= (
                1  # Overwrite the last token, which is the useless token from chunked prefill
            )
            assert (
                self.request_ids[current_id] == req.request_id
            ), "Continuation current_id mismatch"
        else:
            current_id = self.total_request_count

        if current_id >= self.max_requests:
            raise RequestOverflowError(req.request_id)

        if self.active_token_count + chunk_length > self.max_tokens:
            raise TokenOverflowError(req.request_id)

        self.request_ids[current_id] = req.request_id
        self.request_query_lengths[current_id] = chunk_length
        self.request_output_lengths[current_id] = (
            req.finished_chunk_token_count
            + chunk_length
            + req.sampling_params.num_tokens_to_generate
        )
        if num_blocks_needed > 0:
            self.request_to_kv_block_ids[current_id][
                already_allocated_blocks:overall_required_blocks
            ] = new_block_ids
        self.request_kv_length_offsets[current_id] = req.finished_chunk_token_count
        self.request_kv_block_counts[current_id] = overall_required_blocks
        self.request_last_kv_block_id[current_id] = self.request_to_kv_block_ids[current_id][
            overall_required_blocks - 1
        ]
        self.request_last_kv_block_offset[current_id] = (
            chunk_length + req.finished_chunk_token_count - 1
        ) % self.block_size_tokens
        # self.num_prefill_requests += 1 # FUTURE MR: in update, all requests are set to decode, so here we need to add 1 for both chunked or not
        token_offset_range = torch.arange(
            req.finished_chunk_token_count,
            req.finished_chunk_token_count + chunk_length,
            device=self.token_to_pos_ids.device,
        )
        self.token_to_pos_ids[self.active_token_count : self.active_token_count + chunk_length] = (
            token_offset_range
        )
        self.token_to_input_ids[
            self.active_token_count : self.active_token_count + chunk_length
        ] = this_round_tokens
        self.token_to_request_idx[
            self.active_token_count : self.active_token_count + chunk_length
        ] = current_id
        self.token_to_position_in_request[
            self.active_token_count : self.active_token_count + chunk_length
        ] = token_offset_range
        self.token_to_block_idx[
            self.active_token_count : self.active_token_count + chunk_length
        ] = self.request_to_kv_block_ids[current_id][token_offset_range // self.block_size_tokens]
        self.token_to_local_position_within_kv_block[
            self.active_token_count : self.active_token_count + chunk_length
        ] = (token_offset_range % self.block_size_tokens)
        self.active_token_count += chunk_length
        self.total_request_count += 0 if req.finished_chunk_token_count > 0 else 1

    def _move_book_keeping_tensors(self, src_idxs, dst_idxs, next_tokens):
        """
        Move all the relevent booking tensors with src idxs to dst idxs
        """
        self.request_kv_length_offsets[dst_idxs] = self.request_kv_length_offsets[src_idxs]
        self.request_query_lengths[dst_idxs] = self.request_query_lengths[src_idxs]
        self.request_output_lengths[dst_idxs] = self.request_output_lengths[src_idxs]
        self.request_ids[dst_idxs] = self.request_ids[src_idxs]
        next_tokens[dst_idxs] = next_tokens[src_idxs]

        self.request_to_kv_block_ids[dst_idxs] = self.request_to_kv_block_ids[src_idxs]
        self.request_kv_block_counts[dst_idxs] = self.request_kv_block_counts[src_idxs]
        self.request_last_kv_block_id[dst_idxs] = self.request_last_kv_block_id[src_idxs]
        self.request_last_kv_block_offset[dst_idxs] = self.request_last_kv_block_offset[src_idxs]

    def _swap_book_keeping_tensors(self, src_idxs, dst_idxs, next_tokens):
        """
        Swaps all the relevent booking tensors with src idxs to dst idxs
        """
        tensor_swap(self.request_kv_length_offsets, src_idxs, dst_idxs)
        tensor_swap(self.request_query_lengths, src_idxs, dst_idxs)
        tensor_swap(self.request_output_lengths, src_idxs, dst_idxs)
        tensor_swap(self.request_ids, src_idxs, dst_idxs)
        tensor_swap(next_tokens, src_idxs, dst_idxs)
        tensor_swap(self.request_to_kv_block_ids, src_idxs, dst_idxs)
        tensor_swap(self.request_kv_block_counts, src_idxs, dst_idxs)
        tensor_swap(self.request_last_kv_block_id, src_idxs, dst_idxs)
        tensor_swap(self.request_last_kv_block_offset, src_idxs, dst_idxs)

    # TODO: see if we can compile this function
    def update_requests(self, active_requests_mask: Tensor, new_tokens: Tensor) -> Tensor:
        """Update context state after calling engine.step().

        This method is responsible for:
        - Update prefill requests to decode requests.
        - Persist decode requests as decode requests.
        - Terminate requests by length or termination id.

        *Note*: All bookkeeping tensors (i.e., `self.request_*`) are laid out
        contiguously, with a conceptual division between paused requests on the
        'left' (or, lower indices) and active requests in the 'middle' (or, middle
        indices) and completed requests on the 'right' (or, higher indices). The integers
        `paused_request_count` and `total_request_count`  are used to track the boundaries
        between these request groups.
        - 0:paused_request_count -> paused requests
        - paused_request_count:total_request_count -> active requests
        - total_request_count:max_requests -> completed requests are moved here.
        The reason for maintaining contiguous tensors rather than multiple
        smaller (e.g., per-group or per-request) tensors is for both 1) speed
        (avoid unnecessary tensor allocations), and 2) compatibility with the
        Flash Attention kernels, which packed contiguous tensors.

        The following happens in this code :
        1. The active token mask tells us which requests are still active and which are completed
        2. If no paused requests are present and no active requests we release all memory and reset.
        3. Concatenate the paused tokens to the active tokens
        4. For the finished requests we release memory blocks and move them to the right
        5. We identify requests that require a new block and add them to the paused requests (i.e move them left)
        6. We determine how many requests we can resume and resume them
        7. We make changes to the request book keeping tesnsors and setup the tokens for next iteration
        8. We resume those requests by assigning blocks and updating bookkeeping tensors
        9. We make relevant changes to the token bookkeeping tensors

        Args:
            active_requests_mask (Tensor): 1D Mask tensor marking active requests.
            new_tokens (Tensor): Newly sampled tokens, with one token per active request.

        Return:
            (Tensor) Newly paused request IDs.
        """
        # 1. The active token mask tells us which requests are still active and which are completed
        # active_request_count -> This corresponds to requests that have not reached EOD or max length
        # finished_request_count are requests that have reached the termination criterion

        if self.chunked_prefill_request_id != -1:
            active_requests_mask[-1] = (
                1  # must keep this, next iteration will add a new chunk to it
            )

        active_request_count = (active_requests_mask == 1).sum().item()
        finished_request_count = (active_requests_mask == 0).sum().item()
        assert (
            active_request_count + finished_request_count + self.paused_request_count
            == self.total_request_count
        )

        # Reset attention state.
        self.reset_attention_state()

        # 2. If no paused requests are present and no active requests we release memory and reset.
        if active_request_count + self.paused_request_count == 0:
            if finished_request_count > 0:
                finished_idxs = (
                    torch.nonzero(active_requests_mask == 0, as_tuple=True)[0]
                    + self.paused_request_count
                )
                kv_blocks_assigned = self.request_to_kv_block_ids[finished_idxs]
                non_zero_values_in_kv_memory = kv_blocks_assigned[kv_blocks_assigned != -1]
                self.block_allocator.release_memory_blocks(non_zero_values_in_kv_memory)

            # Reset request/token counts.
            self.request_to_kv_block_ids.fill_(-1)
            self.total_request_count = 0
            self.active_token_count = 0
            return

        # 3. Concatenate the paused tokens to the active tokens if present.
        if self.paused_request_count != 0:
            assert self.paused_tokens is not None
            next_tokens = torch.cat((self.paused_tokens, new_tokens))
        else:
            next_tokens = new_tokens

        # 4. For the finished requests we release memory blocks and move them to the right:-
        #       a) Release all their memory
        #       b) Swap them to the right, so that we have this order [Paused, Active, Finished]
        if finished_request_count > 0:
            finished_idxs = (
                torch.nonzero(active_requests_mask == 0, as_tuple=True)[0]
                + self.paused_request_count
            )
            kv_blocks_assigned = self.request_to_kv_block_ids[finished_idxs]
            non_zero_values_in_kv_memory = kv_blocks_assigned[kv_blocks_assigned != -1]
            self.block_allocator.release_memory_blocks(non_zero_values_in_kv_memory)

            # Reset the KV blocks for finished requests.
            # Note: do not use fill_() (or add_() and similar inplace ops) here.
            # The combinition of indexing with a tensor (like finished_idxs) and fill_()/add_() creates a clone
            # and updates it instead of the original tensor.
            self.request_to_kv_block_ids[finished_idxs] = -1

            if active_request_count > 0:
                finished_idxs_on_left = (
                    torch.nonzero(active_requests_mask[:active_request_count] == 0, as_tuple=True)[
                        0
                    ]
                    + self.paused_request_count
                )
                active_idxs_on_right = (
                    torch.nonzero(active_requests_mask[active_request_count:], as_tuple=True)[0]
                    + active_request_count
                    + self.paused_request_count
                )

                self._move_book_keeping_tensors(
                    src_idxs=active_idxs_on_right,
                    dst_idxs=finished_idxs_on_left,
                    next_tokens=next_tokens,
                )

                # Reset block ids for recently moved requests.
                self.request_to_kv_block_ids[active_idxs_on_right] = -1

        # 5. We identify requests that require a new block and add them to the paused requests (i.e move them left) :-
        #       a) Put requests that have filled their current block and  require a new one in a pause state temporarily
        #       b) Move the paused requests to the left, and active requets to the right
        #       c) Update the paused request count and active_request_count appropriately
        newly_paused_request_ids = None
        if active_request_count > 0:
            num_tokens_in_last_block = self.request_last_kv_block_offset[
                self.paused_request_count : (active_request_count + self.paused_request_count)
            ]
            active_requests_requiring_new_block = (
                num_tokens_in_last_block == self.block_size_tokens - 1
            ).byte()

            if self.chunked_prefill_request_id != -1:
                # find the id in request_ids that is the chunked_prefill_request_id. Only one request should be chunked.
                pos = torch.where(self.request_ids == self.chunked_prefill_request_id)[0][0]
                active_requests_requiring_new_block[pos] = 0  # chunked prefill should not be paused

            active_requests_requiring_new_block_count = (
                (active_requests_requiring_new_block == 1).sum().item()
            )

            # Swap unfinished active requests on the left side with paused requests on the right side
            # NOTE : We add paused request count because we concatenate
            # paused tokens to the left at the beginning of update requests
            if (
                active_requests_requiring_new_block_count > 0
                and active_requests_requiring_new_block_count != active_request_count
            ):
                active_request_ids_on_left = (
                    torch.nonzero(
                        active_requests_requiring_new_block[
                            :active_requests_requiring_new_block_count
                        ]
                        == 0,
                        as_tuple=True,
                    )[0]
                    + self.paused_request_count
                )
                paused_requests_idxs_on_right = (
                    torch.nonzero(
                        active_requests_requiring_new_block[
                            active_requests_requiring_new_block_count:
                        ],
                        as_tuple=True,
                    )[0]
                    + active_requests_requiring_new_block_count
                    + self.paused_request_count
                )
                dst_idxs = torch.cat((active_request_ids_on_left, paused_requests_idxs_on_right))
                src_idxs = torch.cat((paused_requests_idxs_on_right, active_request_ids_on_left))
                self._move_book_keeping_tensors(
                    src_idxs=src_idxs, dst_idxs=dst_idxs, next_tokens=next_tokens
                )
                newly_paused_request_ids = self.request_ids[dst_idxs]

            self.paused_request_count += active_requests_requiring_new_block_count
            active_request_count -= active_requests_requiring_new_block_count

        # 6. Now that we have the requests in following order [Paused, Active, Finished]
        # We determine how many requests we can resume and resume them
        # Assign released blocks to paused requests.
        # todo: @shanmugamr, un-pause requests using FIFO, rather than LIFO.
        num_non_gtd_blocks = max(0, self.block_allocator.block_count_avail - self.gtd_block_count)
        if num_non_gtd_blocks:
            # if we have non-gtd blocks, use them. Do not dip into the gtd-block pool
            resume_request_count = min(num_non_gtd_blocks, self.paused_request_count)
        else:
            # only dip into the gtd-block pool if we have run out of non-gtd-blocks and the active
            # request count has fallen below a certain threshold.
            resume_request_count = min(
                max(self.gtd_request_count - active_request_count, 0), self.paused_request_count
            )

        self.paused_request_count -= resume_request_count
        active_request_count += resume_request_count
        assert active_request_count > 0, "active_request_count == %d." % active_request_count

        # finally, swap the chunked prefill to the end of the active requests to obey the invariant
        if self.chunked_prefill_request_id != -1:
            pos = torch.where(self.request_ids == self.chunked_prefill_request_id)[0][0]
            self._swap_book_keeping_tensors(
                src_idxs=torch.tensor([pos]),
                dst_idxs=torch.tensor([active_request_count + self.paused_request_count - 1]),
                next_tokens=next_tokens,
            )
        # Remove resumed requests from newly_paused_request_ids. We do this by
        # truncating the end of newly_paused_request_ids, which works because we
        # resume requests in LIFO order. If resume_request_count >
        # len(newly_paused_request_ids), this means that none of the paused
        # requests are newly paused during this update.
        if newly_paused_request_ids is not None and resume_request_count > 0:
            newly_paused_request_ids = newly_paused_request_ids[:-resume_request_count]

        # 7. We make changes to the request book keeping tesnsors and setup the tokens for next iteration
        self.total_request_count = active_request_count + self.paused_request_count
        # All these active requests are in decode phase, so they need only 1 token per request
        self.active_token_count = active_request_count
        # Always the first section of token input ids are only used.
        self.token_to_input_ids[: self.active_token_count] = next_tokens[
            self.paused_request_count : self.total_request_count
        ]

        if self.paused_request_count > 0:
            self.paused_tokens = next_tokens[: self.paused_request_count]

        # add_ and fill_ calls seems to work as intended with sliced indexing (i.e. x[3:5].add(...) or x[3:5].fill_)
        # but when another tensor is used for indexing, it does not work as expected (i.e. x[y] if x and y are torch tensors)
        self.request_kv_length_offsets[self.paused_request_count : self.total_request_count].add_(
            self.request_query_lengths[self.paused_request_count : self.total_request_count]
        )
        self.request_query_lengths[self.paused_request_count : self.total_request_count].fill_(1)
        self.token_to_pos_ids[: self.active_token_count] = self.request_kv_length_offsets[
            self.paused_request_count : self.total_request_count
        ]

        self.request_last_kv_block_offset[self.paused_request_count : self.total_request_count] = (
            self.request_last_kv_block_offset[self.paused_request_count : self.total_request_count]
            + 1
        ) % self.block_size_tokens

        # 8. We resume those requests by assigning blocks and updating bookkeeping tensors
        if resume_request_count > 0:
            assert torch.all(
                self.request_last_kv_block_offset[
                    self.paused_request_count : (self.paused_request_count + resume_request_count)
                ]
                == 0
            ), "The request_last_kv_block_offset should be 0 for the requests that just got resumed this step. "

            block_ids = self.block_allocator.allocate_memory_blocks(resume_request_count)
            row_idx = torch.arange(
                self.paused_request_count,
                self.paused_request_count + resume_request_count,
                device=torch.cuda.current_device(),
            )
            col_idx = self.request_kv_block_counts[
                self.paused_request_count : (self.paused_request_count + resume_request_count)
            ]
            self.request_to_kv_block_ids[row_idx, col_idx] = block_ids
            self.request_kv_block_counts[
                self.paused_request_count : (self.paused_request_count + resume_request_count)
            ] += 1
            self.request_last_kv_block_id[
                self.paused_request_count : (self.paused_request_count + resume_request_count)
            ] = block_ids

        # 9. We make relevant changes to the token bookkeeping tensors
        self.token_to_request_idx[: self.active_token_count] = torch.arange(
            self.paused_request_count, self.total_request_count, device=torch.cuda.current_device()
        )
        self.token_to_position_in_request[: self.active_token_count] = (
            self.request_kv_length_offsets[self.paused_request_count : self.total_request_count]
        )

        self.token_to_block_idx[: self.active_token_count] = self.request_last_kv_block_id[
            self.paused_request_count : self.total_request_count
        ]
        self.token_to_local_position_within_kv_block[: self.active_token_count] = (
            self.request_last_kv_block_offset[self.paused_request_count : self.total_request_count]
        )

        return newly_paused_request_ids

    def calculate_log_probs(
        self, logits: Tensor, new_tokens: Tensor, only_last_token_logits: Optional[bool] = False
    ) -> List[List[float]]:
        """Calculate log probs for all active requests and return them.

        TODO: @wdykas support top-n log probs.

        Args:
            logits (Tensor): Raw model output logits with shape [1, sequence_length, vocab_size].
            new_tokens (Tensor): The newly sampled tokens.
            only_last_token_logits (bool): If set, the logits are from only the last token in each request

        Returns:
            List of lists where each inner list contains log probs for a request in the
            same order as the active requests (from paused_request_count to total_request_count).
        """
        # Calculate log_probs (sequence_length x vocab_size)
        log_probs = F.log_softmax(logits.squeeze(0).float(), dim=-1)

        if only_last_token_logits or self.is_decode_only():
            seq_idx = torch.arange(len(new_tokens), dtype=torch.int32, device=logits.device)
            selected_log_probs = log_probs[seq_idx, new_tokens]
            return [[lp] for lp in selected_log_probs.flatten().tolist()]

        # Get the selected token ids for all tokens.
        # We shift the active token window left by one to remove the first prompt token for
        # prefill requests and then set the token ids explicitly for the newly generated tokens.
        # This is necessary because we calculate the log probs *before* updating the request metadata.
        #
        # Example (decode & prefill mix):
        #
        #   active_query_lengths: [ 1 | 1 | 2 | 5 ]
        #
        #   new_tokens          : [ 52 | 12 | 3 | 86 ]
        #
        #   seq_idx             : [ 0 | 1 | 2 3 | 4 5 6 7 8 ]
        #
        #   new_token_idx       : [ 0 | 1 | 3 | 8 ]
        #
        #   active_token_ids before left shift:
        #                       : [ 31 | 75 | 45 16 | 90 12 72 24 88 ]
        #
        #   active_token_ids after shift:
        #                       : [ XX | XX | 16 XX | 12 72 24 88 XX ]   (XX = undefined)
        #
        #   active_token_ids[new_token_idx] = new_tokens
        #                       : [ 52 | 12 | 16  3 | 12 72 24 88 86 ]
        active_token_ids = self.token_to_input_ids[: self.active_token_count].roll(-1, 0)
        active_query_lengths = self.request_query_lengths[
            self.paused_request_count : self.total_request_count
        ]
        new_token_idx = active_query_lengths.cumsum(0) - 1
        active_token_ids[new_token_idx] = new_tokens

        # Extract the log probs for only the selected tokens.
        # (sequence_length x vocab_size) -> (sequence_length)
        seq_idx = torch.arange(self.active_token_count, device=log_probs.device)
        selected_log_probs = log_probs[seq_idx, active_token_ids]

        # Split the log probs across request boundaries
        selected_log_probs_list = selected_log_probs.cpu().split(
            active_query_lengths.tolist(), dim=0
        )

        # Convert each log prob tensor into a list
        return [lp.tolist() for lp in selected_log_probs_list]<|MERGE_RESOLUTION|>--- conflicted
+++ resolved
@@ -439,8 +439,6 @@
         if self.unified_memory_level != 0 and not is_init:
             return
 
-<<<<<<< HEAD
-=======
         # Validate no tensors allocated prior to this method.
         for key in vars(self).keys():
             value = getattr(self, key)
@@ -449,7 +447,6 @@
                 f"Please move tensor '{key}'."
             )
 
->>>>>>> 053b085e
         # Per-request state.
         self.request_ids = torch.full(
             (self.max_requests,), -1, dtype=torch.int32, device=torch.cuda.current_device()
@@ -497,11 +494,7 @@
                         self.num_layers,
                         self.block_allocator.block_count_total,
                         self.block_size_tokens,
-<<<<<<< HEAD
                         self.kv_reduced_dim,
-=======
-                        kv_reduced_dim,
->>>>>>> 053b085e
                     ),
                     -1,
                     dtype=self.params_dtype,
@@ -550,17 +543,10 @@
 
         # Reset attention state.
         self.reset_attention_state()
-<<<<<<< HEAD
 
     def deallocate_all_tensors(self):
         """Deallocate GPU state.
 
-=======
-
-    def deallocate_all_tensors(self):
-        """Deallocate GPU state.
-
->>>>>>> 053b085e
         This method is used for suspending the dynamic engine.
         """
 
