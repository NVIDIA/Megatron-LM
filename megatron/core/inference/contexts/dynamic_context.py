--- conflicted
+++ resolved
@@ -831,25 +831,16 @@
         """
         attention_layer_number = self.layer_map[layer_number - 1]
         if self.cache_mla_latent:
-<<<<<<< HEAD
-            return (self.memory_buffer[attention_layer_number], None, self.block_table)
+            return (
+                self.memory_buffer[attention_layer_number],
+                None,
+                self.active_attn_metadata["mha_metadata"].state_data["block_table"],
+            )
         else:
             return (
                 self.memory_buffer[0, attention_layer_number],
                 self.memory_buffer[1, attention_layer_number],
-                self.block_table,
-=======
-            return (
-                self.memory_buffer[layer_number - 1],
-                None,
                 self.active_attn_metadata["mha_metadata"].state_data["block_table"],
-            )
-        else:
-            return (
-                self.memory_buffer[0, layer_number - 1],
-                self.memory_buffer[1, layer_number - 1],
-                self.active_attn_metadata["mha_metadata"].state_data["block_table"],
->>>>>>> 23a1dcaf
             )
 
     def mamba_states_cache(self, layer_number: int) -> Tuple[Tensor, Tensor]:
@@ -969,18 +960,13 @@
 
     def reset_attention_state(self) -> None:
         """Reset state used within attention, after each step."""
-<<<<<<< HEAD
-        self.max_seqlen_q = None
-        self.max_seqlen_k = None
-        self.cu_query_seq_lengths = None
-        self.cu_query_seq_lengths_cudagraph_only.fill_(0)
-        self.query_seq_lengths_cudagraph_only.fill_(0)
-        self.cu_kv_seq_lengths = None
-        self.cu_kv_seq_lengths_cudagraph_only.fill_(0)
-        self.kv_seq_lengths = None
-        self.kv_seq_lengths_cudagraph_only.fill_(0)
-        self.request_to_kv_block_ids_cudagraph_only.fill_(0)
-        self.block_table = None
+        # Attention metadata reset is now handled by MHAMetadata.reset()
+        for attn_metadata in self.non_graph_attn_metadata.values():
+            attn_metadata.reset()
+        for attn_metadata in self.graph_attn_metadata.values():
+            attn_metadata.reset()
+        self.active_attn_metadata = None
+        
         if self.is_hybrid_model:
             self.request_to_mamba_state_idx_cudagraph_only.fill_(-1)
 
@@ -993,14 +979,6 @@
                 self.max_requests, dtype=torch.int32, device=torch.cuda.current_device()
             )
             self.mamba_state_free_slot_count = self.max_requests
-=======
-        # Attention metadata reset is now handled by MHAMetadata.reset()
-        for attn_metadata in self.non_graph_attn_metadata.values():
-            attn_metadata.reset()
-        for attn_metadata in self.graph_attn_metadata.values():
-            attn_metadata.reset()
-        self.active_attn_metadata = None
->>>>>>> 23a1dcaf
 
     def using_cuda_graph_this_step(self) -> bool:
         """Returns True if cuda graphs are being used for this step."""
