# Copyright (c) 2025 NVIDIA CORPORATION & AFFILIATES. All rights reserved.

import logging
import math
import warnings
from contextlib import nullcontext
from typing import TYPE_CHECKING, List, Optional, Sequence, Tuple

import torch
import torch.nn.functional as F
from packaging.version import Version as PkgVersion
from torch import Tensor

from megatron.core import parallel_state
from megatron.core.inference.batch_dimensions_utils import (
    CUDAGraphBatchDimensionBuilder,
    InferenceBatchDimensions,
)
from megatron.core.inference.inference_request import DynamicInferenceRequest
from megatron.core.inference.model_inference_wrappers.inference_wrapper_config import (
    InferenceWrapperConfig,
)
from megatron.core.inference.sampling_params import SamplingParams
from megatron.core.inference.unified_memory import (
    UnifiedMemoryUnsupportedError,
    create_unified_mempool,
)
from megatron.core.inference.utils import tensor_swap
from megatron.core.models.common.embeddings.rope_utils import apply_rotary_pos_emb
from megatron.core.package_info import __version__ as mcore_version
from megatron.core.ssm.mamba_hybrid_layer_allocation import get_layer_maps_from_layer_type_list
from megatron.core.transformer import TransformerConfig
from megatron.core.utils import divide as core_divide
from megatron.core.utils import internal_api

from .attention_context.mamba_metadata import MambaInferenceStateConfig, MambaMetadata
from .attention_context.mha_metadata import GraphedMHAMetadata, NonGraphedMHAMetadata
from .base_context import BaseInferenceContext
from .dynamic_block_allocator import BlockAllocator

try:
    from .fused_kv_append_kernel import triton_append_key_value_cache
except ImportError:
    triton_append_key_value_cache = None

try:
    from packaging.version import Version as PkgVersion

    HAVE_PACKAGING = True
except:
    HAVE_PACKAGING = False

try:
    import flashinfer  # pylint: disable=unused-import

    HAVE_FLASHINFER = True
except ImportError:
    HAVE_FLASHINFER = False

try:
    import wandb  # pylint: disable=unused-import

    HAVE_WANDB = True
except ImportError:
    HAVE_WANDB = False
    wandb = None

if TYPE_CHECKING:
    import wandb as WandbModule


class ContextOverflowError(Exception):
    """Base exception for when a new request does not fit.

    Args:
        is_transient (bool): Flag marking whether error is transient (i.e., may
            work if we try again, but fails due to the current context state), or
            permanent (i.e., request will never fit in this context).
    """

    def __init__(
        self, request_id: Optional[int], message: Optional[str] = None, *, is_transient: bool = True
    ):
        request_str = '--' if request_id is None else str(request_id)
        _message = "" if message is None else f" | {message}"
        super().__init__(f"request {request_str}{_message}")
        self.request_id = request_id
        self.message = message
        self.is_transient = is_transient


class RequestOverflowError(ContextOverflowError):
    """Adding request would overflow max request count."""

    pass


class TokenOverflowError(ContextOverflowError):
    """Adding request would overflow max token count."""

    pass


class MaxSequenceLengthOverflowError(ContextOverflowError):
    """Adding request would overflow max sequence length."""

    def __init__(self, request_id, message: Optional[str] = None):
        super().__init__(request_id, message=message, is_transient=False)


class BlockOverflowError(ContextOverflowError):
    """Adding request would overflow available memory blocks."""

    pass


class ActiveRequestCountOverflowError(ContextOverflowError):
    '''Used when `initialize_attention_state()` is called with
    `num_warmup_requests > max_active_requests.'''

    def __init__(self, max_request_count, active_request_count):
        assert active_request_count > max_request_count
        super().__init__(
            None,
            "active_request_count (%d) > max_request_count (%d)."
            % (active_request_count, max_request_count),
        )


class TensorStateDeallocatedError(ContextOverflowError):
    """Context's tensor state is currently deallocated, such as when the engine
    has been suspended."""

    pass


class ContextErrorFactory:
    """Factory class for serializing/deserializing context errors."""

    @classmethod
    def serialize(cls, error: ContextOverflowError) -> dict:
        """Serialize error.

        Args:
            error (ContextOverflowError): Error.

        Returns:
            (dict) Serialized error data.
        """
        assert isinstance(error, ContextOverflowError)
        return {
            "type": type(error).__name__,
            "request_id": error.request_id,
            "message": error.message,
            "is_transient": error.is_transient,
        }

    @classmethod
    def deserialize(cls, obj: dict) -> ContextOverflowError:
        """Deserialize error.

        Args:
            obj (dict): Serialized error data.

        Returns:
            (ContextOverflowError) Deserialized error.
        """
        error_cls = {
            "ContextOverflowError": ContextOverflowError,
            "RequestOverflowError": RequestOverflowError,
            "TokenOverflowError": TokenOverflowError,
            "MaxSequenceLengthOverflowError": MaxSequenceLengthOverflowError,
            "BlockOverflowError": BlockOverflowError,
            "ActiveRequestCountOverflowError": ActiveRequestCountOverflowError,
        }[obj["type"]]
        error = ContextOverflowError(**{k: v for k, v in obj.items() if k != "type"})
        error.__class__ = error_cls  # todo (@lmcafe): better/safer alternative?
        return error


def get_mem_size_str(n_bytes: int) -> str:
    """Convert number of bytes to human-readable string."""
    for exp, suffix in ((4, "TB"), (3, "GB"), (2, "MB"), (3, "KB"), (0, "bytes")):
        nquery = int(1024**exp)
        if round(n_bytes / nquery) >= 1:
            return "%.3g %s" % (n_bytes / nquery, suffix)
    raise Exception(f"something went wrong, n_bytes={n_bytes}.")


@internal_api
# pylint: disable=line-too-long
class DynamicInferenceContext(BaseInferenceContext):
    """Inference context that is passed to the main model in order
    to efficiently calculate and store the KV cache during inference.

    The dynamic inference context manages both: 1) in-flight batching, and 2) a
    memory buffer for the block-level KV cache. For in-flight batching, requests of
    arbitrary sequence length may be added, paused, or removed from the context
    at any step. The only constraint is the maximum number of requests or tokens
    that the context is defined to support. For the block-level KV cache, a memory
    buffer is allocated up front (size `buffer_size_gb` if `unified_memory_level`
    == 0, or `2 * buffer_size_gb` if `unified_memory_level` == 1), that is
    divided into blocks and dynamically assigned to requests. At any given step,
    any unassigned blocks equate to unused space.

    Args:
        params_dtype (torch.dtype): Dtype used for KV cache.
        num_layers (int): Number of layers on this pipeline parallel rank.
        kv_channels (int): Hidden dimension per attention head.
        num_attention_heads (int): Number of attention heads.
        max_sequence_length (int): Max possible sequence length (prompt + output)
            that will occur.
        buffer_size_gb (float): Buffer size reserved on the GPU for the KV cache.
            if `unified_memory_level` >= 1, then CPU memory is additionally
            utilized, resulting in a total buffer size of `2 * buffer_size_gb`.
            Regardless of total buffer size, the KV cache is conceptually divided
            into 50% active requests and 50% paused requests.
        max_requests (int): Max number of active requests to use for
            decode-only forward passes. This value is primarily limited by the
            combination of `buffer_size_gb` and `max_sequence_length`.
        max_tokens (int): Max number of tokens to use for forward passes. This is
            primarily limited by prefill activation memory usage. (Defaults to
            16384).
        block_size_tokens (int): Size of KV cache block size.
        tensor_model_parallel_size (Optional[int]): Tensor model parallel size.
        num_cuda_graphs (Optional[int]): Maximum number of cuda graphs to capture,
            where the cuda graph batch sizes range from 1 to `max_active_requests`
            (as computed below). Due to rounding, the actual number of cuda graphs
            may not equal this argument.
        materialize_only_last_token_logits (Optional[bool]): Whether to only
            materialize logits for the last token. This should be set to False
            if returning log probs.
        mamba_inference_state_config (Optional[MambaInferenceStateConfig]): The Mamba
            inference state config if the model is a hybrid model.
        use_cuda_graphs_for_non_decode_steps (bool): If True, use cuda graphs for non-decode
            engine steps.
        unified_memory_level (Optional[int]): Set unified memory usage within the
            dynamic inference context. The levels are: 0) no unified memory, 1)
            allocate `memory_buffer` in unified memory. Eventually, additional
            levels will be included to control other tensors within the context.
        use_flashinfer_fused_rope (bool): If True, use flashinfer's fused rope implementation.
            If None, defaults to using flash-infer if available.
        metrics_writer (Optional['WandbModule']): Wandb module for writing metrics.
        request_metadata_types (Optional[List[Tuple[str, torch.dtype, bool]]]): A list of the
            per-request metadata types to track. Each entry is a tuple consisting of the string
            label, the target dtype, and whether to store the data on GPU.
    """

    DEFAULT_MAX_TOKENS = 16384
    TOKEN_ROUNDER = 64
    REQUEST_ROUNDER = 4

    def __init__(
        self,
        *,
        params_dtype: torch.dtype,
        num_layers: int,
        kv_channels: int,
        num_attention_heads: int,
        max_sequence_length: int,
        buffer_size_gb: float,
        max_requests: int = None,
        max_tokens: int = DEFAULT_MAX_TOKENS,
        block_size_tokens: int = 256,
        tensor_model_parallel_size: Optional[int] = None,
        cache_mla_latent: bool = False,
        kv_lora_rank: Optional[int] = None,
        qk_pos_emb_head_dim: Optional[int] = None,
        num_cuda_graphs: Optional[int] = None,
        materialize_only_last_token_logits: Optional[bool] = True,
        mamba_inference_state_config: Optional[MambaInferenceStateConfig] = None,
        use_cuda_graphs_for_non_decode_steps: bool = True,
        use_flashinfer_fused_rope: bool = False,
        unified_memory_level: Optional[int] = 1,
        cuda_graph_max_tokens: Optional[int] = None,
        cuda_graph_mixed_prefill_count: Optional[int] = 16,
        metrics_writer: Optional['WandbModule'] = None,
        request_metadata_types: Optional[List[Tuple[str, torch.dtype, bool]]] = None,
    ):
        super().__init__(materialize_only_last_token_logits=materialize_only_last_token_logits)

        self.cache_mla_latent = cache_mla_latent
        if self.cache_mla_latent:
            assert (
                block_size_tokens == 64
            ), "Flash MLA requires a block size of 64. Set --inference-dynamic-batching-block-size 64 to fix this assert"

        # give deprecated args warning for cuda_graph_max_tokens
        if cuda_graph_max_tokens is not None:
            warnings.warn(
                "`cuda_graph_max_tokens` is deprecated and will be removed in a future release. "
                "The context now automatically sets the max tokens for cuda graphs based on "
                "`max_active_requests`.",
                DeprecationWarning,
            )

        self.metrics_writer = metrics_writer

        # Per partition num heads and hidden size.
        projection_size = kv_channels * num_attention_heads
        if tensor_model_parallel_size is None:
            tp_size = parallel_state.get_tensor_model_parallel_world_size()
        else:
            tp_size = tensor_model_parallel_size
        self.hidden_size_per_attention_head = core_divide(projection_size, num_attention_heads)
        self.num_attention_heads_per_partition = core_divide(num_attention_heads, tp_size)

        # Mamba states.
        self.is_hybrid_model = mamba_inference_state_config is not None
        if self.is_hybrid_model:
            mamba_conv_states_shape = mamba_inference_state_config.mamba_conv_states_shape
            mamba_ssm_states_shape = mamba_inference_state_config.mamba_ssm_states_shape
            assert (
                mamba_conv_states_shape is not None
            ), "`mamba_conv_states_shape` must be specified for hybrid models"
            assert (
                mamba_ssm_states_shape is not None
            ), "`mamba_ssm_states_shape` must be specified for hybrid models"

            # For hybrid models, the layer map converts the global layer index to the
            # corresponding attention layer index or Mamba layer index depending on the
            # layer type.
            attention_layer_map, mamba_layer_map, _, _ = get_layer_maps_from_layer_type_list(
                mamba_inference_state_config.layer_type_list
            )
            self.num_attention_layers = len(attention_layer_map)
            self.num_mamba_layers = len(mamba_layer_map)
            self.mamba_conv_states_shape = mamba_conv_states_shape
            self.mamba_ssm_states_shape = mamba_ssm_states_shape
            self.layer_map = attention_layer_map | mamba_layer_map
        else:
            # The layer map is the identity function for pure Transformer models.
            self.num_attention_layers = num_layers
            self.num_mamba_layers = 0
            (self.mamba_conv_states_shape, self.mamba_ssm_states_shape) = (None, None)
            self.layer_map = {i: i for i in range(self.num_attention_layers)}

        if self.num_attention_layers == 0:
            raise NotImplementedError(
                f"Using `DynamicInferenceContext` with no attention is not supported."
            )

        # Block size tokens, bytes.
        dtype_size_bytes = params_dtype.itemsize
        self.block_size_tokens = block_size_tokens
        if self.cache_mla_latent:
            #   one vector  c_t  (rank)  +  optional RoPE phase slice
            self.kv_reduced_dim = kv_lora_rank + qk_pos_emb_head_dim
            self.block_size_bytes = (
                dtype_size_bytes
                * self.num_attention_layers
                * self.block_size_tokens
                * self.kv_reduced_dim
            )
        else:
            self.block_size_bytes = (
                dtype_size_bytes
                * 2  # key, value
                * self.num_attention_layers
                * self.block_size_tokens
                * self.num_attention_heads_per_partition
                * self.hidden_size_per_attention_head
            )
        assert self.block_size_bytes > 0

        mamba_states_memory_per_request = 0
        if self.is_hybrid_model:
            mamba_states_memory_per_request += math.prod(self.mamba_conv_states_shape)
            mamba_states_memory_per_request += math.prod(self.mamba_ssm_states_shape)
            mamba_states_memory_per_request *= self.num_mamba_layers
            mamba_states_memory_per_request *= dtype_size_bytes

        # Unified memory.
        self.unified_memory_level = unified_memory_level
        if unified_memory_level > 0:
            try:
                self.unified_memory_mempool = create_unified_mempool()
            except UnifiedMemoryUnsupportedError:
                if torch.distributed.get_rank() == 0:
                    warnings.warn(
                        "Unified memory requested but not available; defaulting to GPU memory."
                    )
                self.unified_memory_level = 0

        # Initialize block allocator.
        buffer_size_bytes = int(buffer_size_gb * 1024**3)
        block_count_total = buffer_size_bytes // (
            self.block_size_bytes + mamba_states_memory_per_request
        )
        self.block_allocator = BlockAllocator(
            context=self,
            total_count=(
                block_count_total if self.unified_memory_level == 0 else 2 * block_count_total
            ),
        )

        # Set max_total_requests, max_active_requests, max_tokens.
        self.max_total_requests = self.block_allocator.total_count - 1  # -1 for dummy block
        max_active_requests = self.block_allocator.active_count // tp_size * tp_size
        self.max_active_requests = (
            max_active_requests // self.REQUEST_ROUNDER * self.REQUEST_ROUNDER
        )
        self.max_tokens = max_tokens or self.DEFAULT_MAX_TOKENS

        # User-specified max_requests.
        if max_requests is not None:
            assert max_requests <= self.max_active_requests, (
                f"User-specified `max_requests` {max_requests} > "
                f"`max_active_requests` {self.max_active_requests}"
            )
            self.max_active_requests = max_requests

        assert self.max_tokens >= self.max_active_requests, (
            f"max_tokens ({self.max_tokens}) must be >= "
            f"max_active_requests ({self.max_active_requests}), "
            "to have consistency between cuda graph sizes and the block table size."
        )

        # Track request metadata.
        if request_metadata_types is None:
            request_metadata_types = DynamicInferenceRequest.get_metadata_types()
        self.request_metadata_types = request_metadata_types

        # Initialize context state.
        self.params_dtype = params_dtype
        self.max_sequence_length = max_sequence_length

        # Request and token counts.
        self.total_request_count = 0
        self.active_token_count = 0
        self.paused_request_count = 0
        self.batch_dimensions = InferenceBatchDimensions(
            token_count=0, prefill_req_count=0, decode_req_count=0
        )
        self.padded_batch_dimensions = InferenceBatchDimensions(
            token_count=0, prefill_req_count=0, decode_req_count=0
        )
        self.padded_active_token_count = 0
        self.padded_active_request_count = 0
        self.paused_tokens = None

        # Block ids.
        self.max_kv_block_count = math.ceil(self.max_sequence_length / self.block_size_tokens)

        # Attention metadata initialization (tensors are now handled by MHAMetadata classes)

        self.num_prefill_requests = 0
        self.graph_attn_metadata = {}
        self.non_graph_attn_metadata = {}
        self.active_attn_metadata = None

        self.graph_attn_metadata["mha_metadata"] = GraphedMHAMetadata(
            block_count_total=self.block_allocator.total_count,
            max_kv_block_count=self.max_kv_block_count,
            max_requests=self.max_total_requests,
            block_size_tokens=self.block_size_tokens,
            max_seqlen=self.max_sequence_length,
        )

        self.non_graph_attn_metadata["mha_metadata"] = NonGraphedMHAMetadata(
            block_count_total=self.block_allocator.total_count,
            max_kv_block_count=self.max_kv_block_count,
            max_requests=self.max_total_requests,
            block_size_tokens=self.block_size_tokens,
            max_seqlen=self.max_sequence_length,
        )

        # CUDA graph config list
        is_expert_parallel = parallel_state.get_expert_model_parallel_world_size() > 1
        self.cuda_graph_batch_dimensions_list, self.cuda_graph_token_counts = (
            CUDAGraphBatchDimensionBuilder.generate_cuda_graph_batch_dimensions_list(
                tp_size=tp_size,
                num_cuda_graphs=num_cuda_graphs,
                cuda_graph_max_tokens=self.max_active_requests,
                cuda_graph_mixed_prefill_count=cuda_graph_mixed_prefill_count,
                max_requests=self.max_active_requests,
                max_tokens=self.max_tokens,
                max_sequence_length=self.max_sequence_length,
                use_cuda_graphs_for_non_decode_steps=use_cuda_graphs_for_non_decode_steps,
            )
        )

        self._using_cuda_graph_this_step = False
        self.use_cuda_graphs_for_non_decode_steps = use_cuda_graphs_for_non_decode_steps
        # Deal with chunked prefill
        self.chunked_prefill_request_id = -1

        # FlashInfer.
        if use_flashinfer_fused_rope is True:
            assert HAVE_FLASHINFER, "flashinfer is not installed"
        elif use_flashinfer_fused_rope is None:
            use_flashinfer_fused_rope = HAVE_FLASHINFER
        self.use_flashinfer_fused_rope = use_flashinfer_fused_rope

        # Allocate GPU state.
        self.is_tensor_state_allocated = False
        self.is_symmetric_memory_initialized = False
        self.allocate_all_tensors(is_init=True)

        # Print info.
        logging.info(
            "DynamicInferenceContext: allocated context with active buffer size %s (%d blocks)."
            % (
                get_mem_size_str(self.block_allocator.active_count * self.block_size_bytes),
                self.block_allocator.active_count,
            )
        )

    def allocate_all_tensors(self, *, is_init: bool) -> None:
        """Allocate GPU state.

        This method is used for both 1) initial allocation, and 2) resuming the
        GPU state after a suspend.

        Args:
            is_init (bool): True if this is being called from `__init__()`.
        """

        # Only allocate tensors when not using unified memory at all (level 0),
        # or for initial allocation during `__init__()`. For levels 1 and 2, we do
        # not perform any explicit allocations or deallocations after the initial
        # call to `__init__()`.
        if self.unified_memory_level != 0 and not is_init:
            return

        # Mark allocated.
        if self.is_tensor_state_allocated:
            return
        self.is_tensor_state_allocated = True

        # Validate no tensors allocated prior to this method.
        for key in vars(self).keys():
            value = getattr(self, key)
            assert not isinstance(value, torch.Tensor), (
                "All tensors should be allocated within `allocate_all_tensors()."
                f"Please move tensor '{key}'."
            )

        # Per-request state.
        self.request_ids = torch.full(
            (self.max_total_requests,), -1, dtype=torch.int32, device=torch.cuda.current_device()
        )
        # request_query_lengths is the input prompt tokens length during prefill phase (1st step) and then 1 for the decode phase (i.e During generation)
        self.request_query_lengths = torch.empty_like(self.request_ids)
        # request_output_lengths is len(input_prompt_tokens) + num_tokens_to_generate
        self.request_output_lengths = torch.empty_like(self.request_ids)
        # request_kv_length_offsets is the same as query length during prefill phase (1st step) and then 1 for the decode phase (i.e During generation)
        self.request_kv_length_offsets = torch.empty_like(self.request_ids)
        self.request_kv_block_counts = torch.empty_like(self.request_ids)
        self.request_last_kv_block_id = torch.empty_like(self.request_ids)
        # request_last_kv_block_offset represents number of tokens in the last kv block
        self.request_last_kv_block_offset = torch.empty_like(self.request_ids)
        self.request_to_kv_block_ids = torch.full(
            (self.max_total_requests, self.max_kv_block_count),
            -1,
            dtype=torch.int,
            device=torch.cuda.current_device(),
        )

        # Track request metadata.
        self.request_metadata = {
            label: torch.empty(
                (self.max_total_requests,), dtype=dtype, device=torch.cuda.current_device()
            )
            for label, dtype, _ in self.request_metadata_types
        }

        # Per-token state.
        self.token_to_input_ids = torch.full(
            (self.max_tokens,), 0, dtype=torch.long, device=torch.cuda.current_device()
        )
        self.token_to_pos_ids = torch.full_like(self.token_to_input_ids, 0)
        self.token_to_request_idx = torch.empty_like(self.token_to_input_ids)
        self.token_to_block_idx = torch.empty_like(self.token_to_input_ids)
        # i.e For a set of tokens A B C D E F ..  and block_size 4:
        # token_to_position_in_request is  [0, 1, 2, 3, 4, 5]
        # token_to_local_position_within_kv_block is [0 , 1, 2, 3, 0, 1, 2]
        self.token_to_position_in_request = torch.empty_like(self.token_to_input_ids)
        self.token_to_local_position_within_kv_block = torch.empty_like(self.token_to_input_ids)

        # Memory buffer.
        def allocate_memory_buffer():
            """Allocate the memory buffer. This function is called below within
            `with ctx_manager:`."""
            if self.cache_mla_latent:
                self.memory_buffer = torch.empty(
                    (
                        self.num_attention_layers,
                        self.block_allocator.total_count,
                        self.block_size_tokens,
                        self.kv_reduced_dim,
                    ),
                    dtype=self.params_dtype,
                    device=torch.cuda.current_device(),
                )
            else:
                self.memory_buffer = torch.empty(
                    (
                        2,  # key and value
                        self.num_attention_layers,
                        self.block_allocator.total_count,
                        self.block_size_tokens,
                        self.num_attention_heads_per_partition,
                        self.hidden_size_per_attention_head,
                    ),
                    dtype=self.params_dtype,
                    device=torch.cuda.current_device(),
                )

        # Optional state tensors for hybrid models
        def allocate_mamba_states():
            """Allocate Mamba states. This function is called below within
            `with ctx_manager:`."""
            if self.is_hybrid_model:
                self.mamba_metadata = MambaMetadata(
                    max_requests=self.max_total_requests, max_tokens=self.max_tokens
                )
                self.mamba_conv_states = torch.empty(
                    (self.num_mamba_layers, self.max_total_requests) + self.mamba_conv_states_shape,
                    dtype=self.params_dtype,
                    device=torch.cuda.current_device(),
                )
                self.mamba_ssm_states = torch.empty(
                    (self.num_mamba_layers, self.max_total_requests) + self.mamba_ssm_states_shape,
                    dtype=self.params_dtype,
                    device=torch.cuda.current_device(),
                )

            else:
                self.mamba_metadata = None

        # Allocate `ctx_manager`-managed buffers. (For currently unknown reasons,
        # `ctx_manager` can only be used once.)
        ctx_manager = (
            torch.cuda.use_mem_pool(self.unified_memory_mempool)
            if self.unified_memory_level > 0
            else nullcontext()
        )
        with ctx_manager:
            allocate_memory_buffer()
            allocate_mamba_states()

        # Reset attention and Mamba state.
        self.reset_attention_state()
        self.reset_mamba_state()

    def deallocate_all_tensors(self):
        """Deallocate GPU state.

        This method is used for suspending the dynamic engine.
        """

        # Only deallocate tensors when not using unified memory at all (level 0).
        # For levels 1 and 2, we do not perform any explicit allocations or
        # deallocations after the initial call to `__init__()`.
        if self.unified_memory_level != 0:
            return

        # Mark deallocated.
        if not self.is_tensor_state_allocated:
            return
        self.is_tensor_state_allocated = False

        # Delete all tensor attributes.
        # TODO(@lmcafee): check that device == 'cuda'?
        keys = list(vars(self).keys())
        for key in keys:
            value = getattr(self, key)
            if isinstance(value, torch.Tensor):
                delattr(self, key)

    @classmethod
    def round_up_tokens(cls, value, tp_size=None):
        """Round up to nearest multiple of `TOKEN_ROUNDER` (above) that is also divisible by tensor model parallel size."""
        if not HAVE_PACKAGING:
            raise ImportError(
                "`packaging` is required for this functionality, please install it with `pip install packaging`"
            )
        if PkgVersion(mcore_version) < PkgVersion("0.13"):
            return cls.round_up(value)

        # Make sure divisible by TP size
        if tp_size is None:
            # Check if parallel state is initialized before trying to get TP size
            if parallel_state.is_initialized():
                tp_size = parallel_state.get_tensor_model_parallel_world_size()
            else:
                tp_size = 1
        token_rounder = math.ceil(cls.TOKEN_ROUNDER / tp_size) * tp_size

        return token_rounder * int(math.ceil(int(value) / token_rounder))

    @classmethod
    def from_config(
        cls,
        inference_config: InferenceWrapperConfig,
        model,
        max_batch_size: int,
        buffer_size_gb: float = 40,
        num_cuda_graphs: int = None,
        mamba_inference_state_config: Optional[MambaInferenceStateConfig] = None,
    ):
        """
        Instantiate a `DynamicInferenceContext` from a `TransformerConfig` and an `InferenceWrapperConfig`.
        """
        # TODO: Add other necessary configs from inference_config

        model_config = model.config
        max_sequence_length = (
            inference_config.inference_max_seq_length or model_config.max_sequence_length
        )
        max_sequence_length = max(max_sequence_length, max_batch_size)
        return cls(
            params_dtype=inference_config.params_dtype,
            num_layers=model_config.num_layers // model_config.pipeline_model_parallel_size,
            kv_channels=model_config.kv_channels,
            num_attention_heads=model_config.num_query_groups,
            max_sequence_length=inference_config.inference_max_seq_length,
            buffer_size_gb=buffer_size_gb,
            materialize_only_last_token_logits=False,
            num_cuda_graphs=num_cuda_graphs,
            use_flashinfer_fused_rope=None,
            mamba_inference_state_config=mamba_inference_state_config,
        )

    @classmethod
    def round_up_requests(cls, value, tp_size=None):
        """Round up to nearest multiple of `REQUEST_ROUNDER` (above) that is also divisible by tensor model parallel size."""
        if not HAVE_PACKAGING:
            raise ImportError(
                "`packaging` is required for this functionality, please install it with `pip install packaging`"
            )
        if PkgVersion(mcore_version) < PkgVersion("0.13"):
            return cls.round_up(value)

        # Make sure divisible by TP size
        if tp_size is None:
            # Check if parallel state is initialized before trying to get TP size
            if parallel_state.is_initialized():
                tp_size = parallel_state.get_tensor_model_parallel_world_size()
            else:
                tp_size = 1
        request_rounder = math.ceil(cls.REQUEST_ROUNDER / tp_size) * tp_size

        return request_rounder * int(math.ceil(int(value) / request_rounder))

    @classmethod
    def round_up(cls, value):
        """Deprecated in favor of round_up_tokens and round_up_requests."""
        warnings.warn(
            "`round_up` is deprecated in favor of `round_up_tokens` or `round_up_requests` "
            "and will be removed in `megatron-core` 0.14."
        )
        ROUNDER = getattr(cls, "ROUNDER", 64)
        return ROUNDER * int(math.ceil(int(value) / ROUNDER))

    def is_static_batching(self) -> bool:
        """Is static batching? False."""
        return False

    def is_decode_only(self) -> bool:
        """
        Return if this iteration we run decode only implementation.
        """
        return self.num_prefill_requests == 0

    def using_cuda_graph_this_step(self) -> bool:
        """Returns True if cuda graphs are being used for this step."""
        return self._using_cuda_graph_this_step

    def has_unfinished_requests(self) -> bool:
        """Test if any requests remain."""
        return self.total_request_count > 0

    def cu_query_lengths(self) -> Tuple[Tensor, int]:
        """Cumulative query sequence lengths."""
        return (
            self.active_attn_metadata["mha_metadata"].state_data["cu_query_seq_lengths"],
            self.active_attn_metadata["mha_metadata"].state_data["max_seqlen_q"],
        )

    def cu_kv_lengths(self) -> Tuple[Tensor, Tensor, int]:
        """Cumulative key/value sequence lengths."""
        return (
            self.active_attn_metadata["mha_metadata"].state_data["cu_kv_seq_lengths"],
            self.active_attn_metadata["mha_metadata"].state_data["kv_seq_lengths"],
            self.active_attn_metadata["mha_metadata"].state_data["max_seqlen_k"],
        )

    def get_active_sequence_lengths(self) -> Tensor:
        """Total sequence length (query + key) for active requests."""
        lengths = self.request_kv_length_offsets + self.request_query_lengths
        lengths = lengths[self.paused_request_count : self.total_request_count]
        return lengths

    def get_max_sequence_lengths(self) -> Tensor:
        """Maximum sequence length for active requests."""
        return self.request_output_lengths[self.paused_request_count : self.total_request_count]

    def get_active_request_count(self):
        """Returns the current number of active requests."""
        return self.total_request_count - self.paused_request_count

    def append_key_value_cache(self, layer_number: int, key: Tensor, value: Tensor) -> None:
        """Append to KV cache.

        Args:
            layer_number (int): Layer number.
            key (Tensor): Key tensor.
            value (Tensor): Value tensor.
        """
        attention_layer_number = self.layer_map[layer_number - 1]

        if triton_append_key_value_cache is not None and not self.cache_mla_latent:
            # currently does not support MLA latent cache
            return triton_append_key_value_cache(
                layer_number=attention_layer_number,
                key=key,
                value=value,
                memory_buffer=self.memory_buffer,
                padded_active_token_count=self.padded_active_token_count,
                token_to_block_idx=self.token_to_block_idx,
                token_to_local_position_within_kv_block=self.token_to_local_position_within_kv_block,
            )

        block_idx = self.token_to_block_idx[: self.padded_active_token_count]
        local_kv_seq_idx = self.token_to_local_position_within_kv_block[
            : self.padded_active_token_count
        ]

        if not self.cache_mla_latent:
            assert key.size(1) == 1 and value.size(1) == 1

        key = key.squeeze(1)
        # There is no value cache in FlashMLA/absorption
        if not self.cache_mla_latent:
            value = value.squeeze(1)

        if self.cache_mla_latent:
            # We pass the kv_concat as the key in cache_mla_latent
            kv_concat = key
            self.memory_buffer[attention_layer_number, block_idx, local_kv_seq_idx] = kv_concat[
                : self.padded_active_token_count
            ]
        else:
            self.memory_buffer[0, attention_layer_number, block_idx, local_kv_seq_idx] = key[
                : self.padded_active_token_count
            ]
            self.memory_buffer[1, attention_layer_number, block_idx, local_kv_seq_idx] = value[
                : self.padded_active_token_count
            ]

    def key_value_cache(self, layer_number: int) -> Tuple[Tensor, Tensor]:
        """Read from KV cache.

        Args:
            layer_number (int): Layer number.

        Return:
            (Tuple[Tensor, Tensor]) The key and value pointer tensors that point
            to blocks within the block-level memory buffer.
        """
        attention_layer_number = self.layer_map[layer_number - 1]

        if self.cache_mla_latent:
            return (
                self.memory_buffer[attention_layer_number],
                None,
                self.active_attn_metadata["mha_metadata"].state_data["block_table"],
            )
        else:
            return (
                self.memory_buffer[0, attention_layer_number],
                self.memory_buffer[1, attention_layer_number],
                self.active_attn_metadata["mha_metadata"].state_data["block_table"],
            )

    def mamba_states_cache(self, layer_number: int) -> Tuple[Tensor, Tensor]:
        """Returns the Mamba state tensors for the given layer."""
        assert self.is_hybrid_model, "Only hybrid models have Mamba state tensors"

        mamba_layer_number = self.layer_map[layer_number - 1]
        conv_state = self.mamba_conv_states[mamba_layer_number]
        ssm_state = self.mamba_ssm_states[mamba_layer_number]

        return (conv_state, ssm_state)

    def apply_fused_qk_rotary_emb(
        self, query: Tensor, key: Tensor, cos_sin_emb: Tensor, config: TransformerConfig
    ) -> Tuple[Tensor, Tensor]:
        """
        Apply rotary embedding to query and key tensors using flashinfer's fused rope.
        Args:
            query (Tensor): Query tensor.
            key (Tensor): Key tensor.
            cos_sin_emb (Tensor): Rotary embeddings.
            config (TransformerConfig): Transformer config.

        Return:
            (Tuple[Tensor, Tensor]) Query and Key tensors after applying rotary embeddings.
        """
        assert self.use_flashinfer_fused_rope, "flashinfer fused rope is not enabled"
        n = self.padded_active_token_count
        num_q_heads, head_size = query.shape[-2], query.shape[-1]
        num_k_heads = key.shape[-2]

        # use .view instead of .reshape to avoid extra transpose operations
        query_rope, key_rope = flashinfer.rope.apply_rope_with_cos_sin_cache(
            positions=self.token_to_pos_ids[:n],
            query=query[:n].reshape(n, num_q_heads * head_size),
            key=key[:n].reshape(n, num_k_heads * head_size),
            head_size=head_size,
            cos_sin_cache=cos_sin_emb,
            is_neox=not config.rotary_interleaved,
        )
        return query_rope.reshape(n, 1, num_q_heads, head_size), key_rope.reshape(
            n, 1, num_k_heads, head_size
        )

    def apply_rotary_emb_query(
        self,
        query: Tensor,
        query_emb: Tensor,
        config: TransformerConfig,
        cu_seqlens_q: Tensor,
        cp_group: torch.distributed.ProcessGroup,
        mscale: float = 1.0,
    ) -> Tensor:
        """Apply rotary embedding to query tensor.

        Args:
            query (Tensor): Query tensor.
            query_emb (Tensor): Query rotary embeddings.
            config (TransformerConfig): Transformer config.
            cu_seqlens_q (Tensor): Cumulative sequence lengths.
            cp_group (torch.distributed.ProcessGroup): Process group for context parallel.

        Return:
            (Tensor) Query tensor after applying rotary embeddings.
        """
        n = self.padded_active_token_count
        query_seq_idx = self.token_to_pos_ids[:n]
        query_emb = query_emb[query_seq_idx]
        query[:n] = apply_rotary_pos_emb(
            t=query[:n],
            freqs=query_emb[:n],
            config=config,
            cu_seqlens=cu_seqlens_q,
            cp_group=cp_group,
            mscale=mscale,
        )
        return query

    def apply_rotary_emb_key(
        self,
        key: Tensor,
        key_emb: Tensor,
        config: TransformerConfig,
        cp_group: torch.distributed.ProcessGroup,
        mscale: float = 1.0,
    ) -> Tensor:
        """Apply rotary embedding to key tensor.

        Args:
            key (Tensor): Key tensor.
            key_emb (Tensor): Key rotary embeddings.
            config (TransformerConfig): Transformer config.
            cp_group (torch.distributed.ProcessGroup): Process group for context parallel.

        Return:
            (Tensor) Key tensor after applying rotary embeddings.
        """
        n = self.padded_active_token_count
        key_seq_idx = self.token_to_position_in_request[:n]
        key_emb = key_emb[key_seq_idx]
        if self.is_decode_only():
            if key.shape[0] != n:
                raise AssertionError(
                    f"apply_rotary_emb_key: key.shape[0]={key.shape[0]} != n={n}; "
                    f"padded_active_request_count={self.padded_active_request_count}, "
                    f"active_token_count={self.active_token_count}, total_request_count={self.total_request_count}, "
                    f"paused_request_count={self.paused_request_count}"
                )
            key = apply_rotary_pos_emb(
                t=key[:n], freqs=key_emb[:n], config=config, cp_group=cp_group, mscale=mscale
            )
        else:
            key[:n] = apply_rotary_pos_emb(
                t=key[:n], freqs=key_emb[:n], config=config, cp_group=cp_group, mscale=mscale
            )
        return key

    def reset_attention_state(self) -> None:
        """Reset state used within attention, after each step."""
        # Attention metadata reset is now handled by MHAMetadata.reset()
        for attn_metadata in self.non_graph_attn_metadata.values():
            attn_metadata.reset()
        for attn_metadata in self.graph_attn_metadata.values():
            attn_metadata.reset()
        self.active_attn_metadata = None

        if self.is_hybrid_model:
            self.mamba_metadata.reset_varlen_metadata()

    def reset_mamba_state(self) -> None:
        """Reset state used within Mamba layers."""
        if self.is_hybrid_model:
            self.mamba_metadata.reset()

    def add_dummy_requests_parallel(
        self, requests: Sequence[DynamicInferenceRequest], *, count_as_prefill: bool = True
    ) -> None:
        """Fast path to add dummy requests without allocating real KV blocks."""

        if not requests:
            return

        num_new_requests = len(requests)
        if self.total_request_count + num_new_requests > self.max_active_requests:
            raise RequestOverflowError(requests[-1].request_id)

        lengths: List[int] = []
        num_tokens_to_generate: List[int] = []
        request_ids: List[int] = []
        prompt_tokens: List[Tensor] = []
        metadata_cols: List[List] = [[] for _ in self.request_metadata_types]

        for req in requests:
            assert isinstance(
                req, DynamicInferenceRequest
            ), "add_dummy_requests_parallel expects DynamicInferenceRequest objects"
            assert (
                req.finished_chunk_token_count == 0
            ), "chunked requests are not supported in add_dummy_requests_parallel"
            assert req.remaining_prompt_tokens is not None, "request missing prompt tokens"
            assert req.sampling_params is not None, "request missing sampling params"
            chunk_length = req.remaining_prompt_length
            assert chunk_length > 0, "request without prompt tokens is not supported"
            lengths.append(chunk_length)
            num_tokens_to_generate.append(req.sampling_params.num_tokens_to_generate)
            request_ids.append(req.request_id)
            prompt_tokens.append(
                req.remaining_prompt_tokens.to(
                    device=self.token_to_input_ids.device, dtype=self.token_to_input_ids.dtype
                )
            )
            for i, m in enumerate(req.tracked_metadata):
                metadata_cols[i].append(m)

        total_new_tokens = sum(lengths)
        if self.active_token_count + total_new_tokens > self.max_tokens:
            raise TokenOverflowError(requests[-1].request_id)

        device = self.request_ids.device
        lengths_tensor = torch.tensor(
            lengths, dtype=self.request_query_lengths.dtype, device=device
        )
        tokens_to_generate_tensor = torch.tensor(
            num_tokens_to_generate, dtype=self.request_query_lengths.dtype, device=device
        )
        request_ids_tensor = torch.tensor(request_ids, dtype=self.request_ids.dtype, device=device)

        block_counts = torch.div(
            lengths_tensor + (self.block_size_tokens - 1),
            self.block_size_tokens,
            rounding_mode="floor",
        )

        start_request_idx = self.total_request_count
        end_request_idx = start_request_idx + num_new_requests
        request_slice = slice(start_request_idx, end_request_idx)

        self.request_ids[request_slice] = request_ids_tensor
        self.request_query_lengths[request_slice] = lengths_tensor
        self.request_output_lengths[request_slice] = lengths_tensor + tokens_to_generate_tensor
        self.request_kv_length_offsets[request_slice] = 0
        self.request_kv_block_counts[request_slice] = block_counts
        for i, (label, dtype, _) in enumerate(self.request_metadata_types):
            self.request_metadata[label][request_slice] = torch.tensor(
                metadata_cols[i], dtype=dtype, device=torch.cuda.current_device()
            )

        dummy_block_idx = self.block_allocator.dummy_block_idx
        self.request_last_kv_block_id[request_slice] = dummy_block_idx
        self.request_last_kv_block_offset[request_slice] = torch.remainder(
            lengths_tensor - 1, self.block_size_tokens
        )

        kv_block_view = self.request_to_kv_block_ids[request_slice]
        kv_block_view.fill_(-1)
        block_counts_list = block_counts.tolist()
        for row, block_count in enumerate(block_counts_list):
            kv_block_view[row, :block_count] = dummy_block_idx

        token_start = self.active_token_count
        token_end = token_start + total_new_tokens
        token_slice = slice(token_start, token_end)

        concatenated_tokens = torch.cat(prompt_tokens, dim=0)
        assert concatenated_tokens.numel() == total_new_tokens
        self.token_to_input_ids[token_slice] = concatenated_tokens

        lengths_long = lengths_tensor.to(dtype=torch.long)
        request_indices = torch.arange(
            start_request_idx,
            end_request_idx,
            device=self.token_to_request_idx.device,
            dtype=self.token_to_request_idx.dtype,
        )
        token_request_indices = torch.repeat_interleave(
            request_indices.to(dtype=torch.long), lengths_long
        )
        self.token_to_request_idx[token_slice] = token_request_indices

        max_length = int(lengths_tensor.max().item())
        position_template = torch.arange(
            max_length,
            device=self.token_to_position_in_request.device,
            dtype=self.token_to_position_in_request.dtype,
        )
        expanded_positions = position_template.unsqueeze(0).expand(num_new_requests, -1)
        mask = position_template.unsqueeze(0) < lengths_long.unsqueeze(1)
        positions = expanded_positions[mask]
        assert positions.numel() == total_new_tokens
        self.token_to_position_in_request[token_slice] = positions
        self.token_to_pos_ids[token_slice] = positions
        self.token_to_local_position_within_kv_block[token_slice] = torch.remainder(
            positions, self.block_size_tokens
        )
        self.token_to_block_idx[token_slice] = dummy_block_idx

        if self.is_hybrid_model:
            for logical_idx, request_idx in enumerate(range(start_request_idx, end_request_idx)):
                mamba_idx = self.mamba_metadata.allocate_slot()
                if mamba_idx is None:
                    raise ContextOverflowError(
                        requests[logical_idx].request_id, "No Mamba slots available"
                    )
                self.mamba_conv_states[:, mamba_idx] = 0.0
                self.mamba_ssm_states[:, mamba_idx] = 0.0
                self.mamba_metadata.request_to_mamba_state_idx[request_idx] = mamba_idx

        self.active_token_count = token_end
        self.total_request_count = end_request_idx
        if count_as_prefill:
            self.num_prefill_requests += num_new_requests

    def add_dummy_requests_for_cudagraph_capture(
        self, graph_dimensions: InferenceBatchDimensions
    ) -> None:
        """
        Adds dummy requests to reflect the number of prefill and decode requests in the graph config.
        These are using during cuda graph captures.
        """
        prefill_tokens = graph_dimensions.token_count - graph_dimensions.decode_req_count

        # Pre-construct shared objects (safe due to deep copy in DynamicInferenceRequest.__post_init__)
        shared_sampling_params = SamplingParams(num_tokens_to_generate=1, termination_id=-1)
        shared_decode_tokens = torch.zeros(1, dtype=torch.long, device=torch.cuda.current_device())

        decode_requests = [
            DynamicInferenceRequest(
                request_id=i,
                prompt_tokens=shared_decode_tokens,
                sampling_params=shared_sampling_params,
            )
            for i in range(graph_dimensions.decode_req_count)
        ]
        self.add_dummy_requests_parallel(decode_requests, count_as_prefill=False)
        if graph_dimensions.prefill_req_count == 0:
            self.num_prefill_requests = 0
            return

        per_prefill_tokens = prefill_tokens // graph_dimensions.prefill_req_count
        rem_prefill_tokens = prefill_tokens % graph_dimensions.prefill_req_count

        # If there are remaining prefill tokens, we evenly distribute them to the prefill requests
        # starting from the first prefill request until we run out of remaining prefill tokens

        prefill_token_counts = [
            per_prefill_tokens + (1 if i < rem_prefill_tokens else 0)
            for i in range(graph_dimensions.prefill_req_count)
        ]

        assert per_prefill_tokens > 0
        # Create a single large tensor and slice from it for each prefill request
        max_prefill_tokens = per_prefill_tokens + (1 if rem_prefill_tokens > 0 else 0)
        shared_prefill_tokens = torch.zeros(
            max_prefill_tokens, dtype=torch.long, device=torch.cuda.current_device()
        )

        prefill_requests = [
            DynamicInferenceRequest(
                request_id=i + graph_dimensions.decode_req_count,
                prompt_tokens=shared_prefill_tokens[: prefill_token_counts[i]],
                sampling_params=shared_sampling_params,
            )
            for i in range(graph_dimensions.prefill_req_count)
        ]
        self.add_dummy_requests_parallel(prefill_requests)
        self.num_prefill_requests = graph_dimensions.prefill_req_count

    @property
    def num_decode_requests(self) -> int:
        """
        Returns the number of decode requests.
        """
        return self.total_request_count - self.paused_request_count - self.num_prefill_requests

    def initialize_attention_state(
        self, *, construct_graph_dimensions: Optional[InferenceBatchDimensions] = None
    ) -> None:
        """Initialize attention state so that every layer can use it.

        Args:
            construct_graph_dimensions (Optional[InferenceBatchDimensions]): The graph config to use for constructing the cuda graphs.
        Return:
            None.
        """
        # if in recording mode, add dummy requests for cuda graph capture
        if construct_graph_dimensions is not None:
            self.add_dummy_requests_for_cudagraph_capture(construct_graph_dimensions)

        has_explicit_chunked_prefill_req = (
            self.chunked_prefill_request_id != -1 and self.is_hybrid_model
        )

        batch_dimensions = InferenceBatchDimensions(
            token_count=self.active_token_count,
            prefill_req_count=self.num_prefill_requests,
            decode_req_count=self.num_decode_requests,
            has_explicit_chunked_prefill_req=has_explicit_chunked_prefill_req,
        )
        self.batch_dimensions = batch_dimensions
        best_graph = CUDAGraphBatchDimensionBuilder.match_graph_config(
<<<<<<< HEAD
            batch_dimensions, self.cuda_graph_batch_dimensions_list, strict=self.is_hybrid_model
=======
            batch_dimensions,
            self.cuda_graph_batch_dimensions_list,
            decode_only_cuda_graphs=(not self.use_cuda_graphs_for_non_decode_steps),
>>>>>>> ff45bd42
        )
        self._using_cuda_graph_this_step = best_graph is not None

        if self.using_cuda_graph_this_step():
            self.padded_batch_dimensions = best_graph
        else:
            padded_token_count = self.round_up_tokens(self.active_token_count)
            if self.is_decode_only():
                padded_token_count = min(
                    self.max_tokens,
                    self.max_active_requests,
                    self.round_up_tokens(self.active_token_count),
                )
                padded_decode_req_count = padded_token_count
                padded_prefill_req_count = 0
            else:
                target_padding_req_count = min(
                    self.max_active_requests,
                    self.round_up_requests(self.total_request_count - self.paused_request_count),
                )
                padded_decode_req_count = self.num_decode_requests
                padded_prefill_req_count = target_padding_req_count - padded_decode_req_count
            self.padded_batch_dimensions = InferenceBatchDimensions(
                token_count=padded_token_count,
                prefill_req_count=padded_prefill_req_count,
                decode_req_count=padded_decode_req_count,
                has_explicit_chunked_prefill_req=has_explicit_chunked_prefill_req,
            )
        self.padded_active_token_count = self.padded_batch_dimensions.token_count
        self.padded_active_request_count = self.padded_batch_dimensions.req_count

        # Update token position indexes.
        self.token_to_block_idx[self.active_token_count : self.padded_active_token_count] = (
            self.block_allocator.dummy_block_idx
        )
        self.token_to_local_position_within_kv_block[
            self.active_token_count : self.padded_active_token_count
        ] = 0
        self.token_to_position_in_request[
            self.active_token_count : self.padded_active_token_count
        ] = 0

        self.active_attn_metadata = (
            self.graph_attn_metadata
            if self.using_cuda_graph_this_step()
            else self.non_graph_attn_metadata
        )

        # Update cu_query_seq_lengths, max_seqlen_q.
        active_slice = slice(self.paused_request_count, self.total_request_count)
        query_lengths_view = self.request_query_lengths[active_slice]
        request_kv_length_offsets_view = self.request_kv_length_offsets[active_slice]
        request_to_kv_block_ids_view = self.request_to_kv_block_ids[active_slice]

        attn_dimensions = batch_dimensions
        if self.using_cuda_graph_this_step():
            # Treat some decode requests as prefill requests to fit the cuda graph batch dimension.
            if batch_dimensions.decode_req_count > self.padded_batch_dimensions.decode_req_count:
                total_req = batch_dimensions.req_count
                adjusted_decode_req_count = self.padded_batch_dimensions.decode_req_count
                adjusted_prefill_req_count = total_req - adjusted_decode_req_count
                attn_dimensions = InferenceBatchDimensions(
                    token_count=batch_dimensions.token_count,
                    prefill_req_count=adjusted_prefill_req_count,
                    decode_req_count=adjusted_decode_req_count,
                    has_explicit_chunked_prefill_req=has_explicit_chunked_prefill_req,
                )

        self.active_attn_metadata["mha_metadata"].update(
            request_query_lengths=query_lengths_view,
            request_kv_length_offsets=request_kv_length_offsets_view,
            request_to_kv_block_ids=request_to_kv_block_ids_view,
            batch_dimensions=attn_dimensions,
            padded_batch_dimensions=self.padded_batch_dimensions,
        )

        if self.is_hybrid_model:
            active_mamba_indices_view = self.mamba_metadata.request_to_mamba_state_idx[active_slice]
            token_to_request_idx_view = self.token_to_request_idx[: self.active_token_count]
            cu_seqlens = self.active_attn_metadata["mha_metadata"].state_data[
                "cu_query_seq_lengths"
            ]
            self.mamba_metadata.update(
                active_mamba_indices_view,
                token_to_request_idx_view,
                cu_seqlens,
                batch_dimensions=attn_dimensions,
                padded_batch_dimensions=self.padded_batch_dimensions,
            )

    def reset(self) -> None:
        """Reset entire context.

        This method does:
        - Reset active/paused request/token counts to zero.
        - Reset available blocks to entire memory.
        - Reset other tensors to zeros (unncessary, just or sanity checking).

        This method is useful after cuda graph warmup iterations, where the
        context's memory buffer is referenced by the cuda graph system and
        cannot be deallocated.
        """

        # Reset request/token counts.
        self.total_request_count = 0
        self.active_token_count = 0
        self.paused_request_count = 0
        self.batch_dimensions = InferenceBatchDimensions(
            token_count=0, prefill_req_count=0, decode_req_count=0
        )
        self.padded_active_token_count = 0
        self.padded_active_request_count = 0
        self.paused_tokens = None

        # Reset request indexes.
        self.request_ids.fill_(-1)
        self.request_query_lengths.fill_(0)
        self.request_output_lengths.fill_(0)
        self.request_kv_length_offsets.fill_(0)
        self.request_kv_block_counts.fill_(0)
        self.request_last_kv_block_id.fill_(-1)
        self.request_last_kv_block_offset.fill_(0)
        self.request_to_kv_block_ids.fill_(-1)

        # Reset request metadata.
        for metadata_tensor in self.request_metadata.values():
            metadata_tensor.fill_(0)

        # Reset token indexes.
        self.token_to_input_ids.fill_(0)
        self.token_to_pos_ids.fill_(0)
        self.token_to_request_idx.fill_(-1)
        self.token_to_position_in_request.fill_(0)
        self.token_to_block_idx.fill_(-1)
        self.token_to_local_position_within_kv_block.fill_(0)

        # Reset available block count.
        self.reset_attention_state()
        self.reset_mamba_state()
        self.block_allocator.reset()
        self.request_to_kv_block_ids.fill_(-1)

        # Reset chunked prefill state
        self.chunked_prefill_request_id = -1
        self.num_prefill_requests = 0
        self._using_cuda_graph_this_step = False
        self.padded_batch_dimensions = InferenceBatchDimensions(
            token_count=0, prefill_req_count=0, decode_req_count=0
        )

    def current_input_and_position_ids(
        self, *, num_warmup_tokens: Optional[int] = None
    ) -> Tuple[Tensor, Tensor]:
        """Flattened input and position IDs for forward pass.

        Args:
            num_warmup_tokens (Optional[int]): Number of tokens to return for
                warming up cuda graphs. Must be less than or equal to
                `max_tokens`.

        Return:
            (Tuple[Tensor, Tensor]) Flattened active input and position IDs.
        """
        num_tokens = num_warmup_tokens or self.padded_active_token_count
        return (
            self.token_to_input_ids[:num_tokens].unsqueeze(0),
            self.token_to_pos_ids[:num_tokens].unsqueeze(0),
        )

    def last_token_logits(self, logits: Tensor) -> Tensor:
        """Last tokens of logits.

        Args:
            logits (Tensor): Output logits of forward pass.

        Return:
            (Tensor) Last token logits.
        """

        # todo: @lmcafee, remove these asserts?
        assert logits.size(0) == 1, f"logits.size(0) ({tuple(logits.shape)}) != 1"
        assert logits.size(1) == self.padded_active_token_count, (
            f"logits.size(1) ({tuple(logits.shape)}) != "
            f"padded_active_token_count ({self.padded_active_token_count})."
        )

        # Last token logits.
        logits = logits.squeeze(0)
        last_token_idxs = (
            torch.cumsum(
                self.request_query_lengths[self.paused_request_count : self.total_request_count],
                dim=0,
            )
            - 1
        )
        last_token_logits = logits[last_token_idxs, :]

        return last_token_logits

    def check_availability(self, req: DynamicInferenceRequest) -> (bool, bool, bool):
        """
        Check if the request can be added to the context.
        """
        request_can_be_added = (
            self.total_request_count - self.paused_request_count < self.max_active_requests
        )
        request_tokens_can_be_added = (
            self.active_token_count + req.remaining_prompt_length <= self.max_tokens
        )
        blocks = math.ceil(
            (req.remaining_prompt_length + req.finished_chunk_token_count) / self.block_size_tokens
        ) - math.ceil(req.finished_chunk_token_count / self.block_size_tokens)
        kv_cache_available = self.block_allocator.is_memory_available(blocks)
        return request_can_be_added, request_tokens_can_be_added, kv_cache_available

    def add_request(self, req: DynamicInferenceRequest, chunk_length: Optional[int] = None) -> None:
        """Add request to context. At this stage, we assume that the request is valid and can be added, as the checks are done in the schedule function.

        Args:
            req (DynamicInferenceRequest): Request to add.
            chunk_length (Optional[int]): Length of chunk to add. If None, the request will be fully added.

        Return:
            None
        """

        # If tensor state is deallocated, do not add request.
        if not self.is_tensor_state_allocated:
            raise TensorStateDeallocatedError(req.request_id)

        # Chunk length.
        if chunk_length is None:
            chunk_length = req.remaining_prompt_length

        # req.finished_chunk_token_count > 0 means that the request is a scheduled chunked prefill request, and we are adding a chunk to it
        is_chunked_prefill = req.finished_chunk_token_count > 0

        assert chunk_length > 0, "Chunk length is 0"
        assert (
            chunk_length <= req.remaining_prompt_length
        ), "Chunk length is greater than remaining prompt length"
        if self.active_token_count + chunk_length > self.max_tokens:
            raise TokenOverflowError(req.request_id)

        # Use the remaining prompt tokens for this chunk
        this_round_tokens = req.remaining_prompt_tokens[:chunk_length]

        # only allocate new blocks
        already_allocated_blocks = (
            req.finished_chunk_token_count + self.block_size_tokens - 1
        ) // self.block_size_tokens  # ceiling division
        overall_required_blocks = (
            req.finished_chunk_token_count + chunk_length + self.block_size_tokens - 1
        ) // self.block_size_tokens  # ceiling division

        num_blocks_needed = overall_required_blocks - already_allocated_blocks

        if num_blocks_needed > 0:
            new_block_ids = self.block_allocator.allocate_memory_blocks(num_blocks_needed)
            if new_block_ids is None or len(new_block_ids) != num_blocks_needed:
                raise BlockOverflowError(req.request_id)

        # when a request already starts chunked prefill, it is exactly the last request in the current system
        # (see dynamic_engine.py, schedule_chunked_prefill invariants)
        # no need to update count, as it is already here
        if is_chunked_prefill:
            current_id = self.total_request_count - 1
            self.active_token_count -= (
                1  # Overwrite the last token, which is the useless token from chunked prefill
            )
            assert (
                self.request_ids[current_id] == req.request_id
            ), "Continuation current_id mismatch"
        else:
            current_id = self.total_request_count

        if current_id >= self.max_active_requests:
            raise RequestOverflowError(req.request_id)

        if self.active_token_count + chunk_length > self.max_tokens:
            raise TokenOverflowError(req.request_id)

        self.request_ids[current_id] = req.request_id

        # Handle request metadata.
        assert (
            req.get_metadata_types() == self.request_metadata_types
        ), "Request added to context with invalid metadata types"
        metadata = req.tracked_metadata
        metadata_types = req.get_metadata_types()
        for m, m_type in zip(metadata, metadata_types):
            label, _, _ = m_type
            self.request_metadata[label][current_id] = m

        # Handle length and block assignments.
        self.request_query_lengths[current_id] = chunk_length
        self.request_output_lengths[current_id] = (
            req.finished_chunk_token_count
            + chunk_length
            + req.sampling_params.num_tokens_to_generate
        )
        if num_blocks_needed > 0:
            self.request_to_kv_block_ids[current_id][
                already_allocated_blocks:overall_required_blocks
            ] = new_block_ids
        self.request_kv_length_offsets[current_id] = req.finished_chunk_token_count
        self.request_kv_block_counts[current_id] = overall_required_blocks
        self.request_last_kv_block_id[current_id] = self.request_to_kv_block_ids[current_id][
            overall_required_blocks - 1
        ]
        self.request_last_kv_block_offset[current_id] = (
            chunk_length + req.finished_chunk_token_count - 1
        ) % self.block_size_tokens

        token_offset_range = torch.arange(
            req.finished_chunk_token_count,
            req.finished_chunk_token_count + chunk_length,
            device=self.token_to_pos_ids.device,
        )
        self.token_to_pos_ids[self.active_token_count : self.active_token_count + chunk_length] = (
            token_offset_range
        )
        self.token_to_input_ids[
            self.active_token_count : self.active_token_count + chunk_length
        ] = this_round_tokens
        self.token_to_request_idx[
            self.active_token_count : self.active_token_count + chunk_length
        ] = current_id
        self.token_to_position_in_request[
            self.active_token_count : self.active_token_count + chunk_length
        ] = token_offset_range
        self.token_to_block_idx[
            self.active_token_count : self.active_token_count + chunk_length
        ] = self.request_to_kv_block_ids[current_id][token_offset_range // self.block_size_tokens]
        self.token_to_local_position_within_kv_block[
            self.active_token_count : self.active_token_count + chunk_length
        ] = (token_offset_range % self.block_size_tokens)

        if self.is_hybrid_model and not is_chunked_prefill:
            # Allocate a slot for Mamba states
            mamba_idx = self.mamba_metadata.allocate_slot()
            if mamba_idx is None:
                raise ContextOverflowError(req.request_id, "No Mamba slots available")

            # Initialize the allocated Mamba state
            self.mamba_conv_states[:, mamba_idx] = 0.0
            self.mamba_ssm_states[:, mamba_idx] = 0.0
            self.mamba_metadata.request_to_mamba_state_idx[self.total_request_count] = mamba_idx

        self.active_token_count += chunk_length
        self.total_request_count += 0 if req.finished_chunk_token_count > 0 else 1
        self.num_prefill_requests += 1

    def _move_book_keeping_tensors(self, src_idxs, dst_idxs, next_tokens):
        """
        Move all the relevent booking tensors with src idxs to dst idxs
        """
        self.request_kv_length_offsets[dst_idxs] = self.request_kv_length_offsets[src_idxs]
        self.request_query_lengths[dst_idxs] = self.request_query_lengths[src_idxs]
        self.request_output_lengths[dst_idxs] = self.request_output_lengths[src_idxs]
        self.request_ids[dst_idxs] = self.request_ids[src_idxs]
        next_tokens[dst_idxs] = next_tokens[src_idxs]

        self.request_to_kv_block_ids[dst_idxs] = self.request_to_kv_block_ids[src_idxs]
        self.request_kv_block_counts[dst_idxs] = self.request_kv_block_counts[src_idxs]
        self.request_last_kv_block_id[dst_idxs] = self.request_last_kv_block_id[src_idxs]
        self.request_last_kv_block_offset[dst_idxs] = self.request_last_kv_block_offset[src_idxs]

        for metadata_tensor in self.request_metadata.values():
            metadata_tensor[dst_idxs] = metadata_tensor[src_idxs]

        if self.is_hybrid_model:
            self.mamba_metadata.request_to_mamba_state_idx[dst_idxs] = (
                self.mamba_metadata.request_to_mamba_state_idx[src_idxs]
            )

    def _swap_book_keeping_tensors(self, src_idxs, dst_idxs, next_tokens):
        """
        Swaps all the relevent booking tensors with src idxs to dst idxs
        """
        tensor_swap(self.request_kv_length_offsets, src_idxs, dst_idxs)
        tensor_swap(self.request_query_lengths, src_idxs, dst_idxs)
        tensor_swap(self.request_output_lengths, src_idxs, dst_idxs)
        tensor_swap(self.request_ids, src_idxs, dst_idxs)
        tensor_swap(next_tokens, src_idxs, dst_idxs)
        tensor_swap(self.request_to_kv_block_ids, src_idxs, dst_idxs)
        tensor_swap(self.request_kv_block_counts, src_idxs, dst_idxs)
        tensor_swap(self.request_last_kv_block_id, src_idxs, dst_idxs)
        tensor_swap(self.request_last_kv_block_offset, src_idxs, dst_idxs)

        for metadata_tensor in self.request_metadata.values():
            tensor_swap(metadata_tensor, src_idxs, dst_idxs)

        if self.is_hybrid_model:
            tensor_swap(self.mamba_metadata.request_to_mamba_state_idx, src_idxs, dst_idxs)

    def get_index_of_chunked_prefill_request(self) -> int:
        """Get the index of the chunked prefill request in the context.

        Return:
            (int) Index of the chunked prefill request, or -1 if none exists.
        """
        return torch.where(self.request_ids == self.chunked_prefill_request_id)[0][0]

    # TODO: see if we can compile this function
    def update_requests(self, active_requests_mask: Tensor, new_tokens: Tensor) -> Tensor:
        """Update context state after calling engine.step().

        This method is responsible for:
        - Update prefill requests to decode requests.
        - Persist decode requests as decode requests.
        - Terminate requests by length or termination id.

        *Note*: All bookkeeping tensors (i.e., `self.request_*`) are laid out
        contiguously, with a conceptual division between paused requests on the
        'left' (or, lower indices) and active requests in the 'middle' (or, middle
        indices) and completed requests on the 'right' (or, higher indices). The integers
        `paused_request_count` and `total_request_count`  are used to track the boundaries
        between these request groups.
        - 0:paused_request_count -> paused requests
        - paused_request_count:total_request_count -> active requests
        - total_request_count:max_active_requests -> completed requests are moved here.
        The reason for maintaining contiguous tensors rather than multiple
        smaller (e.g., per-group or per-request) tensors is for both 1) speed
        (avoid unnecessary tensor allocations), and 2) compatibility with the
        Flash Attention kernels, which packed contiguous tensors.

        The following happens in this code :
        1. The active token mask tells us which requests are still active and which are completed
        2. If no paused requests are present and no active requests we release all memory and reset.
        3. Concatenate the paused tokens to the active tokens
        4. For the finished requests we release memory blocks and move them to the right
        5. We identify requests that require a new block and add them to the paused requests (i.e move them left)
        6. We determine how many requests we can resume and resume them
        7. We make changes to the request book keeping tesnsors and setup the tokens for next iteration
        8. We resume those requests by assigning blocks and updating bookkeeping tensors
        9. We make relevant changes to the token bookkeeping tensors

        Args:
            active_requests_mask (Tensor): 1D Mask tensor marking active requests.
            new_tokens (Tensor): Newly sampled tokens, with one token per active request.

        Return:
            (Tensor) Newly paused request IDs.
        """

        # 1. The active token mask tells us which requests are still active and which are completed
        # active_request_count -> This corresponds to requests that have not reached EOD or max length
        # finished_request_count are requests that have reached the termination criterion

        self.num_prefill_requests = 0  # all turns to decode
        if self.chunked_prefill_request_id != -1:
            active_requests_mask[-1] = (
                1  # must keep this, next iteration will add a new chunk to it
            )

        active_request_count = (active_requests_mask == 1).sum().item()
        finished_request_count = (active_requests_mask == 0).sum().item()
        assert (
            active_request_count + finished_request_count + self.paused_request_count
            == self.total_request_count
        )

        # Reset attention state.
        self.reset_attention_state()

        # Update total_request_count.
        self.total_request_count = active_request_count + self.paused_request_count

        # 2. If no paused requests are present and no active requests we release memory and reset.
        if active_request_count + self.paused_request_count == 0:
            if finished_request_count > 0:
                finished_idxs = (
                    torch.nonzero(active_requests_mask == 0, as_tuple=True)[0]
                    + self.paused_request_count
                )
                kv_blocks_assigned = self.request_to_kv_block_ids[finished_idxs]
                non_zero_values_in_kv_memory = kv_blocks_assigned[kv_blocks_assigned != -1]
                self.block_allocator.release_memory_blocks(non_zero_values_in_kv_memory)

                if self.is_hybrid_model:
                    self.mamba_metadata.free_slots(finished_idxs)

            # Reset request/token counts.
            self.request_to_kv_block_ids.fill_(-1)
            self.total_request_count = 0
            self.active_token_count = 0

            # Reset Mamba state.
            self.reset_mamba_state()

            return

        # 3. Concatenate the paused tokens to the active tokens if present.
        if self.paused_request_count != 0:
            assert self.paused_tokens is not None
            next_tokens = torch.cat((self.paused_tokens, new_tokens))
        else:
            next_tokens = new_tokens

        # 4. For the finished requests we release memory blocks and move them to the right:-
        #       a) Release all their memory
        #       b) Swap them to the right, so that we have this order [Paused, Active, Finished]
        if finished_request_count > 0:
            finished_idxs = (
                torch.nonzero(active_requests_mask == 0, as_tuple=True)[0]
                + self.paused_request_count
            )
            kv_blocks_assigned = self.request_to_kv_block_ids[finished_idxs]
            non_zero_values_in_kv_memory = kv_blocks_assigned[kv_blocks_assigned != -1]
            self.block_allocator.release_memory_blocks(non_zero_values_in_kv_memory)

            # Reset the KV blocks for finished requests.
            # Note: do not use fill_() (or add_() and similar inplace ops) here.
            # The combinition of indexing with a tensor (like finished_idxs) and fill_()/add_() creates a clone
            # and updates it instead of the original tensor.
            self.request_to_kv_block_ids[finished_idxs] = -1

            if self.is_hybrid_model:
                # Get the Mamba state indices for finished requests and free them
                self.mamba_metadata.free_slots(finished_idxs)

            if active_request_count > 0:
                finished_idxs_on_left = (
                    torch.nonzero(active_requests_mask[:active_request_count] == 0, as_tuple=True)[
                        0
                    ]
                    + self.paused_request_count
                )
                active_idxs_on_right = (
                    torch.nonzero(active_requests_mask[active_request_count:], as_tuple=True)[0]
                    + active_request_count
                    + self.paused_request_count
                )

                self._move_book_keeping_tensors(
                    src_idxs=active_idxs_on_right,
                    dst_idxs=finished_idxs_on_left,
                    next_tokens=next_tokens,
                )

                # Reset chunk ids for recently moved requests.
                self.request_to_kv_block_ids[active_idxs_on_right] = -1
                if self.is_hybrid_model:
                    self.mamba_metadata.request_to_mamba_state_idx[active_idxs_on_right] = -1

        # 5. We identify requests that require a new block and add them to the paused requests (i.e move them left) :-
        #       a) Put requests that have filled their current block and  require a new one in a pause state temporarily
        #       b) Move the paused requests to the left, and active requets to the right
        #       c) Update the paused request count and active_request_count appropriately
        newly_paused_request_ids = None
        if active_request_count > 0:
            num_tokens_in_last_block = self.request_last_kv_block_offset[
                self.paused_request_count : (active_request_count + self.paused_request_count)
            ]
            active_requests_requiring_new_block = (
                num_tokens_in_last_block == self.block_size_tokens - 1
            ).byte()

            if self.chunked_prefill_request_id != -1:
                # find the id in request_ids that is the chunked_prefill_request_id. Only one request should be chunked.
                active_requests_requiring_new_block[self.get_index_of_chunked_prefill_request()] = (
                    0  # chunked prefill should not be paused
                )

            active_requests_requiring_new_block_count = (
                (active_requests_requiring_new_block == 1).sum().item()
            )

            if active_requests_requiring_new_block_count > 0:
                newly_paused_request_ids = self.request_ids[
                    torch.nonzero(active_requests_requiring_new_block) + self.paused_request_count
                ]

            # Swap unfinished active requests on the left side with paused requests on the right side
            # NOTE : We add paused request count because we concatenate
            # paused tokens to the left at the beginning of update requests
            if (
                active_requests_requiring_new_block_count > 0
                and active_requests_requiring_new_block_count != active_request_count
            ):
                active_request_ids_on_left = (
                    torch.nonzero(
                        active_requests_requiring_new_block[
                            :active_requests_requiring_new_block_count
                        ]
                        == 0,
                        as_tuple=True,
                    )[0]
                    + self.paused_request_count
                )
                paused_requests_idxs_on_right = (
                    torch.nonzero(
                        active_requests_requiring_new_block[
                            active_requests_requiring_new_block_count:
                        ],
                        as_tuple=True,
                    )[0]
                    + active_requests_requiring_new_block_count
                    + self.paused_request_count
                )
                dst_idxs = torch.cat((active_request_ids_on_left, paused_requests_idxs_on_right))
                src_idxs = torch.cat((paused_requests_idxs_on_right, active_request_ids_on_left))
                self._move_book_keeping_tensors(
                    src_idxs=src_idxs, dst_idxs=dst_idxs, next_tokens=next_tokens
                )

            self.paused_request_count += active_requests_requiring_new_block_count
            active_request_count -= active_requests_requiring_new_block_count

        # 6. Now that we have the requests in following order [Paused, Active, Finished]
        # We determine how many requests we can resume and resume them
        # Assign released blocks to paused requests.
        # todo: @shanmugamr, un-pause requests using FIFO, rather than LIFO.
        resume_request_count = 0
        if self.paused_request_count > 0:
            active_block_count_avail = self.block_allocator.get_active_avail()
            paused_block_counts = self.request_kv_block_counts[: self.paused_request_count]
            paused_block_counts = paused_block_counts.flip(dims=[0])
            paused_block_counts += 1  # +1 for newly added block
            paused_block_counts_cumsum = paused_block_counts.cumsum(dim=0)
            resume_request_count = min(
                torch.nonzero(paused_block_counts_cumsum <= active_block_count_avail).numel(),
                self.block_allocator.total_avail,
            )

        self.paused_request_count -= resume_request_count
        active_request_count += resume_request_count
        assert active_request_count > 0, "active_request_count == %d." % active_request_count

        # finally, swap the chunked prefill to the end of the active requests to obey the invariance
        if self.chunked_prefill_request_id != -1:
            self._swap_book_keeping_tensors(
                src_idxs=torch.tensor([self.get_index_of_chunked_prefill_request()]),
                dst_idxs=torch.tensor([active_request_count + self.paused_request_count - 1]),
                next_tokens=next_tokens,
            )
        # Remove resumed requests from newly_paused_request_ids. We do this by
        # truncating the end of newly_paused_request_ids, which works because we
        # resume requests in LIFO order. If resume_request_count >
        # len(newly_paused_request_ids), this means that none of the paused
        # requests are newly paused during this update.
        if newly_paused_request_ids is not None and resume_request_count > 0:
            newly_paused_request_ids = newly_paused_request_ids[:-resume_request_count]

        # 7. We make changes to the request book keeping tesnsors and setup the tokens for next iteration
        self.total_request_count = active_request_count + self.paused_request_count

        # All these active requests are in decode phase, so they need only 1 token per request
        self.active_token_count = active_request_count
        # Always the first section of token input ids are only used.
        self.token_to_input_ids[: self.active_token_count] = next_tokens[
            self.paused_request_count : self.total_request_count
        ]

        if self.paused_request_count > 0:
            self.paused_tokens = next_tokens[: self.paused_request_count]

        # add_ and fill_ calls seems to work as intended with sliced indexing (i.e. x[3:5].add(...) or x[3:5].fill_)
        # but when another tensor is used for indexing, it does not work as expected (i.e. x[y] if x and y are torch tensors)
        self.request_kv_length_offsets[self.paused_request_count : self.total_request_count].add_(
            self.request_query_lengths[self.paused_request_count : self.total_request_count]
        )
        self.request_query_lengths[self.paused_request_count : self.total_request_count].fill_(1)
        self.token_to_pos_ids[: self.active_token_count] = self.request_kv_length_offsets[
            self.paused_request_count : self.total_request_count
        ]

        self.request_last_kv_block_offset[self.paused_request_count : self.total_request_count] = (
            self.request_last_kv_block_offset[self.paused_request_count : self.total_request_count]
            + 1
        ) % self.block_size_tokens

        # 8. We resume those requests by assigning blocks and updating bookkeeping tensors
        if resume_request_count > 0:
            assert torch.all(
                self.request_last_kv_block_offset[
                    self.paused_request_count : (self.paused_request_count + resume_request_count)
                ]
                == 0
            ), "The request_last_kv_block_offset should be 0 for the requests that just got resumed this step. "

            assert resume_request_count <= self.block_allocator.total_avail
            block_ids = self.block_allocator.allocate_memory_blocks(resume_request_count)
            row_idx = torch.arange(
                self.paused_request_count,
                self.paused_request_count + resume_request_count,
                device=torch.cuda.current_device(),
            )
            col_idx = self.request_kv_block_counts[
                self.paused_request_count : (self.paused_request_count + resume_request_count)
            ]
            self.request_to_kv_block_ids[row_idx, col_idx] = block_ids
            self.request_kv_block_counts[
                self.paused_request_count : (self.paused_request_count + resume_request_count)
            ] += 1
            self.request_last_kv_block_id[
                self.paused_request_count : (self.paused_request_count + resume_request_count)
            ] = block_ids

        # 9. We make relevant changes to the token bookkeeping tensors
        self.token_to_request_idx[: self.active_token_count] = torch.arange(
            self.paused_request_count, self.total_request_count, device=torch.cuda.current_device()
        )
        self.token_to_position_in_request[: self.active_token_count] = (
            self.request_kv_length_offsets[self.paused_request_count : self.total_request_count]
        )

        self.token_to_block_idx[: self.active_token_count] = self.request_last_kv_block_id[
            self.paused_request_count : self.total_request_count
        ]
        self.token_to_local_position_within_kv_block[: self.active_token_count] = (
            self.request_last_kv_block_offset[self.paused_request_count : self.total_request_count]
        )

        return newly_paused_request_ids

    def calculate_log_probs(
        self, logits: Tensor, new_tokens: Tensor, only_last_token_logits: Optional[bool] = False
    ) -> Tuple[List[List[float]], Tensor]:
        """Calculate log probs for all active requests and return them.

        TODO: @wdykas support top-n log probs.

        Args:
            logits (Tensor): Raw model output logits with shape [1, sequence_length, vocab_size].
            new_tokens (Tensor): The newly sampled tokens.
            only_last_token_logits (bool): If set, the logits are from only the last token in each request

        Returns:
            List of lists where each inner list contains log probs for a request in the
            same order as the active requests (from paused_request_count to total_request_count).
            log_probs (Tensor): Used to compute top n logprobs later if required.
        """

        # Calculate log_probs (sequence_length x vocab_size)
        logits_squeezed = logits.squeeze(0).float()

        if only_last_token_logits or self.is_decode_only():
            seq_idx = torch.arange(len(new_tokens), dtype=torch.int32, device=logits.device)
            log_probs = F.log_softmax(logits_squeezed[seq_idx], dim=-1)
            selected_log_probs = log_probs[seq_idx, new_tokens]
            return [[lp] for lp in selected_log_probs.tolist()], log_probs

        log_probs = F.log_softmax(logits_squeezed, dim=-1)
        # Get the selected token ids for all tokens.
        # We shift the active token window left by one to remove the first prompt token for
        # prefill requests and then set the token ids explicitly for the newly generated tokens.
        # This is necessary because we calculate the log probs *before* updating the request metadata.
        #
        # Example (decode & prefill mix):
        #
        #   active_query_lengths: [ 1 | 1 | 2 | 5 ]
        #
        #   new_tokens          : [ 52 | 12 | 3 | 86 ]
        #
        #   seq_idx             : [ 0 | 1 | 2 3 | 4 5 6 7 8 ]
        #
        #   new_token_idx       : [ 0 | 1 | 3 | 8 ]
        #
        #   active_token_ids before left shift:
        #                       : [ 31 | 75 | 45 16 | 90 12 72 24 88 ]
        #
        #   active_token_ids after shift:
        #                       : [ XX | XX | 16 XX | 12 72 24 88 XX ]   (XX = undefined)
        #
        #   active_token_ids[new_token_idx] = new_tokens
        #                       : [ 52 | 12 | 16  3 | 12 72 24 88 86 ]
        active_token_ids = self.token_to_input_ids[: self.active_token_count].roll(-1, 0)
        active_query_lengths = self.request_query_lengths[
            self.paused_request_count : self.total_request_count
        ]
        new_token_idx = active_query_lengths.cumsum(0) - 1
        active_token_ids[new_token_idx] = new_tokens

        # Extract the log probs for only the selected tokens.
        # (sequence_length x vocab_size) -> (sequence_length)
        seq_idx = torch.arange(self.active_token_count, device=log_probs.device)
        selected_log_probs = log_probs[seq_idx, active_token_ids]

        # Split the log probs across request boundaries
        selected_log_probs_list = selected_log_probs.cpu().split(
            active_query_lengths.tolist(), dim=0
        )

        # Convert each log prob tensor into a list
        return [lp.tolist() for lp in selected_log_probs_list], log_probs

    def get_kvcache_utilization_stats(self) -> dict:
        """Compute KV cache buffer utilization stats for the current step.

        Returns a dictionary with counts and percentages for both allocated block
        usage (overall buffer occupancy) and active usage (blocks referenced by
        currently active requests this step).

        Return:
            {
            'total_blocks': int,
            'allocated_blocks': int,
            'active_unique_blocks': int,
            'allocated_utilization': float,
            'active_utilization': float,
            'active_request_count': int,
            'paused_request_count': int,
            'gtd_block_count': int,
            }
        """
        # Total usable blocks exclude the reserved dummy block.
        total_blocks = max(self.block_allocator.total_count - 1, 1)
        block_count_avail = int(self.block_allocator.total_avail)

        # Overall allocated blocks in the buffer right now.
        allocated_blocks = (self.block_allocator.total_count - 1) - block_count_avail
        allocated_blocks = int(max(0, allocated_blocks))

        # Active unique blocks referenced by current active requests only.
        active_start = self.paused_request_count
        active_end = self.total_request_count
        if active_end > active_start:
            active_rows = self.request_to_kv_block_ids[active_start:active_end]
            # Filter valid block ids (>= 0) and count unique ids.
            valid_ids = active_rows[active_rows >= 0]
            if valid_ids.numel() > 0:
                unique_ids = torch.unique(valid_ids)
                active_unique_blocks = int(unique_ids.numel())
            else:
                active_unique_blocks = 0
        else:
            active_unique_blocks = 0

        allocated_utilization = float(allocated_blocks) / float(total_blocks)
        active_utilization = float(active_unique_blocks) / float(total_blocks)

        # Diagnostic helpers
        total_request_count = int(self.total_request_count)
        return {
            'total_blocks': int(total_blocks),
            'allocated_blocks': int(allocated_blocks),
            'active_unique_blocks': int(active_unique_blocks),
            'allocated_utilization': allocated_utilization,
            'active_utilization': active_utilization,
            'active_request_count': int(self.get_active_request_count()),
            'paused_request_count': int(self.paused_request_count),
            'block_count_avail': int(block_count_avail),
            'active_token_count': int(self.active_token_count),
            'total_request_count': int(total_request_count),
            'max_total_requests': int(self.max_total_requests),
            'max_active_requests': int(self.max_active_requests),
        }

    def maybe_initialize_symmetric_memory(self):
        """
        Initializes symmetric memory for inference, if not already initialized
        """
        if not self.is_symmetric_memory_initialized:
            parallel_state._set_global_symmetric_memory_buffer()
            self.is_symmetric_memory_initialized = True<|MERGE_RESOLUTION|>--- conflicted
+++ resolved
@@ -1233,13 +1233,10 @@
         )
         self.batch_dimensions = batch_dimensions
         best_graph = CUDAGraphBatchDimensionBuilder.match_graph_config(
-<<<<<<< HEAD
-            batch_dimensions, self.cuda_graph_batch_dimensions_list, strict=self.is_hybrid_model
-=======
             batch_dimensions,
             self.cuda_graph_batch_dimensions_list,
+            strict=self.is_hybrid_model,
             decode_only_cuda_graphs=(not self.use_cuda_graphs_for_non_decode_steps),
->>>>>>> ff45bd42
         )
         self._using_cuda_graph_this_step = best_graph is not None
 
