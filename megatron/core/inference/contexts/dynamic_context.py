--- conflicted
+++ resolved
@@ -266,12 +266,8 @@
         materialize_only_last_token_logits: bool = True,
         use_cuda_graphs_for_non_decode_steps: bool = True,
         use_flashinfer_fused_rope: bool = False,
-<<<<<<< HEAD
         unified_memory_level: Optional[int] = 1,
-=======
-        unified_memory_level: Optional[int] = 0,
         metrics_writer: Optional['WandbModule'] = None,
->>>>>>> c63b921e
     ):
         super().__init__(materialize_only_last_token_logits=materialize_only_last_token_logits)
 
@@ -470,26 +466,6 @@
 
         # Attention metadata initialization (tensors are now handled by MHAMetadata classes)
 
-<<<<<<< HEAD
-        self.query_seq_lengths_cudagraph_only = torch.full(
-            (self.max_total_requests,), 0, dtype=torch.int32, device=torch.cuda.current_device()
-        )
-        self.cu_query_seq_lengths_cudagraph_only = torch.full(
-            (self.max_total_requests + 1,), 0, dtype=torch.int32, device=torch.cuda.current_device()
-        )
-        self.kv_seq_lengths_cudagraph_only = torch.full(
-            (self.max_total_requests,), 0, dtype=torch.int32, device=torch.cuda.current_device()
-        )
-        self.cu_kv_seq_lengths_cudagraph_only = torch.full(
-            (self.max_total_requests + 1,), 0, dtype=torch.int32, device=torch.cuda.current_device()
-        )
-
-        self.request_to_kv_block_ids_cudagraph_only = torch.full(
-            (self.max_total_requests, self.max_kv_block_count),
-            0,
-            dtype=torch.int,
-            device=torch.cuda.current_device(),
-=======
         self.graph_attn_metadata = {}
         self.non_graph_attn_metadata = {}
         self.active_attn_metadata = None
@@ -497,7 +473,7 @@
         self.graph_attn_metadata["mha_metadata"] = GraphedMHAMetadata(
             block_count_total=block_count_total,
             max_kv_block_count=self.max_kv_block_count,
-            max_requests=self.max_requests,
+            max_requests=self.max_total_requests,
             block_size_tokens=self.block_size_tokens,
             max_seqlen=self.max_sequence_length,
         )
@@ -505,10 +481,9 @@
         self.non_graph_attn_metadata["mha_metadata"] = NonGraphedMHAMetadata(
             block_count_total=block_count_total,
             max_kv_block_count=self.max_kv_block_count,
-            max_requests=self.max_requests,
+            max_requests=self.max_total_requests,
             block_size_tokens=self.block_size_tokens,
             max_seqlen=self.max_sequence_length,
->>>>>>> c63b921e
         )
 
         # Deal with chunked prefill
