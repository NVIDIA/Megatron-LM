--- conflicted
+++ resolved
@@ -413,6 +413,28 @@
             num_cuda_graphs is not None
         )
 
+        # Attention metadata initialization (tensors are now handled by MHAMetadata classes)
+
+        self.graph_attn_metadata = {}
+        self.non_graph_attn_metadata = {}
+        self.active_attn_metadata = None
+
+        self.graph_attn_metadata["mha_metadata"] = GraphedMHAMetadata(
+            block_count_total=block_count_total,
+            max_kv_block_count=self.max_kv_block_count,
+            max_requests=self.max_requests,
+            block_size_tokens=self.block_size_tokens,
+            max_seqlen=self.max_sequence_length,
+        )
+
+        self.non_graph_attn_metadata["mha_metadata"] = NonGraphedMHAMetadata(
+            block_count_total=block_count_total,
+            max_kv_block_count=self.max_kv_block_count,
+            max_requests=self.max_requests,
+            block_size_tokens=self.block_size_tokens,
+            max_seqlen=self.max_sequence_length,
+        )
+
         # Guaranteed active requests.
         # * See details in the class docstring above. `gtd_request_fraction` is
         #   the fraction of blocks in the memory buffer that are reserved for
@@ -551,82 +573,30 @@
                     device=torch.cuda.current_device(),
                 )
 
-<<<<<<< HEAD
         # `*_cudagraph_only` tensors are for use with cuda graphs to maintain
         # consistent input shapes, which is required to use cuda graphs.
         # During these steps, the `*_cudagraph_only`
         # tensors are used, otherwise their same-name but un-suffixed
         # corresponding tensors are used.
-=======
-        # Block ids.
-        self.max_kv_block_count = math.ceil(self.max_sequence_length / self.block_size_tokens)
-        self.request_to_kv_block_ids = torch.full(
+
+        self.query_seq_lengths_cudagraph_only = torch.full(
+            (self.max_requests,), 0, dtype=torch.int32, device=torch.cuda.current_device()
+        )
+        self.cu_query_seq_lengths_cudagraph_only = torch.full(
+            (self.max_requests + 1,), 0, dtype=torch.int32, device=torch.cuda.current_device()
+        )
+        self.kv_seq_lengths_cudagraph_only = torch.full(
+            (self.max_requests,), 0, dtype=torch.int32, device=torch.cuda.current_device()
+        )
+        self.cu_kv_seq_lengths_cudagraph_only = torch.full(
+            (self.max_requests + 1,), 0, dtype=torch.int32, device=torch.cuda.current_device()
+        )
+
+        self.request_to_kv_block_ids_cudagraph_only = torch.full(
             (self.max_requests, self.max_kv_block_count),
-            -1,
+            0,
             dtype=torch.int,
             device=torch.cuda.current_device(),
-        )
-
-        # Cuda graph token-counts (i.e., token counts used by cuda-graph steps, both decode and non-decode).
-        self.cuda_graph_token_counts = None
-        if num_cuda_graphs is not None:
-
-            # Ensure valid num_cuda_graphs.
-            num_cuda_graphs = min(max(num_cuda_graphs, 1), self.max_requests)
-
-            # Cuda graph step size.
-            cuda_graph_rounder = 8
-            self.cuda_graph_step_size = self.max_requests / num_cuda_graphs
-            self.cuda_graph_step_size = (
-                math.ceil(self.cuda_graph_step_size / cuda_graph_rounder) * cuda_graph_rounder
-            )
-            # Make sure divisble by TP size
-            self.cuda_graph_step_size = math.ceil(self.cuda_graph_step_size / tp_size) * tp_size
-
-            # Cuda graph token counts.
-            if num_cuda_graphs == 1:
-                self.cuda_graph_token_counts = [self.max_requests]
-            else:
-                self.cuda_graph_token_counts = list(
-                    range(self.cuda_graph_step_size, self.max_requests, self.cuda_graph_step_size)
-                )
-                if self.cuda_graph_token_counts[-1] != self.max_requests:
-                    self.cuda_graph_token_counts.append(self.max_requests)
-                self.cuda_graph_token_counts.reverse()
-
-            # Set used for validating active cuda graph token count.
-            self.cuda_graph_token_counts_set = set(self.cuda_graph_token_counts)
-            self.max_cuda_graph_token_count = max(self.cuda_graph_token_counts)
-
-        # for backwards compatibility with legacy unit tests, we are keeping
-        # self.cuda_graph_request_counts around.
-        self.cuda_graph_request_counts = self.cuda_graph_token_counts
-
-        self.non_decode_cuda_graphs = use_cuda_graphs_for_non_decode_steps and (
-            num_cuda_graphs is not None
-        )
-
-        # Attention metadata initialization (tensors are now handled by MHAMetadata classes)
->>>>>>> 23a1dcaf
-
-        self.graph_attn_metadata = {}
-        self.non_graph_attn_metadata = {}
-        self.active_attn_metadata = None
-
-        self.graph_attn_metadata["mha_metadata"] = GraphedMHAMetadata(
-            block_count_total=block_count_total,
-            max_kv_block_count=self.max_kv_block_count,
-            max_requests=self.max_requests,
-            block_size_tokens=self.block_size_tokens,
-            max_seqlen=self.max_sequence_length,
-        )
-
-        self.non_graph_attn_metadata["mha_metadata"] = NonGraphedMHAMetadata(
-            block_count_total=block_count_total,
-            max_kv_block_count=self.max_kv_block_count,
-            max_requests=self.max_requests,
-            block_size_tokens=self.block_size_tokens,
-            max_seqlen=self.max_sequence_length,
         )
 
         # Reset attention state.
