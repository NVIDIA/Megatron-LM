# Copyright (c) 2025, NVIDIA CORPORATION. All rights reserved.

import math
import warnings
from contextlib import nullcontext
from enum import Enum
from typing import List, Optional, Tuple

import torch
import torch.nn.functional as F
from packaging.version import Version as PkgVersion
from torch import Tensor

from megatron.core import parallel_state
from megatron.core.inference.inference_request import DynamicInferenceRequest
from megatron.core.inference.unified_memory import create_unified_mempool, has_unified_memory
from megatron.core.inference.utils import tensor_swap
from megatron.core.models.common.embeddings.rope_utils import apply_rotary_pos_emb
from megatron.core.package_info import __version__ as mcore_version
from megatron.core.transformer import TransformerConfig
from megatron.core.utils import divide as core_divide

from .base_context import BaseInferenceContext
from .dynamic_chunk_allocator import ChunkAllocator

try:
    from .fused_kv_append_kernel import triton_append_key_value_cache
except ImportError:
    triton_append_key_value_cache = None

try:
    from packaging.version import Version as PkgVersion

    HAVE_PACKAGING = True
except:
    HAVE_PACKAGING = False

try:
    import flashinfer  # pylint: disable=unused-import

    HAVE_FLASHINFER = True
except ImportError:
    HAVE_FLASHINFER = False


class ContextOverflowError(Exception):
    """Base exception for when a new request does not fit.

    Args:
        is_transient (bool): Flag marking whether error is transient (i.e., may
            work if we try again, but fails due to the current context state), or
            permanent (i.e., request will never fit in this context).
    """

    def __init__(
        self, request_id: Optional[int], message: Optional[str] = None, *, is_transient: bool = True
    ):
        request_str = '--' if request_id is None else str(request_id)
        message = "" if message is None else f" | {message}"
        super().__init__(f"request {request_str}{message}")
        self.is_transient = is_transient


class RequestOverflowError(ContextOverflowError):
    """Adding request would overflow max request count."""

    pass


class TokenOverflowError(ContextOverflowError):
    """Adding request would overflow max token count."""

    pass


class MaxSequenceLengthOverflowError(ContextOverflowError):
    """Adding request would overflow max sequence length."""

    def __init__(self, request_id, message: Optional[str] = None):
        super().__init__(request_id, message=message, is_transient=False)


class ChunkOverflowError(ContextOverflowError):
    """Adding request would overflow available memory chunks."""

    pass


class ActiveRequestCountOverflowError(ContextOverflowError):
    '''Used when `initialize_attention_state()` is called with
    `num_warmup_requests > max_requests.'''

    def __init__(self, max_request_count, active_request_count):
        assert active_request_count > max_request_count
        super().__init__(
            None,
            "active_request_count (%d) > max_request_count (%d)."
            % (active_request_count, max_request_count),
        )


class WarmupEngineMode(Enum):
    """Enumeration for warmup engine modes used during cuda graph capture."""

    DECODE = "decode"
    NON_DECODE = "non_decode"


def get_mem_size_str(n_bytes: int) -> str:
    """Convert number of bytes to human-readable string."""
    for exp, suffix in ((4, "TB"), (3, "GB"), (2, "MB"), (3, "KB"), (0, "bytes")):
        nquery = int(1024**exp)
        if round(n_bytes / nquery) >= 1:
            return "%.3g %s" % (n_bytes / nquery, suffix)
    raise Exception(f"something went wrong, n_bytes={n_bytes}.")


# pylint: disable=line-too-long
class DynamicInferenceContext(BaseInferenceContext):
    """Inference context that is passed to the main model in order
    to efficiently calculate and store the KV cache during inference.

    The dynamic inference context manages both: 1) in-flight batching, and 2) a
    memory buffer for the chunked KV cache. For in-flight batching, requests of
    arbitrary sequence length may be added, paused, or removed from the context
    at any step. The only constraint is the maximum number of requests or tokens
    that the context is defined to support. For the chunked KV cache, a memory
    buffer is allocated up front (size `buffer_size_gb`), that is divided into
    chunks and dynamically assigned to requests. At any given step, any unassigned
    chunks equate to unused space.

    Additionally, a fraction of the memory buffer (`gtd_request_fraction`, i.e.,
    the 'guaranteed' request fraction) is reserved for guaranteeing that a
    minimum number of active requests may continue to generate tokens on any step.
    The reason for this is that the context manages two pools of requests: 1)
    active requests, and 2) paused requests. Paused requests are requests where
    insufficient memory chunks remain for future assignment, and these requests
    are set aside until enough memory chunks are available. Active requests are
    requests that have sufficient memory chunks to proceed with their generations.

    The situation can arise where all requests eventually become paused due to all
    memory chunks being assigned. In this case, there are no active requests and
    thus no progress can be made. To handle this case, a fraction of the memory
    buffer is reserved that only allows active requests, and no paused requests.
    This fraction must be carefully tuned, as it can have an order of magnitude
    impact on overall latency.

    Args:
        params_dtype (torch.dtype): Dtype used for KV cache.
        num_layers (int): Number of layers.
        kv_channels (int): Hidden dimension per attention head.
        num_attention_heads (int): Number of attention heads.
        max_sequence_length (int): Max possible sequence length (prompt + output)
            that will occur.
        active_buffer_size_bytes (float): Buffer size reserved for active requests
            that live on the GPU. The total buffer size (stored in unified memory)
            is 2x this value, with the the other half of the buffer reserved for
            paused requests that live on the CPU.
        max_tokens (int): Max number of tokens to use for forward passes. This is
            primarily limited by prefill activation memory usage.
        chunk_size_tokens (int): Size of KV cache chunk size.
        tensor_model_parallel_size (Optional[int]): Tensor model parallel size.
        num_cuda_graphs (Optional[int]): Maximum number of cuda graphs to capture,
            where the cuda graph batch sizes range from 1 to `max_active_requests`
            (as computed below). Due to rounding, the actual number of cuda graphs
            may not equal this argument.
        materialize_only_last_token_logits (bool): If True, only the last token logits
            are materialized in the context.
        use_cuda_graphs_for_non_decode_steps (bool): If True, use cuda graphs for non-decode
            engine steps.
        unified_memory_level (Optional[int]): Set unified memory usage within the
            dynamic inference context. The levels are: 0) no unified memory, 1)
            allocate `memory_buffer` in unified memory. Eventually, additional
            levels will be included to control other tensors within the context.
        use_flashinfer_fused_rope (bool): If True, use flashinfer's fused rope implementation.
        If None, defaults to using flash-infer if available.
    """

    def __init__(
        self,
        *,
        params_dtype: torch.dtype,
        num_layers: int,
        kv_channels: int,
        num_attention_heads: int,
        max_sequence_length: int,
        active_buffer_size_bytes: float,
        max_tokens: int,
        chunk_size_tokens: int = 256,
        tensor_model_parallel_size: Optional[int] = None,
        cache_mla_latent: bool = False,
        kv_lora_rank: Optional[int] = None,
        qk_pos_emb_head_dim: Optional[int] = None,
        num_cuda_graphs: Optional[int] = None,
        materialize_only_last_token_logits: bool = True,
        use_cuda_graphs_for_non_decode_steps: bool = True,
        use_flashinfer_fused_rope: bool = False,
        unified_memory_level: Optional[int] = 0,
    ):
        super().__init__(materialize_only_last_token_logits=materialize_only_last_token_logits)

        self.cache_mla_latent = cache_mla_latent
        if self.cache_mla_latent:
            assert (
                chunk_size_tokens == 64
            ), "Flash MLA requires a block size of 64. Set --inference-dynamic-batching-chunk-size 64 to fix this assert"

        # Per partition num heads and hidden size.
        projection_size = kv_channels * num_attention_heads
        if tensor_model_parallel_size is None:
            tp_size = parallel_state.get_tensor_model_parallel_world_size()
        else:
            tp_size = tensor_model_parallel_size
        hidden_size_per_attention_head = core_divide(projection_size, num_attention_heads)
        num_attention_heads_per_partition = core_divide(num_attention_heads, tp_size)
        # Chunk size tokens, bytes.
        dtype_size_bytes = params_dtype.itemsize
        self.chunk_size_tokens = chunk_size_tokens
        if self.cache_mla_latent:
            #   one vector  c_t  (rank)  +  optional RoPE phase slice
            kv_reduced_dim = kv_lora_rank + qk_pos_emb_head_dim
            self.kv_reduced_dim = kv_reduced_dim
            self.chunk_size_bytes = (
                dtype_size_bytes * num_layers * self.chunk_size_tokens * kv_reduced_dim
            )
        else:
            self.chunk_size_bytes = (
                dtype_size_bytes
                * 2  # key, value
                * num_layers
                * self.chunk_size_tokens
                * num_attention_heads_per_partition
                * hidden_size_per_attention_head
            )

        # Initialize chunk allocator.
        active_chunk_count_total = active_buffer_size_bytes // self.chunk_size_bytes
        self.chunk_allocator = ChunkAllocator(context=self, active_count=active_chunk_count_total)
        del active_chunk_count_total  # use self.chunk_allocator.active_count
        active_buffer_size_bytes = self.chunk_allocator.active_count * self.chunk_size_bytes

<<<<<<< HEAD
        # Set max_total_requests, max_active_requests, max_tokens.
        self.max_total_requests = self.chunk_allocator.total_count - 1 # -1 for dummy chunk
=======
        # Set max_requests, max_tokens.
        self.max_total_requests = self.chunk_allocator.total_count - 1  # -1 for dummy chunk
>>>>>>> b4d32ef5
        self.max_active_requests = self.chunk_allocator.active_count
        self.max_tokens = max_tokens

        # Initialize context state.
        self.params_dtype = params_dtype
        self.num_layers = num_layers
        self.max_sequence_length = max_sequence_length
        assert (
            has_unified_memory
        ), "CUDA unified memory must be available to use `DynamicInferenceContext`."
        self.unified_memory_mempool = create_unified_mempool()

        self.total_request_count = 0
        self.active_token_count = 0
        self.paused_request_count = 0
        self.padded_active_token_count = None
        self.padded_active_request_count = None
        self.paused_tokens = None

        # Per-request state.
        self.request_ids = torch.full(
            (self.max_total_requests,), -1, dtype=torch.int32, device=torch.cuda.current_device()
        )
        # request_query_lengths is the input prompt tokens length during prefill phase (1st step) and then 1 for the decode phase (i.e During generation)
        self.request_query_lengths = torch.empty_like(self.request_ids)
        # request_output_lengths is len(input_prompt_tokens) + num_tokens_to_generate
        self.request_output_lengths = torch.empty_like(self.request_ids)
        # request_kv_length_offsets is the same as query length during prefill phase (1st step) and then 1 for the decode phase (i.e During generation)
        self.request_kv_length_offsets = torch.empty_like(self.request_ids)
        self.request_kv_chunk_counts = torch.empty_like(self.request_ids)
        self.request_last_kv_chunk_id = torch.empty_like(self.request_ids)
        # request_last_kv_chunk_offset represents number of tokens in the last kv chunk
        self.request_last_kv_chunk_offset = torch.empty_like(self.request_ids)

        # Per-token state.
        self.token_to_input_ids = torch.full(
            (self.max_tokens,), 0, dtype=torch.long, device=torch.cuda.current_device()
        )
        self.token_to_pos_ids = torch.full_like(self.token_to_input_ids, 0)
        self.token_to_request_idx = torch.empty_like(self.token_to_input_ids)
        self.token_to_chunk_idx = torch.empty_like(self.token_to_input_ids)
        # i.e For a set of tokens A B C D E F ..  and chunk_size 4:
        # token_to_position_in_request is  [0, 1, 2, 3, 4, 5]
        # token_to_local_position_within_kv_chunk is [0 , 1, 2, 3, 0, 1, 2]
        self.token_to_position_in_request = torch.empty_like(self.token_to_input_ids)
        self.token_to_local_position_within_kv_chunk = torch.empty_like(self.token_to_input_ids)

        # Memory buffer.
        with torch.cuda.use_mem_pool(self.unified_memory_mempool):
            if cache_mla_latent:
                self.memory_buffer = torch.full(
                    (
                        self.num_layers,
                        self.chunk_allocator.total_count,
                        self.chunk_size_tokens,
                        kv_reduced_dim,
                    ),
                    -1,
                    dtype=self.params_dtype,
                    device=torch.cuda.current_device(),
                )
            else:
                self.memory_buffer = torch.full(
                    (
                        2,  # key and value
                        self.num_layers,
                        self.chunk_allocator.total_count,
                        self.chunk_size_tokens,
                        num_attention_heads_per_partition,
                        hidden_size_per_attention_head,
                    ),
                    -1,
                    dtype=self.params_dtype,
                    device=torch.cuda.current_device(),
                )

        # Chunk ids.
        self.max_kv_chunk_count = math.ceil(self.max_sequence_length / self.chunk_size_tokens)
        self.request_to_kv_chunk_ids = torch.full(
            (self.max_total_requests, self.max_kv_chunk_count),
            -1,
            dtype=torch.int,
            device=torch.cuda.current_device(),
        )

        # Cuda graph token-counts (i.e., token counts used by cuda-graph steps, both decode and non-decode).
        self.cuda_graph_token_counts = None
        if num_cuda_graphs is not None:

            # Ensure valid num_cuda_graphs.
            num_cuda_graphs = min(max(num_cuda_graphs, 1), self.max_active_requests)

            # Cuda graph step size.
            cuda_graph_rounder = 8
            self.cuda_graph_step_size = self.max_active_requests / num_cuda_graphs
            self.cuda_graph_step_size = (
                math.ceil(self.cuda_graph_step_size / cuda_graph_rounder) * cuda_graph_rounder
            )
            # Make sure divisble by TP size
            self.cuda_graph_step_size = math.ceil(self.cuda_graph_step_size / tp_size) * tp_size

            # Cuda graph token counts.
            if num_cuda_graphs == 1:
                self.cuda_graph_token_counts = [self.max_active_requests]
            else:
                self.cuda_graph_token_counts = list(
                    range(
                        self.cuda_graph_step_size,
                        self.max_active_requests,
                        self.cuda_graph_step_size,
                    )
                )
                if self.cuda_graph_token_counts[-1] != self.max_active_requests:
                    self.cuda_graph_token_counts.append(self.max_active_requests)
                self.cuda_graph_token_counts.reverse()

            # Set used for validating active cuda graph token count.
            self.cuda_graph_token_counts_set = set(self.cuda_graph_token_counts)
            self.max_cuda_graph_token_count = max(self.cuda_graph_token_counts)

        # for backwards compatibility with legacy unit tests, we are keeping
        # self.cuda_graph_request_counts around.
        self.cuda_graph_request_counts = self.cuda_graph_token_counts

        self.non_decode_cuda_graphs = use_cuda_graphs_for_non_decode_steps and (
            num_cuda_graphs is not None
        )

        # `*_cudagraph_only` tensors are for use with cuda graphs to maintain
        # consistent input shapes, which is required to use cuda graphs.
        # During these steps, the `*_cudagraph_only`
        # tensors are used, otherwise their same-name but un-suffixed
        # corresponding tensors are used.

        self.query_seq_lengths_cudagraph_only = torch.full(
            (self.max_total_requests,), 0, dtype=torch.int32, device=torch.cuda.current_device()
        )
        self.cu_query_seq_lengths_cudagraph_only = torch.full(
            (self.max_total_requests + 1,), 0, dtype=torch.int32, device=torch.cuda.current_device()
        )
        self.kv_seq_lengths_cudagraph_only = torch.full(
            (self.max_total_requests,), 0, dtype=torch.int32, device=torch.cuda.current_device()
        )
        self.cu_kv_seq_lengths_cudagraph_only = torch.full(
            (self.max_total_requests + 1,), 0, dtype=torch.int32, device=torch.cuda.current_device()
        )

        self.request_to_kv_chunk_ids_cudagraph_only = torch.full(
            (self.max_total_requests, self.max_kv_chunk_count),
            0,
            dtype=torch.int,
            device=torch.cuda.current_device(),
        )

        # Deal with chunked prefill
        self.chunked_prefill_request_id = -1

        # Reset attention state.
        self.reset_attention_state()

        # FlashInfer.
        if use_flashinfer_fused_rope is True:
            assert HAVE_FLASHINFER, "flashinfer is not installed"
        elif use_flashinfer_fused_rope is None:
            use_flashinfer_fused_rope = HAVE_FLASHINFER
        self.use_flashinfer_fused_rope = use_flashinfer_fused_rope

        # Print info.
        print(
            "DynamicInferenceContext: allocated context with active buffer size %s (%d chunks)."
            % (get_mem_size_str(active_buffer_size_bytes), self.chunk_allocator.active_count)
        )

    TOKEN_ROUNDER = 64
    REQUEST_ROUNDER = 4

    @classmethod
    def round_up_tokens(cls, value, tp_size=None):
        """Round up to nearest multiple of `TOKEN_ROUNDER` (above) that is also divisible by tensor model parallel size."""
        if not HAVE_PACKAGING:
            raise ImportError(
                "`packaging` is required for this functionality, please install it with `pip install packaging`"
            )
        if PkgVersion(mcore_version) < PkgVersion("0.13"):
            return cls.round_up(value)

        # Make sure divisible by TP size
        if tp_size is None:
            # Check if parallel state is initialized before trying to get TP size
            if parallel_state.is_initialized():
                tp_size = parallel_state.get_tensor_model_parallel_world_size()
            else:
                tp_size = 1
        token_rounder = math.ceil(cls.TOKEN_ROUNDER / tp_size) * tp_size

        return token_rounder * int(math.ceil(int(value) / token_rounder))

    @classmethod
    def round_up_requests(cls, value, tp_size=None):
        """Round up to nearest multiple of `REQUEST_ROUNDER` (above) that is also divisible by tensor model parallel size."""
        if not HAVE_PACKAGING:
            raise ImportError(
                "`packaging` is required for this functionality, please install it with `pip install packaging`"
            )
        if PkgVersion(mcore_version) < PkgVersion("0.13"):
            return cls.round_up(value)

        # Make sure divisible by TP size
        if tp_size is None:
            # Check if parallel state is initialized before trying to get TP size
            if parallel_state.is_initialized():
                tp_size = parallel_state.get_tensor_model_parallel_world_size()
            else:
                tp_size = 1
        request_rounder = math.ceil(cls.REQUEST_ROUNDER / tp_size) * tp_size

        return request_rounder * int(math.ceil(int(value) / request_rounder))

    @classmethod
    def round_up(cls, value):
        """Deprecated in favor of round_up_tokens and round_up_requests."""
        warnings.warn(
            "`round_up` is deprecated in favor of `round_up_tokens` or `round_up_requests` "
            "and will be removed in `megatron-core` 0.14."
        )
        ROUNDER = getattr(cls, "ROUNDER", 64)
        return ROUNDER * int(math.ceil(int(value) / ROUNDER))

    def is_static_batching(self) -> bool:
        """Is static batching? False."""
        return False

    def is_decode_only(self) -> bool:
        """Test if all active requests are in decode phase.

        For a request in prefill phase active_tokens = query length
        Once the request moves to decode phase active tokens is 1 for that request. So if all active requests are in decode phase, they will be equal to active token count.
        """
        total_active_requests = self.total_request_count - self.paused_request_count
        return total_active_requests == self.active_token_count

    def has_unfinished_requests(self) -> bool:
        """Test if any requests remain."""
        return self.total_request_count > 0

    def cu_query_lengths(self) -> Tuple[Tensor, int]:
        """Cumulative query sequence lengths."""
        return self.cu_query_seq_lengths, self.max_seqlen_q

    def cu_kv_lengths(self) -> Tensor:
        """Cumulative key/value sequence lengths."""
        return (self.cu_kv_seq_lengths, self.kv_seq_lengths, self.max_seqlen_k)

    def get_active_sequence_lengths(self) -> Tensor:
        """Total sequence length (query + key) for active requests."""
        lengths = self.request_kv_length_offsets + self.request_query_lengths
        lengths = lengths[self.paused_request_count : self.total_request_count]
        return lengths

    def get_max_sequence_lengths(self) -> Tensor:
        """Maximum sequence length for active requests."""
        return self.request_output_lengths[self.paused_request_count : self.total_request_count]

    def get_active_request_count(self):
        """Returns the current number of active requests."""
        active_sequence_lengths = self.get_active_sequence_lengths()
        max_sequence_lengths = self.get_max_sequence_lengths()
        active_requests_mask = torch.less(active_sequence_lengths, max_sequence_lengths).byte()
        active_request_count = (active_requests_mask == 1).sum().item()
        return active_request_count

    def append_key_value_cache(self, layer_number: int, key: Tensor, value: Tensor) -> None:
        """Append to KV cache.

        Args:
            layer_number (int): Layer number.
            key (Tensor): Key tensor.
            value (Tensor): Value tensor.
        """
        if triton_append_key_value_cache is not None and not self.cache_mla_latent:
            # currently does not support MLA latent cache
            return triton_append_key_value_cache(
                layer_number=layer_number,
                key=key,
                value=value,
                memory_buffer=self.memory_buffer,
                padded_active_token_count=self.padded_active_token_count,
                token_to_chunk_idx=self.token_to_chunk_idx,
                token_to_local_position_within_kv_chunk=self.token_to_local_position_within_kv_chunk,
            )

        chunk_idx = self.token_to_chunk_idx[: self.padded_active_token_count]
        local_kv_seq_idx = self.token_to_local_position_within_kv_chunk[
            : self.padded_active_token_count
        ]

        if not self.cache_mla_latent:
            assert key.size(1) == 1 and value.size(1) == 1

        key = key.squeeze(1)
        # There is no value cache in FlashMLA/absorption
        if not self.cache_mla_latent:
            value = value.squeeze(1)

        if self.cache_mla_latent:
            # We pass the kv_concat as the key in cache_mla_latent
            kv_concat = key
            self.memory_buffer[layer_number - 1, chunk_idx, local_kv_seq_idx] = kv_concat[
                : self.padded_active_token_count
            ]
        else:
            self.memory_buffer[0, layer_number - 1, chunk_idx, local_kv_seq_idx] = key[
                : self.padded_active_token_count
            ]
            self.memory_buffer[1, layer_number - 1, chunk_idx, local_kv_seq_idx] = value[
                : self.padded_active_token_count
            ]

    def key_value_cache(self, layer_number: int) -> Tuple[Tensor, Tensor]:
        """Read from KV cache.

        Args:
            layer_number (int): Layer number.

        Return:
            (Tuple[Tensor, Tensor]) The key and value pointer tensors that point
            to chunks within the chunked memory buffer.
        """
        if self.cache_mla_latent:
            return (self.memory_buffer[layer_number - 1], None, self.block_table)
        else:
            return (
                self.memory_buffer[0, layer_number - 1],
                self.memory_buffer[1, layer_number - 1],
                self.block_table,
            )

    def apply_fused_qk_rotary_emb(
        self, query: Tensor, key: Tensor, cos_sin_emb: Tensor, config: TransformerConfig
    ) -> Tuple[Tensor, Tensor]:
        """
        Apply rotary embedding to query and key tensors using flashinfer's fused rope.
        Args:
            query (Tensor): Query tensor.
            key (Tensor): Key tensor.
            cos_sin_emb (Tensor): Rotary embeddings.
            config (TransformerConfig): Transformer config.

        Return:
            (Tuple[Tensor, Tensor]) Query and Key tensors after applying rotary embeddings.
        """
        assert self.use_flashinfer_fused_rope, "flashinfer fused rope is not enabled"
        n = self.padded_active_token_count
        num_q_heads, head_size = query.shape[-2], query.shape[-1]
        num_k_heads = key.shape[-2]

        # use .view instead of .reshape to avoid extra transpose operations
        query_rope, key_rope = flashinfer.rope.apply_rope_with_cos_sin_cache(
            positions=self.token_to_pos_ids[:n],
            query=query[:n].reshape(n, num_q_heads * head_size),
            key=key[:n].reshape(n, num_k_heads * head_size),
            head_size=head_size,
            cos_sin_cache=cos_sin_emb,
            is_neox=not config.rotary_interleaved,
        )
        return query_rope.reshape(n, 1, num_q_heads, head_size), key_rope.reshape(
            n, 1, num_k_heads, head_size
        )

    def apply_rotary_emb_query(
        self,
        query: Tensor,
        query_emb: Tensor,
        config: TransformerConfig,
        cu_seqlens_q: Tensor,
        cp_group: torch.distributed.ProcessGroup,
        mscale: float = 1.0,
    ) -> Tensor:
        """Apply rotary embedding to query tensor.

        Args:
            query (Tensor): Query tensor.
            query_emb (Tensor): Query rotary embeddings.
            config (TransformerConfig): Transformer config.
            cu_seqlens_q (Tensor): Cumulative sequence lengths.
            cp_group (torch.distributed.ProcessGroup): Process group for context parallel.

        Return:
            (Tensor) Query tensor after applying rotary embeddings.
        """
        n = self.padded_active_token_count
        query_seq_idx = self.token_to_pos_ids[:n]
        query_emb = query_emb[query_seq_idx]
        query[:n] = apply_rotary_pos_emb(
            t=query[:n],
            freqs=query_emb[:n],
            config=config,
            cu_seqlens=cu_seqlens_q,
            cp_group=cp_group,
            mscale=mscale,
        )
        return query

    def apply_rotary_emb_key(
        self,
        key: Tensor,
        key_emb: Tensor,
        config: TransformerConfig,
        cp_group: torch.distributed.ProcessGroup,
        mscale: float = 1.0,
    ) -> Tensor:
        """Apply rotary embedding to key tensor.

        Args:
            key (Tensor): Key tensor.
            key_emb (Tensor): Key rotary embeddings.
            config (TransformerConfig): Transformer config.
            cp_group (torch.distributed.ProcessGroup): Process group for context parallel.

        Return:
            (Tensor) Key tensor after applying rotary embeddings.
        """
        n = self.padded_active_token_count
        key_seq_idx = self.token_to_position_in_request[:n]
        key_emb = key_emb[key_seq_idx]
        if self.is_decode_only():
            if key.shape[0] != n:
                raise AssertionError(
                    f"apply_rotary_emb_key: key.shape[0]={key.shape[0]} != n={n}; "
                    f"padded_active_request_count={self.padded_active_request_count}, "
                    f"active_token_count={self.active_token_count}, total_request_count={self.total_request_count}, "
                    f"paused_request_count={self.paused_request_count}"
                )
            key = apply_rotary_pos_emb(
                t=key[:n], freqs=key_emb[:n], config=config, cp_group=cp_group, mscale=mscale
            )
        else:
            key[:n] = apply_rotary_pos_emb(
                t=key[:n], freqs=key_emb[:n], config=config, cp_group=cp_group, mscale=mscale
            )
        return key

    def reset_attention_state(self) -> None:
        """Reset state used within attention, after each step."""
        self.max_seqlen_q = None
        self.max_seqlen_k = None
        self.cu_query_seq_lengths = None
        self.cu_query_seq_lengths_cudagraph_only.fill_(0)
        self.query_seq_lengths_cudagraph_only.fill_(0)
        self.cu_kv_seq_lengths = None
        self.cu_kv_seq_lengths_cudagraph_only.fill_(0)
        self.kv_seq_lengths = None
        self.kv_seq_lengths_cudagraph_only.fill_(0)
        self.request_to_kv_chunk_ids_cudagraph_only.fill_(0)
        self.block_table = None

    def using_cuda_graph_this_step(self) -> bool:
        """Returns True if cuda graphs are being used for this step."""
        has_cuda_graphs = self.cuda_graph_token_counts is not None
        can_use_cuda_graphs = self.is_decode_only() or self.non_decode_cuda_graphs
        token_count_fits_cuda_graph = has_cuda_graphs and (
            self.active_token_count <= self.max_cuda_graph_token_count
        )
        return has_cuda_graphs and can_use_cuda_graphs and token_count_fits_cuda_graph

    def initialize_attention_state(
        self,
        *,
        num_warmup_tokens: Optional[int] = None,
        warmup_engine_mode: WarmupEngineMode = WarmupEngineMode.DECODE,
        num_warmup_requests: Optional[int] = None,
    ) -> None:
        """Initialize attention state so that every layer can use it.

        Args:
            num_warmup_tokens (Optional[int]): Number of tokens to use for
                warming up cuda graphs. Must be less than or equal to
                `max_active_requests`.
            warmup_engine_mode (WarmupEngineMode): Denote whether to setup
            for a decode or a non-decode cuda-graph warmup.
            num_warmup_requests (Optional[int]): [DEPRECATED] Use num_warmup_tokens instead.
            This argument is kept for backward compatibility with the legacy API.
        Return:
            None.
        """
        if num_warmup_requests is not None:
            warnings.warn(
                "The 'num_warmup_requests' argument is deprecated and will be removed in a future release. "
                "Please use 'num_warmup_tokens' instead.",
                DeprecationWarning,
            )
            # If num_warmup_tokens is not provided, use num_warmup_requests for backward compatibility
            if num_warmup_tokens is None:
                num_warmup_tokens = num_warmup_requests

        # warmup both decode and non-decode engine steps
        if num_warmup_tokens is not None:
            if num_warmup_tokens > self.max_active_requests:
                raise ActiveRequestCountOverflowError(self.max_active_requests, num_warmup_tokens)

            if warmup_engine_mode == WarmupEngineMode.NON_DECODE:
                assert self.non_decode_cuda_graphs, "Set non-decode cuda graphs to True"
                # Create a mismatch between self.active_token_count (0) and self.active_request_count
                # (which is 0 by default) so that self.is_decode() is False and we trigger
                # the non-decode attention kernel. The value of 1 is not special by any means, all
                # we need is for self.total_request_count to not be 0.
                self.total_request_count = 1

        active_token_count = (
            self.active_token_count if num_warmup_tokens is None else num_warmup_tokens
        )

        if self.using_cuda_graph_this_step():
            self.padded_active_token_count = (
                math.ceil(active_token_count / self.cuda_graph_step_size)
                * self.cuda_graph_step_size
            )
            self.padded_active_token_count = min(
                self.padded_active_token_count, self.max_active_requests
            )
            assert (
                self.padded_active_token_count in self.cuda_graph_token_counts_set
            ), f"padded_active_token_count: {self.padded_active_token_count} not in cuda_graph_token_counts_set: {self.cuda_graph_token_counts_set}"
            assert self.padded_active_token_count >= active_token_count
        else:
            self.padded_active_token_count = self.round_up_tokens(self.active_token_count)
            if self.is_decode_only():
                # For decode-only, the padded active token count cannot exceed max-requests.
                self.padded_active_token_count = min(
                    self.padded_active_token_count, self.max_active_requests
                )

        # How are we calculating the padded active request count?
        # Case 1: Using cuda graphs:
        #         It is always the same as padded_active_token_count, whether its decode or non-decode.
        #         We make the q and kv-lengths of extra padded requests to be 0.
        # Case 2: Not using cuda graphs:
        #         If decode - we set it to padded_active_token_count. Again q and kv lengths of extra padded requests will be 0.
        #         If non-decode - we set it to total_request_count - paused_request_count i.e. no padded requests.
        self.padded_active_request_count = (
            self.padded_active_token_count
            if self.using_cuda_graph_this_step() or self.is_decode_only()
            else (self.total_request_count - self.paused_request_count)
        )

        # Update token position indexes.
        self.token_to_chunk_idx[self.active_token_count : self.padded_active_token_count] = (
            self.chunk_allocator.dummy_chunk_idx
        )
        self.token_to_local_position_within_kv_chunk[
            self.active_token_count : self.padded_active_token_count
        ] = 0
        self.token_to_position_in_request[
            self.active_token_count : self.padded_active_token_count
        ] = 0

        # Update cu_query_seq_lengths, max_seqlen_q.
        query_lengths = self.request_query_lengths[
            self.paused_request_count : self.total_request_count
        ]
        if self.is_decode_only() or self.using_cuda_graph_this_step():
            self.query_seq_lengths_cudagraph_only[
                0 : self.total_request_count - self.paused_request_count
            ] = query_lengths
            if self.is_decode_only():
                self.cu_query_seq_lengths = None  # ensure no accidental use
                self.max_seqlen_q = 1
            else:
                self.cu_query_seq_lengths_cudagraph_only[
                    1 : self.padded_active_request_count + 1
                ] = torch.cumsum(
                    self.query_seq_lengths_cudagraph_only[: self.padded_active_request_count], dim=0
                )

                # The following will be passed to the FA kernel.
                self.cu_query_seq_lengths = self.cu_query_seq_lengths_cudagraph_only[
                    : (self.padded_active_request_count + 1)
                ]
                self.max_seqlen_q = self.padded_active_token_count
        else:
            cu_query_lengths = torch.cumsum(query_lengths, dim=0)
            self.cu_query_seq_lengths = torch.full(
                (self.total_request_count - self.paused_request_count + 1,),
                0,
                dtype=torch.int32,
                device=torch.cuda.current_device(),
            )
            self.cu_query_seq_lengths[1:] = cu_query_lengths
            self.max_seqlen_q = query_lengths.max().item()

        kv_seq_lengths = self.request_kv_length_offsets + self.request_query_lengths
        self.kv_seq_lengths = kv_seq_lengths[self.paused_request_count : self.total_request_count]
        if self.is_decode_only() or self.using_cuda_graph_this_step():
            # Re-assign `kv_seq_lengths` to be a view of the first
            # `active_cuda_graph_request_count` tokens of `kv_seq_lengths_decode_only`,
            # such that `kv_seq_lengths` has a static memory address and is therefore
            # cuda graph compatible. This allows `kv_seq_lengths` to transition between,
            # cuda graph sizes, which makes multi-batch-size cuda graphs possible.
            self.kv_seq_lengths_cudagraph_only[
                0 : self.total_request_count - self.paused_request_count
            ] = self.kv_seq_lengths
            self.kv_seq_lengths = self.kv_seq_lengths_cudagraph_only[
                : self.padded_active_request_count
            ]
            self.max_seqlen_k = self.max_sequence_length
            if self.is_decode_only():
                self.cu_kv_seq_lengths = None  # ensure no accidental use
            else:
                cu_kv_lengths = torch.cumsum(self.kv_seq_lengths, dim=0)
                # The following will be passed to the FA kernel.
                self.cu_kv_seq_lengths_cudagraph_only[1 : cu_kv_lengths.size(0) + 1] = cu_kv_lengths
                self.cu_kv_seq_lengths = self.cu_kv_seq_lengths_cudagraph_only[
                    : (self.padded_active_request_count + 1)
                ]
        else:
            self.cu_kv_seq_lengths = torch.full(
                (self.total_request_count - self.paused_request_count + 1,),
                0,
                dtype=torch.int32,
                device=torch.cuda.current_device(),
            )
            self.cu_kv_seq_lengths[1:] = torch.cumsum(self.kv_seq_lengths, dim=0)
            self.max_seqlen_k = self.kv_seq_lengths.max().item()

        # Update KV chunk IDs, block table.
        request_to_kv_chunk_ids = self.request_to_kv_chunk_ids[
            self.paused_request_count : self.total_request_count
        ]
        if self.is_decode_only() or self.using_cuda_graph_this_step():
            self.request_to_kv_chunk_ids_cudagraph_only[
                0 : self.total_request_count - self.paused_request_count
            ] = request_to_kv_chunk_ids
            self.block_table = self.request_to_kv_chunk_ids_cudagraph_only[
                : self.padded_active_request_count
            ]
        else:
            self.block_table = self.request_to_kv_chunk_ids[
                self.paused_request_count : self.total_request_count
            ]

    def reset(self) -> None:
        """Reset entire context.

        This method does:
        - Reset active/paused request/token counts to zero.
        - Reset available chunks to entire memory.
        - Reset other tensors to zeros (unncessary, just or sanity checking).

        This method is useful after cuda graph warmup iterations, where the
        context's memory buffer is referenced by the cuda graph system and
        cannot be deallocated.
        """

        # Reset request/token counts.
        self.total_request_count = 0
        self.active_token_count = 0
        self.paused_request_count = 0
        self.padded_active_token_count = 0
        self.padded_active_request_count = 0
        self.paused_tokens = None

        # Reset request indexes.
        self.request_ids.fill_(-1)
        self.request_query_lengths.fill_(0)
        self.request_output_lengths.fill_(0)
        self.request_kv_length_offsets.fill_(0)
        self.request_kv_chunk_counts.fill_(0)
        self.request_last_kv_chunk_id.fill_(-1)
        self.request_last_kv_chunk_offset.fill_(0)
        self.request_to_kv_chunk_ids.fill_(-1)

        # Reset token indexes.
        self.token_to_input_ids.fill_(0)
        self.token_to_pos_ids.fill_(0)
        self.token_to_request_idx.fill_(-1)
        self.token_to_position_in_request.fill_(0)
        self.token_to_chunk_idx.fill_(-1)
        self.token_to_local_position_within_kv_chunk.fill_(0)

        # Reset available chunk count.
        self.reset_attention_state()
        self.chunk_allocator.reset()
        self.request_to_kv_chunk_ids.fill_(-1)

        # Reset chunked prefill state
        self.chunked_prefill_request_id = -1

    def current_input_and_position_ids(
        self, *, num_warmup_tokens: Optional[int] = None
    ) -> Tuple[Tensor, Tensor]:
        """Flattened input and position IDs for forward pass.

        Args:
            num_warmup_tokens (Optional[int]): Number of tokens to return for
                warming up cuda graphs. Must be less than or equal to
                `max_tokens`.

        Return:
            (Tuple[Tensor, Tensor]) Flattened active input and position IDs.
        """
        num_tokens = num_warmup_tokens or self.padded_active_token_count
        return (
            self.token_to_input_ids[:num_tokens].unsqueeze(0),
            self.token_to_pos_ids[:num_tokens].unsqueeze(0),
        )

    def last_token_logits(self, logits: Tensor) -> Tensor:
        """Last tokens of logits.

        Args:
            logits (Tensor): Output logits of forward pass.

        Return:
            (Tensor) Last token logits.
        """

        # todo: @lmcafee, remove these asserts?
        assert logits.size(0) == 1
        assert logits.size(1) == self.padded_active_token_count, (
            f"logits.size(1) ({tuple(logits.shape)}) != "
            f"padded_active_token_count ({self.padded_active_token_count})."
        )

        # Last token logits.
        logits = logits.squeeze(0)
        last_token_idxs = (
            torch.cumsum(
                self.request_query_lengths[self.paused_request_count : self.total_request_count],
                dim=0,
            )
            - 1
        )
        last_token_logits = logits[last_token_idxs, :]

        return last_token_logits

    def check_availability(self, req: DynamicInferenceRequest) -> (bool, bool, bool):
        """
        Check if the request can be added to the context.
        """
        request_can_be_added = (
            self.total_request_count - self.paused_request_count
            < self.max_active_requests
        )
        request_tokens_can_be_added = (
            self.active_token_count + req.remaining_prompt_length <= self.max_tokens
        )
        chunks = math.ceil(
            (req.remaining_prompt_length + req.finished_chunk_token_count) / self.chunk_size_tokens
        ) - math.ceil(req.finished_chunk_token_count / self.chunk_size_tokens)
        kv_cache_available = self.chunk_allocator.is_memory_available(chunks)
        return request_can_be_added, request_tokens_can_be_added, kv_cache_available

    def add_request(self, req: DynamicInferenceRequest, chunk_length: Optional[int] = None) -> None:
        """Add request to context. At this stage, we assume that the request is valid and can be added, as the checks are done in the schedule function.

        Args:
            req (DynamicInferenceRequest): Request to add.
            chunk_length (Optional[int]): Length of chunk to add. If None, the request will be fully added.

        Return:
            None
        """
        if chunk_length is None:
            chunk_length = req.remaining_prompt_length

        # req.finished_chunk_token_count > 0 means that the request is a scheduled chunked prefill request, and we are adding a chunk to it
        is_chunked_prefill = req.finished_chunk_token_count > 0

        assert chunk_length > 0, "Chunk length is 0"
        assert (
            chunk_length <= req.remaining_prompt_length
        ), "Chunk length is greater than remaining prompt length"
        if self.active_token_count + chunk_length > self.max_tokens:
            raise TokenOverflowError(req.request_id)

        # Use the remaining prompt tokens for this chunk
        this_round_tokens = req.remaining_prompt_tokens[:chunk_length]

        # only allocate new chunks
        already_allocated_chunks = (
            req.finished_chunk_token_count + self.chunk_size_tokens - 1
        ) // self.chunk_size_tokens  # ceiling division
        overall_required_chunks = (
            req.finished_chunk_token_count + chunk_length + self.chunk_size_tokens - 1
        ) // self.chunk_size_tokens  # ceiling division

        num_chunks_needed = overall_required_chunks - already_allocated_chunks

        if num_chunks_needed > 0:
            new_chunk_ids = self.chunk_allocator.allocate_memory_chunks(num_chunks_needed)
            if new_chunk_ids is None or len(new_chunk_ids) != num_chunks_needed:
                raise ChunkOverflowError(req.request_id)

        # when a request already starts chunked prefill, it is exactly the last request in the current system
        # (see dynamic_engine.py, schedule_chunked_prefill invariants)
        # no need to update count, as it is already here
        if is_chunked_prefill:
            current_id = self.total_request_count - 1
            self.active_token_count -= (
                1  # Overwrite the last token, which is the useless token from chunked prefill
            )
            assert (
                self.request_ids[current_id] == req.request_id
            ), "Continuation current_id mismatch"
        else:
            current_id = self.total_request_count

        if current_id >= self.max_active_requests:
            raise RequestOverflowError(req.request_id)

        if self.active_token_count + chunk_length > self.max_tokens:
            raise TokenOverflowError(req.request_id)

        self.request_ids[current_id] = req.request_id
        self.request_query_lengths[current_id] = chunk_length
        self.request_output_lengths[current_id] = (
            req.finished_chunk_token_count
            + chunk_length
            + req.sampling_params.num_tokens_to_generate
        )
        if num_chunks_needed > 0:
            self.request_to_kv_chunk_ids[current_id][
                already_allocated_chunks:overall_required_chunks
            ] = new_chunk_ids
        self.request_kv_length_offsets[current_id] = req.finished_chunk_token_count
        self.request_kv_chunk_counts[current_id] = overall_required_chunks
        self.request_last_kv_chunk_id[current_id] = self.request_to_kv_chunk_ids[current_id][
            overall_required_chunks - 1
        ]
        self.request_last_kv_chunk_offset[current_id] = (
            chunk_length + req.finished_chunk_token_count - 1
        ) % self.chunk_size_tokens
        # self.num_prefill_requests += 1 # FUTURE MR: in update, all requests are set to decode, so here we need to add 1 for both chunked or not
        token_offset_range = torch.arange(
            req.finished_chunk_token_count,
            req.finished_chunk_token_count + chunk_length,
            device=self.token_to_pos_ids.device,
        )
        self.token_to_pos_ids[self.active_token_count : self.active_token_count + chunk_length] = (
            token_offset_range
        )
        self.token_to_input_ids[
            self.active_token_count : self.active_token_count + chunk_length
        ] = this_round_tokens
        self.token_to_request_idx[
            self.active_token_count : self.active_token_count + chunk_length
        ] = current_id
        self.token_to_position_in_request[
            self.active_token_count : self.active_token_count + chunk_length
        ] = token_offset_range
        self.token_to_chunk_idx[
            self.active_token_count : self.active_token_count + chunk_length
        ] = self.request_to_kv_chunk_ids[current_id][token_offset_range // self.chunk_size_tokens]
        self.token_to_local_position_within_kv_chunk[
            self.active_token_count : self.active_token_count + chunk_length
        ] = (token_offset_range % self.chunk_size_tokens)
        self.active_token_count += chunk_length
        self.total_request_count += 0 if req.finished_chunk_token_count > 0 else 1

    def _move_book_keeping_tensors(self, src_idxs, dst_idxs, next_tokens):
        """
        Move all the relevent booking tensors with src idxs to dst idxs
        """
        self.request_kv_length_offsets[dst_idxs] = self.request_kv_length_offsets[src_idxs]
        self.request_query_lengths[dst_idxs] = self.request_query_lengths[src_idxs]
        self.request_output_lengths[dst_idxs] = self.request_output_lengths[src_idxs]
        self.request_ids[dst_idxs] = self.request_ids[src_idxs]
        next_tokens[dst_idxs] = next_tokens[src_idxs]

        self.request_to_kv_chunk_ids[dst_idxs] = self.request_to_kv_chunk_ids[src_idxs]
        self.request_kv_chunk_counts[dst_idxs] = self.request_kv_chunk_counts[src_idxs]
        self.request_last_kv_chunk_id[dst_idxs] = self.request_last_kv_chunk_id[src_idxs]
        self.request_last_kv_chunk_offset[dst_idxs] = self.request_last_kv_chunk_offset[src_idxs]

    def _swap_book_keeping_tensors(self, src_idxs, dst_idxs, next_tokens):
        """
        Swaps all the relevent booking tensors with src idxs to dst idxs
        """
        tensor_swap(self.request_kv_length_offsets, src_idxs, dst_idxs)
        tensor_swap(self.request_query_lengths, src_idxs, dst_idxs)
        tensor_swap(self.request_output_lengths, src_idxs, dst_idxs)
        tensor_swap(self.request_ids, src_idxs, dst_idxs)
        tensor_swap(next_tokens, src_idxs, dst_idxs)
        tensor_swap(self.request_to_kv_chunk_ids, src_idxs, dst_idxs)
        tensor_swap(self.request_kv_chunk_counts, src_idxs, dst_idxs)
        tensor_swap(self.request_last_kv_chunk_id, src_idxs, dst_idxs)
        tensor_swap(self.request_last_kv_chunk_offset, src_idxs, dst_idxs)

    # TODO: see if we can compile this function
    def update_requests(self, active_requests_mask: Tensor, new_tokens: Tensor) -> Tensor:
        """Update context state after calling engine.step().

        This method is responsible for:
        - Update prefill requests to decode requests.
        - Persist decode requests as decode requests.
        - Terminate requests by length or termination id.

        *Note*: All bookkeeping tensors (i.e., `self.request_*`) are laid out
        contiguously, with a conceptual division between paused requests on the
        'left' (or, lower indices) and active requests in the 'middle' (or, middle
        indices) and completed requests on the 'right' (or, higher indices). The integers
        `paused_request_count` and `total_request_count`  are used to track the boundaries
        between these request groups.
        - 0:paused_request_count -> paused requests
        - paused_request_count:total_request_count -> active requests
        - total_request_count:max_active_requests -> completed requests are moved here.
        The reason for maintaining contiguous tensors rather than multiple
        smaller (e.g., per-group or per-request) tensors is for both 1) speed
        (avoid unnecessary tensor allocations), and 2) compatibility with the
        Flash Attention kernels, which packed contiguous tensors.

        The following happens in this code :
        1. The active token mask tells us which requests are still active and which are completed
        2. If no paused requests are present and no active requests we release all memory and reset.
        3. Concatenate the paused tokens to the active tokens
        4. For the finished requests we release memory chunks and move them to the right
        5. We identify requests that require a new chunk and add them to the paused requests (i.e move them left)
        6. We determine how many requests we can resume and resume them
        7. We make changes to the request book keeping tesnsors and setup the tokens for next iteration
        8. We resume those requests by assigning chunks and updating bookkeeping tensors
        9. We make relevant changes to the token bookkeeping tensors

        Args:
            active_requests_mask (Tensor): 1D Mask tensor marking active requests.
            new_tokens (Tensor): Newly sampled tokens, with one token per active request.

        Return:
            (Tensor) Newly paused request IDs.
        """
        # 1. The active token mask tells us which requests are still active and which are completed
        # active_request_count -> This corresponds to requests that have not reached EOD or max length
        # finished_request_count are requests that have reached the termination criterion

        if self.chunked_prefill_request_id != -1:
            active_requests_mask[-1] = (
                1  # must keep this, next iteration will add a new chunk to it
            )

        active_request_count = (active_requests_mask == 1).sum().item()
        finished_request_count = (active_requests_mask == 0).sum().item()
        assert (
            active_request_count + finished_request_count + self.paused_request_count
            == self.total_request_count
        )

        # Reset attention state.
        self.reset_attention_state()

        # Update total_request_count.
        self.total_request_count = active_request_count + self.paused_request_count

        # 2. If no paused requests are present and no active requests we release memory and reset.
        if active_request_count + self.paused_request_count == 0:
            if finished_request_count > 0:
                finished_idxs = (
                    torch.nonzero(active_requests_mask == 0, as_tuple=True)[0]
                    + self.paused_request_count
                )
                kv_chunks_assigned = self.request_to_kv_chunk_ids[finished_idxs]
                non_zero_values_in_kv_memory = kv_chunks_assigned[kv_chunks_assigned != -1]
                self.chunk_allocator.release_memory_chunks(non_zero_values_in_kv_memory)

            # Reset request/token counts.
            self.request_to_kv_chunk_ids.fill_(-1)
            self.total_request_count = 0
            self.active_token_count = 0
            return

        # 3. Concatenate the paused tokens to the active tokens if present.
        if self.paused_request_count != 0:
            assert self.paused_tokens is not None
            next_tokens = torch.cat((self.paused_tokens, new_tokens))
        else:
            next_tokens = new_tokens

        # 4. For the finished requests we release memory chunks and move them to the right:-
        #       a) Release all their memory
        #       b) Swap them to the right, so that we have this order [Paused, Active, Finished]
        if finished_request_count > 0:
            finished_idxs = (
                torch.nonzero(active_requests_mask == 0, as_tuple=True)[0]
                + self.paused_request_count
            )
            kv_chunks_asigned = self.request_to_kv_chunk_ids[finished_idxs]
            non_zero_values_in_kv_memory = kv_chunks_asigned[kv_chunks_asigned != -1]
            self.chunk_allocator.release_memory_chunks(non_zero_values_in_kv_memory)

            # Reset the KV chunks for finished requests.
            # Note: do not use fill_() (or add_() and similar inplace ops) here.
            # The combinition of indexing with a tensor (like finished_idxs) and fill_()/add_() creates a clone
            # and updates it instead of the original tensor.
            self.request_to_kv_chunk_ids[finished_idxs] = -1

            if active_request_count > 0:
                finished_idxs_on_left = (
                    torch.nonzero(active_requests_mask[:active_request_count] == 0, as_tuple=True)[
                        0
                    ]
                    + self.paused_request_count
                )
                active_idxs_on_right = (
                    torch.nonzero(active_requests_mask[active_request_count:], as_tuple=True)[0]
                    + active_request_count
                    + self.paused_request_count
                )

                self._move_book_keeping_tensors(
                    src_idxs=active_idxs_on_right,
                    dst_idxs=finished_idxs_on_left,
                    next_tokens=next_tokens,
                )

                # Reset chunk ids for recently moved requests.
                self.request_to_kv_chunk_ids[active_idxs_on_right] = -1

        # 5. We identify requests that require a new chunk and add them to the paused requests (i.e move them left) :-
        #       a) Put requests that have filled their current chunk and  require a new one in a pause state temporarily
        #       b) Move the paused requests to the left, and active requets to the right
        #       c) Update the paused request count and active_request_count appropriately
        newly_paused_request_ids = None
        if active_request_count > 0:
            num_tokens_in_last_chunk = self.request_last_kv_chunk_offset[
                self.paused_request_count : (active_request_count + self.paused_request_count)
            ]
            active_requests_requiring_new_chunk = (
                num_tokens_in_last_chunk == self.chunk_size_tokens - 1
            ).byte()

            if self.chunked_prefill_request_id != -1:
                # find the id in request_ids that is the chunked_prefill_request_id. Only one request should be chunked.
                pos = torch.where(self.request_ids == self.chunked_prefill_request_id)[0][0]
                active_requests_requiring_new_chunk[pos] = 0  # chunked prefill should not be paused

            active_requests_requiring_new_chunk_count = (
                (active_requests_requiring_new_chunk == 1).sum().item()
            )

            if active_requests_requiring_new_chunk_count > 0:
                newly_paused_request_ids = self.request_ids[
                    torch.nonzero(active_requests_requiring_new_chunk) + self.paused_request_count
                ]

            # Swap unfinished active requests on the left side with paused requests on the right side
            # NOTE : We add paused request count because we concatenate
            # paused tokens to the left at the beginning of update requests
            if (
                active_requests_requiring_new_chunk_count > 0
                and active_requests_requiring_new_chunk_count != active_request_count
            ):
                active_request_ids_on_left = (
                    torch.nonzero(
                        active_requests_requiring_new_chunk[
                            :active_requests_requiring_new_chunk_count
                        ]
                        == 0,
                        as_tuple=True,
                    )[0]
                    + self.paused_request_count
                )
                paused_requests_idxs_on_right = (
                    torch.nonzero(
                        active_requests_requiring_new_chunk[
                            active_requests_requiring_new_chunk_count:
                        ],
                        as_tuple=True,
                    )[0]
                    + active_requests_requiring_new_chunk_count
                    + self.paused_request_count
                )
                dst_idxs = torch.cat((active_request_ids_on_left, paused_requests_idxs_on_right))
                src_idxs = torch.cat((paused_requests_idxs_on_right, active_request_ids_on_left))
                self._move_book_keeping_tensors(
                    src_idxs=src_idxs, dst_idxs=dst_idxs, next_tokens=next_tokens
                )

            self.paused_request_count += active_requests_requiring_new_chunk_count
            active_request_count -= active_requests_requiring_new_chunk_count

        # 6. Now that we have the requests in following order [Paused, Active, Finished]
        # We determine how many requests we can resume and resume them
        # Assign released chunks to paused requests.
        # todo: @shanmugamr, un-pause requests using FIFO, rather than LIFO.
        resume_request_count = 0
        if self.paused_request_count > 0:
            active_chunk_count_avail = self.chunk_allocator.get_active_avail()
            paused_chunk_counts = self.request_kv_chunk_counts[: self.paused_request_count]
            paused_chunk_counts = paused_chunk_counts.flip(dims=[0])
            paused_chunk_counts += 1  # +1 for newly added chunk
            paused_chunk_counts_cumsum = paused_chunk_counts.cumsum(dim=0)
            resume_request_count = min(
                torch.nonzero(paused_chunk_counts_cumsum <= active_chunk_count_avail).numel(),
                self.chunk_allocator.total_avail,
            )

        self.paused_request_count -= resume_request_count
        active_request_count += resume_request_count
        assert active_request_count > 0, "active_request_count == %d." % active_request_count

        # finally, swap the chunked prefill to the end of the active requests to obey the invariant
        if self.chunked_prefill_request_id != -1:
            pos = torch.where(self.request_ids == self.chunked_prefill_request_id)[0][0]
            self._swap_book_keeping_tensors(
                src_idxs=torch.tensor([pos]),
                dst_idxs=torch.tensor([active_request_count + self.paused_request_count - 1]),
                next_tokens=next_tokens,
            )
        # Remove resumed requests from newly_paused_request_ids. We do this by
        # truncating the end of newly_paused_request_ids, which works because we
        # resume requests in LIFO order. If resume_request_count >
        # len(newly_paused_request_ids), this means that none of the paused
        # requests are newly paused during this update.
        if newly_paused_request_ids is not None and resume_request_count > 0:
            newly_paused_request_ids = newly_paused_request_ids[:-resume_request_count]

        # 7. We make changes to the request book keeping tesnsors and setup the tokens for next iteration
        # All these active requests are in decode phase, so they need only 1 token per request
        self.active_token_count = active_request_count
        # Always the first section of token input ids are only used.
        self.token_to_input_ids[: self.active_token_count] = next_tokens[
            self.paused_request_count : self.total_request_count
        ]

        if self.paused_request_count > 0:
            self.paused_tokens = next_tokens[: self.paused_request_count]

        # add_ and fill_ calls seems to work as intended with sliced indexing (i.e. x[3:5].add(...) or x[3:5].fill_)
        # but when another tensor is used for indexing, it does not work as expected (i.e. x[y] if x and y are torch tensors)
        self.request_kv_length_offsets[self.paused_request_count : self.total_request_count].add_(
            self.request_query_lengths[self.paused_request_count : self.total_request_count]
        )
        self.request_query_lengths[self.paused_request_count : self.total_request_count].fill_(1)
        self.token_to_pos_ids[: self.active_token_count] = self.request_kv_length_offsets[
            self.paused_request_count : self.total_request_count
        ]

        self.request_last_kv_chunk_offset[self.paused_request_count : self.total_request_count] = (
            self.request_last_kv_chunk_offset[self.paused_request_count : self.total_request_count]
            + 1
        ) % self.chunk_size_tokens

        # 8. We resume those requests by assigning chunks and updating bookkeeping tensors
        if resume_request_count > 0:
            assert torch.all(
                self.request_last_kv_chunk_offset[
                    self.paused_request_count : (self.paused_request_count + resume_request_count)
                ]
                == 0
            ), "The request_last_kv_chunk_offset should be 0 for the requests that just got resumed this step. "

            assert resume_request_count <= self.chunk_allocator.total_avail
            chunk_ids = self.chunk_allocator.allocate_memory_chunks(resume_request_count)
            row_idx = torch.arange(
                self.paused_request_count,
                self.paused_request_count + resume_request_count,
                device=torch.cuda.current_device(),
            )
            col_idx = self.request_kv_chunk_counts[
                self.paused_request_count : (self.paused_request_count + resume_request_count)
            ]
            self.request_to_kv_chunk_ids[row_idx, col_idx] = chunk_ids
            self.request_kv_chunk_counts[
                self.paused_request_count : (self.paused_request_count + resume_request_count)
            ] += 1
            self.request_last_kv_chunk_id[
                self.paused_request_count : (self.paused_request_count + resume_request_count)
            ] = chunk_ids

        # 9. We make relevant changes to the token bookkeeping tensors
        self.token_to_request_idx[: self.active_token_count] = torch.arange(
            self.paused_request_count, self.total_request_count, device=torch.cuda.current_device()
        )
        self.token_to_position_in_request[: self.active_token_count] = (
            self.request_kv_length_offsets[self.paused_request_count : self.total_request_count]
        )

        self.token_to_chunk_idx[: self.active_token_count] = self.request_last_kv_chunk_id[
            self.paused_request_count : self.total_request_count
        ]
        self.token_to_local_position_within_kv_chunk[: self.active_token_count] = (
            self.request_last_kv_chunk_offset[self.paused_request_count : self.total_request_count]
        )

        return newly_paused_request_ids

    def calculate_log_probs(
        self, logits: Tensor, new_tokens: Tensor, only_last_token_logits: Optional[bool] = False
    ) -> List[List[float]]:
        """Calculate log probs for all active requests and return them.

        TODO: @wdykas support top-n log probs.

        Args:
            logits (Tensor): Raw model output logits with shape [1, sequence_length, vocab_size].
            new_tokens (Tensor): The newly sampled tokens.
            only_last_token_logits (bool): If set, the logits are from only the last token in each request

        Returns:
            List of lists where each inner list contains log probs for a request in the
            same order as the active requests (from paused_request_count to total_request_count).
        """
        # Calculate log_probs (sequence_length x vocab_size)
        log_probs = F.log_softmax(logits.squeeze(0).float(), dim=-1)

        if only_last_token_logits or self.is_decode_only():
            seq_idx = torch.arange(len(new_tokens), dtype=torch.int32, device=logits.device)
            selected_log_probs = log_probs[seq_idx, new_tokens]
            return [[lp] for lp in selected_log_probs.flatten().tolist()]

        # Get the selected token ids for all tokens.
        # We shift the active token window left by one to remove the first prompt token for
        # prefill requests and then set the token ids explicitly for the newly generated tokens.
        # This is necessary because we calculate the log probs *before* updating the request metadata.
        #
        # Example (decode & prefill mix):
        #
        #   active_query_lengths: [ 1 | 1 | 2 | 5 ]
        #
        #   new_tokens          : [ 52 | 12 | 3 | 86 ]
        #
        #   seq_idx             : [ 0 | 1 | 2 3 | 4 5 6 7 8 ]
        #
        #   new_token_idx       : [ 0 | 1 | 3 | 8 ]
        #
        #   active_token_ids before left shift:
        #                       : [ 31 | 75 | 45 16 | 90 12 72 24 88 ]
        #
        #   active_token_ids after shift:
        #                       : [ XX | XX | 16 XX | 12 72 24 88 XX ]   (XX = undefined)
        #
        #   active_token_ids[new_token_idx] = new_tokens
        #                       : [ 52 | 12 | 16  3 | 12 72 24 88 86 ]
        active_token_ids = self.token_to_input_ids[: self.active_token_count].roll(-1, 0)
        active_query_lengths = self.request_query_lengths[
            self.paused_request_count : self.total_request_count
        ]
        new_token_idx = active_query_lengths.cumsum(0) - 1
        active_token_ids[new_token_idx] = new_tokens

        # Extract the log probs for only the selected tokens.
        # (sequence_length x vocab_size) -> (sequence_length)
        seq_idx = torch.arange(self.active_token_count, device=log_probs.device)
        selected_log_probs = log_probs[seq_idx, active_token_ids]

        # Split the log probs across request boundaries
        selected_log_probs_list = selected_log_probs.cpu().split(
            active_query_lengths.tolist(), dim=0
        )

        # Convert each log prob tensor into a list
        return [lp.tolist() for lp in selected_log_probs_list]<|MERGE_RESOLUTION|>--- conflicted
+++ resolved
@@ -239,13 +239,8 @@
         del active_chunk_count_total  # use self.chunk_allocator.active_count
         active_buffer_size_bytes = self.chunk_allocator.active_count * self.chunk_size_bytes
 
-<<<<<<< HEAD
         # Set max_total_requests, max_active_requests, max_tokens.
-        self.max_total_requests = self.chunk_allocator.total_count - 1 # -1 for dummy chunk
-=======
-        # Set max_requests, max_tokens.
         self.max_total_requests = self.chunk_allocator.total_count - 1  # -1 for dummy chunk
->>>>>>> b4d32ef5
         self.max_active_requests = self.chunk_allocator.active_count
         self.max_tokens = max_tokens
 
