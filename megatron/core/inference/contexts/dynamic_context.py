--- conflicted
+++ resolved
@@ -5,22 +5,7 @@
 
 import torch
 from torch import Tensor
-
-<<<<<<< HEAD
 from megatron.core.device_utils import get_current_device
-
-try:
-    from nvidia_chunked_flash_attn.flash_attn_interface import _get_block_size
-except ModuleNotFoundError:
-
-    def _get_block_size(*args, **kwargs):
-        raise Exception(
-            "Install package `nvidia_chunked_flash_attn` to use " "inference dynamic batching."
-        )
-
-
-=======
->>>>>>> 8e0215c8
 from megatron.core import parallel_state
 from megatron.core.transformer import TransformerConfig
 from megatron.core.utils import divide as core_divide
@@ -129,11 +114,7 @@
 
         # Chunk size tokens, bytes.
         dtype_size_bytes = params_dtype.itemsize
-<<<<<<< HEAD
-        self.chunk_size_tokens = _get_block_size(get_current_device(), kv_channels, False, True)[1]
-=======
         self.chunk_size_tokens = chunk_size_tokens
->>>>>>> 8e0215c8
         self.chunk_size_bytes = (
             dtype_size_bytes
             * 2  # key, value
@@ -234,43 +215,6 @@
             device=get_current_device(),
         )
 
-<<<<<<< HEAD
-        # Precompute base pointers for all chunks and layers.
-        chunk_idxs = torch.arange(self.chunk_count_total, device=get_current_device())
-        layer_idxs = torch.arange(self.num_layers, device=get_current_device())
-        row_idx = chunk_idxs.repeat_interleave(self.num_layers)
-        col_idx = layer_idxs.repeat(self.chunk_count_total)
-
-        memory_buffer_data_ptr = self.memory_buffer.data_ptr()
-        dtype_size_bytes = params_dtype.itemsize
-
-        self.key_memory_buffer_pointers = torch.empty(
-            self.chunk_count_total,
-            self.num_layers,
-            dtype=torch.long,
-            device=get_current_device(),
-        )
-        self.value_memory_buffer_pointers = torch.empty(
-            self.chunk_count_total,
-            self.num_layers,
-            dtype=torch.long,
-            device=get_current_device(),
-        )
-
-        self.key_memory_buffer_pointers[row_idx, col_idx] = dtype_size_bytes * (
-            row_idx * self.memory_buffer[0].numel() + col_idx * self.memory_buffer[0][0][0].numel()
-        )
-        self.value_memory_buffer_pointers[row_idx, col_idx] = dtype_size_bytes * (
-            row_idx * self.memory_buffer[0].numel()
-            + col_idx * self.memory_buffer[0][0][0].numel()
-            + self.memory_buffer[0][0].numel()
-        )
-
-        self.key_memory_buffer_pointers += memory_buffer_data_ptr
-        self.value_memory_buffer_pointers += memory_buffer_data_ptr
-
-=======
->>>>>>> 8e0215c8
         # Chunk ids.
         self.max_kv_chunk_count = math.ceil(self.max_sequence_length / self.chunk_size_tokens)
         self.request_kv_memory = torch.full(
@@ -289,22 +233,6 @@
         # TODO: @lmcafee, only use `_decode_only` tensors when both of the
         # following conditions are met: 1) decode-only step, and 2) cuda graphs
         # are enabled.
-<<<<<<< HEAD
-        self.curr_chunk_key_ptrs_decode_only = torch.full(
-            (self.num_layers, self.max_requests * self.max_kv_chunk_count),
-            0,
-            dtype=torch.long,
-            device=get_current_device(),
-        )
-
-        self.curr_chunk_value_ptrs_decode_only = torch.full(
-            (self.num_layers, self.max_requests * self.max_kv_chunk_count),
-            0,
-            dtype=torch.long,
-            device=get_current_device(),
-        )
-=======
->>>>>>> 8e0215c8
 
         self.query_seq_lengths_decode_only = torch.full(
             (self.max_requests,), 0, dtype=torch.int32, device=get_current_device()
@@ -323,7 +251,7 @@
             (self.max_requests, self.max_kv_chunk_count),
             0,
             dtype=torch.int,
-            device=torch.cuda.current_device(),
+            device=get_current_device(),
         )
 
         # Guaranteed active requests.
