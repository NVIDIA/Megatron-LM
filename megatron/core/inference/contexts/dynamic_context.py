--- conflicted
+++ resolved
@@ -202,31 +202,13 @@
         num_attention_heads (int): Number of attention heads.
         max_sequence_length (int): Max possible sequence length (prompt + output)
             that will occur.
-<<<<<<< HEAD
         active_buffer_size_gb (float): Buffer size reserved for active requests
             that live on the GPU. The total buffer size (stored in unified memory)
             is 2x this value, with the the other half of the buffer reserved for
             paused requests that live on the CPU.
         max_tokens (int): Max number of tokens to use for forward passes. This is
             primarily limited by prefill activation memory usage.
-        chunk_size_tokens (int): Size of KV cache chunk size.
-=======
-        buffer_size_gb (float): Total buffer size (GB), shared by main and
-            fallback contexts.
         block_size_tokens (int): Size of KV cache block size.
-        buffer_guaranteed_fraction (float): Fraction of the memory buffer that is
-            reserved to guarantee that one or more active requests are able to
-            run to completion. Without reserving this memory, paused requests are
-            able to fill the memory buffer and block execution of any requests.
-        buffer_overflow_factor (Optional[float]): Scaling factor over the buffer
-            size for auto computing `max_requests` and `max_tokens`. This scaling
-            factor is used for fitting more requests and tokens in the memory
-            buffer than it can safely hold, which in turn increases throughput.
-        max_requests_override (Optional[int]): If set, overrides value computed
-            from `buffer_overflow_factor`.
-        max_tokens_override (Optional[int]): If set, overrides value computed
-            from `buffer_overflow_factor`.
->>>>>>> 8b42b9eb
         tensor_model_parallel_size (Optional[int]): Tensor model parallel size.
         num_cuda_graphs (Optional[int]): Maximum number of cuda graphs to capture,
             where the cuda graph batch sizes range from 1 to `max_active_requests`
@@ -252,18 +234,9 @@
         kv_channels: int,
         num_attention_heads: int,
         max_sequence_length: int,
-<<<<<<< HEAD
         active_buffer_size_gb: float,
         max_tokens: int = 16384,
-        chunk_size_tokens: int = 256,
-=======
-        buffer_size_gb: float,
-        buffer_guaranteed_fraction: float,
         block_size_tokens: int = 256,
-        buffer_overflow_factor: Optional[float] = None,
-        max_requests_override: Optional[int] = None,
-        max_tokens_override: Optional[int] = None,
->>>>>>> 8b42b9eb
         tensor_model_parallel_size: Optional[int] = None,
         cache_mla_latent: bool = False,
         kv_lora_rank: Optional[int] = None,
@@ -310,47 +283,16 @@
                 * hidden_size_per_attention_head
             )
 
-<<<<<<< HEAD
-        # Initialize chunk allocator.
+        # Initialize block allocator.
         active_buffer_size_bytes = int(active_buffer_size_gb * 1024**3)
-        active_chunk_count_total = active_buffer_size_bytes // self.chunk_size_bytes
-        self.chunk_allocator = ChunkAllocator(context=self, active_count=active_chunk_count_total)
-        del active_chunk_count_total  # use self.chunk_allocator.active_count
-        active_buffer_size_bytes = self.chunk_allocator.active_count * self.chunk_size_bytes
-=======
-        # Adjust buffer to be a multiple of block size.
-        buffer_size_bytes = int(buffer_size_gb * 1024**3)
-        buffer_size_bytes_rem = buffer_size_bytes % self.block_size_bytes
-        buffer_size_bytes = buffer_size_bytes - buffer_size_bytes_rem
-
-        # Compute max_requets, max_tokens from buffer size and overflow factor.
-        def bytes_to_max_requests_and_tokens(n_bytes):
-            n_tokens = n_bytes / self.block_size_bytes * self.block_size_tokens
-            n_requests = n_tokens / max_sequence_length
-            return self.round_up_requests(int(n_requests), tp_size=tp_size), self.round_up_tokens(
-                int(n_tokens), tp_size=tp_size
-            )
-
-        self.max_requests, self.max_tokens = bytes_to_max_requests_and_tokens(buffer_size_bytes)
-        if buffer_overflow_factor is not None:
-            self.max_requests = self.round_up_requests(
-                int(self.max_requests * buffer_overflow_factor), tp_size=tp_size
-            )
-            self.max_tokens = self.round_up_tokens(
-                int(self.max_tokens * buffer_overflow_factor / 50.0), tp_size=tp_size
-            )
-
-        if max_requests_override is not None:
-            self.max_requests = (
-                max_requests_override
-                if max_requests_override < self.REQUEST_ROUNDER
-                else self.round_up_requests(max_requests_override, tp_size=tp_size)
-            )
->>>>>>> 8b42b9eb
+        active_block_count_total = active_buffer_size_bytes // self.block_size_bytes
+        self.block_allocator = BlockAllocator(context=self, active_count=active_block_count_total)
+        del active_block_count_total  # use self.block_allocator.active_count
+        active_buffer_size_bytes = self.block_allocator.active_count * self.block_size_bytes
 
         # Set max_total_requests, max_active_requests, max_tokens.
-        self.max_total_requests = self.chunk_allocator.total_count - 1  # -1 for dummy chunk
-        self.max_active_requests = self.chunk_allocator.active_count
+        self.max_total_requests = self.block_allocator.total_count - 1  # -1 for dummy block
+        self.max_active_requests = self.block_allocator.active_count
         self.max_tokens = max_tokens
 
         # Initialize context state.
@@ -402,12 +344,6 @@
         self.token_to_position_in_request = torch.empty_like(self.token_to_input_ids)
         self.token_to_local_position_within_kv_block = torch.empty_like(self.token_to_input_ids)
 
-<<<<<<< HEAD
-=======
-        # Calculate the total number of blocks available in the buffer
-        block_count_total = buffer_size_bytes // self.block_size_bytes
-
->>>>>>> 8b42b9eb
         # Memory buffer.
         ctx_manager = (
             torch.cuda.use_mem_pool(self.unified_memory_mempool)
@@ -417,16 +353,12 @@
         with ctx_manager:
             if cache_mla_latent:
                 self.memory_buffer = torch.full(
-<<<<<<< HEAD
                     (
                         self.num_layers,
-                        self.chunk_allocator.total_count,
-                        self.chunk_size_tokens,
+                        self.block_allocator.total_count,
+                        self.block_size_tokens,
                         kv_reduced_dim,
                     ),
-=======
-                    (self.num_layers, block_count_total, self.block_size_tokens, kv_reduced_dim),
->>>>>>> 8b42b9eb
                     -1,
                     dtype=self.params_dtype,
                     device=torch.cuda.current_device(),
@@ -436,13 +368,8 @@
                     (
                         2,  # key and value
                         self.num_layers,
-<<<<<<< HEAD
-                        self.chunk_allocator.total_count,
-                        self.chunk_size_tokens,
-=======
-                        block_count_total,
+                        self.block_allocator.total_count,
                         self.block_size_tokens,
->>>>>>> 8b42b9eb
                         num_attention_heads_per_partition,
                         hidden_size_per_attention_head,
                     ),
@@ -451,17 +378,10 @@
                     device=torch.cuda.current_device(),
                 )
 
-<<<<<<< HEAD
-        # Chunk ids.
-        self.max_kv_chunk_count = math.ceil(self.max_sequence_length / self.chunk_size_tokens)
-        self.request_to_kv_chunk_ids = torch.full(
-            (self.max_total_requests, self.max_kv_chunk_count),
-=======
         # Block ids.
         self.max_kv_block_count = math.ceil(self.max_sequence_length / self.block_size_tokens)
         self.request_to_kv_block_ids = torch.full(
-            (self.max_requests, self.max_kv_block_count),
->>>>>>> 8b42b9eb
+            (self.max_total_requests, self.max_kv_block_count),
             -1,
             dtype=torch.int,
             device=torch.cuda.current_device(),
@@ -529,48 +449,13 @@
             (self.max_total_requests + 1,), 0, dtype=torch.int32, device=torch.cuda.current_device()
         )
 
-<<<<<<< HEAD
-        self.request_to_kv_chunk_ids_cudagraph_only = torch.full(
-            (self.max_total_requests, self.max_kv_chunk_count),
-=======
         self.request_to_kv_block_ids_cudagraph_only = torch.full(
-            (self.max_requests, self.max_kv_block_count),
->>>>>>> 8b42b9eb
+            (self.max_total_requests, self.max_kv_block_count),
             0,
             dtype=torch.int,
             device=torch.cuda.current_device(),
         )
 
-<<<<<<< HEAD
-=======
-        # Guaranteed active requests.
-        # * See details in the class docstring above. `gtd_request_fraction` is
-        #   the fraction of blocks in the memory buffer that are reserved for
-        #   guaranteeing that some number of active requests can always proceed
-        #   with their generations. The number of blocks defined by
-        #   `buffer_guaranteed_fraction * block_count_total` is converted to a
-        #   number of requests that this reserved space can safely handle
-        #   (`gtd_request_count`).
-        # * Note: computing the size of this guaranteed space from blocks rather
-        #   than bytes is safer due to the non-linear impacts of a large
-        #   `block_size_tokens` or `max_kv_block_count`. When computing from
-        #   blocks, this space will always be less than `block_count_total`. When
-        #   computing from bytes, this space can unexpectedly be much larger than
-        #   `block_count_total`, resulting in stalled generations.
-        gtd_block_count = int(buffer_guaranteed_fraction * block_count_total)
-        gtd_block_count = min(gtd_block_count, block_count_total)
-        self.gtd_request_count = max(1, gtd_block_count // self.max_kv_block_count)
-        self.gtd_block_count = self.gtd_request_count * self.max_kv_block_count
-
-        # Initialize allocator for KV memory blocks
-        self.block_allocator = BlockAllocator(
-            block_count_total=block_count_total, gtd_block_count=self.gtd_block_count
-        )
-
-        # Store the dummy block idx reference for convenience
-        self.dummy_block_idx = self.block_allocator.dummy_block_idx
-
->>>>>>> 8b42b9eb
         # Deal with chunked prefill
         self.chunked_prefill_request_id = -1
 
@@ -997,13 +882,8 @@
         )
 
         # Update token position indexes.
-<<<<<<< HEAD
-        self.token_to_chunk_idx[self.active_token_count : self.padded_active_token_count] = (
-            self.chunk_allocator.dummy_chunk_idx
-=======
         self.token_to_block_idx[self.active_token_count : self.padded_active_token_count] = (
-            self.dummy_block_idx
->>>>>>> 8b42b9eb
+            self.block_allocator.dummy_block_idx
         )
         self.token_to_local_position_within_kv_block[
             self.active_token_count : self.padded_active_token_count
@@ -1205,17 +1085,10 @@
         request_tokens_can_be_added = (
             self.active_token_count + req.remaining_prompt_length <= self.max_tokens
         )
-<<<<<<< HEAD
-        chunks = math.ceil(
-            (req.remaining_prompt_length + req.finished_chunk_token_count) / self.chunk_size_tokens
-        ) - math.ceil(req.finished_chunk_token_count / self.chunk_size_tokens)
-        kv_cache_available = self.chunk_allocator.is_memory_available(chunks)
-=======
         blocks = math.ceil(
-            (req.remaining_prompt_length + req.finished_chunk_token_count) / self.block_size_tokens
-        ) - math.ceil(req.finished_chunk_token_count / self.block_size_tokens)
-        kv_cache_available = self.block_allocator.is_memory_available(blocks, safe=safe)
->>>>>>> 8b42b9eb
+            (req.remaining_prompt_length + req.finished_block_token_count) / self.block_size_tokens
+        ) - math.ceil(req.finished_block_token_count / self.block_size_tokens)
+        kv_cache_available = self.block_allocator.is_memory_available(blocks)
         return request_can_be_added, request_tokens_can_be_added, kv_cache_available
 
     def add_request(self, req: DynamicInferenceRequest, chunk_length: Optional[int] = None) -> None:
@@ -1254,19 +1127,10 @@
 
         num_blocks_needed = overall_required_blocks - already_allocated_blocks
 
-<<<<<<< HEAD
-        if num_chunks_needed > 0:
-            new_chunk_ids = self.chunk_allocator.allocate_memory_chunks(num_chunks_needed)
-            if new_chunk_ids is None or len(new_chunk_ids) != num_chunks_needed:
-                raise ChunkOverflowError(req.request_id)
-=======
         if num_blocks_needed > 0:
-            new_block_ids = self.block_allocator.allocate_memory_blocks(
-                num_blocks_needed, safe=not is_chunked_prefill
-            )
+            new_block_ids = self.block_allocator.allocate_memory_blocks(num_blocks_needed)
             if new_block_ids is None or len(new_block_ids) != num_blocks_needed:
                 raise BlockOverflowError(req.request_id)
->>>>>>> 8b42b9eb
 
         # when a request already starts chunked prefill, it is exactly the last request in the current system
         # (see dynamic_engine.py, schedule_chunked_prefill invariants)
@@ -1557,23 +1421,13 @@
         # We determine how many requests we can resume and resume them
         # Assign released blocks to paused requests.
         # todo: @shanmugamr, un-pause requests using FIFO, rather than LIFO.
-<<<<<<< HEAD
         resume_request_count = 0
         if self.paused_request_count > 0:
-            active_chunk_count_avail = self.chunk_allocator.get_active_avail()
-            paused_chunk_counts = self.request_kv_chunk_counts[: self.paused_request_count]
-            paused_chunk_counts = paused_chunk_counts.flip(dims=[0])
-            paused_chunk_counts += 1  # +1 for newly added chunk
-            paused_chunk_counts_cumsum = paused_chunk_counts.cumsum(dim=0)
-=======
-        num_non_gtd_blocks = max(0, self.block_allocator.block_count_avail - self.gtd_block_count)
-        if num_non_gtd_blocks:
-            # if we have non-gtd blocks, use them. Do not dip into the gtd-block pool
-            resume_request_count = min(num_non_gtd_blocks, self.paused_request_count)
-        else:
-            # only dip into the gtd-block pool if we have run out of non-gtd-blocks and the active
-            # request count has fallen below a certain threshold.
->>>>>>> 8b42b9eb
+            active_block_count_avail = self.block_allocator.get_active_avail()
+            paused_block_counts = self.request_kv_block_counts[: self.paused_request_count]
+            paused_block_counts = paused_block_counts.flip(dims=[0])
+            paused_block_counts += 1  # +1 for newly added block
+            paused_block_counts_cumsum = paused_block_counts.cumsum(dim=0)
             resume_request_count = min(
                 torch.nonzero(paused_chunk_counts_cumsum <= active_chunk_count_avail).numel(),
                 self.chunk_allocator.total_avail,
@@ -1634,12 +1488,8 @@
                 == 0
             ), "The request_last_kv_block_offset should be 0 for the requests that just got resumed this step. "
 
-<<<<<<< HEAD
-            assert resume_request_count <= self.chunk_allocator.total_avail
-            chunk_ids = self.chunk_allocator.allocate_memory_chunks(resume_request_count)
-=======
+            assert resume_request_count <= self.block_allocator.total_avail
             block_ids = self.block_allocator.allocate_memory_blocks(resume_request_count)
->>>>>>> 8b42b9eb
             row_idx = torch.arange(
                 self.paused_request_count,
                 self.paused_request_count + resume_request_count,
