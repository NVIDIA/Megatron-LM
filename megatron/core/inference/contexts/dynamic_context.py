--- conflicted
+++ resolved
@@ -1118,23 +1118,6 @@
         tensor_swap(self.request_last_kv_block_id, src_idxs, dst_idxs)
         tensor_swap(self.request_last_kv_block_offset, src_idxs, dst_idxs)
 
-<<<<<<< HEAD
-    def _swap_book_keeping_tensors(self, src_idxs, dst_idxs, next_tokens):
-        """
-        Swaps all the relevent booking tensors with src idxs to dst idxs
-        """
-        tensor_swap(self.request_kv_length_offsets, src_idxs, dst_idxs)
-        tensor_swap(self.request_query_lengths, src_idxs, dst_idxs)
-        tensor_swap(self.request_output_lengths, src_idxs, dst_idxs)
-        tensor_swap(self.request_ids, src_idxs, dst_idxs)
-        tensor_swap(next_tokens, src_idxs, dst_idxs)
-        tensor_swap(self.request_to_kv_block_ids, src_idxs, dst_idxs)
-        tensor_swap(self.request_kv_block_counts, src_idxs, dst_idxs)
-        tensor_swap(self.request_last_kv_block_id, src_idxs, dst_idxs)
-        tensor_swap(self.request_last_kv_block_offset, src_idxs, dst_idxs)
-
-=======
->>>>>>> 74cc8544
     # TODO: see if we can compile this function
     def update_requests(self, active_requests_mask: Tensor, new_tokens: Tensor) -> Tensor:
         """Update context state after calling engine.step().
