# Copyright (c) 2025 NVIDIA CORPORATION & AFFILIATES. All rights reserved.

import logging
import math
import warnings
from contextlib import nullcontext
from typing import TYPE_CHECKING, List, Optional, Sequence, Tuple

import torch
import torch.nn.functional as F
from packaging.version import Version as PkgVersion
from torch import Tensor

from megatron.core import parallel_state
from megatron.core.inference.batch_dimensions_utils import (
    CUDAGraphBatchDimensionBuilder,
    InferenceBatchDimensions,
)
from megatron.core.inference.inference_request import DynamicInferenceRequest
from megatron.core.inference.model_inference_wrappers.inference_wrapper_config import (
    InferenceWrapperConfig,
)
from megatron.core.inference.sampling_params import SamplingParams
from megatron.core.inference.unified_memory import (
    UnifiedMemoryUnsupportedError,
    create_unified_mempool,
)
from megatron.core.inference.utils import tensor_swap
from megatron.core.models.common.embeddings.rope_utils import apply_rotary_pos_emb
from megatron.core.package_info import __version__ as mcore_version
from megatron.core.ssm.mamba_hybrid_layer_allocation import get_layer_maps_from_layer_type_list
from megatron.core.transformer import TransformerConfig
from megatron.core.utils import divide as core_divide
from megatron.core.utils import get_attr_wrapped_model, internal_api

from .attention_context.mamba_metadata import MambaInferenceStateConfig, MambaMetadata
from .attention_context.mha_metadata import GraphedMHAMetadata, NonGraphedMHAMetadata
from .base_context import BaseInferenceContext
from .dynamic_block_allocator import BlockAllocator

try:
    from .fused_kv_append_kernel import triton_append_key_value_cache
except ImportError:
    triton_append_key_value_cache = None

try:
    from packaging.version import Version as PkgVersion

    HAVE_PACKAGING = True
except:
    HAVE_PACKAGING = False

try:
    import flashinfer  # pylint: disable=unused-import

    HAVE_FLASHINFER = True
except ImportError:
    HAVE_FLASHINFER = False

try:
    import wandb  # pylint: disable=unused-import

    HAVE_WANDB = True
except ImportError:
    HAVE_WANDB = False
    wandb = None

if TYPE_CHECKING:
    import wandb as WandbModule


class ContextOverflowError(Exception):
    """Base exception for when a new request does not fit.

    Args:
        is_transient (bool): Flag marking whether error is transient (i.e., may
            work if we try again, but fails due to the current context state), or
            permanent (i.e., request will never fit in this context).
    """

    def __init__(
        self, request_id: Optional[int], message: Optional[str] = None, *, is_transient: bool = True
    ):
        request_str = '--' if request_id is None else str(request_id)
        _message = "" if message is None else f" | {message}"
        super().__init__(f"request {request_str}{_message}")
        self.request_id = request_id
        self.message = message
        self.is_transient = is_transient


class RequestOverflowError(ContextOverflowError):
    """Adding request would overflow max request count."""

    pass


class TokenOverflowError(ContextOverflowError):
    """Adding request would overflow max token count."""

    pass


class MaxSequenceLengthOverflowError(ContextOverflowError):
    """Adding request would overflow max sequence length."""

    def __init__(self, request_id, message: Optional[str] = None):
        super().__init__(request_id, message=message, is_transient=False)


class BlockOverflowError(ContextOverflowError):
    """Adding request would overflow available memory blocks."""

    pass


class ActiveRequestCountOverflowError(ContextOverflowError):
    '''Used when `initialize_attention_state()` is called with
    `num_warmup_requests > max_active_requests.'''

    def __init__(self, max_request_count, active_request_count):
        assert active_request_count > max_request_count
        super().__init__(
            None,
            "active_request_count (%d) > max_request_count (%d)."
            % (active_request_count, max_request_count),
        )


class TensorStateDeallocatedError(ContextOverflowError):
    """Context's tensor state is currently deallocated, such as when the engine
    has been suspended."""

    pass


class ContextErrorFactory:
    """Factory class for serializing/deserializing context errors."""

    @classmethod
    def serialize(cls, error: ContextOverflowError) -> dict:
        """Serialize error.

        Args:
            error (ContextOverflowError): Error.

        Returns:
            (dict) Serialized error data.
        """
        assert isinstance(error, ContextOverflowError)
        return {
            "type": type(error).__name__,
            "request_id": error.request_id,
            "message": error.message,
            "is_transient": error.is_transient,
        }

    @classmethod
    def deserialize(cls, obj: dict) -> ContextOverflowError:
        """Deserialize error.

        Args:
            obj (dict): Serialized error data.

        Returns:
            (ContextOverflowError) Deserialized error.
        """
        error_cls = {
            "ContextOverflowError": ContextOverflowError,
            "RequestOverflowError": RequestOverflowError,
            "TokenOverflowError": TokenOverflowError,
            "MaxSequenceLengthOverflowError": MaxSequenceLengthOverflowError,
            "BlockOverflowError": BlockOverflowError,
            "ActiveRequestCountOverflowError": ActiveRequestCountOverflowError,
        }[obj["type"]]
        error = ContextOverflowError(**{k: v for k, v in obj.items() if k != "type"})
        error.__class__ = error_cls  # todo (@lmcafe): better/safer alternative?
        return error


def get_mem_size_str(n_bytes: int) -> str:
    """Convert number of bytes to human-readable string."""
    for exp, suffix in ((4, "TB"), (3, "GB"), (2, "MB"), (3, "KB"), (0, "bytes")):
        nquery = int(1024**exp)
        if round(n_bytes / nquery) >= 1:
            return "%.3g %s" % (n_bytes / nquery, suffix)
    raise Exception(f"something went wrong, n_bytes={n_bytes}.")


@internal_api
# pylint: disable=line-too-long
class DynamicInferenceContext(BaseInferenceContext):
    """Inference context that is passed to the main model in order
    to efficiently calculate and store the KV cache during inference.

    The dynamic inference context manages both: 1) in-flight batching, and 2) a
    memory buffer for the block-level KV cache. For in-flight batching, requests of
    arbitrary sequence length may be added, paused, or removed from the context
    at any step. The only constraint is the maximum number of requests or tokens
    that the context is defined to support. For the block-level KV cache, a memory
    buffer is allocated up front (size `buffer_size_gb` if `unified_memory_level`
    == 0, or `2 * buffer_size_gb` if `unified_memory_level` == 1), that is
    divided into blocks and dynamically assigned to requests. At any given step,
    any unassigned blocks equate to unused space.

    Args:
        params_dtype (torch.dtype): Dtype used for KV cache.
        num_layers (int): Number of layers on this pipeline parallel rank.
        kv_channels (int): Hidden dimension per attention head.
        num_attention_heads (int): Number of attention heads.
        max_sequence_length (int): Max possible sequence length (prompt + output)
            that will occur.
        buffer_size_gb (float): Buffer size reserved on the GPU for the KV cache.
            if `unified_memory_level` >= 1, then CPU memory is additionally
            utilized, resulting in a total buffer size of `2 * buffer_size_gb`.
            Regardless of total buffer size, the KV cache is conceptually divided
            into 50% active requests and 50% paused requests.
        max_requests (int): Max number of active requests to use for
            decode-only forward passes. This value is primarily limited by the
            combination of `buffer_size_gb` and `max_sequence_length`.
        max_tokens (int): Max number of tokens to use for forward passes. This is
            primarily limited by prefill activation memory usage. (Defaults to
            16384).
        block_size_tokens (int): Size of KV cache block size.
        tensor_model_parallel_size (Optional[int]): Tensor model parallel size.
        num_cuda_graphs (Optional[int]): Maximum number of cuda graphs to capture,
            where the cuda graph batch sizes range from 1 to `max_active_requests`
            (as computed below). Due to rounding, the actual number of cuda graphs
            may not equal this argument.
        materialize_only_last_token_logits (Optional[bool]): Whether to only
            materialize logits for the last token. This should be set to False
            if returning log probs.
        mamba_inference_state_config (Optional[MambaInferenceStateConfig]): The Mamba
            inference state config if the model is a hybrid model.
        use_cuda_graphs_for_non_decode_steps (bool): If True, use cuda graphs for non-decode
            engine steps.
        unified_memory_level (Optional[int]): Set unified memory usage within the
            dynamic inference context. The levels are: 0) no unified memory, 1)
            allocate `memory_buffer` in unified memory. Eventually, additional
            levels will be included to control other tensors within the context.
        use_flashinfer_fused_rope (bool): If True, use flashinfer's fused rope implementation.
            If None, defaults to using flash-infer if available.
        metrics_writer (Optional['WandbModule']): Wandb module for writing metrics.
        request_metadata_types (Optional[List[Tuple[str, torch.dtype, bool]]]): A list of the
            per-request metadata types to track. Each entry is a tuple consisting of the string
            label, the target dtype, and whether to store the data on GPU.
    """

    DEFAULT_MAX_TOKENS = 16384
    TOKEN_ROUNDER = 64
    REQUEST_ROUNDER = 4

    def __init__(
        self,
        *,
        params_dtype: torch.dtype,
        num_layers: int,
        kv_channels: int,
        num_attention_heads: int,
        max_sequence_length: int,
        buffer_size_gb: float,
        max_requests: int = None,
        max_tokens: int = DEFAULT_MAX_TOKENS,
        block_size_tokens: int = 256,
        tensor_model_parallel_size: Optional[int] = None,
        pipeline_model_parallel_size: Optional[int] = None,
        cache_mla_latent: bool = False,
        kv_lora_rank: Optional[int] = None,
        qk_pos_emb_head_dim: Optional[int] = None,
        num_cuda_graphs: Optional[int] = None,
        materialize_only_last_token_logits: Optional[bool] = True,
        mamba_inference_state_config: Optional[MambaInferenceStateConfig] = None,
        use_cuda_graphs_for_non_decode_steps: bool = True,
        use_flashinfer_fused_rope: bool = False,
        unified_memory_level: Optional[int] = 0,
        cuda_graph_max_tokens: Optional[int] = None,
        cuda_graph_mixed_prefill_count: Optional[int] = 16,
        metrics_writer: Optional['WandbModule'] = None,
        request_metadata_types: Optional[List[Tuple[str, torch.dtype, bool]]] = None,
    ):
        super().__init__(materialize_only_last_token_logits=materialize_only_last_token_logits)

        self.cache_mla_latent = cache_mla_latent
        if self.cache_mla_latent:
            assert (
                block_size_tokens == 64
            ), "Flash MLA requires a block size of 64. Set --inference-dynamic-batching-block-size 64 to fix this assert"

        # give deprecated args warning for cuda_graph_max_tokens
        if cuda_graph_max_tokens is not None:
            warnings.warn(
                "`cuda_graph_max_tokens` is deprecated and will be removed in a future release. "
                "The context now automatically sets the max tokens for cuda graphs based on "
                "`max_active_requests`.",
                DeprecationWarning,
            )

        self.metrics_writer = metrics_writer

        # Per partition num heads and hidden size.
        projection_size = kv_channels * num_attention_heads
        if tensor_model_parallel_size is None:
            tp_size = parallel_state.get_tensor_model_parallel_world_size()
        else:
            tp_size = tensor_model_parallel_size
        self.hidden_size_per_attention_head = core_divide(projection_size, num_attention_heads)
        self.num_attention_heads_per_partition = core_divide(num_attention_heads, tp_size)

        if pipeline_model_parallel_size is None:
            pp_size = parallel_state.get_pipeline_model_parallel_world_size()
        else:
            pp_size = pipeline_model_parallel_size

        # Mamba states.
        self.is_hybrid_model = mamba_inference_state_config is not None
        if self.is_hybrid_model:
            mamba_conv_states_shape = mamba_inference_state_config.mamba_conv_states_shape
            mamba_ssm_states_shape = mamba_inference_state_config.mamba_ssm_states_shape
            assert (
                mamba_conv_states_shape is not None
            ), "`mamba_conv_states_shape` must be specified for hybrid models"
            assert (
                mamba_ssm_states_shape is not None
            ), "`mamba_ssm_states_shape` must be specified for hybrid models"

            # For hybrid models, the layer map converts the global layer index to the
            # corresponding attention layer index or Mamba layer index depending on the
            # layer type.
            attention_layer_map, mamba_layer_map, _, _ = get_layer_maps_from_layer_type_list(
                mamba_inference_state_config.layer_type_list
            )
            self.num_attention_layers = len(attention_layer_map)
            self.num_mamba_layers = len(mamba_layer_map)
            self.mamba_conv_states_shape = mamba_conv_states_shape
            self.mamba_ssm_states_shape = mamba_ssm_states_shape
            self.layer_map = attention_layer_map | mamba_layer_map
        else:
            # The layer map is the identity function for pure Transformer models.
            self.num_attention_layers = num_layers
            self.num_mamba_layers = 0
            (self.mamba_conv_states_shape, self.mamba_ssm_states_shape) = (None, None)
            self.layer_map = {i: i for i in range(self.num_attention_layers)}

        if self.num_attention_layers == 0:
            raise NotImplementedError(
                f"Using `DynamicInferenceContext` with no attention is not supported."
            )

        # Block size tokens, bytes.
        dtype_size_bytes = params_dtype.itemsize
        self.block_size_tokens = block_size_tokens
        if self.cache_mla_latent:
            #   one vector  c_t  (rank)  +  optional RoPE phase slice
            self.kv_reduced_dim = kv_lora_rank + qk_pos_emb_head_dim
            self.block_size_bytes = (
                dtype_size_bytes
                * self.num_attention_layers
                * self.block_size_tokens
                * self.kv_reduced_dim
            )
        else:
            self.block_size_bytes = (
                dtype_size_bytes
                * 2  # key, value
                * self.num_attention_layers
                * self.block_size_tokens
                * self.num_attention_heads_per_partition
                * self.hidden_size_per_attention_head
            )
        assert self.block_size_bytes > 0

        mamba_states_memory_per_request = 0
        if self.is_hybrid_model:
            mamba_states_memory_per_request += math.prod(self.mamba_conv_states_shape)
            mamba_states_memory_per_request += math.prod(self.mamba_ssm_states_shape)
            mamba_states_memory_per_request *= self.num_mamba_layers
            mamba_states_memory_per_request *= dtype_size_bytes

        # Unified memory.
        self.unified_memory_level = unified_memory_level
        if unified_memory_level > 0:
            try:
                self.unified_memory_mempool = create_unified_mempool()
            except UnifiedMemoryUnsupportedError:
                if torch.distributed.get_rank() == 0:
                    warnings.warn(
                        "Unified memory requested but not available; defaulting to GPU memory."
                    )
                self.unified_memory_level = 0

        # Initialize block allocator.
        buffer_size_bytes = int(buffer_size_gb * 1024**3)
        block_count_total = buffer_size_bytes // (
            self.block_size_bytes + mamba_states_memory_per_request
        )

        # If using pipeline parallelism synchronize the total block count in case the
        # pipeline stages have different layer allocations. Non-uniform block counts
        # can lead to some ranks pausing requests earlier than other ranks
        # (i.e., divergence in the scheduling behavior).
        if pp_size > 1:
            block_count_total_tensor = torch.tensor(
                block_count_total, dtype=torch.int32, device=torch.cuda.current_device()
            )
            torch.distributed.all_reduce(
                block_count_total_tensor,
                op=torch.distributed.ReduceOp.MIN,
                group=parallel_state.get_pipeline_model_parallel_group(),
            )
            block_count_total = block_count_total_tensor.item()

        self.block_allocator = BlockAllocator(
            context=self,
            total_count=(
                block_count_total if self.unified_memory_level == 0 else 2 * block_count_total
            ),
        )

        # Set max_total_requests, max_active_requests, max_tokens.
        self.max_total_requests = self.block_allocator.total_count - 1  # -1 for dummy block
        max_active_requests = self.block_allocator.active_count // tp_size * tp_size
        self.max_active_requests = (
            max_active_requests // self.REQUEST_ROUNDER * self.REQUEST_ROUNDER
        )
        self.max_tokens = max_tokens or self.DEFAULT_MAX_TOKENS

        # User-specified max_requests.
        if max_requests is not None:
            assert max_requests <= self.max_active_requests, (
                f"User-specified `max_requests` {max_requests} > "
                f"`max_active_requests` {self.max_active_requests}"
            )
            self.max_active_requests = max_requests

        assert self.max_tokens >= self.max_active_requests, (
            f"max_tokens ({self.max_tokens}) must be >= "
            f"max_active_requests ({self.max_active_requests}), "
            "to have consistency between cuda graph sizes and the block table size."
        )

        # Track request metadata.
        if request_metadata_types is None:
            request_metadata_types = DynamicInferenceRequest.get_metadata_types()
        self.request_metadata_types = request_metadata_types

        # Initialize context state.
        self.params_dtype = params_dtype
        self.max_sequence_length = max_sequence_length

        # Request and token counts.
        self.total_request_count = 0
        self.active_token_count = 0
        self.paused_request_count = 0
        self.batch_dimensions = InferenceBatchDimensions(
            token_count=0, prefill_req_count=0, decode_req_count=0
        )
        self.padded_batch_dimensions = InferenceBatchDimensions(
            token_count=0, prefill_req_count=0, decode_req_count=0
        )
        self.padded_active_token_count = 0
        self.padded_active_request_count = 0
        self.paused_tokens = None

        # Block ids.
        self.max_kv_block_count = math.ceil(self.max_sequence_length / self.block_size_tokens)

        # Attention metadata initialization (tensors are now handled by MHAMetadata classes)

        self.num_prefill_requests = 0
        self.graph_attn_metadata = {}
        self.non_graph_attn_metadata = {}
        self.active_attn_metadata = None

        self.graph_attn_metadata["mha_metadata"] = GraphedMHAMetadata(
            block_count_total=self.block_allocator.total_count,
            max_kv_block_count=self.max_kv_block_count,
            max_requests=self.max_total_requests,
            block_size_tokens=self.block_size_tokens,
            max_seqlen=self.max_sequence_length,
        )

        self.non_graph_attn_metadata["mha_metadata"] = NonGraphedMHAMetadata(
            block_count_total=self.block_allocator.total_count,
            max_kv_block_count=self.max_kv_block_count,
            max_requests=self.max_total_requests,
            block_size_tokens=self.block_size_tokens,
            max_seqlen=self.max_sequence_length,
        )

        # CUDA graph config list
        is_expert_parallel = parallel_state.get_expert_model_parallel_world_size() > 1
        self.cuda_graph_batch_dimensions_list, self.cuda_graph_token_counts = (
            CUDAGraphBatchDimensionBuilder.generate_cuda_graph_batch_dimensions_list(
                tp_size=tp_size,
                num_cuda_graphs=num_cuda_graphs,
                cuda_graph_max_tokens=self.max_active_requests,
                cuda_graph_mixed_prefill_count=cuda_graph_mixed_prefill_count,
                max_requests=self.max_active_requests,
                max_tokens=self.max_tokens,
                max_sequence_length=self.max_sequence_length,
                use_cuda_graphs_for_non_decode_steps=use_cuda_graphs_for_non_decode_steps,
            )
        )

        self._using_cuda_graph_this_step = False
        self.use_cuda_graphs_for_non_decode_steps = use_cuda_graphs_for_non_decode_steps
        # Deal with chunked prefill
        self.chunked_prefill_request_id = -1

        # FlashInfer.
        if use_flashinfer_fused_rope is True:
            assert HAVE_FLASHINFER, "flashinfer is not installed"
        elif use_flashinfer_fused_rope is None:
            use_flashinfer_fused_rope = HAVE_FLASHINFER
        self.use_flashinfer_fused_rope = use_flashinfer_fused_rope

        # Allocate GPU state.
        self.is_tensor_state_allocated = False
        self.is_symmetric_memory_initialized = False
        self.allocate_all_tensors(is_init=True)

        # Print info.
        logging.info(
            "DynamicInferenceContext: allocated context with active buffer size %s (%d blocks)."
            % (
                get_mem_size_str(self.block_allocator.active_count * self.block_size_bytes),
                self.block_allocator.active_count,
            )
        )

    def allocate_all_tensors(self, *, is_init: bool) -> None:
        """Allocate GPU state.

        This method is used for both 1) initial allocation, and 2) resuming the
        GPU state after a suspend.

        Args:
            is_init (bool): True if this is being called from `__init__()`.
        """

        # Only allocate tensors when not using unified memory at all (level 0),
        # or for initial allocation during `__init__()`. For levels 1 and 2, we do
        # not perform any explicit allocations or deallocations after the initial
        # call to `__init__()`.
        if self.unified_memory_level != 0 and not is_init:
            return

        # Mark allocated.
        if self.is_tensor_state_allocated:
            return
        self.is_tensor_state_allocated = True

        # Validate no tensors allocated prior to this method.
        for key in vars(self).keys():
            value = getattr(self, key)
            assert not isinstance(value, torch.Tensor), (
                "All tensors should be allocated within `allocate_all_tensors()."
                f"Please move tensor '{key}'."
            )

        # Per-request state.
        self.request_ids = torch.full(
            (self.max_total_requests,), -1, dtype=torch.int32, device=torch.cuda.current_device()
        )
        # request_query_lengths is the input prompt tokens length during prefill phase (1st step) and then 1 for the decode phase (i.e During generation)
        self.request_query_lengths = torch.empty_like(self.request_ids)
        # request_output_lengths is len(input_prompt_tokens) + num_tokens_to_generate
        self.request_output_lengths = torch.empty_like(self.request_ids)
        # request_kv_length_offsets is the same as query length during prefill phase (1st step) and then 1 for the decode phase (i.e During generation)
        self.request_kv_length_offsets = torch.empty_like(self.request_ids)
        self.request_kv_block_counts = torch.empty_like(self.request_ids)
        self.request_last_kv_block_id = torch.empty_like(self.request_ids)
        # request_last_kv_block_offset represents number of tokens in the last kv block
        self.request_last_kv_block_offset = torch.empty_like(self.request_ids)
        self.request_to_kv_block_ids = torch.full(
            (self.max_total_requests, self.max_kv_block_count),
            -1,
            dtype=torch.int,
            device=torch.cuda.current_device(),
        )

        # Track request metadata.
        self.request_metadata = {
            label: torch.empty(
                (self.max_total_requests,), dtype=dtype, device=torch.cuda.current_device()
            )
            for label, dtype, _ in self.request_metadata_types
        }

        # Per-token state.
        self.token_to_input_ids = torch.full(
            (self.max_tokens,), 0, dtype=torch.long, device=torch.cuda.current_device()
        )
        self.token_to_pos_ids = torch.full_like(self.token_to_input_ids, 0)
        self.token_to_request_idx = torch.empty_like(self.token_to_input_ids)
        self.token_to_block_idx = torch.empty_like(self.token_to_input_ids)
        # i.e For a set of tokens A B C D E F ..  and block_size 4:
        # token_to_position_in_request is  [0, 1, 2, 3, 4, 5]
        # token_to_local_position_within_kv_block is [0 , 1, 2, 3, 0, 1, 2]
        self.token_to_position_in_request = torch.empty_like(self.token_to_input_ids)
        self.token_to_local_position_within_kv_block = torch.empty_like(self.token_to_input_ids)

        # Memory buffer.
        def allocate_memory_buffer():
            """Allocate the memory buffer. This function is called below within
            `with ctx_manager:`."""
            if self.cache_mla_latent:
                self.memory_buffer = torch.empty(
                    (
                        self.num_attention_layers,
                        self.block_allocator.total_count,
                        self.block_size_tokens,
                        self.kv_reduced_dim,
                    ),
                    dtype=self.params_dtype,
                    device=torch.cuda.current_device(),
                )
            else:
                self.memory_buffer = torch.empty(
                    (
                        2,  # key and value
                        self.num_attention_layers,
                        self.block_allocator.total_count,
                        self.block_size_tokens,
                        self.num_attention_heads_per_partition,
                        self.hidden_size_per_attention_head,
                    ),
                    dtype=self.params_dtype,
                    device=torch.cuda.current_device(),
                )

        # Optional state tensors for hybrid models
        def allocate_mamba_states():
            """Allocate Mamba states. This function is called below within
            `with ctx_manager:`."""
            if self.is_hybrid_model:
                self.mamba_metadata = MambaMetadata(
                    max_requests=self.max_total_requests, max_tokens=self.max_tokens
                )
                self.mamba_conv_states = torch.empty(
                    (self.num_mamba_layers, self.max_total_requests) + self.mamba_conv_states_shape,
                    dtype=self.params_dtype,
                    device=torch.cuda.current_device(),
                )
                self.mamba_ssm_states = torch.empty(
                    (self.num_mamba_layers, self.max_total_requests) + self.mamba_ssm_states_shape,
                    dtype=self.params_dtype,
                    device=torch.cuda.current_device(),
                )

            else:
                self.mamba_metadata = None

        # Allocate `ctx_manager`-managed buffers. (For currently unknown reasons,
        # `ctx_manager` can only be used once.)
        ctx_manager = (
            torch.cuda.use_mem_pool(self.unified_memory_mempool)
            if self.unified_memory_level > 0
            else nullcontext()
        )
        with ctx_manager:
            allocate_memory_buffer()
            allocate_mamba_states()

        # Reset attention and Mamba state.
        self.reset_attention_state()
        self.reset_mamba_state()

    def deallocate_all_tensors(self):
        """Deallocate GPU state.

        This method is used for suspending the dynamic engine.
        """

        # Only deallocate tensors when not using unified memory at all (level 0).
        # For levels 1 and 2, we do not perform any explicit allocations or
        # deallocations after the initial call to `__init__()`.
        if self.unified_memory_level != 0:
            return

        # Mark deallocated.
        if not self.is_tensor_state_allocated:
            return
        self.is_tensor_state_allocated = False

        # Delete all tensor attributes.
        # TODO(@lmcafee): check that device == 'cuda'?
        keys = list(vars(self).keys())
        for key in keys:
            value = getattr(self, key)
            if isinstance(value, torch.Tensor):
                delattr(self, key)

    @classmethod
    def round_up_tokens(cls, value, tp_size=None):
        """Round up to nearest multiple of `TOKEN_ROUNDER` (above) that is also divisible by tensor model parallel size."""
        if not HAVE_PACKAGING:
            raise ImportError(
                "`packaging` is required for this functionality, please install it with `pip install packaging`"
            )
        if PkgVersion(mcore_version) < PkgVersion("0.13"):
            return cls.round_up(value)

        # Make sure divisible by TP size
        if tp_size is None:
            # Check if parallel state is initialized before trying to get TP size
            if parallel_state.is_initialized():
                tp_size = parallel_state.get_tensor_model_parallel_world_size()
            else:
                tp_size = 1
        token_rounder = math.ceil(cls.TOKEN_ROUNDER / tp_size) * tp_size

        return token_rounder * int(math.ceil(int(value) / token_rounder))

    @classmethod
    def from_config(
        cls,
        inference_config: InferenceWrapperConfig,
        model,
        max_batch_size: int,
        buffer_size_gb: float = 40,
        num_cuda_graphs: int = None,
        mamba_inference_state_config: Optional[MambaInferenceStateConfig] = None,
        unified_memory_level: int = 0,
    ):
        """
        Instantiate a `DynamicInferenceContext` from a `TransformerConfig` and an `InferenceWrapperConfig`.
        """
        # TODO: Add other necessary configs from inference_config

        # Max sequence length.
        position_embedding_type = get_attr_wrapped_model(model, "position_embedding_type")
        model_max_seq_len = get_attr_wrapped_model(model, "max_sequence_length")
        inf_max_seq_len = inference_config.inference_max_seq_length

        if position_embedding_type == "learned_absolute":
            # When using absolute position embeddings, it is critical that the
            # context's `max_sequence_length` is less than or equal to the model's
            # `max_sequence_length`. Otherwise, the context's `position_ids` will
            # contain ids greater than the dimension of the position embedding
            # tensor, which will result in an index error.
            if inf_max_seq_len:
                max_sequence_length = min(model_max_seq_len, inf_max_seq_len)
            else:
                max_sequence_length = model_max_seq_len
            assert max_batch_size <= model_max_seq_len
        else:
            max_sequence_length = (
                inference_config.inference_max_seq_length or model_config.max_sequence_length
            )
        max_sequence_length = max(max_sequence_length, max_batch_size)

        # Context.
        model_config = model.config
        return cls(
            params_dtype=inference_config.params_dtype,
            num_layers=model_config.num_layers // model_config.pipeline_model_parallel_size,
            kv_channels=model_config.kv_channels,
            num_attention_heads=model_config.num_query_groups,
<<<<<<< HEAD
            tensor_model_parallel_size=model_config.tensor_model_parallel_size,
            pipeline_model_parallel_size=model_config.pipeline_model_parallel_size,
            max_sequence_length=inference_config.inference_max_seq_length,
=======
            max_sequence_length=max_sequence_length,
>>>>>>> dd7c9f4f
            buffer_size_gb=buffer_size_gb,
            materialize_only_last_token_logits=False,
            num_cuda_graphs=num_cuda_graphs,
            use_flashinfer_fused_rope=None,
            mamba_inference_state_config=mamba_inference_state_config,
            unified_memory_level=unified_memory_level,
        )

    @classmethod
    def round_up_requests(cls, value, tp_size=None):
        """Round up to nearest multiple of `REQUEST_ROUNDER` (above) that is also divisible by tensor model parallel size."""
        if not HAVE_PACKAGING:
            raise ImportError(
                "`packaging` is required for this functionality, please install it with `pip install packaging`"
            )
        if PkgVersion(mcore_version) < PkgVersion("0.13"):
            return cls.round_up(value)

        # Make sure divisible by TP size
        if tp_size is None:
            # Check if parallel state is initialized before trying to get TP size
            if parallel_state.is_initialized():
                tp_size = parallel_state.get_tensor_model_parallel_world_size()
            else:
                tp_size = 1
        request_rounder = math.ceil(cls.REQUEST_ROUNDER / tp_size) * tp_size

        return request_rounder * int(math.ceil(int(value) / request_rounder))

    @classmethod
    def round_up(cls, value):
        """Deprecated in favor of round_up_tokens and round_up_requests."""
        warnings.warn(
            "`round_up` is deprecated in favor of `round_up_tokens` or `round_up_requests` "
            "and will be removed in `megatron-core` 0.14."
        )
        ROUNDER = getattr(cls, "ROUNDER", 64)
        return ROUNDER * int(math.ceil(int(value) / ROUNDER))

    def is_static_batching(self) -> bool:
        """Is static batching? False."""
        return False

    def is_decode_only(self) -> bool:
        """
        Return if this iteration we run decode only implementation.
        """
        return self.num_prefill_requests == 0

    def using_cuda_graph_this_step(self) -> bool:
        """Returns True if cuda graphs are being used for this step."""
        return self._using_cuda_graph_this_step

    def has_unfinished_requests(self) -> bool:
        """Test if any requests remain."""
        return self.total_request_count > 0

    def cu_query_lengths(self) -> Tuple[Tensor, int]:
        """Cumulative query sequence lengths."""
        return (
            self.active_attn_metadata["mha_metadata"].state_data["cu_query_seq_lengths"],
            self.active_attn_metadata["mha_metadata"].state_data["max_seqlen_q"],
        )

    def cu_kv_lengths(self) -> Tuple[Tensor, Tensor, int]:
        """Cumulative key/value sequence lengths."""
        return (
            self.active_attn_metadata["mha_metadata"].state_data["cu_kv_seq_lengths"],
            self.active_attn_metadata["mha_metadata"].state_data["kv_seq_lengths"],
            self.active_attn_metadata["mha_metadata"].state_data["max_seqlen_k"],
        )

    def get_active_sequence_lengths(self) -> Tensor:
        """Total sequence length (query + key) for active requests."""
        lengths = self.request_kv_length_offsets + self.request_query_lengths
        lengths = lengths[self.paused_request_count : self.total_request_count]
        return lengths

    def get_max_sequence_lengths(self) -> Tensor:
        """Maximum sequence length for active requests."""
        return self.request_output_lengths[self.paused_request_count : self.total_request_count]

    def get_active_request_count(self):
        """Returns the current number of active requests."""
        return self.total_request_count - self.paused_request_count

    def append_key_value_cache(self, layer_number: int, key: Tensor, value: Tensor) -> None:
        """Append to KV cache.

        Args:
            layer_number (int): Layer number.
            key (Tensor): Key tensor.
            value (Tensor): Value tensor.
        """
        attention_layer_number = self.layer_map[layer_number - 1]

        if triton_append_key_value_cache is not None and not self.cache_mla_latent:
            # currently does not support MLA latent cache
            return triton_append_key_value_cache(
                layer_number=attention_layer_number,
                key=key,
                value=value,
                memory_buffer=self.memory_buffer,
                padded_active_token_count=self.padded_active_token_count,
                token_to_block_idx=self.token_to_block_idx,
                token_to_local_position_within_kv_block=self.token_to_local_position_within_kv_block,
            )

        block_idx = self.token_to_block_idx[: self.padded_active_token_count]
        local_kv_seq_idx = self.token_to_local_position_within_kv_block[
            : self.padded_active_token_count
        ]

        if not self.cache_mla_latent:
            assert key.size(1) == 1 and value.size(1) == 1

        key = key.squeeze(1)
        # There is no value cache in FlashMLA/absorption
        if not self.cache_mla_latent:
            value = value.squeeze(1)

        if self.cache_mla_latent:
            # We pass the kv_concat as the key in cache_mla_latent
            kv_concat = key
            self.memory_buffer[attention_layer_number, block_idx, local_kv_seq_idx] = kv_concat[
                : self.padded_active_token_count
            ]
        else:
            self.memory_buffer[0, attention_layer_number, block_idx, local_kv_seq_idx] = key[
                : self.padded_active_token_count
            ]
            self.memory_buffer[1, attention_layer_number, block_idx, local_kv_seq_idx] = value[
                : self.padded_active_token_count
            ]

    def key_value_cache(self, layer_number: int) -> Tuple[Tensor, Tensor]:
        """Read from KV cache.

        Args:
            layer_number (int): Layer number.

        Return:
            (Tuple[Tensor, Tensor]) The key and value pointer tensors that point
            to blocks within the block-level memory buffer.
        """
        attention_layer_number = self.layer_map[layer_number - 1]

        if self.cache_mla_latent:
            return (
                self.memory_buffer[attention_layer_number],
                None,
                self.active_attn_metadata["mha_metadata"].state_data["block_table"],
            )
        else:
            return (
                self.memory_buffer[0, attention_layer_number],
                self.memory_buffer[1, attention_layer_number],
                self.active_attn_metadata["mha_metadata"].state_data["block_table"],
            )

    def mamba_states_cache(self, layer_number: int) -> Tuple[Tensor, Tensor]:
        """Returns the Mamba state tensors for the given layer."""
        assert self.is_hybrid_model, "Only hybrid models have Mamba state tensors"

        mamba_layer_number = self.layer_map[layer_number - 1]
        conv_state = self.mamba_conv_states[mamba_layer_number]
        ssm_state = self.mamba_ssm_states[mamba_layer_number]

        return (conv_state, ssm_state)

    def apply_fused_qk_rotary_emb(
        self, query: Tensor, key: Tensor, cos_sin_emb: Tensor, config: TransformerConfig
    ) -> Tuple[Tensor, Tensor]:
        """
        Apply rotary embedding to query and key tensors using flashinfer's fused rope.
        Args:
            query (Tensor): Query tensor.
            key (Tensor): Key tensor.
            cos_sin_emb (Tensor): Rotary embeddings.
            config (TransformerConfig): Transformer config.

        Return:
            (Tuple[Tensor, Tensor]) Query and Key tensors after applying rotary embeddings.
        """
        assert self.use_flashinfer_fused_rope, "flashinfer fused rope is not enabled"
        n = self.padded_active_token_count
        num_q_heads, head_size = query.shape[-2], query.shape[-1]
        num_k_heads = key.shape[-2]

        # use .view instead of .reshape to avoid extra transpose operations
        query_rope, key_rope = flashinfer.rope.apply_rope_with_cos_sin_cache(
            positions=self.token_to_pos_ids[:n],
            query=query[:n].reshape(n, num_q_heads * head_size),
            key=key[:n].reshape(n, num_k_heads * head_size),
            head_size=head_size,
            cos_sin_cache=cos_sin_emb,
            is_neox=not config.rotary_interleaved,
        )
        return query_rope.reshape(n, 1, num_q_heads, head_size), key_rope.reshape(
            n, 1, num_k_heads, head_size
        )

    def apply_rotary_emb_query(
        self,
        query: Tensor,
        query_emb: Tensor,
        config: TransformerConfig,
        cu_seqlens_q: Tensor,
        cp_group: torch.distributed.ProcessGroup,
        mscale: float = 1.0,
    ) -> Tensor:
        """Apply rotary embedding to query tensor.

        Args:
            query (Tensor): Query tensor.
            query_emb (Tensor): Query rotary embeddings.
            config (TransformerConfig): Transformer config.
            cu_seqlens_q (Tensor): Cumulative sequence lengths.
            cp_group (torch.distributed.ProcessGroup): Process group for context parallel.

        Return:
            (Tensor) Query tensor after applying rotary embeddings.
        """
        n = self.padded_active_token_count
        query_seq_idx = self.token_to_pos_ids[:n]
        query_emb = query_emb[query_seq_idx]
        query[:n] = apply_rotary_pos_emb(
            t=query[:n],
            freqs=query_emb[:n],
            config=config,
            cu_seqlens=cu_seqlens_q,
            cp_group=cp_group,
            mscale=mscale,
        )
        return query

    def apply_rotary_emb_key(
        self,
        key: Tensor,
        key_emb: Tensor,
        config: TransformerConfig,
        cp_group: torch.distributed.ProcessGroup,
        mscale: float = 1.0,
    ) -> Tensor:
        """Apply rotary embedding to key tensor.

        Args:
            key (Tensor): Key tensor.
            key_emb (Tensor): Key rotary embeddings.
            config (TransformerConfig): Transformer config.
            cp_group (torch.distributed.ProcessGroup): Process group for context parallel.

        Return:
            (Tensor) Key tensor after applying rotary embeddings.
        """
        n = self.padded_active_token_count
        key_seq_idx = self.token_to_position_in_request[:n]
        key_emb = key_emb[key_seq_idx]
        if self.is_decode_only():
            if key.shape[0] != n:
                raise AssertionError(
                    f"apply_rotary_emb_key: key.shape[0]={key.shape[0]} != n={n}; "
                    f"padded_active_request_count={self.padded_active_request_count}, "
                    f"active_token_count={self.active_token_count}, total_request_count={self.total_request_count}, "
                    f"paused_request_count={self.paused_request_count}"
                )
            key = apply_rotary_pos_emb(
                t=key[:n], freqs=key_emb[:n], config=config, cp_group=cp_group, mscale=mscale
            )
        else:
            key[:n] = apply_rotary_pos_emb(
                t=key[:n], freqs=key_emb[:n], config=config, cp_group=cp_group, mscale=mscale
            )
        return key

    def reset_attention_state(self) -> None:
        """Reset state used within attention, after each step."""
        # Attention metadata reset is now handled by MHAMetadata.reset()
        for attn_metadata in self.non_graph_attn_metadata.values():
            attn_metadata.reset()
        for attn_metadata in self.graph_attn_metadata.values():
            attn_metadata.reset()
        self.active_attn_metadata = None

        if self.is_hybrid_model:
            self.mamba_metadata.reset_varlen_metadata()

    def reset_mamba_state(self) -> None:
        """Reset state used within Mamba layers."""
        if self.is_hybrid_model:
            self.mamba_metadata.reset()

    def add_dummy_requests_parallel(
        self, requests: Sequence[DynamicInferenceRequest], *, count_as_prefill: bool = True
    ) -> None:
        """Fast path to add dummy requests without allocating real KV blocks."""

        if not requests:
            return

        num_new_requests = len(requests)
        if self.total_request_count + num_new_requests > self.max_active_requests:
            raise RequestOverflowError(requests[-1].request_id)

        lengths: List[int] = []
        num_tokens_to_generate: List[int] = []
        request_ids: List[int] = []
        prompt_tokens: List[Tensor] = []
        metadata_cols: List[List] = [[] for _ in self.request_metadata_types]

        for req in requests:
            assert isinstance(
                req, DynamicInferenceRequest
            ), "add_dummy_requests_parallel expects DynamicInferenceRequest objects"
            assert (
                req.finished_chunk_token_count == 0
            ), "chunked requests are not supported in add_dummy_requests_parallel"
            assert req.remaining_prompt_tokens is not None, "request missing prompt tokens"
            assert req.sampling_params is not None, "request missing sampling params"
            chunk_length = req.remaining_prompt_length
            assert chunk_length > 0, "request without prompt tokens is not supported"
            lengths.append(chunk_length)
            num_tokens_to_generate.append(req.sampling_params.num_tokens_to_generate)
            request_ids.append(req.request_id)
            prompt_tokens.append(
                req.remaining_prompt_tokens.to(
                    device=self.token_to_input_ids.device, dtype=self.token_to_input_ids.dtype
                )
            )
            for i, m in enumerate(req.tracked_metadata):
                metadata_cols[i].append(m)

        total_new_tokens = sum(lengths)
        if self.active_token_count + total_new_tokens > self.max_tokens:
            raise TokenOverflowError(requests[-1].request_id)

        device = self.request_ids.device
        lengths_tensor = torch.tensor(
            lengths, dtype=self.request_query_lengths.dtype, device=device
        )
        tokens_to_generate_tensor = torch.tensor(
            num_tokens_to_generate, dtype=self.request_query_lengths.dtype, device=device
        )
        request_ids_tensor = torch.tensor(request_ids, dtype=self.request_ids.dtype, device=device)

        block_counts = torch.div(
            lengths_tensor + (self.block_size_tokens - 1),
            self.block_size_tokens,
            rounding_mode="floor",
        )

        start_request_idx = self.total_request_count
        end_request_idx = start_request_idx + num_new_requests
        request_slice = slice(start_request_idx, end_request_idx)

        self.request_ids[request_slice] = request_ids_tensor
        self.request_query_lengths[request_slice] = lengths_tensor
        self.request_output_lengths[request_slice] = lengths_tensor + tokens_to_generate_tensor
        self.request_kv_length_offsets[request_slice] = 0
        self.request_kv_block_counts[request_slice] = block_counts
        for i, (label, dtype, _) in enumerate(self.request_metadata_types):
            self.request_metadata[label][request_slice] = torch.tensor(
                metadata_cols[i], dtype=dtype, device=torch.cuda.current_device()
            )

        dummy_block_idx = self.block_allocator.dummy_block_idx
        self.request_last_kv_block_id[request_slice] = dummy_block_idx
        self.request_last_kv_block_offset[request_slice] = torch.remainder(
            lengths_tensor - 1, self.block_size_tokens
        )

        kv_block_view = self.request_to_kv_block_ids[request_slice]
        kv_block_view.fill_(-1)
        block_counts_list = block_counts.tolist()
        for row, block_count in enumerate(block_counts_list):
            kv_block_view[row, :block_count] = dummy_block_idx

        token_start = self.active_token_count
        token_end = token_start + total_new_tokens
        token_slice = slice(token_start, token_end)

        concatenated_tokens = torch.cat(prompt_tokens, dim=0)
        assert concatenated_tokens.numel() == total_new_tokens
        self.token_to_input_ids[token_slice] = concatenated_tokens

        lengths_long = lengths_tensor.to(dtype=torch.long)
        request_indices = torch.arange(
            start_request_idx,
            end_request_idx,
            device=self.token_to_request_idx.device,
            dtype=self.token_to_request_idx.dtype,
        )
        token_request_indices = torch.repeat_interleave(
            request_indices.to(dtype=torch.long), lengths_long
        )
        self.token_to_request_idx[token_slice] = token_request_indices

        max_length = int(lengths_tensor.max().item())
        position_template = torch.arange(
            max_length,
            device=self.token_to_position_in_request.device,
            dtype=self.token_to_position_in_request.dtype,
        )
        expanded_positions = position_template.unsqueeze(0).expand(num_new_requests, -1)
        mask = position_template.unsqueeze(0) < lengths_long.unsqueeze(1)
        positions = expanded_positions[mask]
        assert positions.numel() == total_new_tokens
        self.token_to_position_in_request[token_slice] = positions
        self.token_to_pos_ids[token_slice] = positions
        self.token_to_local_position_within_kv_block[token_slice] = torch.remainder(
            positions, self.block_size_tokens
        )
        self.token_to_block_idx[token_slice] = dummy_block_idx

        if self.is_hybrid_model:
            for logical_idx, request_idx in enumerate(range(start_request_idx, end_request_idx)):
                mamba_idx = self.mamba_metadata.allocate_slot()
                if mamba_idx is None:
                    raise ContextOverflowError(
                        requests[logical_idx].request_id, "No Mamba slots available"
                    )
                self.mamba_conv_states[:, mamba_idx] = 0.0
                self.mamba_ssm_states[:, mamba_idx] = 0.0
                self.mamba_metadata.request_to_mamba_state_idx[request_idx] = mamba_idx

        self.active_token_count = token_end
        self.total_request_count = end_request_idx
        if count_as_prefill:
            self.num_prefill_requests += num_new_requests

    def add_dummy_requests_for_cudagraph_capture(
        self, graph_dimensions: InferenceBatchDimensions
    ) -> None:
        """
        Adds dummy requests to reflect the number of prefill and decode requests in the graph config.
        These are using during cuda graph captures.
        """
        prefill_tokens = graph_dimensions.token_count - graph_dimensions.decode_req_count

        # Pre-construct shared objects (safe due to deep copy in DynamicInferenceRequest.__post_init__)
        shared_sampling_params = SamplingParams(num_tokens_to_generate=1, termination_id=-1)
        shared_decode_tokens = torch.zeros(1, dtype=torch.long, device=torch.cuda.current_device())

        decode_requests = [
            DynamicInferenceRequest(
                request_id=i,
                prompt_tokens=shared_decode_tokens,
                sampling_params=shared_sampling_params,
            )
            for i in range(graph_dimensions.decode_req_count)
        ]
        self.add_dummy_requests_parallel(decode_requests, count_as_prefill=False)
        if graph_dimensions.prefill_req_count == 0:
            self.num_prefill_requests = 0
            return

        per_prefill_tokens = prefill_tokens // graph_dimensions.prefill_req_count
        rem_prefill_tokens = prefill_tokens % graph_dimensions.prefill_req_count

        # If there are remaining prefill tokens, we evenly distribute them to the prefill requests
        # starting from the first prefill request until we run out of remaining prefill tokens

        prefill_token_counts = [
            per_prefill_tokens + (1 if i < rem_prefill_tokens else 0)
            for i in range(graph_dimensions.prefill_req_count)
        ]

        assert per_prefill_tokens > 0
        # Create a single large tensor and slice from it for each prefill request
        max_prefill_tokens = per_prefill_tokens + (1 if rem_prefill_tokens > 0 else 0)
        shared_prefill_tokens = torch.zeros(
            max_prefill_tokens, dtype=torch.long, device=torch.cuda.current_device()
        )

        prefill_requests = [
            DynamicInferenceRequest(
                request_id=i + graph_dimensions.decode_req_count,
                prompt_tokens=shared_prefill_tokens[: prefill_token_counts[i]],
                sampling_params=shared_sampling_params,
            )
            for i in range(graph_dimensions.prefill_req_count)
        ]
        self.add_dummy_requests_parallel(prefill_requests)
        self.num_prefill_requests = graph_dimensions.prefill_req_count

    @property
    def num_decode_requests(self) -> int:
        """
        Returns the number of decode requests.
        """
        return self.total_request_count - self.paused_request_count - self.num_prefill_requests

    def initialize_attention_state(
        self, *, construct_graph_dimensions: Optional[InferenceBatchDimensions] = None
    ) -> None:
        """Initialize attention state so that every layer can use it.

        Args:
            construct_graph_dimensions (Optional[InferenceBatchDimensions]): The graph config to use for constructing the cuda graphs.
        Return:
            None.
        """
        # if in recording mode, add dummy requests for cuda graph capture
        if construct_graph_dimensions is not None:
            self.add_dummy_requests_for_cudagraph_capture(construct_graph_dimensions)

        has_explicit_chunked_prefill_req = (
            self.chunked_prefill_request_id != -1 and self.is_hybrid_model
        )

        batch_dimensions = InferenceBatchDimensions(
            token_count=self.active_token_count,
            prefill_req_count=self.num_prefill_requests,
            decode_req_count=self.num_decode_requests,
            has_explicit_chunked_prefill_req=has_explicit_chunked_prefill_req,
        )
        self.batch_dimensions = batch_dimensions
        best_graph = CUDAGraphBatchDimensionBuilder.match_graph_config(
            batch_dimensions,
            self.cuda_graph_batch_dimensions_list,
            strict=self.is_hybrid_model,
            decode_only_cuda_graphs=(not self.use_cuda_graphs_for_non_decode_steps),
        )
        self._using_cuda_graph_this_step = best_graph is not None

        if self.using_cuda_graph_this_step():
            self.padded_batch_dimensions = best_graph
        else:
            padded_token_count = self.round_up_tokens(self.active_token_count)
            if self.is_decode_only():
                padded_token_count = min(
                    self.max_tokens,
                    self.max_active_requests,
                    self.round_up_tokens(self.active_token_count),
                )
                padded_decode_req_count = padded_token_count
                padded_prefill_req_count = 0
            else:
                target_padding_req_count = min(
                    self.max_active_requests,
                    self.round_up_requests(self.total_request_count - self.paused_request_count),
                )
                padded_decode_req_count = self.num_decode_requests
                padded_prefill_req_count = target_padding_req_count - padded_decode_req_count
            self.padded_batch_dimensions = InferenceBatchDimensions(
                token_count=padded_token_count,
                prefill_req_count=padded_prefill_req_count,
                decode_req_count=padded_decode_req_count,
                has_explicit_chunked_prefill_req=has_explicit_chunked_prefill_req,
            )
        self.padded_active_token_count = self.padded_batch_dimensions.token_count
        self.padded_active_request_count = self.padded_batch_dimensions.req_count

        # Update token position indexes.
        self.token_to_block_idx[self.active_token_count : self.padded_active_token_count] = (
            self.block_allocator.dummy_block_idx
        )
        self.token_to_local_position_within_kv_block[
            self.active_token_count : self.padded_active_token_count
        ] = 0
        self.token_to_position_in_request[
            self.active_token_count : self.padded_active_token_count
        ] = 0

        self.active_attn_metadata = (
            self.graph_attn_metadata
            if self.using_cuda_graph_this_step()
            else self.non_graph_attn_metadata
        )

        # Update cu_query_seq_lengths, max_seqlen_q.
        active_slice = slice(self.paused_request_count, self.total_request_count)
        query_lengths_view = self.request_query_lengths[active_slice]
        request_kv_length_offsets_view = self.request_kv_length_offsets[active_slice]
        request_to_kv_block_ids_view = self.request_to_kv_block_ids[active_slice]

        attn_dimensions = batch_dimensions
        if self.using_cuda_graph_this_step():
            # Treat some decode requests as prefill requests to fit the cuda graph batch dimension.
            if batch_dimensions.decode_req_count > self.padded_batch_dimensions.decode_req_count:
                total_req = batch_dimensions.req_count
                adjusted_decode_req_count = self.padded_batch_dimensions.decode_req_count
                adjusted_prefill_req_count = total_req - adjusted_decode_req_count
                attn_dimensions = InferenceBatchDimensions(
                    token_count=batch_dimensions.token_count,
                    prefill_req_count=adjusted_prefill_req_count,
                    decode_req_count=adjusted_decode_req_count,
                    has_explicit_chunked_prefill_req=has_explicit_chunked_prefill_req,
                )

        self.active_attn_metadata["mha_metadata"].update(
            request_query_lengths=query_lengths_view,
            request_kv_length_offsets=request_kv_length_offsets_view,
            request_to_kv_block_ids=request_to_kv_block_ids_view,
            batch_dimensions=attn_dimensions,
            padded_batch_dimensions=self.padded_batch_dimensions,
        )

        if self.is_hybrid_model:
            active_mamba_indices_view = self.mamba_metadata.request_to_mamba_state_idx[active_slice]
            token_to_request_idx_view = self.token_to_request_idx[: self.active_token_count]
            cu_seqlens = self.active_attn_metadata["mha_metadata"].state_data[
                "cu_query_seq_lengths"
            ]
            self.mamba_metadata.update(
                active_mamba_indices_view,
                token_to_request_idx_view,
                cu_seqlens,
                batch_dimensions=attn_dimensions,
                padded_batch_dimensions=self.padded_batch_dimensions,
            )

    def reset(self) -> None:
        """Reset entire context.

        This method does:
        - Reset active/paused request/token counts to zero.
        - Reset available blocks to entire memory.
        - Reset other tensors to zeros (unncessary, just or sanity checking).

        This method is useful after cuda graph warmup iterations, where the
        context's memory buffer is referenced by the cuda graph system and
        cannot be deallocated.
        """

        # Reset request/token counts.
        self.total_request_count = 0
        self.active_token_count = 0
        self.paused_request_count = 0
        self.batch_dimensions = InferenceBatchDimensions(
            token_count=0, prefill_req_count=0, decode_req_count=0
        )
        self.padded_active_token_count = 0
        self.padded_active_request_count = 0
        self.paused_tokens = None

        # Reset request indexes.
        self.request_ids.fill_(-1)
        self.request_query_lengths.fill_(0)
        self.request_output_lengths.fill_(0)
        self.request_kv_length_offsets.fill_(0)
        self.request_kv_block_counts.fill_(0)
        self.request_last_kv_block_id.fill_(-1)
        self.request_last_kv_block_offset.fill_(0)
        self.request_to_kv_block_ids.fill_(-1)

        # Reset request metadata.
        for metadata_tensor in self.request_metadata.values():
            metadata_tensor.fill_(0)

        # Reset token indexes.
        self.token_to_input_ids.fill_(0)
        self.token_to_pos_ids.fill_(0)
        self.token_to_request_idx.fill_(-1)
        self.token_to_position_in_request.fill_(0)
        self.token_to_block_idx.fill_(-1)
        self.token_to_local_position_within_kv_block.fill_(0)

        # Reset available block count.
        self.reset_attention_state()
        self.reset_mamba_state()
        self.block_allocator.reset()
        self.request_to_kv_block_ids.fill_(-1)

        # Reset chunked prefill state
        self.chunked_prefill_request_id = -1
        self.num_prefill_requests = 0
        self._using_cuda_graph_this_step = False
        self.padded_batch_dimensions = InferenceBatchDimensions(
            token_count=0, prefill_req_count=0, decode_req_count=0
        )

    def current_input_and_position_ids(
        self, *, num_warmup_tokens: Optional[int] = None
    ) -> Tuple[Tensor, Tensor]:
        """Flattened input and position IDs for forward pass.

        Args:
            num_warmup_tokens (Optional[int]): Number of tokens to return for
                warming up cuda graphs. Must be less than or equal to
                `max_tokens`.

        Return:
            (Tuple[Tensor, Tensor]) Flattened active input and position IDs.
        """
        num_tokens = num_warmup_tokens or self.padded_active_token_count
        return (
            self.token_to_input_ids[:num_tokens].unsqueeze(0),
            self.token_to_pos_ids[:num_tokens].unsqueeze(0),
        )

    def last_token_logits(self, logits: Tensor) -> Tensor:
        """Last tokens of logits.

        Args:
            logits (Tensor): Output logits of forward pass.

        Return:
            (Tensor) Last token logits.
        """

        # todo: @lmcafee, remove these asserts?
        assert logits.size(0) == 1, f"logits.size(0) ({tuple(logits.shape)}) != 1"
        assert logits.size(1) == self.padded_active_token_count, (
            f"logits.size(1) ({tuple(logits.shape)}) != "
            f"padded_active_token_count ({self.padded_active_token_count})."
        )

        # Last token logits.
        logits = logits.squeeze(0)
        last_token_idxs = (
            torch.cumsum(
                self.request_query_lengths[self.paused_request_count : self.total_request_count],
                dim=0,
            )
            - 1
        )
        last_token_logits = logits[last_token_idxs, :]

        return last_token_logits

    def check_availability(self, req: DynamicInferenceRequest) -> (bool, bool, bool):
        """
        Check if the request can be added to the context.
        """
        request_can_be_added = (
            self.total_request_count - self.paused_request_count < self.max_active_requests
        )
        request_tokens_can_be_added = (
            self.active_token_count + req.remaining_prompt_length <= self.max_tokens
            and self.paused_request_count == 0
        )
        blocks = math.ceil(
            (req.remaining_prompt_length + req.finished_chunk_token_count) / self.block_size_tokens
        ) - math.ceil(req.finished_chunk_token_count / self.block_size_tokens)
        kv_cache_available = self.block_allocator.is_memory_available(blocks)
        return request_can_be_added, request_tokens_can_be_added, kv_cache_available

    def add_request(self, req: DynamicInferenceRequest, chunk_length: Optional[int] = None) -> None:
        """Add request to context. At this stage, we assume that the request is valid and can be added, as the checks are done in the schedule function.

        Args:
            req (DynamicInferenceRequest): Request to add.
            chunk_length (Optional[int]): Length of chunk to add. If None, the request will be fully added.

        Return:
            None
        """

        # If tensor state is deallocated, do not add request.
        if not self.is_tensor_state_allocated:
            raise TensorStateDeallocatedError(req.request_id)

        # Chunk length.
        if chunk_length is None:
            chunk_length = req.remaining_prompt_length

        # req.finished_chunk_token_count > 0 means that the request is a scheduled chunked prefill request, and we are adding a chunk to it
        is_chunked_prefill = req.finished_chunk_token_count > 0

        assert chunk_length > 0, "Chunk length is 0"
        assert (
            chunk_length <= req.remaining_prompt_length
        ), "Chunk length is greater than remaining prompt length"
        if self.active_token_count + chunk_length > self.max_tokens:
            raise TokenOverflowError(req.request_id)

        # Use the remaining prompt tokens for this chunk
        this_round_tokens = req.remaining_prompt_tokens[:chunk_length]

        # only allocate new blocks
        already_allocated_blocks = (
            req.finished_chunk_token_count + self.block_size_tokens - 1
        ) // self.block_size_tokens  # ceiling division
        overall_required_blocks = (
            req.finished_chunk_token_count + chunk_length + self.block_size_tokens - 1
        ) // self.block_size_tokens  # ceiling division

        num_blocks_needed = overall_required_blocks - already_allocated_blocks

        if num_blocks_needed > 0:
            new_block_ids = self.block_allocator.allocate_memory_blocks(num_blocks_needed)
            if new_block_ids is None or len(new_block_ids) != num_blocks_needed:
                raise BlockOverflowError(req.request_id)

        # when a request already starts chunked prefill, it is exactly the last request in the current system
        # (see dynamic_engine.py, schedule_chunked_prefill invariants)
        # no need to update count, as it is already here
        if is_chunked_prefill:
            current_id = self.total_request_count - 1
            self.active_token_count -= (
                1  # Overwrite the last token, which is the useless token from chunked prefill
            )
            assert (
                self.request_ids[current_id] == req.request_id
            ), "Continuation current_id mismatch"
        else:
            current_id = self.total_request_count

        if current_id >= self.max_active_requests:
            raise RequestOverflowError(req.request_id)

        if self.active_token_count + chunk_length > self.max_tokens:
            raise TokenOverflowError(req.request_id)

        self.request_ids[current_id] = req.request_id

        # Handle request metadata.
        assert (
            req.get_metadata_types() == self.request_metadata_types
        ), "Request added to context with invalid metadata types"
        metadata = req.tracked_metadata
        metadata_types = req.get_metadata_types()
        for m, m_type in zip(metadata, metadata_types):
            label, _, _ = m_type
            self.request_metadata[label][current_id] = m

        # Handle length and block assignments.
        self.request_query_lengths[current_id] = chunk_length
        self.request_output_lengths[current_id] = (
            req.finished_chunk_token_count
            + chunk_length
            + req.sampling_params.num_tokens_to_generate
        )
        if num_blocks_needed > 0:
            self.request_to_kv_block_ids[current_id][
                already_allocated_blocks:overall_required_blocks
            ] = new_block_ids
        self.request_kv_length_offsets[current_id] = req.finished_chunk_token_count
        self.request_kv_block_counts[current_id] = overall_required_blocks
        self.request_last_kv_block_id[current_id] = self.request_to_kv_block_ids[current_id][
            overall_required_blocks - 1
        ]
        self.request_last_kv_block_offset[current_id] = (
            chunk_length + req.finished_chunk_token_count - 1
        ) % self.block_size_tokens

        token_offset_range = torch.arange(
            req.finished_chunk_token_count,
            req.finished_chunk_token_count + chunk_length,
            device=self.token_to_pos_ids.device,
        )
        self.token_to_pos_ids[self.active_token_count : self.active_token_count + chunk_length] = (
            token_offset_range
        )
        self.token_to_input_ids[
            self.active_token_count : self.active_token_count + chunk_length
        ] = this_round_tokens
        self.token_to_request_idx[
            self.active_token_count : self.active_token_count + chunk_length
        ] = current_id
        self.token_to_position_in_request[
            self.active_token_count : self.active_token_count + chunk_length
        ] = token_offset_range
        self.token_to_block_idx[
            self.active_token_count : self.active_token_count + chunk_length
        ] = self.request_to_kv_block_ids[current_id][token_offset_range // self.block_size_tokens]
        self.token_to_local_position_within_kv_block[
            self.active_token_count : self.active_token_count + chunk_length
        ] = (token_offset_range % self.block_size_tokens)

        if self.is_hybrid_model and not is_chunked_prefill:
            # Allocate a slot for Mamba states
            mamba_idx = self.mamba_metadata.allocate_slot()
            if mamba_idx is None:
                raise ContextOverflowError(req.request_id, "No Mamba slots available")

            # Initialize the allocated Mamba state
            self.mamba_conv_states[:, mamba_idx] = 0.0
            self.mamba_ssm_states[:, mamba_idx] = 0.0
            self.mamba_metadata.request_to_mamba_state_idx[self.total_request_count] = mamba_idx

        self.active_token_count += chunk_length
        self.total_request_count += 0 if req.finished_chunk_token_count > 0 else 1
        self.num_prefill_requests += 1

    def _move_book_keeping_tensors(self, src_idxs, dst_idxs, next_tokens):
        """
        Move all the relevent booking tensors with src idxs to dst idxs
        """
        self.request_kv_length_offsets[dst_idxs] = self.request_kv_length_offsets[src_idxs]
        self.request_query_lengths[dst_idxs] = self.request_query_lengths[src_idxs]
        self.request_output_lengths[dst_idxs] = self.request_output_lengths[src_idxs]
        self.request_ids[dst_idxs] = self.request_ids[src_idxs]
        next_tokens[dst_idxs] = next_tokens[src_idxs]

        self.request_to_kv_block_ids[dst_idxs] = self.request_to_kv_block_ids[src_idxs]
        self.request_kv_block_counts[dst_idxs] = self.request_kv_block_counts[src_idxs]
        self.request_last_kv_block_id[dst_idxs] = self.request_last_kv_block_id[src_idxs]
        self.request_last_kv_block_offset[dst_idxs] = self.request_last_kv_block_offset[src_idxs]

        for metadata_tensor in self.request_metadata.values():
            metadata_tensor[dst_idxs] = metadata_tensor[src_idxs]

        if self.is_hybrid_model:
            self.mamba_metadata.request_to_mamba_state_idx[dst_idxs] = (
                self.mamba_metadata.request_to_mamba_state_idx[src_idxs]
            )

    def _swap_book_keeping_tensors(self, src_idxs, dst_idxs, next_tokens):
        """
        Swaps all the relevent booking tensors with src idxs to dst idxs
        """
        tensor_swap(self.request_kv_length_offsets, src_idxs, dst_idxs)
        tensor_swap(self.request_query_lengths, src_idxs, dst_idxs)
        tensor_swap(self.request_output_lengths, src_idxs, dst_idxs)
        tensor_swap(self.request_ids, src_idxs, dst_idxs)
        tensor_swap(next_tokens, src_idxs, dst_idxs)
        tensor_swap(self.request_to_kv_block_ids, src_idxs, dst_idxs)
        tensor_swap(self.request_kv_block_counts, src_idxs, dst_idxs)
        tensor_swap(self.request_last_kv_block_id, src_idxs, dst_idxs)
        tensor_swap(self.request_last_kv_block_offset, src_idxs, dst_idxs)

        for metadata_tensor in self.request_metadata.values():
            tensor_swap(metadata_tensor, src_idxs, dst_idxs)

        if self.is_hybrid_model:
            tensor_swap(self.mamba_metadata.request_to_mamba_state_idx, src_idxs, dst_idxs)

    def get_index_of_chunked_prefill_request(self) -> int:
        """Get the index of the chunked prefill request in the context.

        Return:
            (int) Index of the chunked prefill request, or -1 if none exists.
        """
        return torch.where(self.request_ids == self.chunked_prefill_request_id)[0][0]

    # TODO: see if we can compile this function
    def update_requests(self, active_requests_mask: Tensor, new_tokens: Tensor) -> Tensor:
        """Update context state after calling engine.step().

        This method is responsible for:
        - Update prefill requests to decode requests.
        - Persist decode requests as decode requests.
        - Terminate requests by length or termination id.

        *Note*: All bookkeeping tensors (i.e., `self.request_*`) are laid out
        contiguously, with a conceptual division between paused requests on the
        'left' (or, lower indices) and active requests in the 'middle' (or, middle
        indices) and completed requests on the 'right' (or, higher indices). The integers
        `paused_request_count` and `total_request_count`  are used to track the boundaries
        between these request groups.
        - 0:paused_request_count -> paused requests
        - paused_request_count:total_request_count -> active requests
        - total_request_count:max_active_requests -> completed requests are moved here.
        The reason for maintaining contiguous tensors rather than multiple
        smaller (e.g., per-group or per-request) tensors is for both 1) speed
        (avoid unnecessary tensor allocations), and 2) compatibility with the
        Flash Attention kernels, which packed contiguous tensors.

        The following happens in this code :
        1. The active token mask tells us which requests are still active and which are completed
        2. If no paused requests are present and no active requests we release all memory and reset.
        3. Concatenate the paused tokens to the active tokens
        4. For the finished requests we release memory blocks and move them to the right
        5. We identify requests that require a new block and add them to the paused requests (i.e move them left)
        6. We determine how many requests we can resume and resume them
        7. We make changes to the request book keeping tesnsors and setup the tokens for next iteration
        8. We resume those requests by assigning blocks and updating bookkeeping tensors
        9. We make relevant changes to the token bookkeeping tensors

        Args:
            active_requests_mask (Tensor): 1D Mask tensor marking active requests.
            new_tokens (Tensor): Newly sampled tokens, with one token per active request.

        Return:
            (Tensor) Newly paused request IDs.
        """

        # 1. The active token mask tells us which requests are still active and which are completed
        # active_request_count -> This corresponds to requests that have not reached EOD or max length
        # finished_request_count are requests that have reached the termination criterion

        self.num_prefill_requests = 0  # all turns to decode
        if self.chunked_prefill_request_id != -1:
            active_requests_mask[-1] = (
                1  # must keep this, next iteration will add a new chunk to it
            )

        active_request_count = (active_requests_mask == 1).sum().item()
        finished_request_count = (active_requests_mask == 0).sum().item()
        assert (
            active_request_count + finished_request_count + self.paused_request_count
            == self.total_request_count
        )

        # Reset attention state.
        self.reset_attention_state()

        # Update total_request_count.
        self.total_request_count = active_request_count + self.paused_request_count

        # 2. If no paused requests are present and no active requests we release memory and reset.
        if active_request_count + self.paused_request_count == 0:
            if finished_request_count > 0:
                finished_idxs = (
                    torch.nonzero(active_requests_mask == 0, as_tuple=True)[0]
                    + self.paused_request_count
                )
                kv_blocks_assigned = self.request_to_kv_block_ids[finished_idxs]
                non_zero_values_in_kv_memory = kv_blocks_assigned[kv_blocks_assigned != -1]
                self.block_allocator.release_memory_blocks(non_zero_values_in_kv_memory)

                if self.is_hybrid_model:
                    self.mamba_metadata.free_slots(finished_idxs)

            # Reset request/token counts.
            self.request_to_kv_block_ids.fill_(-1)
            self.total_request_count = 0
            self.active_token_count = 0

            # Reset Mamba state.
            self.reset_mamba_state()

            return

        # 3. Concatenate the paused tokens to the active tokens if present.
        if self.paused_request_count != 0:
            assert self.paused_tokens is not None
            next_tokens = torch.cat((self.paused_tokens, new_tokens))
        else:
            next_tokens = new_tokens

        # 4. For the finished requests we release memory blocks and move them to the right:-
        #       a) Release all their memory
        #       b) Swap them to the right, so that we have this order [Paused, Active, Finished]
        if finished_request_count > 0:
            finished_idxs = (
                torch.nonzero(active_requests_mask == 0, as_tuple=True)[0]
                + self.paused_request_count
            )
            kv_blocks_assigned = self.request_to_kv_block_ids[finished_idxs]
            non_zero_values_in_kv_memory = kv_blocks_assigned[kv_blocks_assigned != -1]
            self.block_allocator.release_memory_blocks(non_zero_values_in_kv_memory)

            # Reset the KV blocks for finished requests.
            # Note: do not use fill_() (or add_() and similar inplace ops) here.
            # The combinition of indexing with a tensor (like finished_idxs) and fill_()/add_() creates a clone
            # and updates it instead of the original tensor.
            self.request_to_kv_block_ids[finished_idxs] = -1

            if self.is_hybrid_model:
                # Get the Mamba state indices for finished requests and free them
                self.mamba_metadata.free_slots(finished_idxs)

            if active_request_count > 0:
                finished_idxs_on_left = (
                    torch.nonzero(active_requests_mask[:active_request_count] == 0, as_tuple=True)[
                        0
                    ]
                    + self.paused_request_count
                )
                active_idxs_on_right = (
                    torch.nonzero(active_requests_mask[active_request_count:], as_tuple=True)[0]
                    + active_request_count
                    + self.paused_request_count
                )

                self._move_book_keeping_tensors(
                    src_idxs=active_idxs_on_right,
                    dst_idxs=finished_idxs_on_left,
                    next_tokens=next_tokens,
                )

                # Reset chunk ids for recently moved requests.
                self.request_to_kv_block_ids[active_idxs_on_right] = -1
                if self.is_hybrid_model:
                    self.mamba_metadata.request_to_mamba_state_idx[active_idxs_on_right] = -1

        # 5. We identify requests that require a new block and add them to the paused requests (i.e move them left) :-
        #       a) Put requests that have filled their current block and  require a new one in a pause state temporarily
        #       b) Move the paused requests to the left, and active requets to the right
        #       c) Update the paused request count and active_request_count appropriately
        newly_paused_request_ids = None
        if active_request_count > 0:
            num_tokens_in_last_block = self.request_last_kv_block_offset[
                self.paused_request_count : (active_request_count + self.paused_request_count)
            ]
            active_requests_requiring_new_block = (
                num_tokens_in_last_block == self.block_size_tokens - 1
            ).byte()

            if self.chunked_prefill_request_id != -1:
                # find the id in request_ids that is the chunked_prefill_request_id. Only one request should be chunked.
                active_requests_requiring_new_block[self.get_index_of_chunked_prefill_request()] = (
                    0  # chunked prefill should not be paused
                )

            active_requests_requiring_new_block_count = (
                (active_requests_requiring_new_block == 1).sum().item()
            )

            if active_requests_requiring_new_block_count > 0:
                newly_paused_request_ids = self.request_ids[
                    torch.nonzero(active_requests_requiring_new_block) + self.paused_request_count
                ]

            # Swap unfinished active requests on the left side with paused requests on the right side
            # NOTE : We add paused request count because we concatenate
            # paused tokens to the left at the beginning of update requests
            if (
                active_requests_requiring_new_block_count > 0
                and active_requests_requiring_new_block_count != active_request_count
            ):
                active_request_ids_on_left = (
                    torch.nonzero(
                        active_requests_requiring_new_block[
                            :active_requests_requiring_new_block_count
                        ]
                        == 0,
                        as_tuple=True,
                    )[0]
                    + self.paused_request_count
                )
                paused_requests_idxs_on_right = (
                    torch.nonzero(
                        active_requests_requiring_new_block[
                            active_requests_requiring_new_block_count:
                        ],
                        as_tuple=True,
                    )[0]
                    + active_requests_requiring_new_block_count
                    + self.paused_request_count
                )
                dst_idxs = torch.cat((active_request_ids_on_left, paused_requests_idxs_on_right))
                src_idxs = torch.cat((paused_requests_idxs_on_right, active_request_ids_on_left))
                self._move_book_keeping_tensors(
                    src_idxs=src_idxs, dst_idxs=dst_idxs, next_tokens=next_tokens
                )

            self.paused_request_count += active_requests_requiring_new_block_count
            active_request_count -= active_requests_requiring_new_block_count

        # 6. Now that we have the requests in following order [Paused, Active, Finished]
        # We determine how many requests we can resume and resume them
        # Assign released blocks to paused requests.
        # todo: @shanmugamr, un-pause requests using FIFO, rather than LIFO.
        resume_request_count = 0
        if self.paused_request_count > 0:
            active_block_count_avail = self.block_allocator.get_active_avail()
            paused_block_counts = self.request_kv_block_counts[: self.paused_request_count]
            paused_block_counts = paused_block_counts.flip(dims=[0])
            paused_block_counts += 1  # +1 for newly added block
            paused_block_counts_cumsum = paused_block_counts.cumsum(dim=0)
            resume_request_count = min(
                torch.nonzero(paused_block_counts_cumsum <= active_block_count_avail).numel(),
                self.block_allocator.total_avail,
            )

        self.paused_request_count -= resume_request_count
        active_request_count += resume_request_count
        assert active_request_count > 0, "active_request_count == %d." % active_request_count

        # finally, swap the chunked prefill to the end of the active requests to obey the invariance
        if self.chunked_prefill_request_id != -1:
            self._swap_book_keeping_tensors(
                src_idxs=torch.tensor([self.get_index_of_chunked_prefill_request()]),
                dst_idxs=torch.tensor([active_request_count + self.paused_request_count - 1]),
                next_tokens=next_tokens,
            )
        # Remove resumed requests from newly_paused_request_ids. We do this by
        # truncating the end of newly_paused_request_ids, which works because we
        # resume requests in LIFO order. If resume_request_count >
        # len(newly_paused_request_ids), this means that none of the paused
        # requests are newly paused during this update.
        if newly_paused_request_ids is not None and resume_request_count > 0:
            newly_paused_request_ids = newly_paused_request_ids[:-resume_request_count]

        # 7. We make changes to the request book keeping tesnsors and setup the tokens for next iteration
        self.total_request_count = active_request_count + self.paused_request_count

        # All these active requests are in decode phase, so they need only 1 token per request
        self.active_token_count = active_request_count
        # Always the first section of token input ids are only used.
        self.token_to_input_ids[: self.active_token_count] = next_tokens[
            self.paused_request_count : self.total_request_count
        ]

        if self.paused_request_count > 0:
            self.paused_tokens = next_tokens[: self.paused_request_count]

        # add_ and fill_ calls seems to work as intended with sliced indexing (i.e. x[3:5].add(...) or x[3:5].fill_)
        # but when another tensor is used for indexing, it does not work as expected (i.e. x[y] if x and y are torch tensors)
        self.request_kv_length_offsets[self.paused_request_count : self.total_request_count].add_(
            self.request_query_lengths[self.paused_request_count : self.total_request_count]
        )
        self.request_query_lengths[self.paused_request_count : self.total_request_count].fill_(1)
        self.token_to_pos_ids[: self.active_token_count] = self.request_kv_length_offsets[
            self.paused_request_count : self.total_request_count
        ]

        self.request_last_kv_block_offset[self.paused_request_count : self.total_request_count] = (
            self.request_last_kv_block_offset[self.paused_request_count : self.total_request_count]
            + 1
        ) % self.block_size_tokens

        # 8. We resume those requests by assigning blocks and updating bookkeeping tensors
        if resume_request_count > 0:
            assert torch.all(
                self.request_last_kv_block_offset[
                    self.paused_request_count : (self.paused_request_count + resume_request_count)
                ]
                == 0
            ), "The request_last_kv_block_offset should be 0 for the requests that just got resumed this step. "

            assert resume_request_count <= self.block_allocator.total_avail
            block_ids = self.block_allocator.allocate_memory_blocks(resume_request_count)
            row_idx = torch.arange(
                self.paused_request_count,
                self.paused_request_count + resume_request_count,
                device=torch.cuda.current_device(),
            )
            col_idx = self.request_kv_block_counts[
                self.paused_request_count : (self.paused_request_count + resume_request_count)
            ]
            self.request_to_kv_block_ids[row_idx, col_idx] = block_ids
            self.request_kv_block_counts[
                self.paused_request_count : (self.paused_request_count + resume_request_count)
            ] += 1
            self.request_last_kv_block_id[
                self.paused_request_count : (self.paused_request_count + resume_request_count)
            ] = block_ids

        # 9. We make relevant changes to the token bookkeeping tensors
        self.token_to_request_idx[: self.active_token_count] = torch.arange(
            self.paused_request_count, self.total_request_count, device=torch.cuda.current_device()
        )
        self.token_to_position_in_request[: self.active_token_count] = (
            self.request_kv_length_offsets[self.paused_request_count : self.total_request_count]
        )

        self.token_to_block_idx[: self.active_token_count] = self.request_last_kv_block_id[
            self.paused_request_count : self.total_request_count
        ]
        self.token_to_local_position_within_kv_block[: self.active_token_count] = (
            self.request_last_kv_block_offset[self.paused_request_count : self.total_request_count]
        )

        return newly_paused_request_ids

    def calculate_log_probs(
        self, logits: Tensor, new_tokens: Tensor, only_last_token_logits: Optional[bool] = False
    ) -> Tuple[List[List[float]], Tensor]:
        """Calculate log probs for all active requests and return them.

        TODO: @wdykas support top-n log probs.

        Args:
            logits (Tensor): Raw model output logits with shape [1, sequence_length, vocab_size].
            new_tokens (Tensor): The newly sampled tokens.
            only_last_token_logits (bool): If set, the logits are from only the last token in each request

        Returns:
            List of lists where each inner list contains log probs for a request in the
            same order as the active requests (from paused_request_count to total_request_count).
            log_probs (Tensor): Used to compute top n logprobs later if required.
        """

        # Calculate log_probs (sequence_length x vocab_size)
        logits_squeezed = logits.squeeze(0).float()

        if only_last_token_logits or self.is_decode_only():
            seq_idx = torch.arange(len(new_tokens), dtype=torch.int32, device=logits.device)
            log_probs = F.log_softmax(logits_squeezed[seq_idx], dim=-1)
            selected_log_probs = log_probs[seq_idx, new_tokens]
            return [[lp] for lp in selected_log_probs.tolist()], log_probs

        log_probs = F.log_softmax(logits_squeezed, dim=-1)
        # Get the selected token ids for all tokens.
        # We shift the active token window left by one to remove the first prompt token for
        # prefill requests and then set the token ids explicitly for the newly generated tokens.
        # This is necessary because we calculate the log probs *before* updating the request metadata.
        #
        # Example (decode & prefill mix):
        #
        #   active_query_lengths: [ 1 | 1 | 2 | 5 ]
        #
        #   new_tokens          : [ 52 | 12 | 3 | 86 ]
        #
        #   seq_idx             : [ 0 | 1 | 2 3 | 4 5 6 7 8 ]
        #
        #   new_token_idx       : [ 0 | 1 | 3 | 8 ]
        #
        #   active_token_ids before left shift:
        #                       : [ 31 | 75 | 45 16 | 90 12 72 24 88 ]
        #
        #   active_token_ids after shift:
        #                       : [ XX | XX | 16 XX | 12 72 24 88 XX ]   (XX = undefined)
        #
        #   active_token_ids[new_token_idx] = new_tokens
        #                       : [ 52 | 12 | 16  3 | 12 72 24 88 86 ]
        active_token_ids = self.token_to_input_ids[: self.active_token_count].roll(-1, 0)
        active_query_lengths = self.request_query_lengths[
            self.paused_request_count : self.total_request_count
        ]
        new_token_idx = active_query_lengths.cumsum(0) - 1
        active_token_ids[new_token_idx] = new_tokens

        # Extract the log probs for only the selected tokens.
        # (sequence_length x vocab_size) -> (sequence_length)
        seq_idx = torch.arange(self.active_token_count, device=log_probs.device)
        selected_log_probs = log_probs[seq_idx, active_token_ids]

        # Split the log probs across request boundaries
        selected_log_probs_list = selected_log_probs.cpu().split(
            active_query_lengths.tolist(), dim=0
        )

        # Convert each log prob tensor into a list
        return [lp.tolist() for lp in selected_log_probs_list], log_probs

    def get_kvcache_utilization_stats(self) -> dict:
        """Compute KV cache buffer utilization stats for the current step.

        Returns a dictionary with counts and percentages for both allocated block
        usage (overall buffer occupancy) and active usage (blocks referenced by
        currently active requests this step).

        Return:
            {
            'total_blocks': int,
            'allocated_blocks': int,
            'active_unique_blocks': int,
            'allocated_utilization': float,
            'active_utilization': float,
            'active_request_count': int,
            'paused_request_count': int,
            'gtd_block_count': int,
            }
        """
        # Total usable blocks exclude the reserved dummy block.
        total_blocks = max(self.block_allocator.total_count - 1, 1)
        block_count_avail = int(self.block_allocator.total_avail)

        # Overall allocated blocks in the buffer right now.
        allocated_blocks = (self.block_allocator.total_count - 1) - block_count_avail
        allocated_blocks = int(max(0, allocated_blocks))

        # Active unique blocks referenced by current active requests only.
        active_start = self.paused_request_count
        active_end = self.total_request_count
        if active_end > active_start:
            active_rows = self.request_to_kv_block_ids[active_start:active_end]
            # Filter valid block ids (>= 0) and count unique ids.
            valid_ids = active_rows[active_rows >= 0]
            if valid_ids.numel() > 0:
                unique_ids = torch.unique(valid_ids)
                active_unique_blocks = int(unique_ids.numel())
            else:
                active_unique_blocks = 0
        else:
            active_unique_blocks = 0

        allocated_utilization = float(allocated_blocks) / float(total_blocks)
        active_utilization = float(active_unique_blocks) / float(total_blocks)

        # Diagnostic helpers
        total_request_count = int(self.total_request_count)
        return {
            'total_blocks': int(total_blocks),
            'allocated_blocks': int(allocated_blocks),
            'active_unique_blocks': int(active_unique_blocks),
            'allocated_utilization': allocated_utilization,
            'active_utilization': active_utilization,
            'active_request_count': int(self.get_active_request_count()),
            'paused_request_count': int(self.paused_request_count),
            'block_count_avail': int(block_count_avail),
            'active_token_count': int(self.active_token_count),
            'total_request_count': int(total_request_count),
            'max_total_requests': int(self.max_total_requests),
            'max_active_requests': int(self.max_active_requests),
        }

    def maybe_initialize_symmetric_memory(self):
        """
        Initializes symmetric memory for inference, if not already initialized
        """
        if not self.is_symmetric_memory_initialized:
            parallel_state._set_global_symmetric_memory_buffer()
            self.is_symmetric_memory_initialized = True<|MERGE_RESOLUTION|>--- conflicted
+++ resolved
@@ -757,13 +757,9 @@
             num_layers=model_config.num_layers // model_config.pipeline_model_parallel_size,
             kv_channels=model_config.kv_channels,
             num_attention_heads=model_config.num_query_groups,
-<<<<<<< HEAD
             tensor_model_parallel_size=model_config.tensor_model_parallel_size,
             pipeline_model_parallel_size=model_config.pipeline_model_parallel_size,
-            max_sequence_length=inference_config.inference_max_seq_length,
-=======
             max_sequence_length=max_sequence_length,
->>>>>>> dd7c9f4f
             buffer_size_gb=buffer_size_gb,
             materialize_only_last_token_logits=False,
             num_cuda_graphs=num_cuda_graphs,
