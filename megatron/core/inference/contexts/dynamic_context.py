--- conflicted
+++ resolved
@@ -386,24 +386,19 @@
         )
 
         # Set max_total_requests, max_active_requests, max_tokens.
-<<<<<<< HEAD
 
         # The maximum number of requests is limited by the number of max sequence length requests that can fit in the buffer.
-        blocks_per_max_seq = math.ceil(max_sequence_length / block_size_tokens)
+        blocks_per_max_seq = -(-max_sequence_length // block_size_tokens)
         self.max_total_requests = ( self.block_allocator.total_count - 1 ) // blocks_per_max_seq # -1 for dummy block
 
         # The maximum number of active requests is limited by the number of active blocks and the number of total requests.
         self.max_active_requests = min(self.max_total_requests, self.block_allocator.active_count)
 
         # The maximum number of active requests must be divisible by the tensor model parallel size.
-        self.max_active_requests = math.floor(self.max_active_requests / tp_size) * tp_size
-=======
-        self.max_total_requests = self.block_allocator.total_count - 1  # -1 for dummy block
-        max_active_requests = self.block_allocator.active_count // tp_size * tp_size
+        self.max_active_requests =self.max_active_requests // tp_size * tp_size
         self.max_active_requests = (
-            max_active_requests // self.REQUEST_ROUNDER * self.REQUEST_ROUNDER
-        )
->>>>>>> e152473f
+            self.max_active_requests // self.REQUEST_ROUNDER * self.REQUEST_ROUNDER
+        )
         self.max_tokens = max_tokens or self.DEFAULT_MAX_TOKENS
 
         assert self.max_tokens >= self.max_active_requests, (
