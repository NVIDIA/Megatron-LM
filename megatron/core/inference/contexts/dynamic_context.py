# Copyright (c) 2025, NVIDIA CORPORATION. All rights reserved.

import math
import warnings
from enum import Enum
from typing import List, Optional, Tuple

import torch
import torch.nn.functional as F
from packaging.version import Version as PkgVersion
from torch import Tensor

from megatron.core import parallel_state
from megatron.core.inference.inference_request import DynamicInferenceRequest
from megatron.core.models.common.embeddings.rope_utils import apply_rotary_pos_emb
from megatron.core.package_info import __version__ as mcore_version
from megatron.core.transformer import TransformerConfig
from megatron.core.utils import divide as core_divide

from .base_context import BaseInferenceContext
from .dynamic_chunk_allocator import ChunkAllocator

try:
    from packaging.version import Version as PkgVersion

    HAVE_PACKAGING = True
except:
    HAVE_PACKAGING = False


class ContextOverflowError(Exception):
    """Base exception for when a new request would not fit."""

    pass


class RequestOverflowError(ContextOverflowError):
    """Adding request would overflow max request count."""

    pass


class TokenOverflowError(ContextOverflowError):
    """Adding request would overflow max token count."""

    pass


class MaxSequenceLengthOverflowError(ContextOverflowError):
    """Adding request would overflow max sequence length."""

    pass


class ChunkOverflowError(ContextOverflowError):
    """Adding request would overflow available memory chunks."""

    pass


class ActiveRequestCountOverflowError(ContextOverflowError):
    '''Used when `initialize_attention_state()` is called with
    `num_warmup_requests > max_requests.'''

    def __init__(self, max_request_count, active_request_count):
        assert active_request_count > max_request_count
        super().__init__(
            "active_request_count (%d) > max_request_count (%d)."
            % (active_request_count, max_request_count)
        )


class WarmupEngineMode(Enum):
    """Enumeration for warmup engine modes used during cuda graph capture."""

    DECODE = "decode"
    NON_DECODE = "non_decode"


# pylint: disable=line-too-long
class DynamicInferenceContext(BaseInferenceContext):
    """Inference context that is passed to the main model in order
    to efficiently calculate and store the KV cache during inference.

    The dynamic inference context manages both: 1) in-flight batching, and 2) a
    memory buffer for the chunked KV cache. For in-flight batching, requests of
    arbitrary sequence length may be added, paused, or removed from the context
    at any step. The only constraint is the maximum number of requests or tokens
    that the context is defined to support. For the chunked KV cache, a memory
    buffer is allocated up front (size `buffer_size_gb`), that is divided into
    chunks and dynamically assigned to requests. At any given step, any unassigned
    chunks equate to unused space.

    Additionally, a fraction of the memory buffer (`gtd_request_fraction`, i.e.,
    the 'guaranteed' request fraction) is reserved for guaranteeing that a
    minimum number of active requests may continue to generate tokens on any step.
    The reason for this is that the context manages two pools of requests: 1)
    active requests, and 2) paused requests. Paused requests are requests where
    insufficient memory chunks remain for future assignment, and these requests
    are set aside until enough memory chunks are available. Active requests are
    requests that have sufficient memory chunks to proceed with their generations.

    The situation can arise where all requests eventually become paused due to all
    memory chunks being assigned. In this case, there are no active requests and
    thus no progress can be made. To handle this case, a fraction of the memory
    buffer is reserved that only allows active requests, and no paused requests.
    This fraction must be carefully tuned, as it can have an order of magnitude
    impact on overall latency.

    Args:
        params_dtype (torch.dtype): Dtype used for KV cache.
        num_layers (int): Number of layers.
        kv_channels (int): Hidden dimension per attention head.
        num_attention_heads (int): Number of attention heads.
        max_sequence_length (int): Max possible sequence length (prompt + output)
            that will occur.
        buffer_size_gb (float): Total buffer size (GB), shared by main and
            fallback contexts.
        chunk_size_tokens (int): Size of KV cache chunk size.
        buffer_guaranteed_fraction (float): Fraction of the memory buffer that is
            reserved to guarantee that one or more active requests are able to
            run to completion. Without reserving this memory, paused requests are
            able to fill the memory buffer and block execution of any requests.
        buffer_overflow_factor (Optional[float]): Scaling factor over the buffer
            size for auto computing `max_requests` and `max_tokens`. This scaling
            factor is used for fitting more requests and tokens in the memory
            buffer than it can safely hold, which in turn increases throughput.
        max_requests_override (Optional[int]): If set, overrides value computed
            from `buffer_overflow_factor`.
        max_tokens_override (Optional[int]): If set, overrides value computed
            from `buffer_overflow_factor`.
        tensor_model_parallel_size (Optional[int]): Tensor model parallel size.
        num_cuda_graphs (Optional[int]): Maximum number of cuda graphs to capture,
            where the cuda graph batch sizes range from 1 to `max_requests` (as
            computed below). Due to rounding, the actual number of cuda graphs may
            not equal this argument.
        materialize_only_last_token_logits (bool): If True, only the last token logits
            are materialized in the context.
        use_cuda_graphs_for_non_decode_steps (bool): If True, use cuda graphs for non-decode
        engine steps.
    """

    def __init__(
        self,
        *,
        params_dtype: torch.dtype,
        num_layers: int,
        kv_channels: int,
        num_attention_heads: int,
        max_sequence_length: int,
        buffer_size_gb: float,
        buffer_guaranteed_fraction: float,
        chunk_size_tokens: int = 256,
        buffer_overflow_factor: Optional[float] = None,
        max_requests_override: Optional[int] = None,
        max_tokens_override: Optional[int] = None,
        tensor_model_parallel_size: Optional[int] = None,
        cache_mla_latent: bool = False,
        kv_lora_rank: Optional[int] = None,
        qk_pos_emb_head_dim: Optional[int] = None,
        num_cuda_graphs: Optional[int] = None,
        materialize_only_last_token_logits: bool = True,
        use_cuda_graphs_for_non_decode_steps: bool = True,
    ):
        super().__init__(materialize_only_last_token_logits=materialize_only_last_token_logits)

        self.cache_mla_latent = cache_mla_latent
        if self.cache_mla_latent:
            assert (
                chunk_size_tokens == 64
            ), "Flash MLA requires a block size of 64. Set --inference-dynamic-batching-chunk-size 64 to fix this assert"

        # Per partition num heads and hidden size.
        projection_size = kv_channels * num_attention_heads
        if tensor_model_parallel_size is None:
            tp_size = parallel_state.get_tensor_model_parallel_world_size()
        else:
            tp_size = tensor_model_parallel_size
        hidden_size_per_attention_head = core_divide(projection_size, num_attention_heads)
        num_attention_heads_per_partition = core_divide(num_attention_heads, tp_size)
        # Chunk size tokens, bytes.
        dtype_size_bytes = params_dtype.itemsize
        self.chunk_size_tokens = chunk_size_tokens
        if self.cache_mla_latent:
            #   one vector  c_t  (rank)  +  optional RoPE phase slice
            kv_reduced_dim = kv_lora_rank + qk_pos_emb_head_dim
            self.kv_reduced_dim = kv_reduced_dim
            self.chunk_size_bytes = (
                dtype_size_bytes * num_layers * self.chunk_size_tokens * kv_reduced_dim
            )
        else:
            self.chunk_size_bytes = (
                dtype_size_bytes
                * 2  # key, value
                * num_layers
                * self.chunk_size_tokens
                * num_attention_heads_per_partition
                * hidden_size_per_attention_head
            )

        # Adjust buffer to be a multiple of chunk size.
        buffer_size_bytes = int(buffer_size_gb * 1024**3)
        buffer_size_bytes_rem = buffer_size_bytes % self.chunk_size_bytes
        buffer_size_bytes = buffer_size_bytes - buffer_size_bytes_rem

        # Compute max_requets, max_tokens from buffer size and overflow factor.
        def bytes_to_max_requests_and_tokens(n_bytes):
            n_tokens = n_bytes / self.chunk_size_bytes * self.chunk_size_tokens
            n_requests = n_tokens / max_sequence_length
            return self.round_up_requests(int(n_requests), tp_size=tp_size), self.round_up_tokens(
                int(n_tokens), tp_size=tp_size
            )

        self.max_requests, self.max_tokens = bytes_to_max_requests_and_tokens(buffer_size_bytes)
        if buffer_overflow_factor is not None:
            self.max_requests = self.round_up_requests(
                int(self.max_requests * buffer_overflow_factor), tp_size=tp_size
            )
            self.max_tokens = self.round_up_tokens(
                int(self.max_tokens * buffer_overflow_factor / 50.0), tp_size=tp_size
            )

        if max_requests_override is not None:
            self.max_requests = self.round_up_requests(max_requests_override, tp_size=tp_size)

        if max_tokens_override is not None:
            self.max_tokens = self.round_up_tokens(max_tokens_override, tp_size=tp_size)

        self.max_requests = min(self.max_requests, self.max_tokens)  # e.g., decode only.

        # Initialize context state.
        self.params_dtype = params_dtype
        self.num_layers = num_layers
        self.max_sequence_length = max_sequence_length

        self.total_request_count = 0
        self.active_token_count = 0
        self.paused_request_count = 0
        self.padded_active_token_count = None
        self.padded_active_request_count = None
        self.paused_tokens = None

        # Per-request state.
        self.request_ids = torch.full(
            (self.max_requests,), -1, dtype=torch.int32, device=torch.cuda.current_device()
        )
        # request_query_lengths is the input prompt tokens length during prefill phase (1st step) and then 1 for the decode phase (i.e During generation)
        self.request_query_lengths = torch.empty_like(self.request_ids)
        # request_output_lengths is len(input_prompt_tokens) + num_tokens_to_generate
        self.request_output_lengths = torch.empty_like(self.request_ids)
        # request_kv_length_offsets is the same as query length during prefill phase (1st step) and then 1 for the decode phase (i.e During generation)
        self.request_kv_length_offsets = torch.empty_like(self.request_ids)
        self.request_kv_chunk_counts = torch.empty_like(self.request_ids)
        self.request_last_kv_chunk_id = torch.empty_like(self.request_ids)
        # request_last_kv_chunk_offset represents number of tokens in the last kv chunk
        self.request_last_kv_chunk_offset = torch.empty_like(self.request_ids)

        # Per-token state.
        self.token_to_input_ids = torch.full(
            (self.max_tokens,), 0, dtype=torch.long, device=torch.cuda.current_device()
        )
        self.token_to_pos_ids = torch.full_like(self.token_to_input_ids, 0)
        self.token_to_request_idx = torch.empty_like(self.token_to_input_ids)
        self.token_to_chunk_idx = torch.empty_like(self.token_to_input_ids)
        # i.e For a set of tokens A B C D E F ..  and chunk_size 4:
        # token_to_position_in_request is  [0, 1, 2, 3, 4, 5]
        # token_to_local_position_within_kv_chunk is [0 , 1, 2, 3, 0, 1, 2]
        self.token_to_position_in_request = torch.empty_like(self.token_to_input_ids)
        self.token_to_local_position_within_kv_chunk = torch.empty_like(self.token_to_input_ids)

        # Calculate the total number of chunks available in the buffer
        chunk_count_total = buffer_size_bytes // self.chunk_size_bytes

        # Memory buffer.
        if cache_mla_latent:
            self.memory_buffer = torch.full(
                (self.num_layers, chunk_count_total, self.chunk_size_tokens, kv_reduced_dim),
                -1,
                dtype=self.params_dtype,
                device=torch.cuda.current_device(),
            )
        else:
            self.memory_buffer = torch.full(
                (
                    2,  # key and value
                    self.num_layers,
                    chunk_count_total,
                    self.chunk_size_tokens,
                    num_attention_heads_per_partition,
                    hidden_size_per_attention_head,
                ),
                -1,
                dtype=self.params_dtype,
                device=torch.cuda.current_device(),
            )

        # Chunk ids.
        self.max_kv_chunk_count = math.ceil(self.max_sequence_length / self.chunk_size_tokens)
        self.request_to_kv_chunk_ids = torch.full(
            (self.max_requests, self.max_kv_chunk_count),
            -1,
            dtype=torch.int,
            device=torch.cuda.current_device(),
        )

        # Cuda graph token-counts (i.e., token counts used by cuda-graph steps, both decode and non-decode).
        self.cuda_graph_token_counts = None
        if num_cuda_graphs is not None:

            # Ensure valid num_cuda_graphs.
            num_cuda_graphs = min(max(num_cuda_graphs, 1), self.max_requests)

            # Cuda graph step size.
            cuda_graph_rounder = 8
            self.cuda_graph_step_size = self.max_requests / num_cuda_graphs
            self.cuda_graph_step_size = cuda_graph_rounder * int(
                math.ceil(int(self.cuda_graph_step_size) / cuda_graph_rounder)
            )
            # Make sure divisble by TP size
            self.cuda_graph_step_size = math.ceil(self.cuda_graph_step_size / tp_size) * tp_size

            # Cuda graph token counts.
            if num_cuda_graphs == 1:
                self.cuda_graph_token_counts = [self.max_requests]
            else:
                self.cuda_graph_token_counts = list(
                    range(self.cuda_graph_step_size, self.max_requests, self.cuda_graph_step_size)
                )
                if self.cuda_graph_token_counts[-1] != self.max_requests:
                    self.cuda_graph_token_counts.append(self.max_requests)
                self.cuda_graph_token_counts.reverse()

            # Set used for validating active cuda graph token count.
            self.cuda_graph_token_counts_set = set(self.cuda_graph_token_counts)
            self.max_cuda_graph_token_count = max(self.cuda_graph_token_counts)

<<<<<<< HEAD
=======
        # for backwards compatibility with legacy unit tests, we are keeping
        # self.cuda_graph_request_counts around.
        self.cuda_graph_request_counts = self.cuda_graph_token_counts

>>>>>>> a6237d06
        self.non_decode_cuda_graphs = use_cuda_graphs_for_non_decode_steps and (
            num_cuda_graphs is not None
        )

        # `*_cudagraph_only` tensors are for use with cuda graphs to maintain
        # consistent input shapes, which is required to use cuda graphs.
        # During these steps, the `*_cudagraph_only`
        # tensors are used, otherwise their same-name but un-suffixed
        # corresponding tensors are used.

        self.query_seq_lengths_cudagraph_only = torch.full(
            (self.max_requests,), 0, dtype=torch.int32, device=torch.cuda.current_device()
        )
        self.cu_query_seq_lengths_cudagraph_only = torch.full(
            (self.max_requests + 1,), 0, dtype=torch.int32, device=torch.cuda.current_device()
        )
        self.kv_seq_lengths_cudagraph_only = torch.full(
            (self.max_requests,), 0, dtype=torch.int32, device=torch.cuda.current_device()
        )
        self.cu_kv_seq_lengths_cudagraph_only = torch.full(
            (self.max_requests + 1,), 0, dtype=torch.int32, device=torch.cuda.current_device()
        )

        self.request_to_kv_chunk_ids_cudagraph_only = torch.full(
            (self.max_requests, self.max_kv_chunk_count),
            0,
            dtype=torch.int,
            device=torch.cuda.current_device(),
        )

        # Guaranteed active requests.
        # * See details in the class docstring above. `gtd_request_fraction` is
        #   the fraction of chunks in the memory buffer that are reserved for
        #   guaranteeing that some number of active requests can always proceed
        #   with their generations. The number of chunks defined by
        #   `buffer_guaranteed_fraction * chunk_count_total` is converted to a
        #   number of requests that this reserved space can safely handle
        #   (`gtd_request_count`).
        # * Note: computing the size of this guaranteed space from chunks rather
        #   than bytes is safer due to the non-linear impacts of a large
        #   `chunk_size_tokens` or `max_kv_chunk_count`. When computing from
        #   chunks, this space will always be less than `chunk_count_total`. When
        #   computing from bytes, this space can unexpectedly be much larger than
        #   `chunk_count_total`, resulting in stalled generations.
        gtd_chunk_count = int(buffer_guaranteed_fraction * chunk_count_total)
        gtd_chunk_count = min(gtd_chunk_count, chunk_count_total)
        self.gtd_request_count = max(1, gtd_chunk_count // self.max_kv_chunk_count)
        self.gtd_chunk_count = self.gtd_request_count * self.max_kv_chunk_count

        # Initialize chunk allocator
        self.chunk_allocator = ChunkAllocator(
            chunk_count_total=chunk_count_total, gtd_chunk_count=self.gtd_chunk_count
        )

        # Store the dummy chunk idx reference for convenience
        self.dummy_chunk_idx = self.chunk_allocator.dummy_chunk_idx

        # Deal with chunked prefill
        self.have_chunked_prefill = False

        # Reset attention state.
        self.reset_attention_state()

    TOKEN_ROUNDER = 64
    REQUEST_ROUNDER = 4

    @classmethod
    def round_up_tokens(cls, value, tp_size=None):
        """Round up to nearest multiple of `TOKEN_ROUNDER` (above) that is also divisible by tensor model parallel size."""
        if not HAVE_PACKAGING:
            raise ImportError(
                "`packaging` is required for this functionality, please install it with `pip install packaging`"
            )
        if PkgVersion(mcore_version) < PkgVersion("0.13"):
            return cls.round_up(value)

        # Make sure divisible by TP size
        if tp_size is None:
            # Check if parallel state is initialized before trying to get TP size
            if parallel_state.is_initialized():
                tp_size = parallel_state.get_tensor_model_parallel_world_size()
            else:
                tp_size = 1
        token_rounder = math.ceil(cls.TOKEN_ROUNDER / tp_size) * tp_size

        return token_rounder * int(math.ceil(int(value) / token_rounder))

    @classmethod
    def round_up_requests(cls, value, tp_size=None):
        """Round up to nearest multiple of `REQUEST_ROUNDER` (above) that is also divisible by tensor model parallel size."""
        if not HAVE_PACKAGING:
            raise ImportError(
                "`packaging` is required for this functionality, please install it with `pip install packaging`"
            )
        if PkgVersion(mcore_version) < PkgVersion("0.13"):
            return cls.round_up(value)

        # Make sure divisible by TP size
        if tp_size is None:
            # Check if parallel state is initialized before trying to get TP size
            if parallel_state.is_initialized():
                tp_size = parallel_state.get_tensor_model_parallel_world_size()
            else:
                tp_size = 1
        request_rounder = math.ceil(cls.REQUEST_ROUNDER / tp_size) * tp_size

        return request_rounder * int(math.ceil(int(value) / request_rounder))

    @classmethod
    def round_up(cls, value):
        """Deprecated in favor of round_up_tokens and round_up_requests."""
        warnings.warn(
            "`round_up` is deprecated in favor of `round_up_tokens` or `round_up_requests` "
            "and will be removed in `megatron-core` 0.14."
        )
        ROUNDER = getattr(cls, "ROUNDER", 64)
        return ROUNDER * int(math.ceil(int(value) / ROUNDER))

    def is_static_batching(self) -> bool:
        """Is static batching? False."""
        return False

    def is_decode_only(self) -> bool:
        """Test if all active requests are in decode phase.

        For a request in prefill phase active_tokens = query length
        Once the request moves to decode phase active tokens is 1 for that request. So if all active requests are in decode phase, they will be equal to active token count.
        """
        total_active_requests = self.total_request_count - self.paused_request_count
        return total_active_requests == self.active_token_count

    def has_unfinished_requests(self) -> bool:
        """Test if any requests remain."""
        return self.total_request_count > 0

    def cu_query_lengths(self) -> Tuple[Tensor, int]:
        """Cumulative query sequence lengths."""
        return self.cu_query_seq_lengths, self.max_seqlen_q

    def cu_kv_lengths(self) -> Tensor:
        """Cumulative key/value sequence lengths."""
        return (self.cu_kv_seq_lengths, self.kv_seq_lengths, self.max_seqlen_k)

    def get_active_sequence_lengths(self) -> Tensor:
        """Total sequence length (query + key) for active requests."""
        lengths = self.request_kv_length_offsets + self.request_query_lengths
        lengths = lengths[self.paused_request_count : self.total_request_count]
        return lengths

    def get_max_sequence_lengths(self) -> Tensor:
        """Maximum sequence length for active requests."""
        return self.request_output_lengths[self.paused_request_count : self.total_request_count]

    def get_active_request_count(self):
        """Returns the current number of active requests."""
        active_sequence_lengths = self.get_active_sequence_lengths()
        max_sequence_lengths = self.get_max_sequence_lengths()
        active_requests_mask = torch.less(active_sequence_lengths, max_sequence_lengths).byte()
        active_request_count = (active_requests_mask == 1).sum().item()
        return active_request_count

    def append_key_value_cache(self, layer_number: int, key: Tensor, value: Tensor) -> None:
        """Append to KV cache.

        Args:
            layer_number (int): Layer number.
            key (Tensor): Key tensor.
            value (Tensor): Value tensor.
        """

        chunk_idx = self.token_to_chunk_idx[: self.padded_active_token_count]
        local_kv_seq_idx = self.token_to_local_position_within_kv_chunk[
            : self.padded_active_token_count
        ]

        if not self.cache_mla_latent:
            assert key.size(1) == 1 and value.size(1) == 1

        key = key.squeeze(1)
        # There is no value cache in FlashMLA/absorption
        if not self.cache_mla_latent:
            value = value.squeeze(1)

        if self.cache_mla_latent:
            # We pass the kv_concat as the key in cache_mla_latent
            kv_concat = key
            self.memory_buffer[layer_number - 1, chunk_idx, local_kv_seq_idx] = kv_concat[
                : self.padded_active_token_count
            ]
        else:
            self.memory_buffer[0, layer_number - 1, chunk_idx, local_kv_seq_idx] = key[
                : self.padded_active_token_count
            ]
            self.memory_buffer[1, layer_number - 1, chunk_idx, local_kv_seq_idx] = value[
                : self.padded_active_token_count
            ]

    def key_value_cache(self, layer_number: int) -> Tuple[Tensor, Tensor]:
        """Read from KV cache.

        Args:
            layer_number (int): Layer number.

        Return:
            (Tuple[Tensor, Tensor]) The key and value pointer tensors that point
            to chunks within the chunked memory buffer.
        """
        if self.cache_mla_latent:
            return (self.memory_buffer[layer_number - 1], None, self.block_table)
        else:
            return (
                self.memory_buffer[0, layer_number - 1],
                self.memory_buffer[1, layer_number - 1],
                self.block_table,
            )

    def apply_rotary_emb_query(
        self,
        query: Tensor,
        query_emb: Tensor,
        config: TransformerConfig,
        cu_seqlens_q: Tensor,
        cp_group: torch.distributed.ProcessGroup,
        mscale: float = 1.0,
    ) -> Tensor:
        """Apply rotary embedding to query tensor.

        Args:
            query (Tensor): Query tensor.
            query_emb (Tensor): Query rotary embeddings.
            config (TransformerConfig): Transformer config.
            cu_seqlens_q (Tensor): Cumulative sequence lengths.
            cp_group (torch.distributed.ProcessGroup): Process group for context parallel.

        Return:
            (Tensor) Query tensor after applying rotary embeddings.
        """
        n = self.padded_active_token_count
        query_seq_idx = self.token_to_pos_ids[:n]
        query_emb = query_emb[query_seq_idx]
        query[:n] = apply_rotary_pos_emb(
            t=query[:n],
            freqs=query_emb[:n],
            config=config,
            cu_seqlens=cu_seqlens_q,
            cp_group=cp_group,
            mscale=mscale,
        )
        return query

    def apply_rotary_emb_key(
        self,
        key: Tensor,
        key_emb: Tensor,
        config: TransformerConfig,
        cp_group: torch.distributed.ProcessGroup,
        mscale: float = 1.0,
    ) -> Tensor:
        """Apply rotary embedding to key tensor.

        Args:
            key (Tensor): Key tensor.
            key_emb (Tensor): Key rotary embeddings.
            config (TransformerConfig): Transformer config.
            cp_group (torch.distributed.ProcessGroup): Process group for context parallel.

        Return:
            (Tensor) Key tensor after applying rotary embeddings.
        """
        n = self.padded_active_token_count
        key_seq_idx = self.token_to_position_in_request[:n]
        key_emb = key_emb[key_seq_idx]
        if self.is_decode_only():
            assert key.shape[0] == n
            key = apply_rotary_pos_emb(
                t=key[:n], freqs=key_emb[:n], config=config, cp_group=cp_group, mscale=mscale
            )
        else:
            key[:n] = apply_rotary_pos_emb(
                t=key[:n], freqs=key_emb[:n], config=config, cp_group=cp_group, mscale=mscale
            )
        return key

    def reset_attention_state(self) -> None:
        """Reset state used within attention, after each step."""
        self.max_seqlen_q = None
        self.max_seqlen_k = None
        self.cu_query_seq_lengths = None
        self.cu_query_seq_lengths_cudagraph_only.fill_(0)
        self.query_seq_lengths_cudagraph_only.fill_(0)
        self.cu_kv_seq_lengths = None
        self.cu_kv_seq_lengths_cudagraph_only.fill_(0)
        self.kv_seq_lengths = None
        self.kv_seq_lengths_cudagraph_only.fill_(0)
        self.request_to_kv_chunk_ids_cudagraph_only.fill_(0)
        self.block_table = None

    def using_cuda_graph_this_step(self) -> bool:
        """Returns True if cuda graphs are being used for this step."""
        has_cuda_graphs = self.cuda_graph_token_counts is not None
        can_use_cuda_graphs = self.is_decode_only() or self.non_decode_cuda_graphs
        token_count_fits_cuda_graph = has_cuda_graphs and (
            self.active_token_count <= self.max_cuda_graph_token_count
        )
        return has_cuda_graphs and can_use_cuda_graphs and token_count_fits_cuda_graph

    def initialize_attention_state(
        self,
        *,
        num_warmup_tokens: Optional[int] = None,
        warmup_engine_mode: WarmupEngineMode = WarmupEngineMode.DECODE,
<<<<<<< HEAD
=======
        num_warmup_requests: Optional[int] = None,
>>>>>>> a6237d06
    ) -> None:
        """Initialize attention state so that every layer can use it.

        Args:
            num_warmup_tokens (Optional[int]): Number of tokens to use for
                warming up cuda graphs. Must be less than or equal to
                `max_requests`.
            warmup_engine_mode (WarmupEngineMode): Denote whether to setup
            for a decode or a non-decode cuda-graph warmup.
<<<<<<< HEAD
        Return:
            None.
        """
=======
            num_warmup_requests (Optional[int]): [DEPRECATED] Use num_warmup_tokens instead.
            This argument is kept for backward compatibility with the legacy API.
        Return:
            None.
        """
        if num_warmup_requests is not None:
            warnings.warn(
                "The 'num_warmup_requests' argument is deprecated and will be removed in a future release. "
                "Please use 'num_warmup_tokens' instead.",
                DeprecationWarning,
            )
            # If num_warmup_tokens is not provided, use num_warmup_requests for backward compatibility
            if num_warmup_tokens is None:
                num_warmup_tokens = num_warmup_requests
>>>>>>> a6237d06

        # warmup both decode and non-decode engine steps
        if num_warmup_tokens is not None:
            if num_warmup_tokens > self.max_requests:
                raise ActiveRequestCountOverflowError(self.max_requests, num_warmup_tokens)

            if warmup_engine_mode == WarmupEngineMode.NON_DECODE:
                assert self.non_decode_cuda_graphs, "Set non-decode cuda graphs to True"
                # Create a mismatch between self.active_token_count (0) and self.active_request_count
                # (which is 0 by default) so that self.is_decode() is False and we trigger
                # the non-decode attention kernel. The value of 1 is not special by any means, all
                # we need is for self.total_request_count to not be 0.
                self.total_request_count = 1

        active_token_count = (
            self.active_token_count if num_warmup_tokens is None else num_warmup_tokens
        )

        if self.using_cuda_graph_this_step():
            self.padded_active_token_count = (
                math.ceil(active_token_count / self.cuda_graph_step_size)
                * self.cuda_graph_step_size
            )
            self.padded_active_token_count = min(self.padded_active_token_count, self.max_requests)
            assert self.padded_active_token_count in self.cuda_graph_token_counts_set
            assert self.padded_active_token_count >= active_token_count
        else:
            self.padded_active_token_count = self.round_up_tokens(self.active_token_count)
            if self.is_decode_only():
                # For decode-only, the padded active token count cannot exceed max-requests.
                self.padded_active_token_count = min(
                    self.padded_active_token_count, self.max_requests
                )

        # How are we calculating the padded active request count?
        # Case 1: Using cuda graphs:
        #         It is always the same as padded_active_token_count, whether its decode or non-decode.
        #         We make the q and kv-lengths of extra padded requests to be 0.
        # Case 2: Not using cuda graphs:
        #         If decode - we set it to padded_active_token_count. Again q and kv lengths of extra padded requests will be 0.
        #         If non-decode - we set it to total_request_count - paused_request_count i.e. no padded requests.
        self.padded_active_request_count = (
            self.padded_active_token_count
            if self.using_cuda_graph_this_step() or self.is_decode_only()
            else (self.total_request_count - self.paused_request_count)
        )

        # Update token position indexes.
        self.token_to_chunk_idx[self.active_token_count : self.padded_active_token_count] = (
            self.dummy_chunk_idx
        )
        self.token_to_local_position_within_kv_chunk[
            self.active_token_count : self.padded_active_token_count
        ] = 0
        self.token_to_position_in_request[
            self.active_token_count : self.padded_active_token_count
        ] = 0

        # Update cu_query_seq_lengths, max_seqlen_q.
        query_lengths = self.request_query_lengths[
            self.paused_request_count : self.total_request_count
        ]
        if self.is_decode_only() or self.using_cuda_graph_this_step():
            self.query_seq_lengths_cudagraph_only[
                0 : self.total_request_count - self.paused_request_count
            ] = query_lengths
            if self.is_decode_only():
                self.cu_query_seq_lengths = None  # ensure no accidental use
                self.max_seqlen_q = 1
            else:
                self.cu_query_seq_lengths_cudagraph_only[
                    1 : self.padded_active_request_count + 1
                ] = torch.cumsum(
                    self.query_seq_lengths_cudagraph_only[: self.padded_active_request_count], dim=0
                )

                # The following will be passed to the FA kernel.
                self.cu_query_seq_lengths = self.cu_query_seq_lengths_cudagraph_only[
                    : (self.padded_active_request_count + 1)
                ]
                self.max_seqlen_q = self.padded_active_token_count
        else:
            cu_query_lengths = torch.cumsum(query_lengths, dim=0)
            self.cu_query_seq_lengths = torch.full(
                (self.total_request_count - self.paused_request_count + 1,),
                0,
                dtype=torch.int32,
                device=torch.cuda.current_device(),
            )
            self.cu_query_seq_lengths[1:] = cu_query_lengths
            self.max_seqlen_q = query_lengths.max().item()

        kv_seq_lengths = self.request_kv_length_offsets + self.request_query_lengths
        self.kv_seq_lengths = kv_seq_lengths[self.paused_request_count : self.total_request_count]
        if self.is_decode_only() or self.using_cuda_graph_this_step():
            # Re-assign `kv_seq_lengths` to be a view of the first
            # `active_cuda_graph_request_count` tokens of `kv_seq_lengths_decode_only`,
            # such that `kv_seq_lengths` has a static memory address and is therefore
            # cuda graph compatible. This allows `kv_seq_lengths` to transition between,
            # cuda graph sizes, which makes multi-batch-size cuda graphs possible.
            self.kv_seq_lengths_cudagraph_only[
                0 : self.total_request_count - self.paused_request_count
            ] = self.kv_seq_lengths
            self.kv_seq_lengths = self.kv_seq_lengths_cudagraph_only[
                : self.padded_active_request_count
            ]
            self.max_seqlen_k = self.max_sequence_length
            if self.is_decode_only():
                self.cu_kv_seq_lengths = None  # ensure no accidental use
            else:
                cu_kv_lengths = torch.cumsum(self.kv_seq_lengths, dim=0)
                # The following will be passed to the FA kernel.
                self.cu_kv_seq_lengths_cudagraph_only[1 : cu_kv_lengths.size(0) + 1] = cu_kv_lengths
                self.cu_kv_seq_lengths = self.cu_kv_seq_lengths_cudagraph_only[
                    : (self.padded_active_request_count + 1)
                ]
        else:
            self.cu_kv_seq_lengths = torch.full(
                (self.total_request_count - self.paused_request_count + 1,),
                0,
                dtype=torch.int32,
                device=torch.cuda.current_device(),
            )
            self.cu_kv_seq_lengths[1:] = torch.cumsum(self.kv_seq_lengths, dim=0)
            self.max_seqlen_k = self.kv_seq_lengths.max().item()

        # Update KV chunk IDs, block table.
        request_to_kv_chunk_ids = self.request_to_kv_chunk_ids[
            self.paused_request_count : self.total_request_count
        ]
        if self.is_decode_only() or self.using_cuda_graph_this_step():
            self.request_to_kv_chunk_ids_cudagraph_only[
                0 : self.total_request_count - self.paused_request_count
            ] = request_to_kv_chunk_ids
            self.block_table = self.request_to_kv_chunk_ids_cudagraph_only[
                : self.padded_active_request_count
            ]
        else:
            self.block_table = self.request_to_kv_chunk_ids[
                self.paused_request_count : self.total_request_count
            ]

    def reset(self) -> None:
        """Reset entire context.

        This method does:
        - Reset active/paused request/token counts to zero.
        - Reset available chunks to entire memory.
        - Reset other tensors to zeros (unncessary, just or sanity checking).

        This method is useful after cuda graph warmup iterations, where the
        context's memory buffer is referenced by the cuda graph system and
        cannot be deallocated.
        """

        # Reset request/token counts.
        self.total_request_count = 0
        self.active_token_count = 0
        self.paused_request_count = 0
        self.padded_active_token_count = 0
        self.padded_active_request_count = 0
        self.paused_tokens = None

        # Reset request indexes.
        self.request_ids.fill_(-1)
        self.request_query_lengths.fill_(0)
        self.request_output_lengths.fill_(0)
        self.request_kv_length_offsets.fill_(0)
        self.request_kv_chunk_counts.fill_(0)
        self.request_last_kv_chunk_id.fill_(-1)
        self.request_last_kv_chunk_offset.fill_(0)
        self.request_to_kv_chunk_ids.fill_(-1)

        # Reset token indexes.
        self.token_to_input_ids.fill_(0)
        self.token_to_pos_ids.fill_(0)
        self.token_to_request_idx.fill_(-1)
        self.token_to_position_in_request.fill_(0)
        self.token_to_chunk_idx.fill_(-1)
        self.token_to_local_position_within_kv_chunk.fill_(0)

        # Reset available chunk count.
        self.reset_attention_state()
        self.chunk_allocator.reset()
        self.request_to_kv_chunk_ids.fill_(-1)

    def current_input_and_position_ids(
        self, *, num_warmup_tokens: Optional[int] = None
    ) -> Tuple[Tensor, Tensor]:
        """Flattened input and position IDs for forward pass.

        Args:
            num_warmup_tokens (Optional[int]): Number of tokens to return for
                warming up cuda graphs. Must be less than or equal to
                `max_tokens`.

        Return:
            (Tuple[Tensor, Tensor]) Flattened active input and position IDs.
        """
        num_tokens = num_warmup_tokens or self.padded_active_token_count
        return (
            self.token_to_input_ids[:num_tokens].unsqueeze(0),
            self.token_to_pos_ids[:num_tokens].unsqueeze(0),
        )

    def last_token_logits(self, logits: Tensor) -> Tensor:
        """Last tokens of logits.

        Args:
            logits (Tensor): Output logits of forward pass.

        Return:
            (Tensor) Last token logits.
        """

        # todo: @lmcafee, remove these asserts?
        assert logits.size(0) == 1
        assert logits.size(1) == self.padded_active_token_count, (
            f"logits.size(1) ({tuple(logits.shape)}) != "
            f"padded_active_token_count ({self.padded_active_token_count})."
        )

        # Last token logits.
        logits = logits.squeeze(0)
        last_token_idxs = (
            torch.cumsum(
                self.request_query_lengths[self.paused_request_count : self.total_request_count],
                dim=0,
            )
            - 1
        )
        last_token_logits = logits[last_token_idxs, :]

        return last_token_logits

    def check_availability(
        self, req: DynamicInferenceRequest, safe: bool = False
    ) -> (bool, bool, bool):
        """
        Check if the request can be added to the context.
        """
        request_satisfied = self.total_request_count < self.max_requests
        token_satisfied = self.active_token_count + req.prompt_length <= self.max_tokens
        chunks = math.ceil(
            (req.prompt_length + req.finished_chunked_tokens) / self.chunk_size_tokens
        ) - math.ceil(req.finished_chunked_tokens / self.chunk_size_tokens)
        kv_cache_available = self.chunk_allocator.is_memory_available(chunks, safe=safe)
        return request_satisfied, token_satisfied, kv_cache_available

    def add_request(self, req: DynamicInferenceRequest, chunk_length: Optional[int] = None) -> None:
        """Add request to context. At this stage, we assume that the request is valid and can be added, as the checks are done in the schedule function.

        Args:
            req (ContextWaitingRequest): Request to add.
            chunk_length (Optional[int]): Length of chunk to add. If None, the request will be fully added.

        Return:
            None
        """
        if chunk_length is None:
            chunk_length = req.prompt_length

        this_round_tokens = req.prompt_tokens[:chunk_length]
        this_round_length = len(this_round_tokens)
        assert this_round_length > 0, "Chunk length is 0"
        assert this_round_length <= req.prompt_length, "Chunk length is greater than prompt length"

        # only allocate new chunks
        already_allocated_chunks = (
            req.finished_chunked_tokens + self.chunk_size_tokens - 1
        ) // self.chunk_size_tokens  # ceiling division
        overall_required_chunks = (
            req.finished_chunked_tokens + this_round_length + self.chunk_size_tokens - 1
        ) // self.chunk_size_tokens  # ceiling division

        num_chunks_needed = overall_required_chunks - already_allocated_chunks

        if num_chunks_needed > 0:
            new_chunk_ids = self.chunk_allocator.allocate_memory_chunks(
                num_chunks_needed, safe=True
            )
            assert (
                new_chunk_ids is not None and len(new_chunk_ids) == num_chunks_needed
            ), "Chunk allocation failed"

        # req.finished_chunked_tokens > 0 means that the request is a scheduled chunked prefill request, and we are adding a chunk to it
        # in this case, it is exactly the last request in the current system (see dynamic_engine.py, schedule_chunked_prefill invariants)
        # no need to update count, as it is already here
        if req.finished_chunked_tokens > 0:
            current_id = self.total_request_count - 1
            self.active_token_count -= (
                1  # Overwrite the last token, which is the useless token from chunked prefill
            )
            assert (
                self.request_ids[current_id] == req.request_id
            ), "Continuation current_id mismatch"
        else:
            current_id = self.total_request_count

        self.request_ids[current_id] = req.request_id
        self.request_query_lengths[current_id] = this_round_length
        self.request_output_lengths[current_id] = (
            req.finished_chunked_tokens
            + this_round_length
            + req.sampling_params.num_tokens_to_generate
        )
        if num_chunks_needed > 0:
            self.request_to_kv_chunk_ids[current_id][
                already_allocated_chunks:overall_required_chunks
            ] = new_chunk_ids
        self.request_kv_length_offsets[current_id] = req.finished_chunked_tokens
        self.request_kv_chunk_counts[current_id] = overall_required_chunks
        self.request_last_kv_chunk_id[current_id] = self.request_to_kv_chunk_ids[current_id][
            overall_required_chunks - 1
        ]
        self.request_last_kv_chunk_offset[current_id] = (
            this_round_length + req.finished_chunked_tokens - 1
        ) % self.chunk_size_tokens
        # self.num_prefill_requests += 1 # FUTURE MR: in update, all requests are set to decode, so here we need to add 1 for both chunked or not
        token_offset_range = torch.arange(
            req.finished_chunked_tokens,
            req.finished_chunked_tokens + this_round_length,
            device=self.token_to_pos_ids.device,
        )
        self.token_to_pos_ids[
            self.active_token_count : self.active_token_count + this_round_length
        ] = token_offset_range
        self.token_to_input_ids[
            self.active_token_count : self.active_token_count + this_round_length
        ] = this_round_tokens
        self.token_to_request_idx[
            self.active_token_count : self.active_token_count + this_round_length
        ] = current_id
        self.token_to_position_in_request[
            self.active_token_count : self.active_token_count + this_round_length
        ] = token_offset_range
        self.token_to_chunk_idx[
            self.active_token_count : self.active_token_count + this_round_length
        ] = self.request_to_kv_chunk_ids[current_id][token_offset_range // self.chunk_size_tokens]
        self.token_to_local_position_within_kv_chunk[
            self.active_token_count : self.active_token_count + this_round_length
        ] = (token_offset_range % self.chunk_size_tokens)
        self.active_token_count += this_round_length
        self.total_request_count += 0 if req.finished_chunked_tokens > 0 else 1

    def _move_book_keeping_tensors(self, src_idxs, dst_idxs, next_tokens):
        """
        Move all the relevent booking tensors with src idxs to dst idxs
        """
        self.request_kv_length_offsets[dst_idxs] = self.request_kv_length_offsets[src_idxs]
        self.request_query_lengths[dst_idxs] = self.request_query_lengths[src_idxs]
        self.request_output_lengths[dst_idxs] = self.request_output_lengths[src_idxs]
        self.request_ids[dst_idxs] = self.request_ids[src_idxs]
        next_tokens[dst_idxs] = next_tokens[src_idxs]

        self.request_to_kv_chunk_ids[dst_idxs] = self.request_to_kv_chunk_ids[src_idxs]
        self.request_kv_chunk_counts[dst_idxs] = self.request_kv_chunk_counts[src_idxs]
        self.request_last_kv_chunk_id[dst_idxs] = self.request_last_kv_chunk_id[src_idxs]
        self.request_last_kv_chunk_offset[dst_idxs] = self.request_last_kv_chunk_offset[src_idxs]

    def tensor_swap(x, src_idxs, dst_idxs):
        """
        Swap x[src_idxs] and x[dst_idxs]
        """
        x[dst_idxs], x[src_idxs] = x[src_idxs], x[dst_idxs]

    def _swap_book_keeping_tensors(self, src_idxs, dst_idxs, next_tokens):
        """
        Swaps all the relevent booking tensors with src idxs to dst idxs
        """
        self.tensor_swap(self.request_kv_length_offsets, src_idxs, dst_idxs)
        self.tensor_swap(self.request_query_lengths, src_idxs, dst_idxs)
        self.tensor_swap(self.request_output_lengths, src_idxs, dst_idxs)
        self.tensor_swap(self.request_ids, src_idxs, dst_idxs)
        self.tensor_swap(next_tokens, src_idxs, dst_idxs)
        self.tensor_swap(self.request_to_kv_chunk_ids, src_idxs, dst_idxs)
        self.tensor_swap(self.request_kv_chunk_counts, src_idxs, dst_idxs)
        self.tensor_swap(self.request_last_kv_chunk_id, src_idxs, dst_idxs)
        self.tensor_swap(self.request_last_kv_chunk_offset, src_idxs, dst_idxs)

    # TODO: see if we can compile this function
    def update_requests(self, active_requests_mask: Tensor, new_tokens: Tensor) -> None:
        """Update context state after calling engine.step().

        This method is responsible for:
        - Update prefill requests to decode requests.
        - Persist decode requests as decode requests.
        - Terminate requests by length or termination id.

        *Note*: All bookkeeping tensors (i.e., `self.request_*`) are laid out
        contiguously, with a conceptual division between paused requests on the
        'left' (or, lower indices) and active requests in the 'middle' (or, middle
        indices) and completed requests on the 'right' (or, higher indices). The integers
        `paused_request_count` and `total_request_count`  are used to track the boundaries
        between these request groups.
        - 0:paused_request_count -> paused requests
        - paused_request_count:total_request_count -> active requests
        - total_request_count:max_requests -> completed requests are moved here.
        The reason for maintaining contiguous tensors rather than multiple
        smaller (e.g., per-group or per-request) tensors is for both 1) speed
        (avoid unnecessary tensor allocations), and 2) compatibility with the
        Flash Attention kernels, which packed contiguous tensors.

        The following happens in this code :
        1. The active token mask tells us which requests are still active and which are completed
        2. If no paused requests are present and no active requests we release all memory and reset.
        3. Concatenate the paused tokens to the active tokens
        4. For the finished requests we release memory chunks and move them to the right
        5. We identify requests that require a new chunk and add them to the paused requests (i.e move them left)
        6. We determine how many requests we can resume and resume them
        7. We make changes to the request book keeping tesnsors and setup the tokens for next iteration
        8. We resume those requests by assigning chunks and updating bookkeeping tensors
        9. We make relevant changes to the token bookkeeping tensors

        Args:
            active_requests_mask (Tensor): 1D Mask tensor marking active requests.
            new_tokens (Tensor): Newly sampled tokens, with one token per active request.

        Return:
            None
        """
        # 1. The active token mask tells us which requests are still active and which are completed
        # active_request_count -> This corresponds to requests that have not reached EOD or max length
        # finished_request_count are requests that have reached the termination criterion

        if self.have_chunked_prefill:
            active_requests_mask[-1] = (
                1  # must keep this, next iteration will add a new chunk to it
            )
            current_chunk_request_id = self.request_ids[
                len(active_requests_mask) + self.paused_request_count - 1
            ]

        active_request_count = (active_requests_mask == 1).sum().item()
        finished_request_count = (active_requests_mask == 0).sum().item()
        assert (
            active_request_count + finished_request_count + self.paused_request_count
            == self.total_request_count
        )

        # Reset attention state.
        self.reset_attention_state()

        # 2. If no paused requests are present and no active requests we release memory and reset.
        if active_request_count + self.paused_request_count == 0:
            if finished_request_count > 0:
                finished_idxs = (
                    torch.nonzero(active_requests_mask == 0, as_tuple=True)[0]
                    + self.paused_request_count
                )
                kv_chunks_assigned = self.request_to_kv_chunk_ids[finished_idxs]
                non_zero_values_in_kv_memory = kv_chunks_assigned[kv_chunks_assigned != -1]
                self.chunk_allocator.release_memory_chunks(non_zero_values_in_kv_memory)

            # Reset request/token counts.
            self.request_to_kv_chunk_ids.fill_(-1)
            self.total_request_count = 0
            self.active_token_count = 0
            return

        # 3. Concatenate the paused tokens to the active tokens if present.
        if self.paused_request_count != 0:
            assert self.paused_tokens is not None
            next_tokens = torch.cat((self.paused_tokens, new_tokens))
        else:
            next_tokens = new_tokens

        # 4. For the finished requests we release memory chunks and move them to the right:-
        #       a) Release all their memory
        #       b) Swap them to the right, so that we have this order [Paused, Active, Finished]
        if finished_request_count > 0:
            finished_idxs = (
                torch.nonzero(active_requests_mask == 0, as_tuple=True)[0]
                + self.paused_request_count
            )
            kv_chunks_asigned = self.request_to_kv_chunk_ids[finished_idxs]
            non_zero_values_in_kv_memory = kv_chunks_asigned[kv_chunks_asigned != -1]
            self.chunk_allocator.release_memory_chunks(non_zero_values_in_kv_memory)

            # Reset the KV chunks for finished requests.
            # Note: do not use fill_() (or add_() and similar inplace ops) here.
            # The combinition of indexing with a tensor (like finished_idxs) and fill_()/add_() creates a clone
            # and updates it instead of the original tensor.
            self.request_to_kv_chunk_ids[finished_idxs] = -1

            if active_request_count > 0:
                finished_idxs_on_left = (
                    torch.nonzero(active_requests_mask[:active_request_count] == 0, as_tuple=True)[
                        0
                    ]
                    + self.paused_request_count
                )
                active_idxs_on_right = (
                    torch.nonzero(active_requests_mask[active_request_count:], as_tuple=True)[0]
                    + active_request_count
                    + self.paused_request_count
                )

                self._move_book_keeping_tensors(
                    src_idxs=active_idxs_on_right,
                    dst_idxs=finished_idxs_on_left,
                    next_tokens=next_tokens,
                )

                # Reset chunk ids for recently moved requests.
                self.request_to_kv_chunk_ids[active_idxs_on_right] = -1

        # 5. We identify requests that require a new chunk and add them to the paused requests (i.e move them left) :-
        #       a) Put requests that have filled their current chunk and  require a new one in a pause state temporarily
        #       b) Move the paused requests to the left, and active requets to the right
        #       c) Update the paused request count and active_request_count appropriately
        if active_request_count > 0:
            num_tokens_in_last_chunk = self.request_last_kv_chunk_offset[
                self.paused_request_count : (active_request_count + self.paused_request_count)
            ]
            active_requests_requiring_new_chunk = (
                num_tokens_in_last_chunk == self.chunk_size_tokens - 1
            ).byte()

            if self.have_chunked_prefill:
                # find the id in request_ids that is the current_chunk_request_id. Only one request should be chunked.
                pos = torch.where(self.request_ids == current_chunk_request_id)[0][0]
                active_requests_requiring_new_chunk[pos] = 0  # chunked prefill should not be paused

            active_requests_requiring_new_chunk_count = (
                (active_requests_requiring_new_chunk == 1).sum().item()
            )

            # Swap unfinished active requests on the left side with paused requests on the right side
            # NOTE : We add paused request count because we concatenate
            # paused tokens to the left at the beginning of update requests
            if (
                active_requests_requiring_new_chunk_count > 0
                and active_requests_requiring_new_chunk_count != active_request_count
            ):
                active_request_ids_on_left = (
                    torch.nonzero(
                        active_requests_requiring_new_chunk[
                            :active_requests_requiring_new_chunk_count
                        ]
                        == 0,
                        as_tuple=True,
                    )[0]
                    + self.paused_request_count
                )
                paused_requests_idxs_on_right = (
                    torch.nonzero(
                        active_requests_requiring_new_chunk[
                            active_requests_requiring_new_chunk_count:
                        ],
                        as_tuple=True,
                    )[0]
                    + active_requests_requiring_new_chunk_count
                    + self.paused_request_count
                )
                dst_idxs = torch.cat((active_request_ids_on_left, paused_requests_idxs_on_right))
                src_idxs = torch.cat((paused_requests_idxs_on_right, active_request_ids_on_left))
                self._move_book_keeping_tensors(
                    src_idxs=src_idxs, dst_idxs=dst_idxs, next_tokens=next_tokens
                )

            self.paused_request_count += active_requests_requiring_new_chunk_count
            active_request_count -= active_requests_requiring_new_chunk_count

        # 6. Now that we have the requests in following order [Paused, Active, Finished]
        # We determine how many requests we can resume and resume them
        # Assign released chunks to paused requests.
        # todo: @shanmugamr, un-pause requests using FIFO, rather than LIFO.
        num_non_gtd_chunks = max(0, self.chunk_allocator.chunk_count_avail - self.gtd_chunk_count)
        if num_non_gtd_chunks:
            # if we have non-gtd chunks, use them. Do not dip into the gtd-chunk pool
            resume_request_count = min(num_non_gtd_chunks, self.paused_request_count)
        else:
            # only dip into the gtd-chunk pool if we have run out of non-gtd-chunks and the active
            # request count has fallen below a certain threshold.
            resume_request_count = min(
                max(self.gtd_request_count - active_request_count, 0), self.paused_request_count
            )

        self.paused_request_count -= resume_request_count
        active_request_count += resume_request_count
        assert active_request_count > 0, "active_request_count == %d." % active_request_count

        # finally, swap the chunked prefill to the end of the active requests to obey the invariant
        if self.have_chunked_prefill:
            pos = torch.where(self.request_ids == current_chunk_request_id)[0][0]
            self._swap_book_keeping_tensors(
                src_idxs=torch.tensor([pos]),
                dst_idxs=torch.tensor([active_request_count + self.paused_request_count - 1]),
                next_tokens=next_tokens,
            )
            self.have_chunked_prefill = False

        # 7. We make changes to the request book keeping tesnsors and setup the tokens for next iteration
        self.total_request_count = active_request_count + self.paused_request_count
        # All these active requests are in decode phase, so they need only 1 token per request
        self.active_token_count = active_request_count
        # Always the first section of token input ids are only used.
        self.token_to_input_ids[: self.active_token_count] = next_tokens[
            self.paused_request_count : self.total_request_count
        ]

        if self.paused_request_count > 0:
            self.paused_tokens = next_tokens[: self.paused_request_count]

        # add_ and fill_ calls seems to work as intended with sliced indexing (i.e. x[3:5].add(...) or x[3:5].fill_)
        # but when another tensor is used for indexing, it does not work as expected (i.e. x[y] if x and y are torch tensors)
        self.request_kv_length_offsets[self.paused_request_count : self.total_request_count].add_(
            self.request_query_lengths[self.paused_request_count : self.total_request_count]
        )
        self.request_query_lengths[self.paused_request_count : self.total_request_count].fill_(1)
        self.token_to_pos_ids[: self.active_token_count] = self.request_kv_length_offsets[
            self.paused_request_count : self.total_request_count
        ]

        self.request_last_kv_chunk_offset[self.paused_request_count : self.total_request_count] = (
            self.request_last_kv_chunk_offset[self.paused_request_count : self.total_request_count]
            + 1
        ) % self.chunk_size_tokens

        # 8. We resume those requests by assigning chunks and updating bookkeeping tensors
        if resume_request_count > 0:
            assert torch.all(
                self.request_last_kv_chunk_offset[
                    self.paused_request_count : (self.paused_request_count + resume_request_count)
                ]
                == 0
            ), "The request_last_kv_chunk_offset should be 0 for the requests that just got resumed this step. "

            chunk_ids = self.chunk_allocator.allocate_memory_chunks(resume_request_count)
            row_idx = torch.arange(
                self.paused_request_count,
                self.paused_request_count + resume_request_count,
                device=torch.cuda.current_device(),
            )
            col_idx = self.request_kv_chunk_counts[
                self.paused_request_count : (self.paused_request_count + resume_request_count)
            ]
            self.request_to_kv_chunk_ids[row_idx, col_idx] = chunk_ids
            self.request_kv_chunk_counts[
                self.paused_request_count : (self.paused_request_count + resume_request_count)
            ] += 1
            self.request_last_kv_chunk_id[
                self.paused_request_count : (self.paused_request_count + resume_request_count)
            ] = chunk_ids

        # 9. We make relevant changes to the token bookkeeping tensors
        self.token_to_request_idx[: self.active_token_count] = torch.arange(
            self.paused_request_count, self.total_request_count, device=torch.cuda.current_device()
        )
        self.token_to_position_in_request[: self.active_token_count] = (
            self.request_kv_length_offsets[self.paused_request_count : self.total_request_count]
        )

        self.token_to_chunk_idx[: self.active_token_count] = self.request_last_kv_chunk_id[
            self.paused_request_count : self.total_request_count
        ]
        self.token_to_local_position_within_kv_chunk[: self.active_token_count] = (
            self.request_last_kv_chunk_offset[self.paused_request_count : self.total_request_count]
        )

    def calculate_log_probs(
        self, logits: Tensor, new_tokens: Tensor, only_last_token_logits: Optional[bool] = False
    ) -> List[List[float]]:
        """Calculate log probs for all active requests and return them.

        TODO: @wdykas support top-n log probs.

        Args:
            logits (Tensor): Raw model output logits with shape [1, sequence_length, vocab_size].
            new_tokens (Tensor): The newly sampled tokens.
            only_last_token_logits (bool): If set, the logits are from only the last token in each request

        Returns:
            List of lists where each inner list contains log probs for a request in the
            same order as the active requests (from paused_request_count to total_request_count).
        """
        # Calculate log_probs (sequence_length x vocab_size)
        log_probs = F.log_softmax(logits.squeeze(0).float(), dim=-1)

        if only_last_token_logits or self.is_decode_only():
            seq_idx = torch.arange(len(new_tokens), dtype=torch.int32, device=logits.device)
            selected_log_probs = log_probs[seq_idx, new_tokens]
            return [[lp] for lp in selected_log_probs.flatten().tolist()]

        # Get the selected token ids for all tokens.
        # We shift the active token window left by one to remove the first prompt token for
        # prefill requests and then set the token ids explicitly for the newly generated tokens.
        # This is necessary because we calculate the log probs *before* updating the request metadata.
        #
        # Example (decode & prefill mix):
        #
        #   active_query_lengths: [ 1 | 1 | 2 | 5 ]
        #
        #   new_tokens          : [ 52 | 12 | 3 | 86 ]
        #
        #   seq_idx             : [ 0 | 1 | 2 3 | 4 5 6 7 8 ]
        #
        #   new_token_idx       : [ 0 | 1 | 3 | 8 ]
        #
        #   active_token_ids before left shift:
        #                       : [ 31 | 75 | 45 16 | 90 12 72 24 88 ]
        #
        #   active_token_ids after shift:
        #                       : [ XX | XX | 16 XX | 12 72 24 88 XX ]   (XX = undefined)
        #
        #   active_token_ids[new_token_idx] = new_tokens
        #                       : [ 52 | 12 | 16  3 | 12 72 24 88 86 ]
        active_token_ids = self.token_to_input_ids[: self.active_token_count].roll(-1, 0)
        active_query_lengths = self.request_query_lengths[
            self.paused_request_count : self.total_request_count
        ]
        new_token_idx = active_query_lengths.cumsum(0) - 1
        active_token_ids[new_token_idx] = new_tokens

        # Extract the log probs for only the selected tokens.
        # (sequence_length x vocab_size) -> (sequence_length)
        seq_idx = torch.arange(self.active_token_count, device=log_probs.device)
        selected_log_probs = log_probs[seq_idx, active_token_ids]

        # Split the log probs across request boundaries
        selected_log_probs_list = selected_log_probs.cpu().split(
            active_query_lengths.tolist(), dim=0
        )

        # Convert each log prob tensor into a list
        return [lp.tolist() for lp in selected_log_probs_list]<|MERGE_RESOLUTION|>--- conflicted
+++ resolved
@@ -334,13 +334,10 @@
             self.cuda_graph_token_counts_set = set(self.cuda_graph_token_counts)
             self.max_cuda_graph_token_count = max(self.cuda_graph_token_counts)
 
-<<<<<<< HEAD
-=======
         # for backwards compatibility with legacy unit tests, we are keeping
         # self.cuda_graph_request_counts around.
         self.cuda_graph_request_counts = self.cuda_graph_token_counts
 
->>>>>>> a6237d06
         self.non_decode_cuda_graphs = use_cuda_graphs_for_non_decode_steps and (
             num_cuda_graphs is not None
         )
@@ -652,10 +649,7 @@
         *,
         num_warmup_tokens: Optional[int] = None,
         warmup_engine_mode: WarmupEngineMode = WarmupEngineMode.DECODE,
-<<<<<<< HEAD
-=======
         num_warmup_requests: Optional[int] = None,
->>>>>>> a6237d06
     ) -> None:
         """Initialize attention state so that every layer can use it.
 
@@ -665,11 +659,6 @@
                 `max_requests`.
             warmup_engine_mode (WarmupEngineMode): Denote whether to setup
             for a decode or a non-decode cuda-graph warmup.
-<<<<<<< HEAD
-        Return:
-            None.
-        """
-=======
             num_warmup_requests (Optional[int]): [DEPRECATED] Use num_warmup_tokens instead.
             This argument is kept for backward compatibility with the legacy API.
         Return:
@@ -684,7 +673,6 @@
             # If num_warmup_tokens is not provided, use num_warmup_requests for backward compatibility
             if num_warmup_tokens is None:
                 num_warmup_tokens = num_warmup_requests
->>>>>>> a6237d06
 
         # warmup both decode and non-decode engine steps
         if num_warmup_tokens is not None:
