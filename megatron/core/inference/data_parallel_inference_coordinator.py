# Copyright (c) 2025 NVIDIA CORPORATION & AFFILIATES. All rights reserved.

import logging
from collections import deque
from itertools import cycle
from multiprocessing import Event

import torch

from megatron.core.inference.headers import Headers

try:
    import zmq

    HAVE_ZMQ = True
except:
    HAVE_ZMQ = False

try:
    import msgpack

    HAVE_MSGPACK = True
except:
    HAVE_MSGPACK = False


class DataParallelInferenceCoordinator:
    """
    Coordinates inference requests between clients and distributed model engines.

    This class acts as a central server. It uses a ZMQ ROUTER socket to manage
    communication flows between multiple clients and multiple data parallel ranks.

    The coordinator's main responsibilities are:
    1.  **Worker Registration**: It waits for a specified number of data parallel ranks
        (representing distributed model instances) to connect and register themselves.
    2.  **Client Connection**: It accepts connections from external clients, like
        `InferenceClient`, and performs a simple handshake.
    3.  **Request Forwarding**: It receives inference requests from clients, assigns a
        unique server-side request ID, tokenizes the prompt, and forwards the request
        to one of the available data parallel rank using a round-robin scheduling
        strategy.
    4.  **Response Routing**: It receives completed results from
        the data parallel ranks and routes them back to the original client that made the
        request.
    5.  **Control Signal Broadcasting**: It relays control signals (e.g., PAUSE, STOP)
        from a client to all connected data parallel ranks.

    Attributes:
        router_socket (zmq.Socket): The central ZMQ ROUTER socket for all communication.
        data_parallel_size (int): The number of data parallel workers to expect.
        identities_of_data_parallel_ranks (deque): A deque holding the ZMQ
            identities of connected TP-coordinators, used for round-robin scheduling.
        request_id_to_client_id (dict): Maps server-side request IDs to the ZMQ
            identity of the client that initiated the request.
        request_id_to_client_request_id (dict): Maps server-side request IDs to the
            original request ID provided by the client.
        next_request_id (int): A counter for generating unique server-side request IDs.
    """

    def __init__(self, inference_coordinator_port: int, data_parallel_size: int):
        """
        Initializes the inference coordinator.

        This sets up the ZMQ context and a ROUTER socket, binding it to the given
        port. It then enters a blocking loop to wait for all expected data parallel
        ranks to connect before proceeding.

        Args:
            inference_coordinator_port (int): The TCP port number to bind the server to.
            data_parallel_size (int): The number of TP-coordinator workers that are
                expected to connect.
        """
        assert HAVE_ZMQ, (
            "please install the pyzmq library to use DataParallelInferenceCoordinator\n"
            "pip install pyzmq"
        )
        assert HAVE_MSGPACK, (
            "please install the messagepack library to use DataParallelInferenceCoordinator\n"
            "pip install msgpack"
        )
        self.context = zmq.Context()

        # This is the central router socket
        # 1. data parallel ranks connect to this socket to register themselves
        # 2. Users connect to this socket and submit their requests. We transmit them to
        #    data parallel ranks in a round robin fashion
        # 3. data parallel ranks return completed requests to this socket. We route them back to
        #    the user that had submitted the request originally.

        self.router_socket = self.context.socket(zmq.ROUTER)
        self.router_socket.bind(f"tcp://0.0.0.0:{inference_coordinator_port}")
        self.data_parallel_size = data_parallel_size

        logging.info("Inference Coordinator: waiting for connections from data parallel ranks...")
        # First wait for all data parallel ranks to establish connections.
        self.identities_of_data_parallel_ranks = deque([])
        # time.sleep(5)  # Give data parallel ranks time to spawn and connect.
        for _ in range(data_parallel_size):
            identity, _ = self.router_socket.recv_multipart()
            assert identity not in self.identities_of_data_parallel_ranks
            self.identities_of_data_parallel_ranks.append(identity)
        logging.info("Inference Coordinator: Connected with data parallel ranks...")
        self.data_parallel_rank_iterator = cycle(self.identities_of_data_parallel_ranks)

        self.request_id_to_client_id = {}
        self.request_id_to_client_request_id = {}

        self.next_request_id = 0

    def get_next_data_parallel_rank(self):
        """
        Selects the next data parallel rank using round-robin scheduling.

        Returns:
            bytes: The ZMQ identity of the next data parallel rank to receive a request.
        """
        return next(self.data_parallel_rank_iterator)

<<<<<<< HEAD
    def tokenize_prompt(
        self, prompt: str, add_BOS: bool = False
    ) -> Tuple[torch.Tensor, torch.Tensor]:
        """Utility to tokenize the input prompts

        Args:
            prompt (str): The input prompt

        Returns:
            torch.Tensor: Returns the tokenized prompt
        """
        prompt_tokens = self.tokenizer.tokenize(prompt)

        if add_BOS:
            prompt_tokens = [self.tokenizer.bos] + prompt_tokens

        return prompt_tokens

    def postprocess(
        self,
        request_ids: List[int],
        finished_request_ids: List[int],
        generated_tokens: List[int],
        log_probs: List[int],
        chunked_prefill_request_id: int = -1,
        materialize_only_last_token_logits: bool = True,
    ):
        """
        Processes replies from the engine, appending tokens and handling finished requests.

        For each generated token, this method appends it to the corresponding active
        request. If a request is marked as finished, it detokenizes the full
        sequence, sends the final result back to the original client, and cleans
        up the request state.

        Args:
            request_ids (List[int]): A list of request IDs that have new tokens.
            finished_request_ids (List[int]): A list of request IDs that have completed
                generation in this step.
            generated_tokens (List[int]): The list of new tokens, one for each ID in
                `request_ids`.
            log_probs (List[int]): Log probabilities for each token.
            chunked_prefill_request_id (int): The request ID currently undergoing chunked prefill,
                -1 if no chunked prefill is active.
        """
        # Todo [Siddharth]: This is duplicated logic from the engine.
        # We should refactor this to avoid duplication.
        log_probs_iter = log_probs if log_probs else repeat(None)
        for request_id, token, request_log_probs in zip(
            request_ids, generated_tokens, log_probs_iter
        ):
            # >>>
            # request: DynamicInferenceRequest = self.requests[request_id]
            # +++
            try:
                request: DynamicInferenceRequest = self.requests[request_id]
            except Exception as e:
                raise Exception("request %d not found ... keys %s." % (
                    request_id,
                    list(self.requests.keys()),
                ))
            # <<<
            # Handle chunked prefill similar to the engine logic
            if chunked_prefill_request_id == -1 or request_id != chunked_prefill_request_id:
                request.generated_tokens.append(token)

                if request_log_probs is not None:
                    if not request.prompt_log_probs:
                        request.prompt_log_probs = []
                    if not request.generated_log_probs:
                        request.generated_log_probs = []
                    # If the request log probs span > 1 token we are in prefill
                    if len(request_log_probs) > 1:
                        request.prompt_log_probs.extend(request_log_probs)
                    else:
                        if (
                            # If it is a chunked prefill request
                            len(request.prompt_log_probs) > 0
                            # And we are missing the last token for prefill
                            and len(request.prompt_log_probs) < len(request.prompt_tokens)
                            # And we need to track full prefill
                            and not materialize_only_last_token_logits
                        ):
                            assert (
                                len(request.prompt_log_probs) == len(request.prompt_tokens) - 1
                            ), "Prompt log probs length is not equal to prompt tokens length - 1"
                            request.prompt_log_probs.extend(request_log_probs)
                        else:
                            request.generated_log_probs.extend(request_log_probs)
            else:
                # This is the chunked prefill request, handle log probs but don't append tokens
                if request_log_probs is not None:
                    if materialize_only_last_token_logits:
                        # Here we discard intermediate log probs,
                        # as we only materialize the last token log probs
                        request.prompt_log_probs = []
                        request.generated_log_probs = []
                    else:
                        # Otherwise, we gather log probs for all tokens
                        if not request.prompt_log_probs:
                            request.prompt_log_probs = []
                        request.prompt_log_probs.extend(request_log_probs)
                        request.generated_log_probs = []

        if finished_request_ids:
            for fid in finished_request_ids:
                if fid == chunked_prefill_request_id:
                    continue  # skip chunked prefill request, this is not a finished request
                request = self.requests.pop(fid)
                request.generated_length = len(request.generated_tokens)
                request.generated_text = self.tokenizer.detokenize(request.generated_tokens)

                client_identity = self.request_id_to_client_id[fid]
                client_request_identity = self.request_id_to_client_request_id[fid]
                del self.request_id_to_client_id[fid]
                del self.request_id_to_client_request_id[fid]
                self.router_socket.send_multipart(
                    [
                        client_identity,
                        msgpack.packb(
                            [client_request_identity, request.serializable()], use_bin_type=True
                        ),
                    ]
                )

=======
>>>>>>> 053b085e
    def start(self):
        """
        Starts the main event loop for the coordinator.

        This method runs an infinite loop, continuously listening for incoming
        messages on the ZMQ ROUTER socket. It parses the message header to
        determine the message type and takes appropriate action, such as
        handling new client connections, forwarding requests, broadcasting
        control signals, or processing replies from the engines.
        """
        # Todo [Siddharth]: Make this more robust to handle invalid messages.
        known_clients = set()
        while True:
            sender_identity, serialized_payload = self.router_socket.recv_multipart()
            deserialized_payload = msgpack.unpackb(serialized_payload, raw=False)
            header = Headers(deserialized_payload[0])

            if header == Headers.CONNECT:
                if sender_identity in known_clients:
                    logging.info(
                        f"Client {sender_identity} sent a duplicate connect request. Ignoring .."
                    )
                    continue

                # print(f"New client connected: {sender_identity}")
                known_clients.add(sender_identity)
                self.router_socket.send_multipart(
                    [sender_identity, msgpack.packb([Headers.ACK.value], use_bin_type=True)]
                )

            elif header == Headers.SUBMIT_REQUEST:
                # ToDo [Siddharth]: We might want to tokenize the prompt on the
                # assigned data parallel rank for this process instead
                # of the coordinator.

                # Message from a known client
                if sender_identity not in known_clients:
                    logging.info(
                        f"Received message from unknown client {sender_identity}. Ignoring."
                    )
                    continue
                # this is a message from a client.
                # route it to a data parallel rank
                client_request_id, prompt, sampling_params = deserialized_payload[1:]
                # map client request_id to server request_id
                # necessary because multiple clients might have the same request_id.
                request_id = self.next_request_id
                self.next_request_id += 1
                self.request_id_to_client_id[request_id] = sender_identity
                self.request_id_to_client_request_id[request_id] = client_request_id

                # Serialize prompt.
                if isinstance(prompt, (str, list)):
                    pass
                elif isinstance(prompt, torch.Tensor):
                    prompt = prompt.tolist()
                else:
                    raise Exception("specialize for <%s> prompt." % type(prompt).__name__)

                next_data_parallel_rank_identity = self.get_next_data_parallel_rank()
                self.router_socket.send_multipart(
                    [
                        next_data_parallel_rank_identity,
                        msgpack.packb(
                            [Headers.SUBMIT_REQUEST.value, request_id, prompt, sampling_params],
                            use_bin_type=True,
                        ),
                    ]
                )
            elif header in [Headers.PAUSE, Headers.UNPAUSE, Headers.STOP]:
                # control signals for the engine
                # broadcast to all data parallel ranks
                if sender_identity not in known_clients:
                    continue
                for data_parallel_rank_id in self.identities_of_data_parallel_ranks:
                    self.router_socket.send_multipart(
                        [data_parallel_rank_id, msgpack.packb([header.value], use_bin_type=True)]
                    )
            elif header == Headers.ENGINE_REPLY:
                # This is the output of a single engine step on some data parallel rank.
                assert sender_identity in self.identities_of_data_parallel_ranks
<<<<<<< HEAD
                (
                    request_ids,
                    finished_request_ids,
                    generated_tokens,
                    logprobs,
                    chunked_prefill_request_id,
                    materialize_only_last_token_logits,
                ) = deserialized_payload[1:]
                # >>>
                print("\n....... [coord] request_ids : %s.\n" % request_ids)
                # <<<
                self.postprocess(
                    request_ids,
                    finished_request_ids,
                    generated_tokens,
                    logprobs,
                    chunked_prefill_request_id,
                    materialize_only_last_token_logits,
                )
=======
                finished_requests = deserialized_payload[1]

                for finished_request in finished_requests:
                    fid = finished_request["request_id"]
                    client_identity = self.request_id_to_client_id[fid]
                    client_request_identity = self.request_id_to_client_request_id[fid]
                    del self.request_id_to_client_id[fid]
                    del self.request_id_to_client_request_id[fid]

                    self.router_socket.send_multipart(
                        [
                            client_identity,
                            msgpack.packb(
                                [client_request_identity, finished_request], use_bin_type=True
                            ),
                        ]
                    )
>>>>>>> 053b085e

    @classmethod
    def entrypoint(
        cls, ready_event: Event, inference_coordinator_port: int, data_parallel_size: int
    ):
        """
        Class method to instantiate and run the coordinator, for use in a separate process.

        This method initializes the coordinator, signals a `ready_event` to indicate
        that it is fully initialized and listening, and then starts the main event loop.

        Args:
            ready_event (Event): A threading or multiprocessing event object that is set()
                once the coordinator is ready to accept connections.
            inference_coordinator_port (int): The port to bind to.
            data_parallel_size (int): The number of expected TP-coordinators.
        """
        coordinator = cls(inference_coordinator_port, data_parallel_size)
        ready_event.set()
        try:
            coordinator.start()
        except KeyboardInterrupt:
            logging.info("Coordinator process interrupted. Exiting...")
            coordinator.stop()

    def stop(self):
        """
        Stops the inference coordinator, performing any necessary cleanup operations.
        """
        self.router_socket.close()
        self.context.term()<|MERGE_RESOLUTION|>--- conflicted
+++ resolved
@@ -117,134 +117,6 @@
         """
         return next(self.data_parallel_rank_iterator)
 
-<<<<<<< HEAD
-    def tokenize_prompt(
-        self, prompt: str, add_BOS: bool = False
-    ) -> Tuple[torch.Tensor, torch.Tensor]:
-        """Utility to tokenize the input prompts
-
-        Args:
-            prompt (str): The input prompt
-
-        Returns:
-            torch.Tensor: Returns the tokenized prompt
-        """
-        prompt_tokens = self.tokenizer.tokenize(prompt)
-
-        if add_BOS:
-            prompt_tokens = [self.tokenizer.bos] + prompt_tokens
-
-        return prompt_tokens
-
-    def postprocess(
-        self,
-        request_ids: List[int],
-        finished_request_ids: List[int],
-        generated_tokens: List[int],
-        log_probs: List[int],
-        chunked_prefill_request_id: int = -1,
-        materialize_only_last_token_logits: bool = True,
-    ):
-        """
-        Processes replies from the engine, appending tokens and handling finished requests.
-
-        For each generated token, this method appends it to the corresponding active
-        request. If a request is marked as finished, it detokenizes the full
-        sequence, sends the final result back to the original client, and cleans
-        up the request state.
-
-        Args:
-            request_ids (List[int]): A list of request IDs that have new tokens.
-            finished_request_ids (List[int]): A list of request IDs that have completed
-                generation in this step.
-            generated_tokens (List[int]): The list of new tokens, one for each ID in
-                `request_ids`.
-            log_probs (List[int]): Log probabilities for each token.
-            chunked_prefill_request_id (int): The request ID currently undergoing chunked prefill,
-                -1 if no chunked prefill is active.
-        """
-        # Todo [Siddharth]: This is duplicated logic from the engine.
-        # We should refactor this to avoid duplication.
-        log_probs_iter = log_probs if log_probs else repeat(None)
-        for request_id, token, request_log_probs in zip(
-            request_ids, generated_tokens, log_probs_iter
-        ):
-            # >>>
-            # request: DynamicInferenceRequest = self.requests[request_id]
-            # +++
-            try:
-                request: DynamicInferenceRequest = self.requests[request_id]
-            except Exception as e:
-                raise Exception("request %d not found ... keys %s." % (
-                    request_id,
-                    list(self.requests.keys()),
-                ))
-            # <<<
-            # Handle chunked prefill similar to the engine logic
-            if chunked_prefill_request_id == -1 or request_id != chunked_prefill_request_id:
-                request.generated_tokens.append(token)
-
-                if request_log_probs is not None:
-                    if not request.prompt_log_probs:
-                        request.prompt_log_probs = []
-                    if not request.generated_log_probs:
-                        request.generated_log_probs = []
-                    # If the request log probs span > 1 token we are in prefill
-                    if len(request_log_probs) > 1:
-                        request.prompt_log_probs.extend(request_log_probs)
-                    else:
-                        if (
-                            # If it is a chunked prefill request
-                            len(request.prompt_log_probs) > 0
-                            # And we are missing the last token for prefill
-                            and len(request.prompt_log_probs) < len(request.prompt_tokens)
-                            # And we need to track full prefill
-                            and not materialize_only_last_token_logits
-                        ):
-                            assert (
-                                len(request.prompt_log_probs) == len(request.prompt_tokens) - 1
-                            ), "Prompt log probs length is not equal to prompt tokens length - 1"
-                            request.prompt_log_probs.extend(request_log_probs)
-                        else:
-                            request.generated_log_probs.extend(request_log_probs)
-            else:
-                # This is the chunked prefill request, handle log probs but don't append tokens
-                if request_log_probs is not None:
-                    if materialize_only_last_token_logits:
-                        # Here we discard intermediate log probs,
-                        # as we only materialize the last token log probs
-                        request.prompt_log_probs = []
-                        request.generated_log_probs = []
-                    else:
-                        # Otherwise, we gather log probs for all tokens
-                        if not request.prompt_log_probs:
-                            request.prompt_log_probs = []
-                        request.prompt_log_probs.extend(request_log_probs)
-                        request.generated_log_probs = []
-
-        if finished_request_ids:
-            for fid in finished_request_ids:
-                if fid == chunked_prefill_request_id:
-                    continue  # skip chunked prefill request, this is not a finished request
-                request = self.requests.pop(fid)
-                request.generated_length = len(request.generated_tokens)
-                request.generated_text = self.tokenizer.detokenize(request.generated_tokens)
-
-                client_identity = self.request_id_to_client_id[fid]
-                client_request_identity = self.request_id_to_client_request_id[fid]
-                del self.request_id_to_client_id[fid]
-                del self.request_id_to_client_request_id[fid]
-                self.router_socket.send_multipart(
-                    [
-                        client_identity,
-                        msgpack.packb(
-                            [client_request_identity, request.serializable()], use_bin_type=True
-                        ),
-                    ]
-                )
-
-=======
->>>>>>> 053b085e
     def start(self):
         """
         Starts the main event loop for the coordinator.
@@ -326,27 +198,6 @@
             elif header == Headers.ENGINE_REPLY:
                 # This is the output of a single engine step on some data parallel rank.
                 assert sender_identity in self.identities_of_data_parallel_ranks
-<<<<<<< HEAD
-                (
-                    request_ids,
-                    finished_request_ids,
-                    generated_tokens,
-                    logprobs,
-                    chunked_prefill_request_id,
-                    materialize_only_last_token_logits,
-                ) = deserialized_payload[1:]
-                # >>>
-                print("\n....... [coord] request_ids : %s.\n" % request_ids)
-                # <<<
-                self.postprocess(
-                    request_ids,
-                    finished_request_ids,
-                    generated_tokens,
-                    logprobs,
-                    chunked_prefill_request_id,
-                    materialize_only_last_token_logits,
-                )
-=======
                 finished_requests = deserialized_payload[1]
 
                 for finished_request in finished_requests:
@@ -364,7 +215,6 @@
                             ),
                         ]
                     )
->>>>>>> 053b085e
 
     @classmethod
     def entrypoint(
