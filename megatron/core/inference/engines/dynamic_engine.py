# Copyright (c) 2025 NVIDIA CORPORATION & AFFILIATES. All rights reserved.

import asyncio
import logging
import multiprocessing
import os
import socket
import struct
import time
import warnings
from collections import deque
from contextlib import contextmanager
from dataclasses import dataclass
from datetime import datetime
from itertools import repeat
from typing import Dict, List, Optional, Tuple, Union

import torch
from torch import Tensor
from torch.cuda.nvtx import range_pop, range_push

from megatron.core import parallel_state
from megatron.core.inference.contexts.dynamic_context import (
    DynamicInferenceContext,
    MaxSequenceLengthOverflowError,
    TokenOverflowError,
    WarmupEngineMode,
)
from megatron.core.inference.data_parallel_inference_coordinator import (
    DataParallelInferenceCoordinator,
)
from megatron.core.inference.engines.abstract_engine import AbstractEngine
from megatron.core.inference.headers import Headers, UnknownHeaderError
from megatron.core.inference.inference_request import (
    DynamicInferenceRequest,
    DynamicInferenceRequestRecord,
    Status,
)
from megatron.core.inference.sampling_params import SamplingParams
from megatron.core.inference.text_generation_controllers.text_generation_controller import (
    TextGenerationController,
)
from megatron.core.inference.utils import Counter, await_process_event
from megatron.core.transformer.cuda_graphs import delete_cuda_graphs
from megatron.core.utils import get_asyncio_loop, trace_async_exceptions

try:
    from tqdm import tqdm

    HAVE_TQDM = True
except:
    HAVE_TQDM = False

try:
    import zmq

    HAVE_ZMQ = True
except:
    HAVE_ZMQ = False

try:
    import msgpack

    HAVE_MSGPACK = True
except:
    HAVE_MSGPACK = False

try:
    import wandb

    HAVE_WANDB = True
except ImportError:
    HAVE_WANDB = False
    wandb = None

try:
    import psutil

    HAVE_PSUTIL = True
except ImportError:
    HAVE_PSUTIL = False


class EngineSuspendedError(Exception):
    """Engine is currently suspended and not performing steps."""

    pass


def format_mem_bytes(mem_bytes):
    """Convert a byte count to a human-readable string in tb, gb, mb, kb, or bytes."""
    for power, suffix in [(4, "tb"), (3, "gb"), (2, "mb"), (1, "kb"), (0, "bytes")]:
        suffix_bytes = 1024**power
        if mem_bytes >= suffix_bytes:
            return "%.1f %s" % (mem_bytes / suffix_bytes, suffix)
    return "%d bytes" % mem_bytes


@dataclass(kw_only=True)
class RequestEntry:
    """Entry in the engine's `self.requests` dict."""

    record: DynamicInferenceRequestRecord
    future: asyncio.Future


# pylint: disable=line-too-long
class DynamicInferenceEngine(AbstractEngine):
    """The dynamic inference engine.

    This engine allows requests of varying length to be dynamically added and
    removed in each inference step. In contrast to the static engine that has a
    set batch size and sequence length during the forward pass, each request in
    the dynamic engine can have different *current* prompt and output length at
    any given step, and the processing is restricted only by a max number of total
    tokens across all requests.

    Args:
        text_generation_controller (TextGenerationController): A text generation
            controller that will be used to define how to preprocess prompts, generate
            outputs and detokenizer the output tokens.
        inference_context (DynamicInferenceContext): Context for managing in-flight
            batching and a dynamic block-level KV cache (similar to paged attention).
        random_seed (Optional[int]): Use a random seed if you want deterministic
            results. Defaults to None.
        inference_logging_step_interval (int): The step interval at which to log
        inference metrics to wandb. Defaults to 0, which means no logging.
    """

    def __init__(
        self,
        controller: TextGenerationController,
        context: DynamicInferenceContext,
        enable_cuda_graph: Optional[bool] = None,
        random_seed: Optional[int] = None,
        *,
        track_paused_request_events: bool = False,
        enable_chunked_prefill: bool = True,
        inference_logging_step_interval: int = 0,
    ):

        assert isinstance(
            controller, TextGenerationController
        ), f"controller must be a TextGenerationController, got {type(controller)}"
        assert isinstance(
            context, DynamicInferenceContext
        ), f"context must be a DynamicInferenceContext, got {type(context)}"
        assert isinstance(random_seed, int), f"random_seed must be an int, got {type(random_seed)}"

        # Setup.
        self.controller = controller
        self.context = context
        self.random_seed = random_seed
        self.track_paused_request_events = track_paused_request_events
        self.enable_chunked_prefill = enable_chunked_prefill
        self.unified_memory_level = context.unified_memory_level

        self.inference_logging_step_interval = inference_logging_step_interval
        # Configure wandb to use separate step counter for inference metrics (only once)
        if self.inference_logging_step_interval > 0 and self.context.metrics_writer is not None:
            logging.info(
                f"\033[1;93m[INFERENCE]\033[0m "
                f"\033[1;95mLogging inference metrics to wandb (rank {torch.distributed.get_rank()})\033[0m"
            )
            if HAVE_WANDB and self.context.metrics_writer.__name__ == "wandb":
                # Make all inference/* metrics use inference_step as their x-axis
                # This allows inference and training to have independent step counters
                context.metrics_writer.define_metric(
                    "inference/*", step_metric="inference/inference_step"
                )
                # Initialize inference step offset by querying existing run history
                self.inference_step_offset = 0
                if wandb.run is not None:
                    api_run = wandb.Api().run(
                        f"{wandb.run.entity}/{wandb.run.project}/{wandb.run.id}"
                    )
                    max_step = 0
                    for row in api_run.scan_history(keys=["inference/inference_step"]):
                        val = row.get("inference/inference_step")
                        if isinstance(val, (int, float)) and int(val) > max_step:
                            max_step = int(val)
                    self.inference_step_offset = int(max_step)

        # Initialize the asyncio loop if it has not already been initialized.
        # TODO: Start the engine loop here.
        self._loop = get_asyncio_loop()
        self._cond = asyncio.Condition()

        # Capture cuda graph.
        self.capture_stats = None
        self._loop = None

        # Deprecate `enable_cuda_graph`.
        if enable_cuda_graph is not None:
            warnings.warn(
                "The `enable_cuda_graph` argument is deprecated and will be "
                "removed in `megatron-core 0.15`. `enable_cuda_graph` is now "
                "read directly from the transformer config object."
            )
            self.enable_cuda_graph = enable_cuda_graph
        else:
            self.enable_cuda_graph = (
                controller.inference_wrapped_model.model.config.enable_cuda_graph
            )

        if enable_cuda_graph is not None:
            self.cuda_graph_impl = "local" if enable_cuda_graph else "none"
        else:
            self.cuda_graph_impl = controller.inference_wrapped_model.model.config.cuda_graph_impl

        # Initialize engine.
        self.reset()

        # Create cuda graphs.
        self.create_cuda_graphs()

    def reset(self) -> None:
        """Reset by removing all requests and reset all state."""

        self.context.reset()

        self.step_count = 0
        self.finished_request_count = 0
        self.waiting_request_ids = deque()
        self.failed_request_ids = []  # deque()
        self.request_counter = Counter()
        self.requests: Dict[int, RequestEntry] = {}
        self.step_start_event = torch.cuda.Event(enable_timing=True)
        self.step_end_event = torch.cuda.Event(enable_timing=True)
        self.paused = False
        self.stopped = False
        self.suspend_signal = False  # suspend signal
        self.is_suspended = False  # suspend state
        self.resume_request_ids = None

        # Initialize the asyncio loop if it has not already been initialized.
        # TODO: Start the engine loop here.
        self._loop = get_asyncio_loop(self._loop)
        self._cond = asyncio.Condition()

    def create_cuda_graphs(self, reset_context: bool = True):
        """Create cuda graphs.

        This method iterates the dynamic context's `cuda_graph_request_counts`
        to record and capture cuda graphs.

        Args:
            reset_context (bool): Whether to reset the context after building cuda graphs.
        """

        if self.cuda_graph_impl != "local":
            return

        context = self.context
        controller = self.controller

        config = controller.inference_wrapped_model.inference_wrapper_config
        moe_pad_experts = config.moe_pad_experts_for_cuda_graph_inference

        if moe_pad_experts and context.non_decode_cuda_graphs:
            context.non_decode_cuda_graphs = False
            if torch.distributed.get_rank() == 0:
                warnings.warn(
                    "MoE models do not support non-decode cuda graphs. "
                    "Forcing non_decode_cuda_graphs to False."
                )

        time_start = time.time()
        mem_stats_start = torch.cuda.memory_stats()

        logging.info(
            "> dynamic_engine.py: building cuda graphs for %d batch size(s): %s.",
            len(context.cuda_graph_token_counts),
            context.cuda_graph_token_counts,
        )
        for warmup_engine_mode in [WarmupEngineMode.DECODE, WarmupEngineMode.NON_DECODE]:
            # Check whether to skip non-decode graphs.
            if (
                warmup_engine_mode == WarmupEngineMode.NON_DECODE
                and not context.non_decode_cuda_graphs
            ):
                continue

            tbar = enumerate(context.cuda_graph_token_counts)
            if HAVE_TQDM:
                tbar = tqdm(tbar, total=len(context.cuda_graph_token_counts))

            # Iterate cuda graph dims.
            for tbar_idx, cuda_graph_token_count in tbar:
                if (
                    cuda_graph_token_count == 1
                    and warmup_engine_mode == WarmupEngineMode.NON_DECODE
                ):
                    # This case is not supported`` as we require atleast two
                    # tokens for a non-decode engine step.
                    continue

                # Initialize context.
                input_ids, position_ids = self.controller._dynamic_step_context_init(
                    num_warmup_tokens=cuda_graph_token_count, warmup_engine_mode=warmup_engine_mode
                )

                # Initialize attention state.
                assert (
                    cuda_graph_token_count == context.padded_active_token_count
                ), f"{cuda_graph_token_count} vs. {context.padded_active_token_count}."

                # Progress.
                mode_str = warmup_engine_mode.name.lower()
                tbar_str = f"cuda graph warmup - {mode_str}, d {cuda_graph_token_count}"
                if HAVE_TQDM:
                    tbar.set_description(tbar_str)
                else:
                    logging.info(f"{tbar_idx}/{len(context.cuda_graph_token_counts)}. {tbar_str}")

                # Forward pass -> logits.
                controller._dynamic_step_forward_logits(input_ids, position_ids)

                if reset_context:
                    with torch.inference_mode():
                        context.reset()  # todo: @lmcafee, remove if unnecessary.

        # Memory usage.
        time_end = time.time()
        mem_stats_end = torch.cuda.memory_stats()
        capture_stats = {
            "time": time_end - time_start,
            "allocated_bytes": (
                mem_stats_end["allocated_bytes.all.current"]
                - mem_stats_start["allocated_bytes.all.current"]
            ),
            "reserved_bytes": (
                mem_stats_end["reserved_bytes.all.current"]
                - mem_stats_start["reserved_bytes.all.current"]
            ),
        }
        logging.info(
            "> built cuda graph(s) in %.2f sec, with total memory usage: "
            "allocated %s, reserved %s.",
            capture_stats["time"],
            format_mem_bytes(capture_stats["allocated_bytes"]),
            format_mem_bytes(capture_stats["reserved_bytes"]),
        )

        self.capture_stats = capture_stats

    async def start_listening_to_data_parallel_coordinator(
        self,
        inference_coordinator_port: int,
        inference_mp_coordinator_port: int = 20000,
        launch_inference_coordinator: bool = True,
        verbose: bool = False,
        *,
        loop: Optional[asyncio.AbstractEventLoop] = None,
    ):
        """Initializes ZMQ communication to connect the engine with an inference coordinator.

        This asynchronous method sets up the distributed communication infrastructure
        that allows this inference engine to act as a worker under a central
        `InferenceCoordinator`. It configures different ZMQ socket patterns
        based on the rank's role within the distributed topology.

        The setup involves two primary roles within each data-parallel group:
        1.  **MP Coordinator (TP_rank=0, PP_rank=0)**: This rank connects directly
            to the central coordinator via a ZMQ `DEALER` socket. It receives
            requests and uses a ZMQ `PUB` (publisher) socket to broadcast them
            to all other ranks within its model-parallel (MP) group.
        2.  **MP Workers (all other ranks)**: These ranks use ZMQ `SUB` (subscriber)
            sockets to listen for requests broadcast by their local MP Coordinator.

        This architecture uses TCP sockets for both inter-node and intra-node broadcasts
        within an MP group.

        Finally, after setting up the communication channels and ensuring all ranks
        are synchronized, this method starts the main engine processing loop
        (`self.run_engine`) as a background asyncio task.

        Args:
            inference_coordinator_port (int): The network port where the central
                `InferenceCoordinator` is or will be listening.
            inference_mp_coordinator_port (int): The base network port where each model parallel
                coordinator will broadcast messages from. Each MP group will compute an independent
                port offset from this base port.
            launch_inference_coordinator (bool, optional): If True, the global rank 0
                process will spawn and manage the `InferenceCoordinator`
                process. Defaults to True.
<<<<<<< HEAD
=======
            verbose (bool): Whether to run in verbose mode.

        Note:
            The current implementation uses `ipc` sockets for broadcasting requests
            within a Tensor Parallel group, which limits each TP group to a single
            physical node. For example, if you have 8 GPUs per node, then this will only
            work with TP=[1,2,4,8]
>>>>>>> 744505ea
        """

        assert HAVE_ZMQ, (
            "please install the pyzmq library to use InferenceCoordinator\n" "pip install pyzmq"
        )
        assert HAVE_MSGPACK, (
            "please install the messagepack library to use InferenceCoordinator\n"
            "pip install msgpack"
        )

        if launch_inference_coordinator and torch.distributed.get_rank() == 0:
            spawn_context = multiprocessing.get_context('spawn')
            coordinator_ready_event = spawn_context.Event()
            self.inference_coordinator_process = spawn_context.Process(
                target=DataParallelInferenceCoordinator.entrypoint,
                args=(
                    coordinator_ready_event,
                    inference_coordinator_port,
                    parallel_state.get_data_parallel_world_size(),
                ),
            )
            self.inference_coordinator_process.start()

        # Todo [Siddharth]: can we move this code to another file?
        self.zmq_context = zmq.Context()
        self.zmq_sockets = []  # keep track of all sockets created by this engine

        # We need to broadcast the hostname of the (TP=0, PP=0) rank
        # to all other ranks in the same model parallel group.
        tp_rank = parallel_state.get_tensor_model_parallel_rank()
        pp_rank = parallel_state.get_pipeline_model_parallel_rank()

        hostname_list = [None]
        if tp_rank == 0 and pp_rank == 0:
            hostname_list[0] = socket.gethostname()

        # Find the global rank of the (TP=0, PP=0) rank in our MP group
        src_global_rank = parallel_state.get_model_parallel_src_rank()

        torch.distributed.broadcast_object_list(
            hostname_list, src=src_global_rank, group=parallel_state.get_model_parallel_group()
        )
        bcast_hostname = hostname_list[0]

        # We need unique ports for each MP group, so we compute an offset using the DP rank.
        dp_rank = parallel_state.get_data_parallel_rank()
        req_port = inference_mp_coordinator_port + (dp_rank * 2)
        len_port = inference_mp_coordinator_port + (dp_rank * 2) + 1

        ip_address_of_dp_coordinator = os.getenv('MASTER_ADDR', '127.0.0.1')
        identity = f'mp-coord-{parallel_state.get_data_parallel_rank()}'
        if (
            parallel_state.get_tensor_model_parallel_rank() == 0
            and parallel_state.get_pipeline_model_parallel_rank() == 0
        ):
            # 1. Create dealer sockets where tp_rank = 0 and pp_rank = 0
            #    These will receive requests from an InferenceCoordinator.
            self.socket_for_receiving_requests = self.zmq_context.socket(zmq.DEALER)

            self.socket_for_receiving_requests.setsockopt(zmq.IDENTITY, identity.encode('utf-8'))
            self.socket_for_receiving_requests.connect(
                f"tcp://{ip_address_of_dp_coordinator}:{inference_coordinator_port}"
            )

            # send empty string. this is used to register with the coordinator.
            self.socket_for_receiving_requests.send(b"")

            # 2. Create a publisher socket. This is used to publish or broadcast
            #    requests within the model parallel group
            self.model_parallel_publisher_socket = self.zmq_context.socket(zmq.PUB)
            self.model_parallel_publisher_socket.bind(f"tcp://*:{req_port}")

            # 3. Create another publisher socket to broadcast the number of messages to receive.
            self.model_parallel_num_msgs_publisher_socket = self.zmq_context.socket(zmq.PUB)
            self.model_parallel_num_msgs_publisher_socket.bind(f"tcp://*:{len_port}")
            self.zmq_sockets += [
                self.socket_for_receiving_requests,
                self.model_parallel_num_msgs_publisher_socket,
                self.model_parallel_publisher_socket,
            ]
        # All MP ranks subscribe to the two publisher sockets
        self.model_parallel_subscriber_socket = self.zmq_context.socket(zmq.SUB)
        self.model_parallel_subscriber_socket.connect(f"tcp://{bcast_hostname}:{req_port}")
        self.model_parallel_subscriber_socket.setsockopt_string(zmq.SUBSCRIBE, "")

        self.model_parallel_num_msgs_subscriber_socket = self.zmq_context.socket(zmq.SUB)
        self.model_parallel_num_msgs_subscriber_socket.connect(f"tcp://{bcast_hostname}:{len_port}")
        self.model_parallel_num_msgs_subscriber_socket.setsockopt_string(zmq.SUBSCRIBE, "")

        self.zmq_sockets += [
            self.model_parallel_subscriber_socket,
            self.model_parallel_num_msgs_subscriber_socket,
        ]

        torch.distributed.barrier(parallel_state.get_model_parallel_group())

        if launch_inference_coordinator and torch.distributed.get_rank() == 0:
            await await_process_event(coordinator_ready_event, self.inference_coordinator_process)
            logging.info("Inference co-ordinator is ready to receive requests!")

        # Finally run the engine infinite loop
        loop = get_asyncio_loop(loop)
        self.engine_loop_task = loop.create_task(
            self.run_engine_with_coordinator(loop=loop, verbose=verbose)
        )

    @contextmanager
    @staticmethod
    def suspend_resume_ctx(key: str, *, unified_memory_level: int) -> None:
        """Context manager for of suspending and resuming the engine.

        This context manager records the time and memory usage when suspending
        and resuming the context. TODO(@lmcafee): add argument to optionally
        return nullcontext, to avoid overhead.

        Args:
            key (str): Key that identifies caller (e.g., 'suspend' or 'resume').

        Return:
            None.
        """

        try:

            start_mem = torch.cuda.memory_stats()
            start_time = time.time()
            torch.cuda.synchronize()

            yield

        finally:

            end_time = time.time()

            end_mem = torch.cuda.memory_stats()
            start_mem_alloc = start_mem["allocated_bytes.all.current"]
            end_mem_alloc = end_mem["allocated_bytes.all.current"]
            start_mem_res = start_mem["reserved_bytes.all.current"]
            end_mem_res = end_mem["reserved_bytes.all.current"]

            rank_str = torch.distributed.get_rank()
            dir_str = "deallocating" if end_mem_alloc <= start_mem_alloc else "allocating"
            relative_time_str = f"{end_time - start_time:.3f} sec"
            relative_mem_str = f"{abs(start_mem_alloc - end_mem_alloc) / 1024**3:.1f} gb"

            if HAVE_PSUTIL:
                process = psutil.Process()
                mem_info = process.memory_info()
                cpu_mem_str = f"{mem_info.rss / 1024**3:.1f} gb"
            else:
                cpu_mem_str = "--"

            total_mem_str = ", ".join(
                (
                    f"cpu: {cpu_mem_str}",
                    f"gpu: alloc {end_mem_alloc / 1024**3:.1f} gb",
                    f"res {end_mem_res / 1024**3:.1f} gb",
                )
            )
            logging.info(
                f"[rank {rank_str}] dynamic engine {key}, "
                f"unified {unified_memory_level}, "
                f"{dir_str} "
                f"{relative_mem_str} in {relative_time_str} ... "
                f"abs mem usage: {total_mem_str}"
            )

    def suspend(self):
        """Suspend engine by deallocating context's GPU state."""

        # Skip if already suspended, which can happen when using the inference
        # coordinator.
        if self.is_suspended:
            return
        self.is_suspended = True

        # Deallocate context tensors.
        with self.__class__.suspend_resume_ctx(
            "suspended", unified_memory_level=self.unified_memory_level
        ):
            self.context.deallocate_all_tensors()

        # Delete cuda graphs when not using unified memory at all (level 0). For
        # levels 1 and 2, the context's tensors maintain static memory addresses,
        # so the cuda graphs are re-used.
        if self.unified_memory_level == 0:
            delete_cuda_graphs()

        # Maintain references to requests before reset.
        waiting_request_ids = list(self.waiting_request_ids)
        active_request_ids = set(self.requests.keys()) - set(waiting_request_ids)
        self.resume_request_ids = [*active_request_ids, *waiting_request_ids]
        self.waiting_request_ids.clear()

        # Suspend requests objects.
        for request_id in active_request_ids:
            self.requests[request_id].record.suspend(self.controller.tokenizer)

    def resume(self):
        """Resume engine by reallocating context's GPU state."""

        # Skip if not suspended, which can happen when using the inference
        # coordinator.
        if not self.is_suspended:
            return
        self.is_suspended = False

        # Resume.
        with self.__class__.suspend_resume_ctx(
            "resumed", unified_memory_level=self.unified_memory_level
        ):

            # Allocate context tensors.
            alloc_time = time.time()
            torch.cuda.synchronize()
            self.context.allocate_all_tensors(is_init=False)
            torch.cuda.synchronize()
            alloc_time = time.time() - alloc_time

            # Reset context and request data.
            self.context.reset()

            # Create cuda graphs (before adding requests, to be in decode mode).
            # Only create cuda graphs when not using unified memory at all (level
            # 0). For levels 1 and 2, the context's tensors maintain static
            # memory addresses, so the cuda graphs are re-used.
            capture_time = time.time()
            if self.unified_memory_level == 0:
                self.create_cuda_graphs()
            capture_time = time.time() - capture_time

            # Add requests.
            add_time = time.time()
            torch.cuda.synchronize()
            for request_id in self.resume_request_ids:
                self._add_request(self.get_request(request_id))
            torch.cuda.synchronize()
            add_time = time.time() - add_time

        # Print inner timing (must be outside context manager above for correct formatting).
        logging.info(
            "    > "
            + ", ".join(
                (
                    f"inner timing: alloc {alloc_time:.3f}",
                    f"add {add_time:.3f}",
                    f"capture {capture_time:.3f}.",
                )
            )
        )

        # Notify event loop.
        self._loop.call_soon_threadsafe(asyncio.create_task, self._notify_cond_for_new_request())

    @trace_async_exceptions
    async def _notify_cond_for_new_request(self):
        """Helper function to notify condition variable when a new request is added."""
        async with self._cond:
            self._cond.notify_all()

    def has_unfinished_requests(self) -> bool:
        """Test if context contains unfinished requests."""
        return self.context.has_unfinished_requests() or len(self.waiting_request_ids) > 0

    def get_request(self, request_id: int) -> DynamicInferenceRequest:
        """Get most recent request from a request record.

        Args:
            request_id (int): Request id.

        Returns:
            (DynamicInferenceRequest) The most recent request in the record.
        """
        return self.requests[request_id].record[-1]

    def _add_request(
        self, request: DynamicInferenceRequest
    ) -> asyncio.Future[DynamicInferenceRequest]:

        request_id = request.request_id

        # Add request to self.requests. If the engine has previously been
        # suspended, then the request may already exist.
        if request_id not in self.requests:
            self.requests[request_id] = RequestEntry(
                record=DynamicInferenceRequestRecord.from_request(request),
                future=self._loop.create_future(),
            )

        if request.status is None:
            request.status = Status.ACTIVE_AND_GENERATING_TOKENS

        assert (
            request.sampling_params.num_tokens_to_generate is None
            or request.sampling_params.num_tokens_total is None
        )
        if request.sampling_params.num_tokens_total is not None:
            request.sampling_params.num_tokens_to_generate = (
                request.sampling_params.num_tokens_total - len(request.prompt_tokens)
            )
        if request.sampling_params.num_tokens_to_generate is None:
            request.sampling_params.num_tokens_to_generate = self.context.max_sequence_length - len(
                request.prompt_tokens
            )
        if request.sampling_params.termination_id is None:
            try:
                eod = self.controller.tokenizer.eod
            except AttributeError:
                if torch.distributed.get_rank() == 0:
                    warnings.warn(
                        "Termination ID not specified, and tokenizer does not define eod."
                        "Defaulting to not using termination id."
                    )
                eod = -1
            request.sampling_params.termination_id = eod

        if (
            len(request.prompt_tokens) + request.sampling_params.num_tokens_to_generate
            > self.context.max_sequence_length
        ):
            request.status = Status.FAILED
            request.add_event_error_nontransient(MaxSequenceLengthOverflowError(request_id))

        if len(request.prompt_tokens) > self.context.max_tokens and not self.enable_chunked_prefill:
            request.status = Status.FAILED
            request.add_event_error_nontransient(TokenOverflowError(request_id))

        if request.status != Status.FAILED:
            self.waiting_request_ids.append(request_id)

        return self.requests[request_id].future

    def add_request(
        self,
        request_id: int,
        prompt: Union[str, List[int], Tensor],
        sampling_params: Optional[SamplingParams] = None,
    ) -> asyncio.Future[DynamicInferenceRequest]:
        """Add request to inference context.

        Args:
            request_id (int): Unique ID of request.
            prompt (Union[str, Tensor]): Prompt as either a text string or token IDs.
            sampling_params (Optional[SamplingParams]): Sampling parameters for the request.

        Return:
            Returns an asyncio `Future[DynamicInferenceRequest]` for the user to wait on.
        """

        prompt_str = None
        # Tokenize prompt if text.
        if isinstance(prompt, str):
            # Tokenize prompt if text. Support legacy single-arg mocks.
            prompt_str = prompt
            try:
                prompt_token_ids = self.controller.tokenize_prompt(prompt, sampling_params.add_BOS)
            except TypeError:
                prompt_token_ids = self.controller.tokenize_prompt(prompt)
            tokens = torch.tensor(
                prompt_token_ids, dtype=torch.int64, device=torch.cuda.current_device()
            )
        elif isinstance(prompt, list):
            # Convert List[int] -> Tensor.
            tokens = torch.tensor(prompt, dtype=torch.int64, device=torch.cuda.current_device())
        elif isinstance(prompt, torch.Tensor):
            # Prompt already tokenized.
            assert prompt.dtype == torch.int64, prompt.dtype
            assert prompt.device == torch.device(
                f"cuda:{torch.cuda.current_device()}"
            ), prompt.device
            tokens = prompt

        else:
            raise Exception("specialize for <%s>." % type(prompt).__name__)

        # Initialize request.
        request = DynamicInferenceRequest(
            request_id=request_id,
            prompt=prompt_str,
            prompt_tokens=tokens,
            sampling_params=sampling_params,
        )

        # Add request.
        return self._add_request(request)

    def post_process_requests(
        self,
        request_ids: torch.Tensor,
        finished_request_ids: torch.Tensor,
        step_time: float,
        sample: torch.Tensor,
        log_probs: torch.Tensor,
    ) -> Tuple[List[DynamicInferenceRequest], List[DynamicInferenceRequest]]:
        """
        Handles post-processing for requests after a step.

        Args:
            request_ids (torch.Tensor): A list of request_ids
            finished_request_ids (torch.Tensor): A list of finished request ids
            step_time (float): The latency of the last step
            sample: (torch.Tensor): The newly generated tokens for each request
            log_probs: (List): Log probs for each request

        Returns:
            A list of active requests and completed requests as `DynamicInferenceRequest` objects
        """
        active_request_ids: list[int] = []
        finished_request_ids = set(finished_request_ids.tolist())
        finished_request_records: list[DynamicInferenceRequestRecord] = []
        self.finished_request_count += len(finished_request_ids)

        log_probs_iter = log_probs if log_probs else repeat(None)

        for request_id, token, request_log_probs in zip(
            request_ids.tolist(), sample.tolist(), log_probs_iter
        ):
            request: DynamicInferenceRequest = self.get_request(request_id)
            if request_id != self.context.chunked_prefill_request_id:
                request.generated_tokens.append(token)
                if request.tpot is None:
                    request.tpot = []
                request.tpot.append(step_time)

                if request_log_probs is not None:
                    if not request.prompt_log_probs:
                        request.prompt_log_probs = []
                    if not request.generated_log_probs:
                        request.generated_log_probs = []
                    # If the request log probs span > 1 token we are in prefill
                    if len(request_log_probs) > 1:
                        request.prompt_log_probs.extend(request_log_probs)
                    else:
                        if (
                            # If it is a chunked prefill request
                            len(request.prompt_log_probs) > 0
                            # And we are missing the last token for prefill
                            and len(request.prompt_log_probs) < len(request.prompt_tokens)
                            # And we need to track full prefill
                            and not self.context.materialize_only_last_token_logits
                        ):
                            assert (
                                len(request.prompt_log_probs) == len(request.prompt_tokens) - 1
                            ), "Prompt log probs length is not equal to prompt tokens length - 1"
                            request.prompt_log_probs.extend(request_log_probs)
                        else:
                            request.generated_log_probs.extend(request_log_probs)

                if request_id in finished_request_ids:
                    request.generated_length = len(request.generated_tokens)
                    request.status = Status.COMPLETED
                    finished_entry = self.requests.pop(request_id)
                    finished_request = finished_entry.record[-1]
                    if finished_request.prompt is None:
                        finished_request.prompt = self.controller.tokenizer.detokenize(
                            finished_request.prompt_tokens.tolist()
                        )
                    finished_request.generated_length = len(finished_request.generated_tokens)
                    finished_request.generated_text = self.controller.tokenizer.detokenize(
                        finished_request.generated_tokens
                    )
                    finished_request_records.append(finished_entry.record)
                    finished_entry.future.set_result(finished_entry.record)
                else:
                    active_request_ids.append(request_id)
            else:
                # The chunked prefill produces useless tokens
                # so we are not appending them to the generated tokens.
                # Additionally, chunked prefill request do not finish.
                # However, the log probs are still needed.
                if request_log_probs is not None:
                    if self.context.materialize_only_last_token_logits:
                        # Here we discard intermediate log probs
                        # as we only materialize the last token log probs
                        request.prompt_log_probs = []
                        request.generated_log_probs = []
                    else:
                        # Otherwise, we gather log probs for all tokens
                        if not request.prompt_log_probs:
                            request.prompt_log_probs = []
                        request.prompt_log_probs.extend(request_log_probs)
                        request.generated_log_probs = []
                    active_request_ids.append(request_id)

        return active_request_ids, finished_request_records

    def schedule_waiting_requests(self):
        """Tries to schedule any requests in the waiting pool."""
        if self.enable_chunked_prefill:
            self.schedule_chunked_prefill()
        else:
            self.schedule_non_chunked_prefill()

    def schedule_non_chunked_prefill(self):
        """
        Perform the same original scheduling logic for non-chunked runs
        """
        while self.waiting_request_ids:
            req = self.get_request(self.waiting_request_ids[0])
            request_can_be_added, request_tokens_can_be_added, kv_cache_available = (
                self.context.check_availability(req)
            )
            if request_can_be_added and request_tokens_can_be_added and kv_cache_available:
                self.context.add_request(req)
                self._loop.call_soon_threadsafe(
                    self._loop.create_task, self._notify_cond_for_new_request()
                )
                req.remaining_prompt_tokens = req.remaining_prompt_tokens.new_empty(0)
                req.add_event_add()
                self.waiting_request_ids.popleft()
            else:
                break

    def schedule_chunked_prefill(self):
        """
        This function schedules chunked prefill requests.
        Invariant:
            - There are at most one chunked prefill request in the waiting pool,
                which should be the head
            - There are at most one chunked prefill request in the context,
                which should be the last active request
            - context.chunked_prefill_request_id == -1 if no chunked prefill request is scheduled,
                otherwise it is the request id of the chunked prefill request
            - For each request, finished_chunk_token_count is the number of tokens
                that have been prefilled for this request, non-zero means
                it is during a chunked prefill
            - For each request, remaining_prompt_tokens holds the **unprefilled** prompt tokens
        """
        can_schedule = True
        while self.waiting_request_ids and can_schedule:
            can_schedule = False
            req = self.get_request(self.waiting_request_ids[0])

            # is_continuing_chunked_prefill is True if we are scheduling next
            # chunk of a existing chunked prefill request
            is_continuing_chunked_prefill = self.context.chunked_prefill_request_id >= 0

            # Use remaining prompt tokens for scheduling decisions
            remaining_len = len(req.remaining_prompt_tokens)
            token_fully_can_be_added = (
                self.context.active_token_count + remaining_len <= self.context.max_tokens
            )
            token_partially_can_be_added = self.context.active_token_count < self.context.max_tokens
            request_can_be_added, _, kv_cache_available = self.context.check_availability(req)
            request_can_be_added = is_continuing_chunked_prefill or request_can_be_added

            if request_can_be_added and kv_cache_available:
                if token_fully_can_be_added:
                    self.context.chunked_prefill_request_id = -1
                    self.context.add_request(req)
                    self._loop.call_soon_threadsafe(
                        self._loop.create_task, self._notify_cond_for_new_request()
                    )
                    req.remaining_prompt_tokens = req.remaining_prompt_tokens.new_empty(0)
                    req.add_event_add()
                    # Fully scheduled, so we remove from waiting pool
                    self.waiting_request_ids.popleft()
                    # Only this case we keep checking the rest of the waiting queue
                    can_schedule = True
                elif token_partially_can_be_added:
                    chunk_length = self.context.max_tokens - self.context.active_token_count
                    self.context.add_request(req, chunk_length=chunk_length)
                    self._loop.call_soon_threadsafe(
                        self._loop.create_task, self._notify_cond_for_new_request()
                    )
                    self.context.chunked_prefill_request_id = req.request_id
                    req.remaining_prompt_tokens = req.remaining_prompt_tokens[chunk_length:]
                    req.finished_chunk_token_count += chunk_length
                    # Still have tokens to prefill, so we break and keep the
                    # chunked prefill request at the head of the waiting queue
                    # Note that we do not need to continue check the queue, as the tokens are full

    async def async_step(
        self, *, verbose: Optional[bool] = False
    ) -> Tuple[List[DynamicInferenceRequest], List[DynamicInferenceRequest], float]:
        """
        Wrapper for controller.generate_output_tokens_dynamic_batch(), to
        match vLLM API. Uses `asyncio` for continuous generation which allows this
        method to sleep and wake up when new requests are available.

        Args:
            sampling_params (SamplingParams): The sampling parameters.
            verbose (bool): Whether to run in verbose mode.

        Returns:
            A tuple comprised of:
                1. Requests that ran in the last step and are still active.
                2. Requests that ran in the last step and have now finished.
                3. The step time in seconds.
        """

        # If suspended, no stepping.
        if self.is_suspended:
            raise EngineSuspendedError(self.step_count)

        # schedule requests
        self.schedule_waiting_requests()

        # Previous context state, for printing output below.
        prev_is_decode_only = self.context.is_decode_only()
        prev_total_request_count = self.context.total_request_count
        prev_paused_request_count = self.context.paused_request_count
        prev_active_token_count = self.context.active_token_count

        range_push("Prefill" if not prev_is_decode_only else "Decode")

        # Generate tokens.
        is_decode_only = self.context.is_decode_only()
        # save the is_decode_only AFTER scheduling, BEFORE update
        self.is_decode_only = is_decode_only
        self.step_start_event.record()
        result = await self.controller.async_generate_output_tokens_dynamic_batch()
        self.step_end_event.record()
        self.step_end_event.synchronize()
        step_time = self.step_start_event.elapsed_time(self.step_end_event) / 1e3

        # Increment finished_request_count.
        cuda_graph_request_count = None
        if result is not None:
            active_request_ids = result["active_request_ids"]
            newly_paused_request_ids = result["newly_paused_request_ids"]
            finished_request_ids = result["finished_request_ids"]
            sample = result["sample"]
            log_probs = result["log_probs"]
            cuda_graph_request_count = result["cuda_graph_request_count"]

            # Add paused events.
            if newly_paused_request_ids is not None and self.track_paused_request_events:
                newly_paused_request_ids = newly_paused_request_ids.tolist()
                [self.get_request(i).add_event_pause() for i in newly_paused_request_ids]

            # Mark requests finished.
            [self.get_request(i).add_event_finish() for i in finished_request_ids.tolist()]

            # Add finished events.
            active_request_ids, finished_request_records = self.post_process_requests(
                active_request_ids, finished_request_ids, step_time, sample, log_probs
            )

        else:
            active_request_ids: list[int] = []
            finished_request_records: list[DynamicInferenceRequestRecord] = []

        # Failed requests.
        for failed_request_id in self.failed_request_ids:
            failed_entry = self.requests.pop(failed_request_id)
            failed_request = failed_entry.record[-1]
            failed_request.status = Status.FAILED
            failed_request.add_event_fail()
            finished_request_records.append(failed_entry.record)
            failed_entry.future.set_result(failed_entry.record)
        self.failed_request_ids.clear()

        # Log KV cache utilization stats to W&B
        if (
            self.inference_logging_step_interval > 0
            and self.step_count > 0
            and self.step_count % self.inference_logging_step_interval == 0
            and self.context.metrics_writer is not None
        ):

            # Get KV cache utilization stats from dynamic context
            kv_stats = self.context.get_kvcache_utilization_stats()

            # Prepare metrics dictionary with all stats
            # Use 'inference/' prefix for all metrics to separate from training metrics
            metrics = {
                'inference/inference_step': int(self.inference_step_offset + int(self.step_count)),
                'inference/step_time_s': float(step_time),
                'inference/waiting_queue_len': int(len(self.waiting_request_ids)),
                'inference/total_requests_dict_size': int(len(self.requests)),
            }
            # Add KV stats with inference/ prefix
            # Convert utilization metrics from 0-1 range to 0-100 percentage range for better visualization
            for key, value in kv_stats.items():
                if 'utilization' in key:
                    # Convert to percentage (0-100) and group under kvcache_utilization
                    metrics[f'inference/{key}'] = float(value * 100.0)
                else:
                    metrics[f'inference/{key}'] = value

            if HAVE_WANDB and self.context.metrics_writer.__name__ == "wandb":
                self.context.metrics_writer.log(metrics, commit=True)
            else:
                raise ValueError(
                    f"Unsupported metrics writer type: {type(self.context.metrics_writer)}"
                )

        # Print context state.
        if verbose:
            context = self.context
            mem = torch.cuda.memory_stats()
            step_type = "decode" if is_decode_only else "non-decode"
            output_str = (
                "* step %d | %s ... time: %.3f%s ... "
                "reqs: a %d/%d, p %d/%d, w %d, f %d ... "
                "blocks: a %d/%d, p %d/%d ... "
                "mem: tensors %d, alloc %.1f gb, res %.1f gb."
                % (
                    self.step_count,
                    datetime.now().strftime("%H:%M:%S"),
                    step_time,
                    (
                        " [%s + cuda graph %s]"
                        % (
                            step_type,
                            (
                                "DIM %d:%d"
                                % (context.padded_active_token_count, prev_active_token_count)
                                if self.context.using_cuda_graph_this_step()
                                else "OFF"
                            ),
                        )
                    ),
                    prev_total_request_count - prev_paused_request_count,
                    context.block_allocator.active_count,
                    prev_paused_request_count,
                    context.block_allocator.paused_count,
                    len(self.waiting_request_ids),
                    self.finished_request_count,
                    context.block_allocator.get_active_used(),
                    context.block_allocator.active_count,
                    context.block_allocator.get_paused_used(),
                    context.block_allocator.paused_count,
                    mem["allocation.all.current"],
                    mem["allocated_bytes.all.current"] / (1024**3),
                    mem["reserved_bytes.all.current"] / (1024**3),
                )
            )
            if prev_is_decode_only:
                output_str = f"\033[94m{output_str}\033[0m"
            logging.info(output_str)

        self.step_count += 1

        range_pop()
        return {
            "active_request_ids": active_request_ids,
            "finished_request_records": finished_request_records,
            "step_time": step_time,
            "cuda_graph_request_count": cuda_graph_request_count,
        }

    def step_modern(
        self, *, verbose: Optional[bool] = False
    ) -> Tuple[List[DynamicInferenceRequest], List[DynamicInferenceRequest], float]:
        """Synchronous wrapper for `self.async_step`."""
        return self._loop.run_until_complete(self.async_step(verbose=verbose))

    def step_legacy(
        self, sampling_params: SamplingParams, *, verbose: Optional[bool] = False
    ) -> Tuple[List[DynamicInferenceRequest], List[DynamicInferenceRequest], float]:
        """Synchronous wrapper for `self.async_step`."""
        warnings.warn(
            "`step_legacy()` is deprecated and will be removed in `megatron-core` "
            "0.16. Please use `step_modern()` going forward, which will eventually "
            "be renamed to `step()`."
        )
        result = self._loop.run_until_complete(
            self.async_step(sampling_params=sampling_params, verbose=verbose)
        )
        active_requests = [self.get_request(i) for i in result["active_request_ids"]]
        finished_requests = [r.merge() for r in result["finished_request_records"]]
        return active_requests, finished_requests, result["step_time"]

    # For backwards compatibility, point `step()` to `step_legacy()`. Starting in
    # `megatron-core` 0.16, `step_modern()` will be renamed to `step()`.
    step = step_legacy

    def generate(
        self, prompts: List[str], sampling_params: Optional[SamplingParams] = SamplingParams()
    ) -> List[DynamicInferenceRequest]:
        """Generates completions for a static list of prompts."""

        for prompt in prompts:
            request_id = int(next(self.request_counter))
            _ = self.add_request(request_id, prompt, sampling_params)

        finished_request_records_list = []
        while self.has_unfinished_requests():
            result = self.step_modern()
            finished_request_records_list.extend(result["finished_request_records"])

        # Ensure requests are returned in the same order they were passed in.
        finished_request_records_list.sort(key=lambda r: r.request_id)

        return finished_request_records_list

    def schedule_requests(self) -> int:
        """Drains the ZMQ socket for a batch of requests and adds them to the engine.

        This method is a collective and synchronous operation that must be called
        by all ranks in a Model Parallel (MP) group at the same time. It ensures
        that all ranks process the exact same batch of incoming requests and
        control signals.

        The synchronization works as follows:
        1.  The MP rank 0 drains all pending messages from its subscriber socket
            in a non-blocking manner.
        2.  MP rank 0 then broadcasts the number of messages it received to all other
            ranks in its MP group using a dedicated publisher socket.
        3.  The other MP ranks wait to receive this count, and then receive exactly
            that many messages from their subscriber sockets.

        Once all ranks have the same batch of messages, they are unpacked and
        processed. New requests are added to the engine's queue, and control
        signals (PAUSE, UNPAUSE, SUSPEND, RESUME, STOP) update the engine's
        internal state.

        Note:
            This function is synchronous and must be called collectively by all
            ranks in a MP group. It should not be launched in a separate coroutine
            to ensure all ranks execute it in lockstep before proceeding to the
            next engine step.

        Returns:
            int: The number of messages that were received and processed in this batch.
        """

        tp_rank = parallel_state.get_tensor_model_parallel_rank()
        pp_rank = parallel_state.get_pipeline_model_parallel_rank()
        torch.cuda.nvtx.range_push("drain_zmq_socket")
        all_messages = []
        if tp_rank == 0 and pp_rank == 0:
            while True:
                try:
                    # Receive messages in a non-blocking way.
                    all_messages.append(self.socket_for_receiving_requests.recv(flags=zmq.NOBLOCK))
                except zmq.Again:
                    # This exception is hit as soon as the socket is empty.
                    break
            messages_to_dequeue = len(all_messages)
            # First publish the number of messages to dequeue.
            # This is important because we want all tensor parallel ranks
            # to dequeue the same number of messages.
            self.model_parallel_num_msgs_publisher_socket.send(
                struct.pack('!i', messages_to_dequeue)
            )
            # Now publish the actual messages to all model parallel ranks
            for message in all_messages:
                self.model_parallel_publisher_socket.send(message)
        else:
            # First, receive the number of messages to dequeue from mp-rank 0
            messages_to_dequeue = struct.unpack(
                '!i', self.model_parallel_num_msgs_subscriber_socket.recv()
            )[0]
            # Now, dequeue the same number of messages from the subscriber socket.
            # Note that these receives are blocking, because the messages
            # are guaranteed to be available after the tp-rank 0 has sent them.
            for _ in range(messages_to_dequeue):
                all_messages.append(self.model_parallel_subscriber_socket.recv())

        torch.cuda.nvtx.range_pop()
        for message in all_messages:
            data = msgpack.unpackb(message, raw=False)
            header = Headers(data[0])
            if header == Headers.SUBMIT_REQUEST:
                request_id, prompt, sampling_params = data[1:]
                sampling_params = SamplingParams.deserialize(sampling_params)
                self.add_request(request_id, prompt, sampling_params)
            elif header == Headers.PAUSE:
                self.paused = True
            elif header == Headers.UNPAUSE:
                self.paused = False
            elif header == Headers.SUSPEND:
                self.suspend_signal = True
            elif header == Headers.RESUME:
                self.suspend_signal = False
            elif header == Headers.STOP:
                self.stopped = True
            else:
                raise UnknownHeaderError(header)

        return len(all_messages)

    def stop(self):
        """
        Stops the inference engine by terminating the inference coordinator process
        if it exists, and destroys the model parallel state.
        This method ensures that any running inference coordinator subprocess
        is properly terminated, and cleans up resources associated with
        model parallelism.
        """

        if hasattr(self, "inference_coordinator_process"):
            self.inference_coordinator_process.terminate()
        for socket in self.zmq_sockets:
            socket.close()
        self.zmq_context.term()
        parallel_state.destroy_model_parallel()

    @trace_async_exceptions
    async def run_engine(
        self, *, loop: Optional[asyncio.AbstractEventLoop] = None, verbose: Optional[bool] = False
    ):
        """Continually steps the engine asynchronously."""
        self._loop = get_asyncio_loop(loop)
        try:
            while True:
                # Wait until there are active requests before proceeding.
                async with self._cond:
                    await self._cond.wait_for(
                        lambda: (
                            not self.is_suspended
                            and (
                                self.context.get_active_request_count() > 0
                                or self.waiting_request_ids
                            )
                        )
                    )

                await self.async_step(verbose=verbose)
        except asyncio.CancelledError:
            pass

    @trace_async_exceptions
    async def run_engine_with_coordinator(
        self, *, loop: Optional[asyncio.AbstractEventLoop] = None, verbose: Optional[bool] = False
    ):
        """Continually steps the engine asynchronously."""
        self._loop = get_asyncio_loop(loop)
        try:
            while True:
                self.schedule_requests()
                if self.stopped:
                    self.stop()
                    return

                # for the cases below (engine is paused or no active requests),
                # do not use asyncio.sleep(0)
                # as tp-rank=0 will flood the num_messages publisher
                # with "0" repeatedly. This causes some packets to drop.
                # Instead be nice, and sleep
                # for a short time.
                # The minimum sleep time needed is ~100us i.e. the time
                # needed to send one message on an IPC socket. However
                # just to be safe, we use 20ms here.

                # todo [Siddharth]: Can this hardcoded sleep be avoided
                # with asyncio zmq sockets?
                if self.paused:
                    await asyncio.sleep(0.02)
                    continue

                # Suspend, resume.
                if self.suspend_signal:
                    self.suspend()
                    await asyncio.sleep(0.02)
                    continue

                else:
                    self.resume()

                # No requests.
                if (
                    self.context.get_active_request_count() == 0
                    and len(self.waiting_request_ids) == 0
                ):
                    await asyncio.sleep(0.02)
                    continue

                # Step.
                engine_output = await self.async_step(verbose=verbose)

                # Send finished requests.
                is_tp0_and_pp0 = (
                    parallel_state.get_tensor_model_parallel_rank() == 0
                    and parallel_state.get_pipeline_model_parallel_rank() == 0
                )
                if (
                    is_tp0_and_pp0
                    and engine_output is not None
                    and engine_output["finished_request_records"]
                ):
                    payload = msgpack.packb(
                        [
                            Headers.ENGINE_REPLY.value,
                            [r.serialize() for r in engine_output["finished_request_records"]],
                        ],
                        use_bin_type=True,
                    )
                    self.socket_for_receiving_requests.send(payload)

        except asyncio.CancelledError:
            pass<|MERGE_RESOLUTION|>--- conflicted
+++ resolved
@@ -384,16 +384,7 @@
             launch_inference_coordinator (bool, optional): If True, the global rank 0
                 process will spawn and manage the `InferenceCoordinator`
                 process. Defaults to True.
-<<<<<<< HEAD
-=======
             verbose (bool): Whether to run in verbose mode.
-
-        Note:
-            The current implementation uses `ipc` sockets for broadcasting requests
-            within a Tensor Parallel group, which limits each TP group to a single
-            physical node. For example, if you have 8 GPUs per node, then this will only
-            work with TP=[1,2,4,8]
->>>>>>> 744505ea
         """
 
         assert HAVE_ZMQ, (
