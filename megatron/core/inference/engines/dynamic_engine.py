# Copyright (c) 2025 NVIDIA CORPORATION & AFFILIATES. All rights reserved.

import asyncio
import logging
import multiprocessing
import os
import socket
import struct
import time
import warnings
from collections import deque
from contextlib import contextmanager
from dataclasses import dataclass
from datetime import datetime
from itertools import repeat
from typing import Dict, List, Optional, Tuple, Union

import torch
from torch import Tensor
from torch.cuda.nvtx import range_pop, range_push

from megatron.core import parallel_state
from megatron.core.inference.contexts.dynamic_context import (
    DynamicInferenceContext,
    MaxSequenceLengthOverflowError,
    TokenOverflowError,
    WarmupEngineMode,
)
from megatron.core.inference.data_parallel_inference_coordinator import (
    DataParallelInferenceCoordinator,
)
from megatron.core.inference.engines.abstract_engine import AbstractEngine
from megatron.core.inference.headers import Headers, UnknownHeaderError
from megatron.core.inference.inference_request import (
    DynamicInferenceRequest,
    DynamicInferenceRequestRecord,
    Status,
)
from megatron.core.inference.sampling_params import SamplingParams
from megatron.core.inference.text_generation_controllers.text_generation_controller import (
    TextGenerationController,
)
from megatron.core.inference.utils import Counter, await_process_event
from megatron.core.transformer.cuda_graphs import delete_cuda_graphs
from megatron.core.utils import get_asyncio_loop, internal_api, trace_async_exceptions

try:
    from tqdm import tqdm

    HAVE_TQDM = True
except:
    HAVE_TQDM = False

try:
    import zmq

    HAVE_ZMQ = True
except:
    HAVE_ZMQ = False

try:
    import msgpack

    HAVE_MSGPACK = True
except:
    HAVE_MSGPACK = False

try:
    import wandb

    HAVE_WANDB = True
except ImportError:
    HAVE_WANDB = False
    wandb = None

try:
    import psutil

    HAVE_PSUTIL = True
except ImportError:
    HAVE_PSUTIL = False


class EngineSuspendedError(Exception):
    """Engine is currently suspended and not performing steps."""

    pass


def format_mem_bytes(mem_bytes):
    """Convert a byte count to a human-readable string in tb, gb, mb, kb, or bytes."""
    for power, suffix in [(4, "tb"), (3, "gb"), (2, "mb"), (1, "kb"), (0, "bytes")]:
        suffix_bytes = 1024**power
        if mem_bytes >= suffix_bytes:
            return "%.1f %s" % (mem_bytes / suffix_bytes, suffix)
    return "%d bytes" % mem_bytes


@dataclass(kw_only=True)
class RequestEntry:
    """Entry in the engine's `self.requests` dict."""

    record: DynamicInferenceRequestRecord
    future: asyncio.Future


# pylint: disable=line-too-long
class DynamicInferenceEngine(AbstractEngine):
    """The dynamic inference engine.

    This engine allows requests of varying length to be dynamically added and
    removed in each inference step. In contrast to the static engine that has a
    set batch size and sequence length during the forward pass, each request in
    the dynamic engine can have different *current* prompt and output length at
    any given step, and the processing is restricted only by a max number of total
    tokens across all requests.

    Args:
        text_generation_controller (TextGenerationController): A text generation
            controller that will be used to define how to preprocess prompts, generate
            outputs and detokenizer the output tokens.
        inference_context (DynamicInferenceContext): Context for managing in-flight
            batching and a dynamic block-level KV cache (similar to paged attention).
        random_seed (Optional[int]): Use a random seed if you want deterministic
            results. Defaults to None.
        inference_logging_step_interval (int): The step interval at which to log
        inference metrics to wandb. Defaults to 0, which means no logging.
    """

    def __init__(
        self,
        controller: TextGenerationController,
        context: DynamicInferenceContext,
        enable_cuda_graph: Optional[bool] = None,
        random_seed: Optional[int] = None,
        *,
        track_paused_request_events: bool = False,
        enable_chunked_prefill: bool = True,
        inference_logging_step_interval: int = 0,
    ):

        assert isinstance(
            controller, TextGenerationController
        ), f"controller must be a TextGenerationController, got {type(controller)}"
        assert isinstance(
            context, DynamicInferenceContext
        ), f"context must be a DynamicInferenceContext, got {type(context)}"
        assert isinstance(random_seed, int), f"random_seed must be an int, got {type(random_seed)}"

        # Deprecate `enable_cuda_graph`.
        if enable_cuda_graph is not None:
            warnings.warn(
                "The `enable_cuda_graph` argument is deprecated and will be "
                "removed in `megatron-core 0.15`. `enable_cuda_graph` is now "
                "read directly from the transformer config object."
            )
            self.enable_cuda_graph = enable_cuda_graph
        else:
            self.enable_cuda_graph = (
                controller.inference_wrapped_model.model.config.enable_cuda_graph
            )

        # Initialization options.
        self.controller = controller
        self.context = context
        self.random_seed = random_seed
        self.track_paused_request_events = track_paused_request_events
        self.enable_chunked_prefill = enable_chunked_prefill
        self.inference_logging_step_interval = inference_logging_step_interval
        self.unified_memory_level = context.unified_memory_level
<<<<<<< HEAD
        self.rank = torch.distributed.get_rank()
=======
        self.capture_stats = None  # pass CI

        if enable_cuda_graph is not None:
            self.cuda_graph_impl = "local" if enable_cuda_graph else "none"
        else:
            self.cuda_graph_impl = controller.inference_wrapped_model.model.config.cuda_graph_impl

        # Initialize engine.
        self.reset()
>>>>>>> c9d2c8f8

        # Configure wandb to use separate step counter for inference metrics (only once)
        if self.inference_logging_step_interval > 0 and self.context.metrics_writer is not None:
            logging.info(
                f"\033[1;93m[INFERENCE]\033[0m "
                f"\033[1;95mLogging inference metrics to wandb (rank {self.rank})\033[0m"
            )
            if HAVE_WANDB and self.context.metrics_writer.__name__ == "wandb":
                # Make all inference/* metrics use inference_step as their x-axis
                # This allows inference and training to have independent step counters
                context.metrics_writer.define_metric(
                    "inference/*", step_metric="inference/inference_step"
                )
                # Initialize inference step offset by querying existing run history
                self.inference_step_offset = 0
                if wandb.run is not None:
                    api_run = wandb.Api().run(
                        f"{wandb.run.entity}/{wandb.run.project}/{wandb.run.id}"
                    )
                    max_step = 0
                    for row in api_run.scan_history(keys=["inference/inference_step"]):
                        val = row.get("inference/inference_step")
                        if isinstance(val, (int, float)) and int(val) > max_step:
                            max_step = int(val)
                    self.inference_step_offset = int(max_step)

        # Create cuda graphs.
        self.create_cuda_graphs()

    def reset(self) -> None:
        """Reset by removing all requests and reset all state."""

        self.context.reset()

        # Request state.
        self.request_counter = Counter()
        self.finished_request_count = 0

        self.requests: Dict[int, RequestEntry] = {}
        self.waiting_request_ids = deque()
        self.failed_request_ids = []

        # Timing and logging variables.
        self.rank = torch.distributed.get_rank()
        self.step_count = 0
        self.step_start_event = torch.cuda.Event(enable_timing=True)
        self.step_end_event = torch.cuda.Event(enable_timing=True)
        self.capture_stats = None

        # Runtime state.
        self._loop = get_asyncio_loop(getattr(self, "_loop", None))
        self._cond = asyncio.Condition()
        self.paused = False
        self.stopped = False
        self.suspend_signal = False
        self.is_suspended = False
        self.resume_request_ids = None

        # Coordinator state.
        self.use_coordinator = False
        self.is_tp0_and_pp0 = (
            parallel_state.get_tensor_model_parallel_rank() == 0
            and parallel_state.get_pipeline_model_parallel_rank() == 0
        )

    def create_cuda_graphs(self, reset_context: bool = True):
        """Create cuda graphs.

        This method iterates the dynamic context's `cuda_graph_request_counts`
        to record and capture cuda graphs.

        Args:
            reset_context (bool): Whether to reset the context after building cuda graphs.
        """

        if self.cuda_graph_impl != "local":
            return

        context = self.context
        controller = self.controller

        config = controller.inference_wrapped_model.inference_wrapper_config
        moe_pad_experts = config.moe_pad_experts_for_cuda_graph_inference

        if moe_pad_experts and context.non_decode_cuda_graphs:
            context.non_decode_cuda_graphs = False
            if self.rank == 0:
                warnings.warn(
                    "MoE models do not support non-decode cuda graphs. "
                    "Forcing non_decode_cuda_graphs to False."
                )

        time_start = time.time()
        mem_stats_start = torch.cuda.memory_stats()

        logging.info(
            "> dynamic_engine.py: building cuda graphs for %d batch size(s): %s.",
            len(context.cuda_graph_token_counts),
            context.cuda_graph_token_counts,
        )
        for warmup_engine_mode in [WarmupEngineMode.DECODE, WarmupEngineMode.NON_DECODE]:
            # Check whether to skip non-decode graphs.
            if (
                warmup_engine_mode == WarmupEngineMode.NON_DECODE
                and not context.non_decode_cuda_graphs
            ):
                continue

            tbar = enumerate(context.cuda_graph_token_counts)
            if HAVE_TQDM:
                tbar = tqdm(tbar, total=len(context.cuda_graph_token_counts))

            # Iterate cuda graph dims.
            for tbar_idx, cuda_graph_token_count in tbar:
                if (
                    cuda_graph_token_count == 1
                    and warmup_engine_mode == WarmupEngineMode.NON_DECODE
                ):
                    # This case is not supported`` as we require atleast two
                    # tokens for a non-decode engine step.
                    continue

                # Initialize context.
                input_ids, position_ids = self.controller._dynamic_step_context_init(
                    num_warmup_tokens=cuda_graph_token_count, warmup_engine_mode=warmup_engine_mode
                )

                # Initialize attention state.
                assert (
                    cuda_graph_token_count == context.padded_active_token_count
                ), f"{cuda_graph_token_count} vs. {context.padded_active_token_count}."

                # Progress.
                mode_str = warmup_engine_mode.name.lower()
                tbar_str = f"cuda graph warmup - {mode_str}, d {cuda_graph_token_count}"
                if HAVE_TQDM:
                    tbar.set_description(tbar_str)
                else:
                    logging.info(f"{tbar_idx}/{len(context.cuda_graph_token_counts)}. {tbar_str}")

                # Forward pass -> logits.
                controller._dynamic_step_forward_logits(input_ids, position_ids)

                if reset_context:
                    with torch.inference_mode():
                        context.reset()  # todo: @lmcafee, remove if unnecessary.

        # Memory usage.
        time_end = time.time()
        mem_stats_end = torch.cuda.memory_stats()
        capture_stats = {
            "time": time_end - time_start,
            "allocated_bytes": (
                mem_stats_end["allocated_bytes.all.current"]
                - mem_stats_start["allocated_bytes.all.current"]
            ),
            "reserved_bytes": (
                mem_stats_end["reserved_bytes.all.current"]
                - mem_stats_start["reserved_bytes.all.current"]
            ),
        }
        logging.info(
            "> built cuda graph(s) in %.2f sec, with total memory usage: "
            "allocated %s, reserved %s.",
            capture_stats["time"],
            format_mem_bytes(capture_stats["allocated_bytes"]),
            format_mem_bytes(capture_stats["reserved_bytes"]),
        )

        self.capture_stats = capture_stats

    @internal_api
    async def start_listening_to_data_parallel_coordinator(
        self,
        inference_coordinator_port: int,
        launch_inference_coordinator: bool = True,
        verbose: bool = False,
        *,
        loop: Optional[asyncio.AbstractEventLoop] = None,
    ):
        """Initializes ZMQ communication to connect the engine with an inference coordinator.

        This asynchronous method sets up the distributed communication infrastructure
        that allows this inference engine to act as a worker under a central
        `InferenceCoordinator`. It configures different ZMQ socket patterns
        based on the rank's role within the distributed topology.

        Note that this method must be called on all ranks, as it uses blocking torch broadcasts.

        The setup involves two primary roles within each data-parallel group:
        1.  **MP Coordinator (TP_rank=0, PP_rank=0)**: This rank connects directly
            to the central coordinator via a ZMQ `DEALER` socket. It receives
            requests and uses a ZMQ `PUB` (publisher) socket to broadcast them
            to all other ranks within its model-parallel (MP) group.
        2.  **MP Workers (all other ranks)**: These ranks use ZMQ `SUB` (subscriber)
            sockets to listen for requests broadcast by their local MP Coordinator.

        This architecture uses TCP sockets for both inter-node and intra-node broadcasts
        within an MP group.

        Finally, after setting up the communication channels and ensuring all ranks
        are synchronized, this method starts the main engine processing loop
        (`self.run_engine`) as a background asyncio task.

        Args:
            inference_coordinator_port (int): The network port where the central
                `InferenceCoordinator` is or will be listening.
            launch_inference_coordinator (bool, optional): If True, the global rank 0
                process will spawn and manage the `InferenceCoordinator`
                process. Defaults to True.
            verbose (bool): Whether to run in verbose mode.
        """

        assert HAVE_ZMQ, (
            "please install the pyzmq library to use InferenceCoordinator\n" "pip install pyzmq"
        )
        assert HAVE_MSGPACK, (
            "please install the messagepack library to use InferenceCoordinator\n"
            "pip install msgpack"
        )

        self.zmq_context = zmq.Context().instance()
        self.zmq_sockets = []  # keep track of all sockets created by this engine

        # Get world info.
        dp_group = parallel_state.get_data_parallel_group()
        dp_src = parallel_state.get_data_parallel_src_rank()
        dp_size = parallel_state.get_data_parallel_world_size()
        dp_rank = parallel_state.get_data_parallel_rank()

        mp_group = parallel_state.get_model_parallel_group()
        mp_src = parallel_state.get_model_parallel_src_rank()
        tp_rank = parallel_state.get_tensor_model_parallel_rank()
        pp_rank = parallel_state.get_pipeline_model_parallel_rank()

        self.is_mp_coordinator = tp_rank == 0 and pp_rank == 0
        self.is_dp_coordinator = (dp_rank == 0) and self.is_mp_coordinator

        # Spawn a DP coordinator process and get the connection info.
        if launch_inference_coordinator and self.is_dp_coordinator:
            spawn_context = multiprocessing.get_context('spawn')
            coordinator_ready_event = spawn_context.Event()
            self.inference_coordinator_process = spawn_context.Process(
                target=DataParallelInferenceCoordinator.entrypoint,
                args=(
                    coordinator_ready_event,
                    inference_coordinator_port,
                    parallel_state.get_data_parallel_world_size(),
                ),
            )
            self.inference_coordinator_process.start()

        # Find available ports for MP and bind to them.
        if self.is_mp_coordinator:
            local_ip = socket.gethostname()
            mp_req_sock = self.zmq_context.socket(zmq.PUB)
            mp_req_sock.bind_to_random_port(f"tcp://{local_ip}")
            mp_req_addr = mp_req_sock.getsockopt_string(zmq.LAST_ENDPOINT)

            mp_len_sock = self.zmq_context.socket(zmq.PUB)
            mp_len_sock.bind_to_random_port(f"tcp://{local_ip}")
            mp_len_addr = mp_len_sock.getsockopt_string(zmq.LAST_ENDPOINT)
        else:
            mp_req_addr = None
            mp_len_addr = None

        # Broadcast addresses to respective ranks.
        bcast = [mp_req_addr, mp_len_addr]
        torch.distributed.broadcast_object_list(bcast, src=mp_src, group=mp_group)
        [mp_req_addr, mp_len_addr] = bcast

        ip_address_of_dp_coordinator = os.getenv('MASTER_ADDR', '127.0.0.1')
        dp_addr = f"tcp://{ip_address_of_dp_coordinator}:{inference_coordinator_port}"
        identity = f'mp-coord-{dp_rank}'
        if self.is_mp_coordinator:
            # 1. Create dealer sockets where tp_rank = 0 and pp_rank = 0
            #    These will receive requests from an InferenceCoordinator.
            self.socket_for_receiving_requests = self.zmq_context.socket(zmq.DEALER)

            self.socket_for_receiving_requests.setsockopt(zmq.IDENTITY, identity.encode('utf-8'))
            self.socket_for_receiving_requests.connect(dp_addr)

            # send empty string. this is used to register with the coordinator.
            self.socket_for_receiving_requests.send(b"")

            # 2. Create a publisher socket. This is used to publish or broadcast
            #    requests within the model parallel group
            self.model_parallel_publisher_socket = mp_req_sock

            # 3. Create another publisher socket to broadcast the number of messages to receive.
            self.model_parallel_num_msgs_publisher_socket = mp_len_sock
            self.zmq_sockets += [
                self.socket_for_receiving_requests,
                self.model_parallel_num_msgs_publisher_socket,
                self.model_parallel_publisher_socket,
            ]
        # All MP ranks subscribe to the two publisher sockets
        self.model_parallel_subscriber_socket = self.zmq_context.socket(zmq.SUB)
        self.model_parallel_subscriber_socket.connect(mp_req_addr)
        self.model_parallel_subscriber_socket.setsockopt_string(zmq.SUBSCRIBE, "")

        self.model_parallel_num_msgs_subscriber_socket = self.zmq_context.socket(zmq.SUB)
        self.model_parallel_num_msgs_subscriber_socket.connect(mp_len_addr)
        self.model_parallel_num_msgs_subscriber_socket.setsockopt_string(zmq.SUBSCRIBE, "")

        self.zmq_sockets += [
            self.model_parallel_subscriber_socket,
            self.model_parallel_num_msgs_subscriber_socket,
        ]

        torch.distributed.barrier(mp_group)

        if launch_inference_coordinator and self.is_dp_coordinator:
            await await_process_event(coordinator_ready_event, self.inference_coordinator_process)
            logging.info("Inference co-ordinator is ready to receive requests!")

        # Finally run the engine infinite loop
        loop = get_asyncio_loop(loop)
        self.engine_loop_task = loop.create_task(
            self.run_engine_with_coordinator(loop=loop, verbose=verbose)
        )

    @contextmanager
    @staticmethod
    def suspend_resume_ctx(key: str, *, unified_memory_level: int) -> None:
        """Context manager for of suspending and resuming the engine.

        This context manager records the time and memory usage when suspending
        and resuming the context. TODO(@lmcafee): add argument to optionally
        return nullcontext, to avoid overhead.

        Args:
            key (str): Key that identifies caller (e.g., 'suspend' or 'resume').

        Return:
            None.
        """

        try:

            start_mem = torch.cuda.memory_stats()
            start_time = time.time()
            torch.cuda.synchronize()

            yield

        finally:

            end_time = time.time()

            end_mem = torch.cuda.memory_stats()
            start_mem_alloc = start_mem["allocated_bytes.all.current"]
            end_mem_alloc = end_mem["allocated_bytes.all.current"]
            start_mem_res = start_mem["reserved_bytes.all.current"]
            end_mem_res = end_mem["reserved_bytes.all.current"]

            rank_str = torch.distributed.get_rank()
            dir_str = "deallocating" if end_mem_alloc <= start_mem_alloc else "allocating"
            relative_time_str = f"{end_time - start_time:.3f} sec"
            relative_mem_str = f"{abs(start_mem_alloc - end_mem_alloc) / 1024**3:.1f} gb"

            if HAVE_PSUTIL:
                process = psutil.Process()
                mem_info = process.memory_info()
                cpu_mem_str = f"{mem_info.rss / 1024**3:.1f} gb"
            else:
                cpu_mem_str = "--"

            total_mem_str = ", ".join(
                (
                    f"cpu: {cpu_mem_str}",
                    f"gpu: alloc {end_mem_alloc / 1024**3:.1f} gb",
                    f"res {end_mem_res / 1024**3:.1f} gb",
                )
            )
            logging.info(
                f"[rank {rank_str}] dynamic engine {key}, "
                f"unified {unified_memory_level}, "
                f"{dir_str} "
                f"{relative_mem_str} in {relative_time_str} ... "
                f"abs mem usage: {total_mem_str}"
            )

    def suspend(self):
        """Suspend engine by deallocating context's GPU state."""

        # Skip if already suspended, which can happen when using the inference
        # coordinator.
        if self.is_suspended:
            return
        self.is_suspended = True

        # Deallocate context tensors.
        with self.__class__.suspend_resume_ctx(
            "suspended", unified_memory_level=self.unified_memory_level
        ):
            self.context.deallocate_all_tensors()

        # Delete cuda graphs when not using unified memory at all (level 0). For
        # levels 1 and 2, the context's tensors maintain static memory addresses,
        # so the cuda graphs are re-used.
        if self.unified_memory_level == 0:
            delete_cuda_graphs()

        # Maintain references to requests before reset.
        waiting_request_ids = list(self.waiting_request_ids)
        active_request_ids = set(self.requests.keys()) - set(waiting_request_ids)
        self.resume_request_ids = [*active_request_ids, *waiting_request_ids]
        self.waiting_request_ids.clear()

        # Suspend requests objects.
        for request_id in active_request_ids:
            self.requests[request_id].record.suspend(self.controller.tokenizer)

    def resume(self):
        """Resume engine by reallocating context's GPU state."""

        # Skip if not suspended, which can happen when using the inference
        # coordinator.
        if not self.is_suspended:
            return
        self.is_suspended = False

        # Resume.
        with self.__class__.suspend_resume_ctx(
            "resumed", unified_memory_level=self.unified_memory_level
        ):

            # Allocate context tensors.
            alloc_time = time.time()
            torch.cuda.synchronize()
            self.context.allocate_all_tensors(is_init=False)
            torch.cuda.synchronize()
            alloc_time = time.time() - alloc_time

            # Reset context and request data.
            self.context.reset()

            # Create cuda graphs (before adding requests, to be in decode mode).
            # Only create cuda graphs when not using unified memory at all (level
            # 0). For levels 1 and 2, the context's tensors maintain static
            # memory addresses, so the cuda graphs are re-used.
            capture_time = time.time()
            if self.unified_memory_level == 0:
                self.create_cuda_graphs()
            capture_time = time.time() - capture_time

            # Add requests.
            add_time = time.time()
            torch.cuda.synchronize()
            for request_id in self.resume_request_ids:
                self._add_request(self.get_request(request_id))
            torch.cuda.synchronize()
            add_time = time.time() - add_time

        # Print inner timing (must be outside context manager above for correct formatting).
        logging.info(
            "    > "
            + ", ".join(
                (
                    f"inner timing: alloc {alloc_time:.3f}",
                    f"add {add_time:.3f}",
                    f"capture {capture_time:.3f}.",
                )
            )
        )

        # Notify event loop.
        self._loop.call_soon_threadsafe(asyncio.create_task, self._notify_cond_for_new_request())

    @trace_async_exceptions
    async def _notify_cond_for_new_request(self):
        """Helper function to notify condition variable when a new request is added."""
        async with self._cond:
            self._cond.notify_all()

    def has_unfinished_requests(self) -> bool:
        """Test if context contains unfinished requests."""
        return self.context.has_unfinished_requests() or len(self.waiting_request_ids) > 0

    def get_request(self, request_id: int) -> DynamicInferenceRequest:
        """Get most recent request from a request record.

        Args:
            request_id (int): Request id.

        Returns:
            (DynamicInferenceRequest) The most recent request in the record.
        """
        return self.requests[request_id].record[-1]

    def _add_request(
        self, request: DynamicInferenceRequest
    ) -> asyncio.Future[DynamicInferenceRequest]:

        request_id = request.request_id

        # Add request to self.requests. If the engine has previously been
        # suspended, then the request may already exist.
        if request_id not in self.requests:
            self.requests[request_id] = RequestEntry(
                record=DynamicInferenceRequestRecord.from_request(request),
                future=self._loop.create_future(),
            )

        if request.status is None:
            request.status = Status.ACTIVE_AND_GENERATING_TOKENS

        assert (
            request.sampling_params.num_tokens_to_generate is None
            or request.sampling_params.num_tokens_total is None
        )
        if request.sampling_params.num_tokens_total is not None:
            request.sampling_params.num_tokens_to_generate = (
                request.sampling_params.num_tokens_total - len(request.prompt_tokens)
            )
        if request.sampling_params.num_tokens_to_generate is None:
            request.sampling_params.num_tokens_to_generate = self.context.max_sequence_length - len(
                request.prompt_tokens
            )
        if request.sampling_params.termination_id is None:
            try:
                eod = self.controller.tokenizer.eod
            except AttributeError:
                if self.rank == 0:
                    warnings.warn(
                        "Termination ID not specified, and tokenizer does not define eod."
                        "Defaulting to not using termination id."
                    )
                eod = -1
            request.sampling_params.termination_id = eod

        if (
            len(request.prompt_tokens) + request.sampling_params.num_tokens_to_generate
            > self.context.max_sequence_length
        ):
            request.status = Status.FAILED
            request.add_event_error_nontransient(MaxSequenceLengthOverflowError(request_id))

        if len(request.prompt_tokens) > self.context.max_tokens and not self.enable_chunked_prefill:
            request.status = Status.FAILED
            request.add_event_error_nontransient(TokenOverflowError(request_id))

        if request.status != Status.FAILED:
            self.waiting_request_ids.append(request_id)
        else:
            self.failed_request_ids.append(request_id)

        return self.requests[request_id].future

    def add_request(
        self,
        request_id: int,
        prompt: Union[str, List[int], Tensor],
        sampling_params: Optional[SamplingParams] = None,
    ) -> asyncio.Future[DynamicInferenceRequest]:
        """Add request to inference context.

        Args:
            request_id (int): Unique ID of request.
            prompt (Union[str, Tensor]): Prompt as either a text string or token IDs.
            sampling_params (Optional[SamplingParams]): Sampling parameters for the request.

        Return:
            Returns an asyncio `Future[DynamicInferenceRequest]` for the user to wait on.
        """
        prompt_str = None
        # Tokenize prompt if text.
        if isinstance(prompt, str):
            # Tokenize prompt if text. Support legacy single-arg mocks.
            prompt_str = prompt
            try:
                prompt_token_ids = self.controller.tokenize_prompt(prompt, sampling_params.add_BOS)
            except TypeError:
                prompt_token_ids = self.controller.tokenize_prompt(prompt)
            tokens = torch.tensor(
                prompt_token_ids, dtype=torch.int64, device=torch.cuda.current_device()
            )
        elif isinstance(prompt, list):
            # Convert List[int] -> Tensor.
            tokens = torch.tensor(prompt, dtype=torch.int64, device=torch.cuda.current_device())
        elif isinstance(prompt, torch.Tensor):
            # Prompt already tokenized.
            assert prompt.dtype == torch.int64, prompt.dtype
            assert prompt.device == torch.device(
                f"cuda:{torch.cuda.current_device()}"
            ), prompt.device
            tokens = prompt

        else:
            raise Exception("specialize for <%s>." % type(prompt).__name__)

        # Initialize request.
        request = DynamicInferenceRequest(
            request_id=request_id,
            prompt=prompt_str,
            prompt_tokens=tokens,
            sampling_params=sampling_params,
        )

        # Add request.
        return self._add_request(request)

    def post_process_requests(
        self,
        request_ids: torch.Tensor,
        finished_request_ids: torch.Tensor,
        step_time: float,
        sample: torch.Tensor,
        log_probs: torch.Tensor,
    ) -> Tuple[List[DynamicInferenceRequest], List[DynamicInferenceRequest]]:
        """
        Handles post-processing for requests after a step.

        Args:
            request_ids (torch.Tensor): A list of request_ids
            finished_request_ids (torch.Tensor): A list of finished request ids
            step_time (float): The latency of the last step
            sample: (torch.Tensor): The newly generated tokens for each request
            log_probs: (List): Log probs for each request

        Returns:
            A list of active requests and completed requests as `DynamicInferenceRequest` objects
        """
        active_request_ids: list[int] = []
        finished_request_ids = set(finished_request_ids.tolist())
        finished_request_records: list[DynamicInferenceRequestRecord] = []
        self.finished_request_count += len(finished_request_ids)

        log_probs_iter = log_probs if log_probs else repeat(None)

        for request_id, token, request_log_probs in zip(
            request_ids.tolist(), sample.tolist(), log_probs_iter
        ):
            request: DynamicInferenceRequest = self.get_request(request_id)
            if request_id != self.context.chunked_prefill_request_id:
                request.generated_tokens.append(token)
                if request.tpot is None:
                    request.tpot = []
                request.tpot.append(step_time)

                if request_log_probs is not None:
                    if not request.prompt_log_probs:
                        request.prompt_log_probs = []
                    if not request.generated_log_probs:
                        request.generated_log_probs = []
                    # If the request log probs span > 1 token we are in prefill
                    if len(request_log_probs) > 1:
                        request.prompt_log_probs.extend(request_log_probs)
                    else:
                        if (
                            # If it is a chunked prefill request
                            len(request.prompt_log_probs) > 0
                            # And we are missing the last token for prefill
                            and len(request.prompt_log_probs) < len(request.prompt_tokens)
                            # And we need to track full prefill
                            and not self.context.materialize_only_last_token_logits
                        ):
                            assert (
                                len(request.prompt_log_probs) == len(request.prompt_tokens) - 1
                            ), "Prompt log probs length is not equal to prompt tokens length - 1"
                            request.prompt_log_probs.extend(request_log_probs)
                        else:
                            request.generated_log_probs.extend(request_log_probs)

                if request_id in finished_request_ids:
                    request.generated_length = len(request.generated_tokens)
                    request.status = Status.COMPLETED
                    finished_entry = self.requests.pop(request_id)
                    finished_request = finished_entry.record[-1]
                    if finished_request.prompt is None:
                        finished_request.prompt = self.controller.tokenizer.detokenize(
                            finished_request.prompt_tokens.tolist()
                        )
                    finished_request.generated_length = len(finished_request.generated_tokens)
                    finished_request.generated_text = self.controller.tokenizer.detokenize(
                        finished_request.generated_tokens
                    )
                    finished_request_records.append(finished_entry.record)
                    finished_entry.future.set_result(finished_entry.record)
                else:
                    active_request_ids.append(request_id)
            else:
                # The chunked prefill produces useless tokens
                # so we are not appending them to the generated tokens.
                # Additionally, chunked prefill request do not finish.
                # However, the log probs are still needed.
                if request_log_probs is not None:
                    if self.context.materialize_only_last_token_logits:
                        # Here we discard intermediate log probs
                        # as we only materialize the last token log probs
                        request.prompt_log_probs = []
                        request.generated_log_probs = []
                    else:
                        # Otherwise, we gather log probs for all tokens
                        if not request.prompt_log_probs:
                            request.prompt_log_probs = []
                        request.prompt_log_probs.extend(request_log_probs)
                        request.generated_log_probs = []
                    active_request_ids.append(request_id)

        return active_request_ids, finished_request_records

    def schedule_waiting_requests(self):
        """Tries to schedule any requests in the waiting pool."""
        if self.enable_chunked_prefill:
            self.schedule_chunked_prefill()
        else:
            self.schedule_non_chunked_prefill()

    def schedule_non_chunked_prefill(self):
        """
        Perform the same original scheduling logic for non-chunked runs
        """
        while self.waiting_request_ids:
            req = self.get_request(self.waiting_request_ids[0])
            request_can_be_added, request_tokens_can_be_added, kv_cache_available = (
                self.context.check_availability(req)
            )
            if request_can_be_added and request_tokens_can_be_added and kv_cache_available:
                self.context.add_request(req)
                self._loop.call_soon_threadsafe(
                    self._loop.create_task, self._notify_cond_for_new_request()
                )
                req.remaining_prompt_tokens = req.remaining_prompt_tokens.new_empty(0)
                req.add_event_add()
                self.waiting_request_ids.popleft()
            else:
                break

    def schedule_chunked_prefill(self):
        """
        This function schedules chunked prefill requests.
        Invariant:
            - There are at most one chunked prefill request in the waiting pool,
                which should be the head
            - There are at most one chunked prefill request in the context,
                which should be the last active request
            - context.chunked_prefill_request_id == -1 if no chunked prefill request is scheduled,
                otherwise it is the request id of the chunked prefill request
            - For each request, finished_chunk_token_count is the number of tokens
                that have been prefilled for this request, non-zero means
                it is during a chunked prefill
            - For each request, remaining_prompt_tokens holds the **unprefilled** prompt tokens
        """
        can_schedule = True
        while self.waiting_request_ids and can_schedule:
            can_schedule = False
            req = self.get_request(self.waiting_request_ids[0])

            # is_continuing_chunked_prefill is True if we are scheduling next
            # chunk of a existing chunked prefill request
            is_continuing_chunked_prefill = self.context.chunked_prefill_request_id >= 0

            # Use remaining prompt tokens for scheduling decisions
            remaining_len = len(req.remaining_prompt_tokens)
            token_fully_can_be_added = (
                self.context.active_token_count + remaining_len <= self.context.max_tokens
            )
            token_partially_can_be_added = self.context.active_token_count < self.context.max_tokens
            request_can_be_added, _, kv_cache_available = self.context.check_availability(req)
            request_can_be_added = is_continuing_chunked_prefill or request_can_be_added

            if request_can_be_added and kv_cache_available:
                if token_fully_can_be_added:
                    self.context.chunked_prefill_request_id = -1
                    self.context.add_request(req)
                    self._loop.call_soon_threadsafe(
                        self._loop.create_task, self._notify_cond_for_new_request()
                    )
                    req.remaining_prompt_tokens = req.remaining_prompt_tokens.new_empty(0)
                    req.add_event_add()
                    # Fully scheduled, so we remove from waiting pool
                    self.waiting_request_ids.popleft()
                    # Only this case we keep checking the rest of the waiting queue
                    can_schedule = True
                elif token_partially_can_be_added:
                    chunk_length = self.context.max_tokens - self.context.active_token_count
                    self.context.add_request(req, chunk_length=chunk_length)
                    self._loop.call_soon_threadsafe(
                        self._loop.create_task, self._notify_cond_for_new_request()
                    )
                    self.context.chunked_prefill_request_id = req.request_id
                    req.remaining_prompt_tokens = req.remaining_prompt_tokens[chunk_length:]
                    req.finished_chunk_token_count += chunk_length
                    # Still have tokens to prefill, so we break and keep the
                    # chunked prefill request at the head of the waiting queue
                    # Note that we do not need to continue check the queue, as the tokens are full

    async def async_forward(self) -> Tuple[Dict, Dict, float, int]:
        """Uses `asyncio` for continuous generation.
        Sleeps when no requests are available, until new requests have been added.

        Returns:
            A tuple comprised of:
                step_result (Optional[Dict]): The result of the step.
                context_state (Dict): A tuple consisting of the state of the context.
                is_decode_only, total/paused request count, active token count.
                step_time (float): How long this step took.
        """

        # If suspended, no stepping.
        if self.is_suspended:
            raise EngineSuspendedError(self.step_count)

        # schedule requests
        self.schedule_waiting_requests()

        # Saving pre-step state, for printing output below.
        is_decode_only = self.context.is_decode_only()
        pre_step_context_state = {
            "is_decode_only": is_decode_only,
            "total_request_count": self.context.total_request_count,
            "paused_request_count": self.context.paused_request_count,
            "active_token_count": self.context.active_token_count,
        }

        # Generate tokens.
        range_push("Prefill" if not is_decode_only else "Decode")
        # TODO @TDE: Account for this line when overlapping forward and bookkeep.
        self.is_decode_only = is_decode_only

        self.step_start_event.record()
        result = await self.controller.async_generate_output_tokens_dynamic_batch()
        self.step_end_event.record()
        self.step_end_event.synchronize()
        step_time = self.step_start_event.elapsed_time(self.step_end_event) / 1e3
        self.step_count += 1

        range_pop()

        if (
            self.inference_logging_step_interval > 0
            and step_count > 0
            and step_count % self.inference_logging_step_interval == 0
            and self.context.metrics_writer is not None
        ):
            kvcache_util_stats = self.context.get_kvcache_utilization_stats()
        else:
            kvcache_util_stats = None

        post_step_context_state = {
            "waiting_request_count": len(self.waiting_request_ids),
            "finished_request_count": self.finished_request_count,
            "kv_stats": kvcache_util_stats,
            "padded_active_token_count": self.context.padded_active_token_count,
            "using_cuda_graph_this_step": self.context.using_cuda_graph_this_step(),
            "total_active_block_count": self.context.block_allocator.active_count,
            "total_paused_block_count": self.context.block_allocator.paused_count,
            "total_active_used_blocks": self.context.block_allocator.get_active_used(),
            "total_paused_used_blocks": self.context.block_allocator.get_paused_used(),
        }

        context_state = {**pre_step_context_state, **post_step_context_state}

        return result, context_state, step_time, self.step_count

    async def async_bookkeep(
        self,
        step_result: Optional[Dict],
        context_state: Dict,
        step_time: float,
        step_count: int,
        *,
        verbose: bool = False,
    ):
        """Uses `asyncio` for continuous bookkeeping.

        Args:
            step_result (Optional[Dict]): The result of the step.
            context_state (Dict): is_decode_only, total/paused request count, active token count.
            step_time (float): How long this step took.
            step_count (int): The count of the step.
            verbose (bool): Whether to run in verbose mode.

        Returns:
            A dictionary containing:
                active_requests (List): Requests that ran in the last step and are still active.
                finished_requests (List): Requests that ran in the last step and have now finished.
                step_time (float): The step time in seconds.
                cuda_graph_request_count (int): The CUDA graph batch size matching this step.
        """
        # Increment finished_request_count.
        cuda_graph_request_count = None
        if step_result is not None:
            active_request_ids = step_result["active_request_ids"]
            newly_paused_request_ids = step_result["newly_paused_request_ids"]
            finished_request_ids = step_result["finished_request_ids"]
            sample = step_result["sample"]
            log_probs = step_result["log_probs"]
            cuda_graph_request_count = step_result["cuda_graph_request_count"]

            # Add paused events.
            if newly_paused_request_ids is not None and self.track_paused_request_events:
                newly_paused_request_ids = newly_paused_request_ids.tolist()
                [self.get_request(i).add_event_pause() for i in newly_paused_request_ids]

            # Mark requests finished.
            [self.get_request(i).add_event_finish() for i in finished_request_ids.tolist()]

            # Add finished events.
            active_request_ids, finished_request_records = self.post_process_requests(
                active_request_ids, finished_request_ids, step_time, sample, log_probs
            )

        else:
            active_request_ids: list[int] = []
            finished_request_records: list[DynamicInferenceRequestRecord] = []

        # Failed requests.
        for failed_request_id in self.failed_request_ids:
            failed_entry = self.requests.pop(failed_request_id)
            failed_request = failed_entry.record[-1]
            failed_request.status = Status.FAILED
            failed_request.add_event_fail()
            finished_request_records.append(failed_entry.record)
            failed_entry.future.set_result(failed_entry.record)
        self.failed_request_ids.clear()

        # Handle necessary ZMQ DP coordinator communication.
        if self.use_coordinator and self.is_tp0_and_pp0 and finished_request_records:
            payload = msgpack.packb(
                [Headers.ENGINE_REPLY.value, [r.serialize() for r in finished_request_records]],
                use_bin_type=True,
            )
            self.socket_for_receiving_requests.send(payload)

        # Log KV cache utilization stats to W&B
        if context_state["kv_stats"] is not None:
            # Prepare metrics dictionary with all stats
            # Use 'inference/' prefix for all metrics to separate from training metrics
            metrics = {
                'inference/inference_step': int(self.inference_step_offset + int(step_count)),
                'inference/step_time_s': float(step_time),
                'inference/waiting_queue_len': int(len(self.waiting_request_ids)),
                'inference/total_requests_dict_size': int(len(self.requests)),
            }
            # Add KV stats with inference/ prefix
            # Convert utilization metrics from 0-1 range to 0-100 percentage range for better visualization
            for key, value in context_state["kv_stats"].items():
                if 'utilization' in key:
                    # Convert to percentage (0-100) and group under kvcache_utilization
                    metrics[f'inference/{key}'] = float(value * 100.0)
                else:
                    metrics[f'inference/{key}'] = value

            if HAVE_WANDB and self.context.metrics_writer.__name__ == "wandb":
                self.context.metrics_writer.log(metrics, commit=True)
            else:
                raise ValueError(
                    f"Unsupported metrics writer type: {type(self.context.metrics_writer)}"
                )

        # Print context state.
        if verbose:
            mem = torch.cuda.memory_stats()
            step_type = "decode" if context_state["is_decode_only"] else "non-decode"
            output_str = (
                "* rank %d | step %d | %s ... time: %.3f%s ... "
                "reqs: a %d/%d, p %d/%d, w %d, f %d ... "
                "blocks: a %d/%d, p %d/%d ... "
                "mem: tensors %d, alloc %.1f gb, res %.1f gb."
                % (
                    self.rank,
                    step_count,
                    datetime.now().strftime("%H:%M:%S"),
                    step_time,
                    (
                        " [%s + cuda graph %s]"
                        % (
                            step_type,
                            (
                                "DIM %d:%d"
                                % (
                                    context_state["padded_active_token_count"],
                                    context_state["active_token_count"],
                                )
                                if context_state["using_cuda_graph_this_step"]
                                else "OFF"
                            ),
                        )
                    ),
                    context_state["total_request_count"] - context_state["paused_request_count"],
                    context_state["total_active_block_count"],
                    context_state["paused_request_count"],
                    context_state["total_paused_block_count"],
                    context_state["waiting_request_count"],
                    context_state["finished_request_count"],
                    context_state["total_active_used_blocks"],
                    context_state["total_active_block_count"],
                    context_state["total_paused_used_blocks"],
                    context_state["total_paused_block_count"],
                    mem["allocation.all.current"],
                    mem["allocated_bytes.all.current"] / (1024**3),
                    mem["reserved_bytes.all.current"] / (1024**3),
                )
            )
            if context_state["is_decode_only"]:
                output_str = f"\033[94m{output_str}\033[0m"
            logging.info(output_str)

        return {
            "active_request_ids": active_request_ids,
            "finished_request_records": finished_request_records,
            "step_time": step_time,
            "cuda_graph_request_count": cuda_graph_request_count,
        }

    async def async_step(
        self, *, verbose: bool = False
    ) -> Tuple[List[DynamicInferenceRequest], List[DynamicInferenceRequest], float]:
        """
        Wrapper for controller.generate_output_tokens_dynamic_batch(), to
        match vLLM API. Uses `asyncio` for continuous generation which allows this
        method to sleep and wake up when new requests are available.

        Args:
            verbose (bool): Whether to run in verbose mode.

        Returns:
            A tuple comprised of:
                1. Requests that ran in the last step and are still active.
                2. Requests that ran in the last step and have now finished.
                3. The step time in seconds.
        """
        last_step_data = await self.async_forward()
        ret = await self.async_bookkeep(*last_step_data, verbose=verbose)
        # Keep for compatibility with current test suite.
        return ret

    def step_modern(
        self, *, verbose: bool = False
    ) -> Tuple[List[DynamicInferenceRequest], List[DynamicInferenceRequest], float]:
        """Synchronous wrapper for `self.async_step`."""
        return self._loop.run_until_complete(self.async_step(verbose=verbose))

    def step_legacy(
        self, sampling_params: SamplingParams, *, verbose: bool = False
    ) -> Tuple[List[DynamicInferenceRequest], List[DynamicInferenceRequest], float]:
        """Synchronous wrapper for `self.async_step`."""
        warnings.warn(
            "`step_legacy()` is deprecated and will be removed in `megatron-core` "
            "0.16. Please use `step_modern()` going forward, which will eventually "
            "be renamed to `step()`."
        )
        result = self._loop.run_until_complete(self.async_step(verbose=verbose))
        active_requests = [self.get_request(i) for i in result["active_request_ids"]]
        finished_requests = [r.merge() for r in result["finished_request_records"]]
        return active_requests, finished_requests, result["step_time"]

    # For backwards compatibility, point `step()` to `step_legacy()`. Starting in
    # `megatron-core` 0.16, `step_modern()` will be renamed to `step()`.
    step = step_legacy

    def generate(
        self, prompts: List[str], sampling_params: Optional[SamplingParams] = SamplingParams()
    ) -> List[DynamicInferenceRequest]:
        """Generates completions for a static list of prompts."""

        for prompt in prompts:
            request_id = int(next(self.request_counter))
            _ = self.add_request(request_id, prompt, sampling_params)

        finished_request_records_list = []
        while self.has_unfinished_requests():
            result = self.step_modern()
            finished_request_records_list.extend(result["finished_request_records"])

        # Ensure requests are returned in the same order they were passed in.
        finished_request_records_list.sort(key=lambda r: r.request_id)

        return finished_request_records_list

    def schedule_requests(self) -> int:
        """Drains the ZMQ socket for a batch of requests and adds them to the engine.

        This method is a collective and synchronous operation that must be called
        by all ranks in a Model Parallel (MP) group at the same time. It ensures
        that all ranks process the exact same batch of incoming requests and
        control signals.

        The synchronization works as follows:
        1.  The MP rank 0 drains all pending messages from its subscriber socket
            in a non-blocking manner.
        2.  MP rank 0 then broadcasts the number of messages it received to all other
            ranks in its MP group using a dedicated publisher socket.
        3.  The other MP ranks wait to receive this count, and then receive exactly
            that many messages from their subscriber sockets.

        Once all ranks have the same batch of messages, they are unpacked and
        processed. New requests are added to the engine's queue, and control
        signals (PAUSE, UNPAUSE, SUSPEND, RESUME, STOP) update the engine's
        internal state.

        Note:
            This function is synchronous and must be called collectively by all
            ranks in a MP group. It should not be launched in a separate coroutine
            to ensure all ranks execute it in lockstep before proceeding to the
            next engine step.

        Returns:
            int: The number of messages that were received and processed in this batch.
        """

        torch.cuda.nvtx.range_push("drain_zmq_socket")
        all_messages = []
        if self.is_mp_coordinator:
            while True:
                try:
                    # Receive messages in a non-blocking way.
                    all_messages.append(self.socket_for_receiving_requests.recv(flags=zmq.NOBLOCK))
                except zmq.Again:
                    # This exception is hit as soon as the socket is empty.
                    break
            messages_to_dequeue = len(all_messages)
            # First publish the number of messages to dequeue.
            # This is important because we want all tensor parallel ranks
            # to dequeue the same number of messages.
            self.model_parallel_num_msgs_publisher_socket.send(
                struct.pack('!i', messages_to_dequeue)
            )
            # Now publish the actual messages to all model parallel ranks
            if messages_to_dequeue > 0:
                self.model_parallel_publisher_socket.send_multipart(all_messages)
        else:
            # First, receive the number of messages to dequeue from mp-rank 0
            messages_to_dequeue = struct.unpack(
                '!i', self.model_parallel_num_msgs_subscriber_socket.recv()
            )[0]
            # Now, dequeue the same number of messages from the subscriber socket.
            # Note that these receives are blocking, because the messages
            # are guaranteed to be available after the tp-rank 0 has sent them.
            if messages_to_dequeue > 0:
                all_messages = self.model_parallel_subscriber_socket.recv_multipart()
            else:
                all_messages = []

        torch.cuda.nvtx.range_pop()
        for message in all_messages:
            data = msgpack.unpackb(message, raw=False)
            header = Headers(data[0])
            if header == Headers.SUBMIT_REQUEST:
                request_id, prompt, sampling_params = data[1:]
                sampling_params = SamplingParams.deserialize(sampling_params)
                self.add_request(request_id, prompt, sampling_params)
            elif header == Headers.PAUSE:
                self.paused = True
            elif header == Headers.UNPAUSE:
                self.paused = False
            elif header == Headers.SUSPEND:
                self.suspend_signal = True
            elif header == Headers.RESUME:
                self.suspend_signal = False
            elif header == Headers.STOP:
                self.stopped = True
            else:
                raise UnknownHeaderError(header)

        return len(all_messages)

    def stop(self):
        """
        Stops the inference engine by terminating the inference coordinator process
        if it exists, and destroys the model parallel state.
        This method ensures that any running inference coordinator subprocess
        is properly terminated, and cleans up resources associated with
        model parallelism.
        """

        if hasattr(self, "inference_coordinator_process"):
            self.inference_coordinator_process.terminate()
        for socket in self.zmq_sockets:
            socket.close()
        self.zmq_context.term()

    @trace_async_exceptions
    async def run_engine(
        self, *, loop: Optional[asyncio.AbstractEventLoop] = None, verbose: Optional[bool] = False
    ):
        """Continually steps the engine asynchronously."""
        self._loop = get_asyncio_loop(loop)
        self.use_coordinator = False
        try:
            while True:
                # Wait until there are active requests before proceeding.
                async with self._cond:
                    await self._cond.wait_for(
                        lambda: (
                            not self.is_suspended
                            and (
                                self.context.get_active_request_count() > 0
                                or self.waiting_request_ids
                            )
                        )
                    )
                await self.async_step(verbose=verbose)
        except asyncio.CancelledError:
            pass

    @trace_async_exceptions
    async def run_engine_with_coordinator(
        self, *, loop: Optional[asyncio.AbstractEventLoop] = None, verbose: Optional[bool] = False
    ):
        """Continually steps the engine asynchronously."""
        self._loop = get_asyncio_loop(loop)
        self.use_coordinator = True
        try:
            while True:
                self.schedule_requests()
                if self.stopped:
                    self.stop()
                    return

                # for the cases below (engine is paused or no active requests),
                # do not use asyncio.sleep(0)
                # as tp-rank=0 will flood the num_messages publisher
                # with "0" repeatedly. This causes some packets to drop.
                # Instead be nice, and sleep
                # for a short time.
                # The minimum sleep time needed is ~100us i.e. the time
                # needed to send one message on an IPC socket. However
                # just to be safe, we use 20ms here.

                # todo [Siddharth]: Can this hardcoded sleep be avoided
                # with asyncio zmq sockets?
                if self.paused:
                    await asyncio.sleep(0.02)
                    continue

                # Suspend, resume.
                if self.suspend_signal:
                    self.suspend()
                    await asyncio.sleep(0.02)
                    continue

                else:
                    self.resume()

                # No requests.
                if (
                    self.context.get_active_request_count() == 0
                    and len(self.waiting_request_ids) == 0
                ):
                    await asyncio.sleep(0.02)
                    continue

<<<<<<< HEAD
                # Step.
                engine_output = await self.async_step(verbose=verbose)

                if (
                    self.is_mp_coordinator
                    and engine_output is not None
                    and engine_output["finished_request_records"]
                ):
                    payload = msgpack.packb(
                        [
                            Headers.ENGINE_REPLY.value,
                            [r.serialize() for r in engine_output["finished_request_records"]],
                        ],
                        use_bin_type=True,
                    )
                    self.socket_for_receiving_requests.send(payload)
=======
                await self.async_step(verbose=verbose)
>>>>>>> c9d2c8f8

        except asyncio.CancelledError:
            pass<|MERGE_RESOLUTION|>--- conflicted
+++ resolved
@@ -168,10 +168,6 @@
         self.enable_chunked_prefill = enable_chunked_prefill
         self.inference_logging_step_interval = inference_logging_step_interval
         self.unified_memory_level = context.unified_memory_level
-<<<<<<< HEAD
-        self.rank = torch.distributed.get_rank()
-=======
-        self.capture_stats = None  # pass CI
 
         if enable_cuda_graph is not None:
             self.cuda_graph_impl = "local" if enable_cuda_graph else "none"
@@ -180,7 +176,6 @@
 
         # Initialize engine.
         self.reset()
->>>>>>> c9d2c8f8
 
         # Configure wandb to use separate step counter for inference metrics (only once)
         if self.inference_logging_step_interval > 0 and self.context.metrics_writer is not None:
@@ -241,10 +236,6 @@
 
         # Coordinator state.
         self.use_coordinator = False
-        self.is_tp0_and_pp0 = (
-            parallel_state.get_tensor_model_parallel_rank() == 0
-            and parallel_state.get_pipeline_model_parallel_rank() == 0
-        )
 
     def create_cuda_graphs(self, reset_context: bool = True):
         """Create cuda graphs.
@@ -1101,7 +1092,7 @@
         self.failed_request_ids.clear()
 
         # Handle necessary ZMQ DP coordinator communication.
-        if self.use_coordinator and self.is_tp0_and_pp0 and finished_request_records:
+        if self.use_coordinator and self.is_mp_coordinator and finished_request_records:
             payload = msgpack.packb(
                 [Headers.ENGINE_REPLY.value, [r.serialize() for r in finished_request_records]],
                 use_bin_type=True,
@@ -1427,26 +1418,7 @@
                     await asyncio.sleep(0.02)
                     continue
 
-<<<<<<< HEAD
-                # Step.
-                engine_output = await self.async_step(verbose=verbose)
-
-                if (
-                    self.is_mp_coordinator
-                    and engine_output is not None
-                    and engine_output["finished_request_records"]
-                ):
-                    payload = msgpack.packb(
-                        [
-                            Headers.ENGINE_REPLY.value,
-                            [r.serialize() for r in engine_output["finished_request_records"]],
-                        ],
-                        use_bin_type=True,
-                    )
-                    self.socket_for_receiving_requests.send(payload)
-=======
                 await self.async_step(verbose=verbose)
->>>>>>> c9d2c8f8
 
         except asyncio.CancelledError:
             pass