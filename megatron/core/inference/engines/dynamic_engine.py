# Copyright (c) 2025 NVIDIA CORPORATION & AFFILIATES. All rights reserved.

import asyncio
import logging
import multiprocessing
import os
import socket
import struct
import time
import warnings
from collections import deque
from contextlib import contextmanager
from dataclasses import dataclass
from datetime import datetime
from itertools import repeat
from typing import Dict, List, Optional, Tuple, Union

import torch
from torch import Tensor
from torch.cuda.nvtx import range_pop, range_push

from megatron.core.inference.contexts.dynamic_context import (
    DynamicInferenceContext,
    MaxSequenceLengthOverflowError,
    TokenOverflowError,
)
from megatron.core.inference.data_parallel_inference_coordinator import (
    DataParallelInferenceCoordinator,
)
from megatron.core.inference.engines.abstract_engine import AbstractEngine
from megatron.core.inference.headers import Headers, UnknownHeaderError
from megatron.core.inference.inference_request import (
    DynamicInferenceRequest,
    DynamicInferenceRequestRecord,
    Status,
)
from megatron.core.inference.sampling_params import SamplingParams
from megatron.core.inference.text_generation_controllers.text_generation_controller import (
    TextGenerationController,
)
from megatron.core.inference.utils import Counter, await_process_event
from megatron.core.process_groups_config import ProcessGroupCollection
from megatron.core.transformer.cuda_graphs import delete_cuda_graphs
from megatron.core.utils import (
    experimental_api,
    get_asyncio_loop,
    get_pg_rank,
    get_pg_size,
    get_pg_src_rank,
    internal_api,
    trace_async_exceptions,
)

from .async_zmq_communicator import AsyncZMQCommunicator

try:
    from tqdm import tqdm

    HAVE_TQDM = True
except:
    HAVE_TQDM = False

try:
    import zmq

    HAVE_ZMQ = True
except:
    HAVE_ZMQ = False

try:
    import msgpack

    HAVE_MSGPACK = True
except:
    HAVE_MSGPACK = False

try:
    import wandb

    HAVE_WANDB = True
except ImportError:
    HAVE_WANDB = False
    wandb = None

try:
    import psutil

    HAVE_PSUTIL = True
except ImportError:
    HAVE_PSUTIL = False


class EngineSuspendedError(Exception):
    """Engine is currently suspended and not performing steps."""

    pass


def format_mem_bytes(mem_bytes):
    """Convert a byte count to a human-readable string in tb, gb, mb, kb, or bytes."""
    for power, suffix in [(4, "tb"), (3, "gb"), (2, "mb"), (1, "kb"), (0, "bytes")]:
        suffix_bytes = 1024**power
        if mem_bytes >= suffix_bytes:
            return "%.1f %s" % (mem_bytes / suffix_bytes, suffix)
    return "%d bytes" % mem_bytes


@dataclass(kw_only=True)
class RequestEntry:
    """Entry in the engine's `self.requests` dict."""

    record: DynamicInferenceRequestRecord
    future: asyncio.Future


# pylint: disable=line-too-long
@experimental_api
class DynamicInferenceEngine(AbstractEngine):
    """The dynamic inference engine.

    This engine allows requests of varying length to be dynamically added and
    removed in each inference step. In contrast to the static engine that has a
    set batch size and sequence length during the forward pass, each request in
    the dynamic engine can have different *current* prompt and output length at
    any given step, and the processing is restricted only by a max number of total
    tokens across all requests.

    Args:
        text_generation_controller (TextGenerationController): A text generation
            controller that will be used to define how to preprocess prompts, generate
            outputs and detokenizer the output tokens.
        inference_context (DynamicInferenceContext): Context for managing in-flight
            batching and a dynamic block-level KV cache (similar to paged attention).
        random_seed (Optional[int]): Use a random seed if you want deterministic
            results. Defaults to None.
        inference_logging_step_interval (int): The step interval at which to log
        inference metrics to wandb. Defaults to 0, which means no logging.
    """

    def __init__(
        self,
        controller: TextGenerationController,
        context: DynamicInferenceContext,
        enable_cuda_graph: Optional[bool] = None,
        random_seed: Optional[int] = None,
        *,
        track_paused_request_events: bool = False,
        enable_chunked_prefill: bool = True,
        inference_logging_step_interval: int = 0,
        pg_collection: Optional[ProcessGroupCollection] = None,
    ):

        assert isinstance(
            controller, TextGenerationController
        ), f"controller must be a TextGenerationController, got {type(controller)}"
        assert isinstance(
            context, DynamicInferenceContext
        ), f"context must be a DynamicInferenceContext, got {type(context)}"
        assert isinstance(random_seed, int), f"random_seed must be an int, got {type(random_seed)}"

        # Deprecate `enable_cuda_graph`.
        if enable_cuda_graph is not None:
            warnings.warn(
                "The `enable_cuda_graph` argument is deprecated and will be "
                "removed in `megatron-core 0.15`. `enable_cuda_graph` is now "
                "read directly from the transformer config object."
            )
            self.enable_cuda_graph = enable_cuda_graph
        else:
            self.enable_cuda_graph = (
                controller.inference_wrapped_model.model.config.enable_cuda_graph
            )

        if pg_collection is not None:
            self.pg_collection = pg_collection
        else:
            self.pg_collection = ProcessGroupCollection.use_mpu_process_groups()

        # Initialization options.
        self.controller = controller
        self.context = context
        self.random_seed = random_seed
        self.track_paused_request_events = track_paused_request_events
        self.enable_chunked_prefill = enable_chunked_prefill
        self.inference_logging_step_interval = inference_logging_step_interval
        self.unified_memory_level = context.unified_memory_level

        if enable_cuda_graph is not None:
            self.cuda_graph_impl = "local" if enable_cuda_graph else "none"
        else:
            self.cuda_graph_impl = controller.inference_wrapped_model.model.config.cuda_graph_impl

        # Initialize engine.
        self.reset()

        # Set callback for getting stop word finished request IDs
        self.controller.set_stop_word_finished_ids_callback(
            self._get_and_clear_stop_word_finished_ids
        )

        # Configure wandb to use separate step counter for inference metrics (only once)
        if self.inference_logging_step_interval > 0 and self.context.metrics_writer is not None:
            logging.info(
                f"\033[1;93m[INFERENCE]\033[0m "
                f"\033[1;95mLogging inference metrics to wandb (rank {self.rank})\033[0m"
            )
            if HAVE_WANDB and self.context.metrics_writer.__name__ == "wandb":
                # Make all inference/* metrics use inference_step as their x-axis
                # This allows inference and training to have independent step counters
                context.metrics_writer.define_metric(
                    "inference/*", step_metric="inference/inference_step"
                )
                # Initialize inference step offset by querying existing run history
                self.inference_step_offset = 0
                if wandb.run is not None:
                    api_run = wandb.Api().run(
                        f"{wandb.run.entity}/{wandb.run.project}/{wandb.run.id}"
                    )
                    max_step = 0
                    for row in api_run.scan_history(keys=["inference/inference_step"]):
                        val = row.get("inference/inference_step")
                        if isinstance(val, (int, float)) and int(val) > max_step:
                            max_step = int(val)
                    self.inference_step_offset = int(max_step)

        # Create cuda graphs.
        self.create_cuda_graphs()

    def reset(self) -> None:
        """Reset by removing all requests and reset all state."""

        self.context.reset()

        # Request state.
        self.request_counter = Counter()
        self.finished_request_count = 0

        self.requests: Dict[int, RequestEntry] = {}
        self.waiting_request_ids = deque()
        self.failed_request_ids = []
        # Track requests that should stop due to stop words (detected in post_process_requests)
        self.stop_word_finished_request_ids: set[int] = set()
        # Track requests currently being finished due to stop words (to skip extra token)
        self.stop_word_being_finished_ids: set[int] = set()

        # Timing and logging variables.
        self.rank = torch.distributed.get_rank()
        self.step_count = 0
        self.step_start_event = torch.cuda.Event(enable_timing=True)
        self.step_end_event = torch.cuda.Event(enable_timing=True)
        self.capture_stats = None

        # Runtime state.
        self._loop = get_asyncio_loop(getattr(self, "_loop", None))
        self._cond = asyncio.Condition()
        self.running = asyncio.Event()
        self.paused = asyncio.Event()
        self.stopped = asyncio.Event()
        self.received_pause: bool = False
        self.received_stop: bool = False
        self.suspend_signal = False
        self.is_suspended = False
        self.resume_request_ids = None

        # Coordinator state.
        self.use_coordinator = False

    def create_cuda_graphs(self, reset_context: bool = True):
        """Create cuda graphs.

        This method iterates the dynamic context's `cuda_graph_request_counts`
        to record and capture cuda graphs.

        Args:
            reset_context (bool): Whether to reset the context after building cuda graphs.
        """

        if self.cuda_graph_impl != "local":
            return

        context = self.context
        controller = self.controller

        config = controller.inference_wrapped_model.inference_wrapper_config

        time_start = time.time()
        mem_stats_start = torch.cuda.memory_stats()

        logging.info("> dynamic_engine.py: building cuda graphs for ")
        for graph in context.cuda_graph_batch_dimensions_list:
            logging.info(graph)

        tbar = enumerate(context.cuda_graph_batch_dimensions_list)
        if HAVE_TQDM:
            tbar = tqdm(tbar, total=len(context.cuda_graph_batch_dimensions_list))
        for tbar_idx, cuda_graph_batch_dimension in tbar:
            input_ids, position_ids = self.controller._dynamic_step_context_init(
                construct_graph_dimensions=cuda_graph_batch_dimension
            )
            # Progress.
            tbar_str = f"cuda graph warmup - {cuda_graph_batch_dimension}"
            if HAVE_TQDM:
                tbar.set_description(tbar_str)
            else:
                logging.info(
                    f"{tbar_idx}/{len(context.cuda_graph_batch_dimensions_list)}. {tbar_str}"
                )

            # Forward pass -> logits.
            controller._dynamic_step_forward_logits(input_ids, position_ids)

            context.reset()

        # Memory usage.
        time_end = time.time()
        mem_stats_end = torch.cuda.memory_stats()
        capture_stats = {
            "time": time_end - time_start,
            "allocated_bytes": (
                mem_stats_end["allocated_bytes.all.current"]
                - mem_stats_start["allocated_bytes.all.current"]
            ),
            "reserved_bytes": (
                mem_stats_end["reserved_bytes.all.current"]
                - mem_stats_start["reserved_bytes.all.current"]
            ),
        }
        logging.info(
            "> built cuda graph(s) in %.2f sec, with total memory usage: "
            "allocated %s, reserved %s.",
            capture_stats["time"],
            format_mem_bytes(capture_stats["allocated_bytes"]),
            format_mem_bytes(capture_stats["reserved_bytes"]),
        )

        self.capture_stats = capture_stats

    @internal_api
    async def start_listening_to_data_parallel_coordinator(
        self,
        inference_coordinator_port: int,
        launch_inference_coordinator: bool = True,
        *,
        loop: Optional[asyncio.AbstractEventLoop] = None,
    ):
        """Initializes ZMQ communication to connect the engine with an inference coordinator.

        This asynchronous method sets up the distributed communication infrastructure
        that allows this inference engine to act as a worker under a central
        `InferenceCoordinator`. It configures different ZMQ socket patterns
        based on the rank's role within the distributed topology.

        Note that this method must be called on all ranks, as it uses blocking torch broadcasts.

        The setup involves two primary roles within each data-parallel group:
        1.  **MP Coordinator (TP_rank=0, PP_rank=0)**: This rank connects directly
            to the central coordinator via a ZMQ `DEALER` socket. It receives
            requests and uses a ZMQ `PUB` (publisher) socket to broadcast them
            to all other ranks within its model-parallel (MP) group.
        2.  **MP Workers (all other ranks)**: These ranks use ZMQ `SUB` (subscriber)
            sockets to listen for requests broadcast by their local MP Coordinator.

        This architecture uses TCP sockets for both inter-node and intra-node broadcasts
        within an MP group.

        Finally, after setting up the communication channels and ensuring all ranks
        are synchronized, this method starts the main engine processing loop
        (`self.run_engine`) as a background asyncio task.

        Args:
            inference_coordinator_port (int): The network port where the central
                `InferenceCoordinator` is or will be listening.
            launch_inference_coordinator (bool, optional): If True, the global rank 0
                process will spawn and manage the `InferenceCoordinator`
                process. Defaults to True.
        """

        assert HAVE_ZMQ, (
            "please install the pyzmq library to use InferenceCoordinator\n" "pip install pyzmq"
        )
        assert HAVE_MSGPACK, (
            "please install the messagepack library to use InferenceCoordinator\n"
            "pip install msgpack"
        )

        self.zmq_context = zmq.Context().instance()
        self.zmq_sockets = []  # keep track of all sockets created by this engine

        # Get world info.
        dp_group = self.pg_collection.dp
        dp_src = get_pg_src_rank(dp_group)
        dp_size = get_pg_size(self.pg_collection.dp)
        dp_rank = get_pg_rank(self.pg_collection.dp)

        mp_group = self.pg_collection.mp
        mp_src = get_pg_src_rank(mp_group)
        tp_rank = get_pg_rank(self.pg_collection.tp)
        pp_rank = get_pg_rank(self.pg_collection.pp)

        self.is_mp_coordinator = tp_rank == 0 and pp_rank == 0
        self.is_dp_coordinator = (dp_rank == 0) and self.is_mp_coordinator

        # Spawn a DP coordinator process and get the connection info.
        if launch_inference_coordinator and self.is_dp_coordinator:
            spawn_context = multiprocessing.get_context('spawn')
            coordinator_ready_event = spawn_context.Event()
            self.inference_coordinator_process = spawn_context.Process(
                target=DataParallelInferenceCoordinator.entrypoint,
                args=(
                    coordinator_ready_event,
                    inference_coordinator_port,
                    get_pg_size(self.pg_collection.dp),
                ),
            )
            self.inference_coordinator_process.start()

        # Find available ports for MP and bind to them.
        if self.is_mp_coordinator:
            local_ip = socket.gethostname()
            mp_req_sock = self.zmq_context.socket(zmq.PUB)
            mp_req_sock.bind_to_random_port(f"tcp://{local_ip}")
            mp_req_addr = mp_req_sock.getsockopt_string(zmq.LAST_ENDPOINT)

            mp_len_sock = self.zmq_context.socket(zmq.PUB)
            mp_len_sock.bind_to_random_port(f"tcp://{local_ip}")
            mp_len_addr = mp_len_sock.getsockopt_string(zmq.LAST_ENDPOINT)
        else:
            mp_req_addr = None
            mp_len_addr = None

        # Broadcast addresses to respective ranks.
        bcast = [mp_req_addr, mp_len_addr]
        torch.distributed.broadcast_object_list(bcast, src=mp_src, group=mp_group)
        [mp_req_addr, mp_len_addr] = bcast

        ip_address_of_dp_coordinator = os.getenv('MASTER_ADDR', '127.0.0.1')
        dp_addr = f"tcp://{ip_address_of_dp_coordinator}:{inference_coordinator_port}"
        identity = f'mp-coord-{dp_rank}'
        if self.is_mp_coordinator:
            # 1. Create dealer sockets where tp_rank = 0 and pp_rank = 0
            #    These will receive requests from an InferenceCoordinator.
            self.socket_for_receiving_requests = self.zmq_context.socket(zmq.DEALER)

            self.socket_for_receiving_requests.setsockopt(zmq.IDENTITY, identity.encode('utf-8'))
            self.socket_for_receiving_requests.connect(dp_addr)

            # send empty string. this is used to register with the coordinator.
            self.socket_for_receiving_requests.send(b"")

            # 2. Create a publisher socket. This is used to publish or broadcast
            #    requests within the model parallel group
            self.model_parallel_publisher_socket = mp_req_sock

            # 3. Create another publisher socket to broadcast the number of messages to receive.
            self.model_parallel_num_msgs_publisher_socket = mp_len_sock
            self.zmq_sockets += [
                self.socket_for_receiving_requests,
                self.model_parallel_num_msgs_publisher_socket,
                self.model_parallel_publisher_socket,
            ]
        # All MP ranks subscribe to the two publisher sockets
        self.model_parallel_subscriber_socket = self.zmq_context.socket(zmq.SUB)
        self.model_parallel_subscriber_socket.connect(mp_req_addr)
        self.model_parallel_subscriber_socket.setsockopt_string(zmq.SUBSCRIBE, "")

        self.model_parallel_num_msgs_subscriber_socket = self.zmq_context.socket(zmq.SUB)
        self.model_parallel_num_msgs_subscriber_socket.connect(mp_len_addr)
        self.model_parallel_num_msgs_subscriber_socket.setsockopt_string(zmq.SUBSCRIBE, "")

        self.zmq_sockets += [
            self.model_parallel_subscriber_socket,
            self.model_parallel_num_msgs_subscriber_socket,
        ]

        torch.distributed.barrier(mp_group)

        # initialize zmq-based EP communicator
        self.ep_rank = get_pg_rank(self.pg_collection.ep)
        self.ep_world_size = get_pg_size(self.pg_collection.ep)
        if self.ep_world_size > 1:
            self.expert_parallel_zmq_communicator = AsyncZMQCommunicator(
                self.zmq_context, process_group=self.pg_collection.ep
            )

        if launch_inference_coordinator and self.is_dp_coordinator:
            await await_process_event(coordinator_ready_event, self.inference_coordinator_process)
            logging.info("Inference co-ordinator is ready to receive requests!")

        # Finally run the engine infinite loop
        loop = get_asyncio_loop(loop)
        self.engine_loop_task = loop.create_task(self.run_engine_with_coordinator(loop=loop))

    @contextmanager
    @staticmethod
    def suspend_resume_ctx(key: str, *, unified_memory_level: int) -> None:
        """Context manager for of suspending and resuming the engine.

        This context manager records the time and memory usage when suspending
        and resuming the context. TODO(@lmcafee): add argument to optionally
        return nullcontext, to avoid overhead.

        Args:
            key (str): Key that identifies caller (e.g., 'suspend' or 'resume').

        Return:
            None.
        """

        try:

            start_mem = torch.cuda.memory_stats()
            start_time = time.time()
            torch.cuda.synchronize()

            yield

        finally:

            end_time = time.time()

            end_mem = torch.cuda.memory_stats()
            start_mem_alloc = start_mem["allocated_bytes.all.current"]
            end_mem_alloc = end_mem["allocated_bytes.all.current"]
            start_mem_res = start_mem["reserved_bytes.all.current"]
            end_mem_res = end_mem["reserved_bytes.all.current"]

            rank_str = torch.distributed.get_rank()
            dir_str = "deallocating" if end_mem_alloc <= start_mem_alloc else "allocating"
            relative_time_str = f"{end_time - start_time:.3f} sec"
            relative_mem_str = f"{abs(start_mem_alloc - end_mem_alloc) / 1024**3:.1f} gb"

            if HAVE_PSUTIL:
                process = psutil.Process()
                mem_info = process.memory_info()
                cpu_mem_str = f"{mem_info.rss / 1024**3:.1f} gb"
            else:
                cpu_mem_str = "--"

            total_mem_str = ", ".join(
                (
                    f"cpu: {cpu_mem_str}",
                    f"gpu: alloc {end_mem_alloc / 1024**3:.1f} gb",
                    f"res {end_mem_res / 1024**3:.1f} gb",
                )
            )
            logging.info(
                f"[rank {rank_str}] dynamic engine {key}, "
                f"unified {unified_memory_level}, "
                f"{dir_str} "
                f"{relative_mem_str} in {relative_time_str} ... "
                f"abs mem usage: {total_mem_str}"
            )

    def suspend(self):
        """Suspend engine by deallocating context's GPU state."""

        # Skip if already suspended, which can happen when using the inference
        # coordinator.
        if self.is_suspended:
            return
        self.is_suspended = True

        # Deallocate context tensors.
        with self.__class__.suspend_resume_ctx(
            "suspended", unified_memory_level=self.unified_memory_level
        ):
            self.context.deallocate_all_tensors()

        # Delete cuda graphs when not using unified memory at all (level 0). For
        # levels 1 and 2, the context's tensors maintain static memory addresses,
        # so the cuda graphs are re-used.
        if self.unified_memory_level == 0:
            delete_cuda_graphs()

        # Maintain references to requests before reset.
        waiting_request_ids = list(self.waiting_request_ids)
        active_request_ids = set(self.requests.keys()) - set(waiting_request_ids)
        self.resume_request_ids = [*active_request_ids, *waiting_request_ids]
        self.waiting_request_ids.clear()

        # Suspend requests objects.
        for request_id in active_request_ids:
            self.requests[request_id].record.checkpoint()

    def resume(self):
        """Resume engine by reallocating context's GPU state."""

        # Skip if not suspended, which can happen when using the inference
        # coordinator.
        if not self.is_suspended:
            return
        self.is_suspended = False

        # Resume.
        with self.__class__.suspend_resume_ctx(
            "resumed", unified_memory_level=self.unified_memory_level
        ):

            # Allocate context tensors.
            alloc_time = time.time()
            torch.cuda.synchronize()
            self.context.allocate_all_tensors(is_init=False)
            torch.cuda.synchronize()
            alloc_time = time.time() - alloc_time

            # Reset context and request data.
            self.context.reset()

            # Create cuda graphs (before adding requests, to be in decode mode).
            # Only create cuda graphs when not using unified memory at all (level
            # 0). For levels 1 and 2, the context's tensors maintain static
            # memory addresses, so the cuda graphs are re-used.
            capture_time = time.time()
            if self.unified_memory_level == 0:
                self.create_cuda_graphs()
            capture_time = time.time() - capture_time

            # Add requests.
            add_time = time.time()
            torch.cuda.synchronize()
            for request_id in self.resume_request_ids:
                self._add_request(self.get_request(request_id))
            torch.cuda.synchronize()
            add_time = time.time() - add_time

        # Print inner timing (must be outside context manager above for correct formatting).
        logging.info(
            "    > "
            + ", ".join(
                (
                    f"inner timing: alloc {alloc_time:.3f}",
                    f"add {add_time:.3f}",
                    f"capture {capture_time:.3f}.",
                )
            )
        )

        # Notify event loop.
        self._loop.call_soon_threadsafe(asyncio.create_task, self._notify_cond_for_new_request())

    @trace_async_exceptions
    async def _notify_cond_for_new_request(self):
        """Helper function to notify condition variable when a new request is added."""
        async with self._cond:
            self._cond.notify_all()

    def has_unfinished_requests(self) -> bool:
        """Test if context contains unfinished requests."""
        return self.context.has_unfinished_requests() or len(self.waiting_request_ids) > 0

    def get_request(self, request_id: int) -> DynamicInferenceRequest:
        """Get most recent request from a request record.

        Args:
            request_id (int): Request id.

        Returns:
            (DynamicInferenceRequest) The most recent request in the record.
        """
        return self.requests[request_id].record[-1]

    def _add_request(
        self, request: DynamicInferenceRequest
    ) -> asyncio.Future[DynamicInferenceRequest]:

        request_id = request.request_id

        # Add request to self.requests. If the engine has previously been
        # suspended, then the request may already exist.
        if request_id not in self.requests:
            self.requests[request_id] = RequestEntry(
                record=DynamicInferenceRequestRecord.from_request(request),
                future=self._loop.create_future(),
            )

        if request.status is None:
            request.status = Status.ACTIVE_AND_GENERATING_TOKENS

        assert (
            request.sampling_params.num_tokens_to_generate is None
            or request.sampling_params.num_tokens_total is None
        )
        if request.sampling_params.top_n_logprobs > 0:
            assert (
                request.sampling_params.return_log_probs
            ), "top_n_logprobs requires sampling_params.return_log_probs to be True"
        if (
            request.sampling_params.return_log_probs
            and not request.sampling_params.skip_prompt_log_probs
        ):
            assert not self.context.materialize_only_last_token_logits, (
                "Prompt log probs cannot be calculated if only last token logits are materialized. "
                "Set materialize_only_last_token_logits to False in DynamicInferenceContext "
                "or skip_prompt_log_probs to True in SamplingParams."
            )

        if request.sampling_params.num_tokens_total is not None:
            request.sampling_params.num_tokens_to_generate = (
                request.sampling_params.num_tokens_total - len(request.prompt_tokens)
            )
        if request.sampling_params.num_tokens_to_generate is None:
            request.sampling_params.num_tokens_to_generate = self.context.max_sequence_length - len(
                request.prompt_tokens
            )
        if request.sampling_params.termination_id is None:
            try:
                eod = self.controller.tokenizer.eod
            except AttributeError:
                if self.rank == 0:
                    warnings.warn(
                        "Termination ID not specified, and tokenizer does not define eod."
                        "Defaulting to not using termination id."
                    )
                eod = -1
            request.sampling_params.termination_id = eod

        if (
            len(request.prompt_tokens) + request.sampling_params.num_tokens_to_generate
            > self.context.max_sequence_length
        ):
            request.status = Status.FAILED
            request.add_event_error_nontransient(MaxSequenceLengthOverflowError(request_id))

        if len(request.prompt_tokens) > self.context.max_tokens and not self.enable_chunked_prefill:
            request.status = Status.FAILED
            request.add_event_error_nontransient(TokenOverflowError(request_id))

        # Tokenize stop words if provided
        if request.sampling_params.stop_words:
            stop_word_ids = [
                self.controller.tokenize_prompt(stop_word, add_BOS=False)
                for stop_word in request.sampling_params.stop_words
            ]
            request.stop_word_ids = stop_word_ids

        if request.status != Status.FAILED:
            self.waiting_request_ids.append(request_id)
        else:
            self.failed_request_ids.append(request_id)

        return self.requests[request_id].future

    def add_request(
        self,
        request_id: int,
        prompt: Union[str, List[int], Tensor],
        sampling_params: Optional[SamplingParams] = None,
    ) -> asyncio.Future[DynamicInferenceRequest]:
        """Add request to inference context.

        Args:
            request_id (int): Unique ID of request.
            prompt (Union[str, Tensor]): Prompt as either a text string or token IDs.
            sampling_params (Optional[SamplingParams]): Sampling parameters for the request.

        Return:
            Returns an asyncio `Future[DynamicInferenceRequest]` for the user to wait on.
        """
        prompt_str = None
        # Tokenize prompt if text.
        if isinstance(prompt, str):
            # Tokenize prompt if text. Support legacy single-arg mocks.
            prompt_str = prompt
            try:
                prompt_token_ids = self.controller.tokenize_prompt(prompt, sampling_params.add_BOS)
            except TypeError:
                prompt_token_ids = self.controller.tokenize_prompt(prompt)
            tokens = torch.tensor(
                prompt_token_ids, dtype=torch.int64, device=torch.cuda.current_device()
            )
        elif isinstance(prompt, list):
            # Convert List[int] -> Tensor.
            tokens = torch.tensor(prompt, dtype=torch.int64, device=torch.cuda.current_device())
        elif isinstance(prompt, torch.Tensor):
            # Prompt already tokenized.
            assert prompt.dtype == torch.int64, prompt.dtype
            assert prompt.device == torch.device(
                f"cuda:{torch.cuda.current_device()}"
            ), prompt.device
            tokens = prompt

        else:
            raise Exception("specialize for <%s>." % type(prompt).__name__)

        # Initialize request.
        request = DynamicInferenceRequest(
            request_id=request_id,
            prompt=prompt_str,
            prompt_tokens=tokens,
            sampling_params=sampling_params,
        )

        # Add request.
        return self._add_request(request)

    def post_process_requests(
        self,
        request_ids: torch.Tensor,
        finished_request_ids: torch.Tensor,
        evict_request_ids: torch.Tensor | None,
        step_time: float,
        sample: torch.Tensor,
        log_probs: torch.Tensor,
        top_n_logprobs: Optional[Dict[int, List[Tuple[torch.Tensor, torch.Tensor]]]] = None,
    ) -> Tuple[List[DynamicInferenceRequest], List[DynamicInferenceRequest]]:
        """
        Handles post-processing for requests after a step.

        Args:
            request_ids (torch.Tensor): A list of request_ids
            finished_request_ids (torch.Tensor): A list of finished request ids
            evict_request_ids (torch.Tensor | None): A list of evicted request ids.
            step_time (float): The latency of the last step
            sample: (torch.Tensor): The newly generated tokens for each request
            log_probs: (List): Log probs for each request
            top_n_logprobs: (Dict): Top-n log probs for each request. Maps request_idx to
                list of (top_n_logprobs, top_n_indices) tuples.

        Returns:
            A list of active requests and completed requests as `DynamicInferenceRequest` objects
        """
        active_request_ids: list[int] = []
        finished_request_ids = set(finished_request_ids.tolist())
        finished_request_records: list[DynamicInferenceRequestRecord] = []
        self.finished_request_count += len(finished_request_ids)

        log_probs_iter = log_probs if log_probs else repeat(None)

        for req_idx, (request_id, token, request_log_probs) in enumerate(
            zip(request_ids.tolist(), sample.tolist(), log_probs_iter)
        ):
            request: DynamicInferenceRequest = self.get_request(request_id)
            if request_id != self.context.chunked_prefill_request_id:
                # Skip appending token for requests being finished due to stop words
                # (they already have their final token from the previous step)
                if request_id not in self.stop_word_being_finished_ids:
                    request.generated_tokens.append(token)
                    if request.tpot is None:
                        request.tpot = []
                    request.tpot.append(step_time)

                # Check for stop words (after token is appended)
                stop_word_hit = self._check_stop_words_for_request_post_append(request)

                if request_id in finished_request_ids:
                    # Request finished by normal means (termination_id, max_length, or stop word from previous step)
                    request.generated_length = len(request.generated_tokens)
                    request.status = Status.COMPLETED
                    finished_entry = self.requests.pop(request_id)
                    finished_request = finished_entry.record[-1]
                    finished_request.generated_length = len(finished_request.generated_tokens)
                    finished_request_records.append(finished_entry.record)
                    finished_entry.future.set_result(finished_entry.record)
                elif stop_word_hit:
                    # Stop word detected - mark for removal in next step's bookkeeping
                    # Don't pop yet; let the next step handle it properly via callback
                    self.stop_word_finished_request_ids.add(request_id)
                    active_request_ids.append(request_id)
                else:
                    active_request_ids.append(request_id)
            else:
                # The chunked prefill produces useless tokens
                # so we are not appending them to the generated tokens.
                # Additionally, chunked prefill request do not finish.
                active_request_ids.append(request_id)

            # Process log_probs if available (unified for both regular and chunked prefill)
            if request_log_probs is not None:
                # Initialize lists if they don't exist
                if not request.prompt_log_probs:
                    request.prompt_log_probs = []
                if not request.generated_log_probs:
                    request.generated_log_probs = []

                # For chunked prefill with materialize_only_last_token_logits, discard intermediate log probs
                if (
                    request_id == self.context.chunked_prefill_request_id
                    and self.context.materialize_only_last_token_logits
                ):
                    request.prompt_log_probs = []
                    request.generated_log_probs = []
                else:
                    prompt_length = len(request.prompt_tokens)
                    total_accumulated = len(request.prompt_log_probs) + len(
                        request.generated_log_probs
                    )

                    # Handle skip_prompt_log_probs during prefill
                    # If skip_prompt_log_probs is True and we have multiple log probs (prefill),
                    # only process the last one (first generated token)
                    if request.sampling_params.skip_prompt_log_probs and len(request_log_probs) > 1:
                        # Only append the last log prob (first generated token) to generated_log_probs
                        request.generated_log_probs.append(request_log_probs[-1])
                    else:
                        # Vectorized approach: calculate split point and use list slicing
                        if not request.sampling_params.skip_prompt_log_probs:
                            # Calculate how many log probs go to prompt vs generated
                            remaining_prompt_slots = max(0, prompt_length - 1 - total_accumulated)
                            split_idx = min(remaining_prompt_slots, len(request_log_probs))

                            # Batch extend instead of individual appends
                            if split_idx > 0:
                                request.prompt_log_probs.extend(request_log_probs[:split_idx])
                            if split_idx < len(request_log_probs):
                                request.generated_log_probs.extend(request_log_probs[split_idx:])
                        else:
                            # All log probs go to generated
                            request.generated_log_probs.extend(request_log_probs)

            # Process top_n_logprobs if available (unified for both regular and chunked prefill)
            if top_n_logprobs is not None and req_idx in top_n_logprobs:
                # Initialize lists if they don't exist
                if request.prompt_top_n_logprobs is None:
                    request.prompt_top_n_logprobs = []
                if request.generated_top_n_logprobs is None:
                    request.generated_top_n_logprobs = []

                top_n_data_list = top_n_logprobs[req_idx]
                prompt_length = len(request.prompt_tokens)

                # Process each token's top-n logprobs
                for top_n_values, top_n_indices in top_n_data_list:
                    logit_dict = {}
                    for logprob, logprob_index in zip(
                        top_n_values.cpu().tolist(), top_n_indices.cpu().tolist()
                    ):
                        key = self.controller.tokenizer.detokenize([logprob_index])
                        logit_dict[key] = logprob

                    # Simple decision: check total count accumulated so far
                    total_accumulated = len(request.prompt_top_n_logprobs) + len(
                        request.generated_top_n_logprobs
                    )

                    # If skip_prompt_log_probs is False and we haven't reached prompt end,
                    # append to prompt_top_n_logprobs. Otherwise append to generated_top_n_logprobs.
                    if (
                        not request.sampling_params.skip_prompt_log_probs
                        and total_accumulated < prompt_length - 1
                    ):
                        request.prompt_top_n_logprobs.append(logit_dict)
                    else:
                        request.generated_top_n_logprobs.append(logit_dict)

<<<<<<< HEAD
        # Handle evicted requests.
        if evict_request_ids is not None:

            evict_request_ids = evict_request_ids.tolist()
            
            # Insert into waiting_request_ids after any chunk prefill request.
            if self.context.chunked_prefill_request_id != -1:
                raise Exception(
                    "TODO: Insert into waiting_request_ids after chunked prefill request."
                )
            self.waiting_request_ids.extendleft(evict_request_ids)

            # Checkpoint requests (i.e., prompt += generations) + add eviction event.
            for request_id in evict_request_ids:
                self.requests[request_id].record.checkpoint()
                self.get_request(request_id).add_event_evict()
=======
        # Clear the stop word being finished set after processing
        self.stop_word_being_finished_ids.clear()
>>>>>>> 3cf7a63f

        return active_request_ids, finished_request_records

    def _get_and_clear_stop_word_finished_ids(self, active_request_ids: list[int]) -> set[int]:
        """Get and clear the set of request IDs that should be finished due to stop words.

        This callback is called from the controller during bookkeeping to get request IDs
        that were detected as hitting stop words in the previous step's post_process_requests.

        Args:
            active_request_ids: List of currently active request IDs.

        Returns:
            Set of request IDs from active_request_ids that should be marked as finished.
        """
        if not self.stop_word_finished_request_ids:
            return set()

        # Find which stop word finished IDs are in the current active requests
        result = self.stop_word_finished_request_ids & set(active_request_ids)
        # Move to "being finished" set so post_process_requests can skip the extra token
        self.stop_word_being_finished_ids = result
        # Clear the IDs that we're returning (they'll be marked as finished)
        self.stop_word_finished_request_ids -= result
        return result

    def _check_stop_words_for_request_post_append(self, request: DynamicInferenceRequest) -> bool:
        """Check if a request should stop due to stop words (after token is appended).

        This method is called from post_process_requests after the token has already
        been appended to request.generated_tokens.

        Args:
            request: The request to check.

        Returns:
            bool: True if the generated sequence ends with a stop word, False otherwise.
        """
        # Check if request has stop words configured
        if request.stop_word_ids is None or len(request.stop_word_ids) == 0:
            return False

        generated_tokens = request.generated_tokens

        # Check if the sequence ends with any stop word
        for stop_word_ids in request.stop_word_ids:
            stop_len = len(stop_word_ids)
            if len(generated_tokens) >= stop_len:
                # Check if the last stop_len tokens match the stop word
                if list(generated_tokens[-stop_len:]) == stop_word_ids:
                    return True

        return False

    def schedule_waiting_requests(self):
        """Tries to schedule any requests in the waiting pool."""
        if self.enable_chunked_prefill:
            self.schedule_chunked_prefill()
        else:
            self.schedule_non_chunked_prefill()

    def schedule_non_chunked_prefill(self):
        """
        Perform the same original scheduling logic for non-chunked runs
        """
        while self.waiting_request_ids:
            req = self.get_request(self.waiting_request_ids[0])
            request_can_be_added, request_tokens_can_be_added, kv_cache_available = (
                self.context.check_availability(req)
            )
            if request_can_be_added and request_tokens_can_be_added and kv_cache_available:
                self.context.add_request(req)
                self._loop.call_soon_threadsafe(
                    self._loop.create_task, self._notify_cond_for_new_request()
                )
                req.remaining_prompt_tokens = req.remaining_prompt_tokens.new_empty(0)
                req.add_event_add()
                self.waiting_request_ids.popleft()
            else:
                break

    def schedule_chunked_prefill(self):
        """
        This function schedules chunked prefill requests.
        Invariant:
            - There are at most one chunked prefill request in the waiting pool,
                which should be the head
            - There are at most one chunked prefill request in the context,
                which should be the last active request
            - context.chunked_prefill_request_id == -1 if no chunked prefill request is scheduled,
                otherwise it is the request id of the chunked prefill request
            - For each request, finished_chunk_token_count is the number of tokens
                that have been prefilled for this request, non-zero means
                it is during a chunked prefill
            - For each request, remaining_prompt_tokens holds the **unprefilled** prompt tokens
        """
        can_schedule = True
        while self.waiting_request_ids and can_schedule:
            can_schedule = False
            req = self.get_request(self.waiting_request_ids[0])

            # is_continuing_chunked_prefill is True if we are scheduling next
            # chunk of a existing chunked prefill request
            is_continuing_chunked_prefill = self.context.chunked_prefill_request_id >= 0

            # Use remaining prompt tokens for scheduling decisions
            remaining_len = len(req.remaining_prompt_tokens)
            token_fully_can_be_added = (
                self.context.active_token_count + remaining_len <= self.context.max_tokens
            )
            token_partially_can_be_added = self.context.active_token_count < self.context.max_tokens
            request_can_be_added, _, kv_cache_available = self.context.check_availability(req)
            request_can_be_added = is_continuing_chunked_prefill or request_can_be_added

            if request_can_be_added and kv_cache_available:
                if token_fully_can_be_added:
                    self.context.chunked_prefill_request_id = -1
                    self.context.add_request(req)
                    self._loop.call_soon_threadsafe(
                        self._loop.create_task, self._notify_cond_for_new_request()
                    )
                    req.remaining_prompt_tokens = req.remaining_prompt_tokens.new_empty(0)
                    req.add_event_add()
                    # Fully scheduled, so we remove from waiting pool
                    self.waiting_request_ids.popleft()
                    # Only this case we keep checking the rest of the waiting queue
                    can_schedule = True
                elif token_partially_can_be_added:
                    chunk_length = self.context.max_tokens - self.context.active_token_count
                    self.context.add_request(req, chunk_length=chunk_length)
                    self._loop.call_soon_threadsafe(
                        self._loop.create_task, self._notify_cond_for_new_request()
                    )
                    self.context.chunked_prefill_request_id = req.request_id
                    req.remaining_prompt_tokens = req.remaining_prompt_tokens[chunk_length:]
                    req.finished_chunk_token_count += chunk_length
                    # Still have tokens to prefill, so we break and keep the
                    # chunked prefill request at the head of the waiting queue
                    # Note that we do not need to continue check the queue, as the tokens are full

    async def async_forward(self) -> Tuple[Dict, Dict, float, int]:
        """Uses `asyncio` for continuous generation.
        Sleeps when no requests are available, until new requests have been added.

        Returns:
            A tuple comprised of:
                step_result (Optional[Dict]): The result of the step.
                context_state (Dict): A tuple consisting of the state of the context.
                is_decode_only, total/paused request count, active token count.
                step_time (float): How long this step took.
        """

        # If suspended, no stepping.
        if self.is_suspended:
            raise EngineSuspendedError(self.step_count)

        # schedule requests
        self.schedule_waiting_requests()

        # Saving pre-step state, for printing output below.
        is_decode_only = self.context.is_decode_only()
        pre_step_context_state = {
            "is_decode_only": is_decode_only,
            "max_requests": self.context.max_requests,
            "total_request_count": self.context.total_request_count,
            "paused_request_count": self.context.paused_request_count,
            "active_token_count": self.context.active_token_count,
        }

        # Generate tokens.
        range_push("Prefill" if not is_decode_only else "Decode")
        # TODO @TDE: Account for this line when overlapping forward and bookkeep.
        self.is_decode_only = is_decode_only

        self.step_start_event.record()
        result = await self.controller.async_generate_output_tokens_dynamic_batch()
        self.step_end_event.record()
        self.step_end_event.synchronize()
        step_time = self.step_start_event.elapsed_time(self.step_end_event) / 1e3
        self.step_count += 1

        range_pop()

        if (
            self.inference_logging_step_interval > 0
            and self.step_count > 0
            and self.step_count % self.inference_logging_step_interval == 0
            and self.context.metrics_writer is not None
        ):
            kvcache_util_stats = self.context.get_kvcache_utilization_stats()
        else:
            kvcache_util_stats = None

        post_step_context_state = {
            "waiting_request_count": len(self.waiting_request_ids),
            "finished_request_count": self.finished_request_count,
            "kv_stats": kvcache_util_stats,
            "padded_active_token_count": self.context.padded_active_token_count,
            "using_cuda_graph_this_step": self.context.using_cuda_graph_this_step(),
            "total_active_block_count": self.context.block_allocator.active_count,
            "total_paused_block_count": self.context.block_allocator.paused_count,
            "total_active_used_blocks": self.context.block_allocator.get_active_used(),
            "total_paused_used_blocks": self.context.block_allocator.get_paused_used(),
        }

        context_state = {**pre_step_context_state, **post_step_context_state}

        return result, context_state, step_time, self.step_count

    async def async_bookkeep(
        self, step_result: Optional[Dict], context_state: Dict, step_time: float, step_count: int
    ):
        """Uses `asyncio` for continuous bookkeeping.

        Args:
            step_result (Optional[Dict]): The result of the step.
            context_state (Dict): is_decode_only, total/paused request count, active token count.
            step_time (float): How long this step took.
            step_count (int): The count of the step.

        Returns:
            A dictionary containing:
                active_requests (List): Requests that ran in the last step and are still active.
                finished_requests (List): Requests that ran in the last step and have now finished.
                step_time (float): The step time in seconds.
                cuda_graph_request_count (int): The CUDA graph batch size matching this step.
        """
        # Increment finished_request_count.
        cuda_graph_request_count = None

        if step_result is not None:
            active_request_ids = step_result["active_request_ids"]
            finished_request_ids = step_result["finished_request_ids"]
            newly_paused_request_ids = step_result.get("newly_paused_request_ids")
            evict_request_ids = step_result.get("evict_request_ids")
            sample = step_result["sample"]
            log_probs = step_result["log_probs"]
            top_n_logprobs = step_result.get("top_n_logprobs", None)
            cuda_graph_request_count = step_result["cuda_graph_request_count"]

            # Add paused events.
            if newly_paused_request_ids is not None and self.track_paused_request_events:
                newly_paused_request_ids = newly_paused_request_ids.tolist()
                [self.get_request(i).add_event_pause() for i in newly_paused_request_ids]

            # Mark requests finished.
            [self.get_request(i).add_event_finish() for i in finished_request_ids.tolist()]
            # Add finished events.
            (active_request_ids, finished_request_records) = self.post_process_requests(
                active_request_ids,
                finished_request_ids,
                evict_request_ids,
                step_time,
                sample,
                log_probs,
                top_n_logprobs,
            )

        else:
            active_request_ids: list[int] = []
            finished_request_records: list[DynamicInferenceRequestRecord] = []

        # Failed requests.
        for failed_request_id in self.failed_request_ids:
            failed_entry = self.requests.pop(failed_request_id)
            failed_request = failed_entry.record[-1]
            failed_request.status = Status.FAILED
            failed_request.add_event_fail()
            finished_request_records.append(failed_entry.record)
            failed_entry.future.set_result(failed_entry.record)
        self.failed_request_ids.clear()

        # Detokenize all finished requests (critical for InferenceClient, which
        # doesn't necessarily have the tokenizer).
        for record in finished_request_records:
            for request in record.requests:
                if request.prompt is None:
                    request.prompt = self.controller.tokenizer.detokenize(
                        request.prompt_tokens.tolist()
                    )
                request.generated_text = self.controller.tokenizer.detokenize(
                    request.generated_tokens
                )

        # Handle necessary ZMQ DP coordinator communication.
        if self.use_coordinator and self.is_mp_coordinator and finished_request_records:
            payload = msgpack.packb(
                [Headers.ENGINE_REPLY.value, [r.serialize() for r in finished_request_records]],
                use_bin_type=True,
            )
            self.socket_for_receiving_requests.send(payload)

        # Log KV cache utilization stats to W&B
        if context_state["kv_stats"] is not None:
            # Prepare metrics dictionary with all stats
            # Use 'inference/' prefix for all metrics to separate from training metrics
            metrics = {
                'inference/inference_step': int(self.inference_step_offset + int(step_count)),
                'inference/step_time_s': float(step_time),
                'inference/waiting_queue_len': int(len(self.waiting_request_ids)),
                'inference/total_requests_dict_size': int(len(self.requests)),
            }
            # Add KV stats with inference/ prefix
            # Convert utilization metrics from 0-1 range to 0-100 percentage range for better visualization
            for key, value in context_state["kv_stats"].items():
                if 'utilization' in key:
                    # Convert to percentage (0-100) and group under kvcache_utilization
                    metrics[f'inference/{key}'] = float(value * 100.0)
                else:
                    metrics[f'inference/{key}'] = value

            if HAVE_WANDB and self.context.metrics_writer.__name__ == "wandb":
                self.context.metrics_writer.log(metrics, commit=True)
            else:
                raise ValueError(
                    f"Unsupported metrics writer type: {type(self.context.metrics_writer)}"
                )

        # Print context state.
        if (
            self.inference_logging_step_interval > 0
            and step_count % self.inference_logging_step_interval == 0
        ):
            mem = torch.cuda.memory_stats()
            step_type = "decode" if context_state["is_decode_only"] else "non-decode"
            output_str = (
                "* rank %d | step %d | %s ... time: %.3f%s ... "
                "reqs: a %d/%d, p %d, w %d, f %d, e %d ... "
                "blocks: a %d/%d, p %d/%d ... "
                "mem: tensors %d, alloc %.1f gb, res %.1f gb."
                % (
                    self.rank,
                    step_count,
                    datetime.now().strftime("%H:%M:%S"),
                    step_time,
                    (
                        " [%s + real config %s + cuda graph %s]"
                        % (
                            step_type,
                            self.context.batch_dimensions,
                            (
                                "OFF"
                                if not self.context.using_cuda_graph_this_step()
                                else self.context.padded_batch_dimensions
                            ),
                        )
                    ),
                    context_state["total_request_count"] - context_state["paused_request_count"],
                    context_state["max_requests"],
                    context_state["paused_request_count"],
                    context_state["waiting_request_count"],
                    context_state["finished_request_count"],
                    0 if evict_request_ids is None else evict_request_ids.numel(),
                    context_state["total_active_used_blocks"],
                    context_state["total_active_block_count"],
                    context_state["total_paused_used_blocks"],
                    context_state["total_paused_block_count"],
                    mem["allocation.all.current"],
                    mem["allocated_bytes.all.current"] / (1024**3),
                    mem["reserved_bytes.all.current"] / (1024**3),
                )
            )
            if context_state["is_decode_only"]:
                output_str = f"\033[94m{output_str}\033[0m"
            logging.info(output_str)

        return {
            "active_request_ids": active_request_ids,
            "finished_request_records": finished_request_records,
            "step_time": step_time,
            "cuda_graph_request_count": cuda_graph_request_count,
        }

    async def async_step(
        self,
    ) -> Tuple[List[DynamicInferenceRequest], List[DynamicInferenceRequest], float]:
        """
        Wrapper for controller.generate_output_tokens_dynamic_batch(), to
        match vLLM API. Uses `asyncio` for continuous generation which allows this
        method to sleep and wake up when new requests are available.

        Returns:
            A tuple comprised of:
                1. Requests that ran in the last step and are still active.
                2. Requests that ran in the last step and have now finished.
                3. The step time in seconds.
        """
        last_step_data = await self.async_forward()
        ret = await self.async_bookkeep(*last_step_data)
        # Keep for compatibility with current test suite.
        return ret

    def step_modern(
        self,
    ) -> Tuple[List[DynamicInferenceRequest], List[DynamicInferenceRequest], float]:
        """Synchronous wrapper for `self.async_step`."""
        return self._loop.run_until_complete(self.async_step())

    def step_legacy(
        self, sampling_params: SamplingParams
    ) -> Tuple[List[DynamicInferenceRequest], List[DynamicInferenceRequest], float]:
        """Synchronous wrapper for `self.async_step`."""
        warnings.warn(
            "`step_legacy()` is deprecated and will be removed in `megatron-core` "
            "0.16. Please use `step_modern()` going forward, which will eventually "
            "be renamed to `step()`."
        )
        result = self._loop.run_until_complete(self.async_step())
        active_requests = [self.get_request(i) for i in result["active_request_ids"]]
        finished_requests = [r.merge() for r in result["finished_request_records"]]
        return active_requests, finished_requests, result["step_time"]

    # For backwards compatibility, point `step()` to `step_legacy()`. Starting in
    # `megatron-core` 0.16, `step_modern()` will be renamed to `step()`.
    step = step_legacy

    def generate(
        self, prompts: List[str], sampling_params: Optional[SamplingParams] = SamplingParams()
    ) -> List[DynamicInferenceRequest]:
        """Generates completions for a static list of prompts."""

        for prompt in prompts:
            request_id = int(next(self.request_counter))
            _ = self.add_request(request_id, prompt, sampling_params)

        finished_request_records_list = []
        while self.has_unfinished_requests():
            result = self.step_modern()
            finished_request_records_list.extend(result["finished_request_records"])

        # Ensure requests are returned in the same order they were passed in.
        finished_request_records_list.sort(key=lambda r: r.request_id)

        return finished_request_records_list

    def schedule_requests(self) -> int:
        """Drains the ZMQ socket for a batch of requests and adds them to the engine.

        This method is a collective and synchronous operation that must be called
        by all ranks in a Model Parallel (MP) group at the same time. It ensures
        that all ranks process the exact same batch of incoming requests and
        control signals.

        The synchronization works as follows:
        1.  The MP rank 0 drains all pending messages from its subscriber socket
            in a non-blocking manner.
        2.  MP rank 0 then broadcasts the number of messages it received to all other
            ranks in its MP group using a dedicated publisher socket.
        3.  The other MP ranks wait to receive this count, and then receive exactly
            that many messages from their subscriber sockets.

        Once all ranks have the same batch of messages, they are unpacked and
        processed. New requests are added to the engine's queue, and control
        signals (PAUSE, UNPAUSE, SUSPEND, RESUME, STOP) update the engine's
        internal state.

        Note:
            This function is synchronous and must be called collectively by all
            ranks in a MP group. It should not be launched in a separate coroutine
            to ensure all ranks execute it in lockstep before proceeding to the
            next engine step.

        Returns:
            int: The number of messages that were received and processed in this batch.
        """

        torch.cuda.nvtx.range_push("drain_zmq_socket")
        all_messages = []
        if self.is_mp_coordinator:
            while True:
                try:
                    # Receive messages in a non-blocking way.
                    all_messages.append(self.socket_for_receiving_requests.recv(flags=zmq.NOBLOCK))
                except zmq.Again:
                    # This exception is hit as soon as the socket is empty.
                    break
            messages_to_dequeue = len(all_messages)
            # First publish the number of messages to dequeue.
            # This is important because we want all tensor parallel ranks
            # to dequeue the same number of messages.
            self.model_parallel_num_msgs_publisher_socket.send(
                struct.pack('!i', messages_to_dequeue)
            )
            # Now publish the actual messages to all model parallel ranks
            if messages_to_dequeue > 0:
                self.model_parallel_publisher_socket.send_multipart(all_messages)
        else:
            # First, receive the number of messages to dequeue from mp-rank 0
            messages_to_dequeue = struct.unpack(
                '!i', self.model_parallel_num_msgs_subscriber_socket.recv()
            )[0]
            # Now, dequeue the same number of messages from the subscriber socket.
            # Note that these receives are blocking, because the messages
            # are guaranteed to be available after the tp-rank 0 has sent them.
            if messages_to_dequeue > 0:
                all_messages = self.model_parallel_subscriber_socket.recv_multipart()
            else:
                all_messages = []

        torch.cuda.nvtx.range_pop()
        for message in all_messages:
            data = msgpack.unpackb(message, raw=False)
            header = Headers(data[0])

            if self.received_stop:
                assert (
                    header == Headers.STOP_ACK
                ), "Engine is shutting down. No other messages allowed except STOP_ACK."

            if header == Headers.SUBMIT_REQUEST:
                request_id, prompt, sampling_params = data[1:]
                sampling_params = SamplingParams.deserialize(sampling_params)
                self.add_request(request_id, prompt, sampling_params)
            elif header == Headers.PAUSE:
                # Pause thyself.
                self.received_pause = True
                self.running.clear()
                # Send PAUSE_ACK back to coordinator.
                if self.is_mp_coordinator:
                    payload = msgpack.packb([Headers.PAUSE_ACK.value], use_bin_type=True)
                    self.socket_for_receiving_requests.send(payload)
            elif header == Headers.STOP:
                # Stop thyself.
                self.received_stop = True
                self.running.clear()
                # Send STOP_ACK back to coordinator.
                if self.is_mp_coordinator:
                    payload = msgpack.packb([Headers.STOP_ACK.value], use_bin_type=True)
                    self.socket_for_receiving_requests.send(payload)
            elif header == Headers.PAUSE_ACK:
                self.paused.set()
                self.received_pause = False
            elif header == Headers.STOP_ACK:
                self.stopped.set()
                self.received_stop = False
            elif header == Headers.UNPAUSE:
                self.paused.clear()
                self.running.set()
            elif header == Headers.SUSPEND:
                self.suspend_signal = True
            elif header == Headers.RESUME:
                self.suspend_signal = False
            elif header == Headers.STOP:
                self.received_stop = True
            else:
                raise UnknownHeaderError(header)

        return len(all_messages)

    def stop(self):
        """
        Stops the inference engine by terminating the inference coordinator process
        if it exists, and destroys the model parallel state.
        This method ensures that any running inference coordinator subprocess
        is properly terminated, and cleans up resources associated with
        model parallelism.
        """

        if hasattr(self, "inference_coordinator_process"):
            self.inference_coordinator_process.join()
        for socket in self.zmq_sockets:
            socket.close()
        if hasattr(self, "expert_parallel_zmq_communicator"):
            self.expert_parallel_zmq_communicator.close()
        self.zmq_context.term()

    @trace_async_exceptions
    async def run_engine(self, *, loop: Optional[asyncio.AbstractEventLoop] = None):
        """Continually steps the engine asynchronously."""
        self._loop = get_asyncio_loop(loop)
        self.use_coordinator = False
        try:
            while True:
                # Wait until there are active requests before proceeding.
                async with self._cond:
                    await self._cond.wait_for(
                        lambda: (
                            not self.is_suspended
                            and (
                                self.context.get_active_request_count() > 0
                                or self.waiting_request_ids
                            )
                        )
                    )
                await self.async_step()
        except asyncio.CancelledError:
            pass

    async def _ep_group_has_work(self, local_work: int) -> bool:
        """Determines if there are some pending requests in the expert parallel group this
        rank is a part of.
        Args:
            local_work (int): The local work count for this rank. This is a sum of active
            and waiting requests.
        Returns:
            bool: True if there is some work in the EP group, False otherwise.
        """
        range_push("_ep_group_has_work")

        is_stopped = self.stopped.is_set() or self.received_stop
        is_paused = self.paused.is_set() or self.received_pause
        is_suspended = self.suspend_signal
        if is_stopped or is_paused or is_suspended:
            # Signals can be received asynchronously on EP ranks.
            # We do not want a rank to pause/stop/suspend prematurely if one of it's peers
            # is yet to receive the signal.
            # So this is an *attempt* to process the signal. This rank has received the signal
            # and passes 0 to the all-reduce. If any other rank in the EP group has not received the signal yet,
            # it will pass a non-zero value to the all-reduce, and hence the global work will be non-zero,
            # and we will defer processing the signal.
            # When all ranks receive the signal, global work will be zero, and we can process the signal safely.
            local_work = 0

        if self.ep_world_size > 1:
            # Perform all-reduce to get max global work across EP group.
            # Note that it is important to use a non-blocking asyncio-friendly all-reduce here.
            # The user may have other tasks running in the event loop that need to be serviced.
            # Do not using a torch.distributed blocking all-reduce here using nccl/gloo.
            # We have tried that and it blocks the event loop is megatron-rl.
            max_global_work = await self.expert_parallel_zmq_communicator.all_reduce_max(local_work)
        else:
            max_global_work = local_work

        range_pop()
        return max_global_work > 0

    @trace_async_exceptions
    async def run_engine_with_coordinator(
        self, *, loop: Optional[asyncio.AbstractEventLoop] = None
    ):
        """Continually steps the engine asynchronously."""
        self._loop = get_asyncio_loop(loop)
        self.use_coordinator = True
        try:
            while True:
                self.schedule_requests()

                # for the cases below (no active requests, or undergoing a state-change)
                # do not use asyncio.sleep(0)
                # as tp-rank=0 will flood the num_messages publisher
                # with "0" repeatedly. This causes some packets to drop.
                # Instead be nice, and sleep
                # for a short time.
                # The minimum sleep time needed is ~100us i.e. the time
                # needed to send one message on an IPC socket. However
                # just to be safe, we use 20ms here.

                local_pending_requests = self.context.get_active_request_count() + len(
                    self.waiting_request_ids
                )
                # 1. Check for work availability (Consensus Step)
                ep_group_has_work = await self._ep_group_has_work(local_pending_requests)

                # 2. Dummy Work Logic (Keep group alive if peers have work)
                if ep_group_has_work and local_pending_requests == 0:
                    # run dummy forward pass if EP group as a whole has work,
                    # but this rank does not have any work.
                    self.controller.dummy_forward()
                    continue

                # 3. No work in EP group
                # We handle control signals (PAUSE/STOP/SUSPEND) only when
                # the entire EP group has received the signal. It is important to
                # not process these signals immediately upon receipt, because
                # other ranks in the EP group may not have received them yet.
                # If we exit prematurely, other ranks will deadlock at the all-to-all.
                # We use self._ep_group_has_work() to build consensus across the EP group
                # as to when it is safe to process these signals. The function returns False
                # when all ranks have received the signal.
                if not ep_group_has_work:
                    # Priority A: STOP
                    if self.stopped.is_set():
                        if self.rank == 0:
                            logging.info("Stopping engine.")
                        self.stop()
                        break

                    # Priority B: SUSPEND
                    if self.suspend_signal:
                        self.suspend()
                    else:
                        self.resume()

                    # Priority C: PAUSE or no work - nothing needs to be done
                    # To avoid flooding the TP publisher socket with packets,
                    # we sleep for 20 ms here.
                    # todo [Siddharth]: Can this hardcoded sleep be avoided
                    # with asyncio zmq sockets?
                    await asyncio.sleep(0.02)  # Yield to event loop
                    continue

                await self.async_step()

        except asyncio.CancelledError:
            pass<|MERGE_RESOLUTION|>--- conflicted
+++ resolved
@@ -942,7 +942,6 @@
                     else:
                         request.generated_top_n_logprobs.append(logit_dict)
 
-<<<<<<< HEAD
         # Handle evicted requests.
         if evict_request_ids is not None:
 
@@ -959,10 +958,9 @@
             for request_id in evict_request_ids:
                 self.requests[request_id].record.checkpoint()
                 self.get_request(request_id).add_event_evict()
-=======
+
         # Clear the stop word being finished set after processing
         self.stop_word_being_finished_ids.clear()
->>>>>>> 3cf7a63f
 
         return active_request_ids, finished_request_records
 
