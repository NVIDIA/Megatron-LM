# Copyright (c) 2025 NVIDIA CORPORATION & AFFILIATES. All rights reserved.

import asyncio
import logging
import multiprocessing
import os
import struct
import time
import warnings
from collections import deque
from datetime import datetime
from itertools import repeat
from typing import Dict, List, Optional, Tuple, Union

import torch
from torch import Tensor
from torch.cuda.nvtx import range_pop, range_push

from megatron.core import parallel_state
from megatron.core.inference.contexts.dynamic_context import (
    DynamicInferenceContext,
    MaxSequenceLengthOverflowError,
    TokenOverflowError,
    WarmupEngineMode,
)
from megatron.core.inference.data_parallel_inference_coordinator import (
    DataParallelInferenceCoordinator,
)
from megatron.core.inference.engines.abstract_engine import AbstractEngine
from megatron.core.inference.headers import Headers
from megatron.core.inference.inference_request import DynamicInferenceRequest, Status
from megatron.core.inference.sampling_params import SamplingParams
from megatron.core.inference.text_generation_controllers.text_generation_controller import (
    TextGenerationController,
)
from megatron.core.inference.utils import Counter, await_process_event
from megatron.core.utils import get_asyncio_loop, trace_async_exceptions

try:
    from tqdm import tqdm

    HAVE_TQDM = True
except:
    HAVE_TQDM = False

try:
    import zmq

    HAVE_ZMQ = True
except:
    HAVE_ZMQ = False

try:
    import msgpack

    HAVE_MSGPACK = True
except:
    HAVE_MSGPACK = False

try:
    import wandb

    HAVE_WANDB = True
except ImportError:
    HAVE_WANDB = False
    wandb = None


def format_mem_bytes(mem_bytes):
    """Convert a byte count to a human-readable string in tb, gb, mb, kb, or bytes."""
    for power, suffix in [(4, "tb"), (3, "gb"), (2, "mb"), (1, "kb"), (0, "bytes")]:
        suffix_bytes = 1024**power
        if mem_bytes >= suffix_bytes:
            return "%.1f %s" % (mem_bytes / suffix_bytes, suffix)
    return "%d bytes" % mem_bytes


# pylint: disable=line-too-long
class DynamicInferenceEngine(AbstractEngine):
    """The dynamic inference engine.

    This engine allows requests of varying length to be dynamically added and
    removed in each inference step. In contrast to the static engine that has a
    set batch size and sequence length during the forward pass, each request in
    the dynamic engine can have different *current* prompt and output length at
    any given step, and the processing is restricted only by a max number of total
    tokens across all requests.

    Args:
        text_generation_controller (TextGenerationController): A text generation
            controller that will be used to define how to preprocess prompts, generate
            outputs and detokenizer the output tokens.
        inference_context (DynamicInferenceContext): Context for managing in-flight
            batching and a dynamic block-level KV cache (similar to paged attention).
        random_seed (Optional[int]): Use a random seed if you want deterministic
            results. Defaults to None.
        inference_logging_step_interval (int): The step interval at which to log
        inference metrics to wandb. Defaults to 0, which means no logging.
    """

    def __init__(
        self,
        controller: TextGenerationController,
        context: DynamicInferenceContext,
        enable_cuda_graph: Optional[bool] = None,
        random_seed: Optional[int] = None,
        *,
        track_paused_request_events: bool = False,
        enable_chunked_prefill: bool = True,
        inference_logging_step_interval: int = 0,
    ):

        if enable_cuda_graph is not None:
            warnings.warn(
                "The `enable_cuda_graph` argument is deprecated and will be "
                "removed in `megatron-core 0.15`. `enable_cuda_graph` is now "
                "read directly from the transformer config object."
            )

        assert isinstance(
            controller, TextGenerationController
        ), f"controller must be a TextGenerationController, got {type(controller)}"
        assert isinstance(
            context, DynamicInferenceContext
        ), f"context must be a DynamicInferenceContext, got {type(context)}"
        assert isinstance(random_seed, int), f"random_seed must be an int, got {type(random_seed)}"

        # Initialization options.
        self.random_seed = random_seed
        self.track_paused_request_events = track_paused_request_events
        self.enable_chunked_prefill = enable_chunked_prefill
        self.static_sampling = static_sampling
        self.inference_logging_step_interval = inference_logging_step_interval

        if enable_cuda_graph is not None:
            self.cuda_graph_impl = "local" if enable_cuda_graph else "none"
        else:
            self.cuda_graph_impl = controller.inference_wrapped_model.model.config.cuda_graph_impl

        # Objects which sit on a lower level of the abstraction stack.
        self.controller = controller
        self.context = context

        # Runtime state.
        self.paused = False
        self.stopped = False
        self.use_coordinator = False
        self._loop = get_asyncio_loop()
        self._cond = asyncio.Condition()

        # Request state tracking.
        self.request_counter = Counter()
        self.step_count = 0
        self.finished_request_count = 0

        self.requests: Dict[int, DynamicInferenceRequest] = {}
        self.waiting_request_ids = deque()
        self.failed_request_ids = []  # deque()
        self.request_completion_futures: Dict[int, asyncio.Future] = {}

        # Timing and logging variables.
        self.step_start_event = torch.cuda.Event(enable_timing=True)
        self.step_end_event = torch.cuda.Event(enable_timing=True)
<<<<<<< HEAD
        self.capture_stats = None
=======
        self.paused = False
        self.stopped = False
        self.enable_chunked_prefill = enable_chunked_prefill
>>>>>>> 7db8ae41

        # Configure wandb to use separate step counter for inference metrics (only once)
        if self.inference_logging_step_interval > 0 and self.context.metrics_writer is not None:
            logging.info(
                f"\033[1;93m[INFERENCE]\033[0m "
                f"\033[1;95mLogging inference metrics to wandb (rank {torch.distributed.get_rank()})\033[0m"
            )
            if HAVE_WANDB and self.context.metrics_writer.__name__ == "wandb":
                # Make all inference/* metrics use inference_step as their x-axis
                # This allows inference and training to have independent step counters
                context.metrics_writer.define_metric(
                    "inference/*", step_metric="inference/inference_step"
                )
                # Initialize inference step offset by querying existing run history
                self.inference_step_offset = 0
                if wandb.run is not None:
                    api_run = wandb.Api().run(
                        f"{wandb.run.entity}/{wandb.run.project}/{wandb.run.id}"
                    )
                    max_step = 0
                    for row in api_run.scan_history(keys=["inference/inference_step"]):
                        val = row.get("inference/inference_step")
                        if isinstance(val, (int, float)) and int(val) > max_step:
                            max_step = int(val)
                    self.inference_step_offset = int(max_step)

        # Capture cuda graph.
        if self.cuda_graph_impl == "local":
            self.create_cuda_graphs()

        # TODO: Start the engine loop here.

    def create_cuda_graphs(self, reset_context: bool = True):
        """Create cuda graphs.

        This method iterates the dynamic context's `cuda_graph_request_counts`
        to record and capture cuda graphs.

        Args:
            reset_context (bool): Whether to reset the context after building cuda graphs.
        """
        context = self.context
        controller = self.controller

        config = controller.inference_wrapped_model.inference_wrapper_config
        moe_pad_experts = config.moe_pad_experts_for_cuda_graph_inference

        if moe_pad_experts and context.non_decode_cuda_graphs:
            context.non_decode_cuda_graphs = False
            if torch.distributed.get_rank() == 0:
                warnings.warn(
                    "MoE models do not support non-decode cuda graphs. "
                    "Forcing non_decode_cuda_graphs to False."
                )

        time_start = time.time()
        mem_stats_start = torch.cuda.memory_stats()

        logging.info(
            "> dynamic_engine.py: building cuda graphs for %d batch size(s): %s.",
            len(context.cuda_graph_token_counts),
            context.cuda_graph_token_counts,
        )
        for warmup_engine_mode in [WarmupEngineMode.DECODE, WarmupEngineMode.NON_DECODE]:
            # Check whether to skip non-decode graphs.
            if (
                warmup_engine_mode == WarmupEngineMode.NON_DECODE
                and not context.non_decode_cuda_graphs
            ):
                continue

            tbar = enumerate(context.cuda_graph_token_counts)
            if HAVE_TQDM:
                tbar = tqdm(tbar, total=len(context.cuda_graph_token_counts))

            # Iterate cuda graph dims.
            for tbar_idx, cuda_graph_token_count in tbar:
                if (
                    cuda_graph_token_count == 1
                    and warmup_engine_mode == WarmupEngineMode.NON_DECODE
                ):
                    # This case is not supported`` as we require atleast two
                    # tokens for a non-decode engine step.
                    continue

                # Initialize context.
                input_ids, position_ids = self.controller._dynamic_step_context_init(
                    num_warmup_tokens=cuda_graph_token_count, warmup_engine_mode=warmup_engine_mode
                )

                # Initialize attention state.
                assert (
                    cuda_graph_token_count == context.padded_active_token_count
                ), f"{cuda_graph_token_count} vs. {context.padded_active_token_count}."

                # Progress.
                mode_str = warmup_engine_mode.name.lower()
                tbar_str = f"cuda graph warmup - {mode_str}, d {cuda_graph_token_count}"
                if HAVE_TQDM:
                    tbar.set_description(tbar_str)
                else:
                    logging.info(f"{tbar_idx}/{len(context.cuda_graph_token_counts)}. {tbar_str}")

                # Forward pass -> logits.
                controller._dynamic_step_forward_logits(input_ids, position_ids)

                if reset_context:
                    with torch.inference_mode():
                        context.reset()  # todo: @lmcafee, remove if unnecessary.

        # Memory usage.
        time_end = time.time()
        mem_stats_end = torch.cuda.memory_stats()
        capture_stats = {
            "time": time_end - time_start,
            "allocated_bytes": (
                mem_stats_end["allocated_bytes.all.current"]
                - mem_stats_start["allocated_bytes.all.current"]
            ),
            "reserved_bytes": (
                mem_stats_end["reserved_bytes.all.current"]
                - mem_stats_start["reserved_bytes.all.current"]
            ),
        }
        logging.info(
            "> built cuda graph(s) in %.2f sec, with total memory usage: "
            "allocated %s, reserved %s.",
            capture_stats["time"],
            format_mem_bytes(capture_stats["allocated_bytes"]),
            format_mem_bytes(capture_stats["reserved_bytes"]),
        )

        self.capture_stats = capture_stats

    async def start_listening_to_data_parallel_coordinator(
        self,
        inference_coordinator_port: int,
        launch_inference_coordinator: bool = True,
        *,
        loop: Optional[asyncio.AbstractEventLoop] = None,
    ):
        """Initializes ZMQ communication to connect the engine with an inference coordinator.

        This asynchronous method sets up the distributed communication infrastructure
        that allows this inference engine to act as a worker under a central
        `InferenceCoordinator`. It configures different ZMQ socket patterns
        based on the rank's role within the distributed topology.

        The setup involves two primary roles within each data-parallel group:
        1.  **TP Coordinator (TP_rank=0, PP_rank=0)**: This rank connects directly
            to the central coordinator via a ZMQ `DEALER` socket. It receives
            requests and uses a ZMQ `PUB` (publisher) socket to broadcast them
            to all other ranks within its tensor-parallel (TP) group.
        2.  **TP Workers (all other ranks)**: These ranks use ZMQ `SUB` (subscriber)
            sockets to listen for requests broadcast by their local TP Coordinator.

        This architecture uses fast Inter-Process Communication (`ipc`) sockets for
        intra-node broadcasts within a TP group.

        Finally, after setting up the communication channels and ensuring all ranks
        are synchronized, this method starts the main engine processing loop
        (`self.run_engine`) as a background asyncio task.

        Args:
            inference_coordinator_port (int): The network port where the central
                `InferenceCoordinator` is or will be listening.
            launch_inference_coordinator (bool, optional): If True, the global rank 0
                process will spawn and manage the `InferenceCoordinator`
                process. Defaults to True.

        Note:
            The current implementation uses `ipc` sockets for broadcasting requests
            within a Tensor Parallel group, which limits each TP group to a single
            physical node. For example, if you have 8 GPUs per node, then this will only
            work with TP=[1,2,4,8]
        """

        assert HAVE_ZMQ, (
            "please install the pyzmq library to use InferenceCoordinator\n" "pip install pyzmq"
        )
        assert HAVE_MSGPACK, (
            "please install the messagepack library to use InferenceCoordinator\n"
            "pip install msgpack"
        )

        if launch_inference_coordinator and torch.distributed.get_rank() == 0:
            spawn_context = multiprocessing.get_context('spawn')
            coordinator_ready_event = spawn_context.Event()
            self.inference_coordinator_process = spawn_context.Process(
                target=DataParallelInferenceCoordinator.entrypoint,
                args=(
                    coordinator_ready_event,
                    inference_coordinator_port,
                    parallel_state.get_data_parallel_world_size(),
                ),
            )
            self.inference_coordinator_process.start()

        # Todo [Siddharth]: can we move this code to another file?
        self.zmq_context = zmq.Context()
        self.zmq_sockets = []  # keep track of all sockets created by this engine
        ip_address_of_dp_coordinator = os.getenv('MASTER_ADDR', '127.0.0.1')
        identity = f'tp-coord-{parallel_state.get_data_parallel_rank()}'
        if (
            parallel_state.get_tensor_model_parallel_rank() == 0
            and parallel_state.get_pipeline_model_parallel_rank() == 0
        ):
            # 1. Create dealer sockets where tp_rank = 0 and pp_rank = 0
            #    These will receive requests from an InferenceCoordinator.
            self.socket_for_receiving_requests = self.zmq_context.socket(zmq.DEALER)

            self.socket_for_receiving_requests.setsockopt(zmq.IDENTITY, identity.encode('utf-8'))
            self.socket_for_receiving_requests.connect(
                f"tcp://{ip_address_of_dp_coordinator}:{inference_coordinator_port}"
            )

            # send empty string. this is used to register with the coordinator.
            self.socket_for_receiving_requests.send(b"")

            # 2. Create a publisher socket. This is used to publish or broadcast
            #    requests within the tensor parallel group
            self.tensor_parallel_publisher_socket = self.zmq_context.socket(zmq.PUB)
            self.tensor_parallel_publisher_socket.bind(f"ipc:///tmp/{identity}-tp-bcast-socket-req")

            # 3. Create another publisher socket to broadcast the number of messages to receive.
            self.tensor_parallel_num_msgs_publisher_socket = self.zmq_context.socket(zmq.PUB)
            self.tensor_parallel_num_msgs_publisher_socket.bind(
                f"ipc:///tmp/{identity}-tp-bcast-socket-len"
            )
            self.zmq_sockets += [
                self.socket_for_receiving_requests,
                self.tensor_parallel_num_msgs_publisher_socket,
                self.tensor_parallel_publisher_socket,
            ]
        # All TP ranks subscribe to the two publisher sockets
        self.tensor_parallel_subscriber_socket = self.zmq_context.socket(zmq.SUB)
        self.tensor_parallel_subscriber_socket.connect(f"ipc:///tmp/{identity}-tp-bcast-socket-req")
        self.tensor_parallel_subscriber_socket.setsockopt_string(zmq.SUBSCRIBE, "")

        self.tensor_parallel_num_msgs_subscriber_socket = self.zmq_context.socket(zmq.SUB)
        self.tensor_parallel_num_msgs_subscriber_socket.connect(
            f"ipc:///tmp/{identity}-tp-bcast-socket-len"
        )
        self.tensor_parallel_num_msgs_subscriber_socket.setsockopt_string(zmq.SUBSCRIBE, "")

        self.zmq_sockets += [
            self.tensor_parallel_subscriber_socket,
            self.tensor_parallel_num_msgs_subscriber_socket,
        ]

        torch.distributed.barrier(parallel_state.get_tensor_model_parallel_group())

        if launch_inference_coordinator and torch.distributed.get_rank() == 0:
            await await_process_event(coordinator_ready_event, self.inference_coordinator_process)
            logging.info("Inference co-ordinator is ready to receive requests!")

        # Finally run the engine infinite loop
        loop = get_asyncio_loop(loop)
        self.engine_loop_task = loop.create_task(self.run_engine_with_coordinator(loop=loop))

    @trace_async_exceptions
    async def _notify_cond_for_new_request(self):
        """Helper function to notify condition variable when a new request is added."""
        async with self._cond:
            self._cond.notify_all()

    def has_unfinished_requests(self) -> bool:
        """Test if context contains unfinished requests."""
        return self.context.has_unfinished_requests() or len(self.waiting_request_ids) > 0

    def reset(self) -> None:
        """Reset by removing all requests and reset all state."""
        self.context.reset()
        self.waiting_request_ids.clear()
        self.step_count = 0
        self.finished_request_count = 0

    def _add_request(
        self, request: DynamicInferenceRequest
    ) -> asyncio.Future[DynamicInferenceRequest]:

        request_id = request.request_id
        self.requests[request_id] = request
        if request.status is None:
            request.status = Status.ACTIVE_AND_GENERATING_TOKENS

        assert (
            request.sampling_params.num_tokens_to_generate is None
            or request.sampling_params.num_tokens_total is None
        )
        if request.sampling_params.num_tokens_total is not None:
            request.sampling_params.num_tokens_to_generate = (
                request.sampling_params.num_tokens_total - len(request.prompt_tokens)
            )
        if request.sampling_params.num_tokens_to_generate is None:
            request.sampling_params.num_tokens_to_generate = self.context.max_sequence_length - len(
                request.prompt_tokens
            )
        if request.sampling_params.termination_id is None:
            try:
                eod = self.controller.tokenizer.eod
            except AttributeError:
                if torch.distributed.get_rank() == 0:
                    warnings.warn(
                        "Termination ID not specified, and tokenizer does not define eod."
                        "Defaulting to not using termination id."
                    )
                eod = -1
            request.sampling_params.termination_id = eod

        if (
            len(request.prompt_tokens) + request.sampling_params.num_tokens_to_generate
            > self.context.max_sequence_length
        ):
            request.status = Status.FAILED
            request.add_event_error_nontransient(MaxSequenceLengthOverflowError(request_id))

        if len(request.prompt_tokens) > self.context.max_tokens and not self.enable_chunked_prefill:
            request.status = Status.FAILED
            request.add_event_error_nontransient(TokenOverflowError(request_id))

        if request.status != Status.FAILED:
            self.waiting_request_ids.append(request_id)
        else:
            self.failed_request_ids.append(request_id)

        # Create a new asyncio Future to notify the user when the request has completed.
        self.request_completion_futures[request_id] = self._loop.create_future()
        return self.request_completion_futures[request_id]

    def add_request(
        self,
        request_id: int,
        prompt: Union[str, List[int], Tensor],
        sampling_params: Optional[SamplingParams] = None,
    ) -> asyncio.Future[DynamicInferenceRequest]:
        """Add request to inference context.

        Args:
            request_id (int): Unique ID of request.
            prompt (Union[str, Tensor]): Prompt as either a text string or token IDs.
            sampling_params (Optional[SamplingParams]): Sampling parameters for the request.

        Return:
            Returns an asyncio `Future[DynamicInferenceRequest]` for the user to wait on.
        """
        prompt_str = None
        # Tokenize prompt if text.
        if isinstance(prompt, str):
            # Tokenize prompt if text. Support legacy single-arg mocks.
            prompt_str = prompt
            try:
                prompt_token_ids = self.controller.tokenize_prompt(prompt, sampling_params.add_BOS)
            except TypeError:
                prompt_token_ids = self.controller.tokenize_prompt(prompt)
            tokens = torch.tensor(
                prompt_token_ids, dtype=torch.int64, device=torch.cuda.current_device()
            )
        elif isinstance(prompt, list):
            # Convert List[int] -> Tensor.
            tokens = torch.tensor(prompt, dtype=torch.int64, device=torch.cuda.current_device())
        elif isinstance(prompt, torch.Tensor):
            # Prompt already tokenized.
            assert prompt.dtype == torch.int64, prompt.dtype
            assert prompt.device == torch.device(
                f"cuda:{torch.cuda.current_device()}"
            ), prompt.device
            tokens = prompt

        else:
            raise Exception("specialize for <%s>." % type(prompt).__name__)

        # Initialize request.
        request = DynamicInferenceRequest(
            prompt=prompt_str,
            request_id=request_id,
            prompt_tokens=tokens,
            sampling_params=sampling_params,
        )

        # Add request.
        return self._add_request(request)

    def post_process_requests(
        self,
        request_ids: torch.Tensor,
        finished_request_ids: torch.Tensor,
        step_time: float,
        sample: torch.Tensor,
        log_probs: torch.Tensor,
    ) -> Tuple[List[DynamicInferenceRequest], List[DynamicInferenceRequest]]:
        """
        Handles post-processing for requests after a step.

        Args:
            request_ids (torch.Tensor): A list of request_ids
            finished_request_ids (torch.Tensor): A list of finished request ids
            step_time (float): The latency of the last step
            sample: (torch.Tensor): The newly generated tokens for each request
            log_probs: (List): Log probs for each request

        Returns:
            A list of active requests and completed requests as `DynamicInferenceRequest` objects
        """
        active_requests: List[DynamicInferenceRequest] = []
        finished_requests: List[DynamicInferenceRequest] = []
        finished_request_ids = set(finished_request_ids.tolist())
        self.finished_request_count += len(finished_request_ids)

        log_probs_iter = log_probs if log_probs else repeat(None)

        for request_id, token, request_log_probs in zip(
            request_ids.tolist(), sample.tolist(), log_probs_iter
        ):
            request: DynamicInferenceRequest = self.requests[request_id]
            if request_id != self.context.chunked_prefill_request_id:
                request.generated_tokens.append(token)
                if request.tpot is None:
                    request.tpot = []
                request.tpot.append(step_time)

                if request_log_probs is not None:
                    if not request.prompt_log_probs:
                        request.prompt_log_probs = []
                    if not request.generated_log_probs:
                        request.generated_log_probs = []
                    # If the request log probs span > 1 token we are in prefill
                    if len(request_log_probs) > 1:
                        request.prompt_log_probs.extend(request_log_probs)
                    else:
                        if (
                            # If it is a chunked prefill request
                            len(request.prompt_log_probs) > 0
                            # And we are missing the last token for prefill
                            and len(request.prompt_log_probs) < len(request.prompt_tokens)
                            # And we need to track full prefill
                            and not self.context.materialize_only_last_token_logits
                        ):
                            assert (
                                len(request.prompt_log_probs) == len(request.prompt_tokens) - 1
                            ), "Prompt log probs length is not equal to prompt tokens length - 1"
                            request.prompt_log_probs.extend(request_log_probs)
                        else:
                            request.generated_log_probs.extend(request_log_probs)

                if request_id in finished_request_ids:
                    request.generated_length = len(request.generated_tokens)
                    request.status = Status.COMPLETED
                    finished_request = self.requests.pop(request_id)
                    if finished_request.prompt is None:
                        finished_request.prompt = self.controller.tokenizer.detokenize(
                            finished_request.prompt_tokens.tolist()
                        )
                    finished_request.generated_length = len(finished_request.generated_tokens)
                    finished_requests.append(finished_request)
                    finished_request.generated_text = self.controller.tokenizer.detokenize(
                        finished_request.generated_tokens
                    )
                    self.request_completion_futures[request_id].set_result(finished_request)
                else:
                    active_requests.append(request)
            else:
                # The chunked prefill produces useless tokens
                # so we are not appending them to the generated tokens.
                # Additionally, chunked prefill request do not finish.
                # However, the log probs are still needed.
                if request_log_probs is not None:
                    if self.context.materialize_only_last_token_logits:
                        # Here we discard intermediate log probs
                        # as we only materialize the last token log probs
                        request.prompt_log_probs = []
                        request.generated_log_probs = []
                    else:
                        # Otherwise, we gather log probs for all tokens
                        if not request.prompt_log_probs:
                            request.prompt_log_probs = []
                        request.prompt_log_probs.extend(request_log_probs)
                        request.generated_log_probs = []
                    active_requests.append(request)

        return active_requests, finished_requests

    def schedule_waiting_requests(self):
        """Tries to schedule any requests in the waiting pool."""
        if self.enable_chunked_prefill:
            self.schedule_chunked_prefill()
        else:
            self.schedule_non_chunked_prefill()

    def schedule_non_chunked_prefill(self):
        """
        Perform the same original scheduling logic for non-chunked runs
        """
        while self.waiting_request_ids:
            req = self.requests[self.waiting_request_ids[0]]
            request_can_be_added, request_tokens_can_be_added, kv_cache_available = (
                self.context.check_availability(req, safe=True)
            )
            if request_can_be_added and request_tokens_can_be_added and kv_cache_available:
                self.context.add_request(req)
                self._loop.call_soon_threadsafe(
                    self._loop.create_task, self._notify_cond_for_new_request()
                )
                req.remaining_prompt_tokens = req.remaining_prompt_tokens.new_empty(0)
                req.add_event_add()
                self.waiting_request_ids.popleft()
            else:
                break

    def schedule_chunked_prefill(self):
        """
        This function schedules chunked prefill requests.
        Invariant:
            - There are at most one chunked prefill request in the waiting pool,
                which should be the head
            - There are at most one chunked prefill request in the context,
                which should be the last active request
            - context.chunked_prefill_request_id == -1 if no chunked prefill request is scheduled,
                otherwise it is the request id of the chunked prefill request
            - For each request, finished_chunk_token_count is the number of tokens
                that have been prefilled for this request, non-zero means
                it is during a chunked prefill
            - For each request, remaining_prompt_tokens holds the **unprefilled** prompt tokens
        """
        can_schedule = True
        while self.waiting_request_ids and can_schedule:
            can_schedule = False
            req = self.requests[self.waiting_request_ids[0]]

            # is_continuing_chunked_prefill is True if we are scheduling next
            # chunk of a existing chunked prefill request
            is_continuing_chunked_prefill = self.context.chunked_prefill_request_id >= 0

            # Use remaining prompt tokens for scheduling decisions
            remaining_len = len(req.remaining_prompt_tokens)
            token_fully_can_be_added = (
                self.context.active_token_count + remaining_len <= self.context.max_tokens
            )
            token_partially_can_be_added = self.context.active_token_count < self.context.max_tokens
            request_can_be_added, _, kv_cache_available = self.context.check_availability(
                req, safe=not is_continuing_chunked_prefill
            )
            request_can_be_added = is_continuing_chunked_prefill or request_can_be_added

            if request_can_be_added and kv_cache_available:
                if token_fully_can_be_added:
                    self.context.chunked_prefill_request_id = -1
                    self.context.add_request(req)
                    self._loop.call_soon_threadsafe(
                        self._loop.create_task, self._notify_cond_for_new_request()
                    )
                    req.remaining_prompt_tokens = req.remaining_prompt_tokens.new_empty(0)
                    req.add_event_add()
                    # Fully scheduled, so we remove from waiting pool
                    self.waiting_request_ids.popleft()
                    # Only this case we keep checking the rest of the waiting queue
                    can_schedule = True
                elif token_partially_can_be_added:
                    chunk_length = self.context.max_tokens - self.context.active_token_count
                    self.context.add_request(req, chunk_length=chunk_length)
                    self._loop.call_soon_threadsafe(
                        self._loop.create_task, self._notify_cond_for_new_request()
                    )
                    self.context.chunked_prefill_request_id = req.request_id
                    req.remaining_prompt_tokens = req.remaining_prompt_tokens[chunk_length:]
                    req.finished_chunk_token_count += chunk_length
                    # Still have tokens to prefill, so we break and keep the
                    # chunked prefill request at the head of the waiting queue
                    # Note that we do not need to continue check the queue, as the tokens are full

    async def async_bookkeep(
        self,
        step_result: Optional[Dict],
        step_state: Tuple[bool, int, int, int],
        step_time: float,
        step_count: int,
        *,
        verbose: bool = False,
    ):
        """Uses `asyncio` for continuous bookkeeping.

        Args:
            step_result (Optional[Dict]): The result of the step.
            step_state (Tuple): is_decode_only, total/paused request count, active token count.
            step_time (float): How long this step took.
            step_count (int): The count of the step.
            verbose (bool): Whether to run in verbose mode.

        Returns:
            A dictionary containing:
                active_requests (List): Requests that ran in the last step and are still active.
                finished_requests (List): Requests that ran in the last step and have now finished.
                step_time (float): The step time in seconds.
                cuda_graph_request_count (int): The CUDA graph batch size matching this step.
        """
<<<<<<< HEAD
        is_decode_only, total_request_count, paused_request_count, active_token_count = step_state
=======
        # schedule requests
        self.schedule_waiting_requests()

        # Previous context state, for printing output below.
        prev_is_decode_only = self.context.is_decode_only()
        prev_total_request_count = self.context.total_request_count
        prev_paused_request_count = self.context.paused_request_count
        prev_active_token_count = self.context.active_token_count

        range_push("Prefill" if not prev_is_decode_only else "Decode")

        # Generate tokens.
        is_decode_only = self.context.is_decode_only()
        # save the is_decode_only AFTER scheduling, BEFORE update
        self.is_decode_only = is_decode_only
        self.step_start_event.record()
        result = await self.controller.async_generate_output_tokens_dynamic_batch()
        self.step_end_event.record()
        self.step_end_event.synchronize()
        step_time = self.step_start_event.elapsed_time(self.step_end_event) / 1e3

>>>>>>> 7db8ae41
        # Increment finished_request_count.
        cuda_graph_request_count = None
        if step_result is not None:
            active_request_ids = step_result["active_request_ids"]
            newly_paused_request_ids = step_result["newly_paused_request_ids"]
            finished_request_ids = step_result["finished_request_ids"]
            sample = step_result["sample"]
            log_probs = step_result["log_probs"]
            cuda_graph_request_count = step_result["cuda_graph_request_count"]

            # Add paused events.
            if newly_paused_request_ids is not None and self.track_paused_request_events:
                newly_paused_request_ids = newly_paused_request_ids.tolist()
                [self.requests[i].add_event_pause() for i in newly_paused_request_ids]

            # Mark requests finished.
            [self.requests[i].add_event_finish() for i in finished_request_ids.tolist()]

            # Add finished events.
            (active_requests, finished_requests) = self.post_process_requests(
                active_request_ids, finished_request_ids, step_time, sample, log_probs
            )

        else:
            active_requests: List[DynamicInferenceRequest] = []
            finished_requests: List[DynamicInferenceRequest] = []

        # Failed requests.
        for failed_request_id in self.failed_request_ids:
            failed_request = self.requests.pop(failed_request_id)
            failed_request.status = Status.FAILED
            failed_request.add_event_fail()
            finished_requests.append(failed_request)
            self.request_completion_futures[failed_request_id].set_result(failed_request)
        self.failed_request_ids.clear()

        # Handle necessary ZMQ DP coordinator communication.
        if self.use_coordinator and self.is_tp0_and_pp0 and finished_requests:
            payload = msgpack.packb(
                [Headers.ENGINE_REPLY.value, [r.serializable() for r in finished_requests]],
                use_bin_type=True,
            )
            self.socket_for_receiving_requests.send(payload)

        # Log KV cache utilization stats to W&B
        if (
            self.inference_logging_step_interval > 0
            and step_count > 0
            and step_count % self.inference_logging_step_interval == 0
            and self.context.metrics_writer is not None
        ):

            # Get KV cache utilization stats from dynamic context
            kv_stats = self.context.get_kvcache_utilization_stats()

            # Prepare metrics dictionary with all stats
            # Use 'inference/' prefix for all metrics to separate from training metrics
            metrics = {
                'inference/inference_step': int(self.inference_step_offset + int(step_count)),
                'inference/step_time_s': float(step_time),
                'inference/waiting_queue_len': int(len(self.waiting_request_ids)),
                'inference/total_requests_dict_size': int(len(self.requests)),
            }
            # Add KV stats with inference/ prefix
            # Convert utilization metrics from 0-1 range to 0-100 percentage range for better visualization
            for key, value in kv_stats.items():
                if 'utilization' in key:
                    # Convert to percentage (0-100) and group under kvcache_utilization
                    metrics[f'inference/{key}'] = float(value * 100.0)
                else:
                    metrics[f'inference/{key}'] = value

            if HAVE_WANDB and self.context.metrics_writer.__name__ == "wandb":
                self.context.metrics_writer.log(metrics, commit=True)
            else:
                raise ValueError(
                    f"Unsupported metrics writer type: {type(self.context.metrics_writer)}"
                )

        # Print context state.
        if verbose:
            context = self.context
            mem = torch.cuda.memory_stats()
            step_type = "decode" if is_decode_only else "non-decode"
            output_str = (
                "* step %d | %s ... time: %.3f%s ... "
                "reqs: %d [ gtd %d, active %d, paused %d, finished %d ] ... "
                "mem: tensors %d, alloc %.1f gb, res %.1f gb."
                % (
                    step_count,
                    datetime.now().strftime("%H:%M:%S"),
                    step_time,
                    (
                        " [%s + cuda graph %s]"
                        % (
                            step_type,
                            (
                                "DIM %d:%d"
                                % (context.padded_active_token_count, active_token_count)
                                if self.context.using_cuda_graph_this_step()
                                else "OFF"
                            ),
                        )
                    ),
                    total_request_count,
                    context.gtd_request_count,
                    total_request_count - paused_request_count,
                    paused_request_count,
                    self.finished_request_count,
                    mem["allocation.all.current"],
                    mem["allocated_bytes.all.current"] / (1024**3),
                    mem["reserved_bytes.all.current"] / (1024**3),
                )
            )
            if is_decode_only:
                output_str = f"\033[94m{output_str}\033[0m"
            logging.info(output_str)

        return {
            "active_requests": active_requests,
            "finished_requests": finished_requests,
            "step_time": step_time,
            "cuda_graph_request_count": cuda_graph_request_count,
        }

    async def async_forward(self) -> Tuple[Dict, Tuple, float]:
        """Uses `asyncio` for continuous generation.
        Sleeps when no requests are available, until new requests have been added.

        Returns:
            A tuple comprised of:
                step_result (Optional[Dict]): The result of the step.
                step_state (Tuple): is_decode_only, total/paused request count, active token count.
                step_time (float): How long this step took.
        """
        # schedule requests
        self.schedule_waiting_requests()

        # Saving pre-step state, for printing output below.
        is_decode_only = self.context.is_decode_only()
        step_state = (
            is_decode_only,
            self.context.total_request_count,
            self.context.paused_request_count,
            self.context.active_token_count,
        )

        # Generate tokens.
        range_push("Prefill" if not is_decode_only else "Decode")

        self.step_start_event.record()
        sampling_map = self.get_active_sampling_map()
        result = await self.controller.async_generate_output_tokens_dynamic_batch(sampling_map)
        self.step_end_event.record()
        self.step_end_event.synchronize()
        step_time = self.step_start_event.elapsed_time(self.step_end_event) / 1e3
        self.step_count += 1

        range_pop()
        return result, step_state, step_time, self.step_count

    async def async_step(
        self, *, verbose: bool = False
    ) -> Tuple[List[DynamicInferenceRequest], List[DynamicInferenceRequest], float]:
        """
        Wrapper for controller.generate_output_tokens_dynamic_batch(), to
        match vLLM API. Uses `asyncio` for continuous generation which allows this
        method to sleep and wake up when new requests are available.

        Args:
            verbose (bool): Whether to run in verbose mode.

        Returns:
            A tuple comprised of:
                1. Requests that ran in the last step and are still active.
                2. Requests that ran in the last step and have now finished.
                3. The step time in seconds.
        """
        step_data = await self.async_forward()

        # Keep for compatibility with current test suite.
        _, step_state, _, _ = step_data
        self.is_decode_only, _, _, _ = step_state

        ret = await self.async_bookkeep(*step_data, verbose=verbose)

        return ret

    def step_modern(
        self, *, verbose: bool = False
    ) -> Tuple[List[DynamicInferenceRequest], List[DynamicInferenceRequest], float]:
        """Synchronous wrapper for `self.async_step`."""
        return self._loop.run_until_complete(self.async_step(verbose=verbose))

    def step_legacy(
        self, sampling_params: SamplingParams, *, verbose: bool = False
    ) -> Tuple[List[DynamicInferenceRequest], List[DynamicInferenceRequest], float]:
        """Synchronous wrapper for `self.async_step`."""
        warnings.warn(
            "`step_legacy()` is deprecated and will be removed in `megatron-core` "
            "0.16. Please use `step_modern()` going forward, which will eventually "
            "be renamed to `step()`."
        )
        result = self._loop.run_until_complete(self.async_step(verbose=verbose))
        return (result["active_requests"], result["finished_requests"], result["step_time"])

    # For backwards compatibility, point `step()` to `step_legacy()`. Starting in
    # `megatron-core` 0.16, `step_modern()` will be renamed to `step()`.
    step = step_legacy

    def generate(
        self, prompts: List[str], sampling_params: Optional[SamplingParams] = SamplingParams()
    ) -> List[DynamicInferenceRequest]:
        """Generates completions for a static list of prompts."""

        for prompt in prompts:
            request_id = int(next(self.request_counter))
            _ = self.add_request(request_id, prompt, sampling_params)

        finished_requests_list = []
        while self.has_unfinished_requests():
            result = self.step_modern()
            finished_requests_list.extend(result["finished_requests"])

        # Ensure requests are returned in the same order they were passed in
        finished_requests_list.sort(key=lambda x: x.request_id)

        return finished_requests_list

    async def schedule_requests(self) -> int:
        """Drains the ZMQ socket for a batch of requests and adds them to the engine.

        This method is a collective and synchronous operation that must be called
        by all ranks in a Tensor Parallel (TP) group at the same time. It ensures
        that all ranks process the exact same batch of incoming requests and
        control signals.

        The synchronization works as follows:
        1.  The TP rank 0 drains all pending messages from its subscriber socket
            in a non-blocking manner.
        2.  TP rank 0 then broadcasts the number of messages it received to all other
            ranks in its TP group using a dedicated publisher socket.
        3.  The other TP ranks wait to receive this count, and then receive exactly
            that many messages from their subscriber sockets.

        Once all ranks have the same batch of messages, they are unpacked and
        processed. New requests are added to the engine's queue, and control
        signals (PAUSE, STOP, UNPAUSE) update the engine's internal state.

        Note:
            This function is synchronous and must be called collectively by all
            ranks in a TP group. It should not be launched in a separate coroutine
            to ensure all ranks execute it in lockstep before proceeding to the
            next engine step.

        Returns:
            int: The number of messages that were received and processed in this batch.
        """

        rank = parallel_state.get_tensor_model_parallel_rank()
        torch.cuda.nvtx.range_push("drain_zmq_socket")
        all_messages = []
        if rank == 0:
            while True:
                try:
                    # Receive messages in a non-blocking way.
                    all_messages.append(self.socket_for_receiving_requests.recv(flags=zmq.NOBLOCK))
                except zmq.Again:
                    # This exception is hit as soon as the socket is empty.
                    break
            messages_to_dequeue = len(all_messages)
            # First publish the number of messages to dequeue.
            # This is important because we want all tensor parallel ranks
            # to dequeue the same number of messages.
            self.tensor_parallel_num_msgs_publisher_socket.send(
                struct.pack('!i', messages_to_dequeue)
            )
            # Now publish the actual messages to all tensor parallel ranks
            for message in all_messages:
                self.tensor_parallel_publisher_socket.send(message)
        else:
            # First, receive the number of messages to dequeue from tp-rank 0
            messages_to_dequeue = struct.unpack(
                '!i', self.tensor_parallel_num_msgs_subscriber_socket.recv()
            )[0]
            # Now, dequeue the same number of messages from the subscriber socket.
            # Note that these receives are blocking, because the messages
            # are guaranteed to be available after the tp-rank 0 has sent them.
            for _ in range(messages_to_dequeue):
                all_messages.append(self.tensor_parallel_subscriber_socket.recv())

        torch.cuda.nvtx.range_pop()
        for message in all_messages:
            data = msgpack.unpackb(message, raw=False)
            header = Headers(data[0])
            if header == Headers.SUBMIT_REQUEST:
                request_id, prompt, sampling_params = data[1:]
                sampling_params = SamplingParams.deserialize(sampling_params)
                self.add_request(request_id, prompt, sampling_params)
            elif header == Headers.PAUSE:
                self.paused = True
            elif header == Headers.STOP:
                self.stopped = True
            elif header == Headers.UNPAUSE:
                self.paused = False

        await self._notify_cond_for_new_request()

        return len(all_messages)

    async def run_schedule_requests_task(self, *, loop: Optional[asyncio.AbstractEventLoop] = None):
        """Runs schedule_requests in a loop as a background task.

        NOTE: This method will be deprecated as soon as ZMQ is made async.
        """
        loop = get_asyncio_loop(loop)
        try:
            while not self.stopped:
                await self.schedule_requests()
                await asyncio.sleep(0.02)
        except asyncio.CancelledError:
            pass

    def stop(self):
        """
        Stops the inference engine by terminating the inference coordinator process
        if it exists, and destroys the model parallel state.
        This method ensures that any running inference coordinator subprocess
        is properly terminated, and cleans up resources associated with
        model parallelism.
        """

        if hasattr(self, "inference_coordinator_process"):
            self.inference_coordinator_process.terminate()
        for socket in self.zmq_sockets:
            socket.close()
        self.zmq_context.term()
        parallel_state.destroy_model_parallel()

    @trace_async_exceptions
    async def run_engine(
        self,
        *,
        use_coordinator=False,
        loop: Optional[asyncio.AbstractEventLoop] = None,
        verbose: bool = False,
    ):
        """Continually steps the engine asynchronously.

        Args:
            use_coordinator (bool): Whether to use the ZMQ-based DP coordinator.
            loop (Optional[asyncio.AbstractEventLoop]): The event loop to use.
            verbose (bool): Whether to run in verbose mode.
        """
        self._loop = get_asyncio_loop(loop)
        self.use_coordinator = use_coordinator

        if self.use_coordinator:
            self.is_tp0_and_pp0 = (
                parallel_state.get_tensor_model_parallel_rank() == 0
                and parallel_state.get_pipeline_model_parallel_rank() == 0
            )
            self.schedule_requests_task = self._loop.create_task(
                self.run_schedule_requests_task(loop=self._loop)
            )
        try:
            while not self.stopped:
                # Wait until there are active requests before proceeding.
                async with self._cond:
                    await self._cond.wait_for(
                        lambda: self.context.get_active_request_count() > 0
                        or self.waiting_request_ids
                    )
                if not self.stopped and not self.paused:
                    await self.async_step(verbose=verbose)
        except asyncio.CancelledError:
            pass
        finally:
            if self.use_coordinator:
                self.stop()

    @trace_async_exceptions
    async def run_engine_with_coordinator(
        self, *, loop: Optional[asyncio.AbstractEventLoop] = None, verbose: bool = False
    ):
        """Continually steps the engine asynchronously."""
        warnings.warn(
            "`run_engine_with_coordinator()` is deprecated and will be removed in `megatron-core` "
            "0.16. Please use `run_engine(use_coordinator=True)` going forward"
        )
        await self.run_engine(use_coordinator=True, loop=loop, verbose=verbose)<|MERGE_RESOLUTION|>--- conflicted
+++ resolved
@@ -129,7 +129,7 @@
         self.random_seed = random_seed
         self.track_paused_request_events = track_paused_request_events
         self.enable_chunked_prefill = enable_chunked_prefill
-        self.static_sampling = static_sampling
+
         self.inference_logging_step_interval = inference_logging_step_interval
 
         if enable_cuda_graph is not None:
@@ -161,13 +161,7 @@
         # Timing and logging variables.
         self.step_start_event = torch.cuda.Event(enable_timing=True)
         self.step_end_event = torch.cuda.Event(enable_timing=True)
-<<<<<<< HEAD
         self.capture_stats = None
-=======
-        self.paused = False
-        self.stopped = False
-        self.enable_chunked_prefill = enable_chunked_prefill
->>>>>>> 7db8ae41
 
         # Configure wandb to use separate step counter for inference metrics (only once)
         if self.inference_logging_step_interval > 0 and self.context.metrics_writer is not None:
@@ -763,31 +757,7 @@
                 step_time (float): The step time in seconds.
                 cuda_graph_request_count (int): The CUDA graph batch size matching this step.
         """
-<<<<<<< HEAD
         is_decode_only, total_request_count, paused_request_count, active_token_count = step_state
-=======
-        # schedule requests
-        self.schedule_waiting_requests()
-
-        # Previous context state, for printing output below.
-        prev_is_decode_only = self.context.is_decode_only()
-        prev_total_request_count = self.context.total_request_count
-        prev_paused_request_count = self.context.paused_request_count
-        prev_active_token_count = self.context.active_token_count
-
-        range_push("Prefill" if not prev_is_decode_only else "Decode")
-
-        # Generate tokens.
-        is_decode_only = self.context.is_decode_only()
-        # save the is_decode_only AFTER scheduling, BEFORE update
-        self.is_decode_only = is_decode_only
-        self.step_start_event.record()
-        result = await self.controller.async_generate_output_tokens_dynamic_batch()
-        self.step_end_event.record()
-        self.step_end_event.synchronize()
-        step_time = self.step_start_event.elapsed_time(self.step_end_event) / 1e3
-
->>>>>>> 7db8ae41
         # Increment finished_request_count.
         cuda_graph_request_count = None
         if step_result is not None:
@@ -939,8 +909,7 @@
         range_push("Prefill" if not is_decode_only else "Decode")
 
         self.step_start_event.record()
-        sampling_map = self.get_active_sampling_map()
-        result = await self.controller.async_generate_output_tokens_dynamic_batch(sampling_map)
+        result = await self.controller.async_generate_output_tokens_dynamic_batch()
         self.step_end_event.record()
         self.step_end_event.synchronize()
         step_time = self.step_start_event.elapsed_time(self.step_end_event) / 1e3
