--- conflicted
+++ resolved
@@ -143,14 +143,8 @@
                 device=get_current_device(),
             )
         elif isinstance(prompt, list):
-<<<<<<< HEAD
+            # Convert List[int] -> Tensor.
             tokens = torch.tensor(prompt, dtype=torch.int64, device=get_current_device())
-
-        # Prompt already tokenized.
-=======
-            # Convert List[int] -> Tensor.
-            tokens = torch.tensor(prompt, dtype=torch.int64, device=torch.cuda.current_device())
->>>>>>> 3450806c
         elif isinstance(prompt, torch.Tensor):
             # Prompt already tokenized.
             assert prompt.dtype == torch.int64, prompt.dtype
