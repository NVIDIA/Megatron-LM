# Copyright (c) 2025, NVIDIA CORPORATION. All rights reserved.

import asyncio
import logging
import multiprocessing
import os
import struct
import time
import warnings
from collections import deque
from datetime import datetime
from itertools import repeat
from typing import Dict, List, Optional, Tuple, Union

import torch
from torch import Tensor
from torch.cuda.nvtx import range_pop, range_push

from megatron.core import parallel_state
from megatron.core.inference.contexts.dynamic_context import (
    DynamicInferenceContext,
    MaxSequenceLengthOverflowError,
    TokenOverflowError,
    WarmupEngineMode,
)
from megatron.core.inference.data_parallel_inference_coordinator import (
    DataParallelInferenceCoordinator,
)
from megatron.core.inference.engines.abstract_engine import AbstractEngine
from megatron.core.inference.headers import Headers
from megatron.core.inference.inference_request import DynamicInferenceRequest, Status
from megatron.core.inference.sampling_params import SamplingParams
from megatron.core.inference.text_generation_controllers.text_generation_controller import (
    TextGenerationController,
)
from megatron.core.inference.utils import Counter, set_decode_expert_padding
from megatron.core.utils import get_asyncio_loop, get_model_config

try:
    from tqdm import tqdm

    HAVE_TQDM = True
except:
    HAVE_TQDM = False

try:
    import zmq

    HAVE_ZMQ = True
except:
    HAVE_ZMQ = False

try:
    import msgpack

    HAVE_MSGPACK = True
except:
    HAVE_MSGPACK = False


def format_mem_bytes(mem_bytes):
    """Convert a byte count to a human-readable string in tb, gb, mb, kb, or bytes."""
    for power, suffix in [(4, "tb"), (3, "gb"), (2, "mb"), (1, "kb"), (0, "bytes")]:
        suffix_bytes = 1024**power
        if mem_bytes >= suffix_bytes:
            return "%.1f %s" % (mem_bytes / suffix_bytes, suffix)
    return "%d bytes" % mem_bytes


# pylint: disable=line-too-long
class DynamicInferenceEngine(AbstractEngine):
    """The dynamic inference engine.

    This engine allows requests of varying length to be dynamically added and
    removed in each inference step. In contrast to the static engine that has a
    set batch size and sequence length during the forward pass, each request in
    the dynamic engine can have different *current* prompt and output length at
    any given step, and the processing is restricted only by a max number of total
    tokens across all requests.

    Args:
        text_generation_controller (TextGenerationController): A text generation
            controller that will be used to define how to preprocess prompts, generate
            outputs and detokenizer the output tokens.
        inference_context (DynamicInferenceContext): Context for managing in-flight
            batching and a dynamic block-level KV cache (similar to paged attention).
        termination_id (int): Token ID to mark end-of-sequence.
        random_seed (Optional[int]): Use a random seed if you want deterministic
            results. Defaults to None.
    """

    def __init__(
        self,
        controller: TextGenerationController,
        context: DynamicInferenceContext,
        termination_id: int,
        enable_cuda_graph: Optional[bool] = None,
        random_seed: Optional[int] = None,
        *,
        track_paused_request_events: bool = False,
        enable_chunked_prefill: bool = True,
    ):

        if enable_cuda_graph is not None:
            warnings.warn(
                "The `enable_cuda_graph` argument is deprecated and will be "
                "removed in `megatron-core 0.15`. `enable_cuda_graph` is now "
                "read directly from the transformer config object."
            )

        assert isinstance(
            controller, TextGenerationController
        ), f"controller must be a TextGenerationController, got {type(controller)}"
        assert isinstance(
            context, DynamicInferenceContext
        ), f"context must be a DynamicInferenceContext, got {type(context)}"
        assert isinstance(
            termination_id, int
        ), f"termination_id must be an int, got {type(termination_id)}"
        assert isinstance(random_seed, int), f"random_seed must be an int, got {type(random_seed)}"

        self.request_counter = Counter()
        self.controller = controller
        self.context = context
        self.termination_id = termination_id
        self.random_seed = random_seed
        self.track_paused_request_events = track_paused_request_events
        self.step_count = 0
        self.finished_request_count = 0
        self.waiting_request_ids = deque()
        self.failed_request_ids = []  # deque()
        self.request_counter = Counter()
        self.requests: Dict[int, DynamicInferenceRequest] = {}
        self.request_completion_futures: Dict[int, asyncio.Future] = {}
        self.step_start_event = torch.cuda.Event(enable_timing=True)
        self.step_end_event = torch.cuda.Event(enable_timing=True)
        self.paused = False
        self.stopped = False
        self.enable_chunked_prefill = enable_chunked_prefill

        # Initialize the asyncio loop if it has not already been initialized.
        # TODO: Start the engine loop here.
        self._loop = get_asyncio_loop()
        self._cond = asyncio.Condition()

        # Capture cuda graph.
        if enable_cuda_graph is not None:
            self.cuda_graph_impl = "local" if enable_cuda_graph else "none"
        else:
            self.cuda_graph_impl = controller.inference_wrapped_model.model.config.cuda_graph_impl

        # Handle setting up expert padding for cuda graph inference if set.
        if enable_cuda_graph:
            model_config = get_model_config(controller.inference_wrapped_model.model)
            inference_wrapper_config = controller.inference_wrapped_model.inference_wrapper_config
            if inference_wrapper_config.moe_pad_experts_for_cuda_graph_inference:
                capacity_factor = model_config.num_moe_experts / model_config.moe_router_topk
                set_decode_expert_padding(
                    controller.inference_wrapped_model.model, True, capacity_factor=capacity_factor
                )

        self.capture_stats = None
        if self.cuda_graph_impl == "local":

            time_start = time.time()
            mem_stats_start = torch.cuda.memory_stats()

            logging.info(
                "> dynamic_engine.py: building cuda graphs for %d batch size(s): %s.",
                len(context.cuda_graph_token_counts),
                context.cuda_graph_token_counts,
            )
            for warmup_engine_mode in [WarmupEngineMode.DECODE, WarmupEngineMode.NON_DECODE]:
                # Iterate cuda graph dims.
                if (
                    warmup_engine_mode == WarmupEngineMode.NON_DECODE
                    and not context.non_decode_cuda_graphs
                ):
                    continue
                tbar = enumerate(context.cuda_graph_token_counts)
                if HAVE_TQDM:
                    tbar = tqdm(tbar, total=len(context.cuda_graph_token_counts))
                for tbar_idx, cuda_graph_token_count in tbar:
                    if (
                        cuda_graph_token_count == 1
                        and warmup_engine_mode == WarmupEngineMode.NON_DECODE
                    ):
                        # This case is not supported`` as we require atleast two
                        # tokens for a non-decode engine step.
                        continue
                    # Initialize attention state.
                    context.initialize_attention_state(
                        num_warmup_tokens=cuda_graph_token_count,
                        warmup_engine_mode=warmup_engine_mode,
                    )
                    assert (
                        cuda_graph_token_count == context.padded_active_token_count
                    ), f"{cuda_graph_token_count} vs. {context.padded_active_token_count}."

                    # Progress.
                    mode_str = warmup_engine_mode.name.lower()
                    tbar_str = f"cuda graph warmup - {mode_str}, d {cuda_graph_token_count}"
                    if HAVE_TQDM:
                        tbar.set_description(tbar_str)
                    else:
                        logging.info(
                            f"{tbar_idx}/{len(context.cuda_graph_token_counts)}. {tbar_str}"
                        )

                    # Get flat tokens, position ids.
                    input_ids, position_ids = context.current_input_and_position_ids(
                        num_warmup_tokens=cuda_graph_token_count
                    )

                    # Forward pass -> logits.
                    with torch.inference_mode():
                        controller.inference_wrapped_model.run_one_forward_step(
                            {
                                "tokens": input_ids,
                                "position_ids": position_ids,
                                "attention_mask": None,
                            }
                        )
                        context.reset()  # todo: @lmcafee, remove if unnecessary.

            # Memory usage.
            time_end = time.time()
            mem_stats_end = torch.cuda.memory_stats()
            capture_stats = {
                "time": time_end - time_start,
                "allocated_bytes": (
                    mem_stats_end["allocated_bytes.all.current"]
                    - mem_stats_start["allocated_bytes.all.current"]
                ),
                "reserved_bytes": (
                    mem_stats_end["reserved_bytes.all.current"]
                    - mem_stats_start["reserved_bytes.all.current"]
                ),
            }
            logging.info(
                "> built cuda graph(s) in %.2f sec, with total memory usage: "
                "allocated %s, reserved %s.",
                capture_stats["time"],
                format_mem_bytes(capture_stats["allocated_bytes"]),
                format_mem_bytes(capture_stats["reserved_bytes"]),
            )

            self.capture_stats = capture_stats

    async def start_listening_to_data_parallel_coordinator(
        self,
        sampling_params: SamplingParams,
        inference_coordinator_port: int,
        launch_inference_coordinator: bool = True,
    ):
        """Initializes ZMQ communication to connect the engine with an inference coordinator.

        This asynchronous method sets up the distributed communication infrastructure
        that allows this inference engine to act as a worker under a central
        `InferenceCoordinator`. It configures different ZMQ socket patterns
        based on the rank's role within the distributed topology.

        The setup involves two primary roles within each data-parallel group:
        1.  **TP Coordinator (TP_rank=0, PP_rank=0)**: This rank connects directly
            to the central coordinator via a ZMQ `DEALER` socket. It receives
            requests and uses a ZMQ `PUB` (publisher) socket to broadcast them
            to all other ranks within its tensor-parallel (TP) group.
        2.  **TP Workers (all other ranks)**: These ranks use ZMQ `SUB` (subscriber)
            sockets to listen for requests broadcast by their local TP Coordinator.

        This architecture uses fast Inter-Process Communication (`ipc`) sockets for
        intra-node broadcasts within a TP group.

        Finally, after setting up the communication channels and ensuring all ranks
        are synchronized, this method starts the main engine processing loop
        (`self.run_engine`) as a background asyncio task.

        Args:
            sampling_params (SamplingParams): The default sampling parameters to be
                used for inference, passed to the engine's main loop.
            inference_coordinator_port (int): The network port where the central
                `InferenceCoordinator` is or will be listening.
            launch_inference_coordinator (bool, optional): If True, the global rank 0
                process will spawn and manage the `InferenceCoordinator`
                process. Defaults to True.

        Note:
            The current implementation uses `ipc` sockets for broadcasting requests
            within a Tensor Parallel group, which limits each TP group to a single
            physical node. For example, if you have 8 GPUs per node, then this will only
            work with TP=[1,2,4,8]
        """

        assert HAVE_ZMQ, (
            "please install the pyzmq library to use InferenceCoordinator\n" "pip install pyzmq"
        )
        assert HAVE_MSGPACK, (
            "please install the messagepack library to use InferenceCoordinator\n"
            "pip install msgpack"
        )

        if launch_inference_coordinator and torch.distributed.get_rank() == 0:
            spawn_context = multiprocessing.get_context('spawn')
            coordinator_ready_event = spawn_context.Event()
            self.inference_coordinator_process = spawn_context.Process(
                target=DataParallelInferenceCoordinator.entrypoint,
                args=(
                    coordinator_ready_event,
                    self.controller.tokenizer,
                    inference_coordinator_port,
                    parallel_state.get_data_parallel_world_size(),
                ),
            )
            self.inference_coordinator_process.start()

        # Todo [Siddharth]: can we move this code to another file?
        self.zmq_context = zmq.Context()
        self.zmq_sockets = []  # keep track of all sockets created by this engine
        ip_address_of_dp_coordinator = os.getenv('MASTER_ADDR', '127.0.0.1')
        identity = f'tp-coord-{parallel_state.get_data_parallel_rank()}'
        if (
            parallel_state.get_tensor_model_parallel_rank() == 0
            and parallel_state.get_pipeline_model_parallel_rank() == 0
        ):
            # 1. Create dealer sockets where tp_rank = 0 and pp_rank = 0
            #    These will receive requests from an InferenceCoordinator.
            self.socket_for_receiving_requests = self.zmq_context.socket(zmq.DEALER)

            self.socket_for_receiving_requests.setsockopt(zmq.IDENTITY, identity.encode('utf-8'))
            self.socket_for_receiving_requests.connect(
                f"tcp://{ip_address_of_dp_coordinator}:{inference_coordinator_port}"
            )

            # send empty string. this is used to register with the coordinator.
            self.socket_for_receiving_requests.send(b"")

            # 2. Create a publisher socket. This is used to publish or broadcast
            #    requests within the tensor parallel group
            self.tensor_parallel_publisher_socket = self.zmq_context.socket(zmq.PUB)
            self.tensor_parallel_publisher_socket.bind(f"ipc:///tmp/{identity}-tp-bcast-socket-req")

            # 3. Create another publisher socket to broadcast the number of messages to receive.
            self.tensor_parallel_num_msgs_publisher_socket = self.zmq_context.socket(zmq.PUB)
            self.tensor_parallel_num_msgs_publisher_socket.bind(
                f"ipc:///tmp/{identity}-tp-bcast-socket-len"
            )
            self.zmq_sockets += [
                self.socket_for_receiving_requests,
                self.tensor_parallel_num_msgs_publisher_socket,
                self.tensor_parallel_publisher_socket,
            ]
        # All TP ranks subscribe to the two publisher sockets
        self.tensor_parallel_subscriber_socket = self.zmq_context.socket(zmq.SUB)
        self.tensor_parallel_subscriber_socket.connect(f"ipc:///tmp/{identity}-tp-bcast-socket-req")
        self.tensor_parallel_subscriber_socket.setsockopt_string(zmq.SUBSCRIBE, "")

        self.tensor_parallel_num_msgs_subscriber_socket = self.zmq_context.socket(zmq.SUB)
        self.tensor_parallel_num_msgs_subscriber_socket.connect(
            f"ipc:///tmp/{identity}-tp-bcast-socket-len"
        )
        self.tensor_parallel_num_msgs_subscriber_socket.setsockopt_string(zmq.SUBSCRIBE, "")

        self.zmq_sockets += [
            self.tensor_parallel_subscriber_socket,
            self.tensor_parallel_num_msgs_subscriber_socket,
        ]

        torch.distributed.barrier(parallel_state.get_tensor_model_parallel_group())

        if launch_inference_coordinator and torch.distributed.get_rank() == 0:
            coordinator_ready_event.wait()
            logging.info("Inference co-ordinator is ready to receive requests!")

        # Finally run the engine infinite loop
        self.engine_loop_task = asyncio.create_task(
            self.run_engine_with_coordinator(sampling_params)
        )

    async def _notify_cond_for_new_request(self):
        """Helper function to notify condition variable when a new request is added."""
        async with self._cond:
            self._cond.notify_all()

    def has_unfinished_requests(self) -> bool:
        """Test if context contains unfinished requests."""
        return self.context.has_unfinished_requests() or len(self.waiting_request_ids) > 0

    def reset(self) -> None:
        """Reset by removing all requests and reset all state."""
        self.context.reset()
        self.waiting_request_ids.clear()
        self.step_count = 0
        self.finished_request_count = 0

    def _add_request(
        self, request: DynamicInferenceRequest
    ) -> asyncio.Future[DynamicInferenceRequest]:

        request_id = request.request_id
        self.requests[request_id] = request
        if request.status is None:
            request.status = Status.ACTIVE_AND_GENERATING_TOKENS

        assert (
            request.sampling_params.num_tokens_to_generate is None
            or request.sampling_params.num_tokens_total is None
        )
        if request.sampling_params.num_tokens_total is not None:
            request.sampling_params.num_tokens_to_generate = (
                request.sampling_params.num_tokens_total - len(request.prompt_tokens)
            )
        if request.sampling_params.num_tokens_to_generate is None:
            request.sampling_params.num_tokens_to_generate = self.context.max_sequence_length - len(
                request.prompt_tokens
            )

        if (
            len(request.prompt_tokens) + request.sampling_params.num_tokens_to_generate
            > self.context.max_sequence_length
        ):
            request.status = Status.FAILED
            request.add_event_error_nontransient(MaxSequenceLengthOverflowError(request_id))

        if len(request.prompt_tokens) > self.context.max_tokens and not self.enable_chunked_prefill:
            request.status = Status.FAILED
            request.add_event_error_nontransient(TokenOverflowError(request_id))

        if request.status != Status.FAILED:
            self.waiting_request_ids.append(request_id)

        # Create a new asyncio Future to notify the user when the request has completed.
        self.request_completion_futures[request_id] = asyncio.Future()
        return self.request_completion_futures[request_id]

    def add_request(
        self,
        request_id: int,
        prompt: Union[str, List[int], Tensor],
        num_tokens_to_generate: Optional[int] = None,
        num_tokens_total: Optional[int] = None,
    ) -> asyncio.Future[DynamicInferenceRequest]:
        """Add request to inference context.

        Args:
            request_id (int): Unique ID of request.
            prompt (Union[str, Tensor]): Prompt as either a text string or token IDs.
            num_tokens_to_generate (Optional[int]): Number of output tokens to generate.
            num_tokens_total (Optional[int]): Limit on total number of tokens (prompt + generated).

        Return:
            Returns an asyncio `Future[DynamicInferenceRequest]` for the user to wait on.
        """

        sampling_params = SamplingParams(
            num_tokens_to_generate=num_tokens_to_generate, num_tokens_total=num_tokens_total
        )
        prompt_str = None
        # Tokenize prompt if text.
        if isinstance(prompt, str):
            # Tokenize prompt if text. Support legacy single-arg mocks.
            prompt_str = prompt
            try:
                prompt_token_ids = self.controller.tokenize_prompt(prompt, sampling_params.add_BOS)
            except TypeError:
                prompt_token_ids = self.controller.tokenize_prompt(prompt)
            tokens = torch.tensor(
                prompt_token_ids, dtype=torch.int64, device=torch.cuda.current_device()
            )
        elif isinstance(prompt, list):
            # Convert List[int] -> Tensor.
            tokens = torch.tensor(prompt, dtype=torch.int64, device=torch.cuda.current_device())
        elif isinstance(prompt, torch.Tensor):
            # Prompt already tokenized.
            assert prompt.dtype == torch.int64, prompt.dtype
            assert prompt.device == torch.device(
                f"cuda:{torch.cuda.current_device()}"
            ), prompt.device
            tokens = prompt

        else:
            raise Exception("specialize for <%s>." % type(prompt).__name__)

        # Initialize request.
        request = DynamicInferenceRequest(
<<<<<<< HEAD
            request_id=request_id,
            prompt=prompt if isinstance(prompt, str) else None,
=======
            prompt=prompt_str,
            request_id=request_id,
>>>>>>> a3a1f067
            prompt_tokens=tokens,
            sampling_params=sampling_params,
        )

        # Add request.
        return self._add_request(request)

    def post_process_requests(
        self,
        request_ids: torch.Tensor,
        finished_request_ids: torch.Tensor,
        step_time: float,
        sample: torch.Tensor,
        log_probs: torch.Tensor,
    ) -> Tuple[List[DynamicInferenceRequest], List[DynamicInferenceRequest]]:
        """
        Handles post-processing for requests after a step.

        Args:
            request_ids (torch.Tensor): A list of request_ids
            finished_request_ids (torch.Tensor): A list of finished request ids
            step_time (float): The latency of the last step
            sample: (torch.Tensor): The newly generated tokens for each request
            log_probs: (List): Log probs for each request

        Returns:
            A list of active requests and completed requests as `DynamicInferenceRequest` objects
        """
        active_requests: List[DynamicInferenceRequest] = []
        finished_requests: List[DynamicInferenceRequest] = []
        finished_request_ids = set(finished_request_ids.tolist())
        self.finished_request_count += len(finished_request_ids)

        log_probs_iter = log_probs if log_probs else repeat(None)

        for request_id, token, request_log_probs in zip(
            request_ids.tolist(), sample.tolist(), log_probs_iter
        ):
            request: DynamicInferenceRequest = self.requests[request_id]
            if request_id != self.context.chunked_prefill_request_id:
                request.generated_tokens.append(token)
                if request.tpot is None:
                    request.tpot = []
                request.tpot.append(step_time)

                if request_log_probs is not None:
                    if not request.prompt_log_probs:
                        request.prompt_log_probs = []
                    if not request.generated_log_probs:
                        request.generated_log_probs = []
                    # If the request log probs span > 1 token we are in prefill
                    if len(request_log_probs) > 1:
                        request.prompt_log_probs.extend(request_log_probs)
                    else:
                        if (
                            # If it is a chunked prefill request
                            len(request.prompt_log_probs) > 0
                            # And we are missing the last token for prefill
                            and len(request.prompt_log_probs) < len(request.prompt_tokens)
                            # And we need to track full prefill
                            and not self.context.materialize_only_last_token_logits
                        ):
                            assert (
                                len(request.prompt_log_probs) == len(request.prompt_tokens) - 1
                            ), "Prompt log probs length is not equal to prompt tokens length - 1"
                            request.prompt_log_probs.extend(request_log_probs)
                        else:
                            request.generated_log_probs.extend(request_log_probs)

                if request_id in finished_request_ids:
                    request.generated_length = len(request.generated_tokens)
                    request.status = Status.COMPLETED
                    finished_request = self.requests.pop(request_id)
                    finished_request.generated_length = len(finished_request.generated_tokens)
                    finished_requests.append(finished_request)
                    finished_request.generated_text = self.controller.tokenizer.detokenize(
                        finished_request.generated_tokens
                    )
                    self.request_completion_futures[request_id].set_result(finished_request)
                else:
                    active_requests.append(request)
            else:
                # The chunked prefill produces useless tokens
                # so we are not appending them to the generated tokens.
                # Additionally, chunked prefill request do not finish.
                # However, the log probs are still needed.
                if request_log_probs is not None:
                    if self.context.materialize_only_last_token_logits:
                        # Here we discard intermediate log probs
                        # as we only materialize the last token log probs
                        request.prompt_log_probs = []
                        request.generated_log_probs = []
                    else:
                        # Otherwise, we gather log probs for all tokens
                        if not request.prompt_log_probs:
                            request.prompt_log_probs = []
                        request.prompt_log_probs.extend(request_log_probs)
                        request.generated_log_probs = []
                    active_requests.append(request)

        return active_requests, finished_requests

    def schedule_waiting_requests(self):
        """Tries to schedule any requests in the waiting pool."""
        if self.enable_chunked_prefill:
            self.schedule_chunked_prefill()
        else:
            self.schedule_non_chunked_prefill()

    def schedule_non_chunked_prefill(self):
        """
        Perform the same original scheduling logic for non-chunked runs
        """
        while self.waiting_request_ids:
            req = self.requests[self.waiting_request_ids[0]]
            request_can_be_added, request_tokens_can_be_added, kv_cache_available = (
                self.context.check_availability(req, safe=True)
            )
            if request_can_be_added and request_tokens_can_be_added and kv_cache_available:
                self.context.add_request(req)
                self._loop.call_soon_threadsafe(
                    asyncio.create_task, self._notify_cond_for_new_request()
                )
                req.remaining_prompt_tokens = req.remaining_prompt_tokens.new_empty(0)
                req.add_event_add()
                self.waiting_request_ids.popleft()
            else:
                break

    def schedule_chunked_prefill(self):
        """
        This function schedules chunked prefill requests.
        Invariant:
            - There are at most one chunked prefill request in the waiting pool,
                which should be the head
            - There are at most one chunked prefill request in the context,
                which should be the last active request
            - context.chunked_prefill_request_id == -1 if no chunked prefill request is scheduled,
                otherwise it is the request id of the chunked prefill request
            - For each request, finished_chunk_token_count is the number of tokens
                that have been prefilled for this request, non-zero means
                it is during a chunked prefill
            - For each request, remaining_prompt_tokens holds the **unprefilled** prompt tokens
        """
        can_schedule = True
        while self.waiting_request_ids and can_schedule:
            can_schedule = False
            req = self.requests[self.waiting_request_ids[0]]

            # is_continuing_chunked_prefill is True if we are scheduling next
            # chunk of a existing chunked prefill request
            is_continuing_chunked_prefill = self.context.chunked_prefill_request_id >= 0

            # Use remaining prompt tokens for scheduling decisions
            remaining_len = len(req.remaining_prompt_tokens)
            token_fully_can_be_added = (
                self.context.active_token_count + remaining_len <= self.context.max_tokens
            )
            token_partially_can_be_added = self.context.active_token_count < self.context.max_tokens
            request_can_be_added, _, kv_cache_available = self.context.check_availability(
                req, safe=not is_continuing_chunked_prefill
            )
            request_can_be_added = is_continuing_chunked_prefill or request_can_be_added

            if request_can_be_added and kv_cache_available:
                if token_fully_can_be_added:
                    self.context.chunked_prefill_request_id = -1
                    self.context.add_request(req)
                    self._loop.call_soon_threadsafe(
                        asyncio.create_task, self._notify_cond_for_new_request()
                    )
                    req.remaining_prompt_tokens = req.remaining_prompt_tokens.new_empty(0)
                    req.add_event_add()
                    # Fully scheduled, so we remove from waiting pool
                    self.waiting_request_ids.popleft()
                    # Only this case we keep checking the rest of the waiting queue
                    can_schedule = True
                elif token_partially_can_be_added:
                    chunk_length = self.context.max_tokens - self.context.active_token_count
                    self.context.add_request(req, chunk_length=chunk_length)
                    self._loop.call_soon_threadsafe(
                        asyncio.create_task, self._notify_cond_for_new_request()
                    )
                    self.context.chunked_prefill_request_id = req.request_id
                    req.remaining_prompt_tokens = req.remaining_prompt_tokens[chunk_length:]
                    req.finished_chunk_token_count += chunk_length
                    # Still have tokens to prefill, so we break and keep the
                    # chunked prefill request at the head of the waiting queue
                    # Note that we do not need to continue check the queue, as the tokens are full

    async def async_step(
        self,
        sampling_params: SamplingParams,
        *,
        verbose: Optional[bool] = False,
        post_process_requests_locally: bool = True,
    ) -> Tuple[List[DynamicInferenceRequest], List[DynamicInferenceRequest], float]:
        """
        Wrapper for controller.generate_output_tokens_dynamic_batch(), to
        match vLLM API. Uses `asyncio` for continuous generation which allows this
        method to sleep and wake up when new requests are available.

        Args:
            sampling_params (SamplingParams): The sampling parameters.
            verbose (bool): Whether to run in verbose mode.

        Returns:
            A tuple comprised of:
                1. Requests that ran in the last step and are still active.
                2. Requests that ran in the last step and have now finished.
                3. The step time in seconds.
        """
        # schedule requests
        self.schedule_waiting_requests()

        # Previous context state, for printing output below.
        prev_is_decode_only = self.context.is_decode_only()
        prev_total_request_count = self.context.total_request_count
        prev_paused_request_count = self.context.paused_request_count
        prev_active_token_count = self.context.active_token_count

        range_push("Prefill" if not prev_is_decode_only else "Decode")

        # Generate tokens.
        is_decode_only = self.context.is_decode_only()
        # save the is_decode_only AFTER scheduling, BEFORE update
        self.is_decode_only = is_decode_only
        self.step_start_event.record()
        result = await self.controller.async_generate_output_tokens_dynamic_batch(
            sampling_params, self.termination_id
        )
        self.step_end_event.record()
        self.step_end_event.synchronize()
        step_time = self.step_start_event.elapsed_time(self.step_end_event) / 1e3

        # Increment finished_request_count.
        cuda_graph_request_count = None
        if result is not None:
            active_request_ids = result["active_request_ids"]
            newly_paused_request_ids = result["newly_paused_request_ids"]
            finished_request_ids = result["finished_request_ids"]
            sample = result["sample"]
            log_probs = result["log_probs"]
            cuda_graph_request_count = result["cuda_graph_request_count"]

            # Add paused events.
            if newly_paused_request_ids is not None and self.track_paused_request_events:
                newly_paused_request_ids = newly_paused_request_ids.tolist()
                [self.requests[i].add_event_pause() for i in newly_paused_request_ids]

            # Mark requests finished.
            [self.requests[i].add_event_finish() for i in finished_request_ids.tolist()]

            # Add finished events.
            if post_process_requests_locally:
                (active_requests, finished_requests) = self.post_process_requests(
                    active_request_ids, finished_request_ids, step_time, sample, log_probs
                )
            else:
                return active_request_ids, finished_request_ids, sample, log_probs

        else:
            if not post_process_requests_locally:
                return None
            active_requests: List[DynamicInferenceRequest] = []
            finished_requests: List[DynamicInferenceRequest] = []

        # Failed requests.
        for failed_request_id in self.failed_request_ids:
            failed_request = self.requests.pop(failed_request_id)
            failed_request.status = Status.FAILED
            failed_request.add_event_fail()
            finished_requests.append(failed_request)
            self.request_completion_futures[failed_request_id].set_result(failed_request)
        self.failed_request_ids.clear()

        # Print context state.
        if verbose:
            context = self.context
            mem = torch.cuda.memory_stats()
            step_type = "decode" if is_decode_only else "non-decode"
            output_str = (
                "* step %d | %s ... time: %.3f%s ... "
                "reqs: %d [ gtd %d, active %d, paused %d, finished %d ] ... "
                "mem: tensors %d, alloc %.1f gb, res %.1f gb."
                % (
                    self.step_count,
                    datetime.now().strftime("%H:%M:%S"),
                    step_time,
                    (
                        " [%s + cuda graph %s]"
                        % (
                            step_type,
                            (
                                "DIM %d:%d"
                                % (context.padded_active_token_count, prev_active_token_count)
                                if self.context.using_cuda_graph_this_step()
                                else "OFF"
                            ),
                        )
                    ),
                    prev_total_request_count,
                    context.gtd_request_count,
                    prev_total_request_count - prev_paused_request_count,
                    prev_paused_request_count,
                    self.finished_request_count,
                    mem["allocation.all.current"],
                    mem["allocated_bytes.all.current"] / (1024**3),
                    mem["reserved_bytes.all.current"] / (1024**3),
                )
            )
            if prev_is_decode_only:
                output_str = f"\033[94m{output_str}\033[0m"
            logging.info(output_str)

        self.step_count += 1

        range_pop()
        return {
            "active_requests": active_requests,
            "finished_requests": finished_requests,
            "step_time": step_time,
            "cuda_graph_request_count": cuda_graph_request_count,
        }

    def step_modern(
        self, sampling_params: SamplingParams, *, verbose: Optional[bool] = False
    ) -> Tuple[List[DynamicInferenceRequest], List[DynamicInferenceRequest], float]:
        """Synchronous wrapper for `self.async_step`."""
        return self._loop.run_until_complete(
            self.async_step(sampling_params=sampling_params, verbose=verbose)
        )

    def step_legacy(
        self, sampling_params: SamplingParams, *, verbose: Optional[bool] = False
    ) -> Tuple[List[DynamicInferenceRequest], List[DynamicInferenceRequest], float]:
        """Synchronous wrapper for `self.async_step`."""
        warnings.warn(
            "`step_legacy()` is deprecated and will be removed in `megatron-core` "
            "0.16. Please use `step_modern()` going forward, which will eventually "
            "be renamed to `step()`."
        )
        result = self._loop.run_until_complete(
            self.async_step(sampling_params=sampling_params, verbose=verbose)
        )
        return (result["active_requests"], result["finished_requests"], result["step_time"])

    # For backwards compatibility, point `step()` to `step_legacy()`. Starting in
    # `megatron-core` 0.16, `step_modern()` will be renamed to `step()`.
    step = step_legacy

    def generate(
        self, prompts: List[str], sampling_params: Optional[SamplingParams] = SamplingParams()
    ) -> List[DynamicInferenceRequest]:
        """Generates completions for a static list of prompts."""

        for prompt in prompts:
            request_id = int(next(self.request_counter))
            _ = self.add_request(
                request_id,
                prompt,
                sampling_params.num_tokens_to_generate,
                sampling_params.num_tokens_total,
            )

        finished_requests_list = []
        while self.has_unfinished_requests():
            result = self.step_modern(sampling_params)
            finished_requests_list.extend(result["finished_requests"])

        # Ensure requests are returned in the same order they were passed in
        finished_requests_list.sort(key=lambda x: x.request_id)

        return finished_requests_list

    def schedule_requests(self) -> int:
        """Drains the ZMQ socket for a batch of requests and adds them to the engine.

        This method is a collective and synchronous operation that must be called
        by all ranks in a Tensor Parallel (TP) group at the same time. It ensures
        that all ranks process the exact same batch of incoming requests and
        control signals.

        The synchronization works as follows:
        1.  The TP rank 0 drains all pending messages from its subscriber socket
            in a non-blocking manner.
        2.  TP rank 0 then broadcasts the number of messages it received to all other
            ranks in its TP group using a dedicated publisher socket.
        3.  The other TP ranks wait to receive this count, and then receive exactly
            that many messages from their subscriber sockets.

        Once all ranks have the same batch of messages, they are unpacked and
        processed. New requests are added to the engine's queue, and control
        signals (PAUSE, STOP, UNPAUSE) update the engine's internal state.

        Note:
            This function is synchronous and must be called collectively by all
            ranks in a TP group. It should not be launched in a separate coroutine
            to ensure all ranks execute it in lockstep before proceeding to the
            next engine step.

        Returns:
            int: The number of messages that were received and processed in this batch.
        """

        rank = parallel_state.get_tensor_model_parallel_rank()
        torch.cuda.nvtx.range_push("drain_zmq_socket")
        all_messages = []
        if rank == 0:
            while True:
                try:
                    # Receive messages in a non-blocking way.
                    all_messages.append(self.socket_for_receiving_requests.recv(flags=zmq.NOBLOCK))
                except zmq.Again:
                    # This exception is hit as soon as the socket is empty.
                    break
            messages_to_dequeue = len(all_messages)
            # First publish the number of messages to dequeue.
            # This is important because we want all tensor parallel ranks
            # to dequeue the same number of messages.
            self.tensor_parallel_num_msgs_publisher_socket.send(
                struct.pack('!i', messages_to_dequeue)
            )
            # Now publish the actual messages to all tensor parallel ranks
            for message in all_messages:
                self.tensor_parallel_publisher_socket.send(message)
        else:
            # First, receive the number of messages to dequeue from tp-rank 0
            messages_to_dequeue = struct.unpack(
                '!i', self.tensor_parallel_num_msgs_subscriber_socket.recv()
            )[0]
            # Now, dequeue the same number of messages from the subscriber socket.
            # Note that these receives are blocking, because the messages
            # are guaranteed to be available after the tp-rank 0 has sent them.
            for _ in range(messages_to_dequeue):
                all_messages.append(self.tensor_parallel_subscriber_socket.recv())

        torch.cuda.nvtx.range_pop()
        for message in all_messages:
            data = msgpack.unpackb(message, raw=False)
            header = Headers(data[0])
            if header == Headers.SUBMIT_REQUEST:
                request_id, prompt, sampling_params = data[1:]
                sampling_params = SamplingParams.deserialize(sampling_params)
                self.add_request(
                    request_id,
                    prompt,
                    sampling_params.num_tokens_to_generate,
                    sampling_params.num_tokens_total,
                )
            elif header == Headers.PAUSE:
                self.paused = True
            elif header == Headers.STOP:
                self.stopped = True
            elif header == Headers.UNPAUSE:
                self.paused = False

        return len(all_messages)

    def stop(self):
        """
        Stops the inference engine by terminating the inference coordinator process
        if it exists, and destroys the model parallel state.
        This method ensures that any running inference coordinator subprocess
        is properly terminated, and cleans up resources associated with
        model parallelism.
        """

        if hasattr(self, "inference_coordinator_process"):
            self.inference_coordinator_process.terminate()
        for socket in self.zmq_sockets:
            socket.close()
        self.zmq_context.term()
        parallel_state.destroy_model_parallel()

    async def run_engine(self, sampling_params: SamplingParams, *, verbose: Optional[bool] = False):
        """Continually steps the engine asynchronously."""
        try:
            while True:
                # Wait until there are active requests before proceeding.
                async with self._cond:
                    await self._cond.wait_for(
                        lambda: self.context.get_active_request_count() > 0
                        or self.waiting_request_ids
                    )

                await self.async_step(sampling_params=sampling_params, verbose=verbose)
        except asyncio.CancelledError:
            pass

    async def run_engine_with_coordinator(
        self, sampling_params: SamplingParams, *, verbose: Optional[bool] = False
    ):
        """Continually steps the engine asynchronously."""
        try:
            while True:
                self.schedule_requests()
                if self.stopped:
                    self.stop()
                    return

                # for the cases below (engine is paused or no active requests),
                # do not use asyncio.sleep(0)
                # as tp-rank=0 will flood the num_messages publisher
                # with "0" repeatedly. This causes some packets to drop.
                # Instead be nice, and sleep
                # for a short time.
                # The minimum sleep time needed is ~100us i.e. the time
                # needed to send one message on an IPC socket. However
                # just to be safe, we use 20ms here.

                # todo [Siddharth]: Can this hardcoded sleep be avoided
                # with asyncio zmq sockets?
                if self.paused:
                    await asyncio.sleep(0.02)
                    continue

                if (
                    self.context.get_active_request_count() == 0
                    and len(self.waiting_request_ids) == 0
                ):
                    await asyncio.sleep(0.02)
                    continue

                engine_output = await self.async_step(
                    sampling_params=sampling_params,
                    verbose=verbose,
                    post_process_requests_locally=False,
                )

                is_tp0_and_pp0 = (
                    parallel_state.get_tensor_model_parallel_rank() == 0
                    and parallel_state.get_pipeline_model_parallel_rank() == 0
                )
                if is_tp0_and_pp0 and engine_output is not None:
                    # return the engine output to the coordinator. The coordinator will take
                    # care of the post-processing.
                    request_ids, finished_request_ids, sample, logprobs = engine_output
                    # Include chunked prefill request id, use -1 if None
                    chunked_prefill_id = self.context.chunked_prefill_request_id
                    materialize_only_last_token_logits = (
                        self.context.materialize_only_last_token_logits
                    )
                    payload = msgpack.packb(
                        [
                            Headers.ENGINE_REPLY.value,
                            request_ids.tolist(),
                            finished_request_ids.tolist(),
                            sample.tolist(),
                            logprobs,
                            chunked_prefill_id,
                            materialize_only_last_token_logits,
                        ],
                        use_bin_type=True,
                    )
                    self.socket_for_receiving_requests.send(payload)

        except asyncio.CancelledError:
            pass<|MERGE_RESOLUTION|>--- conflicted
+++ resolved
@@ -482,13 +482,8 @@
 
         # Initialize request.
         request = DynamicInferenceRequest(
-<<<<<<< HEAD
-            request_id=request_id,
-            prompt=prompt if isinstance(prompt, str) else None,
-=======
             prompt=prompt_str,
             request_id=request_id,
->>>>>>> a3a1f067
             prompt_tokens=tokens,
             sampling_params=sampling_params,
         )
