--- conflicted
+++ resolved
@@ -696,11 +696,7 @@
                     # Note that we do not need to continue check the queue, as the tokens are full
 
     async def async_step(
-<<<<<<< HEAD
-        self, *, verbose: Optional[bool] = False, post_process_requests_locally: bool = True
-=======
-        self, sampling_params: SamplingParams, *, verbose: Optional[bool] = False
->>>>>>> 0b06db06
+        self, *, verbose: Optional[bool] = False
     ) -> Tuple[List[DynamicInferenceRequest], List[DynamicInferenceRequest], float]:
         """
         Wrapper for controller.generate_output_tokens_dynamic_batch(), to
@@ -1010,11 +1006,7 @@
                     continue
 
                 engine_output = await self.async_step(
-<<<<<<< HEAD
-                    verbose=verbose, post_process_requests_locally=False
-=======
-                    sampling_params=sampling_params, verbose=verbose
->>>>>>> 0b06db06
+                    verbose=verbose
                 )
 
                 is_tp0_and_pp0 = (
