--- conflicted
+++ resolved
@@ -1005,26 +1005,11 @@
                     parallel_state.get_tensor_model_parallel_rank() == 0
                     and parallel_state.get_pipeline_model_parallel_rank() == 0
                 )
-<<<<<<< HEAD
-                if is_tp0_and_pp0 and engine_output is not None:
-                    # return the engine output to the coordinator. The coordinator will take
-                    # care of the post-processing.
-                    request_ids, finished_request_ids, sample, logprobs = engine_output
-                    # Include chunked prefill request id, use -1 if None
-                    if self.context.enable_async_scheduling:
-                        chunked_prefill_id = self.context.chunked_prefill_request_id_post_process
-                    else:
-                        chunked_prefill_id = self.context.chunked_prefill_request_id
-                    materialize_only_last_token_logits = (
-                        self.context.materialize_only_last_token_logits
-                    )
-=======
                 if (
                     is_tp0_and_pp0
                     and engine_output is not None
                     and engine_output["finished_requests"]
                 ):
->>>>>>> 27811c35
                     payload = msgpack.packb(
                         [
                             Headers.ENGINE_REPLY.value,
