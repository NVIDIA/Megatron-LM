--- conflicted
+++ resolved
@@ -687,6 +687,10 @@
             request.sampling_params.num_tokens_to_generate is None
             or request.sampling_params.num_tokens_total is None
         )
+        if request.sampling_params.return_prompt_top_n_logprobs:
+            assert (
+                request.sampling_params.return_log_probs
+            ), "return_prompt_top_n_logprobs requires sampling_params.return_log_probs to be True"
         if request.sampling_params.top_n_logprobs > 0:
             assert (
                 request.sampling_params.return_log_probs
@@ -1102,24 +1106,15 @@
         """
         # Increment finished_request_count.
         cuda_graph_request_count = None
-<<<<<<< HEAD
-        if result is not None:
-            active_request_ids = result["active_request_ids"]
-            newly_paused_request_ids = result["newly_paused_request_ids"]
-            finished_request_ids = result["finished_request_ids"]
-            sample = result["sample"]
-            log_probs = result["log_probs"]
-            top_n_logprobs = result.get("top_n_logprobs", None)
-            cuda_graph_request_count = result["cuda_graph_request_count"]
-=======
+
         if step_result is not None:
             active_request_ids = step_result["active_request_ids"]
             newly_paused_request_ids = step_result["newly_paused_request_ids"]
             finished_request_ids = step_result["finished_request_ids"]
             sample = step_result["sample"]
             log_probs = step_result["log_probs"]
+            top_n_logprobs = step_result.get("top_n_logprobs", None)
             cuda_graph_request_count = step_result["cuda_graph_request_count"]
->>>>>>> d61029f7
 
             # Add paused events.
             if newly_paused_request_ids is not None and self.track_paused_request_events:
