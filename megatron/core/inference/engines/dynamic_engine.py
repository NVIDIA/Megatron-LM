# Copyright (c) 2025, NVIDIA CORPORATION. All rights reserved.

import asyncio
import multiprocessing
import os
import struct
import time
import warnings
from collections import deque
from datetime import datetime
from itertools import repeat
from typing import Dict, List, Optional, Tuple, Union

import torch
from torch import Tensor
from torch.cuda.nvtx import range_pop, range_push

from megatron.core import parallel_state
from megatron.core.inference.contexts.dynamic_context import (
    DynamicInferenceContext,
<<<<<<< HEAD
    MaxSequenceLengthOverflowError,
    TokenOverflowError,
=======
>>>>>>> de48755d
    WarmupEngineMode,
)
from megatron.core.inference.data_parallel_inference_coordinator import (
    DataParallelInferenceCoordinator,
)
from megatron.core.inference.engines.abstract_engine import AbstractEngine
from megatron.core.inference.headers import Headers
from megatron.core.inference.inference_request import DynamicInferenceRequest, Status
from megatron.core.inference.sampling_params import SamplingParams
from megatron.core.inference.text_generation_controllers.simple_text_generation_controller import (
    SimpleTextGenerationController,
)
from megatron.core.inference.utils import Counter
from megatron.core.utils import get_asyncio_loop

try:
    from tqdm import tqdm

    HAVE_TQDM = True
except:
    HAVE_TQDM = False

try:
    import zmq

    HAVE_ZMQ = True
except:
    HAVE_ZMQ = False

try:
    import msgpack

    HAVE_MSGPACK = True
except:
    HAVE_MSGPACK = False


def format_mem_bytes(mem_bytes):
    """Convert a byte count to a human-readable string in tb, gb, mb, kb, or bytes."""
    for power, suffix in [(4, "tb"), (3, "gb"), (2, "mb"), (1, "kb"), (0, "bytes")]:
        suffix_bytes = 1024**power
        if mem_bytes >= suffix_bytes:
            return "%.1f %s" % (mem_bytes / suffix_bytes, suffix)
    return "%d bytes" % mem_bytes


class DynamicInferenceEngine(AbstractEngine):
    """The dynamic inference engine.

    This engine allows requests of varying length to be dynamically added and
    removed in each inference step. In contrast to the static engine that has a
    set batch size and sequence length during the forward pass, each request in
    the dynamic engine can have different *current* prompt and output length at
    any given step, and the processing is restricted only by a max number of total
    tokens across all requests.

    Args:
        text_generation_controller (SimpleTextGenerationController): A text generation
            controller that will be used to define how to preprocess prompts, generate
            outputs and detokenizer the output tokens.
        inference_context (DynamicInferenceContext): Context for managing in-flight
            batching and a dynamic chunked KV cache (similar to paged attention).
        termination_id (int): Token ID to mark end-of-sequence.
        random_seed (Optional[int]): Use a random seed if you want deterministic
            results. Defaults to None.
    """

    def __init__(
        self,
        controller: SimpleTextGenerationController,
        context: DynamicInferenceContext,
        termination_id: int,
        enable_cuda_graph: Optional[bool] = None,
        random_seed: Optional[int] = None,
        enable_chunked_prefill: bool = True,
    ):

        if enable_cuda_graph is not None:
            warnings.warn(
                "The `enable_cuda_graph` argument is deprecated and will be "
                "removed in `megatron-core 0.15`. `enable_cuda_graph` is now "
                "read directly from the transformer config object."
            )

        assert isinstance(controller, SimpleTextGenerationController)
        assert isinstance(context, DynamicInferenceContext)
        assert isinstance(termination_id, int)
        assert isinstance(random_seed, int)

        self.request_counter = Counter()
        self.controller = controller
        self.context = context
        self.termination_id = termination_id
        self.random_seed = random_seed
        self.step_count = 0
        self.finished_request_count = 0
        self.waiting_request_ids = deque()
        self.request_counter = Counter()
        self.requests: Dict[int, DynamicInferenceRequest] = {}
        self.request_completion_futures: Dict[int, asyncio.Future] = {}
        self.step_start_event = torch.cuda.Event(enable_timing=True)
        self.step_end_event = torch.cuda.Event(enable_timing=True)
        self.paused = False
        self.stopped = False
        self.enable_chunked_prefill = enable_chunked_prefill

        # Initialize the asyncio loop if it has not already been initialized.
        # TODO: Start the engine loop here.
        self._loop = get_asyncio_loop()
        self._cond = asyncio.Condition()

        # Capture cuda graph.
        if enable_cuda_graph is not None:
            self.enable_cuda_graph = enable_cuda_graph
        else:
            self.enable_cuda_graph = (
                controller.inference_wrapped_model.model.config.enable_cuda_graph
            )
        self.capture_stats = None
        if self.enable_cuda_graph:

            time_start = time.time()
            mem_stats_start = torch.cuda.memory_stats()

            print(
                "> dynamic_engine.py: building cuda graphs for %d batch size(s): %s."
                % (len(context.cuda_graph_token_counts), context.cuda_graph_token_counts)
            )
            for warmup_engine_mode in [WarmupEngineMode.DECODE, WarmupEngineMode.NON_DECODE]:
                # Iterate cuda graph dims.
                if (
                    warmup_engine_mode == WarmupEngineMode.NON_DECODE
                    and not context.non_decode_cuda_graphs
                ):
                    continue
                tbar = enumerate(context.cuda_graph_token_counts)
                if HAVE_TQDM:
                    tbar = tqdm(tbar, total=len(context.cuda_graph_token_counts))
                for tbar_idx, cuda_graph_token_count in tbar:
                    if (
                        cuda_graph_token_count == 1
                        and warmup_engine_mode == WarmupEngineMode.NON_DECODE
                    ):
                        # This case is not supported`` as we require atleast two
                        # tokens for a non-decode engine step.
                        continue
                    # Initialize attention state.
                    context.initialize_attention_state(
                        num_warmup_tokens=cuda_graph_token_count,
                        warmup_engine_mode=warmup_engine_mode,
                    )
                    assert (
                        cuda_graph_token_count == context.padded_active_token_count
                    ), f"{cuda_graph_token_count} vs. {context.padded_active_token_count}."

                    # Progress.
                    mode_str = warmup_engine_mode.name.lower()
                    tbar_str = f"cuda graph warmup - {mode_str}, d {cuda_graph_token_count}"
                    if HAVE_TQDM:
                        tbar.set_description(tbar_str)
                    else:
                        print(f"{tbar_idx}/{len(context.cuda_graph_token_counts)}. {tbar_str}")

                    # Get flat tokens, position ids.
                    input_ids, position_ids = context.current_input_and_position_ids(
                        num_warmup_tokens=cuda_graph_token_count
                    )

                    # Forward pass -> logits.
                    with torch.inference_mode():
                        controller.inference_wrapped_model.run_one_forward_step(
                            {
                                "tokens": input_ids,
                                "position_ids": position_ids,
                                "attention_mask": None,
                            }
                        )
                        context.reset()  # todo: @lmcafee, remove if unnecessary.

<<<<<<< HEAD
            # Create cuda graphs.
            with torch.inference_mode():
                self.capture_stats = create_cudagraphs()
=======
            # Memory usage.
            time_end = time.time()
            mem_stats_end = torch.cuda.memory_stats()
            capture_stats = {
                "time": time_end - time_start,
                "allocated_bytes": (
                    mem_stats_end["allocated_bytes.all.current"]
                    - mem_stats_start["allocated_bytes.all.current"]
                ),
                "reserved_bytes": (
                    mem_stats_end["reserved_bytes.all.current"]
                    - mem_stats_start["reserved_bytes.all.current"]
                ),
            }
            print(
                "> built cuda graph(s) in %.2f sec, with total memory usage: "
                "allocated %s, reserved %s."
                % (
                    capture_stats["time"],
                    format_mem_bytes(capture_stats["allocated_bytes"]),
                    format_mem_bytes(capture_stats["reserved_bytes"]),
                )
            )

            self.capture_stats = capture_stats
>>>>>>> de48755d

    async def start_listening_to_data_parallel_coordinator(
        self,
        sampling_params: SamplingParams,
        inference_coordinator_port: int,
        launch_inference_coordinator: bool = True,
    ):
        """Initializes ZMQ communication to connect the engine with an inference coordinator.

        This asynchronous method sets up the distributed communication infrastructure
        that allows this inference engine to act as a worker under a central
        `InferenceCoordinator`. It configures different ZMQ socket patterns
        based on the rank's role within the distributed topology.

        The setup involves two primary roles within each data-parallel group:
        1.  **TP Coordinator (TP_rank=0, PP_rank=0)**: This rank connects directly
            to the central coordinator via a ZMQ `DEALER` socket. It receives
            requests and uses a ZMQ `PUB` (publisher) socket to broadcast them
            to all other ranks within its tensor-parallel (TP) group.
        2.  **TP Workers (all other ranks)**: These ranks use ZMQ `SUB` (subscriber)
            sockets to listen for requests broadcast by their local TP Coordinator.

        This architecture uses fast Inter-Process Communication (`ipc`) sockets for
        intra-node broadcasts within a TP group.

        Finally, after setting up the communication channels and ensuring all ranks
        are synchronized, this method starts the main engine processing loop
        (`self.run_engine`) as a background asyncio task.

        Args:
            sampling_params (SamplingParams): The default sampling parameters to be
                used for inference, passed to the engine's main loop.
            inference_coordinator_port (int): The network port where the central
                `InferenceCoordinator` is or will be listening.
            launch_inference_coordinator (bool, optional): If True, the global rank 0
                process will spawn and manage the `InferenceCoordinator`
                process. Defaults to True.

        Note:
            The current implementation uses `ipc` sockets for broadcasting requests
            within a Tensor Parallel group, which limits each TP group to a single
            physical node. For example, if you have 8 GPUs per node, then this will only
            work with TP=[1,2,4,8]
        """

        assert HAVE_ZMQ, (
            "please install the pyzmq library to use InferenceCoordinator\n" "pip install pyzmq"
        )
        assert HAVE_MSGPACK, (
            "please install the messagepack library to use InferenceCoordinator\n"
            "pip install msgpack"
        )

        if launch_inference_coordinator and torch.distributed.get_rank() == 0:
            spawn_context = multiprocessing.get_context('spawn')
            coordinator_ready_event = spawn_context.Event()
            self.inference_coordinator_process = spawn_context.Process(
                target=DataParallelInferenceCoordinator.entrypoint,
                args=(
                    coordinator_ready_event,
                    self.controller.tokenizer,
                    inference_coordinator_port,
                    parallel_state.get_data_parallel_world_size(),
                ),
            )
            self.inference_coordinator_process.start()

        # Todo [Siddharth]: can we move this code to another file?
        self.zmq_context = zmq.Context()
        self.zmq_sockets = []  # keep track of all sockets created by this engine
        ip_address_of_dp_coordinator = os.getenv('MASTER_ADDR', '127.0.0.1')
        identity = f'tp-coord-{parallel_state.get_data_parallel_rank()}'
        if (
            parallel_state.get_tensor_model_parallel_rank() == 0
            and parallel_state.get_pipeline_model_parallel_rank() == 0
        ):
            # 1. Create dealer sockets where tp_rank = 0 and pp_rank = 0
            #    These will receive requests from an InferenceCoordinator.
            self.socket_for_receiving_requests = self.zmq_context.socket(zmq.DEALER)

            self.socket_for_receiving_requests.setsockopt(zmq.IDENTITY, identity.encode('utf-8'))
            self.socket_for_receiving_requests.connect(
                f"tcp://{ip_address_of_dp_coordinator}:{inference_coordinator_port}"
            )

            # send empty string. this is used to register with the coordinator.
            self.socket_for_receiving_requests.send(b"")

            # 2. Create a publisher socket. This is used to publish or broadcast
            #    requests within the tensor parallel group
            self.tensor_parallel_publisher_socket = self.zmq_context.socket(zmq.PUB)
            self.tensor_parallel_publisher_socket.bind(f"ipc:///tmp/{identity}-tp-bcast-socket-req")

            # 3. Create another publisher socket to broadcast the number of messages to receive.
            self.tensor_parallel_num_msgs_publisher_socket = self.zmq_context.socket(zmq.PUB)
            self.tensor_parallel_num_msgs_publisher_socket.bind(
                f"ipc:///tmp/{identity}-tp-bcast-socket-len"
            )
            self.zmq_sockets += [
                self.socket_for_receiving_requests,
                self.tensor_parallel_num_msgs_publisher_socket,
                self.tensor_parallel_publisher_socket,
            ]
        # All TP ranks subscribe to the two publisher sockets
        self.tensor_parallel_subscriber_socket = self.zmq_context.socket(zmq.SUB)
        self.tensor_parallel_subscriber_socket.connect(f"ipc:///tmp/{identity}-tp-bcast-socket-req")
        self.tensor_parallel_subscriber_socket.setsockopt_string(zmq.SUBSCRIBE, "")

        self.tensor_parallel_num_msgs_subscriber_socket = self.zmq_context.socket(zmq.SUB)
        self.tensor_parallel_num_msgs_subscriber_socket.connect(
            f"ipc:///tmp/{identity}-tp-bcast-socket-len"
        )
        self.tensor_parallel_num_msgs_subscriber_socket.setsockopt_string(zmq.SUBSCRIBE, "")

        self.zmq_sockets += [
            self.tensor_parallel_subscriber_socket,
            self.tensor_parallel_num_msgs_subscriber_socket,
        ]

        torch.distributed.barrier(parallel_state.get_tensor_model_parallel_group())

        if launch_inference_coordinator and torch.distributed.get_rank() == 0:
            coordinator_ready_event.wait()
            print("Inference co-ordinator is ready to receive requests!")

        # Finally run the engine infinite loop
        self.engine_loop_task = asyncio.create_task(
            self.run_engine_with_coordinator(sampling_params)
        )

    async def _notify_cond_for_new_request(self):
        """Helper function to notify condition variable when a new request is added."""
        async with self._cond:
            self._cond.notify_all()

    def has_unfinished_requests(self) -> bool:
        """Test if context contains unfinished requests."""
        return self.context.has_unfinished_requests() or len(self.waiting_request_ids) > 0

    def reset(self) -> None:
        """Reset by removing all requests and reset all state."""
        self.context.reset()
        self.waiting_request_ids.clear()
        self.step_count = 0
        self.finished_request_count = 0

    def add_request(
        self,
        request_id: int,
        prompt: Union[str, List[int], Tensor],
        num_tokens_to_generate: Optional[int] = None,
    ) -> asyncio.Future[DynamicInferenceRequest]:
        """Add request to inference context.

        Args:
            request_id (int): Unique ID of request.
            prompt (Union[str, Tensor]): Prompt as either a text string or token IDs.
            num_tokens_to_generate (Optional[int]): Number of output tokens to generate

        Return:
            Returns an asyncio `Future[DynamicInferenceRequest]` for the user to wait on.
        """

        # Tokenize prompt if text.
        if isinstance(prompt, str):
            # Tokenize prompt if text.
            tokens = torch.tensor(
                self.controller.tokenize_prompt(prompt),
                dtype=torch.int64,
                device=torch.cuda.current_device(),
            )
        elif isinstance(prompt, list):
            # Convert List[int] -> Tensor.
            tokens = torch.tensor(prompt, dtype=torch.int64, device=torch.cuda.current_device())
        elif isinstance(prompt, torch.Tensor):
            # Prompt already tokenized.
            assert prompt.dtype == torch.int64, prompt.dtype
            assert prompt.device == torch.device(
                f"cuda:{torch.cuda.current_device()}"
            ), prompt.device
            tokens = prompt

        else:
            raise Exception("specialize for <%s>." % type(prompt).__name__)

        if num_tokens_to_generate is None:
            num_tokens_to_generate = self.context.max_sequence_length - len(tokens)
        elif len(tokens) + num_tokens_to_generate > self.context.max_sequence_length:
            raise MaxSequenceLengthOverflowError()

        if len(tokens) > self.context.max_tokens and not self.enable_chunked_prefill:
            raise TokenOverflowError()

        self.requests[request_id] = DynamicInferenceRequest(
            request_id=request_id,
            prompt_tokens=tokens,
            sampling_params=SamplingParams(num_tokens_to_generate=num_tokens_to_generate),
        )

        self.waiting_request_ids.append(request_id)

        # Create a new asyncio Future to notify the user when the request has completed.
        self.request_completion_futures[request_id] = asyncio.Future()
        return self.request_completion_futures[request_id]

    def post_process_requests(
        self,
        request_ids: torch.Tensor,
        finished_request_ids: torch.Tensor,
        step_time: float,
        sample: torch.Tensor,
        log_probs: torch.Tensor,
    ) -> Tuple[List[DynamicInferenceRequest], List[DynamicInferenceRequest]]:
        """
        Handles post-processing for requests after a step.

        Args:
            request_ids (torch.Tensor): A list of request_ids
            finished_request_ids (torch.Tensor): A list of finished request ids
            step_time (float): The latency of the last step
            sample: (torch.Tensor): The newly generated tokens for each request
            log_probs: (List): Log probs for each request

        Returns:
            A list of active requests and completed requests as `DynamicInferenceRequest` objects
        """
        active_requests: List[DynamicInferenceRequest] = []
        finished_requests: List[DynamicInferenceRequest] = []
        finished_request_ids = set(finished_request_ids.tolist())
        self.finished_request_count += len(finished_request_ids)

        log_probs_iter = log_probs if log_probs else repeat(None)

        for request_id, token, request_log_probs in zip(
            request_ids.tolist(), sample.tolist(), log_probs_iter
        ):
            request: DynamicInferenceRequest = self.requests[request_id]
            if request_id != self.context.chunked_prefill_request_id:
                request.generated_tokens.append(token)
                if request.tpot is None:
                    request.tpot = []
                request.tpot.append(step_time)

                if request_log_probs is not None:
                    if not request.prompt_log_probs:
                        request.prompt_log_probs = []
                    if not request.generated_log_probs:
                        request.generated_log_probs = []
                    # If the request log probs span > 1 token we are in prefill
                    if len(request_log_probs) > 1:
                        request.prompt_log_probs.extend(request_log_probs)
                    else:
                        request.generated_log_probs.extend(request_log_probs)

                if request_id in finished_request_ids:
                    request.generated_length = len(request.generated_tokens)
                    request.status = Status.COMPLETED
                    finished_request = self.requests.pop(request_id)
                    finished_request.generated_length = len(finished_request.generated_tokens)
                    finished_requests.append(finished_request)
                    finished_request.generated_text = self.controller.tokenizer.detokenize(
                        finished_request.generated_tokens
                    )
                    self.request_completion_futures[request_id].set_result(finished_request)
                else:
                    active_requests.append(request)
            else:
                # The chunked prefill produces useless tokens
                # so we are not appending them to the generated tokens.
                # Additionally, chunked prefill request do not finish.
                # However, the log probs are still needed.
                if request_log_probs is not None:
                    request.prompt_log_probs.extend(request_log_probs)
                    request.generated_log_probs = []
                active_requests.append(request)

        return active_requests, finished_requests

    def schedule_waiting_requests(self):
        """Tries to schedule any requests in the waiting pool."""
        if self.enable_chunked_prefill:
            self.schedule_chunked_prefill()
        else:
            self.schedule_non_chunked_prefill()

    def schedule_non_chunked_prefill(self):
        """
        Perform the same original scheduling logic for non-chunked runs
        """
        while self.waiting_request_ids:
            req = self.requests[self.waiting_request_ids[0]]
            request_satisfied, token_satisfied, kv_cache_available = (
                self.context.check_availability(req, safe=True)
            )
            if request_satisfied and token_satisfied and kv_cache_available:
                self.context.add_request(req)
                self._loop.call_soon_threadsafe(
                    asyncio.create_task, self._notify_cond_for_new_request()
                )
                self.waiting_request_ids.popleft()
            else:
                break

    def schedule_chunked_prefill(self):
        """
        This function schedules chunked prefill requests.
        Invariant:
            - There are at most one chunked prefill request in the waiting pool,
                which should be the head
            - There are at most one chunked prefill request in the context,
                which should be the last active request
            - context.chunked_prefill_request_id == -1 if no chunked prefill request is scheduled,
                otherwise it is the request id of the chunked prefill request
            - For each request, finished_chunk_token_count is the number of tokens
                that have been prefilled for this request, non-zero means
                it is during a chunked prefill
            - For each request, prompt_tokens is the ** unprefilled ** prompt tokens,
                having length of prompt_length - finished_chunk_token_count
        """
        while self.waiting_request_ids:

            req = self.requests[self.waiting_request_ids[0]]

            # is_continuing_chunked_prefill is True if we are scheduling next
            # chunk of a existing chunked prefill request
            is_continuing_chunked_prefill = self.context.chunked_prefill_request_id > 0

            token_fully_satisfied = (
                self.context.active_token_count + req.prompt_length <= self.context.max_tokens
            )
            token_partially_satisfied = self.context.active_token_count < self.context.max_tokens
            request_satisfied, _, kv_cache_available = self.context.check_availability(
                req, safe=not is_continuing_chunked_prefill
            )
            request_satisfied = is_continuing_chunked_prefill or request_satisfied

            if request_satisfied and kv_cache_available:
                if token_fully_satisfied:
                    self.context.chunked_prefill_request_id = -1
                    self.context.add_request(req)
                    self._loop.call_soon_threadsafe(
                        asyncio.create_task, self._notify_cond_for_new_request()
                    )
                    # Fully scheduled, so we remove from waiting pool
                    self.waiting_request_ids.popleft()
                elif token_partially_satisfied:
                    chunk_length = self.context.max_tokens - self.context.active_token_count
                    self.context.add_request(req, chunk_length=chunk_length)
                    self._loop.call_soon_threadsafe(
                        asyncio.create_task, self._notify_cond_for_new_request()
                    )
                    self.context.chunked_prefill_request_id = req.request_id
                    req.prompt_tokens = req.prompt_tokens[chunk_length:]
                    req.finished_chunk_token_count += chunk_length
                    # Still have tokens to prefill, so we break and keep the
                    # chunked prefill request at the head of the waiting pool
                    # Note that we do not need to continue check the queue, as the tokens are full
                    break
                else:
                    break
            else:
                break

    async def async_step(
        self,
        sampling_params: SamplingParams,
        *,
        verbose: Optional[bool] = False,
        post_process_requests_locally: bool = True,
    ) -> Tuple[List[DynamicInferenceRequest], List[DynamicInferenceRequest], float]:
        """
        Wrapper for controller.generate_output_tokens_dynamic_batch(), to
        match vLLM API. Uses `asyncio` for continuous generation which allows this
        method to sleep and wake up when new requests are available.

        Args:
            sampling_params (SamplingParams): The sampling parameters.
            verbose (bool): Whether to run in verbose mode.

        Returns:
            A tuple comprised of:
                1. Requests that ran in the last step and are still active.
                2. Requests that ran in the last step and have now finished.
                3. The step time in seconds.
        """
        # schedule requests
        self.schedule_waiting_requests()

        # Previous context state, for printing output below.
        prev_is_decode_only = self.context.is_decode_only()
        prev_total_request_count = self.context.total_request_count
        prev_paused_request_count = self.context.paused_request_count
        prev_active_token_count = self.context.active_token_count

        range_push("Prefill" if not prev_is_decode_only else "Decode")

        # Generate tokens.
        is_decode_only = self.context.is_decode_only()
        self.step_start_event.record()
        result = await self.controller.async_generate_output_tokens_dynamic_batch(
            sampling_params, self.termination_id
        )
        self.step_end_event.record()
        self.step_end_event.synchronize()
        step_time = self.step_start_event.elapsed_time(self.step_end_event) / 1e3

        if result is not None:
            request_ids, finished_request_ids, sample, log_probs = result

            # TODO: Move this to a background thread?
            if post_process_requests_locally:
                (active_requests, finished_requests) = self.post_process_requests(
                    request_ids, finished_request_ids, step_time, sample, log_probs
                )
            else:
                return request_ids, finished_request_ids, sample, log_probs

        else:
            if not post_process_requests_locally:
                return None
            active_requests: List[DynamicInferenceRequest] = []
            finished_requests: List[DynamicInferenceRequest] = []

        # Print context state.
        if verbose:
            context = self.context
            mem = torch.cuda.memory_stats()
            step_type = "decode" if is_decode_only else "non-decode"
            output_str = (
                "* step %d | %s ... time: %.3f%s ... "
                "reqs: %d [ gtd %d, active %d, paused %d, finished %d ] ... "
                "mem: tensors %d, alloc %.1f gb, res %.1f gb."
                % (
                    self.step_count,
                    datetime.now().strftime("%H:%M:%S"),
                    step_time,
                    (
                        " [%s + cuda graph %s]"
                        % (
                            step_type,
                            (
                                "DIM %d:%d"
                                % (context.padded_active_token_count, prev_active_token_count)
                                if self.context.using_cuda_graph_this_step()
                                else "OFF"
                            ),
                        )
                    ),
                    prev_total_request_count,
                    context.gtd_request_count,
                    prev_total_request_count - prev_paused_request_count,
                    prev_paused_request_count,
                    self.finished_request_count,
                    mem["allocation.all.current"],
                    mem["allocated_bytes.all.current"] / (1024**3),
                    mem["reserved_bytes.all.current"] / (1024**3),
                )
            )
            if prev_is_decode_only:
                output_str = f"\033[94m{output_str}\033[0m"
            print(output_str)

        self.step_count += 1
        self.is_decode_only = is_decode_only
        range_pop()
        return active_requests, finished_requests, step_time

    def step(
        self, sampling_params: SamplingParams, *, verbose: Optional[bool] = False
    ) -> Tuple[List[DynamicInferenceRequest], List[DynamicInferenceRequest], float]:
        """Synchronous wrapper for `self.async_step`."""
        return self._loop.run_until_complete(
            self.async_step(sampling_params=sampling_params, verbose=verbose)
        )

    def generate(
        self, prompts: List[str], sampling_params: Optional[SamplingParams] = SamplingParams()
    ) -> List[DynamicInferenceRequest]:
        """Generates completions for a static list of prompts."""

        for prompt in prompts:
            request_id = int(next(self.request_counter))
            _ = self.add_request(request_id, prompt, sampling_params.num_tokens_to_generate)

        finished_requests_list = []
        while self.has_unfinished_requests():
            active_requests, finished_requests, step_time = self.step(sampling_params)
            finished_requests_list.extend(finished_requests)

        return finished_requests_list

    def schedule_requests(self) -> int:
        """Drains the ZMQ socket for a batch of requests and adds them to the engine.

        This method is a collective and synchronous operation that must be called
        by all ranks in a Tensor Parallel (TP) group at the same time. It ensures
        that all ranks process the exact same batch of incoming requests and
        control signals.

        The synchronization works as follows:
        1.  The TP rank 0 drains all pending messages from its subscriber socket
            in a non-blocking manner.
        2.  TP rank 0 then broadcasts the number of messages it received to all other
            ranks in its TP group using a dedicated publisher socket.
        3.  The other TP ranks wait to receive this count, and then receive exactly
            that many messages from their subscriber sockets.

        Once all ranks have the same batch of messages, they are unpacked and
        processed. New requests are added to the engine's queue, and control
        signals (PAUSE, STOP, UNPAUSE) update the engine's internal state.

        Note:
            This function is synchronous and must be called collectively by all
            ranks in a TP group. It should not be launched in a separate coroutine
            to ensure all ranks execute it in lockstep before proceeding to the
            next engine step.

        Returns:
            int: The number of messages that were received and processed in this batch.
        """

        rank = parallel_state.get_tensor_model_parallel_rank()
        torch.cuda.nvtx.range_push("drain_zmq_socket")
        all_messages = []
        if rank == 0:
            while True:
                try:
                    # Receive messages in a non-blocking way.
                    all_messages.append(self.socket_for_receiving_requests.recv(flags=zmq.NOBLOCK))
                except zmq.Again:
                    # This exception is hit as soon as the socket is empty.
                    break
            messages_to_dequeue = len(all_messages)
            # First publish the number of messages to dequeue.
            # This is important because we want all tensor parallel ranks
            # to dequeue the same number of messages.
            self.tensor_parallel_num_msgs_publisher_socket.send(
                struct.pack('!i', messages_to_dequeue)
            )
            # Now publish the actual messages to all tensor parallel ranks
            for message in all_messages:
                self.tensor_parallel_publisher_socket.send(message)
        else:
            # First, receive the number of messages to dequeue from tp-rank 0
            messages_to_dequeue = struct.unpack(
                '!i', self.tensor_parallel_num_msgs_subscriber_socket.recv()
            )[0]
            # Now, dequeue the same number of messages from the subscriber socket.
            # Note that these receives are blocking, because the messages
            # are guaranteed to be available after the tp-rank 0 has sent them.
            for _ in range(messages_to_dequeue):
                all_messages.append(self.tensor_parallel_subscriber_socket.recv())

        torch.cuda.nvtx.range_pop()
        for message in all_messages:
            data = msgpack.unpackb(message, raw=False)
            header = Headers(data[0])
            if header == Headers.SUBMIT_REQUEST:
                request_id, prompt, sampling_params = data[1:]
                sampling_params = SamplingParams.deserialize(sampling_params)
                self.add_request(request_id, prompt, sampling_params.num_tokens_to_generate)
            elif header == Headers.PAUSE:
                self.paused = True
            elif header == Headers.STOP:
                self.stopped = True
            elif header == Headers.UNPAUSE:
                self.paused = False

        return len(all_messages)

    def stop(self):
        """
        Stops the inference engine by terminating the inference coordinator process
        if it exists, and destroys the model parallel state.
        This method ensures that any running inference coordinator subprocess
        is properly terminated, and cleans up resources associated with
        model parallelism.
        """

        if hasattr(self, "inference_coordinator_process"):
            self.inference_coordinator_process.terminate()
        for socket in self.zmq_sockets:
            socket.close()
        self.zmq_context.term()
        parallel_state.destroy_model_parallel()

    async def run_engine(self, sampling_params: SamplingParams, *, verbose: Optional[bool] = False):
        """Continually steps the engine asynchronously."""
        try:
            while True:
                # Wait until there are active requests before proceeding.
                async with self._cond:
                    await self._cond.wait_for(
                        lambda: self.context.get_active_request_count() > 0
                        or self.waiting_request_ids
                    )

                await self.async_step(sampling_params=sampling_params, verbose=verbose)
        except asyncio.CancelledError:
            pass

    async def run_engine_with_coordinator(
        self, sampling_params: SamplingParams, *, verbose: Optional[bool] = False
    ):
        """Continually steps the engine asynchronously."""
        try:
            while True:
                self.schedule_requests()
                if self.stopped:
                    self.stop()
                    return

                # for the cases below (engine is paused or no active requests),
                # do not use asyncio.sleep(0)
                # as tp-rank=0 will flood the num_messages publisher
                # with "0" repeatedly. This causes some packets to drop.
                # Instead be nice, and sleep
                # for a short time.
                # The minimum sleep time needed is ~100us i.e. the time
                # needed to send one message on an IPC socket. However
                # just to be safe, we use 20ms here.

                # todo [Siddharth]: Can this hardcoded sleep be avoided
                # with asyncio zmq sockets?
                if self.paused:
                    await asyncio.sleep(0.02)
                    continue

                if (
                    self.context.get_active_request_count() == 0
                    and len(self.waiting_request_ids) == 0
                ):
                    await asyncio.sleep(0.02)
                    continue

                engine_output = await self.async_step(
                    sampling_params=sampling_params,
                    verbose=verbose,
                    post_process_requests_locally=False,
                )

                is_tp0_and_pp0 = (
                    parallel_state.get_tensor_model_parallel_rank() == 0
                    and parallel_state.get_pipeline_model_parallel_rank() == 0
                )
                if is_tp0_and_pp0 and engine_output is not None:
                    # return the engine output to the coordinator. The coordinator will take
                    # care of the post-processing.
                    request_ids, finished_request_ids, sample, logprobs = engine_output
                    # Include chunked prefill request id, use -1 if None
                    chunked_prefill_id = self.context.chunked_prefill_request_id
                    payload = msgpack.packb(
                        [
                            Headers.ENGINE_REPLY.value,
                            request_ids.tolist(),
                            finished_request_ids.tolist(),
                            sample.tolist(),
                            logprobs,
                            chunked_prefill_id,
                        ],
                        use_bin_type=True,
                    )
                    self.socket_for_receiving_requests.send(payload)

        except asyncio.CancelledError:
            pass<|MERGE_RESOLUTION|>--- conflicted
+++ resolved
@@ -18,11 +18,8 @@
 from megatron.core import parallel_state
 from megatron.core.inference.contexts.dynamic_context import (
     DynamicInferenceContext,
-<<<<<<< HEAD
     MaxSequenceLengthOverflowError,
     TokenOverflowError,
-=======
->>>>>>> de48755d
     WarmupEngineMode,
 )
 from megatron.core.inference.data_parallel_inference_coordinator import (
@@ -202,11 +199,6 @@
                         )
                         context.reset()  # todo: @lmcafee, remove if unnecessary.
 
-<<<<<<< HEAD
-            # Create cuda graphs.
-            with torch.inference_mode():
-                self.capture_stats = create_cudagraphs()
-=======
             # Memory usage.
             time_end = time.time()
             mem_stats_end = torch.cuda.memory_stats()
@@ -232,7 +224,6 @@
             )
 
             self.capture_stats = capture_stats
->>>>>>> de48755d
 
     async def start_listening_to_data_parallel_coordinator(
         self,
