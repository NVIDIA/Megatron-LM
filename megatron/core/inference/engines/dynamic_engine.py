# Copyright (c) 2025 NVIDIA CORPORATION & AFFILIATES. All rights reserved.

import asyncio
import logging
import multiprocessing
import os
import socket
import struct
import time
import warnings
from collections import deque
from contextlib import contextmanager
from dataclasses import dataclass
from datetime import datetime
from itertools import repeat
from typing import Dict, List, Optional, Tuple, Union

import torch
from torch import Tensor
from torch.cuda.nvtx import range_pop, range_push

from megatron.core import parallel_state
from megatron.core.inference.contexts.dynamic_context import (
    DynamicInferenceContext,
    MaxSequenceLengthOverflowError,
    TokenOverflowError,
)
from megatron.core.inference.data_parallel_inference_coordinator import (
    DataParallelInferenceCoordinator,
)
from megatron.core.inference.engines.abstract_engine import AbstractEngine
from megatron.core.inference.headers import Headers, UnknownHeaderError
from megatron.core.inference.inference_request import (
    DynamicInferenceRequest,
    DynamicInferenceRequestRecord,
    Status,
)
from megatron.core.inference.sampling_params import SamplingParams
from megatron.core.inference.text_generation_controllers.text_generation_controller import (
    TextGenerationController,
)
from megatron.core.inference.utils import Counter, await_process_event
from megatron.core.transformer.cuda_graphs import delete_cuda_graphs
from megatron.core.utils import get_asyncio_loop, internal_api, trace_async_exceptions

from .async_zmq_barrier import AsyncZMQBarrier

try:
    from tqdm import tqdm

    HAVE_TQDM = True
except:
    HAVE_TQDM = False

try:
    import zmq

    HAVE_ZMQ = True
except:
    HAVE_ZMQ = False

try:
    import msgpack

    HAVE_MSGPACK = True
except:
    HAVE_MSGPACK = False

try:
    import wandb

    HAVE_WANDB = True
except ImportError:
    HAVE_WANDB = False
    wandb = None

try:
    import psutil

    HAVE_PSUTIL = True
except ImportError:
    HAVE_PSUTIL = False


class EngineSuspendedError(Exception):
    """Engine is currently suspended and not performing steps."""

    pass


def format_mem_bytes(mem_bytes):
    """Convert a byte count to a human-readable string in tb, gb, mb, kb, or bytes."""
    for power, suffix in [(4, "tb"), (3, "gb"), (2, "mb"), (1, "kb"), (0, "bytes")]:
        suffix_bytes = 1024**power
        if mem_bytes >= suffix_bytes:
            return "%.1f %s" % (mem_bytes / suffix_bytes, suffix)
    return "%d bytes" % mem_bytes


@dataclass(kw_only=True)
class RequestEntry:
    """Entry in the engine's `self.requests` dict."""

    record: DynamicInferenceRequestRecord
    future: asyncio.Future


# pylint: disable=line-too-long
class DynamicInferenceEngine(AbstractEngine):
    """The dynamic inference engine.

    This engine allows requests of varying length to be dynamically added and
    removed in each inference step. In contrast to the static engine that has a
    set batch size and sequence length during the forward pass, each request in
    the dynamic engine can have different *current* prompt and output length at
    any given step, and the processing is restricted only by a max number of total
    tokens across all requests.

    Args:
        text_generation_controller (TextGenerationController): A text generation
            controller that will be used to define how to preprocess prompts, generate
            outputs and detokenizer the output tokens.
        inference_context (DynamicInferenceContext): Context for managing in-flight
            batching and a dynamic block-level KV cache (similar to paged attention).
        random_seed (Optional[int]): Use a random seed if you want deterministic
            results. Defaults to None.
        inference_logging_step_interval (int): The step interval at which to log
        inference metrics to wandb. Defaults to 0, which means no logging.
    """

    def __init__(
        self,
        controller: TextGenerationController,
        context: DynamicInferenceContext,
        enable_cuda_graph: Optional[bool] = None,
        random_seed: Optional[int] = None,
        *,
        track_paused_request_events: bool = False,
        enable_chunked_prefill: bool = True,
        inference_logging_step_interval: int = 0,
    ):

        assert isinstance(
            controller, TextGenerationController
        ), f"controller must be a TextGenerationController, got {type(controller)}"
        assert isinstance(
            context, DynamicInferenceContext
        ), f"context must be a DynamicInferenceContext, got {type(context)}"
        assert isinstance(random_seed, int), f"random_seed must be an int, got {type(random_seed)}"

        # Deprecate `enable_cuda_graph`.
        if enable_cuda_graph is not None:
            warnings.warn(
                "The `enable_cuda_graph` argument is deprecated and will be "
                "removed in `megatron-core 0.15`. `enable_cuda_graph` is now "
                "read directly from the transformer config object."
            )
            self.enable_cuda_graph = enable_cuda_graph
        else:
            self.enable_cuda_graph = (
                controller.inference_wrapped_model.model.config.enable_cuda_graph
            )

        # Initialization options.
        self.controller = controller
        self.context = context
        self.random_seed = random_seed
        self.track_paused_request_events = track_paused_request_events
        self.enable_chunked_prefill = enable_chunked_prefill
        self.inference_logging_step_interval = inference_logging_step_interval
        self.unified_memory_level = context.unified_memory_level

        if enable_cuda_graph is not None:
            self.cuda_graph_impl = "local" if enable_cuda_graph else "none"
        else:
            self.cuda_graph_impl = controller.inference_wrapped_model.model.config.cuda_graph_impl

        # Initialize engine.
        self.reset()

        # Configure wandb to use separate step counter for inference metrics (only once)
        if self.inference_logging_step_interval > 0 and self.context.metrics_writer is not None:
            logging.info(
                f"\033[1;93m[INFERENCE]\033[0m "
                f"\033[1;95mLogging inference metrics to wandb (rank {self.rank})\033[0m"
            )
            if HAVE_WANDB and self.context.metrics_writer.__name__ == "wandb":
                # Make all inference/* metrics use inference_step as their x-axis
                # This allows inference and training to have independent step counters
                context.metrics_writer.define_metric(
                    "inference/*", step_metric="inference/inference_step"
                )
                # Initialize inference step offset by querying existing run history
                self.inference_step_offset = 0
                if wandb.run is not None:
                    api_run = wandb.Api().run(
                        f"{wandb.run.entity}/{wandb.run.project}/{wandb.run.id}"
                    )
                    max_step = 0
                    for row in api_run.scan_history(keys=["inference/inference_step"]):
                        val = row.get("inference/inference_step")
                        if isinstance(val, (int, float)) and int(val) > max_step:
                            max_step = int(val)
                    self.inference_step_offset = int(max_step)

        # Create cuda graphs.
        self.create_cuda_graphs()

    def reset(self) -> None:
        """Reset by removing all requests and reset all state."""

        self.context.reset()

        # Request state.
        self.request_counter = Counter()
        self.finished_request_count = 0

        self.requests: Dict[int, RequestEntry] = {}
        self.waiting_request_ids = deque()
        self.failed_request_ids = []

        # Timing and logging variables.
        self.rank = torch.distributed.get_rank()
        self.step_count = 0
        self.step_start_event = torch.cuda.Event(enable_timing=True)
        self.step_end_event = torch.cuda.Event(enable_timing=True)
        self.capture_stats = None

        # Runtime state.
        self._loop = get_asyncio_loop(getattr(self, "_loop", None))
        self._cond = asyncio.Condition()
        self.running = asyncio.Event()
        self.paused = asyncio.Event()
        self.stopped = asyncio.Event()
        self.received_pause: bool = False
        self.received_stop: bool = False
        self.suspend_signal = False
        self.is_suspended = False
        self.resume_request_ids = None

        # Coordinator state.
        self.use_coordinator = False

    def create_cuda_graphs(self, reset_context: bool = True):
        """Create cuda graphs.

        This method iterates the dynamic context's `cuda_graph_request_counts`
        to record and capture cuda graphs.

        Args:
            reset_context (bool): Whether to reset the context after building cuda graphs.
        """

        if self.cuda_graph_impl != "local":
            return

        context = self.context
        controller = self.controller

        config = controller.inference_wrapped_model.inference_wrapper_config
        moe_pad_experts = config.moe_pad_experts_for_cuda_graph_inference

        if moe_pad_experts:
            filtered_cuda_graph_batch_dimensions_list = []
            for config in context.cuda_graph_batch_dimensions_list:
                if config.prefill_req_count == 0:
                    filtered_cuda_graph_batch_dimensions_list.append(config)
            if len(filtered_cuda_graph_batch_dimensions_list) != len(
                context.cuda_graph_batch_dimensions_list
            ):
                warnings.warn(
                    "MoE models do not support non-decode cuda graphs. "
                    "Forcing non_decode_cuda_graphs to False."
                )
            context.cuda_graph_batch_dimensions_list = filtered_cuda_graph_batch_dimensions_list

        time_start = time.time()
        mem_stats_start = torch.cuda.memory_stats()

        logging.info("> dynamic_engine.py: building cuda graphs for ")
        for graph in context.cuda_graph_batch_dimensions_list:
            logging.info(graph)

        tbar = enumerate(context.cuda_graph_batch_dimensions_list)
        if HAVE_TQDM:
            tbar = tqdm(tbar, total=len(context.cuda_graph_batch_dimensions_list))
        for tbar_idx, cuda_graph_batch_dimension in tbar:
            input_ids, position_ids = self.controller._dynamic_step_context_init(
                construct_graph_dimensions=cuda_graph_batch_dimension
            )
            # Progress.
            tbar_str = f"cuda graph warmup - {cuda_graph_batch_dimension}"
            if HAVE_TQDM:
                tbar.set_description(tbar_str)
            else:
                logging.info(
                    f"{tbar_idx}/{len(context.cuda_graph_batch_dimensions_list)}. {tbar_str}"
                )

            # Forward pass -> logits.
            controller._dynamic_step_forward_logits(input_ids, position_ids)

            context.reset()

        # Memory usage.
        time_end = time.time()
        mem_stats_end = torch.cuda.memory_stats()
        capture_stats = {
            "time": time_end - time_start,
            "allocated_bytes": (
                mem_stats_end["allocated_bytes.all.current"]
                - mem_stats_start["allocated_bytes.all.current"]
            ),
            "reserved_bytes": (
                mem_stats_end["reserved_bytes.all.current"]
                - mem_stats_start["reserved_bytes.all.current"]
            ),
        }
        logging.info(
            "> built cuda graph(s) in %.2f sec, with total memory usage: "
            "allocated %s, reserved %s.",
            capture_stats["time"],
            format_mem_bytes(capture_stats["allocated_bytes"]),
            format_mem_bytes(capture_stats["reserved_bytes"]),
        )

        self.capture_stats = capture_stats

    @internal_api
    async def start_listening_to_data_parallel_coordinator(
        self,
        inference_coordinator_port: int,
        launch_inference_coordinator: bool = True,
        verbose: bool = False,
        *,
        loop: Optional[asyncio.AbstractEventLoop] = None,
    ):
        """Initializes ZMQ communication to connect the engine with an inference coordinator.

        This asynchronous method sets up the distributed communication infrastructure
        that allows this inference engine to act as a worker under a central
        `InferenceCoordinator`. It configures different ZMQ socket patterns
        based on the rank's role within the distributed topology.

        Note that this method must be called on all ranks, as it uses blocking torch broadcasts.

        The setup involves two primary roles within each data-parallel group:
        1.  **MP Coordinator (TP_rank=0, PP_rank=0)**: This rank connects directly
            to the central coordinator via a ZMQ `DEALER` socket. It receives
            requests and uses a ZMQ `PUB` (publisher) socket to broadcast them
            to all other ranks within its model-parallel (MP) group.
        2.  **MP Workers (all other ranks)**: These ranks use ZMQ `SUB` (subscriber)
            sockets to listen for requests broadcast by their local MP Coordinator.

        This architecture uses TCP sockets for both inter-node and intra-node broadcasts
        within an MP group.

        Finally, after setting up the communication channels and ensuring all ranks
        are synchronized, this method starts the main engine processing loop
        (`self.run_engine`) as a background asyncio task.

        Args:
            inference_coordinator_port (int): The network port where the central
                `InferenceCoordinator` is or will be listening.
            launch_inference_coordinator (bool, optional): If True, the global rank 0
                process will spawn and manage the `InferenceCoordinator`
                process. Defaults to True.
            verbose (bool): Whether to run in verbose mode.
        """

        assert HAVE_ZMQ, (
            "please install the pyzmq library to use InferenceCoordinator\n" "pip install pyzmq"
        )
        assert HAVE_MSGPACK, (
            "please install the messagepack library to use InferenceCoordinator\n"
            "pip install msgpack"
        )

        self.zmq_context = zmq.Context().instance()
        self.zmq_sockets = []  # keep track of all sockets created by this engine

        # Get world info.
        dp_group = parallel_state.get_data_parallel_group()
        dp_src = parallel_state.get_data_parallel_src_rank()
        dp_size = parallel_state.get_data_parallel_world_size()
        dp_rank = parallel_state.get_data_parallel_rank()

        mp_group = parallel_state.get_model_parallel_group()
        mp_src = parallel_state.get_model_parallel_src_rank()
        tp_rank = parallel_state.get_tensor_model_parallel_rank()
        pp_rank = parallel_state.get_pipeline_model_parallel_rank()

        self.is_mp_coordinator = tp_rank == 0 and pp_rank == 0
        self.is_dp_coordinator = (dp_rank == 0) and self.is_mp_coordinator

        # Spawn a DP coordinator process and get the connection info.
        if launch_inference_coordinator and self.is_dp_coordinator:
            spawn_context = multiprocessing.get_context('spawn')
            coordinator_ready_event = spawn_context.Event()
            self.inference_coordinator_process = spawn_context.Process(
                target=DataParallelInferenceCoordinator.entrypoint,
                args=(
                    coordinator_ready_event,
                    inference_coordinator_port,
                    parallel_state.get_data_parallel_world_size(),
                ),
            )
            self.inference_coordinator_process.start()

        # Find available ports for MP and bind to them.
        if self.is_mp_coordinator:
            local_ip = socket.gethostname()
            mp_req_sock = self.zmq_context.socket(zmq.PUB)
            mp_req_sock.bind_to_random_port(f"tcp://{local_ip}")
            mp_req_addr = mp_req_sock.getsockopt_string(zmq.LAST_ENDPOINT)

            mp_len_sock = self.zmq_context.socket(zmq.PUB)
            mp_len_sock.bind_to_random_port(f"tcp://{local_ip}")
            mp_len_addr = mp_len_sock.getsockopt_string(zmq.LAST_ENDPOINT)
        else:
            mp_req_addr = None
            mp_len_addr = None

        # Broadcast addresses to respective ranks.
        bcast = [mp_req_addr, mp_len_addr]
        torch.distributed.broadcast_object_list(bcast, src=mp_src, group=mp_group)
        [mp_req_addr, mp_len_addr] = bcast

        ip_address_of_dp_coordinator = os.getenv('MASTER_ADDR', '127.0.0.1')
        dp_addr = f"tcp://{ip_address_of_dp_coordinator}:{inference_coordinator_port}"
        identity = f'mp-coord-{dp_rank}'
        if self.is_mp_coordinator:
            # 1. Create dealer sockets where tp_rank = 0 and pp_rank = 0
            #    These will receive requests from an InferenceCoordinator.
            self.socket_for_receiving_requests = self.zmq_context.socket(zmq.DEALER)

            self.socket_for_receiving_requests.setsockopt(zmq.IDENTITY, identity.encode('utf-8'))
            self.socket_for_receiving_requests.connect(dp_addr)

            # send empty string. this is used to register with the coordinator.
            self.socket_for_receiving_requests.send(b"")

            # 2. Create a publisher socket. This is used to publish or broadcast
            #    requests within the model parallel group
            self.model_parallel_publisher_socket = mp_req_sock

            # 3. Create another publisher socket to broadcast the number of messages to receive.
            self.model_parallel_num_msgs_publisher_socket = mp_len_sock
            self.zmq_sockets += [
                self.socket_for_receiving_requests,
                self.model_parallel_num_msgs_publisher_socket,
                self.model_parallel_publisher_socket,
            ]
        # All MP ranks subscribe to the two publisher sockets
        self.model_parallel_subscriber_socket = self.zmq_context.socket(zmq.SUB)
        self.model_parallel_subscriber_socket.connect(mp_req_addr)
        self.model_parallel_subscriber_socket.setsockopt_string(zmq.SUBSCRIBE, "")

        self.model_parallel_num_msgs_subscriber_socket = self.zmq_context.socket(zmq.SUB)
        self.model_parallel_num_msgs_subscriber_socket.connect(mp_len_addr)
        self.model_parallel_num_msgs_subscriber_socket.setsockopt_string(zmq.SUBSCRIBE, "")

        self.zmq_sockets += [
            self.model_parallel_subscriber_socket,
            self.model_parallel_num_msgs_subscriber_socket,
        ]

        torch.distributed.barrier(mp_group)

        # initialize ep barrier 
        self.ep_rank = parallel_state.get_expert_model_parallel_rank() 
        self.ep_world_size = parallel_state.get_expert_model_parallel_world_size()
        # todo: modify to use actual IP of ep-rank 0....
        # todo: modify to find an empty port automatically... 
        if self.ep_world_size > 1:
            self.expert_parallel_async_barrier = AsyncZMQBarrier(self.zmq_context,
                                                                 rank=self.ep_rank,
                                                                 world_size=self.ep_world_size)

        if launch_inference_coordinator and self.is_dp_coordinator:
            await await_process_event(coordinator_ready_event, self.inference_coordinator_process)
            logging.info("Inference co-ordinator is ready to receive requests!")

        # Finally run the engine infinite loop
        loop = get_asyncio_loop(loop)
        self.engine_loop_task = loop.create_task(
            self.run_engine_with_coordinator(loop=loop, verbose=verbose)
        )

    @contextmanager
    @staticmethod
    def suspend_resume_ctx(key: str, *, unified_memory_level: int) -> None:
        """Context manager for of suspending and resuming the engine.

        This context manager records the time and memory usage when suspending
        and resuming the context. TODO(@lmcafee): add argument to optionally
        return nullcontext, to avoid overhead.

        Args:
            key (str): Key that identifies caller (e.g., 'suspend' or 'resume').

        Return:
            None.
        """

        try:

            start_mem = torch.cuda.memory_stats()
            start_time = time.time()
            torch.cuda.synchronize()

            yield

        finally:

            end_time = time.time()

            end_mem = torch.cuda.memory_stats()
            start_mem_alloc = start_mem["allocated_bytes.all.current"]
            end_mem_alloc = end_mem["allocated_bytes.all.current"]
            start_mem_res = start_mem["reserved_bytes.all.current"]
            end_mem_res = end_mem["reserved_bytes.all.current"]

            rank_str = torch.distributed.get_rank()
            dir_str = "deallocating" if end_mem_alloc <= start_mem_alloc else "allocating"
            relative_time_str = f"{end_time - start_time:.3f} sec"
            relative_mem_str = f"{abs(start_mem_alloc - end_mem_alloc) / 1024**3:.1f} gb"

            if HAVE_PSUTIL:
                process = psutil.Process()
                mem_info = process.memory_info()
                cpu_mem_str = f"{mem_info.rss / 1024**3:.1f} gb"
            else:
                cpu_mem_str = "--"

            total_mem_str = ", ".join(
                (
                    f"cpu: {cpu_mem_str}",
                    f"gpu: alloc {end_mem_alloc / 1024**3:.1f} gb",
                    f"res {end_mem_res / 1024**3:.1f} gb",
                )
            )
            logging.info(
                f"[rank {rank_str}] dynamic engine {key}, "
                f"unified {unified_memory_level}, "
                f"{dir_str} "
                f"{relative_mem_str} in {relative_time_str} ... "
                f"abs mem usage: {total_mem_str}"
            )

    def suspend(self):
        """Suspend engine by deallocating context's GPU state."""

        # Skip if already suspended, which can happen when using the inference
        # coordinator.
        if self.is_suspended:
            return
        self.is_suspended = True

        # Deallocate context tensors.
        with self.__class__.suspend_resume_ctx(
            "suspended", unified_memory_level=self.unified_memory_level
        ):
            self.context.deallocate_all_tensors()

        # Delete cuda graphs when not using unified memory at all (level 0). For
        # levels 1 and 2, the context's tensors maintain static memory addresses,
        # so the cuda graphs are re-used.
        if self.unified_memory_level == 0:
            delete_cuda_graphs()

        # Maintain references to requests before reset.
        waiting_request_ids = list(self.waiting_request_ids)
        active_request_ids = set(self.requests.keys()) - set(waiting_request_ids)
        self.resume_request_ids = [*active_request_ids, *waiting_request_ids]
        self.waiting_request_ids.clear()

        # Suspend requests objects.
        for request_id in active_request_ids:
            self.requests[request_id].record.suspend()

    def resume(self):
        """Resume engine by reallocating context's GPU state."""

        # Skip if not suspended, which can happen when using the inference
        # coordinator.
        if not self.is_suspended:
            return
        self.is_suspended = False

        # Resume.
        with self.__class__.suspend_resume_ctx(
            "resumed", unified_memory_level=self.unified_memory_level
        ):

            # Allocate context tensors.
            alloc_time = time.time()
            torch.cuda.synchronize()
            self.context.allocate_all_tensors(is_init=False)
            torch.cuda.synchronize()
            alloc_time = time.time() - alloc_time

            # Reset context and request data.
            self.context.reset()

            # Create cuda graphs (before adding requests, to be in decode mode).
            # Only create cuda graphs when not using unified memory at all (level
            # 0). For levels 1 and 2, the context's tensors maintain static
            # memory addresses, so the cuda graphs are re-used.
            capture_time = time.time()
            if self.unified_memory_level == 0:
                self.create_cuda_graphs()
            capture_time = time.time() - capture_time

            # Add requests.
            add_time = time.time()
            torch.cuda.synchronize()
            for request_id in self.resume_request_ids:
                self._add_request(self.get_request(request_id))
            torch.cuda.synchronize()
            add_time = time.time() - add_time

        # Print inner timing (must be outside context manager above for correct formatting).
        logging.info(
            "    > "
            + ", ".join(
                (
                    f"inner timing: alloc {alloc_time:.3f}",
                    f"add {add_time:.3f}",
                    f"capture {capture_time:.3f}.",
                )
            )
        )

        # Notify event loop.
        self._loop.call_soon_threadsafe(asyncio.create_task, self._notify_cond_for_new_request())

    @trace_async_exceptions
    async def _notify_cond_for_new_request(self):
        """Helper function to notify condition variable when a new request is added."""
        async with self._cond:
            self._cond.notify_all()

    def has_unfinished_requests(self) -> bool:
        """Test if context contains unfinished requests."""
        return self.context.has_unfinished_requests() or len(self.waiting_request_ids) > 0

    def get_request(self, request_id: int) -> DynamicInferenceRequest:
        """Get most recent request from a request record.

        Args:
            request_id (int): Request id.

        Returns:
            (DynamicInferenceRequest) The most recent request in the record.
        """
        return self.requests[request_id].record[-1]

    def _add_request(
        self, request: DynamicInferenceRequest
    ) -> asyncio.Future[DynamicInferenceRequest]:

        request_id = request.request_id

        # Add request to self.requests. If the engine has previously been
        # suspended, then the request may already exist.
        if request_id not in self.requests:
            self.requests[request_id] = RequestEntry(
                record=DynamicInferenceRequestRecord.from_request(request),
                future=self._loop.create_future(),
            )

        if request.status is None:
            request.status = Status.ACTIVE_AND_GENERATING_TOKENS

        assert (
            request.sampling_params.num_tokens_to_generate is None
            or request.sampling_params.num_tokens_total is None
        )
        if request.sampling_params.return_prompt_top_n_logprobs:
            assert (
                request.sampling_params.return_log_probs
            ), "return_prompt_top_n_logprobs requires sampling_params.return_log_probs to be True"
        if request.sampling_params.top_n_logprobs > 0:
            assert (
                request.sampling_params.return_log_probs
            ), "top_n_logprobs requires sampling_params.return_log_probs to be True"
        if request.sampling_params.num_tokens_total is not None:
            request.sampling_params.num_tokens_to_generate = (
                request.sampling_params.num_tokens_total - len(request.prompt_tokens)
            )
        if request.sampling_params.num_tokens_to_generate is None:
            request.sampling_params.num_tokens_to_generate = self.context.max_sequence_length - len(
                request.prompt_tokens
            )
        if request.sampling_params.termination_id is None:
            try:
                eod = self.controller.tokenizer.eod
            except AttributeError:
                if self.rank == 0:
                    warnings.warn(
                        "Termination ID not specified, and tokenizer does not define eod."
                        "Defaulting to not using termination id."
                    )
                eod = -1
            request.sampling_params.termination_id = eod

        if (
            len(request.prompt_tokens) + request.sampling_params.num_tokens_to_generate
            > self.context.max_sequence_length
        ):
            request.status = Status.FAILED
            request.add_event_error_nontransient(MaxSequenceLengthOverflowError(request_id))

        if len(request.prompt_tokens) > self.context.max_tokens and not self.enable_chunked_prefill:
            request.status = Status.FAILED
            request.add_event_error_nontransient(TokenOverflowError(request_id))

        if request.status != Status.FAILED:
            self.waiting_request_ids.append(request_id)
        else:
            self.failed_request_ids.append(request_id)

        return self.requests[request_id].future

    def add_request(
        self,
        request_id: int,
        prompt: Union[str, List[int], Tensor],
        sampling_params: Optional[SamplingParams] = None,
    ) -> asyncio.Future[DynamicInferenceRequest]:
        """Add request to inference context.

        Args:
            request_id (int): Unique ID of request.
            prompt (Union[str, Tensor]): Prompt as either a text string or token IDs.
            sampling_params (Optional[SamplingParams]): Sampling parameters for the request.

        Return:
            Returns an asyncio `Future[DynamicInferenceRequest]` for the user to wait on.
        """
        prompt_str = None
        # Tokenize prompt if text.
        if isinstance(prompt, str):
            # Tokenize prompt if text. Support legacy single-arg mocks.
            prompt_str = prompt
            try:
                prompt_token_ids = self.controller.tokenize_prompt(prompt, sampling_params.add_BOS)
            except TypeError:
                prompt_token_ids = self.controller.tokenize_prompt(prompt)
            tokens = torch.tensor(
                prompt_token_ids, dtype=torch.int64, device=torch.cuda.current_device()
            )
        elif isinstance(prompt, list):
            # Convert List[int] -> Tensor.
            tokens = torch.tensor(prompt, dtype=torch.int64, device=torch.cuda.current_device())
        elif isinstance(prompt, torch.Tensor):
            # Prompt already tokenized.
            assert prompt.dtype == torch.int64, prompt.dtype
            assert prompt.device == torch.device(
                f"cuda:{torch.cuda.current_device()}"
            ), prompt.device
            tokens = prompt

        else:
            raise Exception("specialize for <%s>." % type(prompt).__name__)

        # Initialize request.
        request = DynamicInferenceRequest(
            request_id=request_id,
            prompt=prompt_str,
            prompt_tokens=tokens,
            sampling_params=sampling_params,
        )

        # Add request.
        return self._add_request(request)

    def post_process_requests(
        self,
        request_ids: torch.Tensor,
        finished_request_ids: torch.Tensor,
        step_time: float,
        sample: torch.Tensor,
        log_probs: torch.Tensor,
        top_n_logprobs: Optional[Dict[int, List[Tuple[torch.Tensor, torch.Tensor]]]] = None,
    ) -> Tuple[List[DynamicInferenceRequest], List[DynamicInferenceRequest]]:
        """
        Handles post-processing for requests after a step.

        Args:
            request_ids (torch.Tensor): A list of request_ids
            finished_request_ids (torch.Tensor): A list of finished request ids
            step_time (float): The latency of the last step
            sample: (torch.Tensor): The newly generated tokens for each request
            log_probs: (List): Log probs for each request
            top_n_logprobs: (Dict): Top-n log probs for each request. Maps request_idx to
                list of (top_n_logprobs, top_n_indices) tuples.

        Returns:
            A list of active requests and completed requests as `DynamicInferenceRequest` objects
        """
        active_request_ids: list[int] = []
        finished_request_ids = set(finished_request_ids.tolist())
        finished_request_records: list[DynamicInferenceRequestRecord] = []
        self.finished_request_count += len(finished_request_ids)

        log_probs_iter = log_probs if log_probs else repeat(None)

        for req_idx, (request_id, token, request_log_probs) in enumerate(
            zip(request_ids.tolist(), sample.tolist(), log_probs_iter)
        ):
            request: DynamicInferenceRequest = self.get_request(request_id)
            if request_id != self.context.chunked_prefill_request_id:
                request.generated_tokens.append(token)
                if request.tpot is None:
                    request.tpot = []
                request.tpot.append(step_time)

                if request_id in finished_request_ids:
                    request.generated_length = len(request.generated_tokens)
                    request.status = Status.COMPLETED
                    finished_entry = self.requests.pop(request_id)
                    finished_request = finished_entry.record[-1]
                    finished_request.generated_length = len(finished_request.generated_tokens)
                    finished_request_records.append(finished_entry.record)
                    finished_entry.future.set_result(finished_entry.record)
                else:
                    active_request_ids.append(request_id)
            else:
                # The chunked prefill produces useless tokens
                # so we are not appending them to the generated tokens.
                # Additionally, chunked prefill request do not finish.
                active_request_ids.append(request_id)

            # Process log_probs if available (unified for both regular and chunked prefill)
            if request_log_probs is not None:
                # Initialize lists if they don't exist
                if not request.prompt_log_probs:
                    request.prompt_log_probs = []
                if not request.generated_log_probs:
                    request.generated_log_probs = []

                # For chunked prefill with materialize_only_last_token_logits, discard intermediate log probs
                if (
                    request_id == self.context.chunked_prefill_request_id
                    and self.context.materialize_only_last_token_logits
                ):
                    request.prompt_log_probs = []
                    request.generated_log_probs = []
                else:
                    prompt_length = len(request.prompt_tokens)
                    total_accumulated = len(request.prompt_log_probs) + len(
                        request.generated_log_probs
                    )

                    # Handle skip_prompt_log_probs during prefill
                    # If skip_prompt_log_probs is True and we have multiple log probs (prefill),
                    # only process the last one (first generated token)
                    if request.sampling_params.skip_prompt_log_probs and len(request_log_probs) > 1:
                        # Only append the last log prob (first generated token) to generated_log_probs
                        request.generated_log_probs.append(request_log_probs[-1])
                    else:
                        # Vectorized approach: calculate split point and use list slicing
                        if not request.sampling_params.skip_prompt_log_probs:
                            # Calculate how many log probs go to prompt vs generated
                            remaining_prompt_slots = max(0, prompt_length - 1 - total_accumulated)
                            split_idx = min(remaining_prompt_slots, len(request_log_probs))

                            # Batch extend instead of individual appends
                            if split_idx > 0:
                                request.prompt_log_probs.extend(request_log_probs[:split_idx])
                            if split_idx < len(request_log_probs):
                                request.generated_log_probs.extend(request_log_probs[split_idx:])
                        else:
                            # All log probs go to generated
                            request.generated_log_probs.extend(request_log_probs)

            # Process top_n_logprobs if available (unified for both regular and chunked prefill)
            if top_n_logprobs is not None and req_idx in top_n_logprobs:
                # Initialize lists if they don't exist
                if request.prompt_top_n_logprobs is None:
                    request.prompt_top_n_logprobs = []
                if request.generated_top_n_logprobs is None:
                    request.generated_top_n_logprobs = []

                top_n_data_list = top_n_logprobs[req_idx]
                prompt_length = len(request.prompt_tokens)

                # Process each token's top-n logprobs
                for top_n_values, top_n_indices in top_n_data_list:
                    logit_dict = {}
                    for logprob, logprob_index in zip(
                        top_n_values.cpu().tolist(), top_n_indices.cpu().tolist()
                    ):
                        key = self.controller.tokenizer.detokenize([logprob_index])
                        logit_dict[key] = logprob

                    # Simple decision: check total count accumulated so far
                    total_accumulated = len(request.prompt_top_n_logprobs) + len(
                        request.generated_top_n_logprobs
                    )

                    # If skip_prompt_log_probs is False and we haven't reached prompt end,
                    # append to prompt_top_n_logprobs. Otherwise append to generated_top_n_logprobs.
                    if (
                        not request.sampling_params.skip_prompt_log_probs
                        and total_accumulated < prompt_length - 1
                    ):
                        request.prompt_top_n_logprobs.append(logit_dict)
                    else:
                        request.generated_top_n_logprobs.append(logit_dict)

        return active_request_ids, finished_request_records

    def schedule_waiting_requests(self):
        """Tries to schedule any requests in the waiting pool."""
        if self.enable_chunked_prefill:
            self.schedule_chunked_prefill()
        else:
            self.schedule_non_chunked_prefill()

    def schedule_non_chunked_prefill(self):
        """
        Perform the same original scheduling logic for non-chunked runs
        """
        while self.waiting_request_ids:
            req = self.get_request(self.waiting_request_ids[0])
            request_can_be_added, request_tokens_can_be_added, kv_cache_available = (
                self.context.check_availability(req)
            )
            if request_can_be_added and request_tokens_can_be_added and kv_cache_available:
                self.context.add_request(req)
                self._loop.call_soon_threadsafe(
                    self._loop.create_task, self._notify_cond_for_new_request()
                )
                req.remaining_prompt_tokens = req.remaining_prompt_tokens.new_empty(0)
                req.add_event_add()
                self.waiting_request_ids.popleft()
            else:
                break

    def schedule_chunked_prefill(self):
        """
        This function schedules chunked prefill requests.
        Invariant:
            - There are at most one chunked prefill request in the waiting pool,
                which should be the head
            - There are at most one chunked prefill request in the context,
                which should be the last active request
            - context.chunked_prefill_request_id == -1 if no chunked prefill request is scheduled,
                otherwise it is the request id of the chunked prefill request
            - For each request, finished_chunk_token_count is the number of tokens
                that have been prefilled for this request, non-zero means
                it is during a chunked prefill
            - For each request, remaining_prompt_tokens holds the **unprefilled** prompt tokens
        """
        can_schedule = True
        while self.waiting_request_ids and can_schedule:
            can_schedule = False
            req = self.get_request(self.waiting_request_ids[0])

            # is_continuing_chunked_prefill is True if we are scheduling next
            # chunk of a existing chunked prefill request
            is_continuing_chunked_prefill = self.context.chunked_prefill_request_id >= 0

            # Use remaining prompt tokens for scheduling decisions
            remaining_len = len(req.remaining_prompt_tokens)
            token_fully_can_be_added = (
                self.context.active_token_count + remaining_len <= self.context.max_tokens
            )
            token_partially_can_be_added = self.context.active_token_count < self.context.max_tokens
            request_can_be_added, _, kv_cache_available = self.context.check_availability(req)
            request_can_be_added = is_continuing_chunked_prefill or request_can_be_added

            if request_can_be_added and kv_cache_available:
                if token_fully_can_be_added:
                    self.context.chunked_prefill_request_id = -1
                    self.context.add_request(req)
                    self._loop.call_soon_threadsafe(
                        self._loop.create_task, self._notify_cond_for_new_request()
                    )
                    req.remaining_prompt_tokens = req.remaining_prompt_tokens.new_empty(0)
                    req.add_event_add()
                    # Fully scheduled, so we remove from waiting pool
                    self.waiting_request_ids.popleft()
                    # Only this case we keep checking the rest of the waiting queue
                    can_schedule = True
                elif token_partially_can_be_added:
                    chunk_length = self.context.max_tokens - self.context.active_token_count
                    self.context.add_request(req, chunk_length=chunk_length)
                    self._loop.call_soon_threadsafe(
                        self._loop.create_task, self._notify_cond_for_new_request()
                    )
                    self.context.chunked_prefill_request_id = req.request_id
                    req.remaining_prompt_tokens = req.remaining_prompt_tokens[chunk_length:]
                    req.finished_chunk_token_count += chunk_length
                    # Still have tokens to prefill, so we break and keep the
                    # chunked prefill request at the head of the waiting queue
                    # Note that we do not need to continue check the queue, as the tokens are full

    async def async_forward(self) -> Tuple[Dict, Dict, float, int]:
        """Uses `asyncio` for continuous generation.
        Sleeps when no requests are available, until new requests have been added.

        Returns:
            A tuple comprised of:
                step_result (Optional[Dict]): The result of the step.
                context_state (Dict): A tuple consisting of the state of the context.
                is_decode_only, total/paused request count, active token count.
                step_time (float): How long this step took.
        """

        # If suspended, no stepping.
        if self.is_suspended:
            raise EngineSuspendedError(self.step_count)

        # schedule requests
        self.schedule_waiting_requests()

        # Saving pre-step state, for printing output below.
        is_decode_only = self.context.is_decode_only()
        pre_step_context_state = {
            "is_decode_only": is_decode_only,
            "total_request_count": self.context.total_request_count,
            "paused_request_count": self.context.paused_request_count,
            "active_token_count": self.context.active_token_count,
        }

        # Generate tokens.
        range_push("Prefill" if not is_decode_only else "Decode")
        # TODO @TDE: Account for this line when overlapping forward and bookkeep.
        self.is_decode_only = is_decode_only

        self.step_start_event.record()
        result = await self.controller.async_generate_output_tokens_dynamic_batch()
        self.step_end_event.record()
        self.step_end_event.synchronize()
        step_time = self.step_start_event.elapsed_time(self.step_end_event) / 1e3
        self.step_count += 1

        range_pop()

        if (
            self.inference_logging_step_interval > 0
            and step_count > 0
            and step_count % self.inference_logging_step_interval == 0
            and self.context.metrics_writer is not None
        ):
            kvcache_util_stats = self.context.get_kvcache_utilization_stats()
        else:
            kvcache_util_stats = None

        post_step_context_state = {
            "waiting_request_count": len(self.waiting_request_ids),
            "finished_request_count": self.finished_request_count,
            "kv_stats": kvcache_util_stats,
            "padded_active_token_count": self.context.padded_active_token_count,
            "using_cuda_graph_this_step": self.context.using_cuda_graph_this_step(),
            "total_active_block_count": self.context.block_allocator.active_count,
            "total_paused_block_count": self.context.block_allocator.paused_count,
            "total_active_used_blocks": self.context.block_allocator.get_active_used(),
            "total_paused_used_blocks": self.context.block_allocator.get_paused_used(),
        }

        context_state = {**pre_step_context_state, **post_step_context_state}

        return result, context_state, step_time, self.step_count

    async def async_bookkeep(
        self,
        step_result: Optional[Dict],
        context_state: Dict,
        step_time: float,
        step_count: int,
        *,
        verbose: bool = False,
    ):
        """Uses `asyncio` for continuous bookkeeping.

        Args:
            step_result (Optional[Dict]): The result of the step.
            context_state (Dict): is_decode_only, total/paused request count, active token count.
            step_time (float): How long this step took.
            step_count (int): The count of the step.
            verbose (bool): Whether to run in verbose mode.

        Returns:
            A dictionary containing:
                active_requests (List): Requests that ran in the last step and are still active.
                finished_requests (List): Requests that ran in the last step and have now finished.
                step_time (float): The step time in seconds.
                cuda_graph_request_count (int): The CUDA graph batch size matching this step.
        """
        # Increment finished_request_count.
        cuda_graph_request_count = None

        if step_result is not None:
            active_request_ids = step_result["active_request_ids"]
            newly_paused_request_ids = step_result["newly_paused_request_ids"]
            finished_request_ids = step_result["finished_request_ids"]
            sample = step_result["sample"]
            log_probs = step_result["log_probs"]
            top_n_logprobs = step_result.get("top_n_logprobs", None)
            cuda_graph_request_count = step_result["cuda_graph_request_count"]

            # Add paused events.
            if newly_paused_request_ids is not None and self.track_paused_request_events:
                newly_paused_request_ids = newly_paused_request_ids.tolist()
                [self.get_request(i).add_event_pause() for i in newly_paused_request_ids]

            # Mark requests finished.
            [self.get_request(i).add_event_finish() for i in finished_request_ids.tolist()]
            # Add finished events.
            (active_request_ids, finished_request_records) = self.post_process_requests(
                active_request_ids,
                finished_request_ids,
                step_time,
                sample,
                log_probs,
                top_n_logprobs,
            )

        else:
            active_request_ids: list[int] = []
            finished_request_records: list[DynamicInferenceRequestRecord] = []

        # Failed requests.
        for failed_request_id in self.failed_request_ids:
            failed_entry = self.requests.pop(failed_request_id)
            failed_request = failed_entry.record[-1]
            failed_request.status = Status.FAILED
            failed_request.add_event_fail()
            finished_request_records.append(failed_entry.record)
            failed_entry.future.set_result(failed_entry.record)
        self.failed_request_ids.clear()

        # Detokenize all finished requests (critical for InferenceClient, which
        # doesn't necessarily have the tokenizer).
        for record in finished_request_records:
            for request in record.requests:
                if request.prompt is None:
                    request.prompt = self.controller.tokenizer.detokenize(
                        request.prompt_tokens.tolist()
                    )
                request.generated_text = self.controller.tokenizer.detokenize(
                    request.generated_tokens
                )

        # Handle necessary ZMQ DP coordinator communication.
        if self.use_coordinator and self.is_mp_coordinator and finished_request_records:
            payload = msgpack.packb(
                [Headers.ENGINE_REPLY.value, [r.serialize() for r in finished_request_records]],
                use_bin_type=True,
            )
            self.socket_for_receiving_requests.send(payload)

        # Log KV cache utilization stats to W&B
        if context_state["kv_stats"] is not None:
            # Prepare metrics dictionary with all stats
            # Use 'inference/' prefix for all metrics to separate from training metrics
            metrics = {
                'inference/inference_step': int(self.inference_step_offset + int(step_count)),
                'inference/step_time_s': float(step_time),
                'inference/waiting_queue_len': int(len(self.waiting_request_ids)),
                'inference/total_requests_dict_size': int(len(self.requests)),
            }
            # Add KV stats with inference/ prefix
            # Convert utilization metrics from 0-1 range to 0-100 percentage range for better visualization
            for key, value in context_state["kv_stats"].items():
                if 'utilization' in key:
                    # Convert to percentage (0-100) and group under kvcache_utilization
                    metrics[f'inference/{key}'] = float(value * 100.0)
                else:
                    metrics[f'inference/{key}'] = value

            if HAVE_WANDB and self.context.metrics_writer.__name__ == "wandb":
                self.context.metrics_writer.log(metrics, commit=True)
            else:
                raise ValueError(
                    f"Unsupported metrics writer type: {type(self.context.metrics_writer)}"
                )

        # Print context state.
        if verbose:
            mem = torch.cuda.memory_stats()
            step_type = "decode" if context_state["is_decode_only"] else "non-decode"
            output_str = (
                "* rank %d | step %d | %s ... time: %.3f%s ... "
                "reqs: a %d/%d, p %d/%d, w %d, f %d ... "
                "blocks: a %d/%d, p %d/%d ... "
                "mem: tensors %d, alloc %.1f gb, res %.1f gb."
                % (
                    self.rank,
                    step_count,
                    datetime.now().strftime("%H:%M:%S"),
                    step_time,
                    (
                        " [%s + real config %s + cuda graph %s]"
                        % (
                            step_type,
                            self.context.batch_dimensions,
                            (
                                "OFF"
                                if not self.context.using_cuda_graph_this_step()
                                else self.context.padded_batch_dimensions
                            ),
                        )
                    ),
                    context_state["total_request_count"] - context_state["paused_request_count"],
                    context_state["total_active_block_count"],
                    context_state["paused_request_count"],
                    context_state["total_paused_block_count"],
                    context_state["waiting_request_count"],
                    context_state["finished_request_count"],
                    context_state["total_active_used_blocks"],
                    context_state["total_active_block_count"],
                    context_state["total_paused_used_blocks"],
                    context_state["total_paused_block_count"],
                    mem["allocation.all.current"],
                    mem["allocated_bytes.all.current"] / (1024**3),
                    mem["reserved_bytes.all.current"] / (1024**3),
                )
            )
            if context_state["is_decode_only"]:
                output_str = f"\033[94m{output_str}\033[0m"
            logging.info(output_str)

        return {
            "active_request_ids": active_request_ids,
            "finished_request_records": finished_request_records,
            "step_time": step_time,
            "cuda_graph_request_count": cuda_graph_request_count,
        }

    async def async_step(
        self, *, verbose: bool = False
    ) -> Tuple[List[DynamicInferenceRequest], List[DynamicInferenceRequest], float]:
        """
        Wrapper for controller.generate_output_tokens_dynamic_batch(), to
        match vLLM API. Uses `asyncio` for continuous generation which allows this
        method to sleep and wake up when new requests are available.

        Args:
            verbose (bool): Whether to run in verbose mode.

        Returns:
            A tuple comprised of:
                1. Requests that ran in the last step and are still active.
                2. Requests that ran in the last step and have now finished.
                3. The step time in seconds.
        """
        last_step_data = await self.async_forward()
        ret = await self.async_bookkeep(*last_step_data, verbose=verbose)
        # Keep for compatibility with current test suite.
        return ret

    def step_modern(
        self, *, verbose: bool = False
    ) -> Tuple[List[DynamicInferenceRequest], List[DynamicInferenceRequest], float]:
        """Synchronous wrapper for `self.async_step`."""
        return self._loop.run_until_complete(self.async_step(verbose=verbose))

    def step_legacy(
        self, sampling_params: SamplingParams, *, verbose: bool = False
    ) -> Tuple[List[DynamicInferenceRequest], List[DynamicInferenceRequest], float]:
        """Synchronous wrapper for `self.async_step`."""
        warnings.warn(
            "`step_legacy()` is deprecated and will be removed in `megatron-core` "
            "0.16. Please use `step_modern()` going forward, which will eventually "
            "be renamed to `step()`."
        )
        result = self._loop.run_until_complete(self.async_step(verbose=verbose))
        active_requests = [self.get_request(i) for i in result["active_request_ids"]]
        finished_requests = [r.merge() for r in result["finished_request_records"]]
        return active_requests, finished_requests, result["step_time"]

    # For backwards compatibility, point `step()` to `step_legacy()`. Starting in
    # `megatron-core` 0.16, `step_modern()` will be renamed to `step()`.
    step = step_legacy

    def generate(
        self, prompts: List[str], sampling_params: Optional[SamplingParams] = SamplingParams()
    ) -> List[DynamicInferenceRequest]:
        """Generates completions for a static list of prompts."""

        for prompt in prompts:
            request_id = int(next(self.request_counter))
            _ = self.add_request(request_id, prompt, sampling_params)

        finished_request_records_list = []
        while self.has_unfinished_requests():
            result = self.step_modern()
            finished_request_records_list.extend(result["finished_request_records"])

        # Ensure requests are returned in the same order they were passed in.
        finished_request_records_list.sort(key=lambda r: r.request_id)

        return finished_request_records_list

    def schedule_requests(self) -> int:
        """Drains the ZMQ socket for a batch of requests and adds them to the engine.

        This method is a collective and synchronous operation that must be called
        by all ranks in a Model Parallel (MP) group at the same time. It ensures
        that all ranks process the exact same batch of incoming requests and
        control signals.

        The synchronization works as follows:
        1.  The MP rank 0 drains all pending messages from its subscriber socket
            in a non-blocking manner.
        2.  MP rank 0 then broadcasts the number of messages it received to all other
            ranks in its MP group using a dedicated publisher socket.
        3.  The other MP ranks wait to receive this count, and then receive exactly
            that many messages from their subscriber sockets.

        Once all ranks have the same batch of messages, they are unpacked and
        processed. New requests are added to the engine's queue, and control
        signals (PAUSE, UNPAUSE, SUSPEND, RESUME, STOP) update the engine's
        internal state.

        Note:
            This function is synchronous and must be called collectively by all
            ranks in a MP group. It should not be launched in a separate coroutine
            to ensure all ranks execute it in lockstep before proceeding to the
            next engine step.

        Returns:
            int: The number of messages that were received and processed in this batch.
        """

        torch.cuda.nvtx.range_push("drain_zmq_socket")
        all_messages = []
        if self.is_mp_coordinator:
            while True:
                try:
                    # Receive messages in a non-blocking way.
                    all_messages.append(self.socket_for_receiving_requests.recv(flags=zmq.NOBLOCK))
                except zmq.Again:
                    # This exception is hit as soon as the socket is empty.
                    break
            messages_to_dequeue = len(all_messages)
            # First publish the number of messages to dequeue.
            # This is important because we want all tensor parallel ranks
            # to dequeue the same number of messages.
            self.model_parallel_num_msgs_publisher_socket.send(
                struct.pack('!i', messages_to_dequeue)
            )
            # Now publish the actual messages to all model parallel ranks
            if messages_to_dequeue > 0:
                self.model_parallel_publisher_socket.send_multipart(all_messages)
        else:
            # First, receive the number of messages to dequeue from mp-rank 0
            messages_to_dequeue = struct.unpack(
                '!i', self.model_parallel_num_msgs_subscriber_socket.recv()
            )[0]
            # Now, dequeue the same number of messages from the subscriber socket.
            # Note that these receives are blocking, because the messages
            # are guaranteed to be available after the tp-rank 0 has sent them.
            if messages_to_dequeue > 0:
                all_messages = self.model_parallel_subscriber_socket.recv_multipart()
            else:
                all_messages = []

        torch.cuda.nvtx.range_pop()
        for message in all_messages:
            data = msgpack.unpackb(message, raw=False)
            header = Headers(data[0])

            if self.received_stop:
                assert (
                    header == Headers.STOP_ACK
                ), "Engine is shutting down. No other messages allowed except STOP_ACK."

            if header == Headers.SUBMIT_REQUEST:
                request_id, prompt, sampling_params = data[1:]
                sampling_params = SamplingParams.deserialize(sampling_params)
                self.add_request(request_id, prompt, sampling_params)
            elif header == Headers.PAUSE:
                # Pause thyself.
                self.received_pause = True
                self.running.clear()
                # Send PAUSE_ACK back to coordinator.
                if self.is_mp_coordinator:
                    payload = msgpack.packb([Headers.PAUSE_ACK.value], use_bin_type=True)
                    self.socket_for_receiving_requests.send(payload)
            elif header == Headers.STOP:
                # Stop thyself.
                self.received_stop = True
                self.running.clear()
                # Send STOP_ACK back to coordinator.
                if self.is_mp_coordinator:
                    payload = msgpack.packb([Headers.STOP_ACK.value], use_bin_type=True)
                    self.socket_for_receiving_requests.send(payload)
            elif header == Headers.PAUSE_ACK:
                self.paused.set()
                self.received_pause = False
            elif header == Headers.STOP_ACK:
                self.stopped.set()
                self.received_stop = False
            elif header == Headers.UNPAUSE:
                self.paused.clear()
                self.running.set()
            elif header == Headers.SUSPEND:
                self.suspend_signal = True
            elif header == Headers.RESUME:
                self.suspend_signal = False
            elif header == Headers.STOP:
                self.stopped = True
            else:
                raise UnknownHeaderError(header)

        return len(all_messages)

    def stop(self):
        """
        Stops the inference engine by terminating the inference coordinator process
        if it exists, and destroys the model parallel state.
        This method ensures that any running inference coordinator subprocess
        is properly terminated, and cleans up resources associated with
        model parallelism.
        """

        if hasattr(self, "inference_coordinator_process"):
            self.inference_coordinator_process.terminate()
        for socket in self.zmq_sockets:
            socket.close()
        self.zmq_context.term()

    @trace_async_exceptions
    async def run_engine(
        self, *, loop: Optional[asyncio.AbstractEventLoop] = None, verbose: Optional[bool] = False
    ):
        """Continually steps the engine asynchronously."""
        self._loop = get_asyncio_loop(loop)
        self.use_coordinator = False
        try:
            while True:
                # Wait until there are active requests before proceeding.
                async with self._cond:
                    await self._cond.wait_for(
                        lambda: (
                            not self.is_suspended
                            and (
                                self.context.get_active_request_count() > 0
                                or self.waiting_request_ids
                            )
                        )
                    )
                await self.async_step(verbose=verbose)
        except asyncio.CancelledError:
            pass

<<<<<<< HEAD
    def _ep_group_has_work(self):
        """Determines if there are some pending requests in the expert parallel group this 
        rank is a part of
        """
        range_push("_ep_group_has_work")
        
        is_stopped = self.stopped.is_set() or self.received_stop 
        is_paused = self.paused.is_set() or self.received_pause
        is_suspended = self.suspend_signal or self.is_suspended
        if is_stopped or is_paused or is_suspended:
            # attempt to pause/stop/suspend 
            # contribute 0 work to the all-reduce 
            # Signals are received asynchronously so some EP ranks might not have 
            # received them yet. So in that case they might nominate +ve work 
            # and in that case we do not want to pause/stop/suspend prematurely.
            # Ultimately when all of them receive the signal, they will all contribute 0 work
            local_work = 0  
        else:
            local_work = self.context.get_active_request_count() + len(self.waiting_request_ids)

        if parallel_state.get_expert_model_parallel_world_size() > 1:
            expert_model_parallel_group = parallel_state.get_expert_model_parallel_group()
            # all reduce local work across expert model parallel group

            local_work_tensor = torch.tensor(
                [local_work], device=torch.cuda.current_device()
            )
            torch.distributed.all_reduce(
                local_work_tensor,
                op=torch.distributed.ReduceOp.SUM,
                group=expert_model_parallel_group,
            )
            global_work = local_work_tensor.item()
        else:
            global_work = local_work
        
        range_pop()
        return global_work > 0
=======
    async def _ep_group_has_work(self, local_work: int) -> bool:
        """Determines if there are some pending requests in the expert parallel group this
        rank is a part of.
        Args:
            local_work (int): The local work count for this rank. This is a sum of active 
            and waiting requests.
        Returns:
            bool: True if there is some work in the EP group, False otherwise.
        """
        range_push("_ep_group_has_work")

        is_stopped = self.stopped.is_set() or self.received_stop
        is_paused = self.paused.is_set() or self.received_pause
        is_suspended = self.suspend_signal
        if is_stopped or is_paused or is_suspended:
            # Signals can be received asynchronously on EP ranks.
            # We do not want a rank to pause/stop/suspend prematurely if one of it's peers
            # is yet to receive the signal.
            # So this is an *attempt* to process the signal. This rank has received the signal
            # and passes 0 to the all-reduce. If any other rank in the EP group has not received the signal yet,
            # it will pass a non-zero value to the all-reduce, and hence the global work will be non-zero,
            # and we will defer processing the signal.
            # When all ranks receive the signal, global work will be zero, and we can process the signal safely.
            local_work = 0

        if parallel_state.get_expert_model_parallel_world_size() > 1:
            max_global_work = await self.expert_parallel_async_barrier.all_reduce_max(local_work)
        else:
            max_global_work = local_work

        range_pop()
        return max_global_work > 0
>>>>>>> 5c4880e9

    @trace_async_exceptions
    async def run_engine_with_coordinator(
        self, *, loop: Optional[asyncio.AbstractEventLoop] = None, verbose: Optional[bool] = False
    ):
        """Continually steps the engine asynchronously."""
        self._loop = get_asyncio_loop(loop)
        self.use_coordinator = True
        try:
            while True:
                self.schedule_requests()

                # for the cases below (no active requests, or undergoing a state-change)
                # do not use asyncio.sleep(0)
                # as tp-rank=0 will flood the num_messages publisher
                # with "0" repeatedly. This causes some packets to drop.
                # Instead be nice, and sleep
                # for a short time.
                # The minimum sleep time needed is ~100us i.e. the time
                # needed to send one message on an IPC socket. However
                # just to be safe, we use 20ms here.

<<<<<<< HEAD
                pending_requests = self.context.get_active_request_count() + len(self.waiting_request_ids)
                ep_group_has_work = self._ep_group_has_work() 

                if ep_group_has_work and pending_requests == 0:
                    # run dummy forward pass
                    self.controller.dummy_forward() 
                    continue

                # todo [Siddharth]: Can this hardcoded sleep be avoided
                # with asyncio zmq sockets?
                
                if (not ep_group_has_work) and (self.paused.is_set() or self.received_pause or self.received_stop):
                    await asyncio.sleep(0.02)
                    continue

                # Suspend, resume.
                if (not ep_group_has_work) and self.suspend_signal:
                    self.suspend()
                    await asyncio.sleep(0.02)
                    continue
                else:
                    self.resume()

                # No requests.
                if (
                    not pending_requests
                ):
                    await asyncio.sleep(0.02)
=======
                pending_requests = self.context.get_active_request_count() + len(
                    self.waiting_request_ids
                )
                # 1. Check for work availability (Consensus Step)
                ep_group_has_work = await self._ep_group_has_work(pending_requests)

                # 2. Dummy Work Logic (Keep group alive if peers have work)
                if ep_group_has_work and pending_requests == 0:
                    # run dummy forward pass if EP group as a whole has work,
                    # but this rank does not have any work.
                    self.controller.dummy_forward()
                    continue

                
                # 3. No work in EP group - Processing Control Signals
                if not ep_group_has_work:
                    # Priority A: STOP
                    # If we have received a stop signal AND the group agrees (ep_group_has_work is False),
                    # we must break the loop to exit.
                    if self.stopped.is_set():
                        # Optional: Log graceful shutdown
                        if verbose and self.rank == 0:
                            logging.info("Stopping engine.")
                        break

                    # Priority B: SUSPEND
                    if self.suspend_signal:
                        self.suspend()
                    else:
                        self.resume()
                  
                    # Priority C: PAUSE or no work - nothing needs to be done
                    # todo [Siddharth]: Can this hardcoded sleep be avoided
                    # with asyncio zmq sockets?
                    await asyncio.sleep(0.02)  # Yield to event loop
>>>>>>> 5c4880e9
                    continue

                # 4. Actual Step
                await self.async_step(verbose=verbose)

        except asyncio.CancelledError:
            pass<|MERGE_RESOLUTION|>--- conflicted
+++ resolved
@@ -1451,46 +1451,6 @@
         except asyncio.CancelledError:
             pass
 
-<<<<<<< HEAD
-    def _ep_group_has_work(self):
-        """Determines if there are some pending requests in the expert parallel group this 
-        rank is a part of
-        """
-        range_push("_ep_group_has_work")
-        
-        is_stopped = self.stopped.is_set() or self.received_stop 
-        is_paused = self.paused.is_set() or self.received_pause
-        is_suspended = self.suspend_signal or self.is_suspended
-        if is_stopped or is_paused or is_suspended:
-            # attempt to pause/stop/suspend 
-            # contribute 0 work to the all-reduce 
-            # Signals are received asynchronously so some EP ranks might not have 
-            # received them yet. So in that case they might nominate +ve work 
-            # and in that case we do not want to pause/stop/suspend prematurely.
-            # Ultimately when all of them receive the signal, they will all contribute 0 work
-            local_work = 0  
-        else:
-            local_work = self.context.get_active_request_count() + len(self.waiting_request_ids)
-
-        if parallel_state.get_expert_model_parallel_world_size() > 1:
-            expert_model_parallel_group = parallel_state.get_expert_model_parallel_group()
-            # all reduce local work across expert model parallel group
-
-            local_work_tensor = torch.tensor(
-                [local_work], device=torch.cuda.current_device()
-            )
-            torch.distributed.all_reduce(
-                local_work_tensor,
-                op=torch.distributed.ReduceOp.SUM,
-                group=expert_model_parallel_group,
-            )
-            global_work = local_work_tensor.item()
-        else:
-            global_work = local_work
-        
-        range_pop()
-        return global_work > 0
-=======
     async def _ep_group_has_work(self, local_work: int) -> bool:
         """Determines if there are some pending requests in the expert parallel group this
         rank is a part of.
@@ -1523,7 +1483,6 @@
 
         range_pop()
         return max_global_work > 0
->>>>>>> 5c4880e9
 
     @trace_async_exceptions
     async def run_engine_with_coordinator(
@@ -1546,36 +1505,6 @@
                 # needed to send one message on an IPC socket. However
                 # just to be safe, we use 20ms here.
 
-<<<<<<< HEAD
-                pending_requests = self.context.get_active_request_count() + len(self.waiting_request_ids)
-                ep_group_has_work = self._ep_group_has_work() 
-
-                if ep_group_has_work and pending_requests == 0:
-                    # run dummy forward pass
-                    self.controller.dummy_forward() 
-                    continue
-
-                # todo [Siddharth]: Can this hardcoded sleep be avoided
-                # with asyncio zmq sockets?
-                
-                if (not ep_group_has_work) and (self.paused.is_set() or self.received_pause or self.received_stop):
-                    await asyncio.sleep(0.02)
-                    continue
-
-                # Suspend, resume.
-                if (not ep_group_has_work) and self.suspend_signal:
-                    self.suspend()
-                    await asyncio.sleep(0.02)
-                    continue
-                else:
-                    self.resume()
-
-                # No requests.
-                if (
-                    not pending_requests
-                ):
-                    await asyncio.sleep(0.02)
-=======
                 pending_requests = self.context.get_active_request_count() + len(
                     self.waiting_request_ids
                 )
@@ -1611,7 +1540,6 @@
                     # todo [Siddharth]: Can this hardcoded sleep be avoided
                     # with asyncio zmq sockets?
                     await asyncio.sleep(0.02)  # Yield to event loop
->>>>>>> 5c4880e9
                     continue
 
                 # 4. Actual Step
