--- conflicted
+++ resolved
@@ -1,232 +1,5 @@
 # Copyright (c) 2025, NVIDIA CORPORATION. All rights reserved.
 
-<<<<<<< HEAD
-import torch
-
-from megatron.core.device_utils import get_current_device, set_manual_seed
-from megatron.core.inference.async_stream import AsyncStream
-from megatron.core.inference.engines.abstract_engine import AbstractEngine
-from megatron.core.inference.inference_request import InferenceRequest
-from megatron.core.inference.sampling_params import SamplingParams
-from megatron.core.inference.scheduler import Scheduler
-from megatron.core.inference.text_generation_controllers.text_generation_controller import (
-    TextGenerationController,
-)
-
-
-class MCoreEngine(AbstractEngine):
-    """The Megatron core backend constructor
-
-    This is the backend that does a simple forward pass on the model.
-    Supports any model that is callable (Accepts the inputs and outputs the tensor)
-
-    Args:
-        text_generation_controller (TextGenerationController): A text generation
-            controller that will be used to define how to preprocess prompts, generate
-            outputs and detokenizer the output tokens.
-        max_batch_size (int, optional): The maximum number of requests to process at once.
-            Will be set from the InferenceWrapperConfig in `text_generation_controller` by
-            default.
-        random_seed (int, optional): Use a random seed if you want deterministic
-            results. Defaults to None.
-    """
-
-    def __init__(
-        self,
-        text_generation_controller: TextGenerationController,
-        max_batch_size: Optional[int] = None,
-        random_seed: Optional[int] = None,
-    ):
-        inference_wrapper_config = (
-            text_generation_controller.inference_wrapped_model.inference_wrapper_config
-        )
-        inference_max_batch_size = inference_wrapper_config.inference_max_requests
-        if max_batch_size is None:
-            max_batch_size = inference_max_batch_size
-        elif max_batch_size > inference_max_batch_size:
-            warnings.warn(
-                f"Engine `max_batch_size` ({max_batch_size}) > "
-                f"`inference_max_requests` in `inference_wrapper_config` "
-                f"({inference_max_batch_size}); setting `max_batch_size` to "
-                f"{inference_max_batch_size}",
-                UserWarning,
-            )
-            max_batch_size = inference_max_batch_size
-        self.text_generation_controller = text_generation_controller
-        self.random_seed = random_seed
-        self.scheduler = Scheduler(max_batch_size=max_batch_size)
-
-    def get_new_request_id(self) -> str:
-        """Gets a new request id from the scheduler"""
-        return self.scheduler.get_new_request_id()
-
-    def add_request(
-        self,
-        prompt: Optional[str] = None,
-        add_BOS: bool = False,
-        encoder_prompt: Optional[str] = None,
-        inference_parameters: Optional[SamplingParams] = None,
-        streaming: bool = False,
-        inference_request: Optional[InferenceRequest] = None,
-    ) -> str:
-        """
-        Adds a request to the scheduler and returns the request ID.
-
-        Args:
-            prompt (str): A prompt string
-            add_BOS (bool): Whether to add BOS token to beginning of the prompt
-            encoder_prompt (str): The encoder prompt string
-            inference_parameters (SamplingParams): The inference parameters
-            streaming (bool): Whether to stream incremental outputs for this request
-            inference_request (InferenceRequest, optional): A fully constructed request.
-                Defaults to None.
-
-        Returns:
-            The newly created request ID.
-        """
-        assert (
-            prompt is not None or inference_request is not None
-        ), f"At least one of `prompt` or `inference_request` must be specified"
-
-        if inference_request is None:
-            prompt_tokens = self.text_generation_controller.tokenize_prompt(prompt, add_BOS)
-        else:
-            prompt_tokens = inference_request.prompt_tokens
-
-        return self.scheduler.add_request(
-            prompt=prompt,
-            prompt_tokens=prompt_tokens,
-            encoder_prompt=encoder_prompt,
-            inference_parameters=inference_parameters,
-            streaming=streaming,
-            inference_request=inference_request,
-        )
-
-    def get_stream_generator(
-        self, request_id: str
-    ) -> Union[AsyncGenerator[InferenceRequest, None], None]:
-        """Returns the stream generator for the given request ID if it exists."""
-        stream = self.scheduler.streams.get(request_id, None)
-        if stream is not None:
-            return stream.generator()
-        return None
-
-    def generate(
-        self,
-        prompts: Optional[List[str]] = None,
-        add_BOS: bool = False,
-        encoder_prompts: Optional[List[str]] = None,
-        common_inference_params: Optional[SamplingParams] = None,
-        sampling_params: Optional[SamplingParams] = None,
-        inference_requests: Optional[List[InferenceRequest]] = None,
-    ) -> List[InferenceRequest]:
-        """The megatron core inference backend generate function
-
-        This backend returns the output generations as a dictionary.
-        It returns the prompt tokens along with the generated tokens, the prompt
-        plus the generated string and the output log probabilities if requested
-
-        Args:
-            prompts (List[str]): All the prompts as a list of strings
-            add_BOS (bool): Whether to add BOS token to beginning of prompts
-            encoder_prompts (List[dict]): All the encoder prompts as a list of strings
-            common_inference_params: Deprecated. Only used for backward compatibility with
-            MCore <= 0.9.0. Use `sampling_params` going forward.
-            sampling_params (SamplingParams): The request-level sampling parameters
-            inference_requests (List[InferenceRequest]): A pre-populated list of inference requests
-
-        Returns:
-            List[InferenceRequest]: The output is list of inference requests containing the
-            generated tokens, texts and log probs if required
-        """
-        # TODO :M core- get rng state tracker
-
-        request_ids: List[str] = []
-
-        if self.random_seed:
-            set_manual_seed(self.random_seed)
-
-        if inference_requests is None:
-            assert prompts is not None
-
-            if common_inference_params:
-                sampling_params = common_inference_params
-
-            for i in range(len(prompts)):
-                prompt = prompts[i]
-                encoder_prompt = encoder_prompts[i] if encoder_prompts is not None else None
-                request_id = self.add_request(
-                    prompt=prompt,
-                    encoder_prompt=encoder_prompt,
-                    inference_parameters=sampling_params,
-                )
-                request_ids.append(request_id)
-        else:
-            for inference_request in inference_requests:
-                request_ids.append(inference_request.request_id)
-                self.scheduler.add_request(inference_request=inference_request)
-
-        self.run_engine()
-
-        result: List[InferenceRequest] = [
-            self.scheduler.completed_request_pool[request_id] for request_id in request_ids
-        ]
-        return result
-
-    def run_engine(self):
-        """Main functionality to run inference
-
-        Runs the engine until there are no requests in the queue.
-
-        Args:
-            dynamic_generation (bool, optional): Set this to True, if you want
-                to enable dynamic batching. Mainly used with an inference server.
-                Defaults to False.
-        """
-        while self.scheduler.have_requests_pending():
-            active_requests: Dict[str, InferenceRequest] = self.scheduler.active_request_pool.copy()
-            active_streams: Dict[str, AsyncStream] = OrderedDict()
-            for request_id in active_requests:
-                if (stream := self.scheduler.streams.get(request_id, None)) is not None:
-                    assert isinstance(stream, AsyncStream), stream
-                    active_streams[request_id] = stream
-            result_dict: Dict[str, InferenceRequest] = (
-                self.text_generation_controller.generate_all_output_tokens_static_batch(
-                    active_requests, active_streams
-                )
-            )
-
-            self.scheduler.update_requests_pools(result_dict=result_dict)
-
-        # TODO: Later for dynamic batching we will do something like this
-        """ 
-            if dynamic_batching:
-                result_dict: Dict[
-                    str, InferenceRequest
-                ] = self.text_generation_controller.generate_output_tokens_one_step_dynamic_batch(
-                    active_requests
-                )
-            self.scheduler.update_requests_pools(result_dict=result_dict)         
-        """
-
-    def _wrapped_run_engine(self, cuda_device):
-        """
-        Explicitly sets the CUDA device before running the engine.
-
-        This is to ensure that the CUDA device is correctly propagated when running
-        in a new thread context.
-        """
-        if torch.cuda.is_available():
-            torch.cuda.set_device(cuda_device)
-        self.run_engine()
-
-    async def run_engine_async(self):
-        """Runs the engine asynchronously using asyncio"""
-        loop = asyncio.get_running_loop()
-
-        await loop.run_in_executor(None, self._wrapped_run_engine, get_current_device())
-=======
 from .static_engine import (  # noqa: F401 # pylint: disable=unused-import
     StaticInferenceEngine as MCoreEngine,
-)
->>>>>>> 97a9df13
+)