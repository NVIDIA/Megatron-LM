--- conflicted
+++ resolved
@@ -5,11 +5,8 @@
 
 import torch
 
-<<<<<<< HEAD
 from megatron.core.device_utils import set_manual_seed
-=======
 from megatron.core.inference.async_stream import AsyncStream
->>>>>>> 04f93447
 from megatron.core.inference.engines.abstract_engine import AbstractEngine
 from megatron.core.inference.inference_request import InferenceRequest
 from megatron.core.inference.sampling_params import SamplingParams
@@ -183,7 +180,8 @@
         This is to ensure that the CUDA device is correctly propagated when running
         in a new thread context.
         """
-        torch.cuda.set_device(cuda_device)
+        if torch.cuda.is_available():
+            torch.cuda.set_device(cuda_device)
         self.run_engine()
 
     async def run_engine_async(self):
