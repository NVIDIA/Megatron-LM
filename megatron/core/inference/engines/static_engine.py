# Copyright (c) 2025, NVIDIA CORPORATION. All rights reserved.

import asyncio
import warnings
from collections import OrderedDict
from typing import AsyncGenerator, Dict, List, Optional, Union

import torch

from megatron.core.inference.async_stream import AsyncStream
from megatron.core.inference.engines.abstract_engine import AbstractEngine
from megatron.core.inference.inference_request import InferenceRequest
from megatron.core.inference.sampling_params import SamplingParams
from megatron.core.inference.scheduler import Scheduler
from megatron.core.inference.text_generation_controllers.text_generation_controller import (
    TextGenerationController,
)

try:
    from tqdm import tqdm

    HAVE_TQDM = True
except ImportError:
    from unittest.mock import MagicMock

    tqdm = MagicMock()
    HAVE_TQDM = False


class StaticInferenceEngine(AbstractEngine):
    """The Megatron core backend constructor

    This is the backend that does a simple forward pass on the model.
    Supports any model that is callable (Accepts the inputs and outputs the tensor)

    Args:
        text_generation_controller (TextGenerationController): A text generation
            controller that will be used to define how to preprocess prompts, generate
            outputs and detokenizer the output tokens.
        max_batch_size (int, optional): The maximum number of requests to process at once.
            Will be set from the InferenceWrapperConfig in `text_generation_controller` by
            default.
        random_seed (int, optional): Use a random seed if you want deterministic
            results. Defaults to None.
    """

    def __init__(
        self,
        text_generation_controller: TextGenerationController,
        max_batch_size: Optional[int] = None,
        random_seed: Optional[int] = None,
    ):
        inference_wrapper_config = (
            text_generation_controller.inference_wrapped_model.inference_wrapper_config
        )
        inference_max_batch_size = inference_wrapper_config.inference_max_requests
        if max_batch_size is None:
            max_batch_size = inference_max_batch_size
        elif max_batch_size > inference_max_batch_size:
            warnings.warn(
                f"Engine `max_batch_size` ({max_batch_size}) > "
                f"`inference_max_requests` in `inference_wrapper_config` "
                f"({inference_max_batch_size}); setting `max_batch_size` to "
                f"{inference_max_batch_size}",
                UserWarning,
            )
            max_batch_size = inference_max_batch_size
        self.controller = text_generation_controller
        self.random_seed = random_seed
        self.scheduler = Scheduler(max_batch_size=max_batch_size)

    def get_new_request_id(self) -> int:
        """Gets a new request id from the scheduler"""
        return self.scheduler.get_new_request_id()

    def add_request(
        self,
        prompt: Optional[str] = None,
        add_BOS: bool = False,
        encoder_prompt: Optional[str] = None,
        sampling_params: Optional[SamplingParams] = None,
        streaming: bool = False,
        inference_request: Optional[InferenceRequest] = None,
        *,
        inference_parameters: Optional[SamplingParams] = None,
    ) -> int:
        """
        Adds a request to the scheduler and returns the request ID.

        Args:
            prompt (str): A prompt string
            add_BOS (bool): Whether to add BOS token to beginning of the prompt
            encoder_prompt (str): The encoder prompt string
            sampling_params (SamplingParams): The inference parameters
            streaming (bool): Whether to stream incremental outputs for this request
            inference_request (InferenceRequest, optional): A fully constructed request.
                Defaults to None.
            inference_parameters (SamplingParams, optional): Deprecated and
                renamed to `SamplingParams`.

        Returns:
            The newly created request ID.
        """
        assert (
            prompt is not None or inference_request is not None
        ), f"At least one of `prompt` or `inference_request` must be specified"

        if sampling_params is None and inference_parameters is not None:
            warnings.warn(
                "`inference_parameters` has been renamed to `sampling_params`, "
                "and the previous name will be removed in Mcore v0.14."
            )
            sampling_params = inference_parameters

        if inference_request is None:
<<<<<<< HEAD
            prompt_tokens = self.controller.tokenize_prompt(prompt, add_BOS)
=======
            # Support legacy single-arg tokenize_prompt mocks in tests.
            prompt_tokens = self.text_generation_controller.tokenize_prompt(prompt, add_BOS)
>>>>>>> 53008b84
        else:
            prompt_tokens = inference_request.prompt_tokens

        return self.scheduler.add_request(
            prompt=prompt,
            prompt_tokens=prompt_tokens,
            encoder_prompt=encoder_prompt,
            sampling_params=sampling_params,
            streaming=streaming,
            inference_request=inference_request,
        )

    def get_stream_generator(
        self, request_id: int
    ) -> Union[AsyncGenerator[InferenceRequest, None], None]:
        """Returns the stream generator for the given request ID if it exists."""
        stream = self.scheduler.streams.get(request_id, None)
        if stream is not None:
            return stream.generator()
        return None

    def generate(
        self,
        prompts: Optional[List[str]] = None,
        add_BOS: bool = False,
        encoder_prompts: Optional[List[str]] = None,
        common_inference_params: Optional[SamplingParams] = None,
        sampling_params: Optional[SamplingParams] = None,
        inference_requests: Optional[List[InferenceRequest]] = None,
    ) -> List[InferenceRequest]:
        """The megatron core inference backend generate function

        This backend returns the output generations as a dictionary.
        It returns the prompt tokens along with the generated tokens, the prompt
        plus the generated string and the output log probabilities if requested

        Args:
            prompts (List[str]): All the prompts as a list of strings
            add_BOS (bool): Whether to add BOS token to beginning of prompts
            encoder_prompts (List[dict]): All the encoder prompts as a list of strings
            common_inference_params: Deprecated. Only used for backward compatibility with
            MCore <= 0.9.0. Use `sampling_params` going forward.
            sampling_params (SamplingParams): The request-level sampling parameters
            inference_requests (List[InferenceRequest]): A pre-populated list of inference requests

        Returns:
            List[InferenceRequest]: The output is list of inference requests containing the
            generated tokens, texts and log probs if required
        """
        # TODO :M core- get rng state tracker

        request_ids: List[int] = []

        if self.random_seed:
            torch.random.manual_seed(self.random_seed)

        if inference_requests is None:
            assert prompts is not None

            if common_inference_params:
                sampling_params = common_inference_params

            for i in range(len(prompts)):
                prompt = prompts[i]
                encoder_prompt = encoder_prompts[i] if encoder_prompts is not None else None
                request_id = self.add_request(
                    prompt=prompt, encoder_prompt=encoder_prompt, sampling_params=sampling_params
                )
                request_ids.append(request_id)
        else:
            for inference_request in inference_requests:
                request_ids.append(inference_request.request_id)
                self.scheduler.add_request(inference_request=inference_request)

        self.run_engine()

        result: List[InferenceRequest] = [
            self.scheduler.completed_request_pool[request_id] for request_id in request_ids
        ]
        return result

    def run_engine(self):
        """Main functionality to run inference

        Runs the engine until there are no requests in the queue.

        Args:
            dynamic_generation (bool, optional): Set this to True, if you want
                to enable dynamic batching. Mainly used with an inference server.
                Defaults to False.
        """

        if not HAVE_TQDM:
            raise ImportError(
                "tqdm is required for StaticInferenceEngine, "
                "please install it with `pip install tqdm`"
            )

        prev_num_requests_pending = self.scheduler.num_requests_pending()
        tbar = tqdm(desc="static requests", total=prev_num_requests_pending)
        while self.scheduler.have_requests_pending():
            active_requests: Dict[str, InferenceRequest] = self.scheduler.active_request_pool.copy()
            active_streams: Dict[str, AsyncStream] = OrderedDict()
            for request_id in active_requests:
                if (stream := self.scheduler.streams.get(request_id, None)) is not None:
                    assert isinstance(stream, AsyncStream), stream
                    active_streams[request_id] = stream
            result_dict: Dict[str, InferenceRequest] = (
                self.controller.generate_all_output_tokens_static_batch(
                    active_requests, active_streams
                )
            )

            self.scheduler.update_requests_pools(result_dict=result_dict)

            crnt_num_requests_pending = self.scheduler.num_requests_pending()
            tbar.update(prev_num_requests_pending - crnt_num_requests_pending)
            prev_num_requests_pending = crnt_num_requests_pending

        # TODO: Later for dynamic batching we will do something like this
        """
            if dynamic_batching:
                result_dict: Dict[
                    str, InferenceRequest
                ] = self.text_generation_controller.generate_output_tokens_one_step_dynamic_batch(
                    active_requests
                )
            self.scheduler.update_requests_pools(result_dict=result_dict)
        """

    def _wrapped_run_engine(self, cuda_device):
        """
        Explicitly sets the CUDA device before running the engine.

        This is to ensure that the CUDA device is correctly propagated when running
        in a new thread context.
        """
        torch.cuda.set_device(cuda_device)
        self.run_engine()

    async def run_engine_async(self):
        """Runs the engine asynchronously using asyncio"""
        loop = asyncio.get_running_loop()

        await loop.run_in_executor(None, self._wrapped_run_engine, torch.cuda.current_device())<|MERGE_RESOLUTION|>--- conflicted
+++ resolved
@@ -113,12 +113,8 @@
             sampling_params = inference_parameters
 
         if inference_request is None:
-<<<<<<< HEAD
+            # Support legacy single-arg tokenize_prompt mocks in tests.
             prompt_tokens = self.controller.tokenize_prompt(prompt, add_BOS)
-=======
-            # Support legacy single-arg tokenize_prompt mocks in tests.
-            prompt_tokens = self.text_generation_controller.tokenize_prompt(prompt, add_BOS)
->>>>>>> 53008b84
         else:
             prompt_tokens = inference_request.prompt_tokens
 
