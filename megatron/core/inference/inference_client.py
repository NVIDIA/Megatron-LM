# Copyright (c) 2025 NVIDIA CORPORATION & AFFILIATES. All rights reserved.

import asyncio
import logging
import os
import time
from typing import List, Union

from megatron.core.inference.inference_request import DynamicInferenceRequestRecord
from megatron.core.inference.sampling_params import SamplingParams
from megatron.core.utils import get_asyncio_loop, trace_async_exceptions

from .headers import Headers

try:
    import zmq

    HAVE_ZMQ = True
except:
    HAVE_ZMQ = False

try:
    import msgpack

    HAVE_MSGPACK = True
except:
    HAVE_MSGPACK = False

from .headers import Headers


class InferenceClient:
    """
    An asynchronous client for communicating with an inference coordinator service.

    This client uses ZeroMQ (ZMQ) for messaging and MessagePack (msgpack) for
    serialization. It is designed to work within an asyncio event loop. It can
    submit inference requests, listen for completed results, and send control
    signals (e.g., pause, stop) to the inference engines.

    The client operates by connecting a ZMQ DEALER socket to the inference
    coordinator's ROUTER socket. Requests are sent with a unique ID, and an
    `asyncio.Future` is created for each request. A background task listens for
    replies from the coordinator, and when a reply is received, it resolves the
    corresponding future with the result.

    Attributes:
        context (zmq.Context): The ZeroMQ context.
        socket (zmq.Socket): The ZMQ DEALER socket used for communication.
        completion_futures (dict[int, asyncio.Future]): A dictionary mapping
            request IDs to the asyncio Future objects that will hold the results.
        next_request_id (int): A counter for generating unique request IDs.
        listener_task (asyncio.Task): The background task that listens for
            completed requests.
    """

    def __init__(self, inference_coordinator_port: int):
        """
        Initializes the InferenceClient.

        Args:
            inference_coordinator_port (int): The port number on which the
                inference coordinator is listening.
        """
        assert (
            HAVE_ZMQ
        ), "please install the pyzmq library to use InferenceClient - pip install pyzmq"
        assert (
            HAVE_MSGPACK
        ), "please install the messagepack library to use InferenceClient - pip install msgpack"
        self.context = zmq.Context()
        socket = self.context.socket(zmq.DEALER)
        inference_coordinator_address = os.getenv('MASTER_ADDR', '127.0.0.1')
        socket.connect(f"tcp://{inference_coordinator_address}:{inference_coordinator_port}")

        self.socket = socket
        self.completion_futures = {}
        self.request_submission_times = {}
        self.next_request_id = 0

    def add_request(
        self, prompt: Union[str, List[int]], sampling_params: SamplingParams
    ) -> asyncio.Future:
        """
        Submits a new inference request to the coordinator.

        This method sends the prompt and sampling parameters to the inference
        coordinator. It immediately returns an asyncio.Future, which can be
        awaited to get the result of the inference request when it is complete.

        Args:
            prompt (str): The input prompt to send to the language model.
            sampling_params: An object containing the sampling parameters for
                text generation (e.g., temperature, top_p). It must have a
                `serialize()` method.

        Returns:
            asyncio.Future: A future that will be resolved with a
            `DynamicInferenceRequestRecord` object containing the completed result.
        """
        request_id = self.next_request_id
        self.next_request_id += 1
        payload = [Headers.SUBMIT_REQUEST.value, request_id, prompt, sampling_params.serialize()]
        payload_serialized = msgpack.packb(payload, use_bin_type=True)
        self.socket.send(payload_serialized)
        assert request_id not in self.completion_futures
        self.completion_futures[request_id] = get_asyncio_loop().create_future()
        self.request_submission_times[request_id] = time.perf_counter()
        return self.completion_futures[request_id]

    @trace_async_exceptions
    async def _listen_for_completed_requests(self):
        """
        Listens for completed inference requests from the coordinator.

        This coroutine runs in an infinite loop, continuously polling the socket
        for replies. When a reply is received, it unpacks the message, finds the
        corresponding Future using the request ID, and sets the result.

        This method is started as a background task by the `start()` method.
        """
        while True:
            try:
                request_id, reply = msgpack.unpackb(self.socket.recv(flags=zmq.NOBLOCK), raw=False)
                reply['latency'] = time.perf_counter() - self.request_submission_times.pop(
                    request_id
                )
                completion_future = self.completion_futures.pop(request_id)
<<<<<<< HEAD
                completed_request = DynamicInferenceRequest.deserialize(reply)
                completion_future.get_loop().call_soon_threadsafe(
                    completion_future.set_result, completed_request
                )
=======
                completion_future.set_result(DynamicInferenceRequestRecord.deserialize(reply))
>>>>>>> 29eed5dc
            except zmq.Again:
                await asyncio.sleep(0.005)
                continue
            except KeyboardInterrupt:
                break

    def _connect_with_inference_coordinator(self):
        """
        Performs the initial handshake with the inference coordinator.

        Sends a CONNECT signal and waits for an ACK reply to ensure the
        connection is established and acknowledged by the coordinator.
        """
        payload = [Headers.CONNECT.value]
        self.socket.send(msgpack.packb(payload, use_bin_type=True))
        reply = msgpack.unpackb(self.socket.recv(), raw=False)[0]
        assert Headers(reply) == Headers.ACK

    async def start(self):
        """
        Connects to the coordinator and starts the background listener task.

        This method must be awaited before submitting any requests. It handles
        the initial handshake and spawns the `listen_for_completed_requests`
        coroutine.
        """
        logging.info("Client: Connecting to InferenceCoordinator...")
        self._connect_with_inference_coordinator()
        self.listener_task = asyncio.create_task(self._listen_for_completed_requests())

    def _send_signal_to_engines(self, signal):
        """
        Sends a generic control signal to the inference coordinator.

        Args:
            signal: The signal to send, typically a value from the `Headers` enum.
        """
        payload = [signal.value]
        payload_serialized = msgpack.packb(payload, use_bin_type=True)
        self.socket.send(payload_serialized)

    def pause_engines(self):
        """Sends a signal to pause all inference engines."""
        self._send_signal_to_engines(Headers.PAUSE)

    def unpause_engines(self):
        """Sends a signal to unpause all inference engines."""
        self._send_signal_to_engines(Headers.UNPAUSE)

    def suspend_engines(self):
        """Sends a signal to pause all inference engines."""
        self._send_signal_to_engines(Headers.PAUSE)
        self._send_signal_to_engines(Headers.SUSPEND)

    def resume_engines(self):
        """Sends a signal to unpause all inference engines."""
        self._send_signal_to_engines(Headers.RESUME)
        self._send_signal_to_engines(Headers.UNPAUSE)

    def stop_engines(self):
        """Sends a signal to gracefully stop all inference engines."""
        self._send_signal_to_engines(Headers.STOP)

    def stop(self):
        """
        Stops the client and cleans up all resources.

        This method cancels the background listener task, closes the ZMQ socket,
        and terminates the ZMQ context. It should be called when the client is
        no longer needed to ensure a graceful shutdown.
        """
        self.listener_task.cancel()
        self.socket.close()
        self.context.term()<|MERGE_RESOLUTION|>--- conflicted
+++ resolved
@@ -126,14 +126,10 @@
                     request_id
                 )
                 completion_future = self.completion_futures.pop(request_id)
-<<<<<<< HEAD
-                completed_request = DynamicInferenceRequest.deserialize(reply)
+                completed_request = DynamicInferenceRequestRecord.deserialize(reply)
                 completion_future.get_loop().call_soon_threadsafe(
                     completion_future.set_result, completed_request
                 )
-=======
-                completion_future.set_result(DynamicInferenceRequestRecord.deserialize(reply))
->>>>>>> 29eed5dc
             except zmq.Again:
                 await asyncio.sleep(0.005)
                 continue
