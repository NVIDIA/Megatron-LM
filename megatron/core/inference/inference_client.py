# Copyright (c) 2025 NVIDIA CORPORATION & AFFILIATES. All rights reserved.

import asyncio
import logging
import os
import time
from typing import List, Union

from megatron.core.inference.inference_request import DynamicInferenceRequest
from megatron.core.inference.sampling_params import SamplingParams

from .headers import Headers

try:
    import zmq

    HAVE_ZMQ = True
except:
    HAVE_ZMQ = False

try:
    import msgpack

    HAVE_MSGPACK = True
except:
    HAVE_MSGPACK = False

from .headers import Headers


class InferenceClient:
    """
    An asynchronous client for communicating with an inference coordinator service.

    This client uses ZeroMQ (ZMQ) for messaging and MessagePack (msgpack) for
    serialization. It is designed to work within an asyncio event loop. It can
    submit inference requests, listen for completed results, and send control
    signals (e.g., pause, stop) to the inference engines.

    The client operates by connecting a ZMQ DEALER socket to the inference
    coordinator's ROUTER socket. Requests are sent with a unique ID, and an
    `asyncio.Future` is created for each request. A background task listens for
    replies from the coordinator, and when a reply is received, it resolves the
    corresponding future with the result.

    Attributes:
        context (zmq.Context): The ZeroMQ context.
        socket (zmq.Socket): The ZMQ DEALER socket used for communication.
        completion_futures (dict[int, asyncio.Future]): A dictionary mapping
            request IDs to the asyncio Future objects that will hold the results.
        next_request_id (int): A counter for generating unique request IDs.
        listener_task (asyncio.Task): The background task that listens for
            completed requests.
    """

    def __init__(self, inference_coordinator_port: int):
        """
        Initializes the InferenceClient.

        Args:
            inference_coordinator_port (int): The port number on which the
                inference coordinator is listening.
        """
        assert (
            HAVE_ZMQ
        ), "please install the pyzmq library to use InferenceClient - pip install pyzmq"
        assert (
            HAVE_MSGPACK
        ), "please install the messagepack library to use InferenceClient - pip install msgpack"
        self.context = zmq.Context()
        socket = self.context.socket(zmq.DEALER)
        inference_coordinator_address = os.getenv('MASTER_ADDR', '127.0.0.1')
        socket.connect(f"tcp://{inference_coordinator_address}:{inference_coordinator_port}")

        self.socket = socket
        self.completion_futures = {}
        self.request_submission_times = {}
        self.next_request_id = 0

    def add_request(
        self, prompt: Union[str, List[int]], sampling_params: SamplingParams
    ) -> asyncio.Future:
        """
        Submits a new inference request to the coordinator.

        This method sends the prompt and sampling parameters to the inference
        coordinator. It immediately returns an asyncio.Future, which can be
        awaited to get the result of the inference request when it is complete.

        Args:
            prompt (str): The input prompt to send to the language model.
            sampling_params: An object containing the sampling parameters for
                text generation (e.g., temperature, top_p). It must have a
                `serializable()` method.

        Returns:
            asyncio.Future: A future that will be resolved with a
            `DynamicInferenceRequest` object containing the completed result.
        """
        request_id = self.next_request_id
        self.next_request_id += 1
        payload = [Headers.SUBMIT_REQUEST.value, request_id, prompt, sampling_params.serializable()]
        payload_serialized = msgpack.packb(payload, use_bin_type=True)
        self.socket.send(payload_serialized)
        assert request_id not in self.completion_futures
        self.completion_futures[request_id] = asyncio.get_event_loop().create_future()
        self.request_submission_times[request_id] = time.perf_counter()
        return self.completion_futures[request_id]

    async def _listen_for_completed_requests(self):
        """
        Listens for completed inference requests from the coordinator.

        This coroutine runs in an infinite loop, continuously polling the socket
        for replies. When a reply is received, it unpacks the message, finds the
        corresponding Future using the request ID, and sets the result.

        This method is started as a background task by the `start()` method.
        """
        while True:
            try:
                request_id, reply = msgpack.unpackb(self.socket.recv(flags=zmq.NOBLOCK), raw=False)
                reply['latency'] = time.perf_counter() - self.request_submission_times.pop(
                    request_id
                )
                completion_future = self.completion_futures.pop(request_id)
<<<<<<< HEAD
                completed_request = DynamicInferenceRequest(**reply)
                completion_future.get_loop().call_soon_threadsafe(
                    completion_future.set_result, completed_request
                )
=======
                completion_future.set_result(DynamicInferenceRequest.deserialize(reply))
>>>>>>> e07c4a44
            except zmq.Again:
                await asyncio.sleep(0.005)
                continue
            except KeyboardInterrupt:
                break

    def _connect_with_inference_coordinator(self):
        """
        Performs the initial handshake with the inference coordinator.

        Sends a CONNECT signal and waits for an ACK reply to ensure the
        connection is established and acknowledged by the coordinator.
        """
        payload = [Headers.CONNECT.value]
        self.socket.send(msgpack.packb(payload, use_bin_type=True))
        reply = msgpack.unpackb(self.socket.recv(), raw=False)[0]
        assert Headers(reply) == Headers.ACK

    async def start(self):
        """
        Connects to the coordinator and starts the background listener task.

        This method must be awaited before submitting any requests. It handles
        the initial handshake and spawns the `listen_for_completed_requests`
        coroutine.
        """
        logging.info("Client: Connecting to InferenceCoordinator...")
        self._connect_with_inference_coordinator()
        self.listener_task = asyncio.create_task(self._listen_for_completed_requests())

    def _send_signal_to_engines(self, signal):
        """
        Sends a generic control signal to the inference coordinator.

        Args:
            signal: The signal to send, typically a value from the `Headers` enum.
        """
        payload = [signal.value]
        payload_serialized = msgpack.packb(payload, use_bin_type=True)
        self.socket.send(payload_serialized)

    def pause_engines(self):
        """Sends a signal to pause all inference engines."""
        self._send_signal_to_engines(Headers.PAUSE)

    def unpause_engines(self):
        """Sends a signal to unpause all inference engines."""
        self._send_signal_to_engines(Headers.UNPAUSE)

    def stop_engines(self):
        """Sends a signal to gracefully stop all inference engines."""
        self._send_signal_to_engines(Headers.STOP)

    def stop(self):
        """
        Stops the client and cleans up all resources.

        This method cancels the background listener task, closes the ZMQ socket,
        and terminates the ZMQ context. It should be called when the client is
        no longer needed to ensure a graceful shutdown.
        """
        self.listener_task.cancel()
        self.socket.close()
        self.context.term()<|MERGE_RESOLUTION|>--- conflicted
+++ resolved
@@ -124,14 +124,10 @@
                     request_id
                 )
                 completion_future = self.completion_futures.pop(request_id)
-<<<<<<< HEAD
-                completed_request = DynamicInferenceRequest(**reply)
+                completed_request = DynamicInferenceRequest.deserialize(reply)
                 completion_future.get_loop().call_soon_threadsafe(
                     completion_future.set_result, completed_request
                 )
-=======
-                completion_future.set_result(DynamicInferenceRequest.deserialize(reply))
->>>>>>> e07c4a44
             except zmq.Again:
                 await asyncio.sleep(0.005)
                 continue
