--- conflicted
+++ resolved
@@ -378,13 +378,7 @@
             torch.Tensor: The output logits of shape [batch_size, seq_len, padded_vocab_size]. The logits are returned only in the last pipeline stage for PP models.
         """
         # Check if we are in a PP model
-<<<<<<< HEAD
-        if not (
-            is_pipeline_first_stage(self.pp_group) and is_pipeline_last_stage(self.pp_group)
-        ):
-=======
         if not (is_pipeline_first_stage(self.pp_group) and is_pipeline_last_stage(self.pp_group)):
->>>>>>> 30694e0c
             tokens = inference_input["tokens"]
             current_batch_size, seq_len = self._get_batch_size_and_seq_len(
                 tokens, recv_buffer_seq_len
