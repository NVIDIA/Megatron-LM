--- conflicted
+++ resolved
@@ -129,6 +129,26 @@
         seq_len = recv_buffer_seq_len if recv_buffer_seq_len is not None else tokens.shape[1]
         return batch_size, seq_len
 
+    def forward_pass_without_pipeline_parallel(
+        self, inference_input: Dict[str, Any]
+    ) -> torch.Tensor:
+        """Utility to carry out simple forward pass for TP or no model parallel models
+
+        Runs a very simple forward pass for model. Used  in the case of models without any parallelism or only tensor parallelism.
+
+        Args:
+            inference_input (Dict[str, Any]): A dict containg the inputs for the gpt model [tokens, position ids, attention mask]
+
+        Returns:
+            torch.Tensor: The output logits of shape [batch_size, seq_len, padded_vocab_size]
+        """
+        tokens = inference_input["tokens"]
+        logits = self._forward(inference_input)
+        logits = tensor_parallel.gather_from_tensor_model_parallel_region(logits)
+        self.inference_params.sequence_len_offset += tokens.size(1)
+
+        return logits
+
     def _allocate_recv_buffer(self, batch_size, seq_len):
         """Receive happens between the layers with size [seq_len, batch_size, hidden_size]."""
         recv_size = (seq_len, batch_size, self.inference_wrapper_config.hidden_size)
@@ -136,26 +156,6 @@
             recv_size, dtype=self.pipeline_communication_dtype, device=get_current_device()
         )
 
-    def forward_pass_without_pipeline_parallel(
-        self, inference_input: Dict[str, Any]
-    ) -> torch.Tensor:
-        """Utility to carry out simple forward pass for TP or no model parallel models
-
-        Runs a very simple forward pass for model. Used  in the case of models without any parallelism or only tensor parallelism.
-
-        Args:
-            inference_input (Dict[str, Any]): A dict containg the inputs for the gpt model [tokens, position ids, attention mask]
-
-        Returns:
-            torch.Tensor: The output logits of shape [batch_size, seq_len, padded_vocab_size]
-        """
-        tokens = inference_input["tokens"]
-        logits = self._forward(inference_input)
-        logits = tensor_parallel.gather_from_tensor_model_parallel_region(logits)
-        self.inference_params.sequence_len_offset += tokens.size(1)
-
-        return logits
-
     def forward_pass_with_pipeline_parallel_small_input_batch(
         self, inference_input: Dict[str, Any], recv_buffer_seq_len: Optional[int] = None
     ) -> torch.Tensor:
@@ -175,11 +175,13 @@
         attention_mask = inference_input["attention_mask"]
         batch_size, seq_len = self._get_batch_size_and_seq_len(tokens, recv_buffer_seq_len)
         recv_buffer = None
+        input_tensor=None
         if not parallel_state.is_pipeline_first_stage():
             recv_buffer = self._allocate_recv_buffer(batch_size, seq_len)
             recv_from_prev_pipeline_rank_(recv_buffer)
-
-        self.model.set_input_tensor(recv_buffer)
+            input_tensor = recv_buffer.float()
+
+        self.model.set_input_tensor(input_tensor)
         output_tensor = self._forward(inference_input)
 
         if not parallel_state.is_pipeline_last_stage():
@@ -252,19 +254,13 @@
                 recv_from_prev_pipeline_rank_(recv_buffer)
                 input_tensor = recv_buffer.float()
 
-<<<<<<< HEAD
             self.model.set_input_tensor(input_tensor)
-            output_tensor = self.model(
-                tokens2use, position_ids2use, attention_mask, inference_params=self.inference_params
-=======
-            self.model.set_input_tensor(recv_buffer)
             output_tensor = self._forward(
                 {
                     "tokens": tokens2use,
                     "position_ids": position_ids2use,
                     "attention_mask": attention_mask,
                 }
->>>>>>> e1586c21
             )
 
             if not parallel_state.is_pipeline_last_stage():
@@ -303,10 +299,12 @@
         Returns:
             torch.Tensor: The output logits of shape [batch_size, seq_len, padded_vocab_size]. The logits are returned only in the last pipeline stage for PP models.
         """
-        if xm:
-            xm.mark_step()
-
+       
         if self.model_is_pipeline_parallel:
+            if xm:
+                torch.distributed.barrier(group=parallel_state.get_default_process_group())
+                xm.mark_step()
+
             tokens = inference_input["tokens"]
             current_batch_size, seq_len = self._get_batch_size_and_seq_len(
                 tokens, recv_buffer_seq_len
@@ -316,13 +314,20 @@
                 current_batch_size * seq_len
                 > self.inference_wrapper_config.inference_batch_times_seqlen_threshold
             ):
-                return self.forward_pass_with_pipeline_parallel_large_input_batch(
+                output =  self.forward_pass_with_pipeline_parallel_large_input_batch(
                     inference_input, recv_buffer_seq_len
                 )
             else:
                 # If input batch is very small we can do a simple forward pass on the entire global batch
-                return self.forward_pass_with_pipeline_parallel_small_input_batch(
+                output = self.forward_pass_with_pipeline_parallel_small_input_batch(
                     inference_input, recv_buffer_seq_len
                 )
+                
+            if xm:
+                torch.distributed.barrier(group=parallel_state.get_default_process_group())
+                xm.mark_step()
         else:
-            return self.forward_pass_without_pipeline_parallel(inference_input)+            output = self.forward_pass_without_pipeline_parallel(inference_input)
+
+            
+        return output