--- conflicted
+++ resolved
@@ -20,11 +20,8 @@
     InferenceWrapperConfig,
 )
 from megatron.core.models.gpt.gpt_model import GPTModel
-<<<<<<< HEAD
 from megatron.core.wrapped_process_group import WrappedProcessGroup
-=======
 from megatron.core.process_groups_config import ModelCommProcessGroups
->>>>>>> a58f3810
 
 xm = get_xla_model()
 
@@ -233,43 +230,33 @@
 
         batch_size, seq_len = self._get_batch_size_and_seq_len(tokens, recv_buffer_seq_len)
         recv_buffer = None
-<<<<<<< HEAD
         input_tensor=None
-        if not parallel_state.is_pipeline_first_stage():
+        if not is_pipeline_first_stage(self.pp_group):
             recv_buffer = self._allocate_recv_buffer(batch_size, seq_len)
             if xm:
-                wpg = WrappedProcessGroup(parallel_state.get_pipeline_model_parallel_group())
+                wpg = WrappedProcessGroup(self.pp_group)
                 xm.mark_step()
                 recv_buffer = xm.collective_permute(recv_buffer, wpg.rank_groups)
                 xm.mark_step()
             else:
-                recv_from_prev_pipeline_rank_(recv_buffer)
+                recv_buffer = self._allocate_recv_buffer(batch_size, seq_len)
+                recv_from_prev_pipeline_rank_(recv_buffer, self.pp_group)
             input_tensor = recv_buffer.float()
-=======
-        if not is_pipeline_first_stage(self.pp_group):
-            recv_buffer = self._allocate_recv_buffer(batch_size, seq_len)
-            recv_from_prev_pipeline_rank_(recv_buffer, self.pp_group)
->>>>>>> a58f3810
 
         self.model.set_input_tensor(input_tensor)
         output_tensor = self._forward(inference_input)
 
-<<<<<<< HEAD
-        if not parallel_state.is_pipeline_last_stage():
+        if not is_pipeline_last_stage(self.pp_group):
             if xm:
-                wpg = WrappedProcessGroup(parallel_state.get_pipeline_model_parallel_group())
+                wpg = WrappedProcessGroup(self.pp_group)
                 xm.mark_step()
                 recv_buffer = output_tensor
                 recv_buffer = xm.collective_permute(recv_buffer, wpg.rank_groups)
                 xm.mark_step()
             else:
-                send_to_next_pipeline_rank(output_tensor.type(dtype=self.pipeline_communication_dtype))
-=======
-        if not is_pipeline_last_stage(self.pp_group):
-            send_to_next_pipeline_rank(
-                output_tensor.type(dtype=self.pipeline_communication_dtype), self.pp_group
-            )
->>>>>>> a58f3810
+                send_to_next_pipeline_rank(
+                    output_tensor.type(dtype=self.pipeline_communication_dtype), self.pp_group
+                )
 
         self.inference_context.sequence_len_offset += seq_len
 
@@ -331,27 +318,22 @@
         for micro_batch_index in range(num_micro_batches):
             start = micro_batch_index * micro_batch_size
             end = min(start + micro_batch_size, batch_size)
-            tokens2use = tokens[start:end, ...]
-            position_ids2use = position_ids[start:end, ...]
+            tokens2use = tokens.clone()[start:end, ...]
+            position_ids2use = position_ids.clone()[start:end, ...]
             current_micro_batch_size = end - start
 
             # Need to change recv buffer shape for the last partial microbatch (if exists)
             if current_micro_batch_size != micro_batch_size:
                 recv_buffer = self._allocate_recv_buffer(current_micro_batch_size, seq_len)
 
-<<<<<<< HEAD
-            if not parallel_state.is_pipeline_first_stage():
+            if not is_pipeline_first_stage(self.pp_group):
                 if xm:
-                    wpg = WrappedProcessGroup(parallel_state.get_pipeline_model_parallel_group())
+                    wpg = WrappedProcessGroup(self.pp_group)
                     xm.mark_step()
                     recv_buffer = xm.collective_permute(recv_buffer, wpg.rank_groups)
                     xm.mark_step()
                 else:
-                    recv_from_prev_pipeline_rank_(recv_buffer)
-=======
-            if not is_pipeline_first_stage(self.pp_group):
-                recv_from_prev_pipeline_rank_(recv_buffer, self.pp_group)
->>>>>>> a58f3810
+                    recv_from_prev_pipeline_rank_(recv_buffer, self.pp_group)
 
             self.model.set_input_tensor(recv_buffer)
             output_tensor = self._forward(
@@ -364,20 +346,15 @@
                 }
             )
 
-<<<<<<< HEAD
-            if not parallel_state.is_pipeline_last_stage():
+            if not is_pipeline_last_stage(self.pp_group):
                 if xm:
-                    wpg = WrappedProcessGroup(parallel_state.get_pipeline_model_parallel_group())
+                    wpg = WrappedProcessGroup(self.pp_group)
                     xm.mark_step()
                     recv_buffer = output_tensor
                     recv_buffer = xm.collective_permute(recv_buffer, wpg.rank_groups)
                     xm.mark_step()
                 else:
-                    send_to_next_pipeline_rank(output_tensor.type(dtype=self.pipeline_communication_dtype))
-=======
-            if not is_pipeline_last_stage(self.pp_group):
-                send_to_next_pipeline_rank(output_tensor, self.pp_group)
->>>>>>> a58f3810
+                    send_to_next_pipeline_rank(output_tensor, self.pp_group)
 
             self.inference_context.batch_size_offset += current_micro_batch_size
 
