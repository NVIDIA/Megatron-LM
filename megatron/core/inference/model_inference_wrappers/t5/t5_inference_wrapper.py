# Copyright (c) 2024, NVIDIA CORPORATION. All rights reserved.
from collections import deque
from typing import Any, Dict, List, Optional

import numpy
import torch

from megatron.core import tensor_parallel
from megatron.core.datasets.t5_dataset import T5MaskedWordPieceDataset
from megatron.core.device_utils import get_current_device
from megatron.core.inference.model_inference_wrappers.abstract_model_inference_wrapper import (
    AbstractModelInferenceWrapper,
)
from megatron.core.inference.model_inference_wrappers.inference_wrapper_config import (
    InferenceWrapperConfig,
)
from megatron.core.models.T5 import T5Model


# pylint: disable=line-too-long
class T5InferenceWrapper(AbstractModelInferenceWrapper):
    """Constructor for the model inference wrapper

    The wrapper prepares the model for inference, provides the required input
    data, and runs the forward pass

    Args:
        model (T5Model): The T5 model (MCore or legacy)
        inference_wrapper_config (InferenceWrapperConfig): The command line arguments that were passed
        use_local (bool): Whether  the T5 model's transformer impl
            is local (vs transformer_engine)
    """

    def __init__(
        self,
        model: T5Model,
        inference_wrapper_config: InferenceWrapperConfig,
        use_local: bool = False,
    ):
        super().__init__(model, inference_wrapper_config)
        self.use_local = use_local

    def prep_inference_input(
        self,
        prompts_tokens: torch.Tensor,
        encoder_prompts: Optional[List[str]] = None,
        tokenizer: Any = None,
    ) -> Dict[str, Any]:
        """Prepares the inference input data.

        Args:
            prompts_tokens (torch.Tensor): A tensor of shape [batch_size, max_seq_len]
            encoder_prompts (dict): List of string of encoder input prompts
            tokenizer (_type_): Tokenizer used for tokenizing and detokenizing text

        Returns:
            A dict with all the inference input needed for the batch.
        """
        # get max_sequence_length
        if hasattr(self.model, "module"):  # if self.model is Float16Module
            max_sequence_length = self.model.module.max_sequence_length
        else:
            max_sequence_length = self.model.max_sequence_length

        encoder_prompts_tokens_list = [
            self.tokenize_encoder_prompt(encoder_prompt, tokenizer)
            for encoder_prompt in encoder_prompts
        ]
        batch_encoder_prompts_tokens = self.pad_encoder_prompts_tokens(
            encoder_prompts_tokens_list, max_sequence_length, tokenizer
        )

        # create batch mask for encoder_prompt (self.batch_input_tokens) and
<<<<<<< HEAD
        # decoder_input (self.prompts_tokens), similar to megatron/core/datasets/t5_dataset.py
        decoder_prompts_tokens = self.prompts_tokens.cpu().numpy()
        encoder_prompts_tokens = self.batch_encoder_prompts_tokens.cpu().numpy()
        self.batch_mask_encoder = []
        self.batch_mask_decoder = []
        for i in range(len(self.prompts_tokens)):
            mask_encoder = encoder_prompts_tokens[i] == tokenizer.pad
            mask_decoder = decoder_prompts_tokens[i] == tokenizer.pad
            self.batch_mask_encoder.append(mask_encoder)
            self.batch_mask_decoder.append(mask_decoder)
        self.batch_mask_encoder = torch.tensor(numpy.array(self.batch_mask_encoder)).to(device=get_current_device())
        self.batch_mask_decoder = torch.tensor(numpy.array(self.batch_mask_decoder)).to(device=get_current_device())

    def tokenize_encoder_prompt(
        self, encoder_prompt: str, tokenizer
    ) -> Tuple[torch.Tensor, torch.Tensor]:
=======
        # decoder_input (prompts_tokens), similar to megatron/core/datasets/t5_dataset.py
        decoder_prompts_tokens = prompts_tokens
        encoder_prompts_tokens = batch_encoder_prompts_tokens
        decoder_prompts_tokens_numpy = decoder_prompts_tokens.cpu().numpy()
        encoder_prompts_tokens_numpy = encoder_prompts_tokens.cpu().numpy()
        batch_mask_encoder = []
        batch_mask_decoder = []
        for i in range(len(prompts_tokens)):
            mask_encoder = encoder_prompts_tokens_numpy[i] == tokenizer.pad
            mask_decoder = decoder_prompts_tokens_numpy[i] == tokenizer.pad
            batch_mask_encoder.append(mask_encoder)
            batch_mask_decoder.append(mask_decoder)
        batch_mask_encoder = torch.tensor(numpy.array(batch_mask_encoder)).cuda()
        batch_mask_decoder = torch.tensor(numpy.array(batch_mask_decoder)).cuda()

        return {
            "encoder_tokens": encoder_prompts_tokens,
            "decoder_tokens": decoder_prompts_tokens,
            "encoder_mask": batch_mask_encoder,
            "decoder_mask": batch_mask_decoder,
        }

    def tokenize_encoder_prompt(self, encoder_prompt: str, tokenizer) -> torch.Tensor:
>>>>>>> 2167226f
        """Utility to tokenize the encoder_prompt

        Args:
            encoder_prompt (str): The encoder_prompt
            tokenizer (_type_): Tokenizer used for tokenizing and detokenizing string

        Returns:
            torch.Tensor: Returns the tokenized prompt
        """

        # if there is the word "<mask>" in prompt, replacing it with special_additional_token,
        # similar to processing step in megatron/core/datasets/t5_dataset.py
        divided_encoder_prompt_list = encoder_prompt.split("<mask>")
        masks_count = len(divided_encoder_prompt_list) - 1
        sentinels = deque(tokenizer.additional_special_tokens_ids)

        encoder_prompt_tokens = []
        for divided_encoder_prompt in divided_encoder_prompt_list:
            divided_encoder_prompt_tokens = tokenizer.tokenize(divided_encoder_prompt)
            encoder_prompt_tokens.extend(divided_encoder_prompt_tokens)
            if masks_count > 0:
                sentinel = sentinels.popleft()
                encoder_prompt_tokens.extend([sentinel])
                masks_count -= 1

        return encoder_prompt_tokens

    def pad_encoder_prompts_tokens(
        self, encoder_prompts_tokens_list: List[List[int]], max_sequence_length: int, tokenizer
    ) -> torch.Tensor:
        """Method to pad input prompts

        Given a list of prompts, pad them all to uniform length

        Args:
            encoder_prompts_tokens_list (List[List[int]]): A list containing the
                encoder_input_tokens
            max_sequence_length (int): Maximum of the length of the encoder inputs tokens
            tokenizer (_type_): Tokenizer used for tokenizing and detokenizing text

        Returns:
            torch.Tensor: A torch tensor of shape [bs, max_sequence_length]
        """

        for encoder_prompt_tokens in encoder_prompts_tokens_list:
            padding_size = max_sequence_length - len(encoder_prompt_tokens)
            encoder_prompt_tokens.extend([tokenizer.pad] * padding_size)

        return torch.tensor(encoder_prompts_tokens_list).to(device=get_current_device())

    def get_batch_for_context_window(
        self,
        inference_input: Dict[str, Any],
        context_start_position: int,
        context_end_position: int,
    ) -> Dict[str, Any]:
        """Returns the inference data given context window

        This function gets called iteratively in a loop . Given the start and end context
        positions , it extracts the appropriate data.

        Args:
            inference_input (Dict[str, Any]): The inference input for the batch.
            context_start_position (int): Start of the context window. During
                the first inference step it is mostly 0
            context_end_position (int): End of the context window. During the
                last inference step it will mostly be the max generated sequence length.

        Returns:
            Dict: A dict of inputs that will be used by your model in the forward step
        """

        # T5 inference not yet support kv_cache
        encoder_tokens2use = inference_input["encoder_tokens"]
        decoder_tokens2use = inference_input["decoder_tokens"][:, :context_end_position]
        encoder_mask2use = inference_input["encoder_mask"]
        decoder_mask2use = inference_input["decoder_mask"][:, :context_end_position]

        # Configure attention mask based on different conditions
        # (e.g., transformer-impl, TE versions, TE backends)
        [encoder_mask2use, decoder_mask2use, encoder_decoder_mask2use] = (
            T5MaskedWordPieceDataset.config_attention_mask(
                encoder_tokens2use,
                decoder_tokens2use,
                encoder_mask2use,
                decoder_mask2use,
                self.use_local,
            )
        )

        return {
            "encoder_tokens": encoder_tokens2use,
            "decoder_tokens": decoder_tokens2use,
            "encoder_mask": encoder_mask2use,
            "decoder_mask": decoder_mask2use,
            "encoder_decoder_mask": encoder_decoder_mask2use,
        }

    def forward_pass_without_pipeline_parallel(
        self, inference_input: Dict[str, Any]
    ) -> torch.Tensor:
        """Utility to carry out simple forward pass for TP or no model parallel models

        Runs a very simple forward pass for model. Used  in the case of models without
        any parallelism or only tensor parallelism.

        Args:
            inference_input (Dict[str, Any]): A dict containg the inputs for the gpt
                model [tokens, position ids, attention mask]

        Returns:
            torch.Tensor: The output logits of shape [batch_size, seq_len, padded_vocab_size]
        """
        encoder_tokens = inference_input["encoder_tokens"]
        decoder_tokens = inference_input["decoder_tokens"]
        encoder_mask = inference_input["encoder_mask"]
        decoder_mask = inference_input["decoder_mask"]
        encoder_decoder_mask = inference_input["encoder_decoder_mask"]
        tokens = decoder_tokens

        # T5 inference not yet support kv_cache
        logits = self.model(
            encoder_tokens,
            decoder_tokens,
            encoder_mask,
            decoder_mask,
            encoder_decoder_mask,
            inference_params=None,
        )
        logits = tensor_parallel.gather_from_tensor_model_parallel_region(logits)

        return logits<|MERGE_RESOLUTION|>--- conflicted
+++ resolved
@@ -71,24 +71,6 @@
         )
 
         # create batch mask for encoder_prompt (self.batch_input_tokens) and
-<<<<<<< HEAD
-        # decoder_input (self.prompts_tokens), similar to megatron/core/datasets/t5_dataset.py
-        decoder_prompts_tokens = self.prompts_tokens.cpu().numpy()
-        encoder_prompts_tokens = self.batch_encoder_prompts_tokens.cpu().numpy()
-        self.batch_mask_encoder = []
-        self.batch_mask_decoder = []
-        for i in range(len(self.prompts_tokens)):
-            mask_encoder = encoder_prompts_tokens[i] == tokenizer.pad
-            mask_decoder = decoder_prompts_tokens[i] == tokenizer.pad
-            self.batch_mask_encoder.append(mask_encoder)
-            self.batch_mask_decoder.append(mask_decoder)
-        self.batch_mask_encoder = torch.tensor(numpy.array(self.batch_mask_encoder)).to(device=get_current_device())
-        self.batch_mask_decoder = torch.tensor(numpy.array(self.batch_mask_decoder)).to(device=get_current_device())
-
-    def tokenize_encoder_prompt(
-        self, encoder_prompt: str, tokenizer
-    ) -> Tuple[torch.Tensor, torch.Tensor]:
-=======
         # decoder_input (prompts_tokens), similar to megatron/core/datasets/t5_dataset.py
         decoder_prompts_tokens = prompts_tokens
         encoder_prompts_tokens = batch_encoder_prompts_tokens
@@ -101,8 +83,8 @@
             mask_decoder = decoder_prompts_tokens_numpy[i] == tokenizer.pad
             batch_mask_encoder.append(mask_encoder)
             batch_mask_decoder.append(mask_decoder)
-        batch_mask_encoder = torch.tensor(numpy.array(batch_mask_encoder)).cuda()
-        batch_mask_decoder = torch.tensor(numpy.array(batch_mask_decoder)).cuda()
+        batch_mask_encoder = torch.tensor(numpy.array(batch_mask_encoder)).to(device=get_current_device())
+        batch_mask_decoder = torch.tensor(numpy.array(batch_mask_decoder)).to(device=get_current_device())
 
         return {
             "encoder_tokens": encoder_prompts_tokens,
@@ -112,7 +94,6 @@
         }
 
     def tokenize_encoder_prompt(self, encoder_prompt: str, tokenizer) -> torch.Tensor:
->>>>>>> 2167226f
         """Utility to tokenize the encoder_prompt
 
         Args:
