# Copyright (c) 2024, NVIDIA CORPORATION. All rights reserved.
from collections import deque
from typing import Any, List, Tuple

import numpy
import torch

from megatron.core import tensor_parallel
from megatron.core.datasets.t5_dataset import T5MaskedWordPieceDataset
from megatron.core.device_utils import get_current_device
from megatron.core.inference.model_inference_wrappers.abstract_model_inference_wrapper import (
    AbstractModelInferenceWrapper,
)
from megatron.core.inference.model_inference_wrappers.inference_wrapper_config import (
    InferenceWrapperConfig,
)
from megatron.core.models.T5 import T5Model


# pylint: disable=line-too-long
class T5InferenceWrapper(AbstractModelInferenceWrapper):
    """Constructor for the model inference wrapper

    The wrapper prepares the model for inference, provides the required input
    data, and runs the forward pass

    Args:
        model (T5Model): The T5 model (MCore or legacy)
        inference_wrapper_config (InferenceWrapperConfig): The command line arguments that were passed
        use_local (bool): Whether  the T5 model's transformer impl
            is local (vs transformer_engine)
    """

    def __init__(
        self,
        model: T5Model,
        inference_wrapper_config: InferenceWrapperConfig,
        use_local: bool = False,
    ):
        super().__init__(model, inference_wrapper_config)
        self.use_local = use_local

    def prep_model_for_inference(
        self, prompts_tokens: torch.Tensor, encoder_prompts: List[str] = None, tokenizer: Any = None
    ):
        """A utility function for preparing model for inference

        This function is called before the forward pass. It puts the model in eval mode, builds
        position ids, and creates attention masks so that required slices can be extracted during
        the forward pass.

        Args:
            prompts_tokens (torch.Tensor): A tensor of shape [batch_size, max_sequence_length]
            encoder_prompts (dict): List of string of encoder input prompts
            tokenizer (_type_): Tokenizer used for tokenizing and detokenizing text
        """

        super().prep_model_for_inference(prompts_tokens=prompts_tokens)

        # get max_sequence_length
        if hasattr(self.model, "module"):  # if self.model is Float16Module
            max_sequence_length = self.model.module.max_sequence_length
        else:
            max_sequence_length = self.model.max_sequence_length

        encoder_prompts_tokens_list = [
            self.tokenize_encoder_prompt(encoder_prompt, tokenizer)
            for encoder_prompt in encoder_prompts
        ]
        self.batch_encoder_prompts_tokens = self.pad_encoder_prompts_tokens(
            encoder_prompts_tokens_list, max_sequence_length, tokenizer
        )

        # create batch mask for encoder_prompt (self.batch_input_tokens) and
        # decoder_input (self.prompts_tokens), similar to megatron/core/datasets/t5_dataset.py
        decoder_prompts_tokens = self.prompts_tokens.cpu().numpy()
        encoder_prompts_tokens = self.batch_encoder_prompts_tokens.cpu().numpy()
        self.batch_mask_encoder = []
        self.batch_mask_decoder = []
        for i in range(len(self.prompts_tokens)):
<<<<<<< HEAD
            self.batch_mask_encoder.append(
                T5MaskedWordPieceDataset._make_attention_mask(
                    encoder_prompts_tokens[i], encoder_prompts_tokens[i]
                )
            )
            self.batch_mask_decoder.append(
                T5MaskedWordPieceDataset._make_attention_mask(
                    decoder_prompts_tokens[i], decoder_prompts_tokens[i]
                )
                * T5MaskedWordPieceDataset._make_history_mask(decoder_prompts_tokens[i])
            )
            self.batch_mask_encoder_decoder.append(
                T5MaskedWordPieceDataset._make_attention_mask(
                    decoder_prompts_tokens[i], encoder_prompts_tokens[i]
                )
            )
        self.batch_mask_encoder = torch.tensor(numpy.array(self.batch_mask_encoder)).to(device=get_current_device())
        self.batch_mask_decoder = torch.tensor(numpy.array(self.batch_mask_decoder)).to(device=get_current_device())
        self.batch_mask_encoder_decoder = torch.tensor(
            numpy.array(self.batch_mask_encoder_decoder)
        ).to(device=get_current_device())
        self.batch_mask_encoder = self.batch_mask_encoder < 0.5
        self.batch_mask_decoder = self.batch_mask_decoder < 0.5
        self.batch_mask_encoder_decoder = self.batch_mask_encoder_decoder < 0.5
=======
            mask_encoder = encoder_prompts_tokens[i] == tokenizer.pad
            mask_decoder = decoder_prompts_tokens[i] == tokenizer.pad
            self.batch_mask_encoder.append(mask_encoder)
            self.batch_mask_decoder.append(mask_decoder)
        self.batch_mask_encoder = torch.tensor(numpy.array(self.batch_mask_encoder)).cuda()
        self.batch_mask_decoder = torch.tensor(numpy.array(self.batch_mask_decoder)).cuda()
>>>>>>> cc207f80

    def tokenize_encoder_prompt(
        self, encoder_prompt: str, tokenizer
    ) -> Tuple[torch.Tensor, torch.Tensor]:
        """Utility to tokenize the encoder_prompt

        Args:
            encoder_prompt (str): The encoder_prompt
            tokenizer (_type_): Tokenizer used for tokenizing and detokenizing string

        Returns:
            torch.Tensor: Returns the tokenized prompt
        """

        # if there is the word "<mask>" in prompt, replacing it with special_additional_token,
        # similar to processing step in megatron/core/datasets/t5_dataset.py
        divided_encoder_prompt_list = encoder_prompt.split("<mask>")
        masks_count = len(divided_encoder_prompt_list) - 1
        sentinels = deque(tokenizer.additional_special_tokens_ids)

        encoder_prompt_tokens = []
        for divided_encoder_prompt in divided_encoder_prompt_list:
            divided_encoder_prompt_tokens = tokenizer.tokenize(divided_encoder_prompt)
            encoder_prompt_tokens.extend(divided_encoder_prompt_tokens)
            if masks_count > 0:
                sentinel = sentinels.popleft()
                encoder_prompt_tokens.extend([sentinel])
                masks_count -= 1

        return encoder_prompt_tokens

    def pad_encoder_prompts_tokens(
        self, encoder_prompts_tokens_list: List[List[int]], max_sequence_length: int, tokenizer
    ) -> torch.Tensor:
        """Method to pad input prompts

        Given a list of prompts, pad them all to uniform length

        Args:
            encoder_prompts_tokens_list (List[List[int]]): A list containing the
                encoder_input_tokens
            max_sequence_length (int): Maximum of the length of the encoder inputs tokens
            tokenizer (_type_): Tokenizer used for tokenizing and detokenizing text

        Returns:
            torch.Tensor: A torch tensor of shape [bs, max_sequence_length]
        """

        for encoder_prompt_tokens in encoder_prompts_tokens_list:
            padding_size = max_sequence_length - len(encoder_prompt_tokens)
            encoder_prompt_tokens.extend([tokenizer.pad] * padding_size)

        return torch.tensor(encoder_prompts_tokens_list).to(device=get_current_device())

    def get_batch_for_context_window(
        self, context_start_position: int, context_end_position: int
    ) -> List:
        """Returns the inference data given context window

        This function gets called iteratively in a loop . Given the start and end context
        positions , it extracts the appropriate data.

        Args:
            context_start_position (int): Start of the context window. During
                the first inference step it is mostly 0
            context_end_position (int): End of the context window. During the
                last inference step it will mostly be the max generated sequence length.

        Returns:
            List: A list of inputs that will be used by your model in the forward step
        """

        # T5 inference not yet support kv_cache
        encoder_tokens2use = self.batch_encoder_prompts_tokens
        decoder_tokens2use = self.prompts_tokens[:, :context_end_position]
        encoder_mask2use = self.batch_mask_encoder
        decoder_mask2use = self.batch_mask_decoder[:, :context_end_position]

        # Configure attention mask based on different conditions
        # (e.g., transformer-impl, TE versions, TE backends)
        [encoder_mask2use, decoder_mask2use, encoder_decoder_mask2use] = (
            T5MaskedWordPieceDataset.config_attention_mask(
                encoder_tokens2use,
                decoder_tokens2use,
                encoder_mask2use,
                decoder_mask2use,
                self.use_local,
            )
        )

        data_at_step_idx = [
            encoder_tokens2use,
            decoder_tokens2use,
            encoder_mask2use,
            decoder_mask2use,
            encoder_decoder_mask2use,
        ]

        return data_at_step_idx

    def forward_pass_without_pipeline_parallel(self, inference_input: List) -> torch.Tensor:
        """Utility to carry out simple forward pass for TP or no model parallel models

        Runs a very simple forward pass for model. Used  in the case of models without
        any parallelism or only tensor parallelism.

        Args:
            inference_input (List): A list containg the inputs for the gpt
                model [tokens, position ids, attention mask]

        Returns:
            torch.Tensor: The output logits of shape [batch_size, seq_len, padded_vocab_size]
        """
        [encoder_tokens, decoder_tokens, encoder_mask, decoder_mask, encoder_decoder_mask] = (
            inference_input
        )
        tokens = decoder_tokens

        # T5 inference not yet support kv_cache
        logits = self.model(
            encoder_tokens,
            decoder_tokens,
            encoder_mask,
            decoder_mask,
            encoder_decoder_mask,
            inference_params=None,
        )
        logits = tensor_parallel.gather_from_tensor_model_parallel_region(logits)

        return logits<|MERGE_RESOLUTION|>--- conflicted
+++ resolved
@@ -78,39 +78,12 @@
         self.batch_mask_encoder = []
         self.batch_mask_decoder = []
         for i in range(len(self.prompts_tokens)):
-<<<<<<< HEAD
-            self.batch_mask_encoder.append(
-                T5MaskedWordPieceDataset._make_attention_mask(
-                    encoder_prompts_tokens[i], encoder_prompts_tokens[i]
-                )
-            )
-            self.batch_mask_decoder.append(
-                T5MaskedWordPieceDataset._make_attention_mask(
-                    decoder_prompts_tokens[i], decoder_prompts_tokens[i]
-                )
-                * T5MaskedWordPieceDataset._make_history_mask(decoder_prompts_tokens[i])
-            )
-            self.batch_mask_encoder_decoder.append(
-                T5MaskedWordPieceDataset._make_attention_mask(
-                    decoder_prompts_tokens[i], encoder_prompts_tokens[i]
-                )
-            )
-        self.batch_mask_encoder = torch.tensor(numpy.array(self.batch_mask_encoder)).to(device=get_current_device())
-        self.batch_mask_decoder = torch.tensor(numpy.array(self.batch_mask_decoder)).to(device=get_current_device())
-        self.batch_mask_encoder_decoder = torch.tensor(
-            numpy.array(self.batch_mask_encoder_decoder)
-        ).to(device=get_current_device())
-        self.batch_mask_encoder = self.batch_mask_encoder < 0.5
-        self.batch_mask_decoder = self.batch_mask_decoder < 0.5
-        self.batch_mask_encoder_decoder = self.batch_mask_encoder_decoder < 0.5
-=======
             mask_encoder = encoder_prompts_tokens[i] == tokenizer.pad
             mask_decoder = decoder_prompts_tokens[i] == tokenizer.pad
             self.batch_mask_encoder.append(mask_encoder)
             self.batch_mask_decoder.append(mask_decoder)
-        self.batch_mask_encoder = torch.tensor(numpy.array(self.batch_mask_encoder)).cuda()
-        self.batch_mask_decoder = torch.tensor(numpy.array(self.batch_mask_decoder)).cuda()
->>>>>>> cc207f80
+        self.batch_mask_encoder = torch.tensor(numpy.array(self.batch_mask_encoder)).to(device=get_current_device())
+        self.batch_mask_decoder = torch.tensor(numpy.array(self.batch_mask_decoder)).to(device=get_current_device())
 
     def tokenize_encoder_prompt(
         self, encoder_prompt: str, tokenizer
