# Copyright (c) 2024, NVIDIA CORPORATION. All rights reserved.

from megatron.core.extensions.transformer_engine import TEDotProductAttention, TENorm
from megatron.core.fusions.fused_bias_dropout import get_bias_dropout_add
from megatron.core.models.gpt.gpt_layer_specs import _get_mlp_module_spec
from megatron.core.tensor_parallel.layers import ColumnParallelLinear, RowParallelLinear
from megatron.core.transformer.attention import SelfAttention, SelfAttentionSubmodules
<<<<<<< HEAD
import torch

try:
    from megatron.core.transformer.custom_layers.transformer_engine import (
            TEDotProductAttention as DotProductAttention, TENorm as WrappedTorchLayerNorm
    )
except ImportError:
    import warnings

    if torch.cuda.is_available():
        warnings.warn('Transformer Engine is not installed. Falling back to Megatron Local')
    
    from megatron.core.transformer.dot_product_attention import DotProductAttention
    from megatron.core.transformer.torch_layer_norm import WrappedTorchLayerNorm


=======
>>>>>>> 1b8fce7e
from megatron.core.transformer.enums import AttnMaskType
from megatron.core.transformer.identity_op import IdentityOp
from megatron.core.transformer.spec_utils import ModuleSpec
from megatron.core.transformer.transformer_layer import TransformerLayer, TransformerLayerSubmodules


# Use this spec for ModelOpt PTQ and TensorRT-LLM export
def get_gpt_layer_modelopt_spec(
    num_experts: int = None,
    moe_grouped_gemm: bool = False,
    remap_te_layernorm: bool = False,
    qk_layernorm: bool = False,
) -> ModuleSpec:
    """Mix the native spec with TENorm.

    This is essentially the native local spec except for the layernorm implementation
    is using TENorm from Transformer-Engine. The issue is that FusedLayerNorm from apex
    has stopped supporting RMSNorm needed by llama.
    """
    mlp = _get_mlp_module_spec(
        use_te=False, num_experts=num_experts, moe_grouped_gemm=moe_grouped_gemm, fp8=False
    )
    sharded_state_dict_keys_map = {}
    if remap_te_layernorm:
        if num_experts:
            sharded_state_dict_keys_map = {
                'input_layernorm.': 'self_attention.linear_qkv.layer_norm_'
            }
        else:
            sharded_state_dict_keys_map = {
                'input_layernorm.': 'self_attention.linear_qkv.layer_norm_',
                'pre_mlp_layernorm.': 'mlp.linear_fc1.layer_norm_',
            }
    return ModuleSpec(
        module=TransformerLayer,
        submodules=TransformerLayerSubmodules(
            input_layernorm=WrappedTorchLayerNorm,
            self_attention=ModuleSpec(
                module=SelfAttention,
                params={"attn_mask_type": AttnMaskType.causal},
                submodules=SelfAttentionSubmodules(
                    linear_qkv=ColumnParallelLinear,
                    core_attention=DotProductAttention,
                    linear_proj=RowParallelLinear,
                    q_layernorm=WrappedTorchLayerNorm if qk_layernorm else IdentityOp,
                    k_layernorm=WrappedTorchLayerNorm if qk_layernorm else IdentityOp,
                ),
            ),
            self_attn_bda=get_bias_dropout_add,
<<<<<<< HEAD
            pre_mlp_layernorm=WrappedTorchLayerNorm,
            mlp=ModuleSpec(
                module=MLP,
                submodules=MLPSubmodules(
                    linear_fc1=ColumnParallelLinear, linear_fc2=RowParallelLinear
                ),
            ),
=======
            pre_mlp_layernorm=TENorm,
            mlp=mlp,
>>>>>>> 1b8fce7e
            mlp_bda=get_bias_dropout_add,
            # Map TE-layernorm-fusion keys back
            sharded_state_dict_keys_map=sharded_state_dict_keys_map,
        ),
    )<|MERGE_RESOLUTION|>--- conflicted
+++ resolved
@@ -1,15 +1,13 @@
 # Copyright (c) 2024, NVIDIA CORPORATION. All rights reserved.
 
-from megatron.core.extensions.transformer_engine import TEDotProductAttention, TENorm
 from megatron.core.fusions.fused_bias_dropout import get_bias_dropout_add
 from megatron.core.models.gpt.gpt_layer_specs import _get_mlp_module_spec
 from megatron.core.tensor_parallel.layers import ColumnParallelLinear, RowParallelLinear
 from megatron.core.transformer.attention import SelfAttention, SelfAttentionSubmodules
-<<<<<<< HEAD
 import torch
 
 try:
-    from megatron.core.transformer.custom_layers.transformer_engine import (
+    from megatron.core.extensions.transformer_engine import (
             TEDotProductAttention as DotProductAttention, TENorm as WrappedTorchLayerNorm
     )
 except ImportError:
@@ -22,8 +20,6 @@
     from megatron.core.transformer.torch_layer_norm import WrappedTorchLayerNorm
 
 
-=======
->>>>>>> 1b8fce7e
 from megatron.core.transformer.enums import AttnMaskType
 from megatron.core.transformer.identity_op import IdentityOp
 from megatron.core.transformer.spec_utils import ModuleSpec
@@ -73,18 +69,8 @@
                 ),
             ),
             self_attn_bda=get_bias_dropout_add,
-<<<<<<< HEAD
             pre_mlp_layernorm=WrappedTorchLayerNorm,
-            mlp=ModuleSpec(
-                module=MLP,
-                submodules=MLPSubmodules(
-                    linear_fc1=ColumnParallelLinear, linear_fc2=RowParallelLinear
-                ),
-            ),
-=======
-            pre_mlp_layernorm=TENorm,
             mlp=mlp,
->>>>>>> 1b8fce7e
             mlp_bda=get_bias_dropout_add,
             # Map TE-layernorm-fusion keys back
             sharded_state_dict_keys_map=sharded_state_dict_keys_map,
