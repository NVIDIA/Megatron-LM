--- conflicted
+++ resolved
@@ -748,12 +748,6 @@
         return top_n_results if top_n_results else None
 
     def dummy_forward(self):
-<<<<<<< HEAD
-        """Run a dummy forward pass through the model, with a single token.
-        Use-case: Used in EP on ranks which do not have any work, but are needed
-        for the all-to-all communication."""
-        return self.inference_wrapped_model.dummy_forward()
-=======
         """Perform a dummy forward pass. This is used in expert model parallelism 
         on ranks that do not have any real requests."""
         context = self.inference_wrapped_model.inference_context
@@ -771,7 +765,6 @@
         else:
             self.inference_wrapped_model.dummy_forward()
         context.reset()
->>>>>>> 3fcadbd3
 
     def _dynamic_step_context_bookkeeping(self) -> Dict[str, Tensor]:
         """Update the dynamic inference context after sampling.
