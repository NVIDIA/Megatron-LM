# Copyright (c) 2025 NVIDIA CORPORATION & AFFILIATES. All rights reserved.

import asyncio
import concurrent
import copy
import functools
import inspect
from collections import defaultdict
from typing import Any, Dict, List, Optional, OrderedDict, Tuple, Union

import torch
import torch.nn.functional as F
from torch import Tensor
from torch.distributed import ProcessGroup

from megatron.core.inference.async_stream import AsyncStream
from megatron.core.inference.communication_utils import (
    broadcast_from_last_pipeline_stage,
    is_pipeline_first_stage,
    is_pipeline_last_stage,
)
from megatron.core.inference.contexts.dynamic_context import (
    MaxSequenceLengthOverflowError,
    WarmupEngineMode,
)
from megatron.core.inference.inference_request import InferenceRequest, Status
from megatron.core.inference.model_inference_wrappers.abstract_model_inference_wrapper import (
    AbstractModelInferenceWrapper,
)
from megatron.core.inference.sampling_params import SamplingParams
from megatron.core.inference.utils import get_attention_mask, set_decode_expert_padding
from megatron.core.transformer.moe.moe_layer import BaseMoELayer
from megatron.core.transformer.utils import set_model_to_sequence_parallel
from megatron.core.utils import get_asyncio_loop, get_model_config, unwrap_model

try:
    import transformer_engine as te  # pylint: disable=unused-import

    HAVE_TE = True

except ImportError:
    HAVE_TE = False


class TextGenerationController:
    """The text generation controller (the main sampling loop)

    This class tokenizes the input, runs inference, samples from logits, and detokenizes the output.

    Args:
        inference_wrapped_model (AbstractModelInferenceWrapper): A model that
            is wrapped using the specs given in the abstract_model_inference_wrapper.py
        tokenizer (_type_): Tokenizer used for tokenizing and detokenizing the prompts
        pp_group (ProcessGroup): Process group for pipeline parallelism
    """

    def __init__(
        self,
        inference_wrapped_model: AbstractModelInferenceWrapper,
        tokenizer,
        pp_group: ProcessGroup = None,
    ):
        self.inference_wrapped_model = inference_wrapped_model
        self.tokenizer = tokenizer

        self.pp_group = pp_group

        # For models without pipeline parallelism, is_first_stage and is_last_stage returns True
        self.model_is_pipeline_parallel = not (
            is_pipeline_first_stage(self.pp_group) and is_pipeline_last_stage(self.pp_group)
        )

        model_config = get_model_config(self.inference_wrapped_model.model)
        self.sampling_rng = torch.Generator(device=torch.cuda.current_device())
        self.sampling_rng.manual_seed(model_config.inference_sampling_seed)

    def tokenize_prompt(self, prompt: str, add_BOS: bool = False) -> List[int]:
        """Utility to tokenize the input prompts.

        Args:
            prompt (str): The input prompt.

        Returns:
            List[int]: Returns the tokenized prompt.
        """

        prompt_tokens = self.tokenizer.tokenize(prompt)

        if add_BOS:
            assert self.tokenizer.bos is not None

        while prompt_tokens and prompt_tokens[0] == self.tokenizer.bos:
            prompt_tokens.pop(0)

        if add_BOS:
            prompt_tokens = [self.tokenizer.bos] + prompt_tokens

        return prompt_tokens

    def _detokenize(self, tokens: List[int], skip_special_tokens: bool = True) -> str:
        """
        Detokenize a sequence of token IDs, handling skip_special_tokens for
        different tokenizer APIs.

        On the first call, inspects `self.tokenizer.detokenize` to see if it accepts
        a `skip_special_tokens` keyword argument, and caches that result on `self`.
        Subsequent calls will use the cached flag to invoke `detokenize` with the
        correct signature (with or without `skip_special_tokens`).

        Args:
            tokens (List[int]): The token IDs to convert back to text.
            skip_special_tokens (bool): Whether to remove special tokens (e.g. BOS/EOS)
                during detokenization. Only passed through if the tokenizer supports it.

        Returns:
            str: The detokenized string.
        """
        # cache the check on first call
        if not hasattr(self, "_detok_accepts_skip"):
            sig_params = inspect.signature(self.tokenizer.detokenize).parameters.values()
            self._detok_accepts_skip = any(
                p.name == "skip_special_tokens" or p.kind == inspect.Parameter.VAR_KEYWORD
                for p in sig_params
            )
        if self._detok_accepts_skip:
            return self.tokenizer.detokenize(tokens, skip_special_tokens=skip_special_tokens)
        else:
            return self.tokenizer.detokenize(tokens)

    def detokenize_generations(
        self,
        tokens_gpu_tensor: torch.Tensor,
        lengths_gpu_tensor: torch.Tensor,
        detokenize_segments: bool,
        skip_special_tokens: bool = True,
    ) -> tuple[str, Optional[List[List[str]]]]:
        """Detokenize the generated tokens.

        Args:
            tokens_gpu_tensor (torch.Tensor): Tensor containing the tokens
            lengths_gpu_tensor (torch.Tensor): Tensor containing the lengths of each sequence
            detokenize_segments (bool): If True, returns individually detokenized tokens. If False,
            returns None as second element. Helpful for understanding per-token boundaries in
            generated text.
            skip_special_tokens (bool): If True removes special tokens like bos
            during detokenization.

        Returns:
            tuple[str, List[str] | None]: A tuple containing:
            - str: The complete detokenized text
            - List[str] | None: List of segmented tokens if detokenize_segments is True, else None
        """
        # TODO(helenn): Unify with `detokenize_generations` from legacy textgen path

        if not detokenize_segments:
            tokens = tokens_gpu_tensor.tolist()
            return self._detokenize(tokens, skip_special_tokens=skip_special_tokens), None

        prompts_plus_generations: List[str] = []
        prompts_plus_generations_segments: List[List[str]] = []
        tokens_gpu_tensor = torch.unsqueeze(tokens_gpu_tensor, 0)
        tokens = tokens_gpu_tensor.tolist()
        lengths = lengths_gpu_tensor.tolist()

        for sequence_tokens, length in zip(tokens, lengths):
            sequence_tokens = sequence_tokens[:length]
            detok_str = self._detokenize(sequence_tokens)
            prompts_plus_generations.append(detok_str)
            offsets = self.tokenizer.offsets(sequence_tokens, detok_str)
            words = [
                detok_str[start:end] for start, end in zip(offsets, offsets[1:] + [len(detok_str)])
            ]

            prompts_plus_generations_segments.append(words)

        text = self._detokenize(tokens[0], skip_special_tokens=skip_special_tokens)

        return text, prompts_plus_generations_segments

    def sample_from_logits(
        self,
        last_token_logits: torch.Tensor,
        sampling_params: Optional[SamplingParams] = None,
        vocab_size: Optional[int] = None,
        generation_started: Optional[torch.Tensor] = None,
        top_n_logprobs_dict: Dict[int, List[Dict[str, float]]] = None,
        logits: Optional[torch.Tensor] = None,
        **kwargs,
    ) -> torch.Tensor:
        """Samples the logits to generate outputs

        Given the logits of the last token, this function samples it
        according to the parameters defined in sampling_params
        and returns the samples. If sampling parameters top_n_logprobs > 0
        at each step it also updates the top_n_logprobs dict.

        Args:
            last_token_logits (torch.Tensor): The last token logits. A tensor of
                size [batch_size, vocab_size]
            sampling_params (SamplingParams): The parameters to use for inference.
            vocab_size (int): Obtained from the tokenizer. Defaults to None
            generation_started (torch.Tensor): A boolean tensor of shape [batch_size]. True
                            indicates the prompt at that index has started generating tokens.
            top_n_logprobs_dict (top_n_logprobs_dict): The dict to be updated

        Returns:
            sampled_logits (torch.Tensor): 1D tensor with [batch_size] elements
            top_n_logprobs_this_step (torch.return_types.topk): a topk tensor with values as logits
                and indices as the top k elements. None if sampling params top_n_logprobs is 0.
        """

        if kwargs.get("common_inference_params"):
            sampling_params = kwargs["common_inference_params"]

        top_p = sampling_params.top_p
        top_k = sampling_params.top_k
        temperature = sampling_params.temperature

        assert isinstance(top_p, float)
        assert isinstance(top_k, int)
        assert not (top_k > 0 and top_p > 0.0), "Cannot have top-p and top-k both greater than zero"
        assert top_p <= 1.0, "top-p should be in (0,1]"

        def modify_logits_for_top_k_filtering(logits, top_k):
            """Set the logits for none top-k values to -inf."""
            filter_ = logits < torch.topk(logits, top_k)[0][..., -1, None]
            logits.masked_fill_(filter_, float("-Inf"))

        def modify_logits_for_top_p_filtering(logits, top_p):
            """Set the logits for none top-p values to -inf."""
            # First sort and calculate cumulative sum of probabilities.
            sorted_logits, sorted_indices = torch.sort(logits, descending=True)
            cumulative_probs = sorted_logits.softmax(dim=-1).cumsum(dim=-1)

            # Filteration based on the cumulative sum.
            filter_ = cumulative_probs > top_p
            # This shift by 1 is weird and I cannot justify it. This existed
            # in the original implementation:
            #   https://github.com/ari-holtzman/degen/blob/master/gen.py
            # and I guess it is needed so keeping it for now.
            filter_[:, 1:] = filter_[:, :-1].clone()
            # Make sure we at least have one token to select from.
            filter_[..., 0] = 0

            # Fill in the filtered part
            filter_ = filter_.scatter(1, sorted_indices, filter_)
            logits.masked_fill_(filter_, float("-Inf"))

        if sampling_params.top_n_logprobs > 0:
            # NOTE : This thing can also be clubbed with where we compute log probs
            # when --return-log-probs is enabled. This is just more efficient
            assert generation_started is not None
            if logits is None:
                batch_size = last_token_logits.shape[0]
                last_token_log_probs = F.log_softmax(last_token_logits, dim=1).to(torch.float32)
                top_n_logits_this_step = torch.topk(
                    last_token_log_probs, k=sampling_params.top_n_logprobs
                )
                top_n_logprobs_this_step = top_n_logits_this_step.values.cpu()
                top_n_logprobs_indices = top_n_logits_this_step.indices.cpu()

                # If we return prompt top_n_log_probs then we always append to the
                # logprobs dict. Otherwise we only append for generated tokens.
                if sampling_params.return_prompt_top_n_logprobs:
                    mask = torch.ones(batch_size, dtype=torch.bool)
                else:
                    mask = generation_started.cpu()

                self._update_top_n_logprobs_dict(
                    top_n_logprobs_this_step, top_n_logprobs_indices, mask, top_n_logprobs_dict
                )
            else:
                assert sampling_params.return_prompt_top_n_logprobs

                # Compute the prompt logprobs
                batch_size, seq_length, _ = logits.shape
                log_probs = F.log_softmax(logits, dim=2).to(torch.float32)
                top_n_logits_this_step = torch.topk(log_probs, k=sampling_params.top_n_logprobs)

                # Move the token dimension to the front and then add each token logprobs
                # individually for every request in the batch
                top_n_logprobs_this_step = top_n_logits_this_step.values.permute(1, 0, 2).cpu()
                top_n_logprobs_indices = top_n_logits_this_step.indices.permute(1, 0, 2).cpu()

                # We append to the logprobs dict for every prompt token
                mask = torch.ones(batch_size, dtype=torch.bool)

                for i in range(seq_length):
                    self._update_top_n_logprobs_dict(
                        top_n_logprobs_this_step[i],
                        top_n_logprobs_indices[i],
                        mask,
                        top_n_logprobs_dict,
                    )

        # Greedy sampling
        if top_k == 1:
            sampled_logits = torch.argmax(last_token_logits, dim=-1)
        else:
            last_token_logits = last_token_logits.clone()
            if temperature != 1.0:
                last_token_logits.div_(temperature)
            if top_k > 1:
                assert top_k <= last_token_logits.size(1), "top-k is larger than logit size."
                if vocab_size:
                    assert top_k < vocab_size, "top-k is larger than vocab size."
                modify_logits_for_top_k_filtering(last_token_logits, top_k)

            elif top_p > 0.0:
                modify_logits_for_top_p_filtering(last_token_logits, top_p)

            # After filtering, we need to recalculate the distribution.
            probabilities = last_token_logits.softmax(dim=-1)

            sampled_logits = torch.multinomial(
                probabilities, num_samples=1, generator=self.sampling_rng
            ).view(-1)

            # If vocab size is provided, make sure the samples are in in the range [0, vocab-size).
            if vocab_size:
                sampled_logits = torch.clamp(sampled_logits, min=0, max=(vocab_size - 1))

        return sampled_logits

    def sample_from_dynamic_logits(
        self,
        last_token_logits: torch.Tensor,
        active_sampling_map: List[Tuple[SamplingParams, List[int]]],
        vocab_size: Optional[int] = None,
        generation_started: Optional[torch.Tensor] = None,
        top_n_logprobs_dict: Dict[int, List[Dict[str, float]]] = None,
        logits: Optional[torch.Tensor] = None,
        **kwargs,
    ) -> torch.Tensor:
        """Samples the logits to generate outputs

        Given the logits of the last token, this function samples it
        according to the parameters defined in active_sampling_map
        and returns the samples. If sampling parameters top_n_logprobs > 0
        at each step it also updates the top_n_logprobs dict.

        Args:
            last_token_logits (torch.Tensor): The last token logits. A tensor of
                size [batch_size, vocab_size]
            active_sampling_map (List[Tuple[SamplingParams, List[int]]]): A list of tuples
                matching each unique set of sampling params to the context array indices
                of the corresponding active requests.
            vocab_size (int): Obtained from the tokenizer. Defaults to None
            generation_started (torch.Tensor): A boolean tensor of shape [batch_size]. True
                            indicates the prompt at that index has started generating tokens.
            top_n_logprobs_dict (top_n_logprobs_dict): The dict to be updated

        Returns:
            sampled_logits (torch.Tensor): 1D tensor with [batch_size] elements
            termination_id (torch.Tensor): Tensor of shape [batch_size] with termination ids
            top_n_logprobs_this_step (torch.return_types.topk): a topk tensor with values as logits
                and indices as the top k elements. None if sampling params top_n_logprobs is 0.
        """
        batch_size = last_token_logits.size(0)
        new_sample = torch.zeros(batch_size, dtype=torch.int64, device=last_token_logits.device)
        termination_id = torch.zeros_like(new_sample, dtype=torch.int64)

        for sampling_params, mask in active_sampling_map:
            # Filter out indices that are out of bounds for the current batch
            valid_mask = [i for i in mask if i < batch_size]
            if valid_mask:
                new_sample[valid_mask] = self.sample_from_logits(
                    last_token_logits[valid_mask],
                    sampling_params=sampling_params,
                    vocab_size=vocab_size,
                )
                if sampling_params.termination_id is not None:
                    termination_id[valid_mask] = sampling_params.termination_id
                else:
                    termination_id[valid_mask] = self.tokenizer.eod

        return new_sample, termination_id

    def update_generation_status(
        self,
        updated_prompts_tokens: torch.Tensor,
        generation_started: torch.Tensor,
        current_context_end_position: int,
        is_generation_done_tensor: torch.Tensor,
        generated_sequence_lengths: torch.Tensor,
        termination_id: Optional[int] = None,
    ) -> Tuple[torch.Tensor, torch.Tensor]:
        """Checks which prompts have reached an end condition

        We check which prompts have reached an end condition and set the corresponding
        flags of the is_generation_done_tensor to True. The generated sequence lengths
        increase as we keep generating, until that prompts hits an end condition. The
        generation_started tensor determines which prompts have started generating.

        Args:
            updated_prompts_tokens (torch.Tensor): The prompts tokens updated with the latest
                generated tokens. A tensor of shape [batch_size, max_seq_len]
                (i.e max_seq_len = max_prompt_len + tokens_to_generate)
            generation_started (torch.Tensor): A boolean tensor of shape [batch_size]. True
                indicates the prompt at that index has started generating tokens.
            current_context_end_position (int): An integer indicating which position to
                extract from the prompts tokens to get the latest generated tokens.
            is_generation_done_tensor (torch.Tensor): A boolean tensor of shape [batch_size].
                True indicates the prompt at that index has reached end condition.
            generated_sequence_lengths (torch.Tensor): A int tensor of shape [batch_size].
                Each value represents the generated sequence lengths for that prompt.

        Returns:
            Tuple[torch.Tensor, torch.Tensor]: Returns the boolean
                is_generation_done_tensor and the generated_sequence_lengths after updating it
        """
        if termination_id is None:
            termination_id = self.tokenizer.eod
        latest_samples = updated_prompts_tokens[:, current_context_end_position]
        # Make sure we are checking eod criterion only for prompts that have started generating
        # (i.e) We only look at the generated tokenns and not the input tokens.
        reached_eod = (latest_samples == termination_id) & generation_started
        is_generation_done_tensor = is_generation_done_tensor | reached_eod
        # We increment generated sequence lengths when that prompt has not hit the
        # EOD and generation has started
        generated_sequence_lengths += ~is_generation_done_tensor & generation_started

        return is_generation_done_tensor, generated_sequence_lengths.int()

    def pad_input_prompt_tokens(
        self,
        batch_prompt_tokens_list: List[List[int]],
        padded_batch_size: int,
        padded_sequence_length: int,
    ) -> torch.Tensor:
        """Method to pad input prompts

        Given a list of prompts, pad them all to uniform length

        Args:
            batch_prompt_tokens_list (List[List[int]]): A list containing the prompt tokens
            padded_batch_size (int): The maximum number of requests for this batch
            padded_sequence_length (int): The maximum number of input + output tokens for this batch

        Returns:
            torch.Tensor: A torch tensor of shape [padded_batch_size, padded_sequence_length]
        """
        batch_size = len(batch_prompt_tokens_list)

        # Pad existing tokens to maximum sequence length
        for prompt_tokens in batch_prompt_tokens_list:
            padding_size = padded_sequence_length - len(prompt_tokens)
            prompt_tokens.extend([self.tokenizer.eod] * padding_size)

        # Pad to maximum batch size
        padded_prompt_tokens_list = batch_prompt_tokens_list
        num_padded_requests = padded_batch_size - len(batch_prompt_tokens_list)
        padded_prompt_tokens_list += [
            [self.tokenizer.eod] * padded_sequence_length for _ in range(num_padded_requests)
        ]

        tokens = torch.tensor(padded_prompt_tokens_list, device=torch.cuda.current_device())

        return tokens

    def unpad_input_prompt_tokens(
        self, padded_batch_prompt_tokens: torch.Tensor, original_batch_size: int
    ):
        """Truncates the given input tensor back to the original prompt size before padding.

        Args:
            padded_batch_prompt_tokens (torch.Tensor): The padded tokens tensor
            original_batch_size (int): The original batch size before padding
        """
        return padded_batch_prompt_tokens[:original_batch_size]

<<<<<<< HEAD
    def _dynamic_step_context_init(
        self,
        num_warmup_tokens: Optional[int] = None,
        warmup_engine_mode: Optional[WarmupEngineMode] = None,
    ):
        """Initializes the inference context for dynamic batching.

        Args:
            num_warmup_tokens (Optional[int]): Number of tokens to use for
                warming up cuda graphs. Must be less than or equal to
                `max_requests`.
            warmup_engine_mode (WarmupEngineMode): Denote whether to setup
                for a decode or a non-decode cuda-graph warmup.
=======
    @torch.inference_mode()
    async def async_generate_output_tokens_dynamic_batch(
        self, active_sampling_map: List[Tuple[SamplingParams, List[int]]]
    ) -> Optional[Tuple[Tensor, Tensor, Tensor, Tensor]]:
        """Forward step the model and update the inference context.

        Args:
            active_sampling_map (List[Tuple[SamplingParams, List[int]]]): A list of tuples
                matching each unique set of sampling params to the context array indices
                of the corresponding active requests.
>>>>>>> eb0bf11b

        Return:
            input_ids (Tensor): The active input IDs.
            position_ids (Tensor): The active position IDs.
        """
        context = self.inference_wrapped_model.inference_context
        inference_wrapper_config = self.inference_wrapped_model.inference_wrapper_config

        # Remove Float16Module wrapper if it exists
        unwrapped_model = unwrap_model(self.inference_wrapped_model.model)
<<<<<<< HEAD
        model_config = get_model_config(unwrapped_model)
=======

        materialize_only_last_token_logits = context.materialize_only_last_token_logits
        return_log_probs = False
        for sampling_params, mask in active_sampling_map:
            if sampling_params.return_log_probs:
                skip_prompt_log_probs_for_dynamic_inference = getattr(
                    sampling_params, "skip_prompt_log_probs_for_dynamic_inference", False
                )
                assert (
                    skip_prompt_log_probs_for_dynamic_inference
                    or materialize_only_last_token_logits is False
                ), "Materialize only last token logits must be false for returning log probs"
                return_log_probs = True

        # No tokens?
        if context.active_token_count == 0:
            return None
>>>>>>> eb0bf11b

        # Initialize attention state.
        context.initialize_attention_state(
            num_warmup_tokens=num_warmup_tokens, warmup_engine_mode=warmup_engine_mode
        )

        # If using symmetric kernels and we are using using nccl
        # for prefill turn off symmetric kernels
        symmetric_ar_type = model_config.symmetric_ar_type
        nccl_all_reduce_for_prefill = inference_wrapper_config.nccl_all_reduce_for_prefill
        # Turning on/off MoE padding for prefill
        moe_pad_experts_for_cuda_graph_inference = (
            inference_wrapper_config.moe_pad_experts_for_cuda_graph_inference
        )
        if moe_pad_experts_for_cuda_graph_inference:
            if context.is_decode_only():
                capacity_factor = model_config.num_moe_experts / model_config.moe_router_topk
                set_decode_expert_padding(unwrapped_model, True, capacity_factor=capacity_factor)
            else:
                set_decode_expert_padding(unwrapped_model, False)

        if nccl_all_reduce_for_prefill and symmetric_ar_type is not None:
            if context.is_decode_only():
                # Turn on symmetric all reduce when in decode mode
                unwrapped_model.set_symmetric_ar(symmetric_ar_type)
            else:
                # Turn off symmetric all reduces for prefill
                unwrapped_model.set_symmetric_ar(None)

        # Get flat tokens, position ids.
        return context.current_input_and_position_ids(num_warmup_tokens=num_warmup_tokens)

    def _dynamic_step_forward_logits(self, input_ids: Tensor, position_ids: Tensor) -> Tensor:
        """Forward step the model to get logits for dynamic batching.

        This also handles logits-broadcasting for pipeline parallelism.

        Args:
            input_ids (Tensor): The input token IDs.
            position_ids (Tensor): The position IDs.
        """
        context = self.inference_wrapped_model.inference_context
        materialize_only_last_token_logits = context.materialize_only_last_token_logits

        inference_wrapper_config = self.inference_wrapped_model.inference_wrapper_config

        with torch.inference_mode():
            logits = self.inference_wrapped_model.run_one_forward_step(
                {"tokens": input_ids, "position_ids": position_ids, "attention_mask": None}
            )

        if self.model_is_pipeline_parallel:
            batch_size = context.total_request_count - context.paused_request_count
            logits_seq_len = (
                batch_size if materialize_only_last_token_logits else input_ids.shape[1]
            )
            vocab_size = inference_wrapper_config.padded_vocab_size
            logits_shape = [1, logits_seq_len, vocab_size]

            if is_pipeline_last_stage(self.pp_group):
                assert logits is not None and torch.Size(logits_shape) == logits.shape

            # TODO(ksanthanam): Evaluate whether it makes more sense to sample on 1 rank
            # and then broadcast the sampled tokens rather than broadcasting the raw logits.
            logits = broadcast_from_last_pipeline_stage(
                logits_shape,
                dtype=inference_wrapper_config.params_dtype,
                tensor=logits,
                pp_group=self.pp_group,
            )
        return logits

    def _dynamic_step_sample_bookkeeping(self, sampling_params: SamplingParams):
        """Perform bookkeeping necessary to sample logits for dynamic batching."""
        pass

    def _dynamic_step_sample_logits(
        self, logits: Tensor, sampling_params: SamplingParams
    ) -> Tensor:
        """Sample logits for dynamic batching.

        Args:
            logits (Tensor): The logits from the forward step.
            sampling_params (SamplingParams): Parameters for sampling logits.

        Returns:
            new_sample (Tensor): The sampled tokens.
        """
        context = self.inference_wrapped_model.inference_context
        materialize_only_last_token_logits = context.materialize_only_last_token_logits

        inference_wrapper_config = self.inference_wrapped_model.inference_wrapper_config

        # Last token logits.
        if materialize_only_last_token_logits:
            # When materialize_only_last_token_logits is true, last_token_logits is
            # already called in the forward pass of GPT.
            last_token_logits = logits.squeeze(0)
        else:
            last_token_logits = context.last_token_logits(logits)

        # Sample.
        # Use padded vocab size because tokenizer vocab size might not include padding
        # to nearest power of 2.
        vocab_size = inference_wrapper_config.padded_vocab_size
<<<<<<< HEAD
        return self.sample_from_logits(last_token_logits, sampling_params, vocab_size=vocab_size)

    def _dynamic_step_log_probs_bookkeeping(self):
        """Perform bookkeeping necessary to compute log probs for dynamic batching."""
        pass

    def _dynamic_step_calculate_log_probs(
        self, logits: Tensor, new_sample: Tensor, sampling_params: SamplingParams
    ) -> Optional[Tensor]:
        context = self.inference_wrapped_model.inference_context
        materialize_only_last_token_logits = context.materialize_only_last_token_logits

        log_probs = None
        if sampling_params.return_log_probs:
            skip_prompt_log_probs_for_dynamic_inference = getattr(
                sampling_params, "skip_prompt_log_probs_for_dynamic_inference", False
            )
            assert (
                skip_prompt_log_probs_for_dynamic_inference
                or materialize_only_last_token_logits is False
            ), "Materialize only last token logits must be false for returning log probs"

            log_probs = context.calculate_log_probs(
                logits, new_sample, only_last_token_logits=materialize_only_last_token_logits
            )
        return log_probs

    def _dynamic_step_context_bookkeeping(
        self, new_sample: Tensor, termination_id: int
    ) -> Tuple[Tensor, Tensor, Tensor]:
        """Update the dynamic inference context after sampling.

        Args:
            new_sample (Tensor): The newly sampled tokens for each active request.
            termination_id (int): The token ID that indicates termination.

        Return:
            Tuple[Tensor, Tensor, Tensor]: active / paused / finished request IDs.
        """
        context = self.inference_wrapped_model.inference_context
=======
        new_sample, termination_id = self.sample_from_dynamic_logits(
            last_token_logits, active_sampling_map, vocab_size=vocab_size
        )
>>>>>>> eb0bf11b

        # Active sequence lengths.
        active_request_ids = context.request_ids[
            context.paused_request_count : context.total_request_count
        ].long()
        active_sequence_lengths = context.get_active_sequence_lengths()
        active_sequence_lengths += 1  # Account for the token we just generated
        max_sequence_lengths = context.get_max_sequence_lengths()

        # Request finished if termination_id or length >= max_sequence_length.
        # Note: termination_id tensor has per-request termination IDs from mixed sampling
        active_request_mask = (new_sample != termination_id).byte() & torch.less(
            active_sequence_lengths, max_sequence_lengths
        ).byte()
        finished_idxs = (
            torch.nonzero(active_request_mask == 0, as_tuple=True)[0] + context.paused_request_count
        )
        finished_request_ids = context.request_ids[finished_idxs]

        # New sample gets updated in update_requests, so we pass in a clone
        new_sample_copy = new_sample.clone()

<<<<<<< HEAD
=======
        log_probs = None
        if return_log_probs:
            log_probs = context.calculate_log_probs(
                logits, new_sample_copy, only_last_token_logits=materialize_only_last_token_logits
            )

>>>>>>> eb0bf11b
        # Update requests.
        newly_paused_request_ids = context.update_requests(active_request_mask, new_sample_copy)

        return {
            "active_request_ids": active_request_ids,
            "newly_paused_request_ids": newly_paused_request_ids,
            "finished_request_ids": finished_request_ids,
        }

    @torch.inference_mode()
    async def async_generate_output_tokens_dynamic_batch(
        self,
        sampling_params: SamplingParams,
        termination_id: int,
        skip_bookkeeping: Optional[bool] = False,
    ) -> Optional[Dict]:
        """Forward step the model and update the inference context.

        Args:
            sampling_params (SamplingParams): Parameters for sampling logits.
            termination_id (int): The token ID that indicates termination.
            skip_bookkeeping (Optional[bool]): If true, skip the context bookkeeping step.

        Return:
            (Optional[Dict]): A dictionary containing:
                active_request_ids (Tensor): Current active request IDs.
                newly_paused_request_ids (Tensor): Newly paused request IDs.
                finished_request_ids (Tensor): Finished request IDs.
                sample (Tensor): New sample.
                log_probs (Optional[Tensor]): Log probabilities of the new sample, if requested.
                cuda_graph_request_count (Optional[int]): Size of cuda graph used for this step.
        """
        context = self.inference_wrapped_model.inference_context
        materialize_only_last_token_logits = context.materialize_only_last_token_logits

        inference_wrapper_config = self.inference_wrapped_model.inference_wrapper_config

        # No tokens?
        if context.active_token_count == 0:
            return None

        # This method only interacts with CPU tensors.
        input_ids, position_ids = self._dynamic_step_context_init()
        cuda_graph_request_count = (
            context.padded_active_request_count if context.is_decode_only() else None
        )

        # This method only interacts with GPU tensors.
        logits = self._dynamic_step_forward_logits(input_ids, position_ids)

        # This is the best place to yield control back to event loop.
        # At this point we have enqueued FW pass GPU kernels asynchronously.
        # While they are running, we can do other useful CPU work.
        # Note: This can be moved further ahead if sampling can be made
        # asynchronous.
        # Todo [Siddharth]: Can we condition the sleep on a cuda event?
        # NOTE [TDE]: This will be moved once CPU and GPU methods are separated.
        await asyncio.sleep(0)

        # This method will only interact with CPU tensors in the future.
        self._dynamic_step_sample_bookkeeping(sampling_params)
        # This method will only interact with GPU tensors in the future.
        new_sample = self._dynamic_step_sample_logits(logits, sampling_params)

        # This method will only interact with CPU tensors in the future.
        self._dynamic_step_log_probs_bookkeeping()
        # This method will only interact with GPU tensors in the future.
        log_probs = self._dynamic_step_calculate_log_probs(logits, new_sample, sampling_params)

        # This method only interacts with CPU tensors.
        if skip_bookkeeping:
            request_bookeeping = {}
        else:
            request_bookeeping = self._dynamic_step_context_bookkeeping(new_sample, termination_id)

        ret = {
            "sample": new_sample,
            "log_probs": log_probs,
            "cuda_graph_request_count": cuda_graph_request_count,
        }
        ret.update(request_bookeeping)
        return ret

    @torch.inference_mode()
    def generate_output_tokens_dynamic_batch(
<<<<<<< HEAD
        self, sampling_params: SamplingParams, termination_id: int
    ) -> Optional[Dict]:
=======
        self, active_sampling_map: List[Tuple[SamplingParams, List[int]]]
    ) -> Optional[Tuple[Tensor, Tensor, Tensor]]:
>>>>>>> eb0bf11b
        """Synchronous wrapper for `self.async_generate_output_tokens_dynamic_batch."""
        loop = get_asyncio_loop()
        return loop.run_until_complete(
            self.async_generate_output_tokens_dynamic_batch(active_sampling_map)
        )

    def _update_top_n_logprobs_dict(
        self,
        top_n_logprobs_this_step: torch.Tensor,
        top_n_logprobs_indices: torch.Tensor,
        mask: torch.Tensor,
        top_n_logprobs_dict: Dict[int, List[Dict[str, float]]],
    ):
        """Function to update the top_n_logprobs at each step

        This function goes through the topn logprobs generated for each, and for whichever
        batch has started generating tokens, it updates the top_n_logprobs_dict with the
        decoded token (string) as the key and the logit as the value.
        top_n_logprobs_dict has as keys the batch idx, the values is a list, where each element
        represents a dictionary of decoded token as key and logit as value generated at each step

        Args:
            top_n_logprobs_this_step (torch.Tensor): The top n logprob values
            top_n_logprobs_indices (torch.Tensor): The indices corresponding to the top n logprobs
            mask (torch.Tensor): A mask to indicate which requests should append to the dict
            top_n_logprobs_dict (top_n_logprobs_dict): The dict to be updated
        """
        for batch_idx, (logprob_values, logprob_indices) in enumerate(
            zip(top_n_logprobs_this_step, top_n_logprobs_indices)
        ):
            if mask[batch_idx]:
                logit_dict = {}
                for logprob, logprob_index in zip(logprob_values, logprob_indices):
                    key = self.tokenizer.detokenize([logprob_index.item()])
                    logit_dict[key] = logprob.item()
                top_n_logprobs_dict[batch_idx].append(logit_dict)

    @torch.inference_mode()
    def generate_all_output_tokens_static_batch(
        self,
        active_requests: OrderedDict[int, InferenceRequest],
        active_streams: Optional[OrderedDict[str, AsyncStream]] = None,
    ) -> OrderedDict[int, InferenceRequest]:
        """Utility to generate all the output tokens and probabilities for the prompts.

        This utility generates the output tokens for a static batch. It runs the forward steps till
        all prompts complete generation, updates the status of these requests to completed, adds
        the generated result and returns these requests

        Args:
            active_requests (OrderedDict[int, InferenceRequest]): The input active requests.

        Returns:
            OrderedDict[int, InferenceRequest]: The result for each of the incoming requests
        """
        assert all(request.prompt_tokens is not None for request in active_requests.values())

        # Perform a deep copy so that the request prompt tokens do not get modified.
        batch_prompt_tokens_list: List[List[int]] = list(
            map(
                lambda request: copy.deepcopy(request.prompt_tokens),  # type: ignore[arg-type]
                active_requests.values(),
            )
        )
        prompt_lengths_in_batch = torch.tensor(
            [len(prompt_tokens) for prompt_tokens in batch_prompt_tokens_list],
            device=torch.cuda.current_device(),
        )
        max_prompt_length_in_batch = max(prompt_lengths_in_batch)
        min_prompt_length_in_batch = min(prompt_lengths_in_batch)

        # For batch inference the sampling params are the same for all request
        sampling_params: SamplingParams = list(active_requests.values())[0].sampling_params

        # Remove Float16Module wrapper if it exists
        unwrapped_model = unwrap_model(self.inference_wrapped_model.model)
        model_config = get_model_config(unwrapped_model)

        # We only need an attention mask if we are exclusively doing prefill over
        # prompts of variable length
        use_attention_mask = (
            sampling_params.num_tokens_to_generate == 0
            and min_prompt_length_in_batch != max_prompt_length_in_batch
        )

        # Check whether CUDA graphs are enabled
        enable_cuda_graph = (
            model_config.cuda_graph_impl == "local"
            and model_config.cuda_graph_scope != "full_iteration"
        )

        # Pad batch tokens if necessary
        batch_size = len(active_requests)
        max_sequence_length = max_prompt_length_in_batch + sampling_params.num_tokens_to_generate
        inference_wrapper_config = self.inference_wrapped_model.inference_wrapper_config
        inference_max_batch_size = inference_wrapper_config.inference_max_requests
        inference_max_sequence_length = inference_wrapper_config.inference_max_seq_length
        padded_batch_size = inference_max_batch_size if enable_cuda_graph else batch_size
        if padded_batch_size > inference_max_batch_size:
            raise ValueError(
                f"Padded batch size {padded_batch_size} > max batch size {inference_max_batch_size}"
            )
        padded_batch_prompt_tokens = self.pad_input_prompt_tokens(
            batch_prompt_tokens_list,
            padded_batch_size=padded_batch_size,
            padded_sequence_length=max_sequence_length,
        )

        # Verify that output sequence length is within configured limit
        if max_sequence_length > inference_max_sequence_length:
            raise MaxSequenceLengthOverflowError(
                f"Maximum allowed sequence length was set to {inference_max_sequence_length} "
                f"tokens but requested generation of {max_sequence_length} tokens"
            )

        top_n_logprobs_dict = defaultdict(list)

        # Pre allocate log probs tensor
        output_log_probs = None
        if sampling_params.return_log_probs:
            output_log_probs = torch.empty(
                (batch_size, max_sequence_length - 1),
                dtype=torch.float32,
                device=torch.cuda.current_device(),
            )

        # An array to check which of the prompts have reached end of generation condition
        is_generation_done_tensor = torch.zeros(
            batch_size, dtype=torch.bool, device=torch.cuda.current_device()
        )

        # An array to act as a counter to keep track of generated sequence lengths
        generated_sequence_lengths = torch.zeros(
            batch_size, device=torch.cuda.current_device()
        ).cuda()

        # Use padded vocab size because tokenizer vocab size might not include padding
        # to nearest power of 2
        vocab_size = inference_wrapper_config.padded_vocab_size

        # Check whether early termination is enabled
        no_early_termination = getattr(sampling_params, "no_early_termination", False)
        termination_id = -1 if no_early_termination else self.tokenizer.eod

        streaming_enabled = active_streams is not None and len(active_streams) > 0
        if streaming_enabled:
            # Start a separate thread for streaming tokens to avoid blocking the
            # main computation
            streaming_idx: List[int] = [
                i
                for (i, request_id) in enumerate(active_requests.keys())
                if request_id in active_streams
            ]
            streaming_request_ids: List[int] = list(active_streams.keys())
            streams: List[AsyncStream] = list(active_streams.values())
            streaming_requests: List[InferenceRequest] = [
                active_requests[request_id] for request_id in streaming_request_ids
            ]
            streaming_executor = concurrent.futures.ThreadPoolExecutor(max_workers=1)
            stream_tokens = functools.partial(self.stream_tokens, sampling_params)

        for request in active_requests.values():
            # Initialize to a list to store a latency measurement for each generated token.
            request.tpot = []
        timing_events = []

        with torch.inference_mode():
            self.inference_wrapped_model.prep_model_for_inference()

            inference_input: Dict[str, Any] = self.prep_inference_input(
                prompts_tokens=padded_batch_prompt_tokens,
                active_requests=active_requests,
                use_attention_mask=use_attention_mask,
            )

            assert (
                not self.inference_wrapped_model.inference_context.is_decode_only()
            ), f"Generation must start in prefill mode"

            # Sequence parallelism is required for MoE layers when using expert parallelism (EP)
            # becausethe expert routing mechanism relies on sequence parallelism's communication
            # infrastructure to distribute tokens across expert ranks. However, sequence parallelism
            # is not currently supported for non-MoE layers during inference, so we selectively
            # disable it for all other layer types. This is safe because MoE layers perform an
            # all-gather operation on sequences before passing data to subsequent layers, ensuring
            # that each rank has the complete sequence data needed for the next non-MoE layer.
            tp_size = model_config.tensor_model_parallel_size
            ep_size = model_config.expert_model_parallel_size
            model_is_tp_ep = tp_size > 1 and ep_size > 1
            if model_is_tp_ep:
                set_model_to_sequence_parallel(
                    unwrapped_model, False, exclude_modules=[BaseMoELayer]
                )
            elif model_config.sequence_parallel and (ep_size == 1 or tp_size == 1):
                raise NotImplementedError(
                    f"Sequence parallellism is only supported for static batching with MoE models"
                )

            # If using symmetric kernels and we are using using nccl
            # for prefill turn off symmetric kernels
            symmetric_ar_type = model_config.symmetric_ar_type
            nccl_all_reduce_for_prefill = inference_wrapper_config.nccl_all_reduce_for_prefill
            if symmetric_ar_type is not None and nccl_all_reduce_for_prefill:
                unwrapped_model.set_symmetric_ar(None)

            # Turning off MoE padding for prefill
            moe_pad_experts_for_cuda_graph_inference = (
                inference_wrapper_config.moe_pad_experts_for_cuda_graph_inference
            )
            if moe_pad_experts_for_cuda_graph_inference:
                set_decode_expert_padding(unwrapped_model, False)

            context_start_position = 0

            # If we are exclusively doing prefill then we can process all prompt tokens
            # together even if the prompt lengths are different
            if sampling_params.num_tokens_to_generate == 0:
                context_end_position = max_prompt_length_in_batch
            else:
                context_end_position = min_prompt_length_in_batch

            # The initial iteration of this loop runs the prefill phase up to the shortest
            # prompt length in the batch. Then every subsequent iterations runs a decode step.
            # At least one new token will be generated in each iteration. The generated token
            # will be ignored for requests which have prompt length > the current generated
            # sequence length. Similarly, the generated token is ignored for requests which
            # have maximum total sequence length < the current generated sequence length.
            while True:
                # Add a timing event at the start of each iteration. The token generation
                # time will be the elapsed time between consective timing events.
                timing_events.append(torch.cuda.Event(enable_timing=True))
                timing_events[-1].record()

                # Pick the context window that we need to pass through the network.
                inference_input_for_context_window: Dict[str, Any] = (
                    self.inference_wrapped_model.get_batch_for_context_window(
                        inference_input, context_start_position, context_end_position
                    )
                )

                # Disable attention mask when using CUDA graphs for decode
                if (
                    enable_cuda_graph
                    and self.inference_wrapped_model.inference_context.is_decode_only()
                    and "attention_mask" in inference_input_for_context_window
                ):
                    inference_input_for_context_window["attention_mask"] = None
                elif use_attention_mask:
                    assert (
                        attention_mask := inference_input_for_context_window.get(
                            "attention_mask", None
                        )
                        is not None
                    )

                # Only materialize prompt log probs if the user requests log probs
                materialize_only_last_token_logits = (
                    self.inference_wrapped_model.inference_context.is_decode_only()
                    or not (sampling_params.return_log_probs or sampling_params.top_n_logprobs > 0)
                )
                inference_context = self.inference_wrapped_model.inference_context
                inference_context.materialize_only_last_token_logits = (
                    materialize_only_last_token_logits
                )

                # Returns the final logits of shape [batch_size, context_length, vocab_size]
                # Note: This is returned in all TP ranks or last PP stage in PP models
                logits = self.inference_wrapped_model.run_one_forward_step(
                    inference_input_for_context_window
                )

                # Undo padding if necessary
                batch_prompt_tokens = self.unpad_input_prompt_tokens(
                    padded_batch_prompt_tokens, batch_size
                )
                assert batch_prompt_tokens.shape[0] == batch_size, batch_prompt_tokens.shape[0]
                if is_pipeline_last_stage(self.pp_group):
                    logits = logits[:batch_size]

                if self.model_is_pipeline_parallel:
                    context_length = context_end_position - context_start_position
                    logits_seq_len = 1 if materialize_only_last_token_logits else context_length
                    logits_shape = [batch_size, logits_seq_len, vocab_size]
                    if is_pipeline_last_stage(self.pp_group):
                        assert logits is not None and torch.Size(logits_shape) == logits.shape
                    # TODO(ksanthanam): Evaluate whether it makes more sense to sample on 1 rank
                    # and then broadcast the sampled tokens rather than broadcasting the raw logits.
                    logits = broadcast_from_last_pipeline_stage(
                        [batch_size, logits_seq_len, vocab_size],
                        dtype=inference_wrapper_config.params_dtype,
                        tensor=logits,
                        pp_group=self.pp_group,
                    )

                # Turn on symmetric all reduce kernels for decode stage
                # if we turned it off for prefill
                if (
                    context_end_position == min_prompt_length_in_batch
                    and symmetric_ar_type is not None
                    and nccl_all_reduce_for_prefill
                ):
                    if symmetric_ar_type is not None and nccl_all_reduce_for_prefill:
                        unwrapped_model.set_symmetric_ar(symmetric_ar_type)

                # Indicates which of the input prompts have started generating tokens.
                # A 1D boolean tensor with [batch_size] elements (i.e) The shortest
                # prompts will start generating first and so on
                generation_started = prompt_lengths_in_batch <= context_end_position
                last_token_logits = logits[:, -1, :]

                logits_for_top_n_prompt_logprobs = (
                    logits
                    if context_start_position == 0 and sampling_params.return_prompt_top_n_logprobs
                    else None
                )
                sampled_logits = self.sample_from_logits(
                    last_token_logits,
                    sampling_params,
                    vocab_size,
                    generation_started=generation_started,
                    top_n_logprobs_dict=top_n_logprobs_dict,
                    logits=logits_for_top_n_prompt_logprobs,
                )

                if sampling_params.num_tokens_to_generate > 0:
                    # Substitute the sampled logits only for the prompts that
                    # have started generating tokens
                    batch_prompt_tokens[generation_started, context_end_position] = sampled_logits[
                        generation_started
                    ]

                # Compute log probs
                if sampling_params.return_log_probs:
                    log_probs = F.log_softmax(logits, dim=2).to(torch.float32)

                    indices = torch.unsqueeze(
                        batch_prompt_tokens[
                            :, (context_start_position + 1) : (context_end_position + 1)
                        ],
                        2,
                    )
                    # Get the log probabilities for only the prompt tokens
                    assert output_log_probs is not None
                    output_log_probs[:, context_start_position:context_end_position] = torch.gather(
                        log_probs, 2, indices
                    ).squeeze(2)

                context_start_position = context_end_position

                if sampling_params.num_tokens_to_generate > 0:
                    # Check end of generation status for each tensor
                    # and update generated sequence lengths
                    (is_generation_done_tensor, generated_sequence_lengths) = (
                        self.update_generation_status(
                            updated_prompts_tokens=batch_prompt_tokens,
                            generation_started=generation_started,
                            current_context_end_position=context_end_position,
                            is_generation_done_tensor=is_generation_done_tensor,
                            generated_sequence_lengths=generated_sequence_lengths,
                            termination_id=termination_id,
                        )
                    )

                    # Stream intermediate outputs
                    if streaming_enabled:
                        streaming_executor.submit(
                            stream_tokens,
                            streaming_request_ids,
                            streaming_requests,
                            streams,
                            generation_started[streaming_idx].cpu(),
                            is_generation_done_tensor[streaming_idx].cpu(),
                            batch_prompt_tokens[streaming_idx].cpu(),
                            prompt_lengths_in_batch[streaming_idx].cpu(),
                            generated_sequence_lengths[streaming_idx].cpu(),
                            (
                                output_log_probs[streaming_idx].cpu()
                                if output_log_probs is not None
                                else [None] * len(streaming_idx)
                            ),
                        )

                # Boolean flag indicating if all prompts are finished
                all_prompts_done = torch.all(is_generation_done_tensor)
                if all_prompts_done:
                    break

                # Change to decode mode if all prefill is complete
                if torch.all(generation_started):
                    self.inference_wrapped_model.inference_context.enable_decode_mode()
                    # Turn on padding for decode if flag set
                    if moe_pad_experts_for_cuda_graph_inference:
                        capacity_factor = (
                            model_config.num_moe_experts / model_config.moe_router_topk
                        )
                        set_decode_expert_padding(
                            unwrapped_model, True, capacity_factor=capacity_factor
                        )

                context_end_position = context_start_position + 1
                if context_end_position >= max_sequence_length:
                    break

        # Add a final timing event to compute the latency of every loop iteration
        timing_events.append(torch.cuda.Event(enable_timing=True))
        timing_events[-1].record()

        # Close all streams
        if streaming_enabled:
            streaming_executor.shutdown()
            for stream in streams:
                stream.finish()

        # Include all the generated tokens
        batch_prompt_tokens_with_generations = padded_batch_prompt_tokens[
            :batch_size, : (context_end_position + 1)
        ]
        if sampling_params.return_log_probs:
            assert output_log_probs is not None
            output_log_probs = output_log_probs[:, :context_end_position]

        generated_sequence_lengths[
            generated_sequence_lengths > sampling_params.num_tokens_to_generate
        ] = sampling_params.num_tokens_to_generate

        timing_events[-1].synchronize()
        tpot = torch.tensor(
            [
                timing_events[i].elapsed_time(timing_events[i + 1]) / 1e3
                for i in range(len(timing_events) - 1)
            ],
            dtype=torch.float32,
        )

        for idx, request in enumerate(active_requests.values()):
            input_prompt_length = int(prompt_lengths_in_batch[idx])
            # Shorter prompts might have generated more than required tokens. So we trim them down
            required_sequence_length = int(
                min(generated_sequence_lengths[idx], sampling_params.num_tokens_to_generate)
            )
            # Extract only the generated tokens
            required_result_tokens = batch_prompt_tokens_with_generations[
                idx, input_prompt_length : (input_prompt_length + required_sequence_length)
            ]
            generated_sequence_lengths = generated_sequence_lengths.to(dtype=torch.int32)
            request.generated_sequence_lengths = generated_sequence_lengths.to(dtype=torch.int32)
            request.generated_length = required_sequence_length
            request.generated_tokens = required_result_tokens

            # Record the decode latencies for only the generated tokens
            request_tpot = tpot.clone()
            # Sum up the latencies of the first prompt tokens if the
            # request prompt length > minimum prompt length
            spill_length = input_prompt_length - min_prompt_length_in_batch
            if spill_length > 0:
                spill_latency = request_tpot[:spill_length].sum()
                request_tpot = torch.cat((spill_latency.unsqueeze(0), request_tpot[spill_length:]))

            # Remove the extraneous latencies if the
            # request sequence length < maximum sequence length
            request_tpot = request_tpot[:required_sequence_length]
            request.tpot = request_tpot.tolist()

            if output_log_probs is not None:
                request.prompt_log_probs = output_log_probs[idx, : input_prompt_length - 1].tolist()
                request.generated_log_probs = output_log_probs[
                    idx,
                    input_prompt_length - 1 : (input_prompt_length + required_sequence_length - 1),
                ].tolist()
            if sampling_params.top_n_logprobs > 0:
                if sampling_params.return_prompt_top_n_logprobs:
                    assert (
                        len(top_n_logprobs_dict[idx])
                        >= input_prompt_length + required_sequence_length - 1
                    ), (
                        "Did not collect required number of top-N logprobs: "
                        f"{len(top_n_logprobs_dict[idx])}"
                    )
                    request.prompt_top_n_logprobs = top_n_logprobs_dict[idx][
                        : input_prompt_length - 1
                    ]
                    request.generated_top_n_logprobs = top_n_logprobs_dict[idx][
                        input_prompt_length
                        - 1 : (input_prompt_length + required_sequence_length - 1)
                    ]
                else:
                    assert len(top_n_logprobs_dict[idx]) >= required_sequence_length, (
                        "Did not collect required number of top-N logprobs: "
                        f"{len(top_n_logprobs_dict[idx])}"
                    )
                    request.generated_top_n_logprobs = top_n_logprobs_dict[idx][
                        :required_sequence_length
                    ]

            request.status = Status.COMPLETED

            text, segments = self.detokenize_generations(
                batch_prompt_tokens_with_generations[
                    idx, : (input_prompt_length + required_sequence_length)
                ],
                input_prompt_length + generated_sequence_lengths,
                sampling_params.return_segments,
            )
            request.text = text  # Inference server returns prompts & generations together
            if sampling_params.return_segments:
                request.segments = segments[0]
            request.generated_text = text[len(request.prompt) :]
        return active_requests

    def prep_inference_input(
        self,
        prompts_tokens: torch.Tensor,
        active_requests: OrderedDict[int, InferenceRequest],
        use_attention_mask: bool = False,
    ) -> Dict[str, Any]:
        """Preparing input data for inference, using respective wrapper's prep_inference_input method # pylint: disable=line-too-long

        Args:
            prompts_tokens (torch.Tensor): A tensor of shape [batch_size, max_sequence_length]
            active_requests (OrderedDict[int, InferenceRequest]): The input active requests
            use_attention_mask (bool): Whether to use an attention mask. Should be set to True only
                when exclusively doing prefill (no decode) with variable prompt lengths.

        Returns:
            A dict of the inference input for the current batch.
        """
        inference_input = self.inference_wrapped_model.prep_inference_input(prompts_tokens)

        if use_attention_mask and (
            attention_mask := inference_input.get("attention_mask", None) is None
        ):
            inference_input["attention_mask"] = get_attention_mask(prompts_tokens.size(1))

        return inference_input

    def stream_tokens(
        self,
        sampling_params: SamplingParams,
        request_ids: List[int],
        requests: List[InferenceRequest],
        streams: List[AsyncStream],
        generation_started: List[bool],
        is_generation_done: List[bool],
        tokens: torch.Tensor,
        prompt_lengths: List[int],
        generated_lengths: List[int],
        output_log_probs: Union[torch.Tensor, None],
    ):
        """Asynchronously streams tokens for the given requests.

        Args:
            sampling_params (SamplingParams): The sampling parameters.
            request_ids (List[int]): The request IDs.
            request (List[InferenceRequest]): The requests.
            stream (List[AsyncStream]): The streams over which to send tokens.
            generation_started (List[bool]): Whether the decode step has started.
            is_generation_done (List[bool]): Whether generation has completed.
            tokens (torch.Tensor): The tokens for this request.
            prompt_lengths (List[int]): The number of prompt tokens for each request.
            generated_lengths (List[int]): The number of output tokens for each request.
            output_log_probs (torch.Tensor, optional): The log probs for each request.
        """

        def stream_token(
            request_id: int,
            request: InferenceRequest,
            stream: AsyncStream,
            generation_started: bool,
            is_generation_done: bool,
            tokens: torch.Tensor,
            prompt_length: int,
            generated_length: int,
            output_log_probs: Union[torch.Tensor, None],
        ):
            """Asynchronously streams a token for the given request."""

            if (
                not generation_started
                or stream.finished
                or sampling_params.num_tokens_to_generate == 0
            ):
                return

            return_segments = sampling_params.return_segments
            detokenize_streaming_text = not getattr(
                sampling_params, "no_detokenize_streaming_text", False
            )

            generated_tokens = tokens[prompt_length : prompt_length + generated_length]

            if detokenize_streaming_text:
                generated_text, generated_segments = self.detokenize_generations(
                    generated_tokens, prompt_length + generated_length, return_segments
                )
            else:
                generated_text = ""
                generated_segments = []

            if output_log_probs is not None:
                generated_log_probs = output_log_probs[
                    prompt_length - 1 : prompt_length + generated_length - 1
                ].tolist()
            else:
                generated_log_probs = None

            stream.put(
                InferenceRequest(
                    request_id=request_id,
                    prompt=request.prompt,
                    sampling_params=request.sampling_params,
                    prompt_tokens=request.prompt_tokens,
                    arrival_time=request.arrival_time,
                    status=request.status,
                    encoder_prompt=request.encoder_prompt,
                    generated_text=generated_text,
                    generated_segments=generated_segments,
                    generated_tokens=generated_tokens,
                    generated_log_probs=generated_log_probs,
                    generated_length=generated_length,
                )
            )

            if is_generation_done or generated_length == sampling_params.num_tokens_to_generate:
                stream.finish()

        ret = map(
            stream_token,
            request_ids,
            requests,
            streams,
            generation_started,
            is_generation_done,
            tokens,
            prompt_lengths,
            generated_lengths,
            output_log_probs,
        )
        list(ret)<|MERGE_RESOLUTION|>--- conflicted
+++ resolved
@@ -469,7 +469,6 @@
         """
         return padded_batch_prompt_tokens[:original_batch_size]
 
-<<<<<<< HEAD
     def _dynamic_step_context_init(
         self,
         num_warmup_tokens: Optional[int] = None,
@@ -483,18 +482,6 @@
                 `max_requests`.
             warmup_engine_mode (WarmupEngineMode): Denote whether to setup
                 for a decode or a non-decode cuda-graph warmup.
-=======
-    @torch.inference_mode()
-    async def async_generate_output_tokens_dynamic_batch(
-        self, active_sampling_map: List[Tuple[SamplingParams, List[int]]]
-    ) -> Optional[Tuple[Tensor, Tensor, Tensor, Tensor]]:
-        """Forward step the model and update the inference context.
-
-        Args:
-            active_sampling_map (List[Tuple[SamplingParams, List[int]]]): A list of tuples
-                matching each unique set of sampling params to the context array indices
-                of the corresponding active requests.
->>>>>>> eb0bf11b
 
         Return:
             input_ids (Tensor): The active input IDs.
@@ -505,27 +492,7 @@
 
         # Remove Float16Module wrapper if it exists
         unwrapped_model = unwrap_model(self.inference_wrapped_model.model)
-<<<<<<< HEAD
         model_config = get_model_config(unwrapped_model)
-=======
-
-        materialize_only_last_token_logits = context.materialize_only_last_token_logits
-        return_log_probs = False
-        for sampling_params, mask in active_sampling_map:
-            if sampling_params.return_log_probs:
-                skip_prompt_log_probs_for_dynamic_inference = getattr(
-                    sampling_params, "skip_prompt_log_probs_for_dynamic_inference", False
-                )
-                assert (
-                    skip_prompt_log_probs_for_dynamic_inference
-                    or materialize_only_last_token_logits is False
-                ), "Materialize only last token logits must be false for returning log probs"
-                return_log_probs = True
-
-        # No tokens?
-        if context.active_token_count == 0:
-            return None
->>>>>>> eb0bf11b
 
         # Initialize attention state.
         context.initialize_attention_state(
@@ -612,7 +579,8 @@
             sampling_params (SamplingParams): Parameters for sampling logits.
 
         Returns:
-            new_sample (Tensor): The sampled tokens.
+            new_sample (Tensor): The sampled tokens for each active request.
+            termination_id (int): The termination token IDs of each active request.
         """
         context = self.inference_wrapped_model.inference_context
         materialize_only_last_token_logits = context.materialize_only_last_token_logits
@@ -631,8 +599,10 @@
         # Use padded vocab size because tokenizer vocab size might not include padding
         # to nearest power of 2.
         vocab_size = inference_wrapper_config.padded_vocab_size
-<<<<<<< HEAD
-        return self.sample_from_logits(last_token_logits, sampling_params, vocab_size=vocab_size)
+        new_sample, termination_id = self.sample_from_dynamic_logits(
+            last_token_logits, active_sampling_map, vocab_size=vocab_size
+        )
+        return new_sample, termination_id
 
     def _dynamic_step_log_probs_bookkeeping(self):
         """Perform bookkeeping necessary to compute log probs for dynamic batching."""
@@ -645,18 +615,23 @@
         materialize_only_last_token_logits = context.materialize_only_last_token_logits
 
         log_probs = None
-        if sampling_params.return_log_probs:
-            skip_prompt_log_probs_for_dynamic_inference = getattr(
-                sampling_params, "skip_prompt_log_probs_for_dynamic_inference", False
-            )
-            assert (
-                skip_prompt_log_probs_for_dynamic_inference
-                or materialize_only_last_token_logits is False
-            ), "Materialize only last token logits must be false for returning log probs"
-
+        return_log_probs = False
+        for sampling_params, mask in active_sampling_map:
+            if sampling_params.return_log_probs:
+                skip_prompt_log_probs_for_dynamic_inference = getattr(
+                    sampling_params, "skip_prompt_log_probs_for_dynamic_inference", False
+                )
+                assert (
+                    skip_prompt_log_probs_for_dynamic_inference
+                    or materialize_only_last_token_logits is False
+                ), "Materialize only last token logits must be false for returning log probs"
+                return_log_probs = True
+
+        if return_log_probs:
             log_probs = context.calculate_log_probs(
                 logits, new_sample, only_last_token_logits=materialize_only_last_token_logits
             )
+
         return log_probs
 
     def _dynamic_step_context_bookkeeping(
@@ -672,11 +647,6 @@
             Tuple[Tensor, Tensor, Tensor]: active / paused / finished request IDs.
         """
         context = self.inference_wrapped_model.inference_context
-=======
-        new_sample, termination_id = self.sample_from_dynamic_logits(
-            last_token_logits, active_sampling_map, vocab_size=vocab_size
-        )
->>>>>>> eb0bf11b
 
         # Active sequence lengths.
         active_request_ids = context.request_ids[
@@ -699,15 +669,6 @@
         # New sample gets updated in update_requests, so we pass in a clone
         new_sample_copy = new_sample.clone()
 
-<<<<<<< HEAD
-=======
-        log_probs = None
-        if return_log_probs:
-            log_probs = context.calculate_log_probs(
-                logits, new_sample_copy, only_last_token_logits=materialize_only_last_token_logits
-            )
-
->>>>>>> eb0bf11b
         # Update requests.
         newly_paused_request_ids = context.update_requests(active_request_mask, new_sample_copy)
 
@@ -720,15 +681,15 @@
     @torch.inference_mode()
     async def async_generate_output_tokens_dynamic_batch(
         self,
-        sampling_params: SamplingParams,
-        termination_id: int,
+        active_sampling_map: List[Tuple[SamplingParams, List[int]]],
         skip_bookkeeping: Optional[bool] = False,
     ) -> Optional[Dict]:
         """Forward step the model and update the inference context.
 
         Args:
-            sampling_params (SamplingParams): Parameters for sampling logits.
-            termination_id (int): The token ID that indicates termination.
+            active_sampling_map (List[Tuple[SamplingParams, List[int]]]): A list of tuples
+                matching each unique set of sampling params to the context array indices
+                of the corresponding active requests.
             skip_bookkeeping (Optional[bool]): If true, skip the context bookkeeping step.
 
         Return:
@@ -793,13 +754,8 @@
 
     @torch.inference_mode()
     def generate_output_tokens_dynamic_batch(
-<<<<<<< HEAD
-        self, sampling_params: SamplingParams, termination_id: int
+        self, active_sampling_map: List[Tuple[SamplingParams, List[int]]]
     ) -> Optional[Dict]:
-=======
-        self, active_sampling_map: List[Tuple[SamplingParams, List[int]]]
-    ) -> Optional[Tuple[Tensor, Tensor, Tensor]]:
->>>>>>> eb0bf11b
         """Synchronous wrapper for `self.async_generate_output_tokens_dynamic_batch."""
         loop = get_asyncio_loop()
         return loop.run_until_complete(
