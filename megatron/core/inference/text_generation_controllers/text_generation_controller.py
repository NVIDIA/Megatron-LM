# Copyright (c) 2025 NVIDIA CORPORATION & AFFILIATES. All rights reserved.

import asyncio
import concurrent
import copy
import functools
import inspect
from collections import defaultdict
from typing import Any, Dict, Iterator, List, Optional, OrderedDict, Tuple, Union

import torch
import torch.nn.functional as F
from torch import Tensor
from torch.distributed import ProcessGroup

from megatron.core.inference.async_stream import AsyncStream
from megatron.core.inference.communication_utils import (
    broadcast_from_last_pipeline_stage,
    is_pipeline_first_stage,
    is_pipeline_last_stage,
)
from megatron.core.inference.contexts.dynamic_context import MaxSequenceLengthOverflowError
from megatron.core.inference.inference_request import InferenceRequest, Status
from megatron.core.inference.model_inference_wrappers.abstract_model_inference_wrapper import (
    AbstractModelInferenceWrapper,
)
from megatron.core.inference.sampling_params import SamplingParams
from megatron.core.inference.utils import get_attention_mask, set_decode_expert_padding
from megatron.core.transformer.moe.moe_layer import BaseMoELayer
from megatron.core.transformer.utils import set_model_to_sequence_parallel
from megatron.core.utils import get_asyncio_loop, get_model_config, unwrap_model

try:
    import transformer_engine as te  # pylint: disable=unused-import

    HAVE_TE = True

except ImportError:
    HAVE_TE = False

from megatron.core.inference.batch_dimensions_utils import InferenceBatchDimensions


# pylint: disable=line-too-long
class TextGenerationController:
    """The text generation controller (the main sampling loop)

    This class tokenizes the input, runs inference, samples from logits, and detokenizes the output.

    Args:
        inference_wrapped_model (AbstractModelInferenceWrapper): A model that
            is wrapped using the specs given in the abstract_model_inference_wrapper.py
        tokenizer (_type_): Tokenizer used for tokenizing and detokenizing the prompts
        pp_group (ProcessGroup): Process group for pipeline parallelism
    """

    def __init__(
        self,
        inference_wrapped_model: AbstractModelInferenceWrapper,
        tokenizer,
        pp_group: ProcessGroup = None,
    ):
        self.inference_wrapped_model = inference_wrapped_model
        self.tokenizer = tokenizer

        self.pp_group = pp_group

        # For models without pipeline parallelism, is_first_stage and is_last_stage returns True
        self.model_is_pipeline_parallel = not (
            is_pipeline_first_stage(self.pp_group) and is_pipeline_last_stage(self.pp_group)
        )

        model_config = get_model_config(self.inference_wrapped_model.model)
        self.sampling_rng = torch.Generator(device=torch.cuda.current_device())
        self.sampling_rng.manual_seed(model_config.inference_sampling_seed)

        if self.inference_wrapped_model.inference_context.is_dynamic_batching():
            self._init_dynamic_sampling_tensors()

    def _init_dynamic_sampling_tensors(self):
        """Initialize tensors needed for dynamic sampling."""
        context = self.inference_wrapped_model.inference_context
        max_requests = context.max_total_requests

        device = torch.cuda.current_device()
        logits_dtype = self.inference_wrapped_model.inference_wrapper_config.params_dtype
        # Use padded vocab size because tokenizer vocab size might pad to nearest power of 2.
        vocab_size = self.inference_wrapped_model.inference_wrapper_config.padded_vocab_size

        self._sampling_backend = "torch"
        self._sampled_tokens_cuda = torch.empty(max_requests, dtype=torch.int64, device=device)

        # Keep track of request metadata.
        self._request_metadata: Dict[str, Tensor] = {}
        for label, dtype, on_gpu in context.request_metadata_types:
            tensor = context.request_metadata[label]
            if not on_gpu:
                # Create pinned tensors for request metadata that lives on CPU.
                # This is metadata which requires D2H copies, such as top_k for torch sampling.
                tensor = torch.empty_like(tensor, device="cpu", pin_memory=True)
            self._request_metadata[label] = tensor

        # Used for inefficient torch sampling.
        if self._sampling_backend == "torch":
            self._torch_sampling_buckets: Iterator[Tuple] = []

    def tokenize_prompt(self, prompt: str, add_BOS: bool = False) -> List[int]:
        """Utility to tokenize the input prompts.

        Args:
            prompt (str): The input prompt.

        Returns:
            List[int]: Returns the tokenized prompt.
        """

        prompt_tokens = self.tokenizer.tokenize(prompt)

        if add_BOS:
            assert self.tokenizer.bos is not None

        while prompt_tokens and prompt_tokens[0] == self.tokenizer.bos:
            prompt_tokens.pop(0)

        if add_BOS:
            prompt_tokens = [self.tokenizer.bos] + prompt_tokens

        return prompt_tokens

    def _detokenize(self, tokens: List[int], skip_special_tokens: bool = True) -> str:
        """
        Detokenize a sequence of token IDs, handling skip_special_tokens for
        different tokenizer APIs.

        On the first call, inspects `self.tokenizer.detokenize` to see if it accepts
        a `skip_special_tokens` keyword argument, and caches that result on `self`.
        Subsequent calls will use the cached flag to invoke `detokenize` with the
        correct signature (with or without `skip_special_tokens`).

        Args:
            tokens (List[int]): The token IDs to convert back to text.
            skip_special_tokens (bool): Whether to remove special tokens (e.g. BOS/EOS)
                during detokenization. Only passed through if the tokenizer supports it.

        Returns:
            str: The detokenized string.
        """
        # cache the check on first call
        if not hasattr(self, "_detok_accepts_skip"):
            sig_params = inspect.signature(self.tokenizer.detokenize).parameters.values()
            self._detok_accepts_skip = any(
                p.name == "skip_special_tokens" or p.kind == inspect.Parameter.VAR_KEYWORD
                for p in sig_params
            )
        if self._detok_accepts_skip:
            return self.tokenizer.detokenize(tokens, skip_special_tokens=skip_special_tokens)
        else:
            return self.tokenizer.detokenize(tokens)

    def detokenize_generations(
        self,
        tokens_gpu_tensor: torch.Tensor,
        lengths_gpu_tensor: torch.Tensor,
        detokenize_segments: bool,
        skip_special_tokens: bool = True,
    ) -> tuple[str, Optional[List[List[str]]]]:
        """Detokenize the generated tokens.

        Args:
            tokens_gpu_tensor (torch.Tensor): Tensor containing the tokens
            lengths_gpu_tensor (torch.Tensor): Tensor containing the lengths of each sequence
            detokenize_segments (bool): If True, returns individually detokenized tokens. If False,
            returns None as second element. Helpful for understanding per-token boundaries in
            generated text.
            skip_special_tokens (bool): If True removes special tokens like bos
            during detokenization.

        Returns:
            tuple[str, List[str] | None]: A tuple containing:
            - str: The complete detokenized text
            - List[str] | None: List of segmented tokens if detokenize_segments is True, else None
        """
        # TODO(helenn): Unify with `detokenize_generations` from legacy textgen path

        if not detokenize_segments:
            tokens = tokens_gpu_tensor.tolist()
            return self._detokenize(tokens, skip_special_tokens=skip_special_tokens), None

        prompts_plus_generations: List[str] = []
        prompts_plus_generations_segments: List[List[str]] = []
        tokens_gpu_tensor = torch.unsqueeze(tokens_gpu_tensor, 0)
        tokens = tokens_gpu_tensor.tolist()
        lengths = lengths_gpu_tensor.tolist()

        for sequence_tokens, length in zip(tokens, lengths):
            sequence_tokens = sequence_tokens[:length]
            detok_str = self._detokenize(sequence_tokens)
            prompts_plus_generations.append(detok_str)
            offsets = self.tokenizer.offsets(sequence_tokens, detok_str)
            words = [
                detok_str[start:end] for start, end in zip(offsets, offsets[1:] + [len(detok_str)])
            ]

            prompts_plus_generations_segments.append(words)

        text = self._detokenize(tokens[0], skip_special_tokens=skip_special_tokens)

        return text, prompts_plus_generations_segments

    def _torch_sampling_func(
        self,
        last_token_logits: torch.Tensor,
        temperature: float,
        top_k: int,
        top_p: float,
        vocab_size: Optional[int] = None,
    ):
        """Samples the logits to generate outputs

        Given the logits of the last token, this function samples it
        according to the parameters defined in sampling_params
        and returns the samples. If sampling parameters top_n_logprobs > 0
        at each step it also updates the top_n_logprobs dict.

        Args:
            last_token_logits (torch.Tensor): The last token logits. A tensor of
                size [batch_size, vocab_size].
            temperature (float): The temperature to use for sampling.
            top_k (int): The top-k value to use for sampling.
            top_p (float): The top-p value to use for sampling.
            vocab_size (int): Obtained from the tokenizer. Defaults to None.

        Returns:
            sampled_logits (torch.Tensor): 1D tensor with [batch_size] elements
        """
        assert isinstance(top_p, float)
        assert isinstance(top_k, int)
        assert not (top_k > 0 and top_p > 0.0), "Cannot have top-p and top-k both greater than zero"
        assert top_p <= 1.0, "top-p should be in (0,1]"

        def modify_logits_for_top_k_filtering(logits, top_k):
            """Set the logits for none top-k values to -inf."""
            filter_ = logits < torch.topk(logits, top_k)[0][..., -1, None]
            logits.masked_fill_(filter_, float("-Inf"))

        def modify_logits_for_top_p_filtering(logits, top_p):
            """Set the logits for none top-p values to -inf."""
            # First sort and calculate cumulative sum of probabilities.
            sorted_logits, sorted_indices = torch.sort(logits, descending=True)
            cumulative_probs = sorted_logits.softmax(dim=-1).cumsum(dim=-1)

            # Filteration based on the cumulative sum.
            filter_ = cumulative_probs > top_p
            # This shift by 1 is weird and I cannot justify it. This existed
            # in the original implementation:
            #   https://github.com/ari-holtzman/degen/blob/master/gen.py
            # and I guess it is needed so keeping it for now.
            filter_[:, 1:] = filter_[:, :-1].clone()
            # Make sure we at least have one token to select from.
            filter_[..., 0] = 0

            # Fill in the filtered part
            filter_ = filter_.scatter(1, sorted_indices, filter_)
            logits.masked_fill_(filter_, float("-Inf"))

        # Greedy sampling
        if top_k == 1:
            sampled_logits = torch.argmax(last_token_logits, dim=-1)
        else:
            last_token_logits = last_token_logits.clone()
            if temperature != 1.0:
                last_token_logits.div_(temperature)
            if top_k > 1:
                assert top_k <= last_token_logits.size(1), "top-k is larger than logit size."
                if vocab_size:
                    assert top_k < vocab_size, "top-k is larger than vocab size."
                modify_logits_for_top_k_filtering(last_token_logits, top_k)

            elif top_p > 0.0:
                modify_logits_for_top_p_filtering(last_token_logits, top_p)

            # After filtering, we need to recalculate the distribution.
            probabilities = last_token_logits.softmax(dim=-1)

            sampled_logits = torch.multinomial(
                probabilities, num_samples=1, generator=self.sampling_rng
            ).view(-1)

            # If vocab size is provided, make sure the samples are in in the range [0, vocab-size).
            if vocab_size:
                sampled_logits = torch.clamp(sampled_logits, min=0, max=(vocab_size - 1))

        return sampled_logits

    def sample_from_logits(
        self,
        last_token_logits: torch.Tensor,
        sampling_params: Optional[SamplingParams] = None,
        vocab_size: Optional[int] = None,
        generation_started: Optional[torch.Tensor] = None,
        top_n_logprobs_dict: Dict[int, List[Dict[str, float]]] = None,
        logits: Optional[torch.Tensor] = None,
        **kwargs,
    ) -> torch.Tensor:
        """Samples the logits to generate outputs

        Given the logits of the last token, this function samples it
        according to the parameters defined in sampling_params
        and returns the samples. If sampling parameters top_n_logprobs > 0
        at each step it also updates the top_n_logprobs dict.

        Args:
            last_token_logits (torch.Tensor): The last token logits. A tensor of
                size [batch_size, vocab_size]
            sampling_params (SamplingParams): The parameters to use for inference.
            vocab_size (int): Obtained from the tokenizer. Defaults to None
            generation_started (torch.Tensor): A boolean tensor of shape [batch_size]. True
                            indicates the prompt at that index has started generating tokens.
            top_n_logprobs_dict (top_n_logprobs_dict): The dict to be updated

        Returns:
            sampled_logits (torch.Tensor): 1D tensor with [batch_size] elements
            top_n_logprobs_this_step (torch.return_types.topk): a topk tensor with values as logits
                and indices as the top k elements. None if sampling params top_n_logprobs is 0.
        """

        if kwargs.get("common_inference_params"):
            sampling_params = kwargs["common_inference_params"]

        if sampling_params.top_n_logprobs > 0:
            # NOTE : This thing can also be clubbed with where we compute log probs
            # when --return-log-probs is enabled. This is just more efficient
            assert generation_started is not None
            if logits is None:
                batch_size = last_token_logits.shape[0]
                last_token_log_probs = F.log_softmax(last_token_logits, dim=1).to(torch.float32)
                top_n_logits_this_step = torch.topk(
                    last_token_log_probs, k=sampling_params.top_n_logprobs
                )
                top_n_logprobs_this_step = top_n_logits_this_step.values.cpu()
                top_n_logprobs_indices = top_n_logits_this_step.indices.cpu()

                # If we skip prompt log_probs then we only append for generated tokens.
                # Otherwise we always append to the logprobs dict.
                if sampling_params.skip_prompt_log_probs:
                    mask = generation_started.cpu()
                else:
                    mask = torch.ones(batch_size, dtype=torch.bool)

                self._update_top_n_logprobs_dict(
                    top_n_logprobs_this_step, top_n_logprobs_indices, mask, top_n_logprobs_dict
                )
            else:
                assert not sampling_params.skip_prompt_log_probs

                # Compute the prompt logprobs
                batch_size, seq_length, _ = logits.shape
                log_probs = F.log_softmax(logits, dim=2).to(torch.float32)
                top_n_logits_this_step = torch.topk(log_probs, k=sampling_params.top_n_logprobs)

                # Move the token dimension to the front and then add each token logprobs
                # individually for every request in the batch
                top_n_logprobs_this_step = top_n_logits_this_step.values.permute(1, 0, 2).cpu()
                top_n_logprobs_indices = top_n_logits_this_step.indices.permute(1, 0, 2).cpu()

                # We append to the logprobs dict for every prompt token
                mask = torch.ones(batch_size, dtype=torch.bool)

                for i in range(seq_length):
                    self._update_top_n_logprobs_dict(
                        top_n_logprobs_this_step[i],
                        top_n_logprobs_indices[i],
                        mask,
                        top_n_logprobs_dict,
                    )

        top_p = sampling_params.top_p
        top_k = sampling_params.top_k
        temperature = sampling_params.temperature

        return self._torch_sampling_func(last_token_logits, temperature, top_k, top_p, vocab_size)

    def update_generation_status(
        self,
        updated_prompts_tokens: torch.Tensor,
        generation_started: torch.Tensor,
        current_context_end_position: int,
        is_generation_done_tensor: torch.Tensor,
        generated_sequence_lengths: torch.Tensor,
        termination_id: Optional[int] = None,
    ) -> Tuple[torch.Tensor, torch.Tensor]:
        """Checks which prompts have reached an end condition

        We check which prompts have reached an end condition and set the corresponding
        flags of the is_generation_done_tensor to True. The generated sequence lengths
        increase as we keep generating, until that prompts hits an end condition. The
        generation_started tensor determines which prompts have started generating.

        Args:
            updated_prompts_tokens (torch.Tensor): The prompts tokens updated with the latest
                generated tokens. A tensor of shape [batch_size, max_seq_len]
                (i.e max_seq_len = max_prompt_len + tokens_to_generate)
            generation_started (torch.Tensor): A boolean tensor of shape [batch_size]. True
                indicates the prompt at that index has started generating tokens.
            current_context_end_position (int): An integer indicating which position to
                extract from the prompts tokens to get the latest generated tokens.
            is_generation_done_tensor (torch.Tensor): A boolean tensor of shape [batch_size].
                True indicates the prompt at that index has reached end condition.
            generated_sequence_lengths (torch.Tensor): A int tensor of shape [batch_size].
                Each value represents the generated sequence lengths for that prompt.

        Returns:
            Tuple[torch.Tensor, torch.Tensor]: Returns the boolean
                is_generation_done_tensor and the generated_sequence_lengths after updating it
        """
        if termination_id is None:
            termination_id = self.tokenizer.eod
        latest_samples = updated_prompts_tokens[:, current_context_end_position]
        # Make sure we are checking eod criterion only for prompts that have started generating
        # (i.e) We only look at the generated tokenns and not the input tokens.
        reached_eod = (latest_samples == termination_id) & generation_started
        is_generation_done_tensor = is_generation_done_tensor | reached_eod
        # We increment generated sequence lengths when that prompt has not hit the
        # EOD and generation has started
        generated_sequence_lengths += ~is_generation_done_tensor & generation_started

        return is_generation_done_tensor, generated_sequence_lengths.int()

    def pad_input_prompt_tokens(
        self,
        batch_prompt_tokens_list: List[List[int]],
        padded_batch_size: int,
        padded_sequence_length: int,
    ) -> torch.Tensor:
        """Method to pad input prompts

        Given a list of prompts, pad them all to uniform length

        Args:
            batch_prompt_tokens_list (List[List[int]]): A list containing the prompt tokens
            padded_batch_size (int): The maximum number of requests for this batch
            padded_sequence_length (int): The maximum number of input + output tokens for this batch

        Returns:
            torch.Tensor: A torch tensor of shape [padded_batch_size, padded_sequence_length]
        """
        batch_size = len(batch_prompt_tokens_list)

        # Pad existing tokens to maximum sequence length
        for prompt_tokens in batch_prompt_tokens_list:
            padding_size = padded_sequence_length - len(prompt_tokens)
            prompt_tokens.extend([self.tokenizer.eod] * padding_size)

        # Pad to maximum batch size
        padded_prompt_tokens_list = batch_prompt_tokens_list
        num_padded_requests = padded_batch_size - len(batch_prompt_tokens_list)
        padded_prompt_tokens_list += [
            [self.tokenizer.eod] * padded_sequence_length for _ in range(num_padded_requests)
        ]

        tokens = torch.tensor(padded_prompt_tokens_list, device=torch.cuda.current_device())

        return tokens

    def unpad_input_prompt_tokens(
        self, padded_batch_prompt_tokens: torch.Tensor, original_batch_size: int
    ):
        """Truncates the given input tensor back to the original prompt size before padding.

        Args:
            padded_batch_prompt_tokens (torch.Tensor): The padded tokens tensor
            original_batch_size (int): The original batch size before padding
        """
        return padded_batch_prompt_tokens[:original_batch_size]

    def _dynamic_step_context_init(
        self, construct_graph_dimensions: Optional[InferenceBatchDimensions] = None
    ):
        """Initializes the inference context for dynamic batching.

        Args:
            construct_graph_dimensions (Optional[InferenceBatchDimensions]): The graph config to use
                for constructing the cuda graphs.

        Return:
            input_ids (Tensor): The active input IDs.
            position_ids (Tensor): The active position IDs.
        """
        context = self.inference_wrapped_model.inference_context
        inference_wrapper_config = self.inference_wrapped_model.inference_wrapper_config
        active_request_slice = slice(context.paused_request_count, context.total_request_count)

        # Remove Float16Module wrapper if it exists
        unwrapped_model = unwrap_model(self.inference_wrapped_model.model)
        model_config = get_model_config(unwrapped_model)

        # Initialize attention state.
        context.initialize_attention_state(construct_graph_dimensions=construct_graph_dimensions)

        # If using symmetric kernels and we are using using nccl
        # for prefill turn off symmetric kernels
        symmetric_ar_type = model_config.symmetric_ar_type
        nccl_all_reduce_for_prefill = inference_wrapper_config.nccl_all_reduce_for_prefill
        # Turning on/off MoE padding for prefill
        moe_pad_experts_for_cuda_graph_inference = (
            inference_wrapper_config.moe_pad_experts_for_cuda_graph_inference
        )
        if moe_pad_experts_for_cuda_graph_inference:
            if context.is_decode_only():
                capacity_factor = model_config.num_moe_experts / model_config.moe_router_topk
                set_decode_expert_padding(unwrapped_model, True, capacity_factor=capacity_factor)
            else:
                set_decode_expert_padding(unwrapped_model, False)

        if nccl_all_reduce_for_prefill and symmetric_ar_type is not None:
            if context.is_decode_only():
                # Turn on symmetric all reduce when in decode mode
                unwrapped_model.set_symmetric_ar(symmetric_ar_type)
            else:
                # Turn off symmetric all reduces for prefill
                unwrapped_model.set_symmetric_ar(None)

        # Get request metadata for this step.
        for label, dtype, on_gpu in context.request_metadata_types:
            if not on_gpu:
                # We need a D2H copy from the context to the pinned memory buffer.
                self._request_metadata[label].copy_(
                    context.request_metadata[label], non_blocking=True
                )

        # Get flat tokens, position ids.
        if construct_graph_dimensions is not None:
            return context.current_input_and_position_ids(
                num_warmup_tokens=construct_graph_dimensions.token_count
            )
        else:
            return context.current_input_and_position_ids()

    def _dynamic_step_forward_logits(self, input_ids: Tensor, position_ids: Tensor) -> Tensor:
        """Forward step the model to get logits for dynamic batching.

        This also handles logits-broadcasting for pipeline parallelism.

        Args:
            input_ids (Tensor): The input token IDs.
            position_ids (Tensor): The position IDs.
        """
        inference_wrapper_config = self.inference_wrapped_model.inference_wrapper_config

        context = self.inference_wrapped_model.inference_context
        active_request_count = context.total_request_count - context.paused_request_count

        with torch.inference_mode():
            logits = self.inference_wrapped_model.run_one_forward_step(
                {"tokens": input_ids, "position_ids": position_ids, "attention_mask": None}
            )

        if self.model_is_pipeline_parallel:
            logits_seq_len = (
                active_request_count
                if context.materialize_only_last_token_logits
                else input_ids.shape[1]
            )
            vocab_size = inference_wrapper_config.padded_vocab_size
            logits_shape = [1, logits_seq_len, vocab_size]

            if is_pipeline_last_stage(self.pp_group):
                assert logits is not None and torch.Size(logits_shape) == logits.shape

            logits = broadcast_from_last_pipeline_stage(
                logits_shape,
                dtype=inference_wrapper_config.params_dtype,
                tensor=logits,
                pp_group=self.pp_group,
            )

        return logits

    def _dynamic_step_sample_bookkeeping(self):
        """Perform bookkeeping necessary to sample logits for dynamic batching."""
        context = self.inference_wrapped_model.inference_context
        active_request_slice = slice(context.paused_request_count, context.total_request_count)

        if self._sampling_backend == "torch":
            # Bucketize the core sampling parameters.
            # Doing so via list comprehension is orders of magnitude faster than via torch.
            bucket_map = {}

            # Shorthands for the dictionary comprehension.
            temp = self._request_metadata["temperature"][active_request_slice].tolist()
            top_k = self._request_metadata["top_k"][active_request_slice].tolist()
            top_p = self._request_metadata["top_p"][active_request_slice].tolist()

            for i, (t, k, p) in enumerate(zip(temp, top_k, top_p)):
                h = (t, k, p)
                bucket = bucket_map.get(h, None)
                if bucket is None:
                    bucket_map[h] = ([i], i)
                else:
                    bucket[0].append(i)

            # Store the buckets and their equivalence class representatives.
            self._torch_sampling_buckets = (
                (indices, temp[rep], top_k[rep], top_p[rep]) for indices, rep in bucket_map.values()
            )

    def _dynamic_step_sample_logits(self, logits: Tensor):
        """Sample tokens from logits for dynamic batching.

        Args:
            logits (Tensor): The logits from the forward pass.
        """
        # TODO(ksanthanam): Evaluate whether it makes more sense to sample on 1 rank
        # and then broadcast the sampled tokens rather than broadcasting the raw logits.

        # Last token logits.
        context = self.inference_wrapped_model.inference_context
        if context.materialize_only_last_token_logits:
            # When materialize_only_last_token_logits is true, last_token_logits is
            # already called in the forward pass of GPT.
            last_token_logits = logits.squeeze(0)
        else:
            last_token_logits = context.last_token_logits(logits)

        if self._sampling_backend == "torch":
            # Concatenate the outputs once to prevent repeated small writes.
            token_list = []
            indices_list = []

            for indices, temp, top_k, top_p in self._torch_sampling_buckets:
                token_list.append(
                    self._torch_sampling_func(last_token_logits[indices, :], temp, top_k, top_p)
                )
                indices_list.append(torch.tensor(indices))

            # Single write to the output tensor.
            sampled_tokens = torch.cat(token_list, dim=0)
            sampled_indices = torch.cat(indices_list, dim=0)
            self._sampled_tokens_cuda[sampled_indices] = sampled_tokens

    def _dynamic_step_log_probs_bookkeeping(self) -> Tuple[bool, bool]:
        """Perform bookkeeping necessary to compute log probs for dynamic batching.

        Returns:
            return_log_probs (bool): Whether to return the sampled log_probs.
        """
        context = self.inference_wrapped_model.inference_context
        active_request_slice = slice(context.paused_request_count, context.total_request_count)

        return_log_probs = self._request_metadata["return_log_probs"][active_request_slice]
        skip_prompt = self._request_metadata["skip_prompt_log_probs"][active_request_slice]
        top_n_log_probs = self._request_metadata["top_n_logprobs"][active_request_slice] > 0

        to_check_prompt = (return_log_probs | top_n_log_probs) & ~skip_prompt

        assert not (to_check_prompt.any() and context.materialize_only_last_token_logits), (
            "Prompt log probs cannot be calculated if only last token logits are materialized. "
            "Set materialize_only_last_token_logits to False in DynamicInferenceContext "
            "or skip_prompt_log_probs to True in SamplingParams."
        )

        return return_log_probs.any(), top_n_log_probs.any()

    def _dynamic_step_calculate_log_probs(self, logits: Tensor) -> Optional[Tensor]:
        """Calculate log probs from logits."""
        context = self.inference_wrapped_model.inference_context
        active_request_count = context.total_request_count - context.paused_request_count

        return context.calculate_log_probs(
            logits,
            self._sampled_tokens_cuda[:active_request_count],
            only_last_token_logits=context.materialize_only_last_token_logits,
        )

    def _dynamic_step_calculate_top_n_logprobs(
        self, logits: Tensor, log_probs_tensor: Optional[Tensor] = None
    ) -> Optional[Dict[int, List[Tuple[Tensor, Tensor]]]]:
        """Calculate top-n log probs from logits for dynamic batching.

        Args:
            logits (Tensor): The logits to compute top-n log probs from.
            log_probs_tensor (Optional[Tensor]): Pre-computed log probabilities tensor.
                If provided, avoids recomputing log_softmax. Should be the tensor
                returned by calculate_log_probs.

        Returns:
            A dictionary mapping request_idx to list of (top_n_logprobs, top_n_indices) tuples.
            Each tuple in the list represents one token position.
        """
        assert log_probs_tensor is not None, (
            "log_probs_tensor must be provided. This should be guaranteed by the calling code "
            "computing log_probs when return_top_n_logprobs is True."
        )

        context = self.inference_wrapped_model.inference_context
        active_request_count = context.total_request_count - context.paused_request_count
        active_request_slice = slice(context.paused_request_count, context.total_request_count)

        # Handle decode-only mode (only last token)
        if context.materialize_only_last_token_logits or context.is_decode_only():
            # In decode mode or when only last token logits are materialized,
            # logits already represent only the last tokens
            log_probs = log_probs_tensor[:active_request_count]

            top_n_results = {}
            for req_idx in range(active_request_count):
                top_n = int(
                    self._request_metadata["top_n_logprobs"][active_request_slice][req_idx].item()
                )
                if top_n > 0:
                    # Get top-n logprobs and indices for this request (single token)
                    top_n_logits = torch.topk(log_probs[req_idx], k=top_n)
                    top_n_results[req_idx] = [
                        (top_n_logits.values.cpu(), top_n_logits.indices.cpu())
                    ]
            return top_n_results if top_n_results else None

        # Handle prefill mode - need to extract top-n for tokens per request
        # This follows the same pattern as calculate_log_probs in dynamic_context.py
        # Note: logits may be padded, so we only take the first active_token_count tokens
        log_probs = log_probs_tensor[: context.active_token_count]

        active_query_lengths = context.request_query_lengths[active_request_slice]

        # Split log_probs across request boundaries
        # log_probs has shape [active_token_count, vocab_size]
        log_probs_per_request = log_probs.split(active_query_lengths.tolist(), dim=0)

        top_n_results = {}
        for req_idx in range(active_request_count):
            top_n = int(
                self._request_metadata["top_n_logprobs"][active_request_slice][req_idx].item()
            )
            if top_n > 0:
                request_log_probs = log_probs_per_request[
                    req_idx
                ]  # [num_tokens_for_request, vocab_size]
                skip_prompt = bool(self._request_metadata["skip_prompt_log_probs"][req_idx].item())

                # If skip_prompt_log_probs is True, only compute for last token
                if skip_prompt and request_log_probs.size(0) > 1:
                    # Only compute top-n for the last token (first generated token)
                    top_n_logits = torch.topk(request_log_probs[-1], k=top_n)
                    top_n_results[req_idx] = [
                        (top_n_logits.values.cpu(), top_n_logits.indices.cpu())
                    ]
                else:
                    # Compute top-n for all tokens in the request
                    top_n_per_token = []
                    for token_idx in range(request_log_probs.size(0)):
                        top_n_logits = torch.topk(request_log_probs[token_idx], k=top_n)
                        top_n_per_token.append(
                            (top_n_logits.values.cpu(), top_n_logits.indices.cpu())
                        )
                    top_n_results[req_idx] = top_n_per_token

        return top_n_results if top_n_results else None

    def dummy_forward(self):
<<<<<<< HEAD
        return self.inference_wrapped_model.dummy_forward()

    def _dynamic_step_context_bookkeeping(self, new_sample) -> Dict[str, Tensor]:
=======
        """Run a dummy forward pass through the model, with a single token.
        Use-case: Used in EP on ranks which do not have any work, but are needed
        for the all-to-all communication."""
        return self.inference_wrapped_model.dummy_forward()

   
    def _dynamic_step_context_bookkeeping(self) -> Dict[str, Tensor]:
>>>>>>> 5c4880e9
        """Update the dynamic inference context after sampling.

        Args:
            new_sample (Tensor): The newly sampled tokens.
            request_metadata (Optional[Dict[str, Tensor]]): An override for the tensors
                that manage request metadata, such as sampling parameters. By default, this
                metadata is retrieved from the context.

        Return:
            Dict [str, Tensor]: A dictionary containing:
                active_request_ids (Tensor): Current active request IDs.
                newly_paused_request_ids (Tensor): Newly paused request IDs.
                finished_request_ids (Tensor): Finished request IDs.
        """
        context = self.inference_wrapped_model.inference_context
        active_request_count = context.total_request_count - context.paused_request_count
        active_request_slice = slice(context.paused_request_count, context.total_request_count)

        # Active sequence lengths.
        active_request_ids = context.request_ids[active_request_slice].long()
        active_sequence_lengths = context.get_active_sequence_lengths()
        active_sequence_lengths += 1  # Account for the token we just generated
        max_sequence_lengths = context.get_max_sequence_lengths()

        # Request finished if termination_id or length >= max_sequence_length.
        # Note: termination_id tensor has per-request termination IDs from mixed sampling
        active_request_mask = (
            self._sampled_tokens_cuda[:active_request_count]
            != self._request_metadata["termination_id"][active_request_slice]
        ).byte() & torch.less(active_sequence_lengths, max_sequence_lengths).byte()
        finished_idxs = (
            torch.nonzero(active_request_mask == 0, as_tuple=True)[0] + context.paused_request_count
        )
        finished_request_ids = context.request_ids[finished_idxs]

        # New sample gets updated in update_requests, so we pass in a clone
        new_sample_copy = self._sampled_tokens_cuda[:active_request_count].clone()

        # Update requests.
        newly_paused_request_ids = context.update_requests(active_request_mask, new_sample_copy)

        return {
            "active_request_ids": active_request_ids,
            "newly_paused_request_ids": newly_paused_request_ids,
            "finished_request_ids": finished_request_ids,
        }

    @torch.inference_mode()
    async def async_generate_output_tokens_dynamic_batch(
        self, skip_bookkeeping: Optional[bool] = False
    ) -> Optional[Dict]:
        """Forward step the model and update the inference context.

        Args:
            skip_bookkeeping (Optional[bool]): If true, skip the context bookkeeping step.

        Return:
            (Optional[Dict]): A dictionary containing:
                active_request_ids (Tensor): Current active request IDs.
                newly_paused_request_ids (Tensor): Newly paused request IDs.
                finished_request_ids (Tensor): Finished request IDs.
                sample (Tensor): New sample.
                log_probs (Optional[Tensor]): Log probabilities of the new sample, if requested.
                cuda_graph_request_count (Optional[int]): Size of cuda graph used for this step.
        """
        context = self.inference_wrapped_model.inference_context
        active_request_count = context.total_request_count - context.paused_request_count

        # No tokens?
        if context.active_token_count == 0:
            return None

        input_ids, position_ids = self._dynamic_step_context_init()

        cuda_graph_request_count = (
            context.padded_active_request_count if context.is_decode_only() else None
        )

        logits = self._dynamic_step_forward_logits(input_ids, position_ids)

        # This is the best place to yield control back to event loop.
        # At this point we have enqueued FW pass GPU kernels asynchronously.
        # While they are running, we can do other useful CPU work.
        # Note: This can be moved further ahead if sampling can be made
        # asynchronous.
        # Todo [Siddharth]: Can we condition the sleep on a cuda event?
        # NOTE [TDE]: This will be moved once CPU and GPU methods are separated.
        await asyncio.sleep(0)

        return_log_probs, return_top_n_logprobs = self._dynamic_step_log_probs_bookkeeping()
        self._dynamic_step_sample_bookkeeping()
        self._dynamic_step_sample_logits(logits)

        log_probs = None
        top_n_logprobs = None
        if return_log_probs or return_top_n_logprobs:
            log_probs, log_probs_tensor = self._dynamic_step_calculate_log_probs(logits)
            if return_top_n_logprobs:
                top_n_logprobs = self._dynamic_step_calculate_top_n_logprobs(
                    logits, log_probs_tensor
                )

        if skip_bookkeeping:
            request_bookkeeping = {}
        else:
            request_bookkeeping = self._dynamic_step_context_bookkeeping()

        ret = {
            "sample": self._sampled_tokens_cuda[:active_request_count],
            "log_probs": log_probs,
            "top_n_logprobs": top_n_logprobs,
            "cuda_graph_request_count": cuda_graph_request_count,
        }
        ret.update(request_bookkeeping)
        return ret

    @torch.inference_mode()
    def generate_output_tokens_dynamic_batch(
        self, loop: Optional[asyncio.AbstractEventLoop] = None
    ) -> Optional[Dict]:
        """Synchronous wrapper for `self.async_generate_output_tokens_dynamic_batch."""
        loop = get_asyncio_loop(loop)
        return loop.run_until_complete(self.async_generate_output_tokens_dynamic_batch())

    def _update_top_n_logprobs_dict(
        self,
        top_n_logprobs_this_step: torch.Tensor,
        top_n_logprobs_indices: torch.Tensor,
        mask: torch.Tensor,
        top_n_logprobs_dict: Dict[int, List[Dict[str, float]]],
    ):
        """Function to update the top_n_logprobs at each step

        This function goes through the topn logprobs generated for each, and for whichever
        batch has started generating tokens, it updates the top_n_logprobs_dict with the
        decoded token (string) as the key and the logit as the value.
        top_n_logprobs_dict has as keys the batch idx, the values is a list, where each element
        represents a dictionary of decoded token as key and logit as value generated at each step

        Args:
            top_n_logprobs_this_step (torch.Tensor): The top n logprob values
            top_n_logprobs_indices (torch.Tensor): The indices corresponding to the top n logprobs
            mask (torch.Tensor): A mask to indicate which requests should append to the dict
            top_n_logprobs_dict (top_n_logprobs_dict): The dict to be updated
        """
        for batch_idx, (logprob_values, logprob_indices) in enumerate(
            zip(top_n_logprobs_this_step, top_n_logprobs_indices)
        ):
            if mask[batch_idx]:
                logit_dict = {}
                for logprob, logprob_index in zip(logprob_values, logprob_indices):
                    key = self.tokenizer.detokenize([logprob_index.item()])
                    logit_dict[key] = logprob.item()
                top_n_logprobs_dict[batch_idx].append(logit_dict)

    @torch.inference_mode()
    def generate_all_output_tokens_static_batch(
        self,
        active_requests: OrderedDict[int, InferenceRequest],
        active_streams: Optional[OrderedDict[str, AsyncStream]] = None,
    ) -> OrderedDict[int, InferenceRequest]:
        """Utility to generate all the output tokens and probabilities for the prompts.

        This utility generates the output tokens for a static batch. It runs the forward steps till
        all prompts complete generation, updates the status of these requests to completed, adds
        the generated result and returns these requests

        Args:
            active_requests (OrderedDict[int, InferenceRequest]): The input active requests.

        Returns:
            OrderedDict[int, InferenceRequest]: The result for each of the incoming requests
        """
        assert all(request.prompt_tokens is not None for request in active_requests.values())

        # Perform a deep copy so that the request prompt tokens do not get modified.
        batch_prompt_tokens_list: List[List[int]] = list(
            map(
                lambda request: copy.deepcopy(request.prompt_tokens),  # type: ignore[arg-type]
                active_requests.values(),
            )
        )
        prompt_lengths_in_batch = torch.tensor(
            [len(prompt_tokens) for prompt_tokens in batch_prompt_tokens_list],
            device=torch.cuda.current_device(),
        )
        max_prompt_length_in_batch = max(prompt_lengths_in_batch)
        min_prompt_length_in_batch = min(prompt_lengths_in_batch)

        # For batch inference the sampling params are the same for all request
        sampling_params: SamplingParams = list(active_requests.values())[0].sampling_params

        # Remove Float16Module wrapper if it exists
        unwrapped_model = unwrap_model(self.inference_wrapped_model.model)
        model_config = get_model_config(unwrapped_model)

        # We only need an attention mask if we are exclusively doing prefill over
        # prompts of variable length
        use_attention_mask = (
            sampling_params.num_tokens_to_generate == 0
            and min_prompt_length_in_batch != max_prompt_length_in_batch
        )

        # Check whether CUDA graphs are enabled
        enable_cuda_graph = (
            model_config.cuda_graph_impl == "local"
            and model_config.cuda_graph_scope != "full_iteration"
        )

        # Pad batch tokens if necessary
        batch_size = len(active_requests)
        max_sequence_length = max_prompt_length_in_batch + sampling_params.num_tokens_to_generate
        inference_wrapper_config = self.inference_wrapped_model.inference_wrapper_config
        inference_max_batch_size = inference_wrapper_config.inference_max_requests
        inference_max_sequence_length = inference_wrapper_config.inference_max_seq_length
        padded_batch_size = inference_max_batch_size if enable_cuda_graph else batch_size
        if padded_batch_size > inference_max_batch_size:
            raise ValueError(
                f"Padded batch size {padded_batch_size} > max batch size {inference_max_batch_size}"
            )
        padded_batch_prompt_tokens = self.pad_input_prompt_tokens(
            batch_prompt_tokens_list,
            padded_batch_size=padded_batch_size,
            padded_sequence_length=max_sequence_length,
        )

        # Verify that output sequence length is within configured limit
        if max_sequence_length > inference_max_sequence_length:
            raise MaxSequenceLengthOverflowError(
                f"Maximum allowed sequence length was set to {inference_max_sequence_length} "
                f"tokens but requested generation of {max_sequence_length} tokens"
            )

        top_n_logprobs_dict = defaultdict(list)

        # Pre allocate log probs tensor
        output_log_probs = None
        if sampling_params.return_log_probs:
            output_log_probs = torch.empty(
                (batch_size, max_sequence_length - 1),
                dtype=torch.float32,
                device=torch.cuda.current_device(),
            )

        # An array to check which of the prompts have reached end of generation condition
        is_generation_done_tensor = torch.zeros(
            batch_size, dtype=torch.bool, device=torch.cuda.current_device()
        )

        # An array to act as a counter to keep track of generated sequence lengths
        generated_sequence_lengths = torch.zeros(
            batch_size, device=torch.cuda.current_device()
        ).cuda()

        # Use padded vocab size because tokenizer vocab size might not include padding
        # to nearest power of 2
        vocab_size = inference_wrapper_config.padded_vocab_size

        # Check whether early termination is enabled
        no_early_termination = getattr(sampling_params, "no_early_termination", False)
        termination_id = -1 if no_early_termination else self.tokenizer.eod

        streaming_enabled = active_streams is not None and len(active_streams) > 0
        if streaming_enabled:
            # Start a separate thread for streaming tokens to avoid blocking the
            # main computation
            streaming_idx: List[int] = [
                i
                for (i, request_id) in enumerate(active_requests.keys())
                if request_id in active_streams
            ]
            streaming_request_ids: List[int] = list(active_streams.keys())
            streams: List[AsyncStream] = list(active_streams.values())
            streaming_requests: List[InferenceRequest] = [
                active_requests[request_id] for request_id in streaming_request_ids
            ]
            streaming_executor = concurrent.futures.ThreadPoolExecutor(max_workers=1)
            stream_tokens = functools.partial(self.stream_tokens, sampling_params)

        for request in active_requests.values():
            # Initialize to a list to store a latency measurement for each generated token.
            request.tpot = []
        timing_events = []

        with torch.inference_mode():
            self.inference_wrapped_model.prep_model_for_inference()

            inference_input: Dict[str, Any] = self.prep_inference_input(
                prompts_tokens=padded_batch_prompt_tokens,
                active_requests=active_requests,
                use_attention_mask=use_attention_mask,
            )

            assert (
                not self.inference_wrapped_model.inference_context.is_decode_only()
            ), f"Generation must start in prefill mode"

            # Sequence parallelism is required for MoE layers when using expert parallelism (EP)
            # becausethe expert routing mechanism relies on sequence parallelism's communication
            # infrastructure to distribute tokens across expert ranks. However, sequence parallelism
            # is not currently supported for non-MoE layers during inference, so we selectively
            # disable it for all other layer types. This is safe because MoE layers perform an
            # all-gather operation on sequences before passing data to subsequent layers, ensuring
            # that each rank has the complete sequence data needed for the next non-MoE layer.
            tp_size = model_config.tensor_model_parallel_size
            ep_size = model_config.expert_model_parallel_size
            model_is_tp_ep = tp_size > 1 and ep_size > 1
            if model_is_tp_ep:
                set_model_to_sequence_parallel(
                    unwrapped_model, False, exclude_modules=[BaseMoELayer]
                )
            elif model_config.sequence_parallel and (ep_size == 1 or tp_size == 1):
                raise NotImplementedError(
                    f"Sequence parallellism is only supported for static batching with MoE models"
                )

            # If using symmetric kernels and we are using using nccl
            # for prefill turn off symmetric kernels
            symmetric_ar_type = model_config.symmetric_ar_type
            nccl_all_reduce_for_prefill = inference_wrapper_config.nccl_all_reduce_for_prefill
            if symmetric_ar_type is not None and nccl_all_reduce_for_prefill:
                unwrapped_model.set_symmetric_ar(None)

            # Turning off MoE padding for prefill
            moe_pad_experts_for_cuda_graph_inference = (
                inference_wrapper_config.moe_pad_experts_for_cuda_graph_inference
            )
            if moe_pad_experts_for_cuda_graph_inference:
                set_decode_expert_padding(unwrapped_model, False)

            context_start_position = 0

            # If we are exclusively doing prefill then we can process all prompt tokens
            # together even if the prompt lengths are different
            if sampling_params.num_tokens_to_generate == 0:
                context_end_position = max_prompt_length_in_batch
            else:
                context_end_position = min_prompt_length_in_batch

            # The initial iteration of this loop runs the prefill phase up to the shortest
            # prompt length in the batch. Then every subsequent iterations runs a decode step.
            # At least one new token will be generated in each iteration. The generated token
            # will be ignored for requests which have prompt length > the current generated
            # sequence length. Similarly, the generated token is ignored for requests which
            # have maximum total sequence length < the current generated sequence length.
            while True:
                # Add a timing event at the start of each iteration. The token generation
                # time will be the elapsed time between consective timing events.
                timing_events.append(torch.cuda.Event(enable_timing=True))
                timing_events[-1].record()

                # Pick the context window that we need to pass through the network.
                inference_input_for_context_window: Dict[str, Any] = (
                    self.inference_wrapped_model.get_batch_for_context_window(
                        inference_input, context_start_position, context_end_position
                    )
                )

                # Disable attention mask when using CUDA graphs for decode
                if (
                    enable_cuda_graph
                    and self.inference_wrapped_model.inference_context.is_decode_only()
                    and "attention_mask" in inference_input_for_context_window
                ):
                    inference_input_for_context_window["attention_mask"] = None
                elif use_attention_mask:
                    assert (
                        attention_mask := inference_input_for_context_window.get(
                            "attention_mask", None
                        )
                        is not None
                    )

                # Only materialize prompt log probs if the user requests log probs
                materialize_only_last_token_logits = (
                    self.inference_wrapped_model.inference_context.is_decode_only()
                    or not (sampling_params.return_log_probs or sampling_params.top_n_logprobs > 0)
                )
                inference_context = self.inference_wrapped_model.inference_context
                inference_context.materialize_only_last_token_logits = (
                    materialize_only_last_token_logits
                )

                # Returns the final logits of shape [batch_size, context_length, vocab_size]
                # Note: This is returned in all TP ranks or last PP stage in PP models
                logits = self.inference_wrapped_model.run_one_forward_step(
                    inference_input_for_context_window
                )

                # Undo padding if necessary
                batch_prompt_tokens = self.unpad_input_prompt_tokens(
                    padded_batch_prompt_tokens, batch_size
                )
                assert batch_prompt_tokens.shape[0] == batch_size, batch_prompt_tokens.shape[0]
                if is_pipeline_last_stage(self.pp_group):
                    logits = logits[:batch_size]

                if self.model_is_pipeline_parallel:
                    context_length = context_end_position - context_start_position
                    logits_seq_len = 1 if materialize_only_last_token_logits else context_length
                    logits_shape = [batch_size, logits_seq_len, vocab_size]
                    if is_pipeline_last_stage(self.pp_group):
                        assert logits is not None and torch.Size(logits_shape) == logits.shape
                    # TODO(ksanthanam): Evaluate whether it makes more sense to sample on 1 rank
                    # and then broadcast the sampled tokens rather than broadcasting the raw logits.
                    logits = broadcast_from_last_pipeline_stage(
                        [batch_size, logits_seq_len, vocab_size],
                        dtype=inference_wrapper_config.params_dtype,
                        tensor=logits,
                        pp_group=self.pp_group,
                    )

                # Turn on symmetric all reduce kernels for decode stage
                # if we turned it off for prefill
                if (
                    context_end_position == min_prompt_length_in_batch
                    and symmetric_ar_type is not None
                    and nccl_all_reduce_for_prefill
                ):
                    if symmetric_ar_type is not None and nccl_all_reduce_for_prefill:
                        unwrapped_model.set_symmetric_ar(symmetric_ar_type)

                # Indicates which of the input prompts have started generating tokens.
                # A 1D boolean tensor with [batch_size] elements (i.e) The shortest
                # prompts will start generating first and so on
                generation_started = prompt_lengths_in_batch <= context_end_position
                last_token_logits = logits[:, -1, :]

                logits_for_top_n_prompt_logprobs = (
                    logits
                    if context_start_position == 0 and not sampling_params.skip_prompt_log_probs
                    else None
                )
                sampled_logits = self.sample_from_logits(
                    last_token_logits,
                    sampling_params,
                    vocab_size,
                    generation_started=generation_started,
                    top_n_logprobs_dict=top_n_logprobs_dict,
                    logits=logits_for_top_n_prompt_logprobs,
                )

                if sampling_params.num_tokens_to_generate > 0:
                    # Substitute the sampled logits only for the prompts that
                    # have started generating tokens
                    batch_prompt_tokens[generation_started, context_end_position] = sampled_logits[
                        generation_started
                    ]

                # Compute log probs
                if sampling_params.return_log_probs:
                    log_probs = F.log_softmax(logits, dim=2).to(torch.float32)

                    indices = torch.unsqueeze(
                        batch_prompt_tokens[
                            :, (context_start_position + 1) : (context_end_position + 1)
                        ],
                        2,
                    )
                    # Get the log probabilities for only the prompt tokens
                    assert output_log_probs is not None
                    output_log_probs[:, context_start_position:context_end_position] = torch.gather(
                        log_probs, 2, indices
                    ).squeeze(2)

                context_start_position = context_end_position

                if sampling_params.num_tokens_to_generate > 0:
                    # Check end of generation status for each tensor
                    # and update generated sequence lengths
                    (is_generation_done_tensor, generated_sequence_lengths) = (
                        self.update_generation_status(
                            updated_prompts_tokens=batch_prompt_tokens,
                            generation_started=generation_started,
                            current_context_end_position=context_end_position,
                            is_generation_done_tensor=is_generation_done_tensor,
                            generated_sequence_lengths=generated_sequence_lengths,
                            termination_id=termination_id,
                        )
                    )

                    # Stream intermediate outputs
                    if streaming_enabled:
                        streaming_executor.submit(
                            stream_tokens,
                            streaming_request_ids,
                            streaming_requests,
                            streams,
                            generation_started[streaming_idx].cpu(),
                            is_generation_done_tensor[streaming_idx].cpu(),
                            batch_prompt_tokens[streaming_idx].cpu(),
                            prompt_lengths_in_batch[streaming_idx].cpu(),
                            generated_sequence_lengths[streaming_idx].cpu(),
                            (
                                output_log_probs[streaming_idx].cpu()
                                if output_log_probs is not None
                                else [None] * len(streaming_idx)
                            ),
                        )

                # Boolean flag indicating if all prompts are finished
                all_prompts_done = torch.all(is_generation_done_tensor)
                if all_prompts_done:
                    break

                # Change to decode mode if all prefill is complete
                if torch.all(generation_started):
                    self.inference_wrapped_model.inference_context.enable_decode_mode()
                    # Turn on padding for decode if flag set
                    if moe_pad_experts_for_cuda_graph_inference:
                        capacity_factor = (
                            model_config.num_moe_experts / model_config.moe_router_topk
                        )
                        set_decode_expert_padding(
                            unwrapped_model, True, capacity_factor=capacity_factor
                        )

                context_end_position = context_start_position + 1
                if context_end_position >= max_sequence_length:
                    break

        # Add a final timing event to compute the latency of every loop iteration
        timing_events.append(torch.cuda.Event(enable_timing=True))
        timing_events[-1].record()

        # Close all streams
        if streaming_enabled:
            streaming_executor.shutdown()
            for stream in streams:
                stream.finish()

        # Include all the generated tokens
        batch_prompt_tokens_with_generations = padded_batch_prompt_tokens[
            :batch_size, : (context_end_position + 1)
        ]
        if sampling_params.return_log_probs:
            assert output_log_probs is not None
            output_log_probs = output_log_probs[:, :context_end_position]

        generated_sequence_lengths[
            generated_sequence_lengths > sampling_params.num_tokens_to_generate
        ] = sampling_params.num_tokens_to_generate

        timing_events[-1].synchronize()
        tpot = torch.tensor(
            [
                timing_events[i].elapsed_time(timing_events[i + 1]) / 1e3
                for i in range(len(timing_events) - 1)
            ],
            dtype=torch.float32,
        )

        for idx, request in enumerate(active_requests.values()):
            input_prompt_length = int(prompt_lengths_in_batch[idx])
            # Shorter prompts might have generated more than required tokens. So we trim them down
            required_sequence_length = int(
                min(generated_sequence_lengths[idx], sampling_params.num_tokens_to_generate)
            )
            # Extract only the generated tokens
            required_result_tokens = batch_prompt_tokens_with_generations[
                idx, input_prompt_length : (input_prompt_length + required_sequence_length)
            ]
            generated_sequence_lengths = generated_sequence_lengths.to(dtype=torch.int32)
            request.generated_sequence_lengths = generated_sequence_lengths.to(dtype=torch.int32)
            request.generated_length = required_sequence_length
            request.generated_tokens = required_result_tokens

            # Record the decode latencies for only the generated tokens
            request_tpot = tpot.clone()
            # Sum up the latencies of the first prompt tokens if the
            # request prompt length > minimum prompt length
            spill_length = input_prompt_length - min_prompt_length_in_batch
            if spill_length > 0:
                spill_latency = request_tpot[:spill_length].sum()
                request_tpot = torch.cat((spill_latency.unsqueeze(0), request_tpot[spill_length:]))

            # Remove the extraneous latencies if the
            # request sequence length < maximum sequence length
            request_tpot = request_tpot[:required_sequence_length]
            request.tpot = request_tpot.tolist()

            if output_log_probs is not None:
                request.prompt_log_probs = output_log_probs[idx, : input_prompt_length - 1].tolist()
                request.generated_log_probs = output_log_probs[
                    idx,
                    input_prompt_length - 1 : (input_prompt_length + required_sequence_length - 1),
                ].tolist()
            if sampling_params.top_n_logprobs > 0:
                if not sampling_params.skip_prompt_log_probs:
                    assert (
                        len(top_n_logprobs_dict[idx])
                        >= input_prompt_length + required_sequence_length - 1
                    ), (
                        "Did not collect required number of top-N logprobs: "
                        f"{len(top_n_logprobs_dict[idx])}"
                    )
                    request.prompt_top_n_logprobs = top_n_logprobs_dict[idx][
                        : input_prompt_length - 1
                    ]
                    request.generated_top_n_logprobs = top_n_logprobs_dict[idx][
                        input_prompt_length
                        - 1 : (input_prompt_length + required_sequence_length - 1)
                    ]
                else:
                    assert len(top_n_logprobs_dict[idx]) >= required_sequence_length, (
                        "Did not collect required number of top-N logprobs: "
                        f"{len(top_n_logprobs_dict[idx])}"
                    )
                    request.generated_top_n_logprobs = top_n_logprobs_dict[idx][
                        :required_sequence_length
                    ]

            request.status = Status.COMPLETED

            text, segments = self.detokenize_generations(
                batch_prompt_tokens_with_generations[
                    idx, : (input_prompt_length + required_sequence_length)
                ],
                input_prompt_length + generated_sequence_lengths,
                sampling_params.return_segments,
            )
            request.text = text  # Inference server returns prompts & generations together
            if sampling_params.return_segments:
                request.segments = segments[0]
            request.generated_text = text[len(request.prompt) :]
        return active_requests

    def prep_inference_input(
        self,
        prompts_tokens: torch.Tensor,
        active_requests: OrderedDict[int, InferenceRequest],
        use_attention_mask: bool = False,
    ) -> Dict[str, Any]:
        """Preparing input data for inference, using respective wrapper's prep_inference_input method # pylint: disable=line-too-long

        Args:
            prompts_tokens (torch.Tensor): A tensor of shape [batch_size, max_sequence_length]
            active_requests (OrderedDict[int, InferenceRequest]): The input active requests
            use_attention_mask (bool): Whether to use an attention mask. Should be set to True only
                when exclusively doing prefill (no decode) with variable prompt lengths.

        Returns:
            A dict of the inference input for the current batch.
        """
        inference_input = self.inference_wrapped_model.prep_inference_input(prompts_tokens)

        if use_attention_mask and (
            attention_mask := inference_input.get("attention_mask", None) is None
        ):
            inference_input["attention_mask"] = get_attention_mask(prompts_tokens.size(1))

        return inference_input

    def stream_tokens(
        self,
        sampling_params: SamplingParams,
        request_ids: List[int],
        requests: List[InferenceRequest],
        streams: List[AsyncStream],
        generation_started: List[bool],
        is_generation_done: List[bool],
        tokens: torch.Tensor,
        prompt_lengths: List[int],
        generated_lengths: List[int],
        output_log_probs: Union[torch.Tensor, None],
    ):
        """Asynchronously streams tokens for the given requests.

        Args:
            sampling_params (SamplingParams): The sampling parameters.
            request_ids (List[int]): The request IDs.
            request (List[InferenceRequest]): The requests.
            stream (List[AsyncStream]): The streams over which to send tokens.
            generation_started (List[bool]): Whether the decode step has started.
            is_generation_done (List[bool]): Whether generation has completed.
            tokens (torch.Tensor): The tokens for this request.
            prompt_lengths (List[int]): The number of prompt tokens for each request.
            generated_lengths (List[int]): The number of output tokens for each request.
            output_log_probs (torch.Tensor, optional): The log probs for each request.
        """

        def stream_token(
            request_id: int,
            request: InferenceRequest,
            stream: AsyncStream,
            generation_started: bool,
            is_generation_done: bool,
            tokens: torch.Tensor,
            prompt_length: int,
            generated_length: int,
            output_log_probs: Union[torch.Tensor, None],
        ):
            """Asynchronously streams a token for the given request."""

            if (
                not generation_started
                or stream.finished
                or sampling_params.num_tokens_to_generate == 0
            ):
                return

            return_segments = sampling_params.return_segments
            detokenize_streaming_text = not getattr(
                sampling_params, "no_detokenize_streaming_text", False
            )

            generated_tokens = tokens[prompt_length : prompt_length + generated_length]

            if detokenize_streaming_text:
                generated_text, generated_segments = self.detokenize_generations(
                    generated_tokens, prompt_length + generated_length, return_segments
                )
            else:
                generated_text = ""
                generated_segments = []

            if output_log_probs is not None:
                generated_log_probs = output_log_probs[
                    prompt_length - 1 : prompt_length + generated_length - 1
                ].tolist()
            else:
                generated_log_probs = None

            stream.put(
                InferenceRequest(
                    request_id=request_id,
                    prompt=request.prompt,
                    sampling_params=request.sampling_params,
                    prompt_tokens=request.prompt_tokens,
                    arrival_time=request.arrival_time,
                    status=request.status,
                    encoder_prompt=request.encoder_prompt,
                    generated_text=generated_text,
                    generated_segments=generated_segments,
                    generated_tokens=generated_tokens,
                    generated_log_probs=generated_log_probs,
                    generated_length=generated_length,
                )
            )

            if is_generation_done or generated_length == sampling_params.num_tokens_to_generate:
                stream.finish()

        ret = map(
            stream_token,
            request_ids,
            requests,
            streams,
            generation_started,
            is_generation_done,
            tokens,
            prompt_lengths,
            generated_lengths,
            output_log_probs,
        )
        list(ret)<|MERGE_RESOLUTION|>--- conflicted
+++ resolved
@@ -757,11 +757,6 @@
         return top_n_results if top_n_results else None
 
     def dummy_forward(self):
-<<<<<<< HEAD
-        return self.inference_wrapped_model.dummy_forward()
-
-    def _dynamic_step_context_bookkeeping(self, new_sample) -> Dict[str, Tensor]:
-=======
         """Run a dummy forward pass through the model, with a single token.
         Use-case: Used in EP on ranks which do not have any work, but are needed
         for the all-to-all communication."""
@@ -769,7 +764,6 @@
 
    
     def _dynamic_step_context_bookkeeping(self) -> Dict[str, Tensor]:
->>>>>>> 5c4880e9
         """Update the dynamic inference context after sampling.
 
         Args:
