--- conflicted
+++ resolved
@@ -7,6 +7,7 @@
 from collections import defaultdict
 from typing import Any, Dict, List, Optional, OrderedDict, Tuple, Union
 
+from megatron.core.unified_timer_event import TimerEvent
 import torch
 import torch.nn.functional as F
 from torch import Tensor
@@ -32,17 +33,10 @@
 
 xm = get_xla_model()
 try:
-<<<<<<< HEAD
-    import transformer_engine # pylint: disable=unused-import
-    from megatron.core.extensions.transformer_engine import Fp8Padding, Fp8Unpadding
-=======
     import transformer_engine as te  # pylint: disable=unused-import
 
->>>>>>> 3149f23b
     HAVE_TE = True
 except ImportError:
-    Fp8Padding = Any
-    Fp8Unpadding = Any
     HAVE_TE = False
 
 
@@ -366,10 +360,6 @@
         batch_prompt_tokens_list: List[List[int]],
         padded_batch_size: int,
         padded_sequence_length: int,
-<<<<<<< HEAD
-        fp8_padding: Optional[Fp8Padding] = None,
-=======
->>>>>>> 3149f23b
     ) -> torch.Tensor:
         """Method to pad input prompts
 
@@ -399,20 +389,10 @@
 
         tokens = torch.tensor(padded_prompt_tokens_list, device=get_current_device())
 
-        if fp8_padding is not None:
-            tokens, _ = fp8_padding(tokens, [batch_size])
-
         return tokens
 
     def unpad_input_prompt_tokens(
-<<<<<<< HEAD
-        self,
-        padded_batch_prompt_tokens: torch.Tensor,
-        original_batch_size: int,
-        fp8_unpadding: Optional[Fp8Unpadding] = None,
-=======
         self, padded_batch_prompt_tokens: torch.Tensor, original_batch_size: int
->>>>>>> 3149f23b
     ):
         """Truncates the given input tensor back to the original prompt size before padding.
 
@@ -724,7 +704,7 @@
             while True:
                 # Add a timing event at the start of each iteration. The token generation
                 # time will be the elapsed time between consective timing events.
-                timing_events.append(torch.cuda.Event(enable_timing=True))
+                timing_events.append(TimerEvent(enable_timing=True))
                 timing_events[-1].record()
 
                 # Pick the context window that we need to pass through the network.
@@ -901,7 +881,7 @@
                     break
 
         # Add a final timing event to compute the latency of every loop iteration
-        timing_events.append(torch.cuda.Event(enable_timing=True))
+        timing_events.append(TimerEvent(enable_timing=True))
         timing_events[-1].record()
 
         # Close all streams
