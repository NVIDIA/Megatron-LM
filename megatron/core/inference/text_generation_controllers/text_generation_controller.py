--- conflicted
+++ resolved
@@ -761,15 +761,10 @@
 
     @torch.inference_mode()
     def generate_output_tokens_dynamic_batch(
-<<<<<<< HEAD
         self,
         active_sampling_map: List[Tuple[SamplingParams, List[int]]],
         loop: Optional[asyncio.AbstractEventLoop] = None,
-    ) -> Optional[Tuple[Tensor, Tensor, Tensor]]:
-=======
-        self, active_sampling_map: List[Tuple[SamplingParams, List[int]]]
     ) -> Optional[Dict]:
->>>>>>> e640a89b
         """Synchronous wrapper for `self.async_generate_output_tokens_dynamic_batch."""
         loop = get_asyncio_loop(loop)
         return loop.run_until_complete(
