--- conflicted
+++ resolved
@@ -17,12 +17,8 @@
 from megatron.core.transformer.transformer_layer import TransformerLayer, TransformerLayerSubmodules
 
 try:
-<<<<<<< HEAD
-    import transformer_engine # pylint: disable=unused-import
-=======
     import transformer_engine as te  # pylint: disable=unused-import
 
->>>>>>> 3149f23b
     from megatron.core.extensions.transformer_engine import (
         TEColumnParallelLinear,
         TEDotProductAttention,
