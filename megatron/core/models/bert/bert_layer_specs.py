# Copyright (c) 2024, NVIDIA CORPORATION. All rights reserved.
from megatron.core.fusions.fused_bias_dropout import get_bias_dropout_add
from megatron.core.tensor_parallel.layers import ColumnParallelLinear, RowParallelLinear
from megatron.core.transformer.attention import SelfAttention, SelfAttentionSubmodules
from megatron.core.transformer.dot_product_attention import DotProductAttention
from megatron.core.transformer.enums import AttnMaskType
from megatron.core.transformer.identity_op import IdentityOp
from megatron.core.transformer.mlp import MLP, MLPSubmodules
from megatron.core.transformer.spec_utils import ModuleSpec
from megatron.core.transformer.transformer_layer import TransformerLayer, TransformerLayerSubmodules

try:
    from megatron.core.transformer.custom_layers.transformer_engine import (
        TEDotProductAttention,
        TELayerNormColumnParallelLinear,
        TERowParallelLinear,
    )

    HAVE_TE = True
except ImportError:
    import warnings

    warnings.warn(f'Transformer Engine is not installed. Falling back to Megatron Local')
    HAVE_TE = False

try:
    import apex

    from megatron.core.fusions.fused_layer_norm import FusedLayerNorm

    HAVE_APEX = True
    LNImpl = FusedLayerNorm
except ImportError:
    import warnings

    from megatron.core.transformer.torch_layer_norm import WrappedTorchLayerNorm

    warnings.warn(f'Apex is not installed. Falling back to Torch LayerNorm')
    LNImpl = WrappedTorchLayerNorm

# Use this spec to use lower level Transformer Engine modules (required for fp8 training)
<<<<<<< HEAD

=======
bert_layer_with_transformer_engine_spec = ModuleSpec(
    module=TransformerLayer,
    submodules=TransformerLayerSubmodules(
        self_attention=ModuleSpec(
            module=SelfAttention,
            params={"attn_mask_type": AttnMaskType.padding},
            submodules=SelfAttentionSubmodules(
                linear_qkv=TELayerNormColumnParallelLinear,
                core_attention=TEDotProductAttention,
                linear_proj=TERowParallelLinear,
                q_layernorm=IdentityOp,
                k_layernorm=IdentityOp,
            ),
        ),
        self_attn_bda=get_bias_dropout_add,
        mlp=ModuleSpec(
            module=MLP,
            submodules=MLPSubmodules(
                linear_fc1=TELayerNormColumnParallelLinear, linear_fc2=TERowParallelLinear
            ),
        ),
        mlp_bda=get_bias_dropout_add,
    ),
)
>>>>>>> e32b60b5

# Use this spec for an implementation using only modules in megatron core
bert_layer_local_spec = ModuleSpec(
    module=TransformerLayer,
    submodules=TransformerLayerSubmodules(
        input_layernorm=LNImpl,
        self_attention=ModuleSpec(
            module=SelfAttention,
            params={"attn_mask_type": AttnMaskType.padding},
            submodules=SelfAttentionSubmodules(
                linear_qkv=ColumnParallelLinear,
                core_attention=DotProductAttention,
                linear_proj=RowParallelLinear,
                q_layernorm=IdentityOp,
                k_layernorm=IdentityOp,
            ),
        ),
        self_attn_bda=get_bias_dropout_add,
        pre_mlp_layernorm=LNImpl,
        mlp=ModuleSpec(
            module=MLP,
            submodules=MLPSubmodules(linear_fc1=ColumnParallelLinear, linear_fc2=RowParallelLinear),
        ),
        mlp_bda=get_bias_dropout_add,
        sharded_state_dict_keys_map={
            'input_layernorm.': 'self_attention.linear_qkv.layer_norm_',
            'pre_mlp_layernorm.': 'mlp.linear_fc1.layer_norm_',
        },
    ),
)

if HAVE_TE:
    bert_layer_with_transformer_engine_spec = ModuleSpec(
        module=TransformerLayer,
        submodules=TransformerLayerSubmodules(
            self_attention=ModuleSpec(
                module=SelfAttention,
                params={"attn_mask_type": AttnMaskType.padding},
                submodules=SelfAttentionSubmodules(
                    linear_qkv=TELayerNormColumnParallelLinear,
                    core_attention=TEDotProductAttention,
                    linear_proj=TERowParallelLinear,
                    q_layernorm=IdentityOp,
                    k_layernorm=IdentityOp,
                ),
            ),
            self_attn_bda=get_bias_dropout_add,
            mlp=ModuleSpec(
                module=MLP,
                submodules=MLPSubmodules(
                    linear_fc1=TELayerNormColumnParallelLinear,
                    linear_fc2=TERowParallelLinear,
                ),
            ),
            mlp_bda=get_bias_dropout_add,
        ),
    )
else:
    bert_layer_with_transformer_engine_spec = bert_layer_local_spec<|MERGE_RESOLUTION|>--- conflicted
+++ resolved
@@ -39,34 +39,6 @@
     LNImpl = WrappedTorchLayerNorm
 
 # Use this spec to use lower level Transformer Engine modules (required for fp8 training)
-<<<<<<< HEAD
-
-=======
-bert_layer_with_transformer_engine_spec = ModuleSpec(
-    module=TransformerLayer,
-    submodules=TransformerLayerSubmodules(
-        self_attention=ModuleSpec(
-            module=SelfAttention,
-            params={"attn_mask_type": AttnMaskType.padding},
-            submodules=SelfAttentionSubmodules(
-                linear_qkv=TELayerNormColumnParallelLinear,
-                core_attention=TEDotProductAttention,
-                linear_proj=TERowParallelLinear,
-                q_layernorm=IdentityOp,
-                k_layernorm=IdentityOp,
-            ),
-        ),
-        self_attn_bda=get_bias_dropout_add,
-        mlp=ModuleSpec(
-            module=MLP,
-            submodules=MLPSubmodules(
-                linear_fc1=TELayerNormColumnParallelLinear, linear_fc2=TERowParallelLinear
-            ),
-        ),
-        mlp_bda=get_bias_dropout_add,
-    ),
-)
->>>>>>> e32b60b5
 
 # Use this spec for an implementation using only modules in megatron core
 bert_layer_local_spec = ModuleSpec(
