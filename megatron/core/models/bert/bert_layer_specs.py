# Copyright (c) 2024, NVIDIA CORPORATION. All rights reserved.
<<<<<<< HEAD
import torch
=======
import warnings

>>>>>>> 8d2bc433
from megatron.core.fusions.fused_bias_dropout import get_bias_dropout_add
from megatron.core.tensor_parallel.layers import ColumnParallelLinear, RowParallelLinear
from megatron.core.transformer.attention import SelfAttention, SelfAttentionSubmodules
from megatron.core.transformer.dot_product_attention import DotProductAttention
from megatron.core.transformer.enums import AttnMaskType
from megatron.core.transformer.identity_op import IdentityOp
from megatron.core.transformer.mlp import MLP, MLPSubmodules
from megatron.core.transformer.spec_utils import ModuleSpec
from megatron.core.transformer.transformer_layer import TransformerLayer, TransformerLayerSubmodules

try:
    from megatron.core.extensions.transformer_engine import (
        TEDotProductAttention,
        TELayerNormColumnParallelLinear,
        TERowParallelLinear,
    )

    HAVE_TE = True
except ImportError:
    import warnings
    if torch.cuda.is_available():
        warnings.warn('Transformer Engine is not installed. Falling back to Megatron Local')
    HAVE_TE = False

try:
    import apex  # pylint: disable=unused-import

    from megatron.core.fusions.fused_layer_norm import FusedLayerNorm

    HAVE_APEX = True
    LNImpl = FusedLayerNorm
except ImportError:

    from megatron.core.transformer.torch_norm import WrappedTorchNorm

    warnings.warn('Apex is not installed. Falling back to Torch Norm')
    LNImpl = WrappedTorchNorm

<<<<<<< HEAD
# Use this spec to use lower level Transformer Engine modules (required for fp8 training)
=======

def get_bert_layer_with_transformer_engine_spec():
    """Use this spec to use lower-level Transformer Engine modules (required for fp8 training).

    Returns:
        ModuleSpec: Module specification with TE modules
    """
    if not HAVE_TE:
        raise ImportError(
            "Transformer Engine is not installed. Please use local Bert layer spec instead."
        )

    return ModuleSpec(
        module=TransformerLayer,
        submodules=TransformerLayerSubmodules(
            self_attention=ModuleSpec(
                module=SelfAttention,
                params={"attn_mask_type": AttnMaskType.padding},
                submodules=SelfAttentionSubmodules(
                    linear_qkv=TELayerNormColumnParallelLinear,
                    core_attention=TEDotProductAttention,
                    linear_proj=TERowParallelLinear,
                    q_layernorm=IdentityOp,
                    k_layernorm=IdentityOp,
                ),
            ),
            self_attn_bda=get_bias_dropout_add,
            mlp=ModuleSpec(
                module=MLP,
                submodules=MLPSubmodules(
                    linear_fc1=TELayerNormColumnParallelLinear, linear_fc2=TERowParallelLinear
                ),
            ),
            mlp_bda=get_bias_dropout_add,
        ),
    )


def __getattr__(name):
    if name == 'bert_layer_with_transformer_engine_spec':
        warnings.warn(
            """Attribute bert_layer_specs.bert_layer_with_transformer_engine_spec is on a
            deprecation track and will be removed in future releases. Please migrate to
            bert_layer_specs.get_bert_layer_with_transformer_engine_spec()."""
        )

        return get_bert_layer_with_transformer_engine_spec()

>>>>>>> 8d2bc433

# Use this spec for an implementation using only modules in megatron core
bert_layer_local_spec = ModuleSpec(
    module=TransformerLayer,
    submodules=TransformerLayerSubmodules(
        input_layernorm=LNImpl,
        self_attention=ModuleSpec(
            module=SelfAttention,
            params={"attn_mask_type": AttnMaskType.padding},
            submodules=SelfAttentionSubmodules(
                linear_qkv=ColumnParallelLinear,
                core_attention=DotProductAttention,
                linear_proj=RowParallelLinear,
                q_layernorm=IdentityOp,
                k_layernorm=IdentityOp,
            ),
        ),
        self_attn_bda=get_bias_dropout_add,
        pre_mlp_layernorm=LNImpl,
        mlp=ModuleSpec(
            module=MLP,
            submodules=MLPSubmodules(linear_fc1=ColumnParallelLinear, linear_fc2=RowParallelLinear),
        ),
        mlp_bda=get_bias_dropout_add,
        sharded_state_dict_keys_map={
            'input_layernorm.': 'self_attention.linear_qkv.layer_norm_',
            'pre_mlp_layernorm.': 'mlp.linear_fc1.layer_norm_',
        },
    ),
)

if HAVE_TE:
    bert_layer_with_transformer_engine_spec = ModuleSpec(
        module=TransformerLayer,
        submodules=TransformerLayerSubmodules(
            self_attention=ModuleSpec(
                module=SelfAttention,
                params={"attn_mask_type": AttnMaskType.padding},
                submodules=SelfAttentionSubmodules(
                    linear_qkv=TELayerNormColumnParallelLinear,
                    core_attention=TEDotProductAttention,
                    linear_proj=TERowParallelLinear,
                    q_layernorm=IdentityOp,
                    k_layernorm=IdentityOp,
                ),
            ),
            self_attn_bda=get_bias_dropout_add,
            mlp=ModuleSpec(
                module=MLP,
                submodules=MLPSubmodules(
                    linear_fc1=TELayerNormColumnParallelLinear,
                    linear_fc2=TERowParallelLinear,
                ),
            ),
            mlp_bda=get_bias_dropout_add,
        ),
    )
else:
    bert_layer_with_transformer_engine_spec = bert_layer_local_spec<|MERGE_RESOLUTION|>--- conflicted
+++ resolved
@@ -1,10 +1,7 @@
 # Copyright (c) 2024, NVIDIA CORPORATION. All rights reserved.
-<<<<<<< HEAD
 import torch
-=======
 import warnings
 
->>>>>>> 8d2bc433
 from megatron.core.fusions.fused_bias_dropout import get_bias_dropout_add
 from megatron.core.tensor_parallel.layers import ColumnParallelLinear, RowParallelLinear
 from megatron.core.transformer.attention import SelfAttention, SelfAttentionSubmodules
@@ -43,9 +40,6 @@
     warnings.warn('Apex is not installed. Falling back to Torch Norm')
     LNImpl = WrappedTorchNorm
 
-<<<<<<< HEAD
-# Use this spec to use lower level Transformer Engine modules (required for fp8 training)
-=======
 
 def get_bert_layer_with_transformer_engine_spec():
     """Use this spec to use lower-level Transformer Engine modules (required for fp8 training).
@@ -94,7 +88,6 @@
 
         return get_bert_layer_with_transformer_engine_spec()
 
->>>>>>> 8d2bc433
 
 # Use this spec for an implementation using only modules in megatron core
 bert_layer_local_spec = ModuleSpec(
