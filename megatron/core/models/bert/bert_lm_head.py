# Copyright (c) 2024, NVIDIA CORPORATION. All rights reserved.
import torch
from torch import Tensor

from megatron.core.fusions.fused_layer_norm import HAVE_FUSED_LAYER_NORM, FusedLayerNorm
from megatron.core.transformer.module import MegatronModule
from megatron.core.transformer.transformer_config import TransformerConfig
from megatron.core.transformer.utils import get_linear_layer

<<<<<<< HEAD
try:
    import apex  # pylint: disable=unused-import

    from megatron.core.fusions.fused_layer_norm import FusedLayerNorm

    HAVE_APEX = True
=======
if HAVE_FUSED_LAYER_NORM:
>>>>>>> cc207f80
    LNImpl = FusedLayerNorm
else:
    import warnings

    warnings.warn(f'Apex is not installed. Falling back to Torch Norm')
    from megatron.core.transformer.torch_norm import WrappedTorchNorm as LNImpl

class BertLMHead(MegatronModule):
    """Masked LM head for Bert.

    Args:
        hidden_size: hidden size
        config (TransformerConfig): TransformerConfig object
    """

    def __init__(self, hidden_size: int, config: TransformerConfig):
        super().__init__(config=config)

        # TODO: Should switch this to TE ?
        self.dense = get_linear_layer(
            hidden_size, hidden_size, config.init_method, config.perform_initialization
        )

        setattr(self.dense.weight, 'sequence_parallel', config.sequence_parallel)
        setattr(self.dense.bias, 'sequence_parallel', config.sequence_parallel)

        self.layer_norm = LNImpl(
            config=config, hidden_size=hidden_size, eps=config.layernorm_epsilon
        )

        self.gelu = torch.nn.functional.gelu

    def forward(self, hidden_states: Tensor) -> Tensor:
        """forward pass"""

        hidden_states = self.dense(hidden_states)
        hidden_states = self.gelu(hidden_states)
        hidden_states = self.layer_norm(hidden_states)
        return hidden_states<|MERGE_RESOLUTION|>--- conflicted
+++ resolved
@@ -7,16 +7,7 @@
 from megatron.core.transformer.transformer_config import TransformerConfig
 from megatron.core.transformer.utils import get_linear_layer
 
-<<<<<<< HEAD
-try:
-    import apex  # pylint: disable=unused-import
-
-    from megatron.core.fusions.fused_layer_norm import FusedLayerNorm
-
-    HAVE_APEX = True
-=======
 if HAVE_FUSED_LAYER_NORM:
->>>>>>> cc207f80
     LNImpl = FusedLayerNorm
 else:
     import warnings
