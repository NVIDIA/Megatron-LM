--- conflicted
+++ resolved
@@ -1,12 +1,7 @@
 # Copyright (c) 2023, NVIDIA CORPORATION. All rights reserved.
 import os
-<<<<<<< HEAD
-from importlib.metadata import PackageNotFoundError, version
-from typing import Dict, Literal, Optional
-=======
 import warnings
 from typing import Literal, Optional
->>>>>>> 1b8fce7e
 
 from megatron.core.device_utils import get_current_device
 import torch
@@ -14,10 +9,6 @@
 
 from megatron.core import parallel_state, tensor_parallel
 from megatron.core.config_logger import has_config_logger_enabled, log_config_to_disk
-<<<<<<< HEAD
-from megatron.core.dist_checkpointing.mapping import ShardedStateDict
-=======
->>>>>>> 1b8fce7e
 from megatron.core.models.bert.bert_layer_specs import bert_layer_local_spec
 from megatron.core.models.bert.bert_lm_head import BertLMHead
 from megatron.core.models.bert.pooler import Pooler
@@ -34,18 +25,9 @@
 
 
 def get_te_version():
-<<<<<<< HEAD
-    try:
-        te_version = packaging.version.Version(version("transformer-engine"))
-    except PackageNotFoundError:
-        te_version = None
-
-    return te_version
-=======
     """Included for backwards compatibility."""
     warnings.warn("`get_te_version` will be deprecated in a future release")
     return _get_te_version()
->>>>>>> 1b8fce7e
 
 
 class BertModel(LanguageModule):
@@ -194,17 +176,6 @@
         Returns:
             str: A string showing the format of the attn mask dimensions
         """
-<<<<<<< HEAD
-        attn_mask_dimensions = "b1ss"
-        if transformer_layer_spec != bert_layer_local_spec:
-            if get_te_version() >= packaging.version.Version("1.7.0"):
-                if os.getenv('NVTE_FLASH_ATTN') == '0' and os.getenv('NVTE_FUSED_ATTN') == '0':
-                    assert (
-                        transformer_layer_spec.submodules.self_attention.params['attn_mask_type']
-                        == AttnMaskType.arbitrary
-                    ), "Set env variable NVTE_FLASH_ATTN to 1 or NVTE_FUSED_ATTN to 1 to use a more optimized attention kernal. Currently using unfused attention path. If you want to proceed with this path set AttnMaskType in module spec to be arbitrary"
-                else:
-=======
         attn_mask_dimensions = None
         # For local layer spec we just use b1ss
         if self.transformer_layer_spec == bert_layer_local_spec:
@@ -228,7 +199,6 @@
             # For 1.7 >= TE < 1.10 flash and fused path use padding mask with b11s and unfused path uses arbitrary mask with b1ss
             elif is_te_min_version("1.7.0"):
                 if flash_attention_enabled or fused_attention_enabled:
->>>>>>> 1b8fce7e
                     attn_mask_dimensions = "b11s"
                 else:
                     if attn_mask_type != AttnMaskType.arbitrary:
