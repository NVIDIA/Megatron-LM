--- conflicted
+++ resolved
@@ -75,17 +75,13 @@
         self.rotary_interleaved = rotary_interleaved
 
         self.seq_len_interpolation_factor = seq_len_interpolation_factor
-        device = 'cpu' if use_cpu_initialization else torch.cuda.current_device()
+        device = 'cpu' if use_cpu_initialization else get_current_device()
         self.inv_freq = 1.0 / (
-<<<<<<< HEAD
             rotary_base
             ** (
-                torch.arange(0, dim, 2, dtype=torch.float32, device=get_current_device())
+                torch.arange(0, dim, 2, dtype=torch.float32, device=device)
                 / dim
             )
-=======
-            rotary_base ** (torch.arange(0, dim, 2, dtype=torch.float32, device=device) / dim)
->>>>>>> e32b60b5
         )
 
     def forward(self, max_seq_len: int, offset: int = 0) -> Tensor:
@@ -100,7 +96,7 @@
         """
         if self.inv_freq.device.type == 'cpu':
             # move `inv_freq` to GPU once at the first micro-batch forward pass
-            self.inv_freq = self.inv_freq.to(device=torch.cuda.current_device())
+            self.inv_freq = self.inv_freq.to(device=get_current_device())
         seq = (
             torch.arange(max_seq_len, device=self.inv_freq.device, dtype=self.inv_freq.dtype)
             + offset
