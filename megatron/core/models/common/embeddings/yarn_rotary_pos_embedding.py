--- conflicted
+++ resolved
@@ -167,7 +167,6 @@
             self.dim,
             self.rotary_base,
             self.original_max_position_embeddings,
-<<<<<<< HEAD
             self.inv_freq_extra,
             self.inv_freq_inter,
             self.scaling_factor,
@@ -177,9 +176,6 @@
             offset,
             packed_seq,
         )
-=======
-            self.correction_range_round_to_int,
-        )
         inv_freq_mask = 1.0 - _yarn_linear_ramp_mask(low, high, self.dim // 2).to(
             device=self.inv_freq_extra.device, dtype=torch.float32
         )
@@ -201,7 +197,6 @@
         emb = torch.cat((freqs, freqs), dim=-1)
         # emb [seq_length, .., dim]
         emb = emb[:, None, None, :]
->>>>>>> 8156f269
         if self.cp_group is not None and self.cp_group.size() > 1 and not packed_seq:
             # slice rotary_pos_emb along sequence dimension
             # and select the parition of the current CP rank
