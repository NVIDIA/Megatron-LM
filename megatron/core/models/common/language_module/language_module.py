# Copyright (c) 2024, NVIDIA CORPORATION. All rights reserved.
import logging
import os
from typing import Optional, Tuple

import torch
from torch import Tensor

from megatron.core import parallel_state, tensor_parallel
from megatron.core.dist_checkpointing.mapping import ShardedStateDict

try:
    from megatron.core.extensions.transformer_engine import te_parallel_cross_entropy
except:
    te_parallel_cross_entropy = None
from megatron.core.fusions.fused_cross_entropy import fused_vocab_parallel_cross_entropy
from megatron.core.pipeline_parallel.utils import (
    is_pp_first_stage,
    is_pp_last_stage,
    is_vp_first_stage,
    is_vp_last_stage,
)
from megatron.core.process_groups_config import ProcessGroupCollection
from megatron.core.transformer.enums import AttnBackend
from megatron.core.transformer.module import MegatronModule
from megatron.core.transformer.transformer_config import TransformerConfig
from megatron.core.transformer.utils import ensure_metadata_has_dp_cp_group
from megatron.core.utils import (
    get_tensor_model_parallel_group_if_none,
    is_te_min_version,
    make_tp_sharded_tensor_for_checkpoint,
)


class LanguageModule(MegatronModule):
    """Base language module that has common helper functions used across GPT, BERT etc.

    Args:
        config (TransformerConfig): Input transformer config for the model
        pg_collection (ProcessGroupCollection): Model communication process groups
    """

    def __init__(
        self, config: TransformerConfig, pg_collection: Optional[ProcessGroupCollection] = None
    ) -> None:
        super().__init__(config=config)
        self._set_attention_backend()
        if pg_collection is None:
            pg_collection = ProcessGroupCollection.use_mpu_process_groups()
        self.pg_collection = pg_collection
        self.cp_group = pg_collection.cp
        self.tp_group = get_tensor_model_parallel_group_if_none(pg_collection.tp)
        self.pp_group = pg_collection.pp
        assert hasattr(self.pg_collection, 'embd'), (
            "pg_collection must have a embd. In previous version, it used default "
            "`parallel_state.default_embedding_ranks` to create the process group."
            "If you are using the default process group, please use"
            "`parallel_state.get_embedding_group()` "
            "If you don't need embd_group, you need to explicitly set it to None."
        )
        self.embd_group = pg_collection.embd
        self.vp_stage = None
        self.vp_size = self.config.virtual_pipeline_model_parallel_size

    def _is_in_embd_group(self):
        if self.embd_group is None:
            return False
        if torch.distributed.get_rank() in torch.distributed.get_process_group_ranks(
            self.embd_group
        ):
            if (
                torch.distributed.get_rank()
                == torch.distributed.get_process_group_ranks(self.embd_group)[0]
            ):
                return is_vp_first_stage(self.vp_stage, self.vp_size) and is_pp_first_stage(
                    self.pp_group
                )
            elif (
                torch.distributed.get_rank()
                == torch.distributed.get_process_group_ranks(self.embd_group)[-1]
            ):
                return is_vp_last_stage(self.vp_stage, self.vp_size) and is_pp_last_stage(
                    self.pp_group
                )
            else:
                return True
        return False

    # pylint: disable=line-too-long
    def _set_attention_backend(self):
        """Set attention backend

        Transformer engine works based on optout. By default all three attention backend flags are set to 1. So if the user choses a particular attention backend we set the other two to 0. If the user choses local, we set all 3 TE env variables to 0.
        """

        def check_and_set_env_variable(
            env_variable_name: str, expected_value: int, attn_type: AttnBackend
        ) -> None:
            current_value = os.getenv(env_variable_name)
            assert current_value is None or current_value == str(
                expected_value
            ), f'{env_variable_name} set to {current_value}, but expected {expected_value} for attention backend type {attn_type.name}. unset NVTE_FLASH_ATTN, NVTE_FUSED_ATTN and NVTE_UNFUSED_ATTN. Use the --attention-backend argument if you want to choose between (flash/fused/unfused/auto/local). Default is auto.'
            os.environ[env_variable_name] = str(expected_value)

        if self.config.attention_backend == AttnBackend.local:
            check_and_set_env_variable("NVTE_FLASH_ATTN", 0, AttnBackend.flash)
            check_and_set_env_variable("NVTE_FUSED_ATTN", 0, AttnBackend.flash)
            check_and_set_env_variable("NVTE_UNFUSED_ATTN", 0, AttnBackend.flash)
        elif self.config.attention_backend == AttnBackend.flash:
            check_and_set_env_variable("NVTE_FLASH_ATTN", 1, AttnBackend.flash)
            check_and_set_env_variable("NVTE_FUSED_ATTN", 0, AttnBackend.flash)
            check_and_set_env_variable("NVTE_UNFUSED_ATTN", 0, AttnBackend.flash)
        elif self.config.attention_backend == AttnBackend.fused:
            check_and_set_env_variable("NVTE_FLASH_ATTN", 0, AttnBackend.fused)
            check_and_set_env_variable("NVTE_FUSED_ATTN", 1, AttnBackend.fused)
            check_and_set_env_variable("NVTE_UNFUSED_ATTN", 0, AttnBackend.fused)
        elif self.config.attention_backend == AttnBackend.unfused:
            check_and_set_env_variable("NVTE_FLASH_ATTN", 0, AttnBackend.unfused)
            check_and_set_env_variable("NVTE_FUSED_ATTN", 0, AttnBackend.unfused)
            check_and_set_env_variable("NVTE_UNFUSED_ATTN", 1, AttnBackend.unfused)
        elif self.config.attention_backend == AttnBackend.auto:
            check_and_set_env_variable("NVTE_FLASH_ATTN", 1, AttnBackend.auto)
            check_and_set_env_variable("NVTE_FUSED_ATTN", 1, AttnBackend.auto)
            check_and_set_env_variable("NVTE_UNFUSED_ATTN", 1, AttnBackend.auto)

    def compute_language_model_loss(self, labels: Tensor, logits: Tensor) -> Tensor:
        """Computes the language model loss (Cross entropy across vocabulary)

        Args:
            labels (Tensor): The labels of dimension [batch size, seq length]
            logits (Tensor): The final logits returned by the output layer of the transformer model

        Returns:
            Tensor: Loss tensor of dimensions [batch size, sequence_length]
        """
        # [b s] => [s b]
        labels = labels.transpose(0, 1).contiguous()
        if self.config.cross_entropy_loss_fusion:
            if self.config.cross_entropy_fusion_impl == 'te':
                if te_parallel_cross_entropy is not None:
                    labels = torch.as_strided(labels, labels.size(), (labels.size()[1], 1))
                    # Use is_cg_capturable=True for full iteration CUDA graphs to avoid torch.equal checks
                    is_cg_capturable = (
                        hasattr(self.config, 'cuda_graph_scope')
                        and self.config.cuda_graph_scope == 'full_iteration'
                    )
                    if is_cg_capturable and not is_te_min_version("2.7.0"):
                        from megatron.core.utils import get_te_version

                        current_version = get_te_version()
                        raise AssertionError(
                            f"CUDA graph compatible cross entropy requires TransformerEngine >= 2.7.0, "
                            f"but found version {current_version}. Please upgrade TransformerEngine "
                            f"or set cuda_graph_scope to a value other than 'full_iteration'."
                        )

                    loss = te_parallel_cross_entropy(
                        logits, labels, self.pg_collection.tp, is_cg_capturable
                    )
                else:
                    raise RuntimeError("Trying to use a TE block when it's not present.")
            elif self.config.cross_entropy_fusion_impl == 'native':
                loss = fused_vocab_parallel_cross_entropy(logits, labels, self.pg_collection.tp)
        else:
            loss = tensor_parallel.vocab_parallel_cross_entropy(logits, labels)

        # [s b] => [b, s]
        loss = loss.transpose(0, 1).contiguous()
        return loss

    def setup_embeddings_and_output_layer(self) -> None:
        """Sets up embedding layer in first stage and output layer in last stage.

        This function initalizes word embeddings in the final stage when we are
        using pipeline parallelism and sharing word embeddings, and sets up param
        attributes on the embedding and output layers.
        """

        # Set `is_embedding_or_output_parameter` attribute.
        if self.pre_process:
            self.embedding.word_embeddings.weight.is_embedding_or_output_parameter = True
        if self.post_process and self.output_layer.weight is not None:
            self.output_layer.weight.is_embedding_or_output_parameter = True

        # If share_embeddings_and_output_weights is True, we need to maintain duplicated
        # embedding weights in post processing stage. If use Multi-Token Prediction (MTP),
        # we also need to maintain duplicated embedding weights in mtp process stage.
        # So we need to copy embedding weights from pre processing stage as initial parameters
        # in these cases.
        if not self.share_embeddings_and_output_weights and not getattr(
            self.config, 'mtp_num_layers', 0
        ):
            return

        if self.config.pipeline_model_parallel_size == 1:
            # Zero out wgrad if sharing embeddings between two layers on same
            # pipeline stage to make sure grad accumulation into main_grad is
            # correct and does not include garbage values (e.g., from torch.empty).
            self.shared_embedding_or_output_weight().zero_out_wgrad = True
            return

        if (
            is_vp_first_stage(self.vp_stage, self.vp_size)
            and is_pp_first_stage(self.pp_group)
            and self.pre_process
            and not self.post_process
        ):
            self.shared_embedding_or_output_weight().shared_embedding = True

        if (self.post_process or getattr(self, 'mtp_process', False)) and not self.pre_process:
            assert not (
                is_vp_first_stage(self.vp_stage, self.vp_size) and is_pp_first_stage(self.pp_group)
            )
            # set weights of the duplicated embedding to 0 here,
            # then copy weights from pre processing stage using all_reduce below.
            weight = self.shared_embedding_or_output_weight()
            weight.data.fill_(0)
            weight.shared = True
            weight.shared_embedding = True

        # Parameters are shared between the word embeddings layers, and the
        # heads at the end of the model. In a pipelined setup with more than
        # one stage, the initial embedding layer and the head are on different
        # workers, so we do the following:
        # 1. Create a second copy of word_embeddings on the last stage, with
        #    initial parameters of 0.0.
        # 2. Do an all-reduce between the first and last stage to ensure that
        #    the two copies of word_embeddings start off with the same
        #    parameter values.
        # 3. In the training loop, before an all-reduce between the grads of
        #    the two word_embeddings layers to ensure that every applied weight
        #    update is the same on both stages.

        # Ensure that first and last stages have the same initial parameter
        # values.
        if torch.distributed.is_initialized():
            if self._is_in_embd_group():
                weight = self.shared_embedding_or_output_weight()
                weight.data = weight.data.cuda()
                torch.distributed.all_reduce(weight.data, group=self.embd_group)

        elif not getattr(LanguageModule, "embedding_warning_printed", False):
            logging.getLogger(__name__).warning(
                "Distributed processes aren't initialized, so the output layer "
                "is not initialized with weights from the word embeddings. "
                "If you are just manipulating a model this is fine, but "
                "this needs to be handled manually. If you are training "
                "something is definitely wrong."
            )
            LanguageModule.embedding_warning_printed = True

    def shared_embedding_or_output_weight(self) -> Tensor:
        """Gets the emedding weight or output logit weights when share embedding and output weights set to True.

        Returns:
            Tensor: During pre processing it returns the input embeddings weight while during post processing it returns the final output layers weight
        """
        if self.pre_process:
            return self.embedding.word_embeddings.weight
        elif self.post_process:
            return self.output_layer.weight
        return None

    def sharded_state_dict(
        self,
        prefix: str = '',
        sharded_offsets: Tuple[Tuple[int, int, int]] = (),
        metadata: Optional[dict] = None,
    ) -> ShardedStateDict:
        """Sharded state dict implementation that handles the output layer weights tying.

        Args:
            prefix (str): Module name prefix.
            sharded_offsets (tuple): PP related offsets, expected to be empty at this module level.
            metadata (Optional[Dict]): metadata controlling sharded state dict creation.

        Returns:
            ShardedStateDict: sharded state dict for the LanguageModel
        """
        assert not sharded_offsets, "Unexpected sharded offsets"

        # Guard for cases metadata is not provided
        metadata = ensure_metadata_has_dp_cp_group(metadata)

        sharded_state_dict = super().sharded_state_dict(prefix, sharded_offsets, metadata)

        first_stage_word_emb_key = f'{prefix}embedding.word_embeddings.weight'
        output_layer_weight_key = f'{prefix}output_layer.weight'
        output_layer_bias_key = f'{prefix}output_layer.bias'

        if self.share_embeddings_and_output_weights:
            self.tie_embeddings_and_output_weights_state_dict(
                sharded_state_dict, output_layer_weight_key, first_stage_word_emb_key, metadata
            )
        elif self.post_process:
            # Make sure the output layer follows the embeddings padding logic
            sharded_state_dict[output_layer_weight_key].allow_shape_mismatch = True

        # Regardless of sharing the output weights with embeddings, we must handle the bias padding
        if self.post_process and output_layer_bias_key in sharded_state_dict:
            sharded_state_dict[output_layer_bias_key].allow_shape_mismatch = True

        return sharded_state_dict

    def tie_embeddings_and_output_weights_state_dict(
        self,
        sharded_state_dict: ShardedStateDict,
        output_layer_weight_key: str,
        first_stage_word_emb_key: str,
<<<<<<< HEAD
        metadata: dict,
=======
        metadata: dict = {},
>>>>>>> 4bdd7b10
    ) -> None:
        """Ties the embedding and output weights in a given sharded state dict.

        Args:
            sharded_state_dict (ShardedStateDict): state dict with the weight to tie
            output_layer_weight_key (str): key of the output layer weight in the state dict.
                This entry will be replaced with a tied version
            first_stage_word_emb_key (str): this must be the same as the
                ShardedTensor.key of the first stage word embeddings.

        Returns: None, acts in-place
        """
        if not self.post_process:
            # No output layer
            assert output_layer_weight_key not in sharded_state_dict, sharded_state_dict.keys()
            return

        if self.pre_process:
            # Output layer is equivalent to the embedding already
            return

        # If use Multi-Token Prediction (MTP), we need maintain both embedding layer and output
        # layer in mtp process stage. In this case, if share_embeddings_and_output_weights is True,
        # the shared weights will be stored in embedding layer, and output layer will not have
        # any weight.
        if getattr(self, 'mtp_process', False):
            # No output layer
            assert output_layer_weight_key not in sharded_state_dict, sharded_state_dict.keys()
            return

        # Replace the default output layer with a one sharing the weights with the embedding
        del sharded_state_dict[output_layer_weight_key]
        tensor = self.shared_embedding_or_output_weight()
        last_stage_word_emb_replica_id = (
            1,  # copy of first stage embedding
            0,
            parallel_state.get_data_parallel_rank(with_context_parallel=True),
        )

        sharded_state_dict[output_layer_weight_key] = make_tp_sharded_tensor_for_checkpoint(
            tensor=tensor,
            key=first_stage_word_emb_key,
            replica_id=last_stage_word_emb_replica_id,
            allow_shape_mismatch=True,
            tp_group=self.tp_group,
            dp_cp_group=metadata['dp_cp_group'],
        )<|MERGE_RESOLUTION|>--- conflicted
+++ resolved
@@ -307,11 +307,7 @@
         sharded_state_dict: ShardedStateDict,
         output_layer_weight_key: str,
         first_stage_word_emb_key: str,
-<<<<<<< HEAD
-        metadata: dict,
-=======
         metadata: dict = {},
->>>>>>> 4bdd7b10
     ) -> None:
         """Ties the embedding and output weights in a given sharded state dict.
 
