# Copyright (c) 2024, NVIDIA CORPORATION. All rights reserved.
import logging
import os
from typing import Optional, Tuple

from megatron.core.device_utils import get_current_device, get_xla_model
import torch
from torch import Tensor

from megatron.core import parallel_state, tensor_parallel
from megatron.core.dist_checkpointing.mapping import ShardedStateDict
<<<<<<< HEAD
try:
    from megatron.core.extensions.transformer_engine import te_parallel_cross_entropy
except ImportError:
    te_parallel_cross_entropy = None
    
=======

try:
    from megatron.core.extensions.transformer_engine import te_parallel_cross_entropy
except:
    te_parallel_cross_entropy = None
>>>>>>> 97a9df13
from megatron.core.fusions.fused_cross_entropy import fused_vocab_parallel_cross_entropy
from megatron.core.transformer.enums import AttnBackend
from megatron.core.transformer.module import MegatronModule
from megatron.core.transformer.transformer_config import TransformerConfig
from megatron.core.utils import make_tp_sharded_tensor_for_checkpoint


class LanguageModule(MegatronModule):
    """Base language module that has common helper functions used across GPT, BERT etc.

    Args:
        config (TransformerConfig): Input transformer config for the model
    """

    def __init__(self, config: TransformerConfig) -> None:
        super().__init__(config=config)
        self._set_attention_backend()

    # pylint: disable=line-too-long
    def _set_attention_backend(self):
        """Set attention backend

        Transformer engine works based on optout. By default all three attention backend flags are set to 1. So if the user choses a particular attention backend we set the other two to 0. If the user choses local, we set all 3 TE env variables to 0.
        """

        def check_and_set_env_variable(
            env_variable_name: str, expected_value: int, attn_type: AttnBackend
        ) -> None:
            current_value = os.getenv(env_variable_name)
            assert current_value is None or current_value == str(
                expected_value
            ), f'{env_variable_name} set to {current_value}, but expected {expected_value} for attention backend type {attn_type.name}. unset NVTE_FLASH_ATTN, NVTE_FUSED_ATTN and NVTE_UNFUSED_ATTN. Use the --attention-backend argument if you want to choose between (flash/fused/unfused/auto/local). Default is auto.'
            os.environ[env_variable_name] = str(expected_value)

        if self.config.attention_backend == AttnBackend.local:
            check_and_set_env_variable("NVTE_FLASH_ATTN", 0, AttnBackend.flash)
            check_and_set_env_variable("NVTE_FUSED_ATTN", 0, AttnBackend.flash)
            check_and_set_env_variable("NVTE_UNFUSED_ATTN", 0, AttnBackend.flash)
        elif self.config.attention_backend == AttnBackend.flash:
            check_and_set_env_variable("NVTE_FLASH_ATTN", 1, AttnBackend.flash)
            check_and_set_env_variable("NVTE_FUSED_ATTN", 0, AttnBackend.flash)
            check_and_set_env_variable("NVTE_UNFUSED_ATTN", 0, AttnBackend.flash)
        elif self.config.attention_backend == AttnBackend.fused:
            check_and_set_env_variable("NVTE_FLASH_ATTN", 0, AttnBackend.fused)
            check_and_set_env_variable("NVTE_FUSED_ATTN", 1, AttnBackend.fused)
            check_and_set_env_variable("NVTE_UNFUSED_ATTN", 0, AttnBackend.fused)
        elif self.config.attention_backend == AttnBackend.unfused:
            check_and_set_env_variable("NVTE_FLASH_ATTN", 0, AttnBackend.unfused)
            check_and_set_env_variable("NVTE_FUSED_ATTN", 0, AttnBackend.unfused)
            check_and_set_env_variable("NVTE_UNFUSED_ATTN", 1, AttnBackend.unfused)
        elif self.config.attention_backend == AttnBackend.auto:
            check_and_set_env_variable("NVTE_FLASH_ATTN", 1, AttnBackend.auto)
            check_and_set_env_variable("NVTE_FUSED_ATTN", 1, AttnBackend.auto)
            check_and_set_env_variable("NVTE_UNFUSED_ATTN", 1, AttnBackend.auto)

    def compute_language_model_loss(self, labels: Tensor, logits: Tensor) -> Tensor:
        """Computes the language model loss (Cross entropy across vocabulary)

        Args:
            labels (Tensor): The labels of dimension [batch size, seq length]
            logits (Tensor): The final logits returned by the output layer of the transformer model

        Returns:
            Tensor: Loss tensor of dimensions [batch size, sequence_length]
        """
        # [b s] => [s b]
        labels = labels.transpose(0, 1).contiguous()
        if self.config.cross_entropy_loss_fusion:
            if self.config.cross_entropy_fusion_impl == 'te':
                if te_parallel_cross_entropy is not None:
                    labels = torch.as_strided(labels, labels.size(), (labels.size()[1], 1))
                    loss = te_parallel_cross_entropy(logits, labels)
                else:
                    raise RuntimeError("Trying to use a TE block when it's not present.")
            elif self.config.cross_entropy_fusion_impl == 'native':
                loss = fused_vocab_parallel_cross_entropy(logits, labels)
        else:
            loss = tensor_parallel.vocab_parallel_cross_entropy(logits, labels)

        # [s b] => [b, s]
        loss = loss.transpose(0, 1).contiguous()
        return loss

    def setup_embeddings_and_output_layer(self) -> None:
        """Sets up embedding layer in first stage and output layer in last stage.

        This function initalizes word embeddings in the final stage when we are
        using pipeline parallelism and sharing word embeddings, and sets up param
        attributes on the embedding and output layers.
        """

        # Set `is_embedding_or_output_parameter` attribute.
        if self.pre_process:
            self.embedding.word_embeddings.weight.is_embedding_or_output_parameter = True
        if self.post_process and self.output_layer.weight is not None:
            self.output_layer.weight.is_embedding_or_output_parameter = True

        if not self.share_embeddings_and_output_weights:
            return

        if parallel_state.get_pipeline_model_parallel_world_size() == 1:
            # Zero out wgrad if sharing embeddings between two layers on same
            # pipeline stage to make sure grad accumulation into main_grad is
            # correct and does not include garbage values (e.g., from torch.empty).
            self.shared_embedding_or_output_weight().zero_out_wgrad = True
            return

        if parallel_state.is_pipeline_first_stage() and self.pre_process and not self.post_process:
            self.shared_embedding_or_output_weight().shared_embedding = True

        if self.post_process and not self.pre_process:
            assert not parallel_state.is_pipeline_first_stage()
            # set word_embeddings weights to 0 here, then copy first
            # stage's weights using all_reduce below.
            self.output_layer.weight.data.fill_(0)
            self.output_layer.weight.shared = True
            self.output_layer.weight.shared_embedding = True

        # Parameters are shared between the word embeddings layers, and the
        # heads at the end of the model. In a pipelined setup with more than
        # one stage, the initial embedding layer and the head are on different
        # workers, so we do the following:
        # 1. Create a second copy of word_embeddings on the last stage, with
        #    initial parameters of 0.0.
        # 2. Do an all-reduce between the first and last stage to ensure that
        #    the two copies of word_embeddings start off with the same
        #    parameter values.
        # 3. In the training loop, before an all-reduce between the grads of
        #    the two word_embeddings layers to ensure that every applied weight
        #    update is the same on both stages.

        # Ensure that first and last stages have the same initial parameter
        # values.
        if torch.distributed.is_initialized():
            if parallel_state.is_rank_in_embedding_group():
                weight = self.shared_embedding_or_output_weight()
                weight.data = weight.data.to(device=get_current_device())
                xm = get_xla_model()
                if xm:
                     xm.all_reduce(xm.REDUCE_SUM, [weight.data], groups=parallel_state.get_embedding_groups(), pin_layout=False)
                else:
                    torch.distributed.all_reduce(
                        weight.data, group=parallel_state.get_embedding_group()
                    )

        elif not getattr(LanguageModule, "embedding_warning_printed", False):
            logging.getLogger(__name__).warning(
                "Distributed processes aren't initialized, so the output layer "
                "is not initialized with weights from the word embeddings. "
                "If you are just manipulating a model this is fine, but "
                "this needs to be handled manually. If you are training "
                "something is definitely wrong."
            )
            LanguageModule.embedding_warning_printed = True

    def shared_embedding_or_output_weight(self) -> Tensor:
        """Gets the emedding weight or output logit weights when share embedding and output weights set to True.

        Returns:
            Tensor: During pre processing it returns the input embeddings weight while during post processing it returns the final output layers weight
        """
        if self.pre_process:
            return self.embedding.word_embeddings.weight
        elif self.post_process:
            return self.output_layer.weight
        return None

    def sharded_state_dict(
        self,
        prefix: str = '',
        sharded_offsets: Tuple[Tuple[int, int, int]] = (),
        metadata: Optional[dict] = None,
    ) -> ShardedStateDict:
        """Sharded state dict implementation that handles the output layer weights tying.

        Args:
            prefix (str): Module name prefix.
            sharded_offsets (tuple): PP related offsets, expected to be empty at this module level.
            metadata (Optional[Dict]): metadata controlling sharded state dict creation.

        Returns:
            ShardedStateDict: sharded state dict for the LanguageModel
        """
        assert not sharded_offsets, "Unexpected sharded offsets"
        sharded_state_dict = super().sharded_state_dict(prefix, sharded_offsets, metadata)

        first_stage_word_emb_key = f'{prefix}embedding.word_embeddings.weight'
        output_layer_weight_key = f'{prefix}output_layer.weight'
        output_layer_bias_key = f'{prefix}output_layer.bias'

        if self.share_embeddings_and_output_weights:
            self.tie_embeddings_and_output_weights_state_dict(
                sharded_state_dict, output_layer_weight_key, first_stage_word_emb_key
            )
        elif self.post_process:
            # Make sure the output layer follows the embeddings padding logic
            sharded_state_dict[output_layer_weight_key].allow_shape_mismatch = True

        # Regardless of sharing the output weights with embeddings, we must handle the bias padding
        if self.post_process and output_layer_bias_key in sharded_state_dict:
            sharded_state_dict[output_layer_bias_key].allow_shape_mismatch = True

        return sharded_state_dict

    def tie_embeddings_and_output_weights_state_dict(
        self,
        sharded_state_dict: ShardedStateDict,
        output_layer_weight_key: str,
        first_stage_word_emb_key: str,
    ) -> None:
        """Ties the embedding and output weights in a given sharded state dict.

        Args:
            sharded_state_dict (ShardedStateDict): state dict with the weight to tie
            output_layer_weight_key (str): key of the output layer weight in the state dict.
                This entry will be replaced with a tied version
            first_stage_word_emb_key (str): this must be the same as the
                ShardedTensor.key of the first stage word embeddings.

        Returns: None, acts in-place
        """
        if not self.post_process:
            # No output layer
            assert output_layer_weight_key not in sharded_state_dict, sharded_state_dict.keys()
            return

        if self.pre_process:
            # Output layer is equivalent to the embedding already
            return

        # Replace the default output layer with a one sharing the weights with the embedding
        del sharded_state_dict[output_layer_weight_key]
        tensor = self.shared_embedding_or_output_weight()
        last_stage_word_emb_replica_id = (
            1,  # copy of first stage embedding
            0,
            parallel_state.get_data_parallel_rank(with_context_parallel=True),
        )

        sharded_state_dict[output_layer_weight_key] = make_tp_sharded_tensor_for_checkpoint(
            tensor=tensor,
            key=first_stage_word_emb_key,
            replica_id=last_stage_word_emb_replica_id,
            allow_shape_mismatch=True,
        )<|MERGE_RESOLUTION|>--- conflicted
+++ resolved
@@ -9,19 +9,11 @@
 
 from megatron.core import parallel_state, tensor_parallel
 from megatron.core.dist_checkpointing.mapping import ShardedStateDict
-<<<<<<< HEAD
-try:
-    from megatron.core.extensions.transformer_engine import te_parallel_cross_entropy
-except ImportError:
-    te_parallel_cross_entropy = None
-    
-=======
 
 try:
     from megatron.core.extensions.transformer_engine import te_parallel_cross_entropy
 except:
     te_parallel_cross_entropy = None
->>>>>>> 97a9df13
 from megatron.core.fusions.fused_cross_entropy import fused_vocab_parallel_cross_entropy
 from megatron.core.transformer.enums import AttnBackend
 from megatron.core.transformer.module import MegatronModule
