# Copyright (c) 2025 NVIDIA CORPORATION & AFFILIATES. All rights reserved.

from contextlib import nullcontext
from typing import Optional

import torch
from torch import Tensor

from megatron.core.enums import Fp8Recipe
from megatron.core.fp8_utils import get_fp8_context
from megatron.core.pipeline_parallel.fine_grained_activation_offload import (
    fine_grained_offloading_set_last_layer,
)
from megatron.core.pipeline_parallel.utils import (
    AbstractSchedulePlan,
    NoopScheduleNode,
    get_comm_stream,
    get_comp_stream,
)


class ModelChunkState:
    """State shared across a model chunk.

    This class holds state that is shared between different components
    of a model chunk, such as input tensors, parameters, and configuration.
    """

    pass


class TransformerLayerSchedulePlan:
    """Schedule the executing plan of the nodes in a transformer/mtp layer.

    This class organizes the sub-modules of a transformer/mtp layer,
    including attention, post attention, MLP, dispatch, combine and
    mtp post process nodes.

    layer (TransformerLayerSchedulePlan)
    ├── attn (TransformerLayerNode): attention -> layernorm -> router -> dispatch preprocess
    ├── moe_dispatch (TransformerLayerNode): dispatch All2All
    ├── mlp (TransformerLayerNode): mlp module
    ├── moe_combine (TransformerLayerNode): combine All2All
    └── mtp_post_process (PostProcessNode): mtp post process

    Note that MTP layer has the same operation and execution order with TransformerLayer regarding
    moe_dispatch, mlp, moe_combine, but contains extra operations in attn and mtp_post_process:
    * mtp.attn wraps around transformer_layer.attn with extra norm, proj and embedding operations.
    * mtp.mtp_post_process contains output_layer, mtp loss operations, whereas
      transformer_layer.mtp_post_process is empty.
    """

    attn = None
    moe_dispatch = None
    mlp = None
    moe_combine = None
    mtp_post_process = None

    def __init__(self, layer, event, chunk_state, comp_stream, comm_stream, extra_args={}):
        """Initializes a transformer layer schedule plan.

        Args:
            layer (TransformerLayer):
                split a transformer layer into multiple nodes for fine-grained scheduling.
            event (torch.cuda.Event):
                record CUDA event across multiple nodes on different streams for synchronization.
            chunk_state (ModelChunkState): model state shared in the model chunk.
            comp_stream (torch.cuda.Stream): CUDA stream for computation.
            comm_stream (torch.cuda.Stream): CUDA stream for communication.
            extra_args (dict): extra arguments for the layer.

        The event and chunk_state are binded to the TransformerModelChunkSchedulePlan
        and shared across all layers in the model chunk.
        """
        from megatron.core.models.gpt.fine_grained_callables import TransformerLayerState

        self.config = layer.config
        self.layer_state = TransformerLayerState()
        self.chunk_state = chunk_state
        self.layer = layer
        self.event = event
        self.comp_stream = comp_stream
        self.comm_stream = comm_stream

        # get callable nodes for transformer/mtp layer
        self._build_callable_nodes(event, comp_stream, comm_stream, extra_args)

    def release_state(self):
        """Release reference, this helps avoid memory leak."""
        if hasattr(self, 'attn') and self.attn is not None:
            del self.attn
            self.attn = None
        if hasattr(self, 'post_attn') and self.post_attn is not None:
            del self.post_attn
            self.post_attn = None
        if hasattr(self, 'moe_dispatch') and self.moe_dispatch is not None:
            del self.moe_dispatch
            self.moe_dispatch = None
        if hasattr(self, 'mlp') and self.mlp is not None:
            del self.mlp
            self.mlp = None
        if hasattr(self, 'moe_combine') and self.moe_combine is not None:
            del self.moe_combine
            self.moe_combine = None
        if hasattr(self, 'mtp_post_process') and self.mtp_post_process is not None:
            del self.mtp_post_process
            self.mtp_post_process = None
        if hasattr(self, 'layer_state') and self.layer_state is not None:
            del self.layer_state
            self.layer_state = None
        if hasattr(self, 'layer'):
            del self.layer

    def _build_callable_nodes(self, event, comp_stream, comm_stream, extra_args):
        """
        Builds the callable nodes for the transformer/mtp layer:
            attn, mlp, moe_dispatch and moe_combine, and mtp_post_process.
        """
        from megatron.core.models.gpt.fine_grained_callables import (
            TransformerLayerNode,
            build_layer_callables,
        )
        from megatron.core.transformer.moe.moe_layer import MoELayer
        from megatron.core.transformer.multi_token_prediction import MultiTokenPredictionLayer

        # build the forward and backward callables for the transformer/mtp layer
        fwd_callables, bwd_dw_callable_map = build_layer_callables(self.layer)

        # get flags for latter use
        is_mtp = isinstance(self.layer, MultiTokenPredictionLayer)
        is_moe = (
            isinstance(self.layer.transformer_layer.mlp, MoELayer)
            if is_mtp
            else isinstance(self.layer.mlp, MoELayer)
        )

<<<<<<< HEAD
        extra_args["config"] = self.layer.config
=======
        enable_deepep = (
            self.layer.config.moe_token_dispatcher_type == "flex"
            and self.layer.config.moe_flex_dispatcher_backend == "deepep"
        )
        enable_hybridep = (
            self.layer.config.moe_token_dispatcher_type == "flex"
            and self.layer.config.moe_flex_dispatcher_backend == "hybridep"
        )
        extra_args["enable_deepep"] = enable_deepep
        extra_args["enable_hybridep"] = enable_hybridep
>>>>>>> e8a92757
        extra_args["is_moe"] = is_moe
        extra_args["delay_wgrad_compute"] = self.layer.config.delay_wgrad_compute
        extra_args["is_mtp"] = is_mtp

        # wrapper to help create TransformerLayerNode
        def create_node(stream, module, name):
            bwd_dw_callables = bwd_dw_callable_map.get(name, None)
            return TransformerLayerNode(
                stream,
                event,
                self.layer_state,
                self.chunk_state,
                module,
                name=name,
                bwd_dw_callables=bwd_dw_callables,
                extra_args=extra_args,
            )

        (
            attn_module,
            moe_dispatch_module,
            mlp_module,
            moe_combine_module,
            mtp_post_process_module,
        ) = fwd_callables

        # Create nodes for different operations in the layer
        # Each node type has a predefined name that determines its memory strategy
        self.attn = create_node(comp_stream, attn_module, "attn")
        self.mlp = create_node(comp_stream, mlp_module, "mlp")
        if is_moe:
            self.moe_dispatch = create_node(comm_stream, moe_dispatch_module, "moe_dispatch")
            self.moe_combine = create_node(comm_stream, moe_combine_module, "moe_combine")
        else:
            self.moe_dispatch = NoopScheduleNode()
            self.moe_combine = NoopScheduleNode()

        if is_mtp:
            self.mtp_post_process = create_node(
                comp_stream, mtp_post_process_module, "mtp_post_process"
            )
        else:
            self.mtp_post_process = NoopScheduleNode()

    def get_fp8_context(self):
        """
        Get the fp8 context for the transformer layer.
        """
        use_inner_fp8_context = (
            self.layer.config.fp8 and self.layer.config.fp8_recipe != Fp8Recipe.delayed
        )
        return (
            get_fp8_context(self.layer.config, self.layer.layer_number - 1)
            if use_inner_fp8_context
            else nullcontext()
        )

    @staticmethod
    def run(f_layer, b_layer, f_input=None, b_grad=None, is_last_layer_in_bwd=False):
        """Schedule one-forward-one-backward operations for a single transformer layer.

        This function interleaves forward and backward operations, overlapping the communications
        (dispatch or combine) of one with the computations (att or mlp) of the other
        to maximize parallelism and efficiency.

        When f_layer and b_layer are not None, forward and backward pass are overlapped as follows:
        comm_stream: combine_bwd | dispatch_fwd->dispatch_bwd  | combine_fwd
        comp_stream: attn_fwd    | mlp_bwd->mlp_bwd_dw->mlp_fwd| attn_bwd
        For MTP, mtp_post_process_fwd is executed after the combine_fwd in the comp_stream,
        and mtp_post_process_bwd is executed before the combine_bwd in the comp_stream.

        Args:
            f_layer (TransformerLayerSchedulePlan): Forward layer (for current microbatch)
            b_layer (TransformerLayerSchedulePlan): Backward layer (for previous microbatch)
            f_input (Tensor): Input for forward computation
            b_grad (Tensor): Gradient for backward computation
            is_last_layer_in_bwd (bool):
                Whether the current layer is the last layer in the backward pass.

        Returns:
            Functions or values for next iteration's computation
        """

        if b_layer is not None:
            b_grad = b_layer.mtp_post_process.backward(b_grad)
            b_grad = b_layer.moe_combine.backward(b_grad)

        if f_layer is not None:
            with f_layer.get_fp8_context():
                f_input = f_layer.attn.forward(f_input)

        if b_layer is not None:
            b_grad = b_layer.mlp.backward(b_grad)

        if f_layer is not None:
            with f_layer.get_fp8_context():
                f_input = f_layer.moe_dispatch.forward(f_input)

        if b_layer is not None:
            b_layer.mlp.backward_dw()
            b_grad = b_layer.moe_dispatch.backward(b_grad)

        if b_layer is not None and b_layer.config.ep_overlap_early_attn_memory_release:
            b_grad = b_layer.post_attn.backward(b_grad)
            b_grad = b_layer.attn.backward(b_grad)

        if f_layer is not None:
            with f_layer.get_fp8_context():
                f_input = f_layer.mlp.forward(f_input)

        if f_layer is not None:
            with f_layer.get_fp8_context():
                f_input = f_layer.moe_combine.forward(f_input)
                f_input = f_layer.mtp_post_process.forward(f_input)

<<<<<<< HEAD
        if b_layer is not None:
=======
        if b_layer is not None and not b_layer.config.ep_overlap_early_attn_memory_release:
            b_grad = b_layer.post_attn.backward(b_grad)
>>>>>>> e8a92757
            b_grad = b_layer.attn.backward(b_grad)

        # Delay the last attn_dw in backward pass (attn_dw of the first layer)
        # for overlapping with the p2p comm
        if b_layer is not None and not is_last_layer_in_bwd:
            b_layer.attn.backward_dw()

        return f_input, b_grad


class TransformerModelChunkSchedulePlan(AbstractSchedulePlan):
    """Schedule the executing plan of the sub-modules in a model chunk sub-modules.

    This class organizes the computation nodes for a model chunk,
    including preprocessing, transformer layers, and postprocessing.

    TransformerModelChunkSchedulePlan
    ├── pre_process: PreProcessNode
    ├── layers: List[TransformerLayerSchedulePlan]
    │   ├── layer[0]: TransformerLayerSchedulePlan
    │   ├── layer[1]: TransformerLayerSchedulePlan
    │   └── ...
    └── post_process: PostProcessNode
    """

    def __init__(
        self,
        model,
        input_ids: Tensor,
        position_ids: Tensor,
        attention_mask: Tensor,
        decoder_input: Tensor = None,
        labels: Tensor = None,
        packed_seq_params=None,
        extra_block_kwargs=None,
        runtime_gather_output: Optional[bool] = None,
        loss_mask: Optional[Tensor] = None,
    ):
        """Initialize the schedule plan of all Transformer layers' sub-modules.

        This function creates a schedule plan for a model chunk, including
        preprocessing, transformer layers, and postprocessing.

        Args:
            model: The model to build a schedule plan for.
            input_ids: Input token IDs.
            position_ids: Position IDs.
            attention_mask: Attention mask.
            decoder_input: Decoder input tensor.
            labels: Labels for loss computation.
            packed_seq_params: Parameters for packed sequences.
            extra_block_kwargs: Additional keyword arguments for blocks.
            runtime_gather_output: Whether to gather output at runtime.
            loss_mask (torch.Tensor): Used to mask out some portions of the loss

        Returns:
            The model chunk schedule plan.
        """
        from megatron.core.models.gpt.fine_grained_callables import PostProcessNode, PreProcessNode

        self._model_chunk_state = ModelChunkState()
        self._transformer_layers = []
        self._event = torch.cuda.Event()
        self.pre_process = None
        self.post_process = None
        self.vp_stage = model.vp_stage

        comp_stream = get_comp_stream()
        comm_stream = get_comm_stream()

        # save the inputs of model.forward() to ModelChunkState
        self._model_chunk_state.input_ids = input_ids
        self._model_chunk_state.position_ids = position_ids
        self._model_chunk_state.attention_mask = attention_mask
        self._model_chunk_state.decoder_input = decoder_input
        self._model_chunk_state.labels = labels
        self._model_chunk_state.mtp_hidden_states = None
        self._model_chunk_state.loss_mask = loss_mask
        self._model_chunk_state.packed_seq_params = packed_seq_params
        self._model_chunk_state.extra_block_kwargs = extra_block_kwargs
        self._model_chunk_state.runtime_gather_output = runtime_gather_output
        self._model_chunk_state.model = model
        self._model_chunk_state.context = None
        self._model_chunk_state.context_mask = None
        self._model_chunk_state.attention_bias = None

        # build preprocess
        self.pre_process = PreProcessNode(model, self._model_chunk_state, self._event, comp_stream)

        # build layer schedule plan for each layer.
        # The methods to obtain layers are different for MTP so we need the other build plan for
        # MTP. Also, this can help annotate MTP layer so that it can know where MTP is.
        self._build_layer_schedule_plan(model.decoder, comp_stream, comm_stream)
        self._build_layer_schedule_plan(getattr(model, "mtp", None), comp_stream, comm_stream)

        # build post process
        if model.post_process:
            self.post_process = PostProcessNode(
                model, self._model_chunk_state, self._event, comp_stream
            )

    def _build_layer_schedule_plan(self, module, comp_stream, comm_stream):
        if module is None:
            return
        num_layers = len(module.layers)
        for layer_idx in range(num_layers):
            extra_args = {
                "is_first_layer": layer_idx == 0,
                "is_last_layer": layer_idx == num_layers - 1,
            }
            layer_plan = TransformerLayerSchedulePlan(
                module.layers[layer_idx],
                self.event,
                self.state,
                comp_stream,
                comm_stream,
                extra_args,
            )
            self._transformer_layers.append(layer_plan)

    @property
    def event(self):
        """Gets the CUDA event for synchronization."""
        return self._event

    def record_current_stream(self):
        """Records the current CUDA stream in the event."""
        stream = torch.cuda.current_stream()
        self.event.record(stream)

    def wait_current_stream(self):
        """Waits for the event to complete on the current CUDA stream."""
        stream = torch.cuda.current_stream()
        self.event.wait(stream)

    def get_layer(self, i):
        """Gets the transformer layer at the specified index."""
        assert i < self.num_layers()
        return self._transformer_layers[i]

    def pop_layer(self):
        """Pops the transformer layer in FILO order."""
        return self._transformer_layers.pop()

    def num_layers(self):
        """Gets the number of transformer layers."""
        return len(self._transformer_layers)

    @property
    def state(self):
        """Gets the model chunk state."""
        return self._model_chunk_state

    def release_state(self):
        """Release reference, this helps avoid memory leak."""
        self._model_chunk_state.model = None
        self.pre_process.model_chunk_state = None
        self.pre_process = None

        if self.post_process is not None:
            self.post_process.model_chunk_state = None
            self.post_process = None

    @staticmethod
    def run(
        f_schedule_plan,
        b_schedule_plan,
        b_grad=None,
        pre_forward=None,
        pre_backward=None,
        post_forward=None,
        post_backward=None,
    ):
        """Model Chunk level 1f1b fine-grained scheduler.

        This function schedules the forward and backward passes for a model chunk,
        which interleaves forward and backward function of multiple Transformer layers
        within a model chunk, and this is needed to overlap the submodules between the individual
        forward and backward functions.

        Assume there are 4 layers in the given model chunk:
        Phase 0: p2p_comm_sync -> forward_preprocess -> p2p_comm_sync -> backward_postprocess
        Phase 1: forward_layer[0] + backward_layer[3], overlapped execution by schedule_layer_1f1b
        Phase 2: forward_layer[1] + backward_layer[2], overlapped execution by schedule_layer_1f1b
        Phase 3: forward_layer[2] + backward_layer[1], overlapped execution by schedule_layer_1f1b
        Phase 4: forward_layer[3] + backward_layer[0], overlapped execution by schedule_layer_1f1b
        Phase 5: send_forward_recv_backward -> send_backward_recv_forward
        Phase 6: backward_dw of the first layer -> forward_postprocess -> backward_preprocess

        Args:
            f_schedule_plan (TransformerModelChunkSchedulePlan): The forward schedule plan
            b_schedule_plan (TransformerModelChunkSchedulePlan): The backward schedule plan
            b_grad (Tensor or None): The gradient of the loss function
            pre_forward (callable or None): The function to call before the forward pass
            pre_backward (callable or None): The function to call before the backward pass
            post_forward (callable or None): The function to call after the forward pass
            post_backward (callable or None): The function to call after the backward pass
        Returns:
            The output of the forward pass.
        """
        f_input = None
        if f_schedule_plan:
            # pp output send/receive sync
            if pre_forward is not None:
                pre_forward(f_schedule_plan.vp_stage)
            f_schedule_plan.record_current_stream()
            f_input = f_schedule_plan.pre_process.forward()

        if b_schedule_plan:
            b_schedule_plan.record_current_stream()
            assert b_grad is not None
            if pre_backward is not None:
                pre_backward(b_schedule_plan.vp_stage)
                b_schedule_plan.record_current_stream()

            if b_schedule_plan.post_process is not None:
                b_grad = b_schedule_plan.post_process.backward(b_grad)

        f_num_layers = f_schedule_plan.num_layers() if f_schedule_plan is not None else 0
        b_num_layers = b_schedule_plan.num_layers() if b_schedule_plan is not None else 0
        overlapped_layers = min(f_num_layers, b_num_layers)

        f_layer = b_layer = None
        # combined forward and backward pass for overlapped layers
        for i in range(overlapped_layers):
            f_layer = f_schedule_plan.get_layer(i)
            if f_layer.layer.config.fine_grained_activation_offloading:
                fine_grained_offloading_set_last_layer(i == f_num_layers - 1)
            b_layer = b_schedule_plan.pop_layer()
            torch.cuda.nvtx.range_push(f"layer_{i}f-layer_{b_schedule_plan.num_layers()}b")
            f_input, b_grad = TransformerLayerSchedulePlan.run(
                f_layer,
                b_layer,
                f_input=f_input,
                b_grad=b_grad,
                is_last_layer_in_bwd=(i == b_num_layers - 1),
            )
            if i < b_num_layers - 1:
                b_layer.release_state()
            torch.cuda.nvtx.range_pop()

        # backward pass for the remaining layers
        for i in range(overlapped_layers, b_num_layers):
            b_layer = b_schedule_plan.pop_layer()
            torch.cuda.nvtx.range_push(f"layer_{b_schedule_plan.num_layers()}b")
            _, b_grad = TransformerLayerSchedulePlan.run(
                None, b_layer, b_grad=b_grad, is_last_layer_in_bwd=(i == b_num_layers - 1)
            )
            if i < b_num_layers - 1:
                b_layer.release_state()
            torch.cuda.nvtx.range_pop()

        # forward pass for the remaining layers
        for i in range(overlapped_layers, f_num_layers):
            f_layer = f_schedule_plan.get_layer(i)
            torch.cuda.nvtx.range_push(f"layer_{i}f")
            if f_layer.layer.config.fine_grained_activation_offloading:
                fine_grained_offloading_set_last_layer(i == f_num_layers - 1)
            f_input, _ = TransformerLayerSchedulePlan.run(f_layer, None, f_input=f_input)
            torch.cuda.nvtx.range_pop()

        if f_schedule_plan is not None and post_forward is not None:
            # post_forward()/send_forward_recv_forward() is running in the communication stream,
            # so the p2p comm could be overlapped with the attn backward
            with torch.cuda.stream(get_comm_stream()):
                f_schedule_plan.wait_current_stream()
                post_forward(f_input, f_schedule_plan.vp_stage)

        # post_backward()/send_backward_recv_backward() is running in the computation stream,
        # so the p2p comm could be overlapped with the wgrad of attn backward
        if b_schedule_plan is not None and post_backward is not None:
            b_schedule_plan.wait_current_stream()
            post_backward(b_grad, b_schedule_plan.vp_stage)

        # Delay the last attn_dw in backward pass (attn_dw of the first layer)
        # for overlapping with the p2p comm
        if b_num_layers > 0:
            assert b_layer is not None
            b_layer.attn.backward_dw()
            b_layer.release_state()

        # post process forward
        if f_schedule_plan is not None and f_schedule_plan.post_process is not None:
            f_input = f_schedule_plan.post_process.forward(f_input)
        # pre process backward
        if b_schedule_plan is not None:
            b_schedule_plan.pre_process.backward(b_grad)

        if f_schedule_plan:
            f_schedule_plan.wait_current_stream()
        if b_schedule_plan:
            b_schedule_plan.wait_current_stream()
            # Release reference as early as possible, this helps avoid memory leak.
            b_schedule_plan.release_state()

        return f_input<|MERGE_RESOLUTION|>--- conflicted
+++ resolved
@@ -134,20 +134,7 @@
             else isinstance(self.layer.mlp, MoELayer)
         )
 
-<<<<<<< HEAD
         extra_args["config"] = self.layer.config
-=======
-        enable_deepep = (
-            self.layer.config.moe_token_dispatcher_type == "flex"
-            and self.layer.config.moe_flex_dispatcher_backend == "deepep"
-        )
-        enable_hybridep = (
-            self.layer.config.moe_token_dispatcher_type == "flex"
-            and self.layer.config.moe_flex_dispatcher_backend == "hybridep"
-        )
-        extra_args["enable_deepep"] = enable_deepep
-        extra_args["enable_hybridep"] = enable_hybridep
->>>>>>> e8a92757
         extra_args["is_moe"] = is_moe
         extra_args["delay_wgrad_compute"] = self.layer.config.delay_wgrad_compute
         extra_args["is_mtp"] = is_mtp
@@ -263,12 +250,7 @@
                 f_input = f_layer.moe_combine.forward(f_input)
                 f_input = f_layer.mtp_post_process.forward(f_input)
 
-<<<<<<< HEAD
-        if b_layer is not None:
-=======
         if b_layer is not None and not b_layer.config.ep_overlap_early_attn_memory_release:
-            b_grad = b_layer.post_attn.backward(b_grad)
->>>>>>> e8a92757
             b_grad = b_layer.attn.backward(b_grad)
 
         # Delay the last attn_dw in backward pass (attn_dw of the first layer)
