--- conflicted
+++ resolved
@@ -312,7 +312,6 @@
     rms_norm = normalization == "RMSNorm"
     qk_norm = backend.layer_norm(rms_norm=rms_norm, for_qk=True)
 
-<<<<<<< HEAD
     if sparse_attention_type is not None:
         assert multi_latent_attention, "Currently only MLA supports sparse attention."
         core_attention = get_sparse_attention_module_spec_for_backend(
@@ -321,11 +320,8 @@
             normalization=normalization,
         )
     else:
-        core_attention = backend.core_attention()
-
-=======
-    core_attention = backend.core_attention() if not fallback_to_eager_attn else DotProductAttention
->>>>>>> 31f5049e
+        core_attention = backend.core_attention() if not fallback_to_eager_attn else DotProductAttention
+
     if multi_latent_attention:
         assert qk_l2_norm is False, "qk_l2_norm is not supported with MLA."
         linear_q_down_proj = (
