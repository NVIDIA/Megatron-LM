# Copyright (c) 2023, NVIDIA CORPORATION. All rights reserved.

import torch
import warnings
from typing import Optional, Union

from megatron.core.fusions.fused_bias_dropout import get_bias_dropout_add
from megatron.core.models.backends import BackendSpecProvider, LocalSpecProvider
from megatron.core.models.gpt.moe_module_specs import get_moe_module_spec_for_backend
from megatron.core.transformer.attention import SelfAttention, SelfAttentionSubmodules
from megatron.core.transformer.enums import AttnMaskType, LayerType
from megatron.core.transformer.identity_op import IdentityOp
from megatron.core.transformer.mlp import MLP, MLPSubmodules
from megatron.core.transformer.multi_latent_attention import (
    MLASelfAttention,
    MLASelfAttentionSubmodules,
)
from megatron.core.transformer.multi_token_prediction import (
    MultiTokenPredictionBlockSubmodules,
    get_mtp_layer_offset,
    get_mtp_layer_spec_for_backend,
    get_mtp_num_layers_to_build,
)
from megatron.core.transformer.spec_utils import ModuleSpec
from megatron.core.transformer.torch_norm import L2Norm
from megatron.core.transformer.transformer_block import (
    TransformerBlockSubmodules,
    get_num_layers_to_build,
)
from megatron.core.transformer.transformer_config import TransformerConfig
from megatron.core.transformer.transformer_layer import (
    TransformerLayer,
    TransformerLayerSubmodules,
    get_transformer_layer_offset,
)
from megatron.core.utils import is_te_min_version

try:
<<<<<<< HEAD
    import transformer_engine # pylint: disable=unused-import
=======
    import transformer_engine as te  # pylint: disable=unused-import

>>>>>>> 3149f23b
    from megatron.core.extensions.transformer_engine import TEFusedMLP, TENorm
    from megatron.core.extensions.transformer_engine_spec_provider import TESpecProvider

    HAVE_TE = True
except ImportError:
    import warnings
    if torch.cuda.is_available():
        warnings.warn('Transformer Engine is not installed. Falling back to Megatron Local')
    HAVE_TE = False

try:
    import nvidia_kitchen  # pylint: disable=unused-import

    from megatron.core.extensions.kitchen import KitchenSpecProvider

    HAVE_KITCHEN = True
except ImportError:
    HAVE_KITCHEN = False

try:
    import apex  # pylint: disable=unused-import

    from megatron.core.fusions.fused_layer_norm import FusedLayerNorm

    HAVE_APEX = True
    LNImpl = FusedLayerNorm
except ImportError:
    import warnings

    from megatron.core.transformer.torch_norm import WrappedTorchNorm

    warnings.warn("Apex is not installed. Falling back to Torch Norm")
    LNImpl = WrappedTorchNorm
    HAVE_APEX = False

def get_gpt_layer_with_transformer_engine_spec(
    num_experts: Optional[int] = None,
    moe_grouped_gemm: Optional[bool] = False,
    qk_layernorm: Optional[bool] = False,
    multi_latent_attention: Optional[bool] = False,
    fp8: Optional[str] = None,  # pylint: disable=unused-argument
    moe_use_legacy_grouped_gemm: Optional[bool] = False,
    qk_l2_norm: Optional[bool] = False,
    use_te_op_fuser: Optional[bool] = False,
    use_kitchen: bool = False,
) -> ModuleSpec:
    """Use this spec to use lower-level Transformer Engine modules (required for fp8 training).


    Args:
        num_experts (int, optional): Number of experts. Defaults to None.
        moe_grouped_gemm (bool, optional): To use Grouped GEMM. Defaults to False.
        qk_layernorm (bool, optional): To use layernorm for queries/keys. Defaults to False.
        fp8 (str, optional): Deprecated. For temporary Nemo compatibility.
        moe_use_legacy_grouped_gemm (bool, optional): Force use the legacy GroupedMLP.
                                                      Defaults to False.
        qk_l2_norm (bool, optional): To use l2 norm for queries/keys. Defaults to False.
        use_te_op_fuser (bool, optional): Use Transformer Engine's operation-based API, which may
                                          enable certain operation fusions. Defaults to False.

    Returns:
        ModuleSpec: Module specification with TE modules

    """
    
    if fp8 is not None:
        warnings.warn(
            'The fp8 argument in "get_gpt_layer_with_transformer_engine_spec" has been deprecated'
            " and will be removed soon. Please update your code accordingly."
        )

    if use_kitchen:
        assert HAVE_KITCHEN
        backend: BackendSpecProvider = KitchenSpecProvider(fallback=TESpecProvider())
        if use_te_op_fuser:
            raise AssertionError("use_te_op_fuser not compatible with using kitchen in mlp.")
    else:
        backend = TESpecProvider()

    mlp = get_mlp_module_spec_for_backend(
        backend=backend,
        num_experts=num_experts,
        moe_grouped_gemm=moe_grouped_gemm,
        moe_use_legacy_grouped_gemm=moe_use_legacy_grouped_gemm,
        use_te_op_fuser=use_te_op_fuser,
    )

    if multi_latent_attention:
        assert qk_l2_norm is False, "qk_l2_norm is not supported with MLA."
        linear_q_up_proj = (
            backend.column_parallel_layer_norm_linear()
            if qk_layernorm
            else backend.column_parallel_linear()
        )
        linear_kv_up_proj = (
            backend.column_parallel_layer_norm_linear()
            if qk_layernorm
            else backend.column_parallel_linear()
        )
        return ModuleSpec(
            module=TransformerLayer,
            submodules=TransformerLayerSubmodules(
                input_layernorm=backend.layer_norm(),
                self_attention=ModuleSpec(
                    module=MLASelfAttention,
                    params={"attn_mask_type": AttnMaskType.causal},
                    submodules=MLASelfAttentionSubmodules(
                        linear_q_proj=backend.column_parallel_linear(),
                        linear_q_down_proj=backend.column_parallel_linear(),
                        linear_q_up_proj=linear_q_up_proj,
                        linear_kv_down_proj=backend.column_parallel_linear(),
                        linear_kv_up_proj=linear_kv_up_proj,
                        core_attention=backend.core_attention(),
                        linear_proj=backend.row_parallel_linear(),
                        q_layernorm=IdentityOp,
                        kv_layernorm=IdentityOp,
                    ),
                ),
                self_attn_bda=get_bias_dropout_add,
                pre_mlp_layernorm=backend.layer_norm() if num_experts else IdentityOp,
                mlp=mlp,
                mlp_bda=get_bias_dropout_add,
            ),
        )
    else:
        qk_norm = backend.layer_norm(for_qk=True)
        return ModuleSpec(
            module=TransformerLayer,
            submodules=TransformerLayerSubmodules(
                self_attention=ModuleSpec(
                    module=SelfAttention,
                    params={"attn_mask_type": AttnMaskType.causal},
                    submodules=SelfAttentionSubmodules(
                        linear_qkv=backend.column_parallel_layer_norm_linear(),
                        core_attention=backend.core_attention(),
                        linear_proj=backend.row_parallel_linear(),
                        q_layernorm=(
                            L2Norm if qk_l2_norm else (qk_norm if qk_layernorm else IdentityOp)
                        ),
                        k_layernorm=(
                            L2Norm if qk_l2_norm else (qk_norm if qk_layernorm else IdentityOp)
                        ),
                    ),
                ),
                self_attn_bda=get_bias_dropout_add,
                pre_mlp_layernorm=backend.layer_norm() if num_experts else IdentityOp,
                mlp=mlp,
                mlp_bda=get_bias_dropout_add,
                sharded_state_dict_keys_map={
                    "mlp.0.weight": "mlp.linear_fc1.layer_norm_weight",
                    "mlp.0.bias": "mlp.linear_fc1.layer_norm_bias",
                    "mlp.1.basic_ops.0.weight": "mlp.linear_fc1.weight",
                    "mlp.1.basic_ops.1.bias": "mlp.linear_fc1.bias",
                    "mlp.3.basic_ops.0.weight": "mlp.linear_fc2.weight",
                    "mlp.3.basic_ops.1.bias": "mlp.linear_fc2.bias",
                },
            ),
        )


def get_gpt_layer_local_spec(
    num_experts: Optional[int] = None,
    moe_grouped_gemm: Optional[bool] = False,
    qk_layernorm: Optional[bool] = False,
    multi_latent_attention: Optional[bool] = False,
    fp8: Optional[str] = None,  # pylint: disable=unused-argument
    moe_use_legacy_grouped_gemm: Optional[bool] = False,
    normalization: Optional[str] = None,
    qk_l2_norm: Optional[bool] = False,
    use_kitchen: bool = False,
) -> ModuleSpec:
    """Use this spec for an implementation using only modules in Megatron-Core.


    Args:
        num_experts (int, optional): Number of experts. Defaults to None.
        moe_grouped_gemm (bool, optional): To use Grouped GEMM. Defaults to False.
        qk_layernorm (bool, optional): To use layernorm for queries/keys. Defaults to False.
        fp8 (str, optional): Deprecated. For temporary Nemo compatibility.
        moe_use_legacy_grouped_gemm (bool, optional): Force use the legacy GroupedMLP.
                                                      Defaults to False.
        qk_l2_norm (bool, optional): To use l2 norm for queries/keys. Defaults to False.

    Returns:
        ModuleSpec: Module specification with Megatron-Core modules
    """

    if use_kitchen:
        assert HAVE_KITCHEN
        backend = KitchenSpecProvider(fallback=LocalSpecProvider())
    else:
        backend = LocalSpecProvider()
    # Adjust for RMS norm.
    if normalization == "RMSNorm":
        layer_norm = backend.layer_norm(rms_norm=True, for_qk=False)
        qk_norm = backend.layer_norm(rms_norm=True, for_qk=True)
    else:
        layer_norm = backend.layer_norm(rms_norm=False, for_qk=False)
        qk_norm = backend.layer_norm(rms_norm=False, for_qk=True)

    if fp8 is not None:
        warnings.warn(
            'The fp8 argument in "get_gpt_layer_local_spec" has been deprecated'
            " and will be removed soon. Please update your code accordingly."
        )

    mlp = get_mlp_module_spec_for_backend(
        backend=backend,
        num_experts=num_experts,
        moe_grouped_gemm=moe_grouped_gemm,
        moe_use_legacy_grouped_gemm=moe_use_legacy_grouped_gemm,
    )

    if multi_latent_attention:
        assert qk_l2_norm is False, "qk_l2_norm is not supported with MLA."
        return ModuleSpec(
            module=TransformerLayer,
            submodules=TransformerLayerSubmodules(
                input_layernorm=layer_norm,
                self_attention=ModuleSpec(
                    module=MLASelfAttention,
                    params={"attn_mask_type": AttnMaskType.causal},
                    submodules=MLASelfAttentionSubmodules(
                        linear_q_proj=backend.column_parallel_linear(),
                        linear_q_down_proj=backend.column_parallel_linear(),
                        linear_q_up_proj=backend.column_parallel_linear(),
                        linear_kv_down_proj=backend.column_parallel_linear(),
                        linear_kv_up_proj=backend.column_parallel_linear(),
                        core_attention=backend.core_attention(),
                        linear_proj=backend.row_parallel_linear(),
                        q_layernorm=qk_norm if qk_layernorm else IdentityOp,
                        kv_layernorm=qk_norm if qk_layernorm else IdentityOp,
                    ),
                ),
                self_attn_bda=get_bias_dropout_add,
                pre_mlp_layernorm=layer_norm,
                mlp=mlp,
                mlp_bda=get_bias_dropout_add,
            ),
        )
    else:
        return ModuleSpec(
            module=TransformerLayer,
            submodules=TransformerLayerSubmodules(
                input_layernorm=layer_norm,
                self_attention=ModuleSpec(
                    module=SelfAttention,
                    params={"attn_mask_type": AttnMaskType.causal},
                    submodules=SelfAttentionSubmodules(
                        linear_qkv=backend.column_parallel_linear(),
                        core_attention=backend.core_attention(),
                        linear_proj=backend.row_parallel_linear(),
                        q_layernorm=(
                            L2Norm if qk_l2_norm else (qk_norm if qk_layernorm else IdentityOp)
                        ),
                        k_layernorm=(
                            L2Norm if qk_l2_norm else (qk_norm if qk_layernorm else IdentityOp)
                        ),
                    ),
                ),
                self_attn_bda=get_bias_dropout_add,
                pre_mlp_layernorm=layer_norm,
                mlp=mlp,
                mlp_bda=get_bias_dropout_add,
                sharded_state_dict_keys_map={
                    "input_layernorm.": "self_attention.linear_qkv.layer_norm_",
                    "pre_mlp_layernorm.": "mlp.linear_fc1.layer_norm_",
                },
            ),
        )


def _get_mlp_module_spec(
    use_te: Optional[bool] = True,
    num_experts: Optional[int] = None,
    moe_grouped_gemm: Optional[bool] = False,
    fp8: Optional[str] = None,  # pylint: disable=unused-argument
    moe_use_legacy_grouped_gemm: Optional[bool] = False,
):
    warnings.warn(
        """This private function is on a deprecation track. Please switch to `get_mlp_module_spec`
        since it will be removed in a future release."""
    )

    return get_mlp_module_spec(
        use_te=use_te,
        num_experts=num_experts,
        moe_grouped_gemm=moe_grouped_gemm,
        fp8=fp8,
        moe_use_legacy_grouped_gemm=moe_use_legacy_grouped_gemm,
    )


def get_mlp_module_spec(
    use_te: Optional[bool] = True,
    num_experts: Optional[int] = None,
    moe_grouped_gemm: Optional[bool] = False,
    fp8: Optional[str] = None,  # pylint: disable=unused-argument
    moe_use_legacy_grouped_gemm: Optional[bool] = False,
    use_te_op_fuser: Optional[bool] = False,
) -> ModuleSpec:
    """Helper function to get module spec for MLP/MoE"""
    use_te = use_te & HAVE_TE
    if fp8 is not None:
        warnings.warn(
            'The fp8 argument in "_get_mlp_module_spec" has been deprecated'
            " and will be removed soon. Please update your code accordingly."
        )
    if use_te_op_fuser:
        if not is_te_min_version("1.13.0"):
            raise ValueError(
                "Transformer Engine operation-based API requires Transformer Engine 1.13+"
            )
        if num_experts is not None:
            raise ValueError(
                "Transformer Engine operation-based API does not support mixture-of-experts"
            )

    return get_mlp_module_spec_for_backend(
        backend=TESpecProvider() if use_te else LocalSpecProvider(),
        num_experts=num_experts,
        moe_grouped_gemm=moe_grouped_gemm,
        moe_use_legacy_grouped_gemm=moe_use_legacy_grouped_gemm,
        use_te_op_fuser=use_te_op_fuser,
    )


def get_mlp_module_spec_for_backend(
    backend: BackendSpecProvider,
    num_experts: Optional[int] = None,
    moe_grouped_gemm: Optional[bool] = False,
    moe_use_legacy_grouped_gemm: Optional[bool] = False,
    use_te_op_fuser: Optional[bool] = False,
) -> ModuleSpec:
    """Helper function to get module spec for MLP/MoE"""

    linear_fc2 = backend.row_parallel_linear()

    if num_experts is None:
        # Dense MLP w/ or w/o TE modules.
        if use_te_op_fuser:
            return ModuleSpec(module=TEFusedMLP)
        elif backend.fuse_layernorm_and_linear():
            linear_fc1 = backend.column_parallel_layer_norm_linear()
            assert linear_fc1 is not None
        else:
            linear_fc1 = backend.column_parallel_linear()
        return ModuleSpec(
            module=MLP, submodules=MLPSubmodules(linear_fc1=linear_fc1, linear_fc2=linear_fc2)
        )
    else:
        # Mixture of experts with modules in megatron core.
        return get_moe_module_spec_for_backend(
            backend=backend,
            num_experts=num_experts,
            moe_grouped_gemm=moe_grouped_gemm,
            moe_use_legacy_grouped_gemm=moe_use_legacy_grouped_gemm,
        )


def get_gpt_decoder_block_spec(
    config: TransformerConfig,
    use_transformer_engine: bool,
    normalization: Optional[str] = None,
    qk_l2_norm: Optional[bool] = False,
    vp_stage: Optional[int] = None,
) -> TransformerBlockSubmodules:
    """GPT block spec."""
    if use_transformer_engine:
        layer_norm_impl = TENorm
        dense_layer_spec = get_gpt_layer_with_transformer_engine_spec(
            num_experts=None,
            moe_grouped_gemm=False,
            qk_layernorm=config.qk_layernorm,
            multi_latent_attention=config.multi_latent_attention,
            moe_use_legacy_grouped_gemm=config.moe_use_legacy_grouped_gemm,
            qk_l2_norm=qk_l2_norm,
            use_kitchen=config.use_kitchen,
        )
        moe_layer_spec = get_gpt_layer_with_transformer_engine_spec(
            num_experts=config.num_moe_experts,
            moe_grouped_gemm=config.moe_grouped_gemm,
            qk_layernorm=config.qk_layernorm,
            multi_latent_attention=config.multi_latent_attention,
            moe_use_legacy_grouped_gemm=config.moe_use_legacy_grouped_gemm,
            qk_l2_norm=qk_l2_norm,
            use_kitchen=config.use_kitchen,
        )
    else:
        layer_norm_impl = LNImpl
        dense_layer_spec = get_gpt_layer_local_spec(
            num_experts=None,
            moe_grouped_gemm=False,
            qk_layernorm=config.qk_layernorm,
            multi_latent_attention=config.multi_latent_attention,
            moe_use_legacy_grouped_gemm=config.moe_use_legacy_grouped_gemm,
            normalization=normalization,
            qk_l2_norm=qk_l2_norm,
            use_kitchen=config.use_kitchen,
        )
        moe_layer_spec = get_gpt_layer_local_spec(
            num_experts=config.num_moe_experts,
            moe_grouped_gemm=config.moe_grouped_gemm,
            qk_layernorm=config.qk_layernorm,
            multi_latent_attention=config.multi_latent_attention,
            moe_use_legacy_grouped_gemm=config.moe_use_legacy_grouped_gemm,
            normalization=normalization,
            qk_l2_norm=qk_l2_norm,
            use_kitchen=config.use_kitchen,
        )

    # Parse config.moe_layer_freq to determine the pattern of expert/dense layers.
    # 0 stands for dense layers, 1 stands for expert layers.
    # For integer N: Creates a pattern with one expert layer every N layers.
    # For string pattern: Evaluates the str directly (e.g. "[1,0,1]" for alternating expert/dense).
    if isinstance(config.moe_layer_freq, int):
        moe_layer_pattern = [
            1 if (i % config.moe_layer_freq == 0) else 0 for i in range(config.num_layers)
        ]
    elif isinstance(config.moe_layer_freq, list):
        moe_layer_pattern = config.moe_layer_freq
        assert len(moe_layer_pattern) == config.num_layers, (
            f"Invalid length of moe_layer_pattern: {len(moe_layer_pattern)}, "
            f"expected {config.num_layers}, "
            f"current moe layer pattern: {config.moe_layer_freq}"
        )
    else:
        raise ValueError(
            f"Invalid moe_layer_freq: {type(config.moe_layer_freq)}, {config.moe_layer_freq}"
        )

    # Create the layer specs for the model.
    layer_specs = []
    for layer_number in range(config.num_layers):
        if moe_layer_pattern[layer_number] == 1:
            layer_specs.append(moe_layer_spec)
        elif moe_layer_pattern[layer_number] == 0:
            layer_specs.append(dense_layer_spec)
        else:
            raise ValueError(f"Invalid layer pattern: {moe_layer_pattern}")

    # Slice the layer specs to only include the layers that are built in this pipeline stage.
    # Note: MCore layer_number starts at 1
    num_layers_to_build = get_num_layers_to_build(config, vp_stage=vp_stage)

    if config.pipeline_model_parallel_layout is not None:
        local_layer_specs = [
            layer_specs[layer_id]
            for layer_id in config.pipeline_model_parallel_layout.get_layer_id_list(
                layer_type=LayerType.decoder, vp_stage=vp_stage
            )
        ]
    else:
        offset = get_transformer_layer_offset(config, vp_stage=vp_stage)
        local_layer_specs = layer_specs[offset : offset + num_layers_to_build]

    # Block spec.
    block_spec = TransformerBlockSubmodules(
        layer_specs=local_layer_specs, layer_norm=layer_norm_impl
    )

    return block_spec


def get_gpt_mtp_block_spec(
    config: TransformerConfig,
    spec: Union[TransformerBlockSubmodules, ModuleSpec],
    use_transformer_engine: bool,
    vp_stage: Optional[int] = None,
) -> MultiTokenPredictionBlockSubmodules:
    """GPT Multi-Token Prediction (MTP) block spec."""
    if use_transformer_engine:
        backend: BackendSpecProvider = (
            KitchenSpecProvider(fallback=TESpecProvider())
            if config.use_kitchen
            else TESpecProvider()
        )
    else:
        backend = (
            KitchenSpecProvider(fallback=LocalSpecProvider())
            if config.use_kitchen
            else LocalSpecProvider()
        )
    return get_gpt_mtp_block_spec_for_backend(
        config=config, spec=spec, backend=backend, vp_stage=vp_stage
    )


def get_gpt_mtp_block_spec_for_backend(
    config: TransformerConfig,
    spec: Union[TransformerBlockSubmodules, ModuleSpec],
    backend: BackendSpecProvider,
    vp_stage: Optional[int] = None,
) -> MultiTokenPredictionBlockSubmodules:
    """GPT Multi-Token Prediction (MTP) block spec."""
    num_layers_to_build = get_mtp_num_layers_to_build(config, vp_stage=vp_stage)
    if num_layers_to_build == 0:
        return None

    if isinstance(spec, TransformerBlockSubmodules):
        # get the spec for the last layer of decoder block
        transformer_layer_spec = spec.layer_specs[-1]
    elif isinstance(spec, ModuleSpec) and spec.module == TransformerLayer:
        transformer_layer_spec = spec
    else:
        raise ValueError(f"Invalid spec: {spec}")

    mtp_layer_spec = get_mtp_layer_spec_for_backend(
        transformer_layer_spec=transformer_layer_spec, backend=backend
    )
    mtp_num_layers = config.mtp_num_layers if config.mtp_num_layers else 0
    mtp_layer_specs = [mtp_layer_spec] * mtp_num_layers

    offset = get_mtp_layer_offset(config)
    # split the mtp layer specs to only include the layers that are built in this pipeline stage.
    mtp_layer_specs = mtp_layer_specs[offset : offset + num_layers_to_build]
    if len(mtp_layer_specs) > 0:
        assert (
            len(mtp_layer_specs) == config.mtp_num_layers
        ), +f"currently all of the mtp layers must stage in the same pipeline stage."
        mtp_block_spec = MultiTokenPredictionBlockSubmodules(layer_specs=mtp_layer_specs)
    else:
        mtp_block_spec = None

    return mtp_block_spec<|MERGE_RESOLUTION|>--- conflicted
+++ resolved
@@ -36,12 +36,8 @@
 from megatron.core.utils import is_te_min_version
 
 try:
-<<<<<<< HEAD
-    import transformer_engine # pylint: disable=unused-import
-=======
     import transformer_engine as te  # pylint: disable=unused-import
 
->>>>>>> 3149f23b
     from megatron.core.extensions.transformer_engine import TEFusedMLP, TENorm
     from megatron.core.extensions.transformer_engine_spec_provider import TESpecProvider
 
