--- conflicted
+++ resolved
@@ -1,11 +1,8 @@
 # Copyright (c) 2023, NVIDIA CORPORATION. All rights reserved.
 
-<<<<<<< HEAD
 import torch
-=======
 from typing import Optional
 
->>>>>>> 1b8fce7e
 from megatron.core.fusions.fused_bias_dropout import get_bias_dropout_add
 from megatron.core.tensor_parallel.layers import ColumnParallelLinear, RowParallelLinear
 from megatron.core.transformer.attention import SelfAttention, SelfAttentionSubmodules
@@ -51,15 +48,9 @@
     import warnings
 
     from megatron.core.transformer.torch_layer_norm import WrappedTorchLayerNorm
-<<<<<<< HEAD
-    if torch.cuda.is_available():
-        warnings.warn('Apex is not installed. Falling back to Torch LayerNorm')
-=======
-
-    warnings.warn('Apex is not installed. Falling back to Torch LayerNorm')
->>>>>>> 1b8fce7e
+
+    warnings.warn(f'Apex is not installed. Falling back to Torch LayerNorm')
     LNImpl = WrappedTorchLayerNorm
-
 
 def get_gpt_layer_with_transformer_engine_spec(
     num_experts: Optional[int] = None,
@@ -68,27 +59,25 @@
     multi_latent_attention: Optional[bool] = False,
     fp8: Optional[str] = None,
 ) -> ModuleSpec:
-<<<<<<< HEAD
-    
+    """Use this spec to use lower-level Transformer Engine modules (required for fp8 training).
+
+
+    Args:
+        num_experts (int, optional): Number of experts. Defaults to None.
+        moe_grouped_gemm (bool, optional): To use Grouped GEMM. Defaults to False.
+        qk_layernorm (bool, optional): To use layernorm for queries/keys. Defaults to False.
+        fp8 (str, optional): Flag to decide the linear layer spec for MoE. Defaults to None.
+
+    Returns:
+        ModuleSpec: Module specification with TE modules
+    """
+
     if not HAVE_TE:
         return get_gpt_layer_local_spec(num_experts=num_experts,
                                         moe_grouped_gemm=moe_grouped_gemm,
                                         qk_layernorm=qk_layernorm,
                                         )
-=======
-    """Use this spec to use lower-level Transformer Engine modules (required for fp8 training).
-
-
-    Args:
-        num_experts (int, optional): Number of experts. Defaults to None.
-        moe_grouped_gemm (bool, optional): To use Grouped GEMM. Defaults to False.
-        qk_layernorm (bool, optional): To use layernorm for queries/keys. Defaults to False.
-        fp8 (str, optional): Flag to decide the linear layer spec for MoE. Defaults to None.
-
-    Returns:
-        ModuleSpec: Module specification with TE modules
-    """
->>>>>>> 1b8fce7e
+    
     mlp = _get_mlp_module_spec(
         use_te=True, num_experts=num_experts, moe_grouped_gemm=moe_grouped_gemm, fp8=fp8
     )
@@ -223,14 +212,11 @@
     num_experts: Optional[int] = None,
     moe_grouped_gemm: Optional[bool] = False,
     fp8: Optional[str] = None,
-) -> ModuleSpec:
-<<<<<<< HEAD
-    
+) -> ModuleSpec: 
+    """Helper function to get module spec for MLP/MoE"""
+
     use_te = use_te & HAVE_TE
-    
-=======
-    """Helper function to get module spec for MLP/MoE"""
->>>>>>> 1b8fce7e
+   
     if num_experts is None:
         # Dense MLP w/ or w/o TE modules.
         return ModuleSpec(
