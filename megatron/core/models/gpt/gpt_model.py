# Copyright (c) 2023, NVIDIA CORPORATION. All rights reserved.

from collections import OrderedDict
from typing import Dict, Literal, Optional

import torch
from torch import Tensor

from megatron.core import tensor_parallel
from megatron.core.config_logger import has_config_logger_enabled, log_config_to_disk
from megatron.core.dist_checkpointing.mapping import ShardedStateDict
from megatron.core.inference.contexts import BaseInferenceContext
from megatron.core.inference_params import InferenceParams
from megatron.core.models.common.embeddings.language_model_embedding import LanguageModelEmbedding
from megatron.core.models.common.embeddings.rotary_pos_embedding import (
    MultimodalRotaryEmbedding,
    RotaryEmbedding,
)
from megatron.core.models.common.language_module.language_module import LanguageModule
from megatron.core.packed_seq_params import PackedSeqParams
from megatron.core.transformer.enums import ModelType
from megatron.core.transformer.multi_token_prediction import (
    MultiTokenPredictionBlock,
    tie_output_layer_state_dict,
    tie_word_embeddings_state_dict,
)
from megatron.core.transformer.spec_utils import ModuleSpec
from megatron.core.transformer.transformer_block import TransformerBlock
from megatron.core.transformer.transformer_config import TransformerConfig
from megatron.core.utils import WrappedTensor, deprecate_inference_params


class GPTModel(LanguageModule):
    """GPT Transformer language model.

    Args:
        config (TransformerConfig):
            Transformer config
        transformer_layer_spec (ModuleSpec):
            Specifies module to use for transformer layers
        vocab_size (int):
            Vocabulary size
        max_sequence_length (int):
            maximum size of sequence. This is used for positional embedding
        pre_process (bool, optional):
            Include embedding layer (used with pipeline parallelism). Defaults to True.
        post_process (bool, optional):
            Include an output layer (used with pipeline parallelism). Defaults to True.
        fp16_lm_cross_entropy (bool, optional):
            Defaults to False.
        parallel_output (bool, optional):
            Do not gather the outputs, keep them split across tensor
            parallel ranks. Defaults to True.
        share_embeddings_and_output_weights (bool, optional):
            When True, input embeddings and output logit weights are shared. Defaults to False.
        position_embedding_type (Literal[learned_absolute,rope], optional):
            Position embedding type.. Defaults to 'learned_absolute'.
        rotary_percent (float, optional):
            Percent of rotary dimension to use for rotary position embeddings.
            Ignored unless position_embedding_type is 'rope'. Defaults to 1.0.
        rotary_base (int, optional):
            Base period for rotary position embeddings. Ignored unless
            position_embedding_type is 'rope'.
            Defaults to 10000.
        rope_scaling (bool, optional): Toggle RoPE scaling.
        rope_scaling_factor (float): RoPE scaling factor. Default 8.
        scatter_embedding_sequence_parallel (bool, optional):
            Whether embeddings should be scattered across sequence parallel
            region or not. Defaults to True.
        seq_len_interpolation_factor (Optional[float], optional):
            scale of linearly interpolating RoPE for longer sequences.
            The value must be a float larger than 1.0. Defaults to None.
    """

    def __init__(
        self,
        config: TransformerConfig,
        transformer_layer_spec: ModuleSpec,
        vocab_size: int,
        max_sequence_length: int,
        pre_process: bool = True,
        post_process: bool = True,
        fp16_lm_cross_entropy: bool = False,
        parallel_output: bool = True,
        share_embeddings_and_output_weights: bool = False,
        position_embedding_type: Literal[
            'learned_absolute', 'rope', 'mrope', 'none'
        ] = 'learned_absolute',
        rotary_percent: float = 1.0,
        rotary_base: int = 10000,
        rope_scaling: bool = False,
        rope_scaling_factor: float = 8.0,
        scatter_embedding_sequence_parallel: bool = True,
        seq_len_interpolation_factor: Optional[float] = None,
        mtp_block_spec: Optional[ModuleSpec] = None,
        vp_stage: Optional[int] = None,
    ) -> None:
        super().__init__(config=config)

        if has_config_logger_enabled(config):
            log_config_to_disk(config, locals(), prefix=type(self).__name__)

        self.transformer_layer_spec: ModuleSpec = transformer_layer_spec
        self.vocab_size = vocab_size
        self.max_sequence_length = max_sequence_length
        self.pre_process = pre_process
        self.post_process = post_process
        self.fp16_lm_cross_entropy = fp16_lm_cross_entropy
        self.parallel_output = parallel_output
        self.share_embeddings_and_output_weights = share_embeddings_and_output_weights
        self.vp_stage = vp_stage

        if hasattr(self.config, 'position_embedding_type'):
            self.position_embedding_type = self.config.position_embedding_type
        else:
            self.position_embedding_type = position_embedding_type

        # megatron core pipelining currently depends on model type
        # TODO: remove this dependency ?
        self.model_type = ModelType.encoder_or_decoder

        # These 4 attributes are needed for TensorRT-LLM export.
        self.max_position_embeddings = max_sequence_length
        self.rotary_percent = rotary_percent

        if hasattr(self.config, 'rotary_base'):
            self.rotary_base = self.config.rotary_base
        else:
            self.rotary_base = rotary_base
        self.rotary_scaling = rope_scaling
        self.mtp_block_spec = mtp_block_spec
        self.mtp_process = mtp_block_spec is not None

        if self.pre_process or self.mtp_process:
            self.embedding = LanguageModelEmbedding(
                config=self.config,
                vocab_size=self.vocab_size,
                max_sequence_length=self.max_sequence_length,
                position_embedding_type=position_embedding_type,
                scatter_to_sequence_parallel=scatter_embedding_sequence_parallel,
            )

        if self.position_embedding_type == 'rope' and not self.config.multi_latent_attention:
            self.rotary_pos_emb = RotaryEmbedding(
                kv_channels=self.config.kv_channels,
                rotary_percent=rotary_percent,
                rotary_interleaved=self.config.rotary_interleaved,
                seq_len_interpolation_factor=seq_len_interpolation_factor,
                rotary_base=rotary_base,
                rope_scaling=rope_scaling,
                rope_scaling_factor=rope_scaling_factor,
                use_cpu_initialization=self.config.use_cpu_initialization,
            )

        elif self.position_embedding_type == 'mrope' and not self.config.multi_latent_attention:
            self.rotary_pos_emb = MultimodalRotaryEmbedding(
                kv_channels=self.config.kv_channels,
                rotary_percent=rotary_percent,
                rotary_interleaved=self.config.rotary_interleaved,
                seq_len_interpolation_factor=seq_len_interpolation_factor,
                rotary_base=rotary_base,
            )
            self.mrope_section = self.config.mrope_section
            assert (
                self.mrope_section is not None
            ), "mrope require mrope_section setting, but we got None from TransformerConfig"

        # Cache for RoPE tensors which do not change between iterations.
        self.rotary_pos_emb_cache = {}

        # Transformer.
        self.decoder = TransformerBlock(
            config=self.config,
            spec=transformer_layer_spec,
            pre_process=self.pre_process,
            post_process=self.post_process,
            vp_stage=vp_stage,
        )

        if self.mtp_process:
            self.mtp = MultiTokenPredictionBlock(config=self.config, spec=self.mtp_block_spec)

        # Output
        if self.post_process or self.mtp_process:

            if self.config.defer_embedding_wgrad_compute:
                # The embedding activation buffer preserves a reference to the input activations
                # of the final embedding projection layer GEMM. It will hold the activations for
                # all the micro-batches of a global batch for the last pipeline stage. Once we are
                # done with all the back props for all the microbatches for the last pipeline stage,
                # it will be in the pipeline flush stage. During this pipeline flush we use the
                # input activations stored in embedding activation buffer and gradient outputs
                # stored in gradient buffer to calculate the weight gradients for the embedding
                # final linear layer.
                self.embedding_activation_buffer = []
                self.grad_output_buffer = []
            else:
                self.embedding_activation_buffer = None
                self.grad_output_buffer = None
            self.output_layer = tensor_parallel.ColumnParallelLinear(
                config.hidden_size,
                self.vocab_size,
                config=config,
                init_method=config.init_method,
                bias=False,
                skip_bias_add=False,
                gather_output=not self.parallel_output,
                skip_weight_param_allocation=self.pre_process
                and self.share_embeddings_and_output_weights,
                embedding_activation_buffer=self.embedding_activation_buffer,
                grad_output_buffer=self.grad_output_buffer,
            )

        if self.pre_process or self.post_process:
            self.setup_embeddings_and_output_layer()

        if has_config_logger_enabled(self.config):
            log_config_to_disk(
                self.config, self.state_dict(), prefix=f'{type(self).__name__}_init_ckpt'
            )

    def set_input_tensor(self, input_tensor: Tensor) -> None:
        """Sets input tensor to the model.

        See megatron.model.transformer.set_input_tensor()

        Args:
            input_tensor (Tensor): Sets the input tensor for the model.
        """
        # This is usually handled in schedules.py but some inference code still
        # gives us non-lists or None
        if not isinstance(input_tensor, list):
            input_tensor = [input_tensor]

        assert len(input_tensor) == 1, 'input_tensor should only be length 1 for gpt/bert'
        self.decoder.set_input_tensor(input_tensor[0])

    def _preprocess(
        self,
        input_ids: Tensor,
        position_ids: Tensor,
        decoder_input: Tensor = None,
        inference_context: BaseInferenceContext = None,
        packed_seq_params: PackedSeqParams = None,
        **kwargs,
    ):
        # If decoder_input is provided (not None), then input_ids and position_ids are ignored.
        # Otherwise, apply embedding layer on input_ids and position_ids to get decoder_input.

        # Decoder embedding.
        if decoder_input is not None:
            pass
        elif self.pre_process:
            decoder_input = self.embedding(input_ids=input_ids, position_ids=position_ids)
        else:
            # intermediate stage of pipeline
            # decoder will get hidden_states from encoder.input_tensor
            decoder_input = None

        # Rotary positional embeddings (embedding is None for PP intermediate devices)
        rotary_pos_emb = None
        rotary_pos_cos = None
        rotary_pos_sin = None
        if self.position_embedding_type == 'rope' and not self.config.multi_latent_attention:
            if not self.training and self.config.flash_decode and inference_context:
                assert (
                    inference_context.is_static_batching()
                ), "GPTModel currently only supports static inference batching."
                # Flash decoding uses precomputed cos and sin for RoPE
                rotary_pos_cos, rotary_pos_sin = self.rotary_pos_emb_cache.setdefault(
                    inference_context.max_sequence_length,
                    self.rotary_pos_emb.get_cos_sin(inference_context.max_sequence_length),
                )
            else:
                rotary_seq_len = self.rotary_pos_emb.get_rotary_seq_len(
                    inference_context, self.decoder, decoder_input, self.config, packed_seq_params
                )
                rotary_pos_emb = self.rotary_pos_emb(
                    rotary_seq_len,
                    packed_seq=packed_seq_params is not None
                    and packed_seq_params.qkv_format == 'thd',
                )
        elif self.position_embedding_type == 'mrope' and not self.config.multi_latent_attention:
            if self.training or not self.config.flash_decode:
                rotary_pos_emb = self.rotary_pos_emb(position_ids, self.mrope_section)
            else:
                # Flash decoding uses precomputed cos and sin for RoPE
                raise NotImplementedError(
                    "Flash decoding uses precomputed cos and sin for RoPE, not implmented in "
                    "MultimodalRotaryEmbedding yet."
                )

        if (
            (self.config.enable_cuda_graph or self.config.flash_decode)
            and rotary_pos_cos is not None
            and inference_context
            and inference_context.is_static_batching()
            and not self.training
        ):
            sequence_len_offset = torch.tensor(
                [inference_context.sequence_len_offset] * inference_context.current_batch_size,
                dtype=torch.int32,
                device=rotary_pos_cos.device,  # Co-locate this with the rotary tensors
            )
        else:
            sequence_len_offset = None

        # Wrap decoder_input to allow the decoder (TransformerBlock) to delete the
        # reference held by this caller function, enabling early garbage collection for
        # inference. Skip wrapping if decoder_input is logged after decoder completion.
        if (
            inference_context is not None
            and not self.training
            and not has_config_logger_enabled(self.config)
        ):
            decoder_input = WrappedTensor(decoder_input)

        return decoder_input, rotary_pos_emb, rotary_pos_cos, rotary_pos_sin, sequence_len_offset

    def forward(
        self,
        input_ids: Tensor,
        position_ids: Tensor,
        attention_mask: Tensor,
        decoder_input: Tensor = None,
        labels: Tensor = None,
        inference_context: BaseInferenceContext = None,
        packed_seq_params: PackedSeqParams = None,
        extra_block_kwargs: dict = None,
        runtime_gather_output: Optional[bool] = None,
        *,
        inference_params: Optional[BaseInferenceContext] = None,
        loss_mask: Optional[Tensor] = None,
    ) -> Tensor:
        """Forward function of the GPT Model This function passes the input tensors
        through the embedding layer, and then the decoeder and finally into the post
        processing layer (optional).

        It either returns the Loss values if labels are given  or the final hidden units

        Args:
            runtime_gather_output (bool): Gather output at runtime. Default None means
                `parallel_output` arg in the constructor will be used.
        """

        inference_context = deprecate_inference_params(inference_context, inference_params)

        kwargs = {
            'input_ids': input_ids,
            'position_ids': position_ids,
            'decoder_input': decoder_input,
            'attention_mask': attention_mask,
            'packed_seq_params': packed_seq_params,
            'labels': labels,
            'extra_block_kwargs': extra_block_kwargs,
            'runtime_gather_output': runtime_gather_output,
            'loss_mask': loss_mask,
            'inference_context': inference_context,
            'inference_params': inference_params,
        }
        decoder_input, rotary_pos_emb, rotary_pos_cos, rotary_pos_sin, sequence_len_offset = (
            self._preprocess(**kwargs)
        )

        # Run decoder.
        hidden_states = self.decoder(
            hidden_states=decoder_input,
            attention_mask=attention_mask,
            inference_context=inference_context,
            rotary_pos_emb=rotary_pos_emb,
            rotary_pos_cos=rotary_pos_cos,
            rotary_pos_sin=rotary_pos_sin,
            packed_seq_params=packed_seq_params,
            sequence_len_offset=sequence_len_offset,
            **(extra_block_kwargs or {}),
        )

<<<<<<< HEAD
        kwargs['decoder_input'] = decoder_input
        kwargs['rotary_pos_emb'] = rotary_pos_emb
        kwargs['rotary_pos_cos'] = rotary_pos_cos
        kwargs['rotary_pos_sin'] = rotary_pos_sin
        kwargs['use_mtp'] = self.mtp_process

        return self._postprocess(hidden_states=hidden_states, **kwargs)

    def _postprocess(
        self,
        hidden_states,
        input_ids,
        position_ids,
        labels,
        rotary_pos_emb,
        rotary_pos_cos,
        rotary_pos_sin,
        use_mtp=None,
        loss_mask=None,
        decoder_input=None,
        attention_mask=None,
        inference_params=None,
        packed_seq_params=None,
        sequence_len_offset=None,
        runtime_gather_output=None,
        extra_block_kwargs=None,
        inference_context=None,
    ):
        # Process inference output.
        if inference_context and not inference_context.is_static_batching():
            hidden_states = inference_context.last_token_logits(
                hidden_states.squeeze(1).unsqueeze(0)
            ).unsqueeze(1)

=======
>>>>>>> 4eb36f87
        # logits and loss
        output_weight = None
        if self.share_embeddings_and_output_weights:
            output_weight = self.shared_embedding_or_output_weight()

        if use_mtp:
            hidden_states = self.mtp(
                input_ids=input_ids,
                position_ids=position_ids,
                labels=labels,
                loss_mask=loss_mask,
                hidden_states=hidden_states,
                attention_mask=attention_mask,
                inference_params=inference_params,
                rotary_pos_emb=rotary_pos_emb,
                rotary_pos_cos=rotary_pos_cos,
                rotary_pos_sin=rotary_pos_sin,
                packed_seq_params=packed_seq_params,
                sequence_len_offset=sequence_len_offset,
                embedding=self.embedding,
                output_layer=self.output_layer,
                output_weight=output_weight,
                runtime_gather_output=runtime_gather_output,
                compute_language_model_loss=self.compute_language_model_loss,
                **(extra_block_kwargs or {}),
            )

        if not self.post_process:
            return hidden_states

        if (
            not self.training
            and inference_context is not None
            and inference_context.materialize_only_last_token_logits
        ):
            if inference_context.is_static_batching():
                hidden_states = hidden_states[-1:, :, :]
            else:
                # Reshape [B, 1, H] to [1, B, H] → extract each sample’s true last‐token hidden
                # state ([B, H]) → unsqueeze back to [1, B, H]
                # (so that the output layer, which expects S×B×H, receives only the final token)
                hidden_states = inference_context.last_token_logits(
                    hidden_states.squeeze(1).unsqueeze(0)
                ).unsqueeze(1)
        logits, _ = self.output_layer(
            hidden_states, weight=output_weight, runtime_gather_output=runtime_gather_output
        )

        if has_config_logger_enabled(self.config):
            payload = OrderedDict(
                {
                    'input_ids': input_ids,
                    'position_ids': position_ids,
                    'attention_mask': attention_mask,
                    'decoder_input': decoder_input,
                    'logits': logits,
                }
            )
            log_config_to_disk(self.config, payload, prefix='input_and_logits')

        if labels is None:
            # [s b h] => [b s h]
            return logits.transpose(0, 1).contiguous()

        loss = self.compute_language_model_loss(labels, logits)

        return loss

    def shared_embedding_or_output_weight(self) -> Tensor:
        """Gets the embedding weight or output logit weights when share input embedding and
        output weights set to True or when use Multi-Token Prediction (MTP) feature.

        Returns:
            Tensor: During pre processing or MTP process it returns the input embeddings weight.
            Otherwise, during post processing it returns the final output layers weight.
        """
        if self.pre_process or self.mtp_process:
            # Multi-Token Prediction (MTP) need both embedding layer and output layer.
            # So there will be both embedding layer and output layer in the mtp process stage.
            # In this case, if share_embeddings_and_output_weights is True, the shared weights
            # will be stored in embedding layer, and output layer will not have any weight.
            assert hasattr(
                self, 'embedding'
            ), f"embedding is needed in this pipeline stage, but it is not initialized."
            return self.embedding.word_embeddings.weight
        elif self.post_process:
            return self.output_layer.weight
        return None

    def get_transformer_callables_by_layer(self, layer_number: int):
        """
        Get the callables for the layer at the given transformer layer number.
        """
        return self.decoder.get_layer_callables(layer_number)

    def build_schedule_plan(
        self,
        input_ids: Tensor,
        position_ids: Tensor,
        attention_mask: Tensor,
        decoder_input: Tensor = None,
        labels: Tensor = None,
        inference_params: InferenceParams = None,
        packed_seq_params: PackedSeqParams = None,
        extra_block_kwargs: dict = None,
        runtime_gather_output: Optional[bool] = None,
        loss_mask: Optional[Tensor] = None,
    ):
        """Builds a computation schedule plan for the model.

        This function creates a schedule plan for a model chunk, including
        preprocessing, transformer layers, and postprocessing.
        The schedule plan is used to optimize computation and memory usage
        in distributed environments.

        Args:
            input_ids (Tensor): Input token IDs.
            position_ids (Tensor): Position IDs.
            attention_mask (Tensor): Attention mask.
            decoder_input (Tensor, optional): Decoder input tensor. Defaults to None.
            labels (Tensor, optional): Labels for loss computation. Defaults to None.
            inference_params (InferenceParams, optional):
                Parameters for inference. Defaults to None.
            packed_seq_params (PackedSeqParams, optional):
                Parameters for packed sequences. Defaults to None.
            extra_block_kwargs (dict, optional):
                Additional keyword arguments for blocks. Defaults to None.
            runtime_gather_output (Optional[bool], optional):
                Whether to gather output at runtime. Defaults to None.
            loss_mask (Optional[Tensor], optional): Loss mask. Defaults to None.

        Returns:
            ModelChunkSchedulePlan: The model chunk schedule plan.
        """
        from .fine_grained_schedule import build_model_chunk_schedule_plan

        return build_model_chunk_schedule_plan(
            self,
            input_ids,
            position_ids,
            attention_mask,
            decoder_input=decoder_input,
            labels=labels,
            inference_params=inference_params,
            packed_seq_params=packed_seq_params,
            extra_block_kwargs=extra_block_kwargs,
            runtime_gather_output=runtime_gather_output,
            loss_mask=loss_mask,
        )

    def sharded_state_dict(
        self, prefix: str = '', sharded_offsets: tuple = (), metadata: Optional[Dict] = None
    ) -> ShardedStateDict:
        """Sharded state dict implementation for GPTModel backward-compatibility.

        Removing extra state.
        Tie word embeddings and output layer in mtp process stage.

        Args:
            prefix (str): Module name prefix.
            sharded_offsets (tuple): PP related offsets, expected to be empty at this module level.
            metadata (Optional[Dict]): metadata controlling sharded state dict creation.

        Returns:
            ShardedStateDict: sharded state dict for the GPTModel
        """
        sharded_state_dict = super().sharded_state_dict(prefix, sharded_offsets, metadata)
        output_layer_extra_state_key = f'{prefix}output_layer._extra_state'

        # Old GPT checkpoints only stored the output layer weight key. So we remove the
        # _extra_state key but check that it doesn't contain any data anyway
        output_extra_state = sharded_state_dict.pop(output_layer_extra_state_key, None)
        assert not (
            output_extra_state and output_extra_state.data
        ), f'Expected output layer extra state to be empty, got: {output_extra_state}'

        # Multi-Token Prediction (MTP) need both embedding layer and output layer in
        # mtp process stage.
        # If MTP is not placed in the pre processing stage, we need to maintain a copy of
        # embedding layer in the mtp process stage and tie it to the embedding in the pre
        # processing stage.
        # Also, if MTP is not placed in the post processing stage, we need to maintain a copy
        # of output layer in the mtp process stage and tie it to the output layer in the post
        # processing stage.
        if self.mtp_process and not self.pre_process:
            emb_weight_key = f'{prefix}embedding.word_embeddings.weight'
            emb_weight = self.embedding.word_embeddings.weight
            tie_word_embeddings_state_dict(sharded_state_dict, emb_weight, emb_weight_key)
        if self.mtp_process and not self.post_process:
            # We only need to tie the output layer weight if share_embeddings_and_output_weights
            # is False. Because if share_embeddings_and_output_weights is True, the shared weight
            # will be stored in embedding layer, and output layer will not have any weight.
            if not self.share_embeddings_and_output_weights:
                output_layer_weight_key = f'{prefix}output_layer.weight'
                output_layer_weight = self.output_layer.weight
                tie_output_layer_state_dict(
                    sharded_state_dict, output_layer_weight, output_layer_weight_key
                )

        return sharded_state_dict<|MERGE_RESOLUTION|>--- conflicted
+++ resolved
@@ -375,7 +375,6 @@
             **(extra_block_kwargs or {}),
         )
 
-<<<<<<< HEAD
         kwargs['decoder_input'] = decoder_input
         kwargs['rotary_pos_emb'] = rotary_pos_emb
         kwargs['rotary_pos_cos'] = rotary_pos_cos
@@ -404,14 +403,6 @@
         extra_block_kwargs=None,
         inference_context=None,
     ):
-        # Process inference output.
-        if inference_context and not inference_context.is_static_batching():
-            hidden_states = inference_context.last_token_logits(
-                hidden_states.squeeze(1).unsqueeze(0)
-            ).unsqueeze(1)
-
-=======
->>>>>>> 4eb36f87
         # logits and loss
         output_weight = None
         if self.share_embeddings_and_output_weights:
