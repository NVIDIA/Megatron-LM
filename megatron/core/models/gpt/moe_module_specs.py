# Copyright (c) 2023, NVIDIA CORPORATION. All rights reserved.

from typing import Optional

from megatron.core.models.backends import BackendSpecProvider, LocalSpecProvider
from megatron.core.transformer.mlp import MLPSubmodules
from megatron.core.transformer.moe.moe_layer import MoELayer, MoESubmodules
from megatron.core.transformer.moe.shared_experts import SharedExpertMLP
from megatron.core.transformer.spec_utils import ModuleSpec

try:
<<<<<<< HEAD
    import transformer_engine # pylint: disable=unused-import
=======
    import transformer_engine as te  # pylint: disable=unused-import

>>>>>>> 3149f23b
    from megatron.core.extensions.transformer_engine_spec_provider import TESpecProvider

    HAVE_TE = True
except ImportError:
    HAVE_TE = False


def get_moe_module_spec(
    use_te: Optional[bool] = True,
    num_experts: Optional[int] = None,
    moe_grouped_gemm: Optional[bool] = False,
    moe_use_legacy_grouped_gemm: Optional[bool] = False,
) -> ModuleSpec:
    """Helper function to get module spec for MoE"""
    if use_te is not None and use_te:
        backend: BackendSpecProvider = TESpecProvider()
    else:
        backend = LocalSpecProvider()
    return get_moe_module_spec_for_backend(
        backend=backend,
        num_experts=num_experts,
        moe_grouped_gemm=moe_grouped_gemm,
        moe_use_legacy_grouped_gemm=moe_use_legacy_grouped_gemm,
    )


def get_moe_module_spec_for_backend(
    backend: BackendSpecProvider,
    num_experts: Optional[int] = None,
    moe_grouped_gemm: Optional[bool] = False,
    moe_use_legacy_grouped_gemm: Optional[bool] = False,
) -> ModuleSpec:
    """Helper function to get module spec for MoE"""
    assert num_experts is not None

    linear_fc1 = backend.column_parallel_linear()
    linear_fc2 = backend.row_parallel_linear()

    mlp = MLPSubmodules(linear_fc1=linear_fc1, linear_fc2=linear_fc2)

    expert_module, expert_submodule = backend.grouped_mlp_modules(
        moe_grouped_gemm is not None and moe_grouped_gemm,
        moe_use_legacy_grouped_gemm is not None and moe_use_legacy_grouped_gemm,
    )

    experts = ModuleSpec(module=expert_module, submodules=expert_submodule)

    # shared experts spec
    shared_experts = ModuleSpec(module=SharedExpertMLP, params={"gate": False}, submodules=mlp)

    # MoE module spec
    moe_module_spec = ModuleSpec(
        module=MoELayer, submodules=MoESubmodules(experts=experts, shared_experts=shared_experts)
    )
    return moe_module_spec<|MERGE_RESOLUTION|>--- conflicted
+++ resolved
@@ -9,12 +9,8 @@
 from megatron.core.transformer.spec_utils import ModuleSpec
 
 try:
-<<<<<<< HEAD
-    import transformer_engine # pylint: disable=unused-import
-=======
     import transformer_engine as te  # pylint: disable=unused-import
 
->>>>>>> 3149f23b
     from megatron.core.extensions.transformer_engine_spec_provider import TESpecProvider
 
     HAVE_TE = True
