--- conflicted
+++ resolved
@@ -176,20 +176,11 @@
 def get_mamba_mtp_block_spec(
     config: TransformerConfig,
     spec: ModuleSpec,
-<<<<<<< HEAD
     use_transformer_engine: bool,
-=======
-    use_transformer_engine: bool, 
->>>>>>> cb77b0ef
     vp_stage: Optional[int] = None,
 ) -> MultiTokenPredictionBlockSubmodules:
     """Mamba Multi-Token Prediction (MTP) block spec."""
     assert HAVE_KITCHEN, "Kitchen needs to be installed."
-<<<<<<< HEAD
-
-=======
-    
->>>>>>> cb77b0ef
     if use_transformer_engine:
         assert HAVE_TE, "TransformerEngine needs to be installed."
         backend: BackendSpecProvider = (
@@ -206,18 +197,10 @@
     return get_mamba_mtp_block_spec_for_backend(
         config=config, spec=spec, backend=backend, vp_stage=vp_stage
     )
-<<<<<<< HEAD
-
 
 def get_mamba_mtp_block_spec_for_backend(
     config: TransformerConfig,
     spec: ModuleSpec,
-=======
-    
-def get_mamba_mtp_block_spec_for_backend(
-    config: TransformerConfig,
-    spec: ModuleSpec, 
->>>>>>> cb77b0ef
     backend: BackendSpecProvider,
     vp_stage: Optional[int] = None,
 ) -> MultiTokenPredictionBlockSubmodules:
@@ -230,11 +213,7 @@
         mtp_model_layer_spec=spec, backend=backend
     )
     mtp_num_layers = config.mtp_num_layers if config.mtp_num_layers else 0
-<<<<<<< HEAD
-
-=======
-    
->>>>>>> cb77b0ef
+
     if config.mtp_use_repeated_layer:
         mtp_layer_specs = [mtp_layer_spec]
     else:
