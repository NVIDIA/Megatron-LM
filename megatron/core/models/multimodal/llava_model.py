# Copyright (c) 2024, NVIDIA CORPORATION. All rights reserved.
import logging
from collections import namedtuple
from functools import partial
from typing import List, Optional

import torch

from megatron.core import InferenceParams, tensor_parallel
from megatron.core.config_logger import has_config_logger_enabled, log_config_to_disk
from megatron.core.models.gpt import GPTModel
from megatron.core.models.vision.clip_vit_model import CLIPViTModel, get_num_image_embeddings
from megatron.core.models.vision.multimodal_projector import MultimodalProjector
from megatron.core.packed_seq_params import PackedSeqParams
from megatron.core.parallel_state import get_context_parallel_group, get_context_parallel_world_size
from megatron.core.transformer import MegatronModule
from megatron.core.transformer.spec_utils import ModuleSpec
from megatron.core.transformer.transformer_config import TransformerConfig
from megatron.core.utils import log_single_rank

try:
    import transformer_engine  # pylint: disable=unused-import
    from transformer_engine.pytorch.distributed import gather_along_first_dim

    from megatron.core.extensions.transformer_engine import TEDotProductAttention
    from megatron.core.utils import is_te_min_version

    HAVE_TE = True
except:
    HAVE_TE = False
    if get_context_parallel_world_size() > 1:
        raise RuntimeError("ContextParallelism requires TransformerEngine support, but not found.")


IGNORE_INDEX = -100  # ID for labels that should be ignored.
# Image token index can be tokenizer dependent so the default value does not work in all cases.
DEFAULT_IMAGE_TOKEN_INDEX = -200
IMAGE_TOKEN = "<image>"


# Note: This is under development and may be missing features.
class LLaVAModel(MegatronModule):
    """LLaVA multi-modal model.

    Args:
        language_transformer_config (TransformerConfig): Transformer config for the language model.
        language_transformer_layer_spec (ModuleSpec): Language model spec.
        language_vocab_size (int): Language model vocabulary size.
        language_max_sequence_length (int): Language model maximum sequence length.
        vision_transformer_config (TransformerConfig): Transformer config for the vision model.
        vision_transformer_layer_spec (ModuleSpec): Vision model spec.
        drop_vision_class_token (bool): Drop vision class token(s) before the language model.
        vision_projection_config (TransformerConfig): Vision projection config.
        vision_projection_layer_spec (ModuleSpec): Vision projection spec.
        vision_projection_type (str): Type of the vision projection. Default: 2-layer MLP.
        allow_missing_vision_projection_checkpoint (bool): Allow vision projection weights to be
            missing when loading a checkpoint. Default False.
        parallel_output (bool): Keep outputs split across tensor parallel ranks.
            This is typically True for training and False for inference.
        language_position_embedding_type (str): Language model position embedding type.
        language_rotary_percent (float): RoPE percent. Defaults to 1.0.
        pre_process (bool): Include embedding layer in the decoder (used with pipeline parallel).
        post_process (bool): Include output layer in the decoder (used with pipeline parallel).
        add_encoder (bool): Construct the encoder (used with pipeline parallel).
            When we use pipelining, the encoder will live on only the first stage
        add_decoder (bool): Construct the decoder (used with pipeline parallel).
            When we use pipelining, the decoder will live on every stage after the first one.
        img_h (int): Input image height.
        img_w (int): Input image width.
        patch_dim (int): The size of each image patch side.
        language_rotary_base (int): RoPE base.
        language_rope_scaling (bool): Toggle RoPE scaling.
        image_token_index (int): Token ID for image token such as <image>.
        pixel_shuffle (bool): Enable pixel shuffle.
        tile_tags (list): Optional tile tags.
    """

    def __init__(
        self,
        language_transformer_config: TransformerConfig,
        language_transformer_layer_spec: ModuleSpec,
        language_vocab_size: int,
        language_max_sequence_length: int,
        vision_transformer_config: TransformerConfig,
        vision_transformer_layer_spec: ModuleSpec,
        drop_vision_class_token: bool,
        vision_projection_config: TransformerConfig,
        vision_projection_layer_spec: ModuleSpec,
        vision_projection_type: str = "mlp",
        allow_missing_vision_projection_checkpoint: bool = False,
        parallel_output: bool = True,
        language_position_embedding_type: str = 'learned_absolute',
        language_rotary_percent: float = 1.0,
        pre_process: bool = True,
        post_process: bool = True,
        add_encoder: bool = True,
        add_decoder: bool = True,
        img_h: int = 336,
        img_w: int = 336,
        patch_dim: int = 14,
        language_rotary_base: int = 10000,
        language_rope_scaling: bool = False,
        image_token_index: int = DEFAULT_IMAGE_TOKEN_INDEX,
        pixel_shuffle: bool = False,
        tile_tags: Optional[list] = None,
    ) -> None:
        super().__init__(config=language_transformer_config)

        if has_config_logger_enabled(language_transformer_config):
            log_config_to_disk(language_transformer_config, locals(), prefix=type(self).__name__)

        log_single_rank(
            logging.getLogger(__name__),
            logging.WARNING,
            "LLaVA is work in progress. Features are missing and methods can change.",
        )

        self.pre_process = pre_process
        self.post_process = post_process
        self.add_encoder = add_encoder
        self.add_decoder = add_decoder

        self.encoder_hidden_state = None
        self.vision_model = None
        self.vision_projection = None
        self.language_model = None

        self.sequence_parallel_lm = language_transformer_config.sequence_parallel
        self.tp_comm_overlap_lm = language_transformer_config.tp_comm_overlap
        self.context_parallel_lm = language_transformer_config.context_parallel_size
        if self.sequence_parallel_lm or self.context_parallel_lm > 1:
            assert (
                language_transformer_layer_spec.submodules.self_attention.submodules.core_attention
                == TEDotProductAttention
                and HAVE_TE
            ), "Sequence/Context Parallelism is supported only with TE DotProductAttention."
            if self.context_parallel_lm > 1:
                assert is_te_min_version(
                    "1.10.0"
                ), "Context Parallelism in LLaVA requires TE v1.10 or higher"
        self.tensor_model_parallel_size_lm = language_transformer_config.tensor_model_parallel_size

        # This attribute is needed to check if an all-reduce is required
        # on the word embeddings inside `finalize_model_grads._allreduce_word_embedding_grads`.
        self.share_embeddings_and_output_weights = False
        if self.add_decoder:
            self.language_model = GPTModel(
                config=language_transformer_config,
                transformer_layer_spec=language_transformer_layer_spec,
                vocab_size=language_vocab_size,
                max_sequence_length=language_max_sequence_length,
                parallel_output=parallel_output,
                position_embedding_type=language_position_embedding_type,
                rotary_percent=language_rotary_percent,
                pre_process=self.pre_process,
                post_process=self.post_process,
                rotary_base=language_rotary_base,
                rope_scaling=language_rope_scaling,
                scatter_embedding_sequence_parallel=False,
            )
            self.share_embeddings_and_output_weights = (
                self.language_model.share_embeddings_and_output_weights
            )
            self._language_max_sequence_length = language_max_sequence_length
            self._language_is_pipeline_parallel = (
                language_transformer_config.pipeline_model_parallel_size > 1
            )

        class_token_len = 1
        if self.add_encoder:
            self._drop_vision_class_token = drop_vision_class_token
            add_class_token = True
            if vision_transformer_config.vision_model_type == "siglip":
                class_token_len = 0
                add_class_token = False
                error_msg = (
                    "Siglip does not support vision class token, "
                    "set disable-vision-class-token to False."
                )
                assert not self._drop_vision_class_token, error_msg
            self.vision_model = CLIPViTModel(
                vision_transformer_config,
                vision_transformer_layer_spec,
                img_h=img_h,
                img_w=img_w,
                class_token_len=class_token_len,
                patch_dim=patch_dim,
                model_subtype=vision_transformer_config.vision_model_type,
                add_class_token=add_class_token,
            )

            vision_projection_input_size = vision_transformer_config.hidden_size
            vision_projection_input_size *= 4 if pixel_shuffle else 1

            # Map (intermediate) vision model outputs to the language model input dimension.
            self.vision_projection = MultimodalProjector(
                vision_projection_config,
                vision_projection_layer_spec,
                vision_projection_type,
                vision_projection_input_size,
            )
            # Ignore missing weights for the vision projection during checkpoint loading.
            # This should be disabled by default but can be enabled if your checkpoint contains
            # pretrained vision and language models but not the projection from vision model
            # outputs to language model inputs.
            if allow_missing_vision_projection_checkpoint:
                vision_projection_param_names = [
                    f"vision_projection.{name}"
                    for name in self.vision_projection.state_dict().keys()
                ]
                self.vision_projection.register_load_state_dict_post_hook(
                    partial(_load_state_dict_hook_ignore_param_names, vision_projection_param_names)
                )

        self._img_seq_len = get_num_image_embeddings(
            img_h,
            img_w,
            patch_dim,
            vision_transformer_config.vision_model_type,
            drop_vision_class_token,
            class_token_len,
            pixel_shuffle,
            tile_tags is not None,  # Tile tags enabled/disabled.
        )

        self.image_token_index = image_token_index
        self._pixel_shuffle = pixel_shuffle
        self._tile_tags = tile_tags

    def shared_embedding_or_output_weight(self):
        """This is a convenience method to surface the language model's word embeddings, which is
        necessary for `finalize_model_grads._allreduce_word_embedding_grads`."""
        if self.add_decoder:
            return self.language_model.shared_embedding_or_output_weight()
        return None

    def set_input_tensor(self, input_tensor) -> None:
        """Set model chunk input tensor."""
        # This is usually handled in schedules.py but some inference code still
        # gives us non-lists or None
        if not isinstance(input_tensor, list):
            input_tensor = [input_tensor]
        assert len(input_tensor) == 1, 'input_tensor should only be length 1 for llava'

        if self.add_encoder and self.add_decoder:
            self.vision_model.set_input_tensor(input_tensor[0])
        elif self.add_encoder:
            self.vision_model.set_input_tensor(input_tensor[0])
        elif self.pre_process:
            self.encoder_hidden_state = input_tensor[0]
        else:
            self.language_model.set_input_tensor(input_tensor[0])

    def freeze(
        self, freeze_language_model: bool, freeze_vision_model: bool, freeze_vision_projection: bool
    ):
        """Freeze model modules.

        Make specific modules non-trainable by setting requires_grad to False.

        Args:
            freeze_language_model (bool): Freeze the language model module.
            freeze_vision_model (bool): Freeze the vision model module.
            freeze_vision_projection (bool): Freeze the vision projection module.
        """
        modules = []
        if freeze_language_model and self.language_model is not None:
            modules.append(self.language_model)
        if freeze_vision_model and self.vision_model is not None:
            modules.append(self.vision_model)
        if freeze_vision_projection and self.vision_projection is not None:
            modules.append(self.vision_projection)

        for module in modules:
            for param in module.parameters():
                param.requires_grad = False

    def _preprocess_data(
        self,
        image_embeddings,
        language_embeddings,
        input_ids,
        loss_mask,
        labels,
        use_inference_kv_cache,
        inference_params,
        image_token_index,
        num_image_tiles,
        image_token_mask=None,
    ):
        """Preprocess input data before input to language model.

        This function is adopted from
        https://github.com/huggingface/transformers/blob/85817d98fb60977c97e3014196a462b732d2ed1a/src/transformers/models/llava_next/modeling_llava_next.py#L409
        for our input data conventions.

        image_token_index = -200 indicates the image position in the input_ids = [0, 1, -200, 2, 3]
        and labels = [1, -200, 2, 3, 4], for example.
        We want to replace the image position (-200) with image_embeddings and return the following:
        - final_embeddings = [0, 1, image_embeddings, 2, 3],
        - final_labels = [1, -100, 2, 3, 4]
        - final_loss_mask = [1, 0, 0, 1, 1]

        This function handles samples without images (text-only sample). It also handles samples
        with images that are split into multiples tiles.

        If pipeline parallelism is not used, then self.pre_process and self.post_process
        are both True and we update both input embeddings, labels and loss masks (if available).

        If pipeline parallelism is used, then we do the following
        - the first language model chunk has self.pre_process = True and
          self.post_process = False. We update input embeddings.
        - the middle language model chunk(s) has self.pre_process = False and
          self.post_process = False. We don't need to update anything.
        - the last language model chunk has self.pre_process = False and
          self.post_process = True. We update labels and loss mask.

        TODO: This function should adjust the attention mask too.
        Currently, we assume the language model uses a causal mask.

        Returns:
            final_embedding (torch.Tensor): image and text embeddings [combined_seq_len, b, h].
            final_labels (torch.Tensor): labels for image and text positions [b, combined_seq_len].
            final_loss_mask (torch.Tensor): loss mask [b, combined_seq_len].
        """
        assert self.add_decoder, "input text preprocessing is only needed for the language model"

        # No pre- or postprocessing needed.
        # With pipeline parallel > 2, this means a chunk in the middle of the model.
        if not self.pre_process and not self.post_process:
            return None, None, None

        # If using the inference KV cache, the image tokens are already computed.
        if use_inference_kv_cache:
            return language_embeddings, loss_mask, labels

        img_seq_len = self._img_seq_len
        batch_size, text_seq_len = input_ids.shape
        # input_ids seq len is expected to be sharded by CP size
        if self.context_parallel_lm:
            text_seq_len *= self.context_parallel_lm

        has_labels = labels is not None
        if has_labels:
            assert (
                labels.shape == loss_mask.shape
            ), f"mismatching labels shape {labels.shape} and loss mask shape {loss_mask.shape}"

        # Create indices for new text and label positions.
        with torch.no_grad():
            if image_token_mask is None:
                assert (
                    self.context_parallel_lm <= 1
                ), "image_token_mask cannot be inferred from input_ids if using \
                        Context Parallelism. Please provide in forward_step"
                image_token_mask = input_ids == image_token_index
            num_images_per_sample = torch.sum(image_token_mask, dim=-1)

            # Number of tiles per sample.
            num_image_tiles_batch = num_image_tiles.split(num_images_per_sample.tolist(), dim=0)
            num_image_tiles_batch = torch.tensor(
                [x.sum() for x in num_image_tiles_batch], device=input_ids.device
            )

            # Sequence length for each sample is the image sequence length multiplied by
            # the number of tiles for that image, minus image token indices,
            # plus text sequence length.
            seq_lens = num_image_tiles_batch * img_seq_len - num_images_per_sample + text_seq_len
            max_seq_len = seq_lens.max()
            # Pipeline parallel expects fixed input size. Check if we need to pad.
            if (
                self._language_is_pipeline_parallel
                and max_seq_len < self._language_max_sequence_length
                and inference_params is None
            ):
                max_seq_len = self._language_max_sequence_length

<<<<<<< HEAD
            if self.sequence_parallel_lm:
                if self.tp_comm_overlap_lm:
                    # If shorter: Pad to language_max_sequence_length to use TP Comm overlap.
                    # If longer: Gets truncated later.
                    if max_seq_len < self._language_max_sequence_length:
                        padded_seq_len = self._language_max_sequence_length
                else:
                    # Pad to multiple of tp size for sequence parallelism
                    tp_world_size = get_tensor_model_parallel_world_size()
                    padded_seq_len = int(
                        (max_seq_len + (tp_world_size - 1)) // tp_world_size * tp_world_size
                    )
                sp_padding_needed = padded_seq_len - max_seq_len
                max_seq_len = padded_seq_len
            batch_indices, non_image_indices = torch.where(input_ids != image_token_index)
            batch_indices = batch_indices.to(torch.int32)
            non_image_indices = non_image_indices.to(torch.int32)
            
=======
            batch_indices, non_image_indices = torch.where(image_token_mask != True)

>>>>>>> 67a50f2f
            # New position ids for the text tokens, shifted by the image sequence length.
            # E.g. for input_ids = [-200, 1, 2, 3] and img_seq_len = 576, we get
            # new_position_ids = [576, 577, 578, 579]. text_position_ids are then [577, 578, 579].
            image_token_mask_lens = image_token_mask.int().clone()
            # -1 is for the removed image token index.
            image_token_mask_lens[image_token_mask] = num_image_tiles * img_seq_len - 1
            # +1 is needed here for the cumulative sum. -1 is adjusting for zero-based indexing.
            new_position_ids = torch.cumsum((image_token_mask_lens + 1), dim=-1) - 1
            text_position_ids = new_position_ids[batch_indices, non_image_indices]

            # Labels are shifted to left by one.
            # So, shift text position ids and non-image indices to left by one.
            if has_labels:
                label_text_position_ids = text_position_ids - 1
                valid_label_text_position_ids = label_text_position_ids >= 0
                label_text_position_ids = label_text_position_ids[valid_label_text_position_ids]

                label_batch_indices = batch_indices[valid_label_text_position_ids]

                label_non_image_indices = non_image_indices - 1
                valid_label_non_image_indices = label_non_image_indices >= 0
                label_non_image_indices = label_non_image_indices[valid_label_non_image_indices]

            # Create a mask for the image embedding positions.
            images_mask = torch.full(
                (batch_size, max_seq_len), True, dtype=torch.bool, device=input_ids.device
            )
            # No images in the text positions.
            images_mask[batch_indices, text_position_ids] = False
            # Samples can have different amount of images tokens.
            # new_position_ids[:, -1] gives the last text position id for each sample.
            # Padding is needed when the number of image tokens differs.
            first_padding_idx = new_position_ids[:, -1] + 1
            images_mask[
                torch.arange(max_seq_len, device=first_padding_idx.device).repeat(batch_size, 1)
                >= first_padding_idx.unsqueeze(1)
            ] = False

        # Create the final input embedding (if this is the first language model stage).
        final_embedding = None
        if self.pre_process:
            embed_dim = language_embeddings.shape[-1]
            final_embedding = torch.zeros(
                batch_size,
                max_seq_len,
                embed_dim,
                dtype=language_embeddings.dtype,
                device=language_embeddings.device,
            )

            # Put text embeddings to the text positions in the result tensor.
            final_embedding[batch_indices, text_position_ids] = language_embeddings[
                batch_indices, non_image_indices
            ]

            # Put image embeddings to image positions.
            final_embedding[images_mask] = (
                image_embeddings.permute(1, 0, 2).reshape(-1, embed_dim).contiguous()
            )

        # Create the final labels and loss mask (if this is the last language model stage).
        final_labels, final_loss_mask = None, None
        if self.post_process and has_labels:
            final_labels = torch.full(
                (batch_size, max_seq_len), IGNORE_INDEX, dtype=labels.dtype, device=labels.device
            )
            final_loss_mask = torch.full(
                (batch_size, max_seq_len), 0, dtype=loss_mask.dtype, device=loss_mask.device
            )

            # Put text labels and loss mask to the text positions.
            final_labels[label_batch_indices, label_text_position_ids] = labels[
                label_batch_indices, label_non_image_indices
            ]

            final_loss_mask[batch_indices, text_position_ids] = loss_mask[
                batch_indices, non_image_indices
            ]

            # For labels, pick the last label index that got dropped by the shift to left.
            label_extra_text_position_ids = seq_lens - 1
            batch_range = torch.arange(len(label_extra_text_position_ids))
            final_labels[batch_range, label_extra_text_position_ids] = labels[batch_range, -1]

            # Loss mask the image positions.
            final_loss_mask[images_mask] = 0

            # Loss mask last text position just before an image
            # so that text token does not need to predict the first image token.
            batch_image_indices, image_indices = torch.where(image_token_mask)
            batch_image_indices = batch_image_indices.to(torch.int32)
            image_indices = image_indices.to(torch.int32)
            # Indices just before image tokens. If it's -1, skip it.
            before_image_indices = image_indices - 1
            valid = before_image_indices >= 0
            valid_batch_image_indices = batch_image_indices[valid]
            valid_before_image_indices = before_image_indices[valid]
            # Map those indices those position ids.
            valid_before_image_indices = new_position_ids[
                valid_batch_image_indices, valid_before_image_indices
            ]

            final_loss_mask[valid_batch_image_indices, valid_before_image_indices] = 0

        if final_embedding is not None and final_labels is not None:
            assert (
                final_embedding.shape[:2] == final_labels.shape == final_loss_mask.shape
            ), "unexpected shapes after data preprocessing"

        if final_embedding is not None:
            # Truncate if exceeding the language model's max sequence length.
            if final_embedding.shape[1] > self._language_max_sequence_length:
                final_embedding = final_embedding[:, : self._language_max_sequence_length]
            # Transpose to [s,b,h] if not using CP because CP Sharding expects seq in dim=1
            if self.context_parallel_lm == 1:
                final_embedding = final_embedding.transpose(1, 0).contiguous()

        truncate_labels = (
            final_labels is not None and final_labels.shape[1] > self._language_max_sequence_length
        )
        if truncate_labels:
            final_labels = final_labels[:, : self._language_max_sequence_length]
            final_loss_mask = final_loss_mask[:, : self._language_max_sequence_length]

        return final_embedding, final_labels, final_loss_mask

    def _process_embedding_token_parallel(
        self, combined_embeddings, new_labels, new_loss_mask, packed_seq_params
    ):
        """Processes the input data for model parallelism support.

        When using sequence parallelism (SP) or context parallelism (CP), the sequence is sharded
        across different GPUs. This function helps ensure that the sharding is done correctly by
        1. Calculates `padding_factor` which determines based on how many chunks we expect to shard
           the sequence
        2. Calculates and pads the inputs to necessary length to ensure equal sized chunks
        3. Creates/Modifies PackedSeqParams which helps mask padded tokens during calculations
        4. Performs any layout changes if necessary
        5. Distributes the sequence across GPUs for SP and CP

        Context Parallelism is a feature that helps improve memory efficiency for
        long sequence training by distributing sequence across CP ranks.
        It requires token length to be divisible by (CP size *2) to ensure proper load balance.
        Please refer to `get_batch_on_this_cp_rank` function for more details.

        Sequence Parallelism is a feature that helps improve memory efficiency for
        long sequence training by distributing sequence across TP ranks.
        It requires token length to be divisible by TP size.

        Returns:
            combined_embeddings (torch.Tensor): image and text embeddings combined and distributed.
            new_labels (torch.Tensor): Distributed labels for image and text positions.
            new_loss_mask (torch.Tensor): Distributed loss mask.
            packed_seq_params (PackedSeqParams): Dict with padded token information.

        """
        # combined_embeddings - `s,b,h` if not using CP, `b,s,h` if using CP
        batch_size = (
            combined_embeddings.shape[0]
            if self.context_parallel_lm > 1
            else combined_embeddings.shape[1]
        )
        seq_dim = 1 if self.context_parallel_lm > 1 else 0

        padding_mask_type = 'padding' in str(
            self.language_model.transformer_layer_spec.submodules.self_attention.params.get(
                'attn_mask_type', ''
            )
        )
        if self.sequence_parallel_lm and self.tp_comm_overlap_lm:
            assert (
                combined_embeddings.shape[seq_dim] == self._language_max_sequence_length
            ) or padding_mask_type, f"TP Comm overlap either requires Vision+Text token length \
             == language_max_sequence_length or mask type to be set to padding/padding_causal"

        if padding_mask_type:
            # Calculate the padded sequence length needed to support SP and CP
            # SP and CP are used to distributed the sequence across GPUs to improve
            # memory efficiency and enable very long context training.
            # To distribute workload equally, we need to ensure that the sequence is
            # divisible by the appropriate padding factor calculated below.
            padding_factor = None
            padded_seq_len = None
            mp_padding_needed = 0
            if self.context_parallel_lm > 1 and self.sequence_parallel_lm:
                padding_factor = self.tensor_model_parallel_size_lm * self.context_parallel_lm * 2
            elif self.context_parallel_lm > 1:
                padding_factor = self.context_parallel_lm * 2
            elif self.sequence_parallel_lm:
                padding_factor = self.tensor_model_parallel_size_lm

            padded_seq_len = int(
                (combined_embeddings.shape[seq_dim] + (padding_factor - 1))
                // padding_factor
                * padding_factor
            )

            assert (
                padded_seq_len <= self._language_max_sequence_length
            ), f"Sequence length after padding {padded_seq_len} for SP/CP has exceeded \
                language_max_sequence_length. Ensure language_max_sequence_length is \
                divisible by SP/CP factor: {padding_factor}"

            if self.sequence_parallel_lm and self.tp_comm_overlap_lm:
                # TP Comm overlap initializes the user buffer shape used for communication
                # at the beginning of training run and the same shape is expected to be
                # used throughout the training.
                # Pad to language_max_sequence_length to use TP Comm overlap.
                assert (
                    self._language_max_sequence_length % padding_factor == 0
                ), f"TP Comm overlap uses language_max_sequence_length \
                    which needs to be divisible by SP/CP factor {padding_factor}"
                padded_seq_len = self._language_max_sequence_length

            assert (
                packed_seq_params is not None
            ), "Please provide PackedSeqParams dict when using SP or CP with padding"
            valid_seqlens = packed_seq_params.cu_seqlens_q[1:] - packed_seq_params.cu_seqlens_q[:-1]
            valid_seq_len = max(valid_seqlens)
            assert (
                padded_seq_len >= valid_seq_len
            ), f"Padded Seq Len calculated for model parallelism: {padded_seq_len} \
                    is shorter than expected valid token len {valid_seq_len} provided."

            mp_padding_needed = padded_seq_len - combined_embeddings.shape[seq_dim]
            if mp_padding_needed > 0:
                new_labels = torch.nn.functional.pad(
                    new_labels, (0, mp_padding_needed), value=IGNORE_INDEX
                )
                new_loss_mask = torch.nn.functional.pad(new_loss_mask, (0, mp_padding_needed))
                if self.context_parallel_lm > 1:
                    combined_embeddings = torch.nn.functional.pad(
                        combined_embeddings, (0, 0, 0, mp_padding_needed)
                    )
                else:
                    combined_embeddings = torch.nn.functional.pad(
                        combined_embeddings, (0, 0, 0, 0, 0, mp_padding_needed)
                    )

                # Update PackedSeqParams if padding needed beyond user provided PackedSeqParams
                packed_seq_params.max_seqlen_q = padded_seq_len
                packed_seq_params.max_seqlen_kv = padded_seq_len
                cu_seqlens_padded = None
                # We need cu_seqlens_q_padded/cu_seqlens_kv_padded when doing
                # CP+Padding to support accurate Attention with THD format.
                if self.context_parallel_lm > 1:
                    cu_seqlens_padded = torch.arange(
                        0,
                        (batch_size + 1) * (padded_seq_len),
                        step=(padded_seq_len),
                        dtype=torch.int32,
                        device=combined_embeddings.device,
                    )
                    packed_seq_params.cu_seqlens_q_padded = cu_seqlens_padded
                    packed_seq_params.cu_seqlens_kv_padded = cu_seqlens_padded
                    packed_seq_params.qkv_format = 'thd'
                else:
                    packed_seq_params.qkv_format = 'sbhd'

        if self.context_parallel_lm > 1:
            # Distribute sequence across CP ranks
            from megatron.training.utils import get_batch_on_this_cp_rank

            batch = get_batch_on_this_cp_rank(
                {
                    "combined_embeddings": combined_embeddings,
                    "new_labels": new_labels,
                    "new_loss_mask": new_loss_mask,
                }
            )

            combined_embeddings = batch["combined_embeddings"]  # [B, S/CP, H]
            new_labels = batch["new_labels"]
            new_loss_mask = batch["new_loss_mask"]

            if getattr(packed_seq_params, 'qkv_format', None) == 'thd':
                # If PackedSeqParams requires THD format,
                # reshape embedding from [B,S,H] to [T,1,H] where T=B*S
                combined_embeddings = (
                    combined_embeddings.contiguous()
                    .view(combined_embeddings.shape[0] * combined_embeddings.shape[1], -1)
                    .unsqueeze(1)
                )
                new_labels = new_labels.view(new_labels.shape[0] * new_labels.shape[1]).unsqueeze(0)
                new_loss_mask = new_loss_mask.view(
                    new_loss_mask.shape[0] * new_loss_mask.shape[1]
                ).unsqueeze(0)
            else:
                combined_embeddings = combined_embeddings.transpose(
                    1, 0
                ).contiguous()  # [B,S/CP,H] -> [S/CP,B,H]

        if self.sequence_parallel_lm:
            combined_embeddings = tensor_parallel.scatter_to_sequence_parallel_region(
                combined_embeddings
            )  # [S/(CP*TP),B,H]

        return combined_embeddings, new_labels, new_loss_mask, packed_seq_params

    def _apply_tile_tagging(self, image_embeddings, num_image_tiles):
        """Apply tile tagging.

        The image embeddings of multiple tiles are prepended with tile tags such as <tile_1>.
        This implements the method used in NVLM https://arxiv.org/pdf/2409.11402.

        Args:
            image_embeddings (torch.Tensor): [img_seq_len, num_tiles, h_language].
            num_image_tiles (torch.Tensor): Number of tiles for each input image [num_images].

        Returns:
            torch.Tensor: Tile tags prepended to image embeddings.
                [tile_seq_len (=5) + img_seq_len, num_tiles, h_language]
        """
        assert (
            num_image_tiles.shape[0] == 1 and len(num_image_tiles) == 1
        ), "multiple input images are not supported yet."

        num_tiles = num_image_tiles[0].item()
        tile_tags = self._tile_tags[: num_tiles - 1] + [self._tile_tags[-1]]

        # [num_tiles, tile_seq_len (=5)]
        tile_tag_input_ids = torch.tensor(
            tile_tags, dtype=torch.int64, device=num_image_tiles.device
        )

        # [tile_seq_len, num_tiles, h_language]
        tile_tag_embeds = self.language_model.embedding(tile_tag_input_ids, position_ids=None)

        # [num_tiles, dim] should be the same same
        assert tile_tag_embeds.shape[1:] == image_embeddings.shape[1:]

        image_embeddings = torch.cat([tile_tag_embeds, image_embeddings])

        return image_embeddings  # [tile_seq_len + img_seq_len, num_tiles, h_language]

    def forward(
        self,
        images: torch.Tensor,
        input_ids: torch.Tensor,
        position_ids: torch.Tensor,
        attention_mask: torch.Tensor,
        labels: Optional[torch.Tensor] = None,
        loss_mask: Optional[torch.Tensor] = None,
        inference_params: Optional[InferenceParams] = None,
        num_image_tiles: Optional[List[int]] = None,
        image_token_index: Optional[int] = None,
        runtime_gather_output: Optional[bool] = None,
        image_token_mask: Optional[torch.Tensor] = None,
        packed_seq_params: Optional[PackedSeqParams] = None,
    ) -> torch.Tensor:
        """Forward function of the LLaVA model.

        Args:
            images (torch.Tensor): input images of shape [num_tiles, img_h, img_w].
                num_tiles means the number of image tiles in this batch.
                num_tiles = 0 if the batch doesn't contain images.
            input_ids (torch.Tensor): input text ids [batch, text_seq_len].
            position_ids (torch.Tensor): input text position ids [batch, text_seq_len].
            attention_mask (torch.Tensor): Language model attention mask
                [batch, 1, 1, combined_seq_len]. NOTE: attention_mask is typically None and
                attn_mask_type in layer specs determines the attention mask used.
            labels (torch.Tensor): Optional target text labels [batch, combined_seq_len].
            loss_mask (torch.Tensor): Text loss mask [batch, text_seq_len].
            inference_params (InferenceParams): Inference-time parameters including KV cache.
            num_image_tiles (list of int): Number of tiles per image. Default 1 tile per image.
            image_token_index (int): ID for input images. Default None means `image_token_index`
                arg in the constructor will be used.
            runtime_gather_output (bool): Gather output at runtime. Default None means
                `parallel_output` arg in the constructor will be used.
            image_token_mask (torch.Tensor): Tensor indicating the location of
                image token index in input_ids.
            packed_seq_params (PackedSeqParams): Dict with padded token information.
                Required for using SP/CP with padding mask type.

        Returns:
            output (torch.Tensor): Loss of shape [b, s] if labels are provided,
                otherwise logits of shape [b, s, vocab_size].
            loss_mask (torch.Tensor): Loss mask expanded to combined sequence length. Shape [b, s].
        """
        use_inference_kv_cache = (
            inference_params is not None
            and "image_tokens_count" in inference_params.key_value_memory_dict
        )
        has_images = images is not None and images.shape[0] > 0

        # If running inference, we can skip image token computation
        # if they were computed already earlier for this sample.
        if use_inference_kv_cache:
            image_embeddings = None
        elif self.add_encoder and not has_images:
            # If no images provided, use an empty image embeddings tensor.
            image_embeddings = torch.tensor([], dtype=images.dtype, device=images.device).reshape(
                0, 0, 0
            )
        elif self.add_encoder and has_images:
            image_embeddings = self.vision_model(images)  # [num_tiles, img_seq_len, h_vision]
            if self._drop_vision_class_token:
                image_embeddings = image_embeddings[:, self.vision_model.class_token_len :, :]

            if self._pixel_shuffle:
                image_embeddings = pixel_shuffle(
                    image_embeddings
                )  # [num_tiles, img_seq_len_shuffled, h_vision_shuffled]

            # contiguous() required as `permute` can sparsify the tensor and this breaks pipelining
            image_embeddings = image_embeddings.permute(
                1, 0, 2
            ).contiguous()  # [img_seq_len, num_tiles, h_vision]

            # map vision model output size to language model input size.
            image_embeddings = self.vision_projection(
                image_embeddings
            )  # [img_seq_len, num_tiles, h_language]

            # Apply tile tagging if enabled and an image token is present.
            if self._tile_tags is not None and torch.any(input_ids == self.image_token_index):
                image_embeddings = self._apply_tile_tagging(image_embeddings, num_image_tiles)

            # TODO: Support batched inference.
            # In inference, the language model KV cache will be updated for image token positions.
            # Store the image tokens sequence length to be used as an offset to the KV cache later.
            if inference_params is not None:
                inference_params.key_value_memory_dict["image_tokens_count"] = (
                    image_embeddings.shape[0] * image_embeddings.shape[1]
                )
        else:
            image_embeddings = self.encoder_hidden_state

        if not self.add_decoder:
            return image_embeddings, loss_mask

        language_embeddings = None
        if self.pre_process:
            input_ids_text = input_ids.clone()
            input_ids_text[input_ids_text == self.image_token_index] = 0
            # Note: This adds absolute position embedding but not RoPE.
            # Each image is counted as one position.
            # RoPE is added in language_model forward. Each image embedding is one position.
            language_embeddings = self.language_model.embedding(
                input_ids=input_ids_text, position_ids=position_ids
            )  # [text_seq_len, b, h_language]
            # Gather the language embeddings back. We need the full embedding to insert
            # image embeddings and then scatter again to avoid load imbalance.
            if self.context_parallel_lm > 1:
                cp_group = get_context_parallel_group()
                language_embeddings, _ = gather_along_first_dim(language_embeddings, cp_group)

            language_embeddings = language_embeddings.transpose(
                1, 0
            ).contiguous()  # [b, text_seq_len, h_language]

        # Assume 1 tile per image if the number of tiles is not provided.
        if num_image_tiles is None:
            num_image_tiles = torch.ones(images.shape[0], dtype=torch.int, device=input_ids.device)

        combined_embeddings, new_labels, new_loss_mask = self._preprocess_data(
            image_embeddings,
            language_embeddings,
            input_ids,
            loss_mask,
            labels,
            use_inference_kv_cache,
            inference_params,
            image_token_index if image_token_index is not None else self.image_token_index,
            num_image_tiles,
            image_token_mask,
        )  # [combined_seq_len, b, h_language], [b, combined_seq_len], [b, combined_seq_len]

        if self.context_parallel_lm > 1 or self.sequence_parallel_lm:
            combined_embeddings, new_labels, new_loss_mask, packed_seq_params = (
                self._process_embedding_token_parallel(
                    combined_embeddings, new_labels, new_loss_mask, packed_seq_params
                )
            )

        output = self.language_model(
            input_ids=None,
            position_ids=None,
            attention_mask=attention_mask,
            decoder_input=combined_embeddings,
            labels=new_labels,
            inference_params=inference_params,
            runtime_gather_output=runtime_gather_output,
            packed_seq_params=packed_seq_params,
        )

        return output, new_loss_mask


def _load_state_dict_hook_ignore_param_names(
    param_names: List[str], module: torch.nn.Module, incompatible_keys: namedtuple
):
    """Hook to ignore missing keys during checkpoint loading.

    By default, this should not be used to avoid accidentally missing weights in checkpoint loading.

    Example use case: Use this if you want to load a checkpoint that contains vision and language
    model weights but not the vision projection weights.

    Args:
        param_names (list str): Parameter names allowed to be missing when calling load_state_dict.
        module (torch.nn.Module): The torch module this hook applies to. Required by the torch API.
        incompatible_keys (namedtuple): Namedtuple with fields missing_keys and unexpected_keys,
            which collect the missing and unexpected keys, respectively.
    """
    for param_name in param_names:
        if param_name in incompatible_keys.missing_keys:
            logging.getLogger(__name__).warning(
                f"{param_name} being removed from incompatible_keys.missing_keys in LlavaModel"
            )
            incompatible_keys.missing_keys.remove(param_name)


# pylint: disable-next=line-too-long
# Based on https://github.com/OpenGVLab/InternVL/blob/c7c5af1a8930b4862afe8ed14672307082ef61fa/internvl_chat/internvl/model/internvl_chat/modeling_internvl_chat.py#L218
# Copyright (c) 2023 OpenGVLab.
def pixel_shuffle(x, scale_factor=0.5, version=2):
    """Pixel shuffle based on InternVL but adapted for our use case.

    Args:
        x (torch.Tensor): Vision model outputs [num_tiles, img_seq_len, h_vision]
        version (int): Implementation version.

    Returns:
        Shuffled vision model outputs [num_tiles, (sq ** 2) * (scale ** 2), h_vision / (scale ** 2)]
    """
    h = w = int(x.shape[1] ** 0.5)  # sq
    x = x.reshape(x.shape[0], h, w, -1)  # [num_tiles, sq, sq, h_vision]

    n, w, h, c = x.size()
    # N, W, H, C --> N, W, H * scale, C // scale
    x = x.view(n, w, int(h * scale_factor), int(c / scale_factor))
    # N, W, H * scale, C // scale --> N, H * scale, W, C // scale
    x = x.permute(0, 2, 1, 3).contiguous()
    # N, H * scale, W, C // scale --> N, H * scale, W * scale, C // (scale ** 2)
    x = x.view(
        n, int(h * scale_factor), int(w * scale_factor), int(c / (scale_factor * scale_factor))
    )

    if version == 2:
        x = x.permute(0, 2, 1, 3).contiguous()

    x = x.reshape(x.shape[0], -1, x.shape[-1])

    return x<|MERGE_RESOLUTION|>--- conflicted
+++ resolved
@@ -375,29 +375,10 @@
             ):
                 max_seq_len = self._language_max_sequence_length
 
-<<<<<<< HEAD
-            if self.sequence_parallel_lm:
-                if self.tp_comm_overlap_lm:
-                    # If shorter: Pad to language_max_sequence_length to use TP Comm overlap.
-                    # If longer: Gets truncated later.
-                    if max_seq_len < self._language_max_sequence_length:
-                        padded_seq_len = self._language_max_sequence_length
-                else:
-                    # Pad to multiple of tp size for sequence parallelism
-                    tp_world_size = get_tensor_model_parallel_world_size()
-                    padded_seq_len = int(
-                        (max_seq_len + (tp_world_size - 1)) // tp_world_size * tp_world_size
-                    )
-                sp_padding_needed = padded_seq_len - max_seq_len
-                max_seq_len = padded_seq_len
-            batch_indices, non_image_indices = torch.where(input_ids != image_token_index)
+            batch_indices, non_image_indices = torch.where(image_token_mask != True)
             batch_indices = batch_indices.to(torch.int32)
             non_image_indices = non_image_indices.to(torch.int32)
-            
-=======
-            batch_indices, non_image_indices = torch.where(image_token_mask != True)
-
->>>>>>> 67a50f2f
+
             # New position ids for the text tokens, shifted by the image sequence length.
             # E.g. for input_ids = [-200, 1, 2, 3] and img_seq_len = 576, we get
             # new_position_ids = [576, 577, 578, 579]. text_position_ids are then [577, 578, 579].
