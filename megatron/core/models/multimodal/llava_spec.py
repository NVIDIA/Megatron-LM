# Copyright (c) 2024, NVIDIA CORPORATION. All rights reserved.
<<<<<<< HEAD
import torch
=======
from typing import Optional

from megatron.core.extensions.transformer_engine import (
    TEDotProductAttention,
    TELayerNormColumnParallelLinear,
    TENorm,
    TERowParallelLinear,
)
>>>>>>> c7bf403b
from megatron.core.fusions.fused_bias_dropout import get_bias_dropout_add
from megatron.core.models.gpt.gpt_layer_specs import get_mlp_module_spec
from megatron.core.tensor_parallel.layers import ColumnParallelLinear, RowParallelLinear
from megatron.core.transformer.attention import (
    CrossAttention,
    CrossAttentionSubmodules,
    SelfAttention,
    SelfAttentionSubmodules,
)
try :
    
    from megatron.core.extensions.transformer_engine import (
        TEDotProductAttention,
        TELayerNormColumnParallelLinear,
        TENorm,
        TERowParallelLinear,
    )
    HAVE_TE=True
except ImportError:
    from megatron.core.transformer.dot_product_attention import DotProductAttention
    from megatron.core.transformer.torch_norm import WrappedTorchNorm
    from megatron.core.tensor_parallel.layers import ColumnParallelLinear, RowParallelLinear
    import warnings

    if torch.cuda.is_available():
        warnings.warn('Transformer Engine is not installed. Falling back to Megatron Local')
    
    HAVE_TE = False

from megatron.core.transformer.dot_product_attention import DotProductAttention
from megatron.core.transformer.enums import AttnMaskType
from megatron.core.transformer.identity_op import IdentityOp
from megatron.core.transformer.spec_utils import ModuleSpec
from megatron.core.transformer.transformer_layer import TransformerLayer, TransformerLayerSubmodules

try:
    import apex  # pylint: disable=unused-import

    from megatron.core.fusions.fused_layer_norm import FusedLayerNorm

    HAVE_APEX = True
    LNImpl = FusedLayerNorm
except ImportError:
    import warnings

    from megatron.core.transformer.torch_norm import WrappedTorchNorm

    warnings.warn('Apex is not installed. Falling back to Torch Norm')
    LNImpl = WrappedTorchNorm

def decoder_model_with_transformer_engine_default_spec(
    num_experts: Optional[int] = None, moe_grouped_gemm: bool = False, qk_layernorm: bool = False
) -> ModuleSpec:
    """LLava decoder TE spec (uses Transformer Engine components)."""
<<<<<<< HEAD

    if not HAVE_TE:
        return decoder_model_with_local_default_spec(num_experts=num_experts,
                                                     moe_grouped_gemm=moe_grouped_gemm,
                                                     qk_layernorm=qk_layernorm)
    mlp = _get_mlp_module_spec(
=======
    mlp = get_mlp_module_spec(
>>>>>>> c7bf403b
        use_te=True, num_experts=num_experts, moe_grouped_gemm=moe_grouped_gemm
    )
    return ModuleSpec(
        module=TransformerLayer,
        submodules=TransformerLayerSubmodules(
            self_attention=ModuleSpec(
                module=SelfAttention,
                params={"attn_mask_type": AttnMaskType.causal},
                submodules=SelfAttentionSubmodules(
                    linear_qkv=TELayerNormColumnParallelLinear,
                    core_attention=TEDotProductAttention,
                    linear_proj=TERowParallelLinear,
                    q_layernorm=TENorm if qk_layernorm else IdentityOp,
                    k_layernorm=TENorm if qk_layernorm else IdentityOp,
                ),
            ),
            self_attn_bda=get_bias_dropout_add,
            mlp=mlp,
            mlp_bda=get_bias_dropout_add,
        ),
    )


def decoder_model_with_local_default_spec(
    num_experts: Optional[int] = None, moe_grouped_gemm: bool = False, qk_layernorm: bool = False
) -> ModuleSpec:
    """LLava decoder local spec."""
    mlp = get_mlp_module_spec(
        use_te=False, num_experts=num_experts, moe_grouped_gemm=moe_grouped_gemm
    )
    return ModuleSpec(
        module=TransformerLayer,
        submodules=TransformerLayerSubmodules(
            input_layernorm=LNImpl,
            self_attention=ModuleSpec(
                module=SelfAttention,
                params={"attn_mask_type": AttnMaskType.causal},
                submodules=SelfAttentionSubmodules(
                    linear_qkv=ColumnParallelLinear,
                    core_attention=DotProductAttention,
                    linear_proj=RowParallelLinear,
                ),
            ),
            self_attn_bda=get_bias_dropout_add,
            pre_mlp_layernorm=LNImpl,
            mlp=mlp,
            mlp_bda=get_bias_dropout_add,
        ),
    )<|MERGE_RESOLUTION|>--- conflicted
+++ resolved
@@ -1,16 +1,8 @@
 # Copyright (c) 2024, NVIDIA CORPORATION. All rights reserved.
-<<<<<<< HEAD
-import torch
-=======
 from typing import Optional
 
-from megatron.core.extensions.transformer_engine import (
-    TEDotProductAttention,
-    TELayerNormColumnParallelLinear,
-    TENorm,
-    TERowParallelLinear,
-)
->>>>>>> c7bf403b
+import torch
+
 from megatron.core.fusions.fused_bias_dropout import get_bias_dropout_add
 from megatron.core.models.gpt.gpt_layer_specs import get_mlp_module_spec
 from megatron.core.tensor_parallel.layers import ColumnParallelLinear, RowParallelLinear
@@ -65,16 +57,7 @@
     num_experts: Optional[int] = None, moe_grouped_gemm: bool = False, qk_layernorm: bool = False
 ) -> ModuleSpec:
     """LLava decoder TE spec (uses Transformer Engine components)."""
-<<<<<<< HEAD
-
-    if not HAVE_TE:
-        return decoder_model_with_local_default_spec(num_experts=num_experts,
-                                                     moe_grouped_gemm=moe_grouped_gemm,
-                                                     qk_layernorm=qk_layernorm)
-    mlp = _get_mlp_module_spec(
-=======
     mlp = get_mlp_module_spec(
->>>>>>> c7bf403b
         use_te=True, num_experts=num_experts, moe_grouped_gemm=moe_grouped_gemm
     )
     return ModuleSpec(
