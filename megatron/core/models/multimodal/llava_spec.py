--- conflicted
+++ resolved
@@ -1,5 +1,4 @@
 # Copyright (c) 2024, NVIDIA CORPORATION. All rights reserved.
-<<<<<<< HEAD
 import torch
 from megatron.core.fusions.fused_bias_dropout import get_bias_dropout_add
 from megatron.core.models.gpt.gpt_layer_specs import _get_mlp_module_spec
@@ -11,8 +10,8 @@
     SelfAttentionSubmodules,
 )
 try :
-    from megatron.core.transformer.custom_layers.transformer_engine import (
-        TEColumnParallelLinear,
+    
+    from megatron.core.extensions.transformer_engine import (
         TEDotProductAttention,
         TELayerNormColumnParallelLinear,
         TENorm,
@@ -30,18 +29,6 @@
     
     HAVE_TE = False
 
-=======
-from megatron.core.extensions.transformer_engine import (
-    TEDotProductAttention,
-    TELayerNormColumnParallelLinear,
-    TENorm,
-    TERowParallelLinear,
-)
-from megatron.core.fusions.fused_bias_dropout import get_bias_dropout_add
-from megatron.core.models.gpt.gpt_layer_specs import _get_mlp_module_spec
-from megatron.core.tensor_parallel.layers import ColumnParallelLinear, RowParallelLinear
-from megatron.core.transformer.attention import SelfAttention, SelfAttentionSubmodules
->>>>>>> 1b8fce7e
 from megatron.core.transformer.dot_product_attention import DotProductAttention
 from megatron.core.transformer.enums import AttnMaskType
 from megatron.core.transformer.identity_op import IdentityOp
@@ -59,10 +46,9 @@
     import warnings
 
     from megatron.core.transformer.torch_layer_norm import WrappedTorchLayerNorm
-    if torch.cuda.is_available():
-        warnings.warn('Apex is not installed. Falling back to Torch LayerNorm')
+
+    warnings.warn(f'Apex is not installed. Falling back to Torch LayerNorm')
     LNImpl = WrappedTorchLayerNorm
-
 
 def decoder_model_with_transformer_engine_default_spec(
     num_experts: int = None, moe_grouped_gemm: bool = False, qk_layernorm: bool = False
