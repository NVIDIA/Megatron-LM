--- conflicted
+++ resolved
@@ -4,13 +4,7 @@
 
 import os
 from dataclasses import dataclass
-<<<<<<< HEAD
-from importlib.metadata import PackageNotFoundError, version
-
-from pkg_resources import packaging
 import torch
-=======
->>>>>>> 1b8fce7e
 
 from megatron.core.transformer import TransformerConfig
 from megatron.core.utils import is_te_min_version
@@ -70,36 +64,21 @@
         super().__post_init__()
 
         # Validate Transformer Engine version.
-<<<<<<< HEAD
         try:
-            te_version = packaging.version.Version(version("transformer-engine"))
-            if te_version >= packaging.version.Version("1.3"):
+            if is_te_min_version("1.3"):
                 try:
                     assert os.getenv("NVTE_FLASH_ATTN") == "0"
                     assert os.getenv("NVTE_FUSED_ATTN") == "0"
                 except Exception as e:
                     raise Exception(
-                        "When using Transformer Engine >= 1.3, environment vars NVTE_FLASH_ATTN and NVTE_FUSED_ATTN most both be defined and set to '0'. Currently, NVTE_FLASH_ATTN == %s, NVTE_FUSED_ATTN == %s."
+                        "When using Transformer Engine >= 1.3, environment vars NVTE_FLASH_ATTN "
+                        "and NVTE_FUSED_ATTN most both be defined and set to '0'. "
+                        "Currently, NVTE_FLASH_ATTN == %s, NVTE_FUSED_ATTN == %s."
                         % (
                             os.getenv("NVTE_FLASH_ATTN", "[unset]"),
                             os.getenv("NVTE_FUSED_ATTN", "[unset]"),
-                        )
-=======
-        if is_te_min_version("1.3"):
-            try:
-                assert os.getenv("NVTE_FLASH_ATTN") == "0"
-                assert os.getenv("NVTE_FUSED_ATTN") == "0"
-            except Exception as e:
-                raise Exception(
-                    "When using Transformer Engine >= 1.3, environment vars NVTE_FLASH_ATTN "
-                    "and NVTE_FUSED_ATTN most both be defined and set to '0'. "
-                    "Currently, NVTE_FLASH_ATTN == %s, NVTE_FUSED_ATTN == %s."
-                    % (
-                        os.getenv("NVTE_FLASH_ATTN", "[unset]"),
-                        os.getenv("NVTE_FUSED_ATTN", "[unset]"),
->>>>>>> 1b8fce7e
-                    )
-        except PackageNotFoundError:
+                        ))
+        except ImportError:
             import warnings
             if torch.cuda.is_available():
                 warnings.warn("transformer-engine package is not installled")
