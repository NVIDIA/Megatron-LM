# Copyright (c) 2024, NVIDIA CORPORATION. All rights reserved.

"""Specs for Retro decoder."""

import typing

<<<<<<< HEAD
import torch

from megatron.core import parallel_state
=======
>>>>>>> 819dd004
from megatron.core.models.gpt.gpt_layer_specs import (
    get_gpt_layer_local_spec,
    get_gpt_layer_with_transformer_engine_spec,
)
from megatron.core.models.retro.config import RetroConfig
from megatron.core.models.retro.decoder_attention import (
    RetroDecoderBiasDropoutAdd,
    RetroDecoderCrossAttention,
)
from megatron.core.models.retro.encoder_spec import get_retro_encoder_block_spec
from megatron.core.tensor_parallel.layers import ColumnParallelLinear, RowParallelLinear
from megatron.core.transformer import ModuleSpec
from megatron.core.transformer.attention import CrossAttentionSubmodules
from megatron.core.transformer.dot_product_attention import DotProductAttention
from megatron.core.transformer.transformer_block import (
    TransformerBlockSubmodules,
    get_num_layers_to_build,
)

try:
    import apex  # pylint: disable=unused-import

    from megatron.core.fusions.fused_layer_norm import FusedLayerNorm

    HAVE_APEX = True
    LNImpl = FusedLayerNorm
except ImportError:
    import warnings

    from megatron.core.transformer.torch_norm import WrappedTorchNorm

    warnings.warn(f'Apex is not installed. Falling back to Torch Norm')
    LNImpl = WrappedTorchNorm

try:
    from megatron.core.extensions.transformer_engine import (
        TEColumnParallelLinear,
        TEDotProductAttention,
        TERowParallelLinear,
        TENorm
    )

    HAVE_TE = True
except ImportError:
    import warnings

    if torch.cuda.is_available():
        warnings.warn('Transformer Engine is not installed. Falling back to Megatron Local')
    HAVE_TE = False


def get_retro_decoder_layer_te_spec(
    encoder_block_spec: typing.Union[ModuleSpec, TransformerBlockSubmodules, None] = None
) -> ModuleSpec:
    """Retro decoder TE spec (uses Transformer Engine components).

    A Retro decoder layer uses custom attention and bias-dropout-add operators
    to perform chunked-cross attention. Additionally, the first Retro decoder
    layer instantiates an entire encoder transformer block. As such, the decoder
    cross attention module takes an optional encoder block spec, which is only
    provided for the first Retro decoder layer.

    Args:
        encoder_block_spec (ModuleSpec): Retro encoder block spec, to be provided for
            the first Retro decoder layer.

    Returns:
        A module spec with Transformer Engine modules.
    """

    if not HAVE_TE:
        return get_retro_decoder_layer_local_spec(encoder_block_spec=encoder_block_spec)
    
    spec = get_gpt_layer_with_transformer_engine_spec()
    spec.submodules.pre_cross_attn_layernorm = TENorm
    spec.submodules.cross_attention = ModuleSpec(
        module=RetroDecoderCrossAttention,
        params={"encoder_block_spec": encoder_block_spec},
        submodules=CrossAttentionSubmodules(
            linear_q=TEColumnParallelLinear,
            linear_kv=TEColumnParallelLinear,
            core_attention=TEDotProductAttention,
            linear_proj=TERowParallelLinear,
        ),
    )
    spec.submodules.cross_attn_bda = ModuleSpec(module=RetroDecoderBiasDropoutAdd)
    return spec


def get_retro_decoder_layer_local_spec(
    encoder_block_spec: typing.Optional[ModuleSpec] = None,
) -> ModuleSpec:
    """Retro decoder local spec (uses Megatron-Core components).

    A Retro decoder layer uses custom attention and bias-dropout-add operators
    to perform chunked-cross attention. Additionally, the first Retro decoder
    layer instantiates an entire encoder transformer block. As such, the decoder
    cross attention module takes an optional encoder block spec, which is only
    provided for the first Retro decoder layer.

    Args:
        encoder_block_spec (ModuleSpec): Retro encoder block spec, to be provided
            for the first Retro decoder layer.

    Returns:
        A module spec with local modules.
    """
    spec = get_gpt_layer_local_spec()
    spec.submodules.pre_cross_attn_layernorm = LNImpl
    spec.submodules.cross_attention = ModuleSpec(
        module=RetroDecoderCrossAttention,
        params={"encoder_block_spec": encoder_block_spec},
        submodules=CrossAttentionSubmodules(
            linear_q=ColumnParallelLinear,
            linear_kv=ColumnParallelLinear,
            core_attention=DotProductAttention,
            linear_proj=RowParallelLinear,
        ),
    )
    spec.submodules.cross_attn_bda = ModuleSpec(module=RetroDecoderBiasDropoutAdd)
    return spec


def get_retro_decoder_block_spec(
    config: RetroConfig, use_transformer_engine: bool
) -> TransformerBlockSubmodules:
    """Retro decoder block spec.

    Retro decoder block implementation details:
    - The retro decoder block consists of interleaved GPT layers
        and customized Retro decoder layers.
    - The Retro decoder layers are spaced three layers apart,
        and start on layer 6 or 9 (depending on the total number of layers).
    - The first decoder layer instantiates an encoder block,
        and it therefore passes in an encoder_block_spec.

    Args:
        config (RetroConfig): Retro config.
        use_transformer_engine (bool): If True, use Transformer Engine (instead of local modules.

    Returns:
        Transformer block submodules for the given spec.
    """

    assert (
        config.pipeline_model_parallel_size == 1
    ), "retro does not currently support pipeline parallelism."

    assert (
        config.virtual_pipeline_model_parallel_size is None
    ), "retro does not currently support virtual pipeline parallelism."

    # Num layers.
    num_layers = get_num_layers_to_build(config)

    # Retro layer numbers.
    retro_layer_start = 6 if num_layers <= 15 else 9
    retro_layer_numbers = list(range(retro_layer_start, num_layers + 1, 3))

    # Layer specs.
    gpt_layer_spec = (
        get_gpt_layer_with_transformer_engine_spec()
        if use_transformer_engine
        else get_gpt_layer_local_spec()
    )
    get_retro_decoder_layer_spec = (
        get_retro_decoder_layer_te_spec
        if use_transformer_engine
        else get_retro_decoder_layer_local_spec
    )
    retro_layer_spec = get_retro_decoder_layer_spec()
    retro_layer_spec_with_retriever = get_retro_decoder_layer_spec(
        get_retro_encoder_block_spec(config, use_transformer_engine)
    )

    layer_specs = []
    for layer_number in range(1, num_layers + 1):
        if layer_number == retro_layer_numbers[0]:
            layer_specs.append(retro_layer_spec_with_retriever)
        elif layer_number in retro_layer_numbers:
            layer_specs.append(retro_layer_spec)
        else:
            layer_specs.append(gpt_layer_spec)

    # Block spec.
    block_spec = TransformerBlockSubmodules(layer_specs=layer_specs)

    return block_spec<|MERGE_RESOLUTION|>--- conflicted
+++ resolved
@@ -4,12 +4,8 @@
 
 import typing
 
-<<<<<<< HEAD
 import torch
 
-from megatron.core import parallel_state
-=======
->>>>>>> 819dd004
 from megatron.core.models.gpt.gpt_layer_specs import (
     get_gpt_layer_local_spec,
     get_gpt_layer_with_transformer_engine_spec,
