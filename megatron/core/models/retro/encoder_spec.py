# Copyright (c) 2024, NVIDIA CORPORATION.  All rights reserved.

"""Specs for Retro encoder."""

import torch
from megatron.core.models.gpt.gpt_layer_specs import (
    get_gpt_layer_local_spec,
    get_gpt_layer_with_transformer_engine_spec,
)
from megatron.core.models.retro.config import RetroConfig
from megatron.core.models.retro.encoder_attention import (
    RetroEncoderBiasDropoutAdd,
    RetroEncoderCrossAttention,
    RetroEncoderLayerNorm,
)
from megatron.core.tensor_parallel.layers import ColumnParallelLinear, RowParallelLinear
from megatron.core.transformer import ModuleSpec
from megatron.core.transformer.attention import CrossAttentionSubmodules
from megatron.core.transformer.dot_product_attention import DotProductAttention
from megatron.core.transformer.enums import AttnMaskType
from megatron.core.transformer.mlp import MLP, MLPSubmodules
from megatron.core.transformer.transformer_block import TransformerBlockSubmodules

try:
<<<<<<< HEAD
    import transformer_engine # pylint: disable=unused-import
=======
    import transformer_engine as te  # pylint: disable=unused-import

>>>>>>> 3149f23b
    from megatron.core.extensions.transformer_engine import (
        TEColumnParallelLinear,
        TEDotProductAttention,
        TERowParallelLinear,
        TENorm
    )

    HAVE_TE = True
except ImportError:
    import warnings

    if torch.cuda.is_available():
        warnings.warn('Transformer Engine is not installed. Falling back to Megatron Local')
    
    HAVE_TE = False

try:
    import apex  # pylint: disable=unused-import

    from megatron.core.fusions.fused_layer_norm import FusedLayerNorm

    HAVE_APEX = True
    LNImpl = FusedLayerNorm
except ImportError:
    import warnings

    from megatron.core.transformer.torch_norm import WrappedTorchNorm

    warnings.warn(f'Apex is not installed. Falling back to Torch Norm')
    LNImpl = WrappedTorchNorm
    HAVE_APEX = False

def get_retro_encoder_layer_te_spec() -> ModuleSpec:
    """Retro encoder TE spec (uses Transformer Engine components).

    A Retro encoder layer uses custom attention, bias-dropout-add, and layernorm
    operators to encode neighboring chunks that are retrieved from the chunk
    database. Each operator is responsible for iterating the retrieved chunks
    and processing them individually.

    Returns:
        A module spec if Transformer Engine modules.
    """

    if not HAVE_TE:
        return get_retro_encoder_layer_local_spec()
    
    spec = get_gpt_layer_with_transformer_engine_spec()
    spec.submodules.pre_cross_attn_layernorm = TENorm
    spec.submodules.cross_attention = ModuleSpec(
        module=RetroEncoderCrossAttention,
        params={"attn_mask_type": AttnMaskType.padding},
        submodules=CrossAttentionSubmodules(
            linear_q=TEColumnParallelLinear,
            linear_kv=TEColumnParallelLinear,
            core_attention=TEDotProductAttention,
            linear_proj=TERowParallelLinear,
        ),
    )
    spec.submodules.cross_attn_bda = ModuleSpec(module=RetroEncoderBiasDropoutAdd)
    spec.submodules.pre_mlp_layernorm = ModuleSpec(module=RetroEncoderLayerNorm, submodules=LNImpl)
    spec.submodules.mlp = ModuleSpec(
        module=MLP,
        submodules=MLPSubmodules(linear_fc1=TEColumnParallelLinear, linear_fc2=TERowParallelLinear),
    )
    return spec


def get_retro_encoder_layer_local_spec() -> ModuleSpec:
    """Retro encoder local spec (uses Megatron-Core components).

    A Retro encoder layer uses custom attention, bias-dropout-add, and layernorm
    operators to encode neighboring chunks that are retrieved from the chunk
    database. Each operator is responsible for iterating the retrieved chunks
    and processing them individually.

    Returns:
        A module spec if local modules.
    """
    spec = get_gpt_layer_local_spec()
    spec.submodules.pre_cross_attn_layernorm = LNImpl
    spec.submodules.cross_attention = ModuleSpec(
        module=RetroEncoderCrossAttention,
        params={"attn_mask_type": AttnMaskType.padding},
        submodules=CrossAttentionSubmodules(
            linear_q=ColumnParallelLinear,
            linear_kv=ColumnParallelLinear,
            core_attention=DotProductAttention,
            linear_proj=RowParallelLinear,
        ),
    )
    spec.submodules.cross_attn_bda = ModuleSpec(module=RetroEncoderBiasDropoutAdd)
    spec.submodules.pre_mlp_layernorm = ModuleSpec(module=RetroEncoderLayerNorm, submodules=LNImpl)
    spec.submodules.mlp = ModuleSpec(
        module=MLP,
        submodules=MLPSubmodules(linear_fc1=ColumnParallelLinear, linear_fc2=RowParallelLinear),
    )
    spec.submodules.sharded_state_dict_keys_map = {
        'input_layernorm.': 'self_attention.linear_qkv.layer_norm_'
    }  # pre_mlp_layernorm doesn't need remapping
    return spec


def get_retro_encoder_block_spec(
    config: RetroConfig, use_transformer_engine: bool
) -> TransformerBlockSubmodules:
    """Retro encoder block spec.

    The retro encoder block consists of one customized Retro encoder layer
    (layer 1), and all of the following layers are standard GPT layers.

    Args:
      config (RetroConfig): Retro config.
      use_transformer_engine (bool): If True, use Transformer Engine (instead of local modules).

    Returns:
        Transformer block submodules for the given spec.
    """

    use_transformer_engine = use_transformer_engine & HAVE_TE
    
    # Num layers.
    num_layers = config.retro_encoder_num_layers
    retro_layer_numbers = [1]

    # Layer specs.
    gpt_te_spec = (
        get_gpt_layer_with_transformer_engine_spec()
        if use_transformer_engine
        else get_gpt_layer_local_spec()
    )
    get_retro_encoder_layer_spec = (
        get_retro_encoder_layer_te_spec
        if use_transformer_engine
        else get_retro_encoder_layer_local_spec
    )
    retro_layer_spec = get_retro_encoder_layer_spec()
    for spec in (gpt_te_spec, retro_layer_spec):
        spec.params["hidden_dropout"] = config.retro_encoder_hidden_dropout
        spec.submodules.self_attention.params["attn_mask_type"] = AttnMaskType.padding
        spec.submodules.self_attention.submodules.core_attention = ModuleSpec(
            module=TEDotProductAttention if use_transformer_engine else DotProductAttention,
            params={"attention_dropout": config.retro_encoder_attention_dropout},
        )

    layer_specs = []
    for layer_number in range(1, num_layers + 1):
        if layer_number in retro_layer_numbers:
            layer_specs.append(retro_layer_spec)
        else:
            layer_specs.append(gpt_te_spec)

    # Block spec.
    block_spec = TransformerBlockSubmodules(layer_specs=layer_specs)

    return block_spec<|MERGE_RESOLUTION|>--- conflicted
+++ resolved
@@ -22,12 +22,8 @@
 from megatron.core.transformer.transformer_block import TransformerBlockSubmodules
 
 try:
-<<<<<<< HEAD
-    import transformer_engine # pylint: disable=unused-import
-=======
     import transformer_engine as te  # pylint: disable=unused-import
 
->>>>>>> 3149f23b
     from megatron.core.extensions.transformer_engine import (
         TEColumnParallelLinear,
         TEDotProductAttention,
