--- conflicted
+++ resolved
@@ -150,15 +150,6 @@
             x.contiguous()
         )  # contiguous() call required as `permute` can sparsify the tensor and this breaks pipelining
 
-<<<<<<< HEAD
-        if attention_mask is None:
-            attention_mask = torch.ones(
-                1, 1, self.seq_length, self.seq_length
-            ).to(device=get_current_device())  # [1, 1, s, s]
-            attention_mask = attention_mask < 0.5  # to bool
-
-=======
->>>>>>> e32b60b5
         x = self.decoder(x, attention_mask)
         x = x.permute(1, 0, 2)  # [s, b, h] -> [b, s, h]
         x = x.contiguous()
