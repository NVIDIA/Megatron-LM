--- conflicted
+++ resolved
@@ -50,16 +50,9 @@
 
 # Use this spec to use lower level Transformer Engine modules (required for fp8 training)
 def get_vit_layer_with_transformer_engine_spec() -> ModuleSpec:
-<<<<<<< HEAD
-
-    if not HAVE_TE:
-        return get_vit_layer_with_local_spec()
-    
-=======
     """
     Returns ViT layer spec with Transformer Engine layers
     """
->>>>>>> 3450806c
     mlp = _get_mlp_module_spec(use_te=True)
     return ModuleSpec(
         module=TransformerLayer,
