--- conflicted
+++ resolved
@@ -85,17 +85,12 @@
     # Map (wd_mult, lr_mult, is_expert_parallel, is_decoupled_lr) to params.
     params_map = {}
     for model_chunk in model_chunks:
-<<<<<<< HEAD
         if model_chunk.ddp_config.use_custom_fsdp:
             named_parameters = model_chunk.optimizer_named_parameters()
         else:
             named_parameters = model_chunk.named_parameters()
 
         for name, param in named_parameters:
-=======
-        for name, param in model_chunk.named_parameters():
-
->>>>>>> 1e2ff27f
             if not param.requires_grad:
                 continue
 
