# Copyright (c) 2024, NVIDIA CORPORATION. All rights reserved.
import logging
import warnings
from typing import Callable, Dict, List, Optional, Tuple

import torch
from torch.optim import SGD as CPUSGD
from torch.optim import AdamW as CPUAdam

from megatron.core.device_utils import get_xla_model


try:
    from transformer_engine.pytorch.optimizers import FusedAdam as Adam
    from transformer_engine.pytorch.optimizers import FusedSGD as SGD
except ImportError:
    try:
        from apex.optimizers import FusedAdam as Adam
        from apex.optimizers import FusedSGD as SGD
    except ImportError:
        import warnings

        if torch.cuda.is_available():
            warnings.warn(
                f'Transformer Engine and Apex are not installed. Falling back to Torch optimizers.'
            )

        # Apex's FusedAdam is a drop-in replacement for torch's AdamW.
        # pylint: disable-next=line-too-long.
        # See https://github.com/NVIDIA/apex/blob/7b73b12361068a10b0f44844534613f252a5ea75/apex/optimizers/fused_adam.py#L16.
        from torch.optim import AdamW as Adam, SGD

from megatron.core import parallel_state
from megatron.core.optimizer.cpu_offloading.hybrid_optimizer import HybridDeviceOptimizer
from megatron.core.process_groups_config import GradCommProcessGroups, ModelCommProcessGroups

from ..distributed.param_and_grad_buffer import _ParamAndGradBuffer
from ..transformer.module import MegatronModule
from ..utils import get_model_config, get_pg_rank, get_pg_size, is_te_min_version, log_single_rank
from .distrib_optimizer import DistributedOptimizer
from .grad_scaler import ConstantGradScaler, DynamicGradScaler
from .optimizer import (
    ChainedOptimizer,
    Float16OptimizerWithFloat16Params,
    FP32Optimizer,
    MegatronOptimizer,
    param_group_identifier_keys,
)
from .optimizer_config import OptimizerConfig

logger = logging.getLogger(__name__)

xm = get_xla_model()

def _get_param_groups(
    model_chunks: List[MegatronModule],
    no_weight_decay_cond: Optional[Callable],
    scale_lr_cond: Optional[Callable],
    lr_mult: float,
    lr: float,
    min_lr: float,
    decoupled_lr: Optional[float],
    decoupled_min_lr: Optional[float],
    default_skip_embedding_weight_decay: bool = False,
) -> List[Dict]:
    """Create parameter groups for optimizer.

    Creates parameter groups based on weight decay condition (regularized vs
    non regularized), learning rate scale condition (lr vs lr_mult * lr),
    and whether it is expert parameters. scale_lr_cond is used during finetuning
    where head of the network requires a scaled version of the base learning rate.

    Args:
        model_chunks (List[MegatronModule]): model chunks to create parameter
            groups for.
        no_weight_decay_cond (func, optional): function to determine whether a
            parameter should not perform weight decay.
        scale_lr_cond (func, optional): function to determine whether a parameter
            should have a scaled learning rate.
        lr_mult (float): learning rate multiplier for parameters that
            satisfy scale_lr_cond.
        lr (float): learning rate.
        min_lr (float): minimum learning rate.
        decoupled_lr (Optional[float]): optional decoupled learning rate.
        decoupled_min_lr (Optional[float]): optional decoupled minimum learning rate.
        default_skip_embedding_weight_decay (bool): whether to skip weight decay for embedding
            parameters by default, if no_weight_decay_cond is not provided.

    Returns:
        List of parameter groups.
    """

    use_decoupled_learning_rate = decoupled_lr is not None

    # Map (wd_mult, lr_mult, is_expert_parallel, is_decoupled_lr) to params.
    params_map = {}
    for model_chunk in model_chunks:
        ddp_config = model_chunk.ddp_config
        if ddp_config.use_custom_fsdp:
            named_parameters = model_chunk.optimizer_named_parameters()
        else:
            named_parameters = model_chunk.named_parameters()

        for name, param in named_parameters:
            if (
                ddp_config.use_custom_fsdp
                and ddp_config.data_parallel_sharding_strategy == "optim_grads_params"
            ):
                param_shard = param
                param = param.orig_param

            if not param.requires_grad:
                continue

            is_expert_parallel = not getattr(param, 'allreduce', True)

            if no_weight_decay_cond is not None:
                no_wd: bool = no_weight_decay_cond(name, param)
            else:
                # Do not regularize biases and norm parameters.
                #  optionally, also skip weight decay for embedding parameters if requested
                #  (useful if you do not want embeddings to shrink to zero in training
                #  https://arxiv.org/abs/2312.16903)
                no_wd = (
                    name.endswith(".bias")
                    or len(param.shape) == 1
                    or (default_skip_embedding_weight_decay and "embedding" in name)
                )

            if scale_lr_cond is not None:
                scale_lr = scale_lr_cond(name, param)
            else:
                scale_lr = False

            if not no_wd and not scale_lr:
                wd_mult, _lr_mult = 1.0, 1.0
            elif not no_wd and scale_lr:
                wd_mult, _lr_mult = 1.0, lr_mult
            elif no_wd and not scale_lr:
                wd_mult, _lr_mult = 0.0, 1.0
            else:
                wd_mult, _lr_mult = 0.0, lr_mult

            is_decoupled_lr = False
            # For input/embedding and output layer: embedding.word_embeddings.weight /
            # output_layer.weight.
            if use_decoupled_learning_rate and getattr(
                param, 'is_embedding_or_output_parameter', False
            ):
                is_decoupled_lr = True

            key = (wd_mult, _lr_mult, is_expert_parallel, is_decoupled_lr)
            if key not in params_map:
                params_map[key] = []
            if (
                ddp_config.use_custom_fsdp
                and ddp_config.data_parallel_sharding_strategy == "optim_grads_params"
            ):
                params_map[key].append(param_shard)
            else:
                params_map[key].append(param)

    # Distributed checkpoint requires all ranks to have the same param groups,
    # so we need to align the param groups across ranks, otherwise we may have
    # runtime error when loading the checkpoint or numerical error when resuming training.
    params_key = list(params_map.keys())
    gathered_params_key = [None for _ in range(torch.distributed.get_world_size())]
    torch.distributed.all_gather_object(gathered_params_key, params_key)
    for keys in gathered_params_key:
        for key in keys:
            if key not in params_key:
                params_key.append(key)

    param_groups = []
    for key in params_key:
        wd_mult, _lr_mult, is_expert_parallel, is_decoupled_lr = key
        params = params_map[key] if key in params_map else []
        param_group = {
            'params': params,
            'wd_mult': wd_mult,
            'lr_mult': _lr_mult,
            'is_expert_parallel': is_expert_parallel,
            'is_decoupled_lr': is_decoupled_lr,
        }
        # Ensure param_group has required keys for matching when loading optimizer state
        # See MegatronOptimizer._filter_and_reorder_param_groups.
        assert set(param_group.keys()) - set(param_group_identifier_keys) == {'params'}
        param_groups.append(param_group)

    param_groups = _update_min_and_max_lr_in_param_groups(
        param_groups,
        lr=lr,
        min_lr=min_lr,
        decoupled_lr=decoupled_lr,
        decoupled_min_lr=decoupled_min_lr,
    )

    return param_groups


def _update_min_and_max_lr_in_param_groups(
    param_groups: List[Dict],
    lr: float,
    min_lr: float,
    decoupled_lr: Optional[float],
    decoupled_min_lr: Optional[float],
) -> List[Dict]:
    """
    Updates `max_lr` and `min_lr` values in each parameter group, and returns new list.
    By default, each group will use `lr` / `min_lr` as `max_lr` / `min_lr`.
    If `decoupled_lr` is provided, then `decoupled_lr` / `decoupled_min_lr` will be used
    as `max_lr` / `min_lr` for the input and output layer.

    Args:
        param_groups (List): parameter groups whose 'max_lr' and `min_lr` fields need to
            be adjusted.
        lr (float): learning rate.
        min_lr (float): minimum learning rate.
        decoupled_lr (Optional[float]): optional decoupled learning rate.
        decoupled_min_lr (Optional[float]): optional decoupled minimum learning rate.

    Returns:
        List of adjusted parameter groups.
    """

    if decoupled_min_lr is None:
        decoupled_min_lr = min_lr

    for param_group in param_groups:
        if param_group['is_decoupled_lr']:
            assert decoupled_lr is not None
            param_group['max_lr'] = decoupled_lr
            param_group['min_lr'] = decoupled_min_lr
        else:
            param_group['max_lr'] = lr
            param_group['min_lr'] = min_lr
    return param_groups


def _get_param_groups_and_buffers(
    model_chunks: List[MegatronModule],
    model_chunk_offset: int,
    config: OptimizerConfig,
    no_weight_decay_cond: Optional[Callable],
    scale_lr_cond: Optional[Callable],
    lr_mult: float,
    filter_fn: Callable,
    buffer_name: str,
    default_skip_embedding_weight_decay: bool = False,
) -> Tuple[List[Dict], Dict[int, List[_ParamAndGradBuffer]]]:
    """Returns parameter groups and buffer for optimizer.

    Args:
        model_chunks (List[MegatronModule]): model chunks to create parameter
            groups for.
        model_chunk_offset (int): offset of model_chunks in global model_chunks list.
        config (OptimizerConfig): optimizer configuration object.
        no_weight_decay_cond (func, optional): function to determine whether a
            parameter should not perform weight decay.
        scale_lr_cond (func, optional): function to determine whether a parameter
            should have a scaled learning rate.
        lr_mult (float): learning rate multiplier for parameters that
            satisfy scale_lr_cond.
        lr (float): learning rate.
        min_lr (float): minimum learning rate.
        filter_fn (callable): filtering function for param_groups.
        buffer_name (str): name of buffer.
        default_skip_embedding_weight_decay (bool): whether to skip weight decay for
            embedding parameters by default, if no_weight_decay_cond is not provided.

    Returns:
        List of parameter groups and dictionary of model chunk IDs to buffers.
    """
    param_groups = _get_param_groups(
        model_chunks,
        no_weight_decay_cond,
        scale_lr_cond,
        lr_mult,
        lr=config.lr,
        min_lr=config.min_lr,
        decoupled_lr=config.decoupled_lr,
        decoupled_min_lr=config.decoupled_min_lr,
        default_skip_embedding_weight_decay=default_skip_embedding_weight_decay,
    )
    param_groups = list(filter(filter_fn, param_groups))
    buffers = {}
    for model_chunk_idx, model_chunk in enumerate(model_chunks):
        if hasattr(model_chunk, buffer_name):
            buffers[model_chunk_idx + model_chunk_offset] = getattr(model_chunk, buffer_name)

    return param_groups, buffers


def _get_megatron_optimizer_based_on_param_groups(
    config: OptimizerConfig,
    model_chunks: List[MegatronModule],
    param_groups: List,
    per_model_buffers: Optional[Dict[int, List[_ParamAndGradBuffer]]] = None,
    model_parallel_group: Optional[torch.distributed.ProcessGroup] = None,
    data_parallel_group: Optional[torch.distributed.ProcessGroup] = None,
    data_parallel_group_gloo: Optional[torch.distributed.ProcessGroup] = None,
    data_parallel_group_idx: Optional[int] = None,
    distributed_optimizer_instance_id: Optional[int] = 0,
) -> MegatronOptimizer:
    """Get Megatron optimizer based on parameter groups.

    Args:
        config (OptimizerConfig): optimizer configuration object.
        model_chunks (list): list of model chunks.
        param_groups (list): list of parameter groups.
        per_model_buffers (dict, optional): buffers for distributed optimizer. Defaults to None.
        data_parallel_group (torch.distributed.ProcessGroup, optional): data-parallel group for
            distributed optimizer. Defaults to None.
        data_parallel_group_gloo (torch.distributed.ProcessGroup, optional): gloo data-parallel
            group for distributed optimizer. Defaults to None.
        data_parallel_group_idx (int, optional): data-parallel group index for distributed
            optimizer. Defaults to None.
        distributed_optimizer_instance_id (int, optional): Distributed optimizer instance. Defaults
            0.

    Returns:
        Instance of MegatronOptimizer.
    """
    # when freezing sub-models we may have no trainable parameters on a rank and
    # hence an empty param_groups. However, we still need to create an optimizer
    # for the purposes of grad stats reductions
    if param_groups:
        if config.optimizer_cpu_offload:
            if torch.__version__ < '2.3.0':
                warnings.warn(
                    "CPU offload is recommended for PyTorch >= 2.3.0, "
                    "untested versions below this may have convergence issues."
                )
            gpu_optimizer_cls = Adam if config.optimizer == 'adam' else SGD
            cpu_optimizer_cls = CPUAdam if config.optimizer == 'adam' else CPUSGD
            if config.use_torch_optimizer_for_cpu_offload:
                gpu_optimizer_cls = cpu_optimizer_cls
            if config.optimizer == 'adam':
                gpu_optimizer_cls = Adam
                cpu_optimizer_cls = CPUAdam
                optimizer_defaults = dict(
                    lr=config.lr,
                    weight_decay=config.weight_decay,
                    betas=(config.adam_beta1, config.adam_beta2),
                    eps=config.adam_eps,
                    bias_correction=True,
                    fused=True,  # this flag is used to improve the performance of the cpu optimizer
                )
            else:
                gpu_optimizer_cls = SGD
                cpu_optimizer_cls = CPUSGD
                optimizer_defaults = dict(
                    lr=config.lr, weight_decay=config.weight_decay, momentum=config.sgd_momentum
                )
            optimizer = HybridDeviceOptimizer(
                param_groups,
                offload_fraction=config.optimizer_offload_fraction,
                cpu_optimizer_cls=cpu_optimizer_cls,
                gpu_optimizer_cls=gpu_optimizer_cls,
                overlap_cpu_optimizer_d2h_h2d=config.overlap_cpu_optimizer_d2h_h2d,
                pin_cpu_grads=config.pin_cpu_grads,
                pin_cpu_params=config.pin_cpu_params,
                param_update_in_fp32=True,
                **optimizer_defaults,
            )
            init_state_fn = None
        elif config.optimizer == 'adam':
            kwargs = {
                "params": param_groups,
                "lr": config.lr,
                "weight_decay": config.weight_decay,
                "betas": (config.adam_beta1, config.adam_beta2),
                "eps": config.adam_eps,
            }

            if config.use_precision_aware_optimizer:
                kwargs.update(
                    {
                        "exp_avg_dtype": config.exp_avg_dtype,
                        "exp_avg_sq_dtype": config.exp_avg_sq_dtype,
                    }
                )
                # Master weight is managed by MCore when main_params_dtype is fp32. This is
                # because we want to use fp8 primary weight with precision aware optimizer.
                # Otherwise, master weight will be managed by TransformerEngine.
                # Delayed scaling is an exception because casting as well as the computation
                # of the scaling factor can be conducted in the adam kernel.
                if config.main_params_dtype != torch.float32 or config.fp8_recipe == "delayed":
                    kwargs.update(
                        {
                            "master_weights": True,
                            "use_decoupled_grad": True,
                            "master_weight_dtype": config.main_params_dtype,
                        }
                    )

                if is_te_min_version("2.1.0.dev0"):
                    kwargs.update({"store_param_remainders": config.store_param_remainders})

            optimizer = Adam(**kwargs)

            def init_state_fn(opt, config=None):
                for group in opt.param_groups:
                    for p in group['params']:
                        if len(opt.state[p]) == 0:
                            if config is None or not config.use_precision_aware_optimizer:
                                opt.state[p]['exp_avg'] = torch.zeros_like(p.data)
                                opt.state[p]['exp_avg_sq'] = torch.zeros_like(p.data)
                            else:
                                opt.initialize_state(p)

        elif config.optimizer == 'sgd':
            optimizer = SGD(
                param_groups,
                lr=config.lr,
                weight_decay=config.weight_decay,
                momentum=config.sgd_momentum,
            )
            init_state_fn = None
        else:
            raise Exception('{} optimizer is not supported.'.format(config.optimizer))
    else:
        optimizer = None
        init_state_fn = None

    # Mixed precision optimizer.
    # - Note: both the Float16Optimizer and the DistributedOptimizer inherit
    #   from the MixedPrecisionOptimizer, which manages any optimizer where
    #   the model params and main params are distinct.
    if config.fp16 or config.bf16 or config.use_distributed_optimizer:

        # Grad scaler:
        #    if loss-scale is provided, instantiate the constant scaler.
        #    if we are using fp16 and loss-scale is not present, use a
        #       dynamic scaler.
        #    otherwise we are running in bf16 with no loss-scale so
        #       leave it as None.
        grad_scaler = None

        # Constant loss scale.
        if config.loss_scale:
            grad_scaler = ConstantGradScaler(config.loss_scale)

        # Dynamic loss scale.
        else:
            if config.fp16:
                grad_scaler = DynamicGradScaler(
                    initial_scale=config.initial_loss_scale,
                    min_scale=config.min_loss_scale,
                    growth_factor=2.0,
                    backoff_factor=0.5,
                    growth_interval=config.loss_scale_window,
                    hysteresis=config.hysteresis,
                )

        optimizer_args = [optimizer, config, grad_scaler, init_state_fn]
        if config.use_distributed_optimizer:
            optimizer = DistributedOptimizer(
                *optimizer_args,
                model_chunks=model_chunks,
                per_model_buffers=per_model_buffers,
                data_parallel_group=data_parallel_group,
                data_parallel_group_gloo=data_parallel_group_gloo,
                data_parallel_group_idx=data_parallel_group_idx,
                distributed_optimizer_instance_id=distributed_optimizer_instance_id,
            )
            # This is needed for case where num_distributed_optimizer_instances > 1. In this case,
            # weight gradients are all-reduced across optimizer instances, so each instance has
            # the duplicated weight gradients, need to reduce gradient stats inside each instance.
            setattr(
                optimizer,
                'grad_stats_parallel_group',
                parallel_state.get_intra_distributed_optimizer_instance_group(),
            )
        else:
            optimizer = Float16OptimizerWithFloat16Params(*optimizer_args)
            setattr(optimizer, 'grad_stats_parallel_group', model_parallel_group)
    else:
        # FP32 optimizer.
        optimizer = FP32Optimizer(optimizer, config, init_state_fn)
        setattr(optimizer, 'grad_stats_parallel_group', model_parallel_group)

    return optimizer


def get_megatron_optimizer(
    config: OptimizerConfig,
    model_chunks: List[MegatronModule],
    no_weight_decay_cond: Optional[Callable] = None,
    scale_lr_cond: Optional[Callable] = None,
    lr_mult: float = 1.0,
    use_gloo_process_groups: bool = True,
    default_skip_embedding_weight_decay: bool = False,
    grad_comm_pgs: Optional[GradCommProcessGroups] = None,
    model_comm_pgs: Optional[ModelCommProcessGroups] = None,
) -> MegatronOptimizer:
    """Retrieve the Megatron optimizer for model chunks.

    We use separate optimizers for expert parameters and non-expert parameters.

    Args:
        config (OptimizerConfig): optimizer configuration object.
        model_chunks (List[MegatronModule]): model chunks to get optimizer for.
        no_weight_decay_cond (func, optional): function to determine whether a parameter
            should not perform weight decay. Defaults to None.
        scale_lr_cond (func, optional): function to determine whether a parameter
            should have a scaled learning rate. Defaults to None.
        lr_mult (float, optional): learning rate multiplier for parameters that
            satisfy scale_lr_cond. Defaults to 1.0.
        use_gloo_process_groups (bool): if false, disable use of Gloo process groups
            in underlying Megatron optimizers.
        default_skip_embedding_weight_decay (bool): whether to skip weight decay for
            embedding parameters by default, if no_weight_decay_cond is not provided.
            This is useful if you do not want embeddings to shrink to zero in training
            as recommended in https://arxiv.org/abs/2312.16903
        grad_comm_pgs (Optional[GradCommProcessGroups]): gradient communication process groups.
            If None, uses default parallel_state groups.
        model_comm_pgs (Optional[ModelCommProcessGroups]): model communication process groups.
            If None, uses default parallel_state groups.

    Returns:
        Instance of MegatronOptimizer.
    """

    assert use_gloo_process_groups or xm is None, "XLA requires use_gloo_process_groups=True"
    log_single_rank(logger, logging.INFO, f'Setting up optimizer with config {config}')

    # Separate out first model chunk if overlapping param AG with optimizer step.
    if config.overlap_param_gather_with_optimizer_step:
        all_dense_model_chunks = [[model_chunks[0]], model_chunks[1:]]
        overlap_param_gather_with_optimizer_step_flags = [True, False]
    else:
        all_dense_model_chunks = [model_chunks]
        overlap_param_gather_with_optimizer_step_flags = [False]

<<<<<<< HEAD
    if (config.use_distributed_optimizer  and 
        mpu.get_data_parallel_group(with_context_parallel=True, partial_data_parallel=False).size()
        > mpu.get_data_parallel_group(with_context_parallel=True, partial_data_parallel=True).size()
    ):
        distributed_optimizer_instance_id = (
            mpu.get_inter_distributed_optimizer_instance_group().rank()
=======
    if grad_comm_pgs is None and model_comm_pgs is None:
        # Gradient communication groups
        dp_cp_group = parallel_state.get_data_parallel_group(
            with_context_parallel=True, partial_data_parallel=False
        )
        intra_dp_cp_group = parallel_state.get_data_parallel_group(
            with_context_parallel=True, partial_data_parallel=True
        )

        intra_expt_dp_group = parallel_state.get_expert_data_parallel_group(
            partial_expert_data_parallel=True
        )

        # Gloo groups
        if use_gloo_process_groups:
            intra_dp_cp_group_gloo = parallel_state.get_data_parallel_group_gloo(
                with_context_parallel=True, partial_data_parallel=True
            )
            intra_expt_dp_group_gloo = parallel_state.get_expert_data_parallel_group_gloo(
                partial_expert_data_parallel=True
            )
        else:
            intra_dp_cp_group_gloo = None
            intra_expt_dp_group_gloo = None

        # Model communication groups
        mp_group = parallel_state.get_model_parallel_group()
        expt_tp_pp_group = parallel_state.get_expert_tensor_model_pipeline_parallel_group()
    elif grad_comm_pgs is not None and model_comm_pgs is not None:
        # 1. dp group - this is always required
        if not hasattr(grad_comm_pgs, 'dp'):
            raise ValueError("dp process group is required but not provided in grad_comm_pgs")
        dp_group = grad_comm_pgs.dp

        # 2. dp_cp group:
        # - If provided in grad_comm_pgs, use it
        # - Otherwise check context_parallel_size
        #   - If cp_size is 1, use same as dp
        #   - If cp_size > 1, raise error as dp_cp is needed
        if hasattr(grad_comm_pgs, 'dp_cp'):
            dp_cp_group = grad_comm_pgs.dp_cp
        else:
            model_config = get_model_config(model_chunks[0])
            cp_size = getattr(model_config, 'context_parallel_size', 1)
            if cp_size == 1:
                # If no context parallelism, dp_cp is same as dp
                dp_cp_group = dp_group
            else:
                raise ValueError(
                    "dp_cp process group is required when context_parallel_size > 1 "
                    "but not provided in grad_comm_pgs"
                )

        # 3. Handle expert data parallel group
        assert hasattr(grad_comm_pgs, 'expt_dp'), (
            "expt_dp process group is required but not provided in grad_comm_pgs",
            "please explicitly set it to None if you don't need it",
        )
        expt_dp_group = grad_comm_pgs.expt_dp

        # 4. Handle intra_dp_cp, intra_expt_dp, and inter_dist_opt
        #    based on optimizer instances:
        # Get ddp_config from model chunks to determine optimizer instances
        ddp_config = model_chunks[0].ddp_config
        if ddp_config.num_distributed_optimizer_instances == 1:
            # With a single optimizer instance:
            # - intra_dp_cp is same as dp_cp
            # - intra_expt_dp is same as expt_dp
            # - inter_dist_opt is not needed (set to None)
            intra_dp_cp_group = dp_cp_group
            intra_expt_dp_group = expt_dp_group
        else:
            # With multiple optimizer instances, both groups must be provided
            if not (
                hasattr(grad_comm_pgs, 'intra_dp_cp')
                and hasattr(grad_comm_pgs, 'intra_expt_dp')
                and hasattr(grad_comm_pgs, 'inter_dist_opt')
            ):
                raise ValueError(
                    "intra_dp_cp, intra_expt_dp, and inter_dist_opt "
                    "process groups are required when using multiple optimizer "
                    "instances (>1) but not provided in grad_comm_pgs"
                )
            intra_dp_cp_group = grad_comm_pgs.intra_dp_cp
            intra_expt_dp_group = grad_comm_pgs.intra_expt_dp

        # 5. Model communication groups
        assert hasattr(model_comm_pgs, 'mp'), (
            "mp process group is required but not provided in model_comm_pgs",
            "please explicitly set it to None if you don't need it",
        )
        mp_group = model_comm_pgs.mp

        # Expert tensor-model-pipeline group for MoE
        assert hasattr(model_comm_pgs, 'tp_ep_pp'), (
            "tp_ep_pp process group is required but not provided in model_comm_pgs",
            "please explicitly set it to None if you don't need it",
>>>>>>> 3149f23b
        )
        expt_tp_pp_group = model_comm_pgs.tp_ep_pp

        # Set up gloo groups - these might not be provided in process groups config
        # so we need to create them or set to None
        assert not use_gloo_process_groups, (
            "Gloo process groups are not supported when grad_comm_pgs and model_comm_pgs are "
            "provided. Please set use_gloo_process_groups to False."
        )
        intra_dp_cp_group_gloo = None
        intra_expt_dp_group_gloo = None

    else:
        raise ValueError("Grad and model comm process groups must be provided or both must be None")

    model_parallel_rank = get_pg_rank(mp_group)

    if get_pg_size(dp_cp_group) > get_pg_size(intra_dp_cp_group):
        if grad_comm_pgs is not None:
            inter_dist_opt_group = grad_comm_pgs.inter_dist_opt
        else:
            inter_dist_opt_group = parallel_state.get_inter_distributed_optimizer_instance_group()
        distributed_optimizer_instance_id = get_pg_rank(inter_dist_opt_group)
    else:
        distributed_optimizer_instance_id = 0

    optimizers = []
    model_chunk_offset = 0
    ddp_config = model_chunks[0].ddp_config  # Use the first model chunk's DDP config
    if ddp_config.use_custom_fsdp:
        for model_chunk, overlap_param_gather_with_optimizer_step in zip(
            all_dense_model_chunks, overlap_param_gather_with_optimizer_step_flags
        ):
            param_groups, buffers = _get_param_groups_and_buffers(
                model_chunk,
                model_chunk_offset=model_chunk_offset,
                config=config,
                no_weight_decay_cond=no_weight_decay_cond,
                scale_lr_cond=scale_lr_cond,
                lr_mult=lr_mult,
                filter_fn=lambda g: True,
                buffer_name='buffers',
                default_skip_embedding_weight_decay=default_skip_embedding_weight_decay,
            )

            optimizers.append(
                _get_megatron_optimizer_based_on_param_groups(
                    config,
                    model_chunks=model_chunk,
                    param_groups=param_groups,
                    per_model_buffers=buffers,
                    model_parallel_group=mp_group,
                    data_parallel_group=dp_cp_group,
                    data_parallel_group_gloo=intra_dp_cp_group_gloo,
                    data_parallel_group_idx=model_parallel_rank,
                    distributed_optimizer_instance_id=distributed_optimizer_instance_id,
                )
            )
            model_chunk_offset += 1

        if len(optimizers) == 1:
            return optimizers[0]

        return ChainedOptimizer(optimizers)

    for dense_model_chunks, overlap_param_gather_with_optimizer_step in zip(
        all_dense_model_chunks, overlap_param_gather_with_optimizer_step_flags
    ):
        param_groups, buffers = _get_param_groups_and_buffers(
            dense_model_chunks,
            model_chunk_offset=model_chunk_offset,
            config=config,
            no_weight_decay_cond=no_weight_decay_cond,
            scale_lr_cond=scale_lr_cond,
            lr_mult=lr_mult,
            filter_fn=lambda g: not g['is_expert_parallel'],
            buffer_name='buffers',
            default_skip_embedding_weight_decay=default_skip_embedding_weight_decay,
        )
        for model_chunk in dense_model_chunks:
            model_chunk.overlap_param_gather_with_optimizer_step = (
                overlap_param_gather_with_optimizer_step
            )

        # Pass Gloo process groups into optimizer only if needed.
<<<<<<< HEAD
        if use_gloo_process_groups:
            data_parallel_group_gloo = mpu.get_data_parallel_group_gloo(
                with_context_parallel=True, partial_data_parallel=config.use_distributed_optimizer
            )
        else:
            data_parallel_group_gloo = None
=======
>>>>>>> 3149f23b
        optimizers.append(
            _get_megatron_optimizer_based_on_param_groups(
                config,
                model_chunks=dense_model_chunks,
                param_groups=param_groups,
                per_model_buffers=buffers,
<<<<<<< HEAD
                model_parallel_group=mpu.get_model_parallel_group(),
                data_parallel_group=mpu.get_data_parallel_group(
                    with_context_parallel=True, partial_data_parallel=config.use_distributed_optimizer
                ),
                data_parallel_group_gloo=data_parallel_group_gloo,
=======
                model_parallel_group=mp_group,
                data_parallel_group=intra_dp_cp_group,
                data_parallel_group_gloo=intra_dp_cp_group_gloo,
>>>>>>> 3149f23b
                data_parallel_group_idx=model_parallel_rank,
                distributed_optimizer_instance_id=distributed_optimizer_instance_id,
            )
        )
        model_chunk_offset += 1

    moe_param_groups, moe_buffers = _get_param_groups_and_buffers(
        model_chunks,
        model_chunk_offset=0,
        config=config,
        no_weight_decay_cond=no_weight_decay_cond,
        scale_lr_cond=scale_lr_cond,
        lr_mult=lr_mult,
        filter_fn=lambda g: g['is_expert_parallel'],
        buffer_name='expert_parallel_buffers',
        default_skip_embedding_weight_decay=default_skip_embedding_weight_decay,
    )
    if len(moe_param_groups) > 0:
        expt_model_parallel_rank = get_pg_rank(expt_tp_pp_group)
        # Pass Gloo process groups into optimizer only if needed.
        if use_gloo_process_groups:
            expt_data_parallel_group_gloo = intra_expt_dp_group_gloo
        else:
            expt_data_parallel_group_gloo = None
        optimizers.append(
            _get_megatron_optimizer_based_on_param_groups(
                config,
                model_chunks=model_chunks,
                param_groups=moe_param_groups,
                per_model_buffers=moe_buffers,
                model_parallel_group=expt_tp_pp_group,
                data_parallel_group=intra_expt_dp_group,
                data_parallel_group_gloo=expt_data_parallel_group_gloo,
                data_parallel_group_idx=expt_model_parallel_rank,
                distributed_optimizer_instance_id=distributed_optimizer_instance_id,
            )
        )

    return ChainedOptimizer(optimizers)<|MERGE_RESOLUTION|>--- conflicted
+++ resolved
@@ -165,7 +165,8 @@
     # runtime error when loading the checkpoint or numerical error when resuming training.
     params_key = list(params_map.keys())
     gathered_params_key = [None for _ in range(torch.distributed.get_world_size())]
-    torch.distributed.all_gather_object(gathered_params_key, params_key)
+    torch.distributed.all_gather_object(gathered_params_key, params_key, 
+                                        group=parallel_state.get_default_process_group())
     for keys in gathered_params_key:
         for key in keys:
             if key not in params_key:
@@ -533,14 +534,6 @@
         all_dense_model_chunks = [model_chunks]
         overlap_param_gather_with_optimizer_step_flags = [False]
 
-<<<<<<< HEAD
-    if (config.use_distributed_optimizer  and 
-        mpu.get_data_parallel_group(with_context_parallel=True, partial_data_parallel=False).size()
-        > mpu.get_data_parallel_group(with_context_parallel=True, partial_data_parallel=True).size()
-    ):
-        distributed_optimizer_instance_id = (
-            mpu.get_inter_distributed_optimizer_instance_group().rank()
-=======
     if grad_comm_pgs is None and model_comm_pgs is None:
         # Gradient communication groups
         dp_cp_group = parallel_state.get_data_parallel_group(
@@ -638,7 +631,6 @@
         assert hasattr(model_comm_pgs, 'tp_ep_pp'), (
             "tp_ep_pp process group is required but not provided in model_comm_pgs",
             "please explicitly set it to None if you don't need it",
->>>>>>> 3149f23b
         )
         expt_tp_pp_group = model_comm_pgs.tp_ep_pp
 
@@ -723,33 +715,15 @@
                 overlap_param_gather_with_optimizer_step
             )
 
-        # Pass Gloo process groups into optimizer only if needed.
-<<<<<<< HEAD
-        if use_gloo_process_groups:
-            data_parallel_group_gloo = mpu.get_data_parallel_group_gloo(
-                with_context_parallel=True, partial_data_parallel=config.use_distributed_optimizer
-            )
-        else:
-            data_parallel_group_gloo = None
-=======
->>>>>>> 3149f23b
         optimizers.append(
             _get_megatron_optimizer_based_on_param_groups(
                 config,
                 model_chunks=dense_model_chunks,
                 param_groups=param_groups,
                 per_model_buffers=buffers,
-<<<<<<< HEAD
-                model_parallel_group=mpu.get_model_parallel_group(),
-                data_parallel_group=mpu.get_data_parallel_group(
-                    with_context_parallel=True, partial_data_parallel=config.use_distributed_optimizer
-                ),
-                data_parallel_group_gloo=data_parallel_group_gloo,
-=======
                 model_parallel_group=mp_group,
                 data_parallel_group=intra_dp_cp_group,
                 data_parallel_group_gloo=intra_dp_cp_group_gloo,
->>>>>>> 3149f23b
                 data_parallel_group_idx=model_parallel_rank,
                 distributed_optimizer_instance_id=distributed_optimizer_instance_id,
             )
