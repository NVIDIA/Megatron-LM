--- conflicted
+++ resolved
@@ -8,6 +8,7 @@
 from torch import inf
 
 from megatron.core.device_utils import get_current_device, get_xla_model
+from megatron.core.parallel_state import get_data_parallel_groups
 
 try:
     from transformer_engine.pytorch.optimizers import (
@@ -50,15 +51,12 @@
 from ..transformer.module import param_is_not_shared
 from ..utils import get_data_parallel_group_if_dtensor, to_local_if_dtensor
 
+xm = get_xla_model()
 
 def get_grad_norm_fp32(
     grads_for_norm: Union[List[torch.Tensor], torch.Tensor],
     norm_type: Union[int, float] = 2,
-<<<<<<< HEAD
-    model_parallel_group: Optional[Union[torch.distributed.ProcessGroup, List[List[int]]]] = None,
-=======
-    grad_stats_parallel_group: Optional[torch.distributed.ProcessGroup] = None,
->>>>>>> cc207f80
+    grad_stats_parallel_group: Optional[Union[torch.distributed.ProcessGroup, List[List[int]]]] = None,
 ) -> float:
     """Calculate the norm of gradients in fp32.
 
@@ -94,30 +92,23 @@
     # Calculate norm.
     if norm_type == inf:
         total_norm = max(grad.abs().max() for grad in grads_for_norm)
-<<<<<<< HEAD
         total_norm_device = torch.tensor([float(total_norm)], dtype=torch.float, device=get_current_device())
         # Take max across all model-parallel GPUs.
-        xm = get_xla_model()
+        if data_parallel_group:
+            if xm:
+                xm.all_reduce(xm.REDUCE_MAX, [total_norm_device], groups=get_data_parallel_groups())
+            else:
+                torch.distributed.all_reduce(
+                    total_norm_device, op=torch.distributed.ReduceOp.MAX, group=data_parallel_group
+                )
+
         if xm:
-            xm.all_reduce(xm.REDUCE_MAX, [total_norm_device], groups=model_parallel_group)
+            xm.all_reduce(xm.REDUCE_MAX, [total_norm_device], groups=grad_stats_parallel_group)
         else:
             torch.distributed.all_reduce(
-                total_norm_device, op=torch.distributed.ReduceOp.MAX, group=model_parallel_group
+                total_norm_device, op=torch.distributed.ReduceOp.MAX, group=grad_stats_parallel_group
             )
         total_norm = total_norm_device[0].item()
-=======
-        total_norm_cuda = torch.tensor([float(total_norm)], dtype=torch.float, device='cuda')
-        # Take max across all data-parallel GPUs if using FSDP and then all model-parallel GPUs.
-        if data_parallel_group:
-            torch.distributed.all_reduce(
-                total_norm_cuda, op=torch.distributed.ReduceOp.MAX, group=data_parallel_group
-            )
-        torch.distributed.all_reduce(
-            total_norm_cuda, op=torch.distributed.ReduceOp.MAX, group=grad_stats_parallel_group
-        )
-        total_norm = total_norm_cuda[0].item()
->>>>>>> cc207f80
-
     else:
         if norm_type == 2.0:
             dummy_overflow_buf = torch.tensor([0], dtype=torch.int, device=get_current_device())
@@ -142,24 +133,20 @@
                 grad_norm = torch.norm(grad, norm_type)
                 total_norm += grad_norm**norm_type
 
-<<<<<<< HEAD
-        # Sum across all model-parallel GPUs.
-        if xm:
-            xm.all_reduce(xm.REDUCE_SUM, [total_norm], groups=model_parallel_group)
-        else:
-            torch.distributed.all_reduce(
-                total_norm, op=torch.distributed.ReduceOp.SUM, group=model_parallel_group
-            )
-=======
         # Sum across all data-parallel GPUs if using FSDP and then all model-parallel GPUs.
         if data_parallel_group:
+            if xm:
+                xm.all_reduce(xm.REDUCE_SUM, [total_norm], groups=get_data_parallel_groups())
+            else:
+                torch.distributed.all_reduce(
+                    total_norm, op=torch.distributed.ReduceOp.SUM, group=data_parallel_group
+                )
+        if xm:
+            xm.all_reduce(xm.REDUCE_SUM, [total_norm], groups=grad_stats_parallel_group)
+        else:
             torch.distributed.all_reduce(
-                total_norm, op=torch.distributed.ReduceOp.SUM, group=data_parallel_group
-            )
-        torch.distributed.all_reduce(
-            total_norm, op=torch.distributed.ReduceOp.SUM, group=grad_stats_parallel_group
-        )
->>>>>>> cc207f80
+                total_norm, op=torch.distributed.ReduceOp.SUM, group=grad_stats_parallel_group
+            )
         total_norm = total_norm.item() ** (1.0 / norm_type)
 
     return total_norm
@@ -185,15 +172,10 @@
     grads = []
     for param in parameters:
         if param.grad is not None:
-<<<<<<< HEAD
             param_type = param.type().split('.')[-1]
             assert param_type == 'FloatTensor'
-            grads.append(param.grad.detach())
-=======
-            assert param.grad.type() == 'torch.cuda.FloatTensor'
             params.append(param)
             grads.append(to_local_if_dtensor(param.grad).detach())
->>>>>>> cc207f80
 
     # Scale.
     clip_coeff = max_norm / (total_norm + 1.0e-6)
@@ -227,12 +209,8 @@
     #   - grad should not be none
     #   - parameter should not be shared
     #   - should not be a replica due to tensor model parallelism
-<<<<<<< HEAD
     total_num_zeros = torch.tensor([0.0], dtype=torch.float, device=get_current_device())
-=======
-    total_num_zeros = torch.tensor([0.0], dtype=torch.float, device='cuda')
     data_parallel_group = None
->>>>>>> cc207f80
     for param in parameters:
         grad_not_none = param.grad is not None
         is_not_shared = param_is_not_shared(param)
@@ -247,24 +225,19 @@
 
     # Sum across all data-parallel GPUs if using FSDP.
     if data_parallel_group:
-        torch.distributed.all_reduce(
-            total_num_zeros, op=torch.distributed.ReduceOp.SUM, group=data_parallel_group
-        )
+        if xm:
+            xm.all_reduce(xm.REDUCE_SUM, [total_num_zeros], groups=get_data_parallel_groups())
+        else:
+            torch.distributed.all_reduce(
+                total_num_zeros, op=torch.distributed.ReduceOp.SUM, group=data_parallel_group
+            )
     # Sum across all model-parallel GPUs.
-<<<<<<< HEAD
-    xm = get_xla_model()
     if xm:
-        xm.all_reduce(xm.REDUCE_SUM, [total_num_zeros], groups=model_parallel_group)
+        xm.all_reduce(xm.REDUCE_SUM, [total_num_zeros], groups=grad_stats_parallel_group)
     else:
         torch.distributed.all_reduce(
-            total_num_zeros, op=torch.distributed.ReduceOp.SUM, group=model_parallel_group
+            total_num_zeros, op=torch.distributed.ReduceOp.SUM, group=grad_stats_parallel_group
         )
-=======
-    torch.distributed.all_reduce(
-        total_num_zeros, op=torch.distributed.ReduceOp.SUM, group=grad_stats_parallel_group
-    )
->>>>>>> cc207f80
-
     total_num_zeros = total_num_zeros.item()
 
     return total_num_zeros