--- conflicted
+++ resolved
@@ -174,13 +174,6 @@
     params = []
     grads = []
     for param in parameters:
-<<<<<<< HEAD
-        if param.grad is not None:
-            param_type = param.type().split('.')[-1]
-            assert param_type == 'FloatTensor'
-            params.append(param)
-            grads.append(to_local_if_dtensor(param.grad).detach())
-=======
         if use_decoupled_grad:
             if hasattr(param, "decoupled_grad") and param.decoupled_grad is not None:
                 assert param.decoupled_grad.dtype in [torch.float32, torch.bfloat16]
@@ -188,10 +181,10 @@
                 grads.append(to_local_if_dtensor(param.decoupled_grad).detach())
         else:
             if param.grad is not None:
-                assert param.grad.type() == 'torch.cuda.FloatTensor'
+                param_type = param.type().split('.')[-1]
+                assert param_type == 'FloatTensor'
                 params.append(param)
                 grads.append(to_local_if_dtensor(param.grad).detach())
->>>>>>> ca87dcd6
 
     # Scale.
     clip_coeff = max_norm / (total_norm + 1.0e-6)
