--- conflicted
+++ resolved
@@ -756,6 +756,8 @@
         else:
             main_param = self.optimizer.param_groups[group_index]["params"][group_order]
             optim_state = self.optimizer.state[main_param]
+            if not HAVE_APEX_OR_TE:
+                optim_state.pop('step', None)
             tensors = {"param": main_param, **optim_state}
         return tensors
 
@@ -780,6 +782,8 @@
         else:
             main_param = self.optimizer.param_groups[group_index]["params"][group_order]
             optim_state = self.optimizer.state[main_param]
+            if not HAVE_APEX_OR_TE:
+                optim_state.pop('step', None)
             dst_tensors = {"param": main_param, **optim_state}
             for key in dst_tensors:
                 dst_tensors[key].copy_(tensors[key])
@@ -1170,20 +1174,10 @@
                 for gbuf_range_map in gbuf_range_map_for_all_buckets:
                     for model_param, param_range_map in gbuf_range_map["param_map"].items():
                         param_range = param_range_map['param']
-<<<<<<< HEAD
-
-                        main_param = self.optimizer.param_groups[group_index]["params"][group_order]
-                        optim_state = self.optimizer.state[main_param]
-
-                        if not HAVE_APEX_OR_TE:
-                            optim_state.pop('step', None)
-
-                        tensors = {"fp32_param": main_param, **optim_state}
-=======
+
                         # Main param & optimizer states.
                         tensors = self._get_main_param_and_optimizer_states(model_param)
                         tensors["fp32_param"] = tensors.pop("param")
->>>>>>> ca87dcd6
                         # Match optimizer parameter with model ShardedTensor (or
                         # ShardedTensorFactory).
                         try:
@@ -1270,7 +1264,6 @@
             for gbuf_range_map_for_all_buckets in gbuf_range_maps.values():
                 for gbuf_range_map in gbuf_range_map_for_all_buckets:
                     for model_param, param_range_map in gbuf_range_map["param_map"].items():
-<<<<<<< HEAD
                         group_index, group_order = self.model_param_group_index_map[model_param]
                         main_param = self.optimizer.param_groups[group_index]["params"][group_order]
                         optim_state = self.optimizer.state[main_param]
@@ -1278,12 +1271,6 @@
                         if not HAVE_APEX_OR_TE:
                             optim_state.pop('step', None)
 
-                        src_tensors = state_dict[param_idx]
-                        dst_tensors = {"fp32_param": main_param, **optim_state}
-                        for key in dst_tensors:
-                            dst_tensors[key].copy_(src_tensors[key])
-
-=======
                         src_tensors = {}
                         for k, v in state_dict[param_idx].items():
                             if k == "fp32_param":
@@ -1291,7 +1278,6 @@
                             else:
                                 src_tensors[k] = v
                         self._set_main_param_and_optimizer_states(model_param, src_tensors)
->>>>>>> ca87dcd6
                         param_idx += 1
 
     @classmethod
@@ -1756,9 +1742,6 @@
 
                     model_grad = model_param.main_grad
                     shard_model_grad = model_grad.view(-1)[param_range.start : param_range.end]
-<<<<<<< HEAD
-                    shard_main_param.grad = shard_model_grad.float().to(device=shard_main_param.grad.device)
-=======
                     if self.config.use_precision_aware_optimizer:
                         # Pytorch requires a param and its' grad to be the same dtype, but we want
                         # their types to be different in precision-aware optimizer. So we use
@@ -1767,8 +1750,7 @@
                         # the optimizer read gradients from ".decoupled_grad" instead of ".grad").
                         shard_main_param.decoupled_grad = shard_model_grad
                     else:
-                        shard_main_param.grad = shard_model_grad.float()
->>>>>>> ca87dcd6
+                        shard_main_param.grad = shard_model_grad.float().to(device=shard_main_param.grad.device)
 
         # Copy model groups to shard groups.
         if self.config.use_precision_aware_optimizer:
