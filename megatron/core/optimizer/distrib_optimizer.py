--- conflicted
+++ resolved
@@ -2118,9 +2118,6 @@
 
                 shard_param_buffer.copy_(shard_main_param)
 
-<<<<<<< HEAD
-    def _copy_model_params_to_main_params(self):
-=======
     def _build_model_param_to_state_dict_param_map(self, state_dict):
         """Create a map from model params to tensors in state_dict based on their names."""
         state_dict_list = []
@@ -2158,7 +2155,6 @@
         return model_param_to_state_dict_param_map
 
     def _copy_model_params_to_main_params(self, state_dict=None):
->>>>>>> 3450806c
         """
         Copy model params to main params.
 
