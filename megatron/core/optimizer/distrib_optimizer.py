--- conflicted
+++ resolved
@@ -655,32 +655,17 @@
                     for gbuf_range_map in gbuf_range_map_for_all_buckets:
                         for model_param, param_range_map in gbuf_range_map["param_map"].items():
 
-<<<<<<< HEAD
-                        # Get parameter ordering information (see method docstring
-                        # for details).
-                        group_index, group_order = self.model_param_group_index_map[model_param]
-                        state_order = inner_state_dict["param_groups"][group_index]["params"][
-                            group_order
-                        ]
-
-                        # Allocate dummy tensors.
-                        numel = len(param_range_map["gbuf_world"])
-                        init_shard = lambda: torch.empty(
-                            (numel,), dtype=torch.float32, device=get_current_device()
-                        )
-=======
                             # Get parameter ordering information (see method docstring
                             # for details).
                             group_index, group_order = self.model_param_group_index_map[model_param]
                             state_order = inner_state_dict["param_groups"][group_index]["params"][
                                 group_order
                             ]
->>>>>>> e32b60b5
 
                             # Allocate dummy tensors.
                             numel = len(param_range_map["gbuf_world"])
                             init_shard = lambda: torch.empty(
-                                (numel,), dtype=torch.float32, device=torch.cuda.current_device()
+                                (numel,), dtype=torch.float32, device=get_current_device()
                             )
 
                             state_dict_state.append(
