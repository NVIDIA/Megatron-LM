--- conflicted
+++ resolved
@@ -733,13 +733,8 @@
 
                             # Allocate dummy tensors.
                             numel = len(param_range_map["gbuf_world"])
-<<<<<<< HEAD
-                            init_shard = lambda: torch.empty(
-                                (numel,), dtype=torch.float32, device=get_current_device()
-=======
                             init_shard = lambda dtype=torch.float32: torch.empty(
-                                (numel,), dtype=dtype, device=torch.cuda.current_device()
->>>>>>> a58f3810
+                                (numel,), dtype=dtype, device=get_current_device()
                             )
 
                             # For precision_aware_optimizer, the empty tensors should also be
@@ -2028,7 +2023,7 @@
                         # the optimizer read gradients from ".decoupled_grad" instead of ".grad").
                         shard_main_param.decoupled_grad = shard_model_grad
                     else:
-                        shard_main_param.grad = shard_model_grad.float().to(device=shard_main_param.grad.device)
+                        shard_main_param.grad = shard_model_grad.float().to(device=shard_main_param.device)
 
         # Copy model groups to shard groups.
         if self.config.use_precision_aware_optimizer:
