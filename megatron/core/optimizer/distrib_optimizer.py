--- conflicted
+++ resolved
@@ -1931,13 +1931,8 @@
         if self.is_stub_optimizer:
             return
         state_dict = None
-<<<<<<< HEAD
-        if torch.distributed.get_rank(self.data_parallel_group) == 0:
-            state_dict = torch.load(filename, weights_only=False)
-=======
         if self.data_parallel_group.rank() == 0:
             state_dict = torch.load(filename)
->>>>>>> bf341cb4
 
         self.load_parameter_state_from_dp_zero(
             state_dict, update_legacy_format=update_legacy_format
