--- conflicted
+++ resolved
@@ -533,59 +533,6 @@
 
         # Handle main parameters.
 
-<<<<<<< HEAD
-        # Three groups of parameters:
-        #   float16_groups: original float16 parameters
-        #   fp32_from_float16_groups: fp32 copy of float16 parameters
-        #   fp32_from_fp32_groups: original fp32 parameters
-        self.float16_groups = []
-        self.fp32_from_float16_groups = []
-        self.fp32_from_fp32_groups = []
-
-        # For all the groups in the original optimizer:
-        for param_group in self.optimizer.param_groups:
-            float16_params_this_group = []
-            fp32_params_this_group = []
-            fp32_from_float16_params_this_group = []
-            # For all the parameters in this group:
-            for i, param in enumerate(param_group['params']):
-                if param.requires_grad:
-
-                    # float16 params:
-                    param_type = param.type().split('.')[-1]
-                    if param_type in ['HalfTensor', 'BFloat16Tensor']:
-                        float16_params_this_group.append(param)
-                        # Create a copy
-                        main_param = param.detach().clone().float()
-                        # Copy tensor model parallel attributes.
-                        tensor_parallel.copy_tensor_model_parallel_attributes(main_param, param)
-                        if hasattr(param, 'shared'):
-                            main_param.shared = param.shared
-                        # Replace the optimizer params with the new fp32 copy.
-                        param_group['params'][i] = main_param
-
-                        fp32_from_float16_params_this_group.append(main_param)
-                        # Reset existing state dict key to the new main param.
-                        if param in self.optimizer.state:
-                            self.optimizer.state[main_param] = self.optimizer.state.pop(param)
-                    # fp32 params.
-                    elif param_type == 'FloatTensor':
-                        fp32_params_this_group.append(param)
-                        param_group['params'][i] = param
-
-                    else:
-                        raise TypeError(
-                            'Wrapped parameters must be one of '
-                            'FloatTensor,  '
-                            'HalfTensor, or '
-                            'BFloat16Tensor. '
-                            'Received {}'.format(param_type)
-                        )
-
-            self.float16_groups.append(float16_params_this_group)
-            self.fp32_from_float16_groups.append(fp32_from_float16_params_this_group)
-            self.fp32_from_fp32_groups.append(fp32_params_this_group)
-=======
         if optimizer:
             # Three groups of parameters:
             #   float16_groups: original float16 parameters
@@ -605,7 +552,8 @@
                     if param.requires_grad:
 
                         # float16 params:
-                        if param.type() in ['torch.cuda.HalfTensor', 'torch.cuda.BFloat16Tensor']:
+                        param_type = param.type().split('.')[-1]
+                        if param_type in ['HalfTensor', 'BFloat16Tensor']:
                             float16_params_this_group.append(param)
                             # Create a copy
                             main_param = param.detach().clone().float()
@@ -621,17 +569,17 @@
                             if param in self.optimizer.state:
                                 self.optimizer.state[main_param] = self.optimizer.state.pop(param)
                         # fp32 params.
-                        elif param.type() == 'torch.cuda.FloatTensor':
+                        elif param_type == 'FloatTensor':
                             fp32_params_this_group.append(param)
                             param_group['params'][i] = param
 
                         else:
                             raise TypeError(
                                 'Wrapped parameters must be one of '
-                                'torch.cuda.FloatTensor,  '
-                                'torch.cuda.HalfTensor, or '
-                                'torch.cuda.BFloat16Tensor. '
-                                'Received {}'.format(param.type())
+                                'FloatTensor,  '
+                                'HalfTensor, or '
+                                'BFloat16Tensor. '
+                                'Received {}'.format(param_type)
                             )
 
                 self.float16_groups.append(float16_params_this_group)
@@ -640,7 +588,6 @@
             self.is_stub_optimizer = False
         else:
             self.is_stub_optimizer = True
->>>>>>> d3c585e9
 
     def zero_grad(self, set_to_none=True):
         """We only need to zero the model related parameters, i.e.,
@@ -829,12 +776,8 @@
 
         super(FP32Optimizer, self).__init__(optimizer, config, init_state_fn)
 
-<<<<<<< HEAD
         self._scale = torch.tensor([1.0], dtype=torch.float, device=get_current_device())
-=======
-        self._scale = torch.tensor([1.0], dtype=torch.float, device='cuda')
         self.is_stub_optimizer = True if optimizer is None else False
->>>>>>> d3c585e9
 
     def zero_grad(self, set_to_none=True):
         """Copied from torch.optim.optimizer"""
