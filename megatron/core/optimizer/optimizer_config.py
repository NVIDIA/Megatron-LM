# Copyright (c) 2025 NVIDIA CORPORATION & AFFILIATES. All rights reserved.

from dataclasses import dataclass, field
from typing import Callable, Optional, Tuple, Union

import torch

from ..utils import is_te_min_version


@dataclass(frozen=True, slots=True)
class ParamKey:
    """Key to group parameters by. All such grouped parameters can share an
    optimizer config specification."""

    # TODO: Can add layer_id here later.

    name: Union[str, Tuple[str]] = field(default_factory=tuple)
    """Parameter name(s)."""

    attr: Union[str, Tuple[str]] = field(default_factory=tuple)
    """Parameter attribute(s)."""


@dataclass
class OptimizerConfig:
    """Base optimizer configuration object."""

    ##############
    # General
    ##############
<<<<<<< HEAD
    optimizer: str = 'adam'
    """Optimizer to use (one of Adam, SGD, or Muon)."""
=======
>>>>>>> bc242d9a

    lr: Optional[float] = None
    """Initial learning rate. Depending on decay style and initial warmup, the learning rate at each
       iteration would be different.
    """

    min_lr: Optional[float] = None
    """Minumum value for learning rate. The scheduler clip values below this threshold."""

    weight_decay: float = 0.01
    """Weight decay coefficient for L2 regularization."""

    ##############
    # Precision
    ##############
    fp8_recipe: Optional[str] = None
    """The type of fp8 recipe will affect the processing logic inside distributed optimizer."""

    fp16: bool = False
    """If true, train with fp16 mixed precision training. Defaults to False."""

    bf16: bool = False
    """If true, train with bf16 mixed precision training. Defaults to False."""

    reuse_grad_buf_for_mxfp8_param_ag: bool = False
    """If true, reuse the grad buffer for param AG when using mxfp8 recipe. Should be 
       set to True only when fp8_recipe is mxfp8 and fp8_param_gather is True."""

    params_dtype: torch.dtype = torch.float32
    """dtype used when intializing the weights. Defaults to torch.float32."""

    use_precision_aware_optimizer: bool = False
    """If true, allows optimizer-related tensors (master_param, gradients and optimizer states)
    to be set to lower precision. Defaults to False.
    """

    store_param_remainders: bool = True
    """If true, store the 16-bit FP32 parameter remainders in the optimizer state, excluding the
        16 bits shared with the BF16 parameters. This lowers GPU memory usage. Defaults to True.
    """

    main_grads_dtype: torch.dtype = torch.float32
    """dtype of main grads when enabling precision-aware-optimizer"""

    main_params_dtype: torch.dtype = torch.float32
    """dtype of main params when enabling precision-aware-optimizer"""

    exp_avg_dtype: torch.dtype = torch.float32
    """dtype of exp_avg when enabling precision-aware-optimizer"""

    exp_avg_sq_dtype: torch.dtype = torch.float32
    """dtype of exp_avg_sq when enabling precision-aware-optimizer"""

    optimizer: str = 'adam'
    """Optimizer name. NOTE: Deprecated, use individual optimizer classes instead."""

    ###############
    # Loss scaling
    ###############
    loss_scale: Optional[float] = None
    """Static loss scaling, positive power of 2 values can improve fp16 convergence. If None,
       dynamic loss scaling is used.
    """

    initial_loss_scale: float = 2**32
    """Initial loss-scale for dynamic loss scaling."""

    min_loss_scale: float = 1.0
    """Minimum loss scale for dynamic loss scaling."""

    loss_scale_window: float = 1000
    """Window over which to raise/lower dynamic scale."""

    hysteresis: int = 2
    """Hysteresis for dynamic loss scaling."""

    ###################################################################################
    # Optimizer (NOTE: Deprecated, use individual optimizer classes instead.).
    ###################################################################################
    # Adam.
    adam_beta1: float = 0.9
    """First coefficient for computing running averages of gradient and its square in Adam
    optimizer.
    """

    adam_beta2: float = 0.999
    """Second coefficient for computing running averages of gradient and its square in Adam
    optimizer.
    """

    adam_eps: float = 1e-08
    """Term added to the denominator to improve numerical stability in Adam optimizer."""

    decoupled_weight_decay: bool = True
    """If true, decouples weight decay from the gradient update, equivalent to AdamW. If false,
    original Adam update rule will be used. Defaults to True.
    """

    # SGD.
    sgd_momentum: float = 0.9
    """Momentum factor for SGD optimizer."""

    # Muon
    muon_momentum: float = 0.95
    """The momentum used by the internal SGD."""

    muon_split_qkv: bool = True
    """Whether to split QKV parameters for Muon optimizer."""

    muon_use_nesterov: bool = False
    """Whether to use Nesterov-style momentum in the internal SGD."""

    muon_scale_mode: str = "spectral"
    """The mode to use for the scale factor. Defaults to "spectral"."""

    muon_fp32_matmul_prec: str = "medium"
    """The precision to use for the fp32 matmul. Defaults to "medium"."""

    muon_num_ns_steps: int = 5
    """The number of iteration steps to use in the Newton-Schulz iteration."""

    muon_tp_mode: str = "blockwise"
    """How to perform NS calculation for tensor parallel weights. Defaults to "blockwise"."""

    muon_extra_scale_factor: float = 1.0
    """Additional scale factor for the muon update."""

    #######################
    # Distributed optimizer
    #######################
    use_distributed_optimizer: bool = False
    """Distribute optimizer state over data-parallel replicas."""

    overlap_param_gather: bool = False
    """If true, overlap param all-gather with forward compute. 
        This argument is intended to have the same value as the "overlap_param_gather" argument 
        in the "distributed_data_parallel_config.py" file. In the optimizer, this argument is 
        only used when "reuse_grad_buf_for_mxfp8_param_ag=True & fp8_param_gather=True".
    """

    overlap_param_gather_with_optimizer_step: bool = False
    """If true, overlap param all-gather of first bucket with optimizer step."""

    #######################
    # Optimizer Offload
    #######################

    optimizer_cpu_offload: bool = False
    """If True, offload optimizer states tensor and compute to CPU."""

    optimizer_offload_fraction: float = 0.0
    """Specifies the fraction of optimizer states to offload from GPU memory to CPU."""

    use_torch_optimizer_for_cpu_offload: bool = False
    """If True, use torch.optim.Optimizer for CPU offload."""

    overlap_cpu_optimizer_d2h_h2d: bool = False
    """
    When set to `True`, this flag enables overlapping of the CPU optimizer
    update process with the data transfer operations. This can help improve
    overall training efficiency by reducing idle time during data movement,
    allowing the optimizer to perform updates while gradients and parameters
    are being transferred between devices.
    """

    pin_cpu_grads: bool = True
    """If True, pin the optimizer gradients to CPU memory."""

    pin_cpu_params: bool = True
    """If True, pin the optimizer parameters to CPU memory."""

    ################
    # Miscellaneous
    ################
    clip_grad: float = 1.0
    """Gradient clipping based on global L2 norm."""

    log_num_zeros_in_grad: bool = False
    """If true, calculate and log the number of zeros in gradient."""

    barrier_with_L1_time: bool = False
    """If true, use barrier with level 1 time measurements."""

    timers: Optional[Callable] = None
    """Function to get timers."""

    config_logger_dir: str = ""
    """When non-empty, dumps entry-point configs to config_logger_dir"""

    def __post_init__(self):
        """Check the validity of the config."""

        # The following condition is used to avoid repetition in distrib_optimizer.py.
        # This is because in distrib_optimizer.py, the process to handle parameters are
        # different for different training precision settings. FP8 cases require different
        # handling while FP8 delayed scaling is an exception because the Adam optimizer in
        # TransformerEngine supports it in the kernel computation.
        # This is also the flag to determine the usage of param.grad or param.decoupled_grad
        self.use_precision_aware_optimizer_no_fp8_or_ds_fp8 = (
            self.use_precision_aware_optimizer
            and (
                self.main_params_dtype != torch.float32
                or (self.fp8_recipe is None or self.fp8_recipe == "delayed")
                or self.optimizer_cpu_offload
            )
        )

        if self.fp8_recipe == "mxfp8":
            if not self.reuse_grad_buf_for_mxfp8_param_ag:
                import warnings

                warnings.warn(
                    "mxfp8 without using reuse_grad_buf_for_mxfp8_param_ag and fp8_param_gather"
                    "will use significant amount additional GPU memory."
                    "Setting --reuse-grad-buf-for-mxfp8-param-ag and --fp8-param-gather is "
                    "recommended for mxfp8 training."
                )

        if self.use_precision_aware_optimizer:
            assert (
                self.optimizer == 'adam'
            ), '--use-precision-aware-optimizer only supported with adam'
            assert (
                self.use_distributed_optimizer
            ), '--use-precision-aware-optimizer only supported with distributed optimizer'

            if not is_te_min_version("2.1.0"):
                self.store_param_remainders = False

            # Only the FusedAdam in TE and HybridDeviceOptimizer supports
            # --use-precision-aware-optimizer.
            # TODO: Remove this check when apex's FusedAdam is no longer used.
            if self.optimizer_cpu_offload:
                return
            try:
                import inspect

                # TODO: Move this below?
                from transformer_engine.pytorch.optimizers import FusedAdam as Adam

                adam_args = inspect.signature(Adam).parameters
                arg_names = [
                    'master_weight_dtype',
                    'exp_avg_dtype',
                    'exp_avg_sq_dtype',
                    'use_decoupled_grad',
                ]
                for name in arg_names:
                    assert name in adam_args, (
                        "Current FusedAdam of TE doesn't support --use-precision-aware-optimizer, "
                        "please update TE version."
                    )
            except ImportError:
                raise RuntimeError(
                    '--use-precision-aware-optimizer requires FusedAdam from TransformerEngine, '
                    'but not found.'
                )
        else:
            assert (
                self.main_grads_dtype == torch.float32
            ), "main_grads_dtype can only be fp32 when not using precision-aware optimizer"
            assert (
                self.main_params_dtype == torch.float32
            ), "main_params_dtype can only be fp32 when not using precision-aware optimizer"
            assert (
                self.exp_avg_dtype == torch.float32
            ), "exp_avg_dtype can only be fp32 when not using precision-aware optimizer"
            assert (
                self.exp_avg_sq_dtype == torch.float32
            ), "exp_avg_sq_dtype can only be fp32 when not using precision-aware optimizer"


@dataclass
class AdamOptimizerConfig(OptimizerConfig):
    """Adam optimizer configuration object."""

    optimizer: str = 'adam'
    """Optimizer name."""

    adam_beta1: float = 0.9
    """First coefficient for computing running averages of gradient and its square in Adam
    optimizer.
    """

    adam_beta2: float = 0.999
    """Second coefficient for computing running averages of gradient and its square in Adam
    optimizer.
    """

    adam_eps: float = 1e-08
    """Term added to the denominator to improve numerical stability in Adam optimizer."""


@dataclass
class SGDOptimizerConfig(OptimizerConfig):
    """SGD optimizer configuration object."""

    optimizer: str = 'sgd'
    """Optimizer name."""

    sgd_momentum: float = 0.9
    """Momentum factor for SGD optimizer."""<|MERGE_RESOLUTION|>--- conflicted
+++ resolved
@@ -29,12 +29,6 @@
     ##############
     # General
     ##############
-<<<<<<< HEAD
-    optimizer: str = 'adam'
-    """Optimizer to use (one of Adam, SGD, or Muon)."""
-=======
->>>>>>> bc242d9a
-
     lr: Optional[float] = None
     """Initial learning rate. Depending on decay style and initial warmup, the learning rate at each
        iteration would be different.
