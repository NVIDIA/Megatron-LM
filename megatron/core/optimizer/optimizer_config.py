--- conflicted
+++ resolved
@@ -29,11 +29,8 @@
     ##############
     # General
     ##############
-<<<<<<< HEAD
     optimizer: str = 'adam'
     """Optimizer to use (one of Adam, SGD, or Muon)."""
-=======
->>>>>>> 72416d0b
 
     lr: Optional[float] = None
     """Initial learning rate. Depending on decay style and initial warmup, the learning rate at each
