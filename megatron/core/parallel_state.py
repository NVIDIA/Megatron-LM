# Copyright (c) 2022, NVIDIA CORPORATION. All rights reserved.

"""Model and data parallel groups."""

import os
import warnings
from datetime import timedelta
from functools import partial
from typing import Callable, List, Optional

from torch.distributed import ProcessGroup

from megatron.core.wrapped_process_group import WrappedProcessGroup

from .device_utils import get_current_device, get_xla_model, get_xla_runtime
import torch

from .utils import GlobalMemoryBuffer, is_torch_min_version

xm = get_xla_model()
xr = get_xla_runtime()

# Intra-layer model parallel group that the current rank belongs to.
_TENSOR_MODEL_PARALLEL_GROUP = None
# Inter-layer model parallel group that the current rank belongs to.
_PIPELINE_MODEL_PARALLEL_GROUP = None
# Model parallel group (both intra- and pipeline) that the current rank belongs to.
_MODEL_PARALLEL_GROUP = None
# Model parallel group (both intra-, pipeline, and expert) that the current rank belongs to.
# Embedding group.
_EMBEDDING_GROUP = None
# Position embedding group.
_POSITION_EMBEDDING_GROUP = None
# Data parallel group that the current rank belongs to.
_DATA_PARALLEL_GROUP = None
_DATA_PARALLEL_GROUP_GLOO = None
# tensor model parallel group and data parallel group combined
# used for fp8 and moe training
_TENSOR_AND_DATA_PARALLEL_GROUP = None

### Expert-related parallel states
# Naming convention:
# _EXPERT prefix in group name means it's used for expert layer in MoE models.
# _EXPERT_MODEL denotes expert parallelism which splits number of experts across the group.
# _EXPERT_TENSOR denotes tensor parallelism of expert which splits tensor across the group.
# _EXPERT_DATA denotes data parallelism of expert which replicates weight across the group.

# Expert model parallel group that current rank belongs to.
_EXPERT_MODEL_PARALLEL_GROUP = None
# Expert tensor parallel group that current rank belongs to.
_EXPERT_TENSOR_PARALLEL_GROUP = None
# Expert tensor and model combined parallel group
_EXPERT_TENSOR_AND_MODEL_PARALLEL_GROUP = None
# Expert tensor, model, pipeline combined parallel group
_EXPERT_TENSOR_MODEL_PIPELINE_PARALLEL_GROUP = None
# Expert data parallel group
_EXPERT_DATA_PARALLEL_GROUP = None
_EXPERT_DATA_PARALLEL_GROUP_GLOO = None
# Parallel state values changed on the fly
_MPU_EXPERT_MODEL_PARALLEL_WORLD_SIZE = None
_MPU_EXPERT_MODEL_PARALLEL_RANK = None
_MPU_EXPERT_TENSOR_PARALLEL_WORLD_SIZE = None
_MPU_EXPERT_TENSOR_PARALLEL_RANK = None
### End of expert related parallel states

_VIRTUAL_PIPELINE_MODEL_PARALLEL_RANK = None
_VIRTUAL_PIPELINE_MODEL_PARALLEL_WORLD_SIZE = None
_PIPELINE_MODEL_PARALLEL_SPLIT_RANK = None

_PIPELINE_MODEL_PARALLEL_DECODER_START = None

# These values enable us to change the mpu sizes on the fly.
_MPU_TENSOR_MODEL_PARALLEL_WORLD_SIZE = None
_MPU_PIPELINE_MODEL_PARALLEL_WORLD_SIZE = None
_MPU_DATA_PARALLEL_WORLD_SIZE = None
_MPU_DATA_PARALLEL_RANK = None
_MPU_TENSOR_MODEL_PARALLEL_RANK = None
_MPU_PIPELINE_MODEL_PARALLEL_RANK = None

# A list of ranks that have a copy of the embedding.
_EMBEDDING_GLOBAL_RANKS = None

# A list of ranks that have a copy of the position embedding.
_POSITION_EMBEDDING_GLOBAL_RANKS = None

# A list of global ranks for each pipeline group to ease calculation of the source
# rank when broadcasting from the first or last pipeline stage.
_PIPELINE_GLOBAL_RANKS = None

# A list of global ranks for each data parallel group to ease calculation of the source
# rank when broadcasting weights from src to all other data parallel ranks
_DATA_PARALLEL_GLOBAL_RANKS = None

# A list of global ranks for each tensor model parallel group to ease calculation of
# the first local rank in the tensor model parallel group
_TENSOR_MODEL_PARALLEL_GLOBAL_RANKS = None

# A list of global ranks for each model parallel group to ease calculation of
# the first local rank in the model parallel group
_MODEL_PARALLEL_GLOBAL_RANKS = None

# Context parallel group that the current rank belongs to
_CONTEXT_PARALLEL_GROUP = None
# A list of global ranks for each context parallel group to ease calculation of the
# destination rank when exchanging KV/dKV between context parallel_ranks
_CONTEXT_PARALLEL_GLOBAL_RANKS = None
# Hierarchical context parallel groups
_HIERARCHICAL_CONTEXT_PARALLEL_GROUPS = []

# Data parallel group information with context parallel combined.
_DATA_PARALLEL_GROUP_WITH_CP = None
_DATA_PARALLEL_GROUP_WITH_CP_GLOO = None
_DATA_PARALLEL_GLOBAL_RANKS_WITH_CP = None

# Partial Data parallel group information with context parallel combined.
_INTRA_PARTIAL_DATA_PARALLEL_GROUP_WITH_CP = None
_INTRA_PARTIAL_DATA_PARALLEL_GROUP_WITH_CP_GLOO = None
_INTER_PARTIAL_DATA_PARALLEL_GROUP_WITH_CP = None

# combined parallel group of TP and CP
_TENSOR_AND_CONTEXT_PARALLEL_GROUP = None

# combined parallel group of TP, DP, and CP used for fp8
_TENSOR_AND_DATA_PARALLEL_GROUP_WITH_CP = None

# Memory buffers to avoid dynamic memory allocation
_GLOBAL_MEMORY_BUFFER = None

# MOE logging
_MOE_LAYER_WISE_LOGGING_TRACKER = {}

#  None for CUDA, and 'gloo' backend group with all ranks for XLA
_DEFAULT_PROCESS_GROUP = None

# Groups: list of lists of ranks: Only used with XLA
_MODEL_PARALLEL_GROUPS = []
_TENSOR_AND_DATA_PARALLEL_GROUPS= []
_MODEL_AND_EXPERT_PARALLEL_GROUPS = []
_EMBEDDING_GROUPS = []
_POSITION_EMBEDDING_GROUPS = []
_PIPELINE_MODEL_PARALLEL_GROUPS = []
_DATA_PARALLEL_GROUPS = []
_TENSOR_MODEL_PARALLEL_GROUPS = []
_CONTEXT_PARALLEL_GROUPS = []
_DATA_PARALLEL_WITH_CP_GROUPS = []
_INTRA_PARTIAL_DATA_PARALLEL_WITH_CP_GROUPS = []
_INTER_PARTIAL_DATA_PARALLEL_WITH_CP_GROUPS = []
_TENSOR_AND_CONTEXT_PARALLEL_GROUPS = []
_TENSOR_AND_DATA_PARALLEL_WITH_CP_GROUPS = []

# Begin expert related
_EXPERT_MODEL_PARALLEL_GROUPS = []
_EXPERT_TENSOR_PARALLEL_GROUPS = []
_EXPERT_TENSOR_AND_MODEL_PARALLEL_GROUPS = []
_EXPERT_TENSOR_MODEL_PIPELINE_PARALLEL_GROUPS = []
_EXPERT_DATA_PARALLEL_GROUPS = []
# End expert related

def get_nccl_options(pg_name, nccl_comm_cfgs):
    """Set the NCCL process group options.

    Args:
        pg_name (str): process group name
        nccl_comm_cfgs (dict): nccl communicator configurations

    When an option (e.g., max_ctas) is not found in the config, use the NCCL default setting.
    """
    if pg_name in nccl_comm_cfgs and torch.cuda.is_available():
        nccl_options = torch.distributed.ProcessGroupNCCL.Options()
        nccl_options.config.cga_cluster_size = nccl_comm_cfgs[pg_name].get('cga_cluster_size', 4)
        nccl_options.config.max_ctas = nccl_comm_cfgs[pg_name].get('max_ctas', 32)
        nccl_options.config.min_ctas = nccl_comm_cfgs[pg_name].get('min_ctas', 1)
        if 'net_name' in nccl_comm_cfgs[pg_name]:
            nccl_options.config.net_name = nccl_comm_cfgs[pg_name].get('net_name')
            # verify net_name value
            if nccl_options.config.net_name.lower() not in ['ib', 'socket']:
                raise RuntimeError(
                    f"net_name ({nccl_options.config.net_name}) is not supported."
                    f"Accepted values: 'IB' or 'socket'."
                )
        return nccl_options
    else:
        return None


def create_group(
    ranks=None,
    timeout=None,
    backend=None,
    pg_options=None,
    use_local_synchronization=False,
    group_desc=None,
):
    """Creates a ProcessGroup."""
    kwargs = {
        'ranks': ranks,
        'timeout': timeout,
        'backend': backend if not xr or not xr.is_spmd() else "gloo", # XLA backend is not supported with SPMD for now
        'pg_options': pg_options,
        'use_local_synchronization': use_local_synchronization,
        'group_desc': group_desc,
    }
    if not is_torch_min_version('2.4.0'):
        kwargs.pop('group_desc')
        if timeout is None:
            # Old version (e.g. v2.1.2) sets default_pg_timeout as default value to timeout
            # in function signature, then check tiemout value type.
            # New version sets None as default value to timeout in function signature. If value
            # is None, torch will give value according to the backend, then check type.
            # So need to unset timeout here if caller doesn't set value. Otherwise there is
            # type error.
            kwargs.pop('timeout')
    if xm:
        kwargs.pop('use_local_synchronization')
        kwargs.pop('group_desc')

    return torch.distributed.new_group(**kwargs)


def generate_masked_orthogonal_rank_groups(
    world_size: int, parallel_size: List[int], mask: List[bool]
) -> List[List[int]]:
    r"""Generate orthogonal parallel groups based on the parallel size and mask.

    Arguments:
        world_size (int): world size

        parallel_size (List[int]):
            The parallel size of each orthogonal parallel type. For example, if
            tensor_parallel_size = 2, pipeline_model_parallel_group = 3, data_parallel_size = 4,
            and the parallel mapping order is tp-pp-dp, then the parallel_size = [2, 3, 4].

        mask (List[bool]):
            The mask controls which parallel methods the generated groups represent. If mask[i] is
            True, it means the generated group contains the i-th parallelism method. For example,
            if parallel_size = [tp_size, pp_size, dp_size], and mask = [True, False , True], then
            the generated group is the `tp-dp` group, if the mask = [False, True, False], then the
            generated group is the `pp` group.

    Algorithm:
        For orthogonal parallelism, such as tp/dp/pp/cp, the global_rank and
        local_rank satisfy the following equation:
            global_rank = tp_rank + dp_rank * tp_size + pp_rank * tp_size * dp_size (1)
                tp_rank \in [0, tp_size)
                dp_rank \in [0, dp_size)
                pp_rank \in [0, pp_size)

        If we want to get the `dp_group` (tp_size * pp_size groups of dp_size ranks each.
        For example,  if the gpu size is 8 and order is 'tp-pp-dp', size is '2-2-2', and the
        dp_group here is [[0, 4], [1, 5], [2, 6], [3, 7]].)
        The tp_rank and pp_rank will be combined to form the `dp_group_index`.
            dp_group_index = tp_rank + pp_rank * tp_size (2)

        So, Given that tp_rank and pp_rank satisfy equation (2), and dp_rank in
        range(0, dp_size), the ranks in dp_group[dp_group_index] satisfies the
        equation (1).

        This function solve this math problem.

    For example, if the parallel_size = [tp_size, dp_size, pp_size] = [2, 3, 4],
    and the mask = [False, True, False]. Then,
        dp_group_index(0) = tp_rank(0) + pp_rank(0) * 2
        dp_group_index(1) = tp_rank(1) + pp_rank(0) * 2
        ...
        dp_group_index(7) = tp_rank(1) + pp_rank(3) * 2

        dp_group[0] = 0 + range(0, 3) * 2 + 0 = [0, 2, 4]
        dp_group[1] = 1 + range(0, 3) * 2 + 0 = [1, 3, 5]
        ...
        dp_group[7] = 1 + range(0, 3) * 2 + 3 * 2 * 3 = [19, 21, 23]
    """

    def prefix_product(a: List[int], init=1) -> List[int]:
        r = [init]
        for v in a:
            init = init * v
            r.append(init)
        return r

    def inner_product(a: List[int], b: List[int]) -> int:
        return sum([x * y for x, y in zip(a, b)])

    def decompose(index, shape, stride=None):
        """
        This function solve the math problem below:
            There is an equation:
                index = sum(idx[i] * stride[i])
            And given the value of index, stride.
            Return the idx.
        This function will be used to get the pp/dp/pp_rank
        from group_index and rank_in_group.
        """
        if stride is None:
            stride = prefix_product(shape)
        idx = [(index // d) % s for s, d in zip(shape, stride)]
        # stride is a prefix_product result. And the value of stride[-1]
        # is not used.
        assert (
            sum([x * y for x, y in zip(idx, stride[:-1])]) == index
        ), "idx {} with shape {} mismatch the return idx {}".format(index, shape, idx)
        return idx

    masked_shape = [s for s, m in zip(parallel_size, mask) if m]
    unmasked_shape = [s for s, m in zip(parallel_size, mask) if not m]

    global_stride = prefix_product(parallel_size)
    masked_stride = [d for d, m in zip(global_stride, mask) if m]
    unmasked_stride = [d for d, m in zip(global_stride, mask) if not m]

    group_size = prefix_product(masked_shape)[-1]
    num_of_group = world_size // group_size

    ranks = []
    for group_index in range(num_of_group):
        # get indices from unmaksed for group_index.
        decomposed_group_idx = decompose(group_index, unmasked_shape)
        rank = []
        for rank_in_group in range(group_size):
            # get indices from masked for rank_in_group.
            decomposed_rank_idx = decompose(rank_in_group, masked_shape)
            rank.append(
                inner_product(decomposed_rank_idx, masked_stride)
                + inner_product(decomposed_group_idx, unmasked_stride)
            )
        ranks.append(rank)
    return ranks


def create_hierarchical_parallel_groups(
    rank, ranks, group_size, hierarchical_group_sizes, pg_options
):
    """Create hierarchical groups for one parallelism.
    Taking a group size of 16 as example, so we have a total of 16 GPUs denoted by g0 ... g15.
    If the hierarchical group sizes are [2,2,4], we use 2 GPUs in the first and second level
    of sub-groups, and 4 GPUs in the last level of sub groups. The present function will
    create 8 level-1 sub-groups, 8 level-2 sub-groups and 4 level-3 sub-groups as:
        8 level-1 sub-groups:
            [g0, g1], [g2, g3], [g4, g5], [g6, g7], [g8, g9], [g10, g11], [g12, g13], [g14, g15]
        8 level-2 sub-groups:
            [g0, g2], [g1, g3], [g4, g6], [g5, g7], [g8, g10], [g9, g11], [g12, g14], [g13, g15]
        4 level-3 sub-groups:
            [g0, g4, g8, g12], [g1, g5, g9, g13], [g2, g6, g10, g14], [g3, g7, g11, g15]
    """

    hierarchical_groups = []
    accumulated_group_sizes = 1
    processed_group_sizes = 1
    for level, hierarchical_group_size in enumerate(hierarchical_group_sizes):
        accumulated_group_sizes *= hierarchical_group_size
        for k in range(group_size // accumulated_group_sizes):
            for j in range(processed_group_sizes):
                global_sub_ranks = [
                    ranks[j + i * processed_group_sizes + k * accumulated_group_sizes]
                    for i in range(hierarchical_group_size)
                ]
                sub_group = create_group(
                    global_sub_ranks,
                    pg_options=pg_options,
                    group_desc=f'HIERARCHICAL_CONTEXT_PARALLEL_GROUP_L{level}',
                )
                if rank in global_sub_ranks:
                    hierarchical_groups.append(sub_group)
        processed_group_sizes *= hierarchical_group_size
    return hierarchical_groups


class RankGenerator(object):
    """A class for generating rank groups for different modes of parallelism."""

    def __init__(
        self, tp: int, ep: int, dp: int, pp: int, cp: int, order: str, rank_offset: int = 0
    ) -> None:
        assert (
            ep == 1 or cp == 1
        ), "Both EP and CP > 1 in not allow in one rank generator. \
            CP is only included in default RankGenerator, and EP only in expert RankGenerator."

        self.tp = tp
        self.ep = ep
        self.dp = dp
        self.pp = pp
        self.cp = cp
        self.rank_offset = rank_offset
        self.world_size = tp * dp * pp * cp * ep

        self.name_to_size = {
            "tp": self.tp,
            "pp": self.pp,
            "dp": self.dp,
            "ep": self.ep,
            "cp": self.cp,
        }
        self.order = order
        order = order.lower()

        for name in self.name_to_size.keys():
            if name not in order and self.name_to_size[name] != 1:
                raise RuntimeError(
                    f"The size of ({name}) is ({self.name_to_size[name]}), but you haven't"
                    f"specified the order ({self.order})."
                )
            elif name not in order:
                order = order + '-' + name

        self.order = order
        self.ordered_size = []

        for token in order.split('-'):
            self.ordered_size.append(self.name_to_size[token])

    def get_mask(self, order: str, token: str):
        """Create a mask for the specified tokens based on the given order.

        Args:
            order (str): The order of parallelism types (e.g., 'tp-dp-pp').
            token (str): The specific parallelism types to include in the mask,
                         separated by hyphens (e.g., 'tp-dp').
        """
        ordered_token = order.split('-')
        token_list = token.split('-')
        mask = [False] * len(ordered_token)
        for t in token_list:
            mask[ordered_token.index(t)] = True
        return mask

    def get_ranks(self, token):
        """Get rank group by input token.

        Args:
            token (str):
                Specify the ranks type that want to get. If we want
                to obtain multiple parallel types, we can use a hyphen
                '-' to separate them. For example, if we want to obtain
                the TP_DP group, the token should be 'tp-dp'.
        """
        mask = self.get_mask(self.order, token)
        ranks = generate_masked_orthogonal_rank_groups(self.world_size, self.ordered_size, mask)
        if self.rank_offset > 0:
            for rank_group in ranks:
                for i in range(len(rank_group)):
                    rank_group[i] += self.rank_offset
        return ranks


def default_embedding_ranks(pp_ranks, split_rank=None):
    """Return the default ranks that constitute the stages on which the word embeddings live.
    For most models, these are the first and last pipeline stages.

    We also support the deprecated split rank argument for backwards compatibility."""
    if len(pp_ranks) == 1:
        return [pp_ranks[0]]
    elif split_rank is not None and pp_ranks[split_rank] not in (pp_ranks[0], pp_ranks[-1]):
        return [pp_ranks[0], pp_ranks[split_rank], pp_ranks[-1]]
    else:
        return [pp_ranks[0], pp_ranks[-1]]


def default_position_embedding_ranks(pp_ranks, split_rank=None):
    """Return the default ranks that constitute the stages on which the position embeddings live.
    For most models, this is only the first pipeline stage.

    We also support the deprecated split rank argument for backwards compatibility."""
    if split_rank is not None and pp_ranks[0] != pp_ranks[split_rank]:
        return [pp_ranks[0], pp_ranks[split_rank]]
    else:
        return [pp_ranks[0]]


def initialize_model_parallel(
    tensor_model_parallel_size: int = 1,
    pipeline_model_parallel_size: int = 1,
    virtual_pipeline_model_parallel_size: Optional[int] = None,
    pipeline_model_parallel_split_rank: Optional[int] = None,
    pipeline_model_parallel_comm_backend: Optional[str] = None,
    use_sharp: bool = False,
    context_parallel_size: int = 1,
    hierarchical_context_parallel_sizes: Optional[List[int]] = None,
    expert_model_parallel_size: int = 1,
    num_distributed_optimizer_instances: int = 1,
    expert_tensor_parallel_size: Optional[int] = None,
    nccl_communicator_config_path: Optional[str] = None,
    distributed_timeout_minutes: int = 30,
    order: str = "tp-cp-ep-dp-pp",
    encoder_tensor_model_parallel_size: int = 0,
    encoder_pipeline_model_parallel_size: Optional[int] = 0,
    get_embedding_ranks: Optional[Callable[[List[int], Optional[int]], List[int]]] = None,
    get_position_embedding_ranks: Optional[Callable[[List[int], Optional[int]], List[int]]] = None,
    create_gloo_process_groups: bool = True,
) -> None:
    # pylint: disable=line-too-long
    """Initialize model data parallel groups.

    Args:
        tensor_model_parallel_size (int, default = 1):
            The number of GPUs to split individual tensors across.

        pipeline_model_parallel_size (int, default = 1):
            The number of tensor parallel GPU groups to split the
            Transformer layers across. For example, if
            tensor_model_parallel_size is 4 and
            pipeline_model_parallel_size is 2, the model will be split
            into 2 groups of 4 GPUs.

        virtual_pipeline_model_parallel_size (int, optional):
            The number of stages that each pipeline group will have,
            interleaving as necessary. If None, no interleaving is
            performed. For example, if tensor_model_parallel_size is 1,
            pipeline_model_parallel_size is 4,
            virtual_pipeline_model_parallel_size is 2, and there are
            16 transformer layers in the model, the model will be
            split into 8 stages with two layers each and each GPU
            would get 2 stages as such (layer number starting with 1):

            GPU 0: [1, 2] [9, 10]
            GPU 1: [3, 4] [11, 12]
            GPU 2: [5, 6] [13, 14]
            GPU 3: [7, 8] [15, 16]

        pipeline_model_parallel_split_rank (int, optional):
            DEPRECATED. For models with both an encoder and decoder, the rank in
            pipeline to switch between encoder and decoder (i.e. the
            first rank of the decoder). This allows the user to set
            the pipeline parallel size of the encoder and decoder
            independently. For example, if
            pipeline_model_parallel_size is 8 and
            pipeline_model_parallel_split_rank is 3, then ranks 0-2
            will be the encoder and ranks 3-7 will be the decoder.

        pipeline_model_parallel_comm_backend (str, optional):
            The backend to use for pipeline parallel communication.
            If None, the default backend will be used.

        use_sharp (bool, default = False):
            Set the use of SHARP for the collective communications of
            data-parallel process groups. When `True`, run barrier
            within each data-parallel process group, which specifies
            the SHARP application target groups.

        context_parallel_size (int, default = 1):
            The number of tensor parallel GPU groups to split the
            network input sequence length across. Compute of attention
            module requires tokens of full sequence length, so GPUs
            in a context parallel group need to communicate with each
            other to exchange information of other sequence chunks.
            Each GPU and its counterparts in other tensor parallel
            groups compose a context parallel group.

            For example, assume we have 8 GPUs, if tensor model parallel
            size is 4 and context parallel size is 2, the network input
            will be split into two sequence chunks, which are processed
            by 2 different groups of 4 GPUs. One chunk is processed by
            GPU0-3, the other chunk is processed by GPU4-7. Four groups
            are build to do context parallel communications: [GPU0, GPU4],
            [GPU1, GPU5], [GPU2, GPU6], and [GPU3, GPU7].

            Context parallelism partitions sequence length, so it has no
            impact on weights, which means weights are duplicated among
            GPUs in a context parallel group. Hence, weight gradients
            all-reduce is required in backward. For simplicity, we piggyback
            GPUs of context parallelism on data parallel group for
            weight gradient all-reduce.

        expert_model_parallel_size (int, default = 1):
            The number of Mixture of Experts parallel GPUs in each expert
            parallel group.

        num_distributed_optimizer_instances (int, default = 1):
            The number of distributed optimizer replicas across the data-
            parallel domain.

        expert_tensor_parallel_size (int, default = tp_size):
            The number of GPUs to split individual tensors of expert.

        nccl_communicator_config_path (str, default = None):
            Path to the yaml file of NCCL communicator configurations.
            `min_ctas`, `max_ctas`, and `cga_cluster_size` can be set
            for each communicator.

        distributed_timeout_minutes (int, default = 30): Timeout, in
            minutes,for operations executed against distributed
            process groups. See PyTorch documentation at
            https://pytorch.org/docs/stable/distributed.html for
            caveats.

        order (str, default=tp-dp-pp):
            The rank initialization order of parallelism. Now we support
            tp-dp-pp and tp-pp-dp orders.

        encoder_tensor_model_parallel_size (int, default = 0):
            The number of GPUs to split individual tensors across in the encoder. If 0,
            then we use the default, decoder's tensor model parallel size.

        encoder_pipeline_model_parallel_size (int, default = 0):
            The number of tensor parallel GPU groups to allocate to the encoder. As an example,
            if pipeline_model_parallel_size is 4 and encoder_pipeline_model_parallel_size is 2,
            then the encoder will use the first two pipeline stages for its layers, and the total
            amount of pipelineing is 6.

        get_embedding_ranks (Callable[[List[int], Optional[int]], List[int]], optional, default=None):
            A function that takes in a list of ranks for a pipeline group and returns
            those ranks that should have embeddings.

        get_position_embedding_ranks (Callable[[List[int], Optional[int]], List[int]], optional, default=None):
            A function that takes in a list of ranks for a pipeline group, and returns
            those ranks that should have position embeddings.

        create_gloo_process_groups (bool, default = True):
            Create Gloo process groups if set to True. If set to False, Gloo process groups are
            not created and calls to get Gloo process groups will result in assertion errors.

    Let's say we have a total of 16 GPUs denoted by g0 ... g15 and we
    use 2 GPUs to parallelize the model tensor, and 4 GPUs to parallelize
    the model pipeline. The present function will
    create 8 tensor model-parallel groups, 4 pipeline model-parallel groups
    and 8 data-parallel groups as:
        8 data_parallel groups:
            [g0, g2], [g1, g3], [g4, g6], [g5, g7], [g8, g10], [g9, g11], [g12, g14], [g13, g15]
        8 tensor model-parallel groups:
            [g0, g1], [g2, g3], [g4, g5], [g6, g7], [g8, g9], [g10, g11], [g12, g13], [g14, g15]
        4 pipeline model-parallel groups:
            [g0, g4, g8, g12], [g1, g5, g9, g13], [g2, g6, g10, g14], [g3, g7, g11, g15]
    Note that for efficiency, the caller should make sure adjacent ranks
    are on the same DGX box. For example if we are using 2 DGX-1 boxes
    with a total of 16 GPUs, rank 0 to 7 belong to the first box and
    ranks 8 to 15 belong to the second box.
    partial_data_parallel=False
    """
    assert create_gloo_process_groups or  xm is None, "XLA requires create_gloo_process_groups=True"
    if encoder_pipeline_model_parallel_size is None:
        encoder_pipeline_model_parallel_size = 0

    if encoder_tensor_model_parallel_size == 0 and encoder_pipeline_model_parallel_size > 0:
        encoder_tensor_model_parallel_size = tensor_model_parallel_size

    if get_embedding_ranks is None:
        get_embedding_ranks = partial(
            default_embedding_ranks, split_rank=pipeline_model_parallel_split_rank
        )

    if get_position_embedding_ranks is None:
        get_position_embedding_ranks = partial(
            default_position_embedding_ranks, split_rank=pipeline_model_parallel_split_rank
        )

    if encoder_pipeline_model_parallel_size > 0:
        global _PIPELINE_MODEL_PARALLEL_DECODER_START
        _PIPELINE_MODEL_PARALLEL_DECODER_START = encoder_pipeline_model_parallel_size

    # Get world size and rank. Ensure some consistencies.
    assert torch.distributed.is_initialized()
    world_size: int = torch.distributed.get_world_size()

    if encoder_tensor_model_parallel_size > 0:
        assert (
            encoder_tensor_model_parallel_size <= tensor_model_parallel_size
        ), "We do not support encoders with more TP than the decoder."

    encoder_model_size = (
        encoder_tensor_model_parallel_size
        * encoder_pipeline_model_parallel_size
        * context_parallel_size
    )
    decoder_model_size = (
        tensor_model_parallel_size * pipeline_model_parallel_size * context_parallel_size
    )
    total_model_size = encoder_model_size + decoder_model_size

    if world_size % total_model_size != 0:
        raise RuntimeError(f"world_size ({world_size}) is not divisible by {total_model_size}")

    data_parallel_size: int = world_size // total_model_size

    encoder_world_size = encoder_model_size * data_parallel_size
    decoder_world_size = decoder_model_size * data_parallel_size

    assert (
        encoder_world_size + decoder_world_size == world_size
    ), f"{encoder_world_size=} + {decoder_world_size=} != {world_size=}"

    if virtual_pipeline_model_parallel_size is not None:
        if not pipeline_model_parallel_size > 1:
            raise RuntimeError(
                "pipeline-model-parallel size should be greater than 1 with interleaved schedule"
            )
        global _VIRTUAL_PIPELINE_MODEL_PARALLEL_RANK
        global _VIRTUAL_PIPELINE_MODEL_PARALLEL_WORLD_SIZE
        _VIRTUAL_PIPELINE_MODEL_PARALLEL_RANK = 0
        _VIRTUAL_PIPELINE_MODEL_PARALLEL_WORLD_SIZE = virtual_pipeline_model_parallel_size

    if pipeline_model_parallel_split_rank is not None:
        global _PIPELINE_MODEL_PARALLEL_SPLIT_RANK
        _PIPELINE_MODEL_PARALLEL_SPLIT_RANK = pipeline_model_parallel_split_rank

    rank = torch.distributed.get_rank()

    nccl_comm_cfgs = {}
    if nccl_communicator_config_path is not None:
        try:
            import yaml
        except ImportError:
            raise RuntimeError(
                "Cannot import `yaml`. Setting custom nccl communicator configs "
                "requires the yaml package."
            )

        with open(nccl_communicator_config_path, "r") as stream:
            nccl_comm_cfgs = yaml.safe_load(stream)

    if encoder_world_size > 0:
        encoder_rank_generator = RankGenerator(
            tp=encoder_tensor_model_parallel_size,
            ep=1,
            dp=data_parallel_size,
            pp=encoder_pipeline_model_parallel_size,
            cp=context_parallel_size,
            order=order,
            rank_offset=0,
        )
    else:
        encoder_rank_generator = None

    decoder_rank_generator = RankGenerator(
        tp=tensor_model_parallel_size,
        ep=1,
        dp=data_parallel_size,
        pp=pipeline_model_parallel_size,
        cp=context_parallel_size,
        order=order,
        rank_offset=encoder_world_size,
    )

    # Build expert rank generator
    if expert_tensor_parallel_size is None:
        expert_tensor_parallel_size = tensor_model_parallel_size
    expert_tensor_model_pipeline_parallel_size = (
        expert_tensor_parallel_size * expert_model_parallel_size * pipeline_model_parallel_size
    )
    expert_data_parallel_size = decoder_world_size // expert_tensor_model_pipeline_parallel_size
    if decoder_world_size % expert_tensor_model_pipeline_parallel_size != 0:
        raise RuntimeError(
            f"decoder world_size ({decoder_world_size}) is not divisible by expert_tensor_model_pipeline_parallel size ({expert_tensor_model_pipeline_parallel_size})"
        )

    # TODO: support expert specific ordering
    expert_decoder_rank_generator = RankGenerator(
        tp=expert_tensor_parallel_size,
        ep=expert_model_parallel_size,
        dp=expert_data_parallel_size,
        pp=pipeline_model_parallel_size,
        cp=1,
        order=order,
        rank_offset=encoder_world_size,
    )

    assert (
        order.endswith("pp")
        or pipeline_model_parallel_size == 1
        or expert_data_parallel_size == data_parallel_size
    ), "When not using pp-last rank ordering, the data parallel size of the attention and moe layers must be the same"

    assert decoder_rank_generator.get_ranks("pp") == expert_decoder_rank_generator.get_ranks(
        "pp"
    ), f"Pipeline parallel groups are expected to be the same for Non-Expert and Expert part, \
    but got {decoder_rank_generator.get_ranks('pp')} and {expert_decoder_rank_generator.get_ranks('pp')}"

    def generator_wrapper(group_type, is_expert=False, **kwargs):
        """The `RankGenerator` class produces a hyper-rectangle for a given set of
        tensor, pipeline, data, expert, and context parallelism. If we have an encoder,
        in addition to the default decoder, we essentially instantiate two `RankGenerator`
        classes to construct the parallelism for each module separately, and we then have
        to stitch them together for the right groups. For now, this means pp and tp-pp.

        Let's say we have a total of 6 GPUs denoted by g0 ... g5.
        For encoder_tp=1, encoder_pp=1, decoder_tp=2, decoder_pp=1, dp=2,
        g0, g1 belong to encoder and g2, ..., g5 belong to decoder.
        The present function will create with "tp-dp-pp":
        3 data-parallel groups: [g0, g1], [g2, g4], [g3, g5]
        4 tensor model-parallel groups: [g0], [g1], [g2, g3], [g4, g5]
        4 pipeline model-parallel groups: [g0, g2], [g0, g3], [g1, g4], [g1, g5]
        """
        if is_expert:
            d_ranks = expert_decoder_rank_generator.get_ranks(group_type, **kwargs)
        else:
            d_ranks = decoder_rank_generator.get_ranks(group_type, **kwargs)

        if encoder_rank_generator is None:
            for x in d_ranks:
                yield x
            return
        e_ranks = encoder_rank_generator.get_ranks(group_type, **kwargs)
        if group_type == 'pp':
            # Map one encoder tp rank to several decoder tp ranks, because
            # encoder tp and decoder tp won't be the same size.
            # Assign this way to avoid getting the DP ranks mixed up with the PP ranks.
            # For example, if e_ranks = [0,1,2] and d_ranks = [3,4,5,6]
            # Should yield [0,3], [0,4], [1,5], [2,6]
            rep = len(d_ranks) // len(e_ranks)
            remain = len(d_ranks) % len(e_ranks)
            e_ind = 0
            e_rep = rep + int(e_ind < remain)
            for i, y in enumerate(d_ranks):
                x = e_ranks[e_ind]
                e_rep -= 1
                if e_rep == 0:
                    e_ind += 1
                    e_rep = rep + int(e_ind < remain)
                yield x + y
        elif group_type == 'tp-pp':
            # For this group, we can just return the concatenated
            # groups together, because their sizes are the same.
            assert len(e_ranks) == len(d_ranks)
            for x, y in zip(e_ranks, d_ranks):
                yield x + y
        else:
            for x in e_ranks:
                yield x
            for x in d_ranks:
                yield x

    timeout = timedelta(minutes=distributed_timeout_minutes)

    # Build the data-parallel groups.
    global _DATA_PARALLEL_GROUP
    global _DATA_PARALLEL_GROUP_GLOO
    global _DATA_PARALLEL_GLOBAL_RANKS
    global _DATA_PARALLEL_GROUPS
    global _DATA_PARALLEL_GROUP_WITH_CP
    global _DATA_PARALLEL_WITH_CP_GROUPS
    global _DATA_PARALLEL_GROUP_WITH_CP_GLOO
    global _DATA_PARALLEL_GLOBAL_RANKS_WITH_CP
    global _INTRA_PARTIAL_DATA_PARALLEL_GROUP_WITH_CP
    global _INTRA_PARTIAL_DATA_PARALLEL_GROUP_WITH_CP_GLOO
    global _INTER_PARTIAL_DATA_PARALLEL_GROUP_WITH_CP
    global _INTRA_PARTIAL_DATA_PARALLEL_WITH_CP_GROUPS
    global _INTER_PARTIAL_DATA_PARALLEL_WITH_CP_GROUPS
    assert _DATA_PARALLEL_GROUP is None, 'data parallel group is already initialized'

    for ranks in generator_wrapper('dp'):
        group = create_group(
            ranks,
            timeout=timeout,
            pg_options=get_nccl_options('dp', nccl_comm_cfgs),
            group_desc='DATA_PARALLEL_GROUP',
        )
        if create_gloo_process_groups:
            group_gloo = create_group(
                ranks, timeout=timeout, backend="gloo", group_desc='DATA_PARALLEL_GROUP_GLOO'
            )
        else:
            group_gloo = None
        _DATA_PARALLEL_GROUPS.append(ranks)
        if rank in ranks:
            _DATA_PARALLEL_GROUP = group
            _DATA_PARALLEL_GROUP_GLOO = group_gloo
            _DATA_PARALLEL_GLOBAL_RANKS = ranks

    assert (
        data_parallel_size * context_parallel_size
    ) % num_distributed_optimizer_instances == 0, (
        'Data parallel size should be divisible by partial DistOpt shard factor'
    )
    intra_partial_data_parallel_size = (
        data_parallel_size * context_parallel_size
    ) // num_distributed_optimizer_instances

    for ranks_with_cp in generator_wrapper('dp-cp'):
        group_with_cp = create_group(
            ranks_with_cp,
            timeout=timeout,
            pg_options=get_nccl_options('dp_cp', nccl_comm_cfgs),
            group_desc='DATA_PARALLEL_GROUP_WITH_CP',
        )
        _DATA_PARALLEL_WITH_CP_GROUPS.append(ranks_with_cp)
        if create_gloo_process_groups:
            group_with_cp_gloo = create_group(
                ranks_with_cp,
                timeout=timeout,
                backend="gloo",
                group_desc='DATA_PARALLEL_GROUP_WITH_CP_GLOO',
            )
        else:
            group_with_cp_gloo = None
        if rank in ranks_with_cp:
            _DATA_PARALLEL_GROUP_WITH_CP = group_with_cp
            _DATA_PARALLEL_GROUP_WITH_CP_GLOO = group_with_cp_gloo
            _DATA_PARALLEL_GLOBAL_RANKS_WITH_CP = ranks_with_cp

        if num_distributed_optimizer_instances > 1:
            # Create groups for Partial DistOpt, one for intra-partial DP domain
            # Another for inter-partial DP domain
            for i in range(num_distributed_optimizer_instances):
                intra_partial_data_parallel_ranks_with_cp = ranks_with_cp[
                    (i * intra_partial_data_parallel_size) : (
                        (i + 1) * intra_partial_data_parallel_size
                    )
                ]
                _INTRA_PARTIAL_DATA_PARALLEL_WITH_CP_GROUPS.append(intra_partial_data_parallel_ranks_with_cp)
                intra_partial_data_parallel_group_with_cp = create_group(
                    intra_partial_data_parallel_ranks_with_cp,
                    timeout=timeout,
                    pg_options=get_nccl_options('intra_dp_cp', nccl_comm_cfgs),
                    group_desc='INTRA_PARTIAL_DATA_PARALLEL_GROUP_WITH_CP',
                )
                if create_gloo_process_groups:
                    intra_partial_data_parallel_group_with_cp_gloo = create_group(
                        intra_partial_data_parallel_ranks_with_cp,
                        timeout=timeout,
                        backend="gloo",
                        group_desc='INTRA_PARTIAL_DATA_PARALLEL_GROUP_WITH_CP_GLOO',
                    )
                else:
                    intra_partial_data_parallel_group_with_cp_gloo = None

                if rank in intra_partial_data_parallel_ranks_with_cp:
                    _INTRA_PARTIAL_DATA_PARALLEL_GROUP_WITH_CP = (
                        intra_partial_data_parallel_group_with_cp
                    )
                    _INTRA_PARTIAL_DATA_PARALLEL_GROUP_WITH_CP_GLOO = (
                        intra_partial_data_parallel_group_with_cp_gloo
                    )

            for i in range(intra_partial_data_parallel_size):
                inter_partial_data_parallel_ranks_with_cp = ranks_with_cp[
                    i::intra_partial_data_parallel_size
                ]
                _INTER_PARTIAL_DATA_PARALLEL_WITH_CP_GROUPS.append(inter_partial_data_parallel_ranks_with_cp)
                inter_partial_data_parallel_group_with_cp = create_group(
                    inter_partial_data_parallel_ranks_with_cp,
                    timeout=timeout,
                    pg_options=get_nccl_options('inter_dp_cp', nccl_comm_cfgs),
                    group_desc='INTER_PARTIAL_DATA_PARALLEL_GROUP_WITH_CP',
                )

                if rank in inter_partial_data_parallel_ranks_with_cp:
                    _INTER_PARTIAL_DATA_PARALLEL_GROUP_WITH_CP = (
                        inter_partial_data_parallel_group_with_cp
                    )
        else:
            _INTRA_PARTIAL_DATA_PARALLEL_GROUP_WITH_CP = _DATA_PARALLEL_GROUP_WITH_CP
            _INTRA_PARTIAL_DATA_PARALLEL_GROUP_WITH_CP_GLOO = _DATA_PARALLEL_GROUP_WITH_CP_GLOO
            _INTRA_PARTIAL_DATA_PARALLEL_WITH_CP_GROUPS = _DATA_PARALLEL_WITH_CP_GROUPS

    # Apply SHARP to DP process groups
    if use_sharp and torch.cuda.is_available():
        if rank == 0:
            print(
                "The number of process groups to use SHARP with depends on the type "
                "of the network switch. Nvidia QM1 switch supports SAHRP up to 8 "
                "process groups and QM2 supports up to 256 process groups. We apply "
                "SHARP to the communications of the data-parallel domain. If the "
                "number of data-parallel process groups is larger than the max "
                "process groups that the network switch supports, the communication "
                "will fall back to non-SHARP operators. To enable SHARP, "
                "`#SBATCH_NETWORK=sharp` should be set in the sbatch script."
            )
        torch.distributed.barrier(
            group=get_data_parallel_group(with_context_parallel=True),
            device_ids=[get_current_device()],
        )
        # Set `NCCL_COLLNET_ENABLE=0` to restrict SHARP application to DP process groups
        os.environ["NCCL_COLLNET_ENABLE"] = "0"

    # Build the context-parallel groups.
    global _CONTEXT_PARALLEL_GROUP
    global _CONTEXT_PARALLEL_GLOBAL_RANKS
    global _CONTEXT_PARALLEL_GROUPS
    assert _CONTEXT_PARALLEL_GROUP is None, 'context parallel group is already initialized'
    for ranks in generator_wrapper('cp'):
        group = create_group(
            ranks,
            timeout=timeout,
            pg_options=get_nccl_options('cp', nccl_comm_cfgs),
            group_desc='CONTEXT_PARALLEL_GROUP',
        )
        _CONTEXT_PARALLEL_GROUPS.append(ranks)
        if rank in ranks:
            _CONTEXT_PARALLEL_GROUP = group
            _CONTEXT_PARALLEL_GLOBAL_RANKS = ranks
        if hierarchical_context_parallel_sizes:
            global _HIERARCHICAL_CONTEXT_PARALLEL_GROUPS
            _HIERARCHICAL_CONTEXT_PARALLEL_GROUPS  += create_hierarchical_parallel_groups(
                rank,
                ranks,
                context_parallel_size,
                hierarchical_context_parallel_sizes,
                get_nccl_options('hcp', nccl_comm_cfgs),
            )

    # Build the model-parallel groups.
    global _MODEL_PARALLEL_GROUP
    global _MODEL_PARALLEL_GROUPS
    global _MODEL_PARALLEL_GLOBAL_RANKS
    assert _MODEL_PARALLEL_GROUP is None, 'model parallel group is already initialized'
    for ranks in generator_wrapper('tp-pp'):
        group = create_group(
            ranks,
            timeout=timeout,
            pg_options=get_nccl_options('mp', nccl_comm_cfgs),
            group_desc='MODEL_PARALLEL_GROUP',
        )
        _MODEL_PARALLEL_GROUPS.append(ranks)

        if rank in ranks:
            _MODEL_PARALLEL_GROUP = group
            _MODEL_PARALLEL_GLOBAL_RANKS = ranks

    # Build the tensor model-parallel groups.
    global _TENSOR_MODEL_PARALLEL_GROUP
    global _TENSOR_MODEL_PARALLEL_GLOBAL_RANKS
    global _TENSOR_MODEL_PARALLEL_GROUPS
    assert (
        _TENSOR_MODEL_PARALLEL_GROUP is None
    ), 'tensor model parallel group is already initialized'
    for ranks in generator_wrapper('tp'):
        group = create_group(
            ranks,
            timeout=timeout,
            pg_options=get_nccl_options('tp', nccl_comm_cfgs),
            group_desc='TENSOR_MODEL_PARALLEL_GROUP',
        )
        _TENSOR_MODEL_PARALLEL_GROUPS.append(ranks)
        if rank in ranks:
            _TENSOR_MODEL_PARALLEL_GROUP = group
            _TENSOR_MODEL_PARALLEL_GLOBAL_RANKS = ranks

    # Build the pipeline model-parallel groups and embedding groups
    # (first and last rank in each pipeline model-parallel group).
    global _PIPELINE_MODEL_PARALLEL_GROUP
    global _PIPELINE_GLOBAL_RANKS
    global _PIPELINE_MODEL_PARALLEL_GROUPS
    assert (
        _PIPELINE_MODEL_PARALLEL_GROUP is None
    ), 'pipeline model parallel group is already initialized'
    global _EMBEDDING_GROUP
    global _EMBEDDING_GLOBAL_RANKS
    global _EMBEDDING_GROUPS
    assert _EMBEDDING_GROUP is None, 'embedding group is already initialized'
    global _POSITION_EMBEDDING_GROUP
    global _POSITION_EMBEDDING_GLOBAL_RANKS
    global _POSITION_EMBEDDING_GROUPS
    assert _POSITION_EMBEDDING_GROUP is None, 'position embedding group is already initialized'
    if pipeline_model_parallel_comm_backend == 'ucc':
        # The UCC backend provides two key benefits:
        # 1) Achieves better bandwidth utilization than NCCL when using InfiniBand links.
        # 2) Does not use GPU SM resources (Zero-SM), mitigating performance interference
        #    with overlapping compute kernels.

        # The UCC backend is recommended in the following cases:
        # 1) When the exposed pipeline-parallel (PP) communications are significant.
        #    - E.g., Pipeline parallelism with very less gradient accumulation steps.
        #    - It may provide better performance due to improved bandwidth utilization.
        # 2) When the critical-path pipeline stage has substantial PP-communication overlap.
        #    - E.g., Uneven pipeline parallelism.
        #    - It may provide better performance due to zero SM resource usage.
        if 'CUDA_DEVICE_MAX_CONNECTIONS' in os.environ:
            # UCC backend requires CUDA_DEVICE_MAX_CONNECTIONS variable to be larger than 1,
            # to gurantee the overlapped UCC communications. If this environment variable is set to 1,
            # all the UCC communication will be serialized.
            assert (
                os.environ['CUDA_DEVICE_MAX_CONNECTIONS'] != '1'
            ), "UCC-backend requires CUDA_DEVICE_MAX_CONNECTIONS > 1"

        # Setting up required environment variables for ucc backend
        #
        # "TORCH_UCC_BLOCKING_WAIT=none" allows non-blocking waits of the communiction handle
        # "UCC_EC_CUDA_STREAM_TASK_MODE" controls how CUDA execution engines (EC)
        # schedule tasks on CUDA streams.
        # "UCX_TLS" controls transport layer selection
        # "NSYS_UCP_COMM_PARAMS=1" enables capturing ucx tracing in nsys profiling
        # "UCX_RNDV_THRESH" controls threshold threshold for switching between
        # eager and rendezvous (RNDV) communication protocols.
        # "UCX_NET_DEVICES" select which network interfaces UCX should use.
        # "UCC_CL_BASIC_TLS" controls which Transport Layers are used by
        # the Basic Collective libraray

        os.environ['TORCH_UCC_BLOCKING_WAIT'] = (
            os.environ['TORCH_UCC_BLOCKING_WAIT']
            if "TORCH_UCC_BLOCKING_WAIT" in os.environ
            else 'none'
        )
        os.environ['UCC_EC_CUDA_STREAM_TASK_MODE'] = (
            os.environ['UCC_EC_CUDA_STREAM_TASK_MODE']
            if "UCC_EC_CUDA_STREAM_TASK_MODE" in os.environ
            else 'driver'
        )
        os.environ['UCX_TLS'] = (
            os.environ['UCX_TLS'] if "UCX_TLS" in os.environ else 'ib,cuda_copy'
        )  # cuda_ipc (i.e., NVLink-enablement) will be later supported
        os.environ['NSYS_UCP_COMM_PARAMS'] = '1'
        os.environ['UCX_RNDV_THRESH'] = '0'
        os.environ['UCX_NET_DEVICES'] = 'all'
        os.environ['UCC_CL_BASIC_TLS'] = '^sharp,nccl'

    for ranks in generator_wrapper('pp'):
        group = create_group(
            ranks,
            timeout=timeout,
            backend=pipeline_model_parallel_comm_backend,
            pg_options=(
                None
                if pipeline_model_parallel_comm_backend == 'ucc'
                else get_nccl_options('pp', nccl_comm_cfgs)
            ),
            group_desc='PIPELINE_MODEL_PARALLEL_GROUP',
        )
        _PIPELINE_MODEL_PARALLEL_GROUPS.append(ranks)
        assert (
            pipeline_model_parallel_comm_backend == None
            or pipeline_model_parallel_comm_backend == 'nccl'
            or pipeline_model_parallel_comm_backend == 'ucc'
        ), f'"{pipeline_model_parallel_comm_backend}" backend for PP communication is currently not supported'

        if rank in ranks:
            if _PIPELINE_MODEL_PARALLEL_GROUP is None:
                _PIPELINE_MODEL_PARALLEL_GROUP = group
                _PIPELINE_GLOBAL_RANKS = ranks
            elif isinstance(_PIPELINE_GLOBAL_RANKS[0], list):
                _PIPELINE_MODEL_PARALLEL_GROUP.append(group)
                _PIPELINE_GLOBAL_RANKS.append(ranks)
            else:
                _PIPELINE_MODEL_PARALLEL_GROUP = [_PIPELINE_MODEL_PARALLEL_GROUP, group]
                _PIPELINE_GLOBAL_RANKS = [_PIPELINE_GLOBAL_RANKS, ranks]

        embedding_ranks = get_embedding_ranks(ranks)
        group = create_group(
            embedding_ranks,
            timeout=timeout,
            pg_options=get_nccl_options('embd', nccl_comm_cfgs),
            group_desc='EMBEDDING_GROUP',
        )
        _EMBEDDING_GROUPS.append(embedding_ranks)
        if rank in embedding_ranks:
            _EMBEDDING_GROUP = group
            _EMBEDDING_GLOBAL_RANKS = embedding_ranks

        position_embedding_ranks = get_position_embedding_ranks(ranks)
        group = create_group(
            position_embedding_ranks,
            timeout=timeout,
            pg_options=get_nccl_options('pos_embd', nccl_comm_cfgs),
            group_desc='POSITION_EMBEDDING_GROUP',
        )
        _POSITION_EMBEDDING_GROUPS.append(position_embedding_ranks)
        if rank in position_embedding_ranks:
            _POSITION_EMBEDDING_GROUP = group
            _POSITION_EMBEDDING_GLOBAL_RANKS = position_embedding_ranks

    # Build the tensor + data parallel groups.
    global _TENSOR_AND_DATA_PARALLEL_GROUP
    global _TENSOR_AND_DATA_PARALLEL_GROUP_WITH_CP
    global _TENSOR_AND_DATA_PARALLEL_GROUPS
    global _TENSOR_AND_DATA_PARALLEL_WITH_CP_GROUPS
    assert (
        _TENSOR_AND_DATA_PARALLEL_GROUP is None
    ), 'Tensor + data parallel group is already initialized'
    for ranks in generator_wrapper('tp-dp-cp'):
        group = create_group(
            ranks,
            timeout=timeout,
            pg_options=get_nccl_options('tp_dp_cp', nccl_comm_cfgs),
            group_desc='TENSOR_AND_DATA_PARALLEL_GROUP_WITH_CP',
        )
        _TENSOR_AND_DATA_PARALLEL_WITH_CP_GROUPS.append(ranks)
        if rank in ranks:
            _TENSOR_AND_DATA_PARALLEL_GROUP_WITH_CP = group
    for ranks in generator_wrapper('tp-dp'):
        group = create_group(
            ranks,
            timeout=timeout,
            pg_options=get_nccl_options('tp_dp', nccl_comm_cfgs),
            group_desc='TENSOR_AND_DATA_PARALLEL_GROUP',
        )
        _TENSOR_AND_DATA_PARALLEL_GROUPS.append(ranks)
        if rank in ranks:
            _TENSOR_AND_DATA_PARALLEL_GROUP = group

    global _TENSOR_AND_CONTEXT_PARALLEL_GROUP
    global _TENSOR_AND_CONTEXT_PARALLEL_GROUPS
    assert (
        _TENSOR_AND_CONTEXT_PARALLEL_GROUP is None
    ), 'Tensor + context parallel group is already initialized'
    for ranks in generator_wrapper('tp-cp'):
        group = create_group(
            ranks,
            timeout=timeout,
            pg_options=get_nccl_options('tp_cp', nccl_comm_cfgs),
            group_desc='TENSOR_AND_CONTEXT_PARALLEL_GROUP',
        )
        _TENSOR_AND_CONTEXT_PARALLEL_GROUPS.append(ranks)
        if rank in ranks:
            _TENSOR_AND_CONTEXT_PARALLEL_GROUP = group

    ### Expert-related parallel groups initialization
    # Build the expert model parallel group
    global _EXPERT_MODEL_PARALLEL_GROUP
    global _EXPERT_MODEL_PARALLEL_GROUPS
    assert _EXPERT_MODEL_PARALLEL_GROUP is None, 'Expert parallel group is already initialized'
    for ranks in generator_wrapper('ep', is_expert=True):
        group = create_group(
            ranks,
            pg_options=get_nccl_options('ep', nccl_comm_cfgs),
            group_desc='EXPERT_MODEL_PARALLEL_GROUP',
        )
        _EXPERT_MODEL_PARALLEL_GROUPS.append(ranks)
        if rank in ranks:
            _EXPERT_MODEL_PARALLEL_GROUP = group

    # Build the expert tensor parallel group
    global _EXPERT_TENSOR_PARALLEL_GROUP
    global _EXPERT_TENSOR_PARALLEL_GROUPS
    assert (
        _EXPERT_TENSOR_PARALLEL_GROUP is None
    ), 'Expert tensor model parallel group is already initialized'
    for ranks in generator_wrapper('tp', is_expert=True):
        group = create_group(
            ranks,
            timeout=timeout,
            pg_options=get_nccl_options('ep_tp', nccl_comm_cfgs),
            group_desc='EXPERT_TENSOR_PARALLEL_GROUP',
        )
        _EXPERT_TENSOR_PARALLEL_GROUPS.append(ranks)
        if rank in ranks:
            _EXPERT_TENSOR_PARALLEL_GROUP = group

    # Build the tensor + expert parallel groups
    global _EXPERT_TENSOR_AND_MODEL_PARALLEL_GROUP
    global _EXPERT_TENSOR_AND_MODEL_PARALLEL_GROUPS
    assert (
        _EXPERT_TENSOR_AND_MODEL_PARALLEL_GROUP is None
    ), 'Expert tensor + model parallel group is already initialized'
    for ranks in generator_wrapper('tp-ep', is_expert=True):
        group = create_group(
            ranks,
            timeout=timeout,
            pg_options=get_nccl_options('tp_ep_mp', nccl_comm_cfgs),
            group_desc='EXPERT_TENSOR_AND_MODEL_PARALLEL_GROUP',
        )
        _EXPERT_TENSOR_AND_MODEL_PARALLEL_GROUPS.append(ranks)
        if rank in ranks:
            _EXPERT_TENSOR_AND_MODEL_PARALLEL_GROUP = group

    # Build the expert+tensor+pipeline parallel groups
    global _EXPERT_TENSOR_MODEL_PIPELINE_PARALLEL_GROUP
    global _EXPERT_TENSOR_MODEL_PIPELINE_PARALLEL_GROUPS
    assert (
        _EXPERT_TENSOR_MODEL_PIPELINE_PARALLEL_GROUP is None
    ), 'The expert_tensor_model_pipeline parallel group is already initialized'
    for ranks in generator_wrapper('tp-ep-pp', is_expert=True):
        group = create_group(
            ranks,
            timeout=timeout,
            pg_options=get_nccl_options('tp_ep_pp', nccl_comm_cfgs),
            group_desc='EXPERT_TENSOR_MODEL_PIPELINE_PARALLEL_GROUP',
        )
        _EXPERT_TENSOR_MODEL_PIPELINE_PARALLEL_GROUPS.append(ranks)
        if rank in ranks:
            _EXPERT_TENSOR_MODEL_PIPELINE_PARALLEL_GROUP = group

    # Build the expert data parallel group
    global _EXPERT_DATA_PARALLEL_GROUP
    global _EXPERT_DATA_PARALLEL_GROUPS
    assert _EXPERT_DATA_PARALLEL_GROUP is None, 'Expert data group is already initialized'
    global _EXPERT_DATA_PARALLEL_GROUP_GLOO
    assert _EXPERT_DATA_PARALLEL_GROUP_GLOO is None, 'Expert data group-gloo is already initialized'

    for ranks in generator_wrapper('dp', is_expert=True):
        group = create_group(
            ranks,
            timeout=timeout,
            pg_options=get_nccl_options('ep_dp', nccl_comm_cfgs),
            group_desc='EXPERT_DATA_PARALLEL_GROUP',
        )
        if create_gloo_process_groups:
            group_gloo = create_group(
                ranks, backend="gloo", group_desc='EXPERT_DATA_PARALLEL_GROUP_GLOO'
            )
        else:
            group_gloo = None
        _EXPERT_DATA_PARALLEL_GROUPS.append(ranks)
        if rank in ranks:
            _EXPERT_DATA_PARALLEL_GROUP = group
            _EXPERT_DATA_PARALLEL_GROUP_GLOO = group_gloo
    ### End of expert related parallel groups initialization

    global _DEFAULT_PROCESS_GROUP
    if xm is not None:
        _DEFAULT_PROCESS_GROUP = torch.distributed.new_group(backend="gloo")

    # Initialize global memory buffer
    # This isn't really "parallel state" but there isn't another good place to
    # put this. If we end up with a more generic initialization of megatron-core
    # we could stick it there
    _set_global_memory_buffer()


def is_initialized():
    """Useful for code segments that may be accessed with or without mpu initialization"""
    return _DATA_PARALLEL_GROUP is not None


def is_unitialized() -> bool:
    """Check if parallel state has been initialized

    Deprecated. Use is_initialized instead.

    """
    warnings.warn("is_unitialized is deprecated, use is_initialized instead", DeprecationWarning)
    return not is_initialized()


def model_parallel_is_initialized():
    """Check if model- and data-parallel groups are initialized."""
    if (
        _TENSOR_MODEL_PARALLEL_GROUP is None
        or _PIPELINE_MODEL_PARALLEL_GROUP is None
        or _DATA_PARALLEL_GROUP is None
    ):
        return False
    return True


<<<<<<< HEAD
def get_model_parallel_group(wrapped=False):
    """Get the model-parallel group the caller rank belongs to."""
    assert _MODEL_PARALLEL_GROUP is not None, 'model parallel group is not initialized'
    return WrappedProcessGroup(
        process_group=_MODEL_PARALLEL_GROUP,
        rank_groups=get_model_parallel_groups() if xm else None
    ) if wrapped else _MODEL_PARALLEL_GROUP
=======
def get_model_parallel_group(check_initialized=True):
    """Get the model-parallel group the caller rank belongs to."""
    if check_initialized:
        assert _MODEL_PARALLEL_GROUP is not None, 'model parallel group is not initialized'
    return _MODEL_PARALLEL_GROUP
>>>>>>> 8e0215c8

def get_model_parallel_groups() -> List[List[int]]:
    assert _MODEL_PARALLEL_GROUPS, 'model parallel groups is not initialized'
    return _MODEL_PARALLEL_GROUPS


def get_tensor_model_parallel_group(check_initialized=True, wrapped=False):
    """Get the tensor model parallel group the caller rank belongs to."""
    if check_initialized:
        assert (
            _TENSOR_MODEL_PARALLEL_GROUP is not None
        ), 'tensor model parallel group is not initialized'
    return WrappedProcessGroup(
        process_group=_TENSOR_MODEL_PARALLEL_GROUP,
        rank_groups=get_tensor_model_parallel_groups(check_initialized=check_initialized) if xm else None
    ) if wrapped else _TENSOR_MODEL_PARALLEL_GROUP

def get_tensor_model_parallel_groups(check_initialized=True) -> List[List[int]]:
    if check_initialized:
        assert (
            _TENSOR_MODEL_PARALLEL_GROUPS
        ), 'tensor model parallel group is not initialized'
    return _TENSOR_MODEL_PARALLEL_GROUPS

<<<<<<< HEAD
def get_pipeline_model_parallel_group(wrapped=False):
    """Get the pipeline model parallel group the caller rank belongs to."""
    assert (
        _PIPELINE_MODEL_PARALLEL_GROUP is not None
    ), 'pipeline_model parallel group is not initialized'
    return WrappedProcessGroup(
        process_group=_PIPELINE_MODEL_PARALLEL_GROUP,
        rank_groups=get_pipeline_model_parallel_groups() if xm else None
    ) if wrapped else _PIPELINE_MODEL_PARALLEL_GROUP
=======
def get_pipeline_model_parallel_group(check_initialized=True):
    """Get the pipeline-model-parallel group the caller rank belongs to."""
    if check_initialized:
        assert (
            _PIPELINE_MODEL_PARALLEL_GROUP is not None
        ), 'pipeline_model parallel group is not initialized'
    return _PIPELINE_MODEL_PARALLEL_GROUP
>>>>>>> 8e0215c8

def get_pipeline_model_parallel_groups() -> List[List[int]]:
    assert (
        _PIPELINE_MODEL_PARALLEL_GROUPS
    ), 'pipeline_model parallel groups is not initialized'
    return _PIPELINE_MODEL_PARALLEL_GROUPS

def get_data_parallel_group(with_context_parallel=False, 
                            partial_data_parallel=False,
                            wrapped=False):
    """Get the data-parallel group the caller rank belongs to."""

    data_parallel_group = _DATA_PARALLEL_GROUP
    if with_context_parallel:
        if partial_data_parallel:
            assert (
                _INTRA_PARTIAL_DATA_PARALLEL_GROUP_WITH_CP is not None
            ), 'Intra partial data parallel group is not initialized'
            data_parallel_group = _INTRA_PARTIAL_DATA_PARALLEL_GROUP_WITH_CP
        else:
            assert (
                _DATA_PARALLEL_GROUP_WITH_CP is not None
            ), 'data parallel group with context parallel combined is not initialized'
            data_parallel_group = _DATA_PARALLEL_GROUP_WITH_CP
    else:
        assert _DATA_PARALLEL_GROUP is not None, 'data parallel group is not initialized'
        assert partial_data_parallel == False, 'Partial DP for Optimizer needs to include CP'
    
    return WrappedProcessGroup(
                process_group=data_parallel_group,
                rank_groups=get_data_parallel_groups(
                    with_context_parallel=with_context_parallel,
                    partial_data_parallel=partial_data_parallel
                ) if xm else None
            ) if wrapped else data_parallel_group

def get_data_parallel_groups(with_context_parallel=False, 
                             partial_data_parallel=False) -> List[List[int]]:
    """Get the data-parallel group the caller rank belongs to."""

    if with_context_parallel:
        if partial_data_parallel:
            assert (
                _INTRA_PARTIAL_DATA_PARALLEL_WITH_CP_GROUPS is not None
            ), 'Intra partial data parallel group is not initialized'
            return _INTRA_PARTIAL_DATA_PARALLEL_WITH_CP_GROUPS
        assert (
            _DATA_PARALLEL_WITH_CP_GROUPS is not None
        ), 'data parallel group with context parallel combined is not initialized'
        return _DATA_PARALLEL_WITH_CP_GROUPS
    else:
        assert _DATA_PARALLEL_GROUPS is not None, 'data parallel group is not initialized'
        assert partial_data_parallel == False, 'Partial DP for Optimizer needs to include CP'
        return _DATA_PARALLEL_GROUPS

def get_data_parallel_group_gloo(with_context_parallel=False, 
                                 partial_data_parallel=False,
                                 wrapped=False):
    """Get the Gloo data-parallel group the caller rank belongs to."""

    data_parallel_group_gloo = _DATA_PARALLEL_GROUP_GLOO
    if with_context_parallel:
        if partial_data_parallel:
            assert (
                _INTRA_PARTIAL_DATA_PARALLEL_GROUP_WITH_CP_GLOO is not None
            ), 'Intra partial data parallel group is not initialized'
            data_parallel_group_gloo = _INTRA_PARTIAL_DATA_PARALLEL_GROUP_WITH_CP_GLOO
        else:
            assert (
                _DATA_PARALLEL_GROUP_WITH_CP_GLOO is not None
            ), 'data parallel group-gloo with context parallel combined is not initialized'
            data_parallel_group_gloo = _DATA_PARALLEL_GROUP_WITH_CP_GLOO
    else:
        assert _DATA_PARALLEL_GROUP_GLOO is not None, 'data parallel group-gloo is not initialized'
        assert partial_data_parallel == False, 'Partial DP for Optimizer needs to include CP'

    return WrappedProcessGroup(
                process_group=data_parallel_group_gloo,
                rank_groups=get_data_parallel_groups(
                    with_context_parallel=with_context_parallel,
                    partial_data_parallel=partial_data_parallel
                ) if xm else None
            ) if wrapped else data_parallel_group_gloo
    
def get_inter_partial_data_parallel_group(wrapped=False):
    """Get the group spanning the different partial data-parallel groups."""
    assert (
        _INTER_PARTIAL_DATA_PARALLEL_GROUP_WITH_CP is not None
    ), 'Inter partial data parallel group is not initialized'
    return WrappedProcessGroup(
        process_group=_INTER_PARTIAL_DATA_PARALLEL_GROUP_WITH_CP,
        rank_groups=get_inter_partial_data_parallel_groups() if xm else None
    ) if wrapped else _INTER_PARTIAL_DATA_PARALLEL_GROUP_WITH_CP

def get_inter_partial_data_parallel_groups() -> List[List[int]]:
    """Get the group spanning the different partial data-parallel groups."""
    assert (
        _INTER_PARTIAL_DATA_PARALLEL_WITH_CP_GROUPS is not None
    ), 'Inter partial data parallel group is not initialized'
    return _INTER_PARTIAL_DATA_PARALLEL_WITH_CP_GROUPS

def get_context_parallel_group(check_initialized=True, wrapped=False):
    """Get the context-parallel group the caller rank belongs to."""
    if check_initialized:
        assert _CONTEXT_PARALLEL_GROUP is not None, 'context parallel group is not initialized'
    return WrappedProcessGroup(
        process_group=_CONTEXT_PARALLEL_GROUP,
        rank_groups=get_context_parallel_groups(check_initialized=check_initialized) if xm else None
    ) if wrapped else _CONTEXT_PARALLEL_GROUP

def get_context_parallel_groups(check_initialized=True) -> List[List[int]]:
    if check_initialized:
        assert _CONTEXT_PARALLEL_GROUPS, 'context parallel groups is not initialized'
    return _CONTEXT_PARALLEL_GROUPS

def get_context_parallel_global_ranks(check_initialized=True) -> List[int]:
    """Get all global ranks of the context parallel group that the caller rank belongs to."""
    if check_initialized:
        assert (
            _CONTEXT_PARALLEL_GLOBAL_RANKS is not None
        ), 'context parallel group is not initialized'
    return _CONTEXT_PARALLEL_GLOBAL_RANKS


def get_hierarchical_context_parallel_groups(check_initialized=True):
    """Get the inner ring of context parallel group the caller rank belongs to."""
    if check_initialized:
        assert _HIERARCHICAL_CONTEXT_PARALLEL_GROUPS is not None
    return _HIERARCHICAL_CONTEXT_PARALLEL_GROUPS


<<<<<<< HEAD
def get_embedding_group(wrapped=False):
    """Get the embedding group the caller rank belongs to."""
    assert _EMBEDDING_GROUP is not None, 'embedding group is not initialized'
    return WrappedProcessGroup(
        process_group=_EMBEDDING_GROUP,
        rank_groups=get_embedding_groups() if xm else None
    ) if wrapped else _EMBEDDING_GROUP 
=======
def get_embedding_group(check_initialized=True):
    """Get the embedding group the caller rank belongs to."""
    if check_initialized:
        assert _EMBEDDING_GROUP is not None, 'embedding group is not initialized'
    return _EMBEDDING_GROUP
>>>>>>> 8e0215c8

def get_embedding_groups() -> List[List[int]]:
    assert _EMBEDDING_GROUPS, 'embedding groups is not initialized'
    return _EMBEDDING_GROUPS

<<<<<<< HEAD
def get_position_embedding_group(wrapped=False):
    """Get the position embedding group the caller rank belongs to."""
    assert _POSITION_EMBEDDING_GROUP is not None, 'position embedding group is not initialized'
    return WrappedProcessGroup(
        process_group=_POSITION_EMBEDDING_GROUP,
        rank_groups=get_position_embedding_groups() if xm else None
    ) if wrapped else _POSITION_EMBEDDING_GROUP

def get_position_embedding_groups() -> List[List[int]]:
    assert _POSITION_EMBEDDING_GROUPS, 'position embedding groups is not initialized'
    return _POSITION_EMBEDDING_GROUPS

def get_amax_reduction_group(with_context_parallel=False, 
                             tp_only_amax_red=False,
                             wrapped=False):
=======
def get_position_embedding_group(check_initialized=True):
    """Get the position embedding group the caller rank belongs to."""
    if check_initialized:
        assert _POSITION_EMBEDDING_GROUP is not None, 'position embedding group is not initialized'
    return _POSITION_EMBEDDING_GROUP


def get_amax_reduction_group(with_context_parallel=False, tp_only_amax_red=False):
>>>>>>> 8e0215c8
    """Get the FP8 amax reduction group the caller rank belongs to."""

    amax_reduction_group = _TENSOR_MODEL_PARALLEL_GROUP
    if with_context_parallel:
        if not tp_only_amax_red:
            assert (
                _TENSOR_AND_DATA_PARALLEL_GROUP_WITH_CP is not None
            ), 'FP8 amax reduction group is not initialized'
            amax_reduction_group = _TENSOR_AND_DATA_PARALLEL_GROUP_WITH_CP 
        else:
            assert (
                _TENSOR_AND_CONTEXT_PARALLEL_GROUP is not None
            ), 'FP8 amax reduction group is not initialized'
            amax_reduction_group = _TENSOR_AND_CONTEXT_PARALLEL_GROUP 
    else:
        if not tp_only_amax_red:
            assert (
                _TENSOR_AND_DATA_PARALLEL_GROUP is not None
            ), 'FP8 amax reduction group is not initialized'
            amax_reduction_group = _TENSOR_AND_DATA_PARALLEL_GROUP 
        else:
            assert (
                _TENSOR_MODEL_PARALLEL_GROUP is not None
            ), 'FP8 amax reduction group is not initialized'

    return WrappedProcessGroup(
                process_group=amax_reduction_group,
                rank_groups=get_amax_reduction_groups(
                    with_context_parallel=with_context_parallel, 
                    tp_only_amax_red=tp_only_amax_red
                ) if xm else None
            ) if wrapped else amax_reduction_group

def get_amax_reduction_groups(with_context_parallel=False, tp_only_amax_red=False) -> List[List[int]]:
    if with_context_parallel:
        if not tp_only_amax_red:
            assert (
                _TENSOR_AND_DATA_PARALLEL_WITH_CP_GROUPS is not None
            ), 'FP8 amax reduction group is not initialized'
            return _TENSOR_AND_DATA_PARALLEL_WITH_CP_GROUPS
        else:
            assert (
                _TENSOR_AND_CONTEXT_PARALLEL_GROUPS is not None
            ), 'FP8 amax reduction group is not initialized'
            return _TENSOR_AND_CONTEXT_PARALLEL_GROUPS
    else:
        if not tp_only_amax_red:
            assert (
                _TENSOR_AND_DATA_PARALLEL_GROUPS is not None
            ), 'FP8 amax reduction group is not initialized'
            return _TENSOR_AND_DATA_PARALLEL_GROUPS
        else:
            assert (
                _TENSOR_MODEL_PARALLEL_GROUPS is not None
            ), 'FP8 amax reduction group is not initialized'
            return _TENSOR_MODEL_PARALLEL_GROUPS

def get_tensor_and_data_parallel_group(with_context_parallel=False, wrapped=False):
    """Get the tensor- and data-parallel group the caller rank belongs to."""

    tensor_and_data_parallel_group = _TENSOR_AND_DATA_PARALLEL_GROUP
    if with_context_parallel:
        assert (
            _TENSOR_AND_DATA_PARALLEL_GROUP_WITH_CP is not None
        ), 'tensor and data parallel group is not initialized'
        tensor_and_data_parallel_group = _TENSOR_AND_DATA_PARALLEL_GROUP_WITH_CP
    else:
        assert (
            _TENSOR_AND_DATA_PARALLEL_GROUP is not None
        ), 'tensor and data parallel group is not initialized'
    
    return WrappedProcessGroup(
        process_group=tensor_and_data_parallel_group,
        rank_groups=get_tensor_and_data_parallel_groups(with_context_parallel=with_context_parallel) if xm else None
    ) if wrapped else tensor_and_data_parallel_group

def get_tensor_and_data_parallel_groups(with_context_parallel=False) -> List[List[int]]:
    """Get the tensor and data parallel group the caller rank belongs to."""
    if with_context_parallel:
        assert (
            _TENSOR_AND_DATA_PARALLEL_WITH_CP_GROUPS
        ), 'tensor and data parallel groups is not initialized'
        return _TENSOR_AND_DATA_PARALLEL_WITH_CP_GROUPS
    else:
        assert (
            _TENSOR_AND_DATA_PARALLEL_GROUPS
        ), 'tensor and data parallel groups is not initialized'
        return _TENSOR_AND_DATA_PARALLEL_GROUPS

<<<<<<< HEAD
def get_tensor_and_context_parallel_group(wrapped=False):
    """Get the tensor and context parallel group the caller rank belongs to."""
    assert (
        _TENSOR_AND_CONTEXT_PARALLEL_GROUP is not None
    ), 'tensor and context parallel group is not initialized'
    return WrappedProcessGroup(
        process_group=_TENSOR_AND_CONTEXT_PARALLEL_GROUP,
        rank_groups=get_tensor_and_context_parallel_groups() if xm else None
    ) if wrapped else _TENSOR_AND_CONTEXT_PARALLEL_GROUP
=======
def get_tensor_and_context_parallel_group(check_initialized=True):
    """Get the tensor- and context-parallel group the caller rank belongs to."""
    if check_initialized:
        assert (
            _TENSOR_AND_CONTEXT_PARALLEL_GROUP is not None
        ), 'tensor and context parallel group is not initialized'
    return _TENSOR_AND_CONTEXT_PARALLEL_GROUP
>>>>>>> 8e0215c8

def get_tensor_and_context_parallel_groups() -> List[List[int]]:
    assert (
        _TENSOR_AND_CONTEXT_PARALLEL_GROUPS
    ), 'tensor and context parallel groups is not initialized'
    return _TENSOR_AND_CONTEXT_PARALLEL_GROUPS

def set_tensor_model_parallel_world_size(world_size):
    """Set the tensor-model-parallel size"""
    global _MPU_TENSOR_MODEL_PARALLEL_WORLD_SIZE
    _MPU_TENSOR_MODEL_PARALLEL_WORLD_SIZE = world_size


def set_pipeline_model_parallel_world_size(world_size):
    """Set the pipeline-model-parallel size"""
    global _MPU_PIPELINE_MODEL_PARALLEL_WORLD_SIZE
    _MPU_PIPELINE_MODEL_PARALLEL_WORLD_SIZE = world_size


def set_virtual_pipeline_model_parallel_world_size(world_size):
    """Set the pipeline-model-parallel size"""
    global _VIRTUAL_PIPELINE_MODEL_PARALLEL_WORLD_SIZE
    _VIRTUAL_PIPELINE_MODEL_PARALLEL_WORLD_SIZE = world_size


def get_tensor_model_parallel_world_size() -> int:
    """Return world size for the tensor-model-parallel group."""
    global _MPU_TENSOR_MODEL_PARALLEL_WORLD_SIZE
    if _MPU_TENSOR_MODEL_PARALLEL_WORLD_SIZE is not None:
        return _MPU_TENSOR_MODEL_PARALLEL_WORLD_SIZE
    group = get_tensor_model_parallel_group()
    return torch.distributed.get_world_size(group)


def get_pipeline_model_parallel_world_size() -> int :
    """Return world size for the pipeline-model-parallel group."""
    global _MPU_PIPELINE_MODEL_PARALLEL_WORLD_SIZE
    if _MPU_PIPELINE_MODEL_PARALLEL_WORLD_SIZE is not None:
        return _MPU_PIPELINE_MODEL_PARALLEL_WORLD_SIZE

    pp_group = get_pipeline_model_parallel_group()
    if isinstance(pp_group, list):
        # Implicit assumption that each PP group is the same size.
        sizes = []
        for group in _PIPELINE_GLOBAL_RANKS:
            sizes.append(len(group))
        assert all(x == sizes[0] for x in sizes)
        return torch.distributed.get_world_size(group=pp_group[0])
    else:
        return torch.distributed.get_world_size(group=pp_group)


def set_tensor_model_parallel_rank(rank):
    """Set tensor-model-parallel rank."""
    global _MPU_TENSOR_MODEL_PARALLEL_RANK
    _MPU_TENSOR_MODEL_PARALLEL_RANK = rank


def set_pipeline_model_parallel_rank(rank):
    """Set pipeline-model-parallel rank."""
    global _MPU_PIPELINE_MODEL_PARALLEL_RANK
    _MPU_PIPELINE_MODEL_PARALLEL_RANK = rank


def set_pipeline_model_parallel_split_rank(rank):
    """Set pipeline-model-parallel split rank. DEPRECATED."""
    global _PIPELINE_MODEL_PARALLEL_SPLIT_RANK
    _PIPELINE_MODEL_PARALLEL_SPLIT_RANK = rank


def get_tensor_model_parallel_rank() -> int:
    """Return caller's rank for the tensor-model-parallel group."""
    global _MPU_TENSOR_MODEL_PARALLEL_RANK
    if _MPU_TENSOR_MODEL_PARALLEL_RANK is not None:
        return _MPU_TENSOR_MODEL_PARALLEL_RANK
    group = get_tensor_model_parallel_group()
    return torch.distributed.get_rank(group)


def get_pipeline_model_parallel_rank() -> int:
    """Return caller's rank for the pipeline-model-parallel group."""
    global _MPU_PIPELINE_MODEL_PARALLEL_RANK
    if _MPU_PIPELINE_MODEL_PARALLEL_RANK is not None:
        return _MPU_PIPELINE_MODEL_PARALLEL_RANK
    rank = torch.distributed.get_rank()
    pp_group = get_pipeline_model_parallel_group()
    if isinstance(pp_group, list):
        # Assume that if the caller exist in multiple PP groups, then it has the same index.
        indices = []
        for group in _PIPELINE_GLOBAL_RANKS:
            for i, r in enumerate(group):
                if r == rank:
                    indices.append(i)
        assert all(x == indices[0] for x in indices)
        return torch.distributed.get_rank(group=pp_group[0])
    else:
        return torch.distributed.get_rank(group=pp_group)


def get_pipeline_model_parallel_split_rank() -> int:
    """Return pipeline-model-parallel split rank."""
    global _PIPELINE_MODEL_PARALLEL_SPLIT_RANK
    return _PIPELINE_MODEL_PARALLEL_SPLIT_RANK


def is_pipeline_first_stage(ignore_virtual=False) -> bool:
    """Return True if in the first pipeline model-parallel stage, False otherwise."""
    if not ignore_virtual:
        if (
            get_virtual_pipeline_model_parallel_world_size() is not None
            and get_virtual_pipeline_model_parallel_rank() != 0
        ):
            return False
    return get_pipeline_model_parallel_rank() == 0


def is_pipeline_last_stage(ignore_virtual=False) -> bool:
    """Return True if in the last pipeline-model-parallel stage, False otherwise."""
    if not ignore_virtual:
        virtual_pipeline_model_parallel_world_size = (
            get_virtual_pipeline_model_parallel_world_size()
        )
        if (
            virtual_pipeline_model_parallel_world_size is not None
            and get_virtual_pipeline_model_parallel_rank()
            != (virtual_pipeline_model_parallel_world_size - 1)
        ):
            return False
    return get_pipeline_model_parallel_rank() == (get_pipeline_model_parallel_world_size() - 1)


def is_rank_in_embedding_group(ignore_virtual=False) -> bool:
    """Return true if current rank is in embedding group, False otherwise."""
    rank = torch.distributed.get_rank()
    global _EMBEDDING_GLOBAL_RANKS
    if _EMBEDDING_GLOBAL_RANKS is None:
        return False
    if ignore_virtual:
        return rank in _EMBEDDING_GLOBAL_RANKS
    if rank in _EMBEDDING_GLOBAL_RANKS:
        if rank == _EMBEDDING_GLOBAL_RANKS[0]:
            return is_pipeline_first_stage(ignore_virtual=False)
        elif rank == _EMBEDDING_GLOBAL_RANKS[-1]:
            return is_pipeline_last_stage(ignore_virtual=False)
        else:
            return True
    return False


def is_rank_in_position_embedding_group() -> bool:
    """Return true if current rank is in position embedding group, False otherwise."""
    rank = torch.distributed.get_rank()
    global _POSITION_EMBEDDING_GLOBAL_RANKS
    return _POSITION_EMBEDDING_GLOBAL_RANKS is not None and rank in _POSITION_EMBEDDING_GLOBAL_RANKS


def is_pipeline_stage_before_split(rank=None) -> bool:
    """Return True if pipeline stage executes encoder block for a model
    with both encoder and decoder."""
    if get_pipeline_model_parallel_world_size() == 1:
        return True
    if rank is None:
        rank = get_pipeline_model_parallel_rank()
    global _PIPELINE_MODEL_PARALLEL_SPLIT_RANK
    if _PIPELINE_MODEL_PARALLEL_SPLIT_RANK is None:
        return True
    if rank < _PIPELINE_MODEL_PARALLEL_SPLIT_RANK:
        return True
    return False


def is_pipeline_stage_after_split(rank=None) -> bool:
    """Return True if pipeline stage executes decoder block for a model
    with both encoder and decoder."""
    if get_pipeline_model_parallel_world_size() == 1:
        return True
    if rank is None:
        rank = get_pipeline_model_parallel_rank()
    global _PIPELINE_MODEL_PARALLEL_SPLIT_RANK
    if _PIPELINE_MODEL_PARALLEL_SPLIT_RANK is None:
        return True
    if rank >= _PIPELINE_MODEL_PARALLEL_SPLIT_RANK:
        return True
    return False


def is_inside_encoder(rank=None) -> bool:
    """Return True if pipeline stage executes encoder block.
    This function implicitly assumes we have a model with both
    encoder and decoder."""
    if get_pipeline_model_parallel_world_size() == 1:
        return True
    if rank is None:
        rank = get_pipeline_model_parallel_rank()
    global _PIPELINE_MODEL_PARALLEL_DECODER_START
    # _PIPELINE_MODEL_PARALLEL_DECODER_START == None means that the
    # encoder shares the first pipeline rank with the decoder
    if _PIPELINE_MODEL_PARALLEL_DECODER_START is None and rank == 0:
        return True
    # _PIPELINE_MODEL_PARALLEL_DECODER_START != None means that the
    # encoder is on it's own pipeline ranks before the decoder
    if (
        _PIPELINE_MODEL_PARALLEL_DECODER_START is not None
        and rank < _PIPELINE_MODEL_PARALLEL_DECODER_START
    ):
        return True
    return False


def is_inside_decoder(rank=None) -> bool:
    """Return True if pipeline stage executes decoder block for a model
    with both encoder and decoder."""
    if get_pipeline_model_parallel_world_size() == 1:
        return True
    if rank is None:
        rank = get_pipeline_model_parallel_rank()
    global _PIPELINE_MODEL_PARALLEL_DECODER_START
    if _PIPELINE_MODEL_PARALLEL_DECODER_START is None:
        return True
    if rank >= _PIPELINE_MODEL_PARALLEL_DECODER_START:
        return True
    return False


def get_pipeline_model_parallel_decoder_start() -> int:
    """Return decoder start rank (if encoder pipeline parallelism is set)."""
    global _PIPELINE_MODEL_PARALLEL_DECODER_START
    return _PIPELINE_MODEL_PARALLEL_DECODER_START


def is_pipeline_stage_at_split() -> bool:
    """Return true if pipeline stage executes decoder block and next
    stage executes encoder block for a model with both encoder and
    decoder."""
    rank = get_pipeline_model_parallel_rank()
    return is_pipeline_stage_before_split(rank) and is_pipeline_stage_after_split(rank + 1)


def get_virtual_pipeline_model_parallel_rank() -> int:
    """Return the virtual pipeline-parallel rank."""
    global _VIRTUAL_PIPELINE_MODEL_PARALLEL_RANK
    return _VIRTUAL_PIPELINE_MODEL_PARALLEL_RANK


def set_virtual_pipeline_model_parallel_rank(rank):
    """Set the virtual pipeline-parallel rank."""
    global _VIRTUAL_PIPELINE_MODEL_PARALLEL_RANK
    _VIRTUAL_PIPELINE_MODEL_PARALLEL_RANK = rank


def get_virtual_pipeline_model_parallel_world_size() -> int:
    """Return the virtual pipeline-parallel world size."""
    global _VIRTUAL_PIPELINE_MODEL_PARALLEL_WORLD_SIZE
    return _VIRTUAL_PIPELINE_MODEL_PARALLEL_WORLD_SIZE


def get_tensor_model_parallel_src_rank() -> int:
    """Calculate the global rank corresponding to the first local rank
    in the tensor model parallel group."""
    assert (
        _TENSOR_MODEL_PARALLEL_GLOBAL_RANKS is not None
    ), "Tensor model parallel group is not initialized"
    return _TENSOR_MODEL_PARALLEL_GLOBAL_RANKS[0]


def get_model_parallel_src_rank() -> int:
    """Calculate the global rank corresponding to the first local rank
    in the model parallel group."""
    assert _MODEL_PARALLEL_GLOBAL_RANKS is not None, "Model parallel group is not initialized"
    return _MODEL_PARALLEL_GLOBAL_RANKS[0]


def get_data_parallel_src_rank(with_context_parallel=False) -> int:
    """Calculate the global rank corresponding to the first local rank
    in the data parallel group."""
    if with_context_parallel:
        assert (
            _DATA_PARALLEL_GLOBAL_RANKS_WITH_CP is not None
        ), "Data parallel group with context parallel combined is not initialized"
        return _DATA_PARALLEL_GLOBAL_RANKS_WITH_CP[0]
    else:
        assert _DATA_PARALLEL_GLOBAL_RANKS is not None, "Data parallel group is not initialized"
        return _DATA_PARALLEL_GLOBAL_RANKS[0]


def get_pipeline_model_parallel_first_rank() -> int:
    """Return the global rank of the first stage in the current rank's pipeline."""
    assert _PIPELINE_GLOBAL_RANKS is not None, "Pipeline parallel group is not initialized"
    if isinstance(_PIPELINE_GLOBAL_RANKS[0], list):
        # I assume the first rank is the same for all pp groups right now.
        for rank_group in _PIPELINE_GLOBAL_RANKS:
            assert rank_group[0] == _PIPELINE_GLOBAL_RANKS[0][0]
        return _PIPELINE_GLOBAL_RANKS[0][0]
    else:
        return _PIPELINE_GLOBAL_RANKS[0]


def get_pipeline_model_parallel_last_rank() -> int:
    """Return the global rank of the last stage in the current rank's pipeline."""
    assert _PIPELINE_GLOBAL_RANKS is not None, "Pipeline parallel group is not initialized"
    last_rank_local = get_pipeline_model_parallel_world_size() - 1
    if isinstance(_PIPELINE_GLOBAL_RANKS[0], list):
        return [group[last_rank_local] for group in _PIPELINE_GLOBAL_RANKS]
    else:
        return _PIPELINE_GLOBAL_RANKS[last_rank_local]


def get_pipeline_model_parallel_next_rank() -> int:
    """Return the global rank that follows the caller in the pipeline, for each
    pipeline-parallel group that the rank is part of.

    If it is just part of one group, an int is returned, otherwise a list of ints.
    """
    assert _PIPELINE_GLOBAL_RANKS is not None, "Pipeline parallel group is not initialized"
    rank_in_pipeline = get_pipeline_model_parallel_rank()
    world_size = get_pipeline_model_parallel_world_size()
    if isinstance(_PIPELINE_GLOBAL_RANKS[0], list):
        to_return = []
        for group in _PIPELINE_GLOBAL_RANKS:
            to_return.append(group[(rank_in_pipeline + 1) % world_size])
        return to_return
    else:
        return _PIPELINE_GLOBAL_RANKS[(rank_in_pipeline + 1) % world_size]


def get_pipeline_model_parallel_prev_rank() -> int:
    """Return the global rank that precedes the caller in the pipeline, for each
    pipeline-parallel group that the rank is part of.

    If it is just part of one group, an int is returned, otherwise a list of ints.
    """
    assert _PIPELINE_GLOBAL_RANKS is not None, "Pipeline parallel group is not initialized"
    rank_in_pipeline = get_pipeline_model_parallel_rank()
    world_size = get_pipeline_model_parallel_world_size()
    if isinstance(_PIPELINE_GLOBAL_RANKS[0], list):
        to_return = []
        for group in _PIPELINE_GLOBAL_RANKS:
            to_return.append(group[(rank_in_pipeline - 1) % world_size])
        return to_return
    else:
        return _PIPELINE_GLOBAL_RANKS[(rank_in_pipeline - 1) % world_size]


def get_data_parallel_world_size(with_context_parallel=False, partial_data_parallel=False) -> int:
    """Return world size for the data parallel group."""
    global _MPU_DATA_PARALLEL_WORLD_SIZE
    if _MPU_DATA_PARALLEL_WORLD_SIZE is not None:
        return _MPU_DATA_PARALLEL_WORLD_SIZE
    if torch.distributed.is_available() and torch.distributed.is_initialized():
        group = get_data_parallel_group(
                with_context_parallel=with_context_parallel,
                partial_data_parallel=partial_data_parallel,
            )
        return torch.distributed.get_world_size(group)
    else:
        return 0


def set_data_parallel_rank(rank):
    """Return world size for the data parallel group."""
    global _MPU_DATA_PARALLEL_RANK
    _MPU_DATA_PARALLEL_RANK = rank


def get_data_parallel_rank(with_context_parallel=False, partial_data_parallel=False) -> int:
    """Return caller's rank in the data-parallel group."""
    global _MPU_DATA_PARALLEL_RANK
    if _MPU_DATA_PARALLEL_RANK is not None:
        return _MPU_DATA_PARALLEL_RANK
    if torch.distributed.is_available() and torch.distributed.is_initialized():
        return torch.distributed.get_rank(
            group=get_data_parallel_group(
                with_context_parallel=with_context_parallel,
                partial_data_parallel=partial_data_parallel,
            )
        )
    else:
        return 0


def get_context_parallel_world_size() -> int:
    """Return world size for the context parallel group."""
    if torch.distributed.is_available() and torch.distributed.is_initialized():
        group = get_context_parallel_group()
        return torch.distributed.get_world_size(group)
    else:
        return 0


def get_context_parallel_rank() -> int:
    """Return caller's rank in the context-parallel group."""
    if torch.distributed.is_available() and torch.distributed.is_initialized():
        group = get_context_parallel_group()
        return torch.distributed.get_rank(group)
    else:
        return 0


def get_tensor_and_context_parallel_world_size() -> int:
    """Return world size for the tensor and context-parallel group."""
    if torch.distributed.is_available() and torch.distributed.is_initialized():
        group = get_tensor_and_context_parallel_group()
        return torch.distributed.get_world_size(group)
    else:
        return 0


def get_tensor_and_context_parallel_rank() -> int:
    """Return caller's rank in the joint tensor-model-parallel and context-parallel group."""
    if torch.distributed.is_available() and torch.distributed.is_initialized():
        group = get_tensor_and_context_parallel_group()
        return torch.distributed.get_rank(group)
    else:
        return 0


### Expert-related parallel states functions
def get_expert_model_parallel_group(check_initialized=True, wrapped=False):
    """Get the expert-model-parallel group the caller rank belongs to."""
    if check_initialized:
        assert (
            _EXPERT_MODEL_PARALLEL_GROUP is not None
        ), 'expert model parallel group is not initialized'
    return WrappedProcessGroup(
        process_group=_EXPERT_MODEL_PARALLEL_GROUP,
        rank_groups=get_expert_model_parallel_groups(check_initialized=check_initialized) if xm else None
    ) if wrapped else _EXPERT_MODEL_PARALLEL_GROUP


def get_expert_model_parallel_groups(check_initialized=True) -> List[List[int]]:
    """Get the expert-model-parallel global ranks"""
    if check_initialized:
        assert (
            _EXPERT_MODEL_PARALLEL_GROUPS is not None
        ), 'expert model parallel group is not initialized'
    return _EXPERT_MODEL_PARALLEL_GROUPS

def get_expert_model_parallel_world_size() -> int:
    """Return world size for the expert-model-parallel group."""
    if _MPU_EXPERT_MODEL_PARALLEL_WORLD_SIZE is not None:
        return _MPU_EXPERT_MODEL_PARALLEL_WORLD_SIZE
    if torch.distributed.is_available() and torch.distributed.is_initialized():
        group = get_expert_model_parallel_group()
        return torch.distributed.get_world_size(group)
    else:
        return 0


def set_expert_model_parallel_world_size(world_size):
    """Sets the expert-model-parallel world size."""
    global _MPU_EXPERT_MODEL_PARALLEL_WORLD_SIZE
    _MPU_EXPERT_MODEL_PARALLEL_WORLD_SIZE = world_size


def get_expert_model_parallel_rank() -> int:
    """Return caller's rank in the expert-model-parallel group."""
    if _MPU_EXPERT_MODEL_PARALLEL_RANK is not None:
        return _MPU_EXPERT_MODEL_PARALLEL_RANK
    if torch.distributed.is_available() and torch.distributed.is_initialized():
        group = get_expert_model_parallel_group()
        return torch.distributed.get_rank(group)
    else:
        return 0


def set_expert_model_parallel_rank(rank):
    """Set expert-model-parallel rank."""
    global _MPU_EXPERT_MODEL_PARALLEL_RANK
    _MPU_EXPERT_MODEL_PARALLEL_RANK = rank


def get_expert_tensor_parallel_group(check_initialized=True, wrapped=False):
    """Get the expert-tensor-parallel group the caller rank belongs to."""
    if check_initialized:
        assert (
            _EXPERT_TENSOR_PARALLEL_GROUP is not None
        ), 'Expert tensor parallel group is not initialized'
    return WrappedProcessGroup(
        process_group=_EXPERT_TENSOR_PARALLEL_GROUP,
        rank_groups=get_expert_tensor_parallel_groups(check_initialized=check_initialized) if xm else None
    ) if wrapped else _EXPERT_TENSOR_PARALLEL_GROUP

def get_expert_tensor_parallel_groups(check_initialized=True) -> List[List[int]]:
    if check_initialized:
        assert (
            _EXPERT_TENSOR_PARALLEL_GROUPS is not None
        ), 'Expert tensor parallel group is not initialized'
    return _EXPERT_TENSOR_PARALLEL_GROUPS


def get_expert_tensor_parallel_world_size() -> int:
    """Return world size for the expert tensor parallel group."""
    global _MPU_EXPERT_TENSOR_PARALLEL_WORLD_SIZE
    if _MPU_EXPERT_TENSOR_PARALLEL_WORLD_SIZE is not None:
        return _MPU_EXPERT_TENSOR_PARALLEL_WORLD_SIZE
    # Use tensor parallel group world size for backward compability otherwise
    if not _EXPERT_TENSOR_PARALLEL_GROUP:
        return _MPU_TENSOR_MODEL_PARALLEL_WORLD_SIZE
    else:
        group = get_expert_tensor_parallel_group()
        return torch.distributed.get_world_size(group)


def set_expert_tensor_parallel_world_size(world_size) -> int:
    "Set expert tensor model parallel size"
    global _MPU_EXPERT_TENSOR_PARALLEL_WORLD_SIZE
    _MPU_EXPERT_TENSOR_PARALLEL_WORLD_SIZE = world_size


def get_expert_tensor_parallel_rank() -> int:
    """Return my rank for the expert tensor parallel group."""
    global _MPU_EXPERT_TENSOR_PARALLEL_RANK
    if _MPU_EXPERT_TENSOR_PARALLEL_RANK is not None:
        return _MPU_EXPERT_TENSOR_PARALLEL_RANK
    # Use tensor parallel group rank for backward compability otherwise
    if not _EXPERT_TENSOR_PARALLEL_GROUP:
        return _MPU_TENSOR_MODEL_PARALLEL_RANK
    else:
        group = get_expert_tensor_parallel_group()
        return torch.distributed.get_rank(group)


def set_expert_tensor_parallel_rank(rank) -> int:
    "Set expert tensor model parallel rank"
    global _MPU_EXPERT_TENSOR_PARALLEL_RANK
    _MPU_EXPERT_TENSOR_PARALLEL_RANK = rank


def get_expert_tensor_and_model_parallel_group(check_initialized=True, wrapped=False):
    """Get the tensor- and expert-parallel group the caller rank belongs to."""
    if check_initialized:
        assert (
            _EXPERT_TENSOR_AND_MODEL_PARALLEL_GROUP is not None
        ), 'Expert tensor and model parallel group is not initialized'
    return WrappedProcessGroup(
        process_group=_EXPERT_TENSOR_AND_MODEL_PARALLEL_GROUP,
        rank_groups=get_expert_tensor_and_model_parallel_groups(check_initialized=check_initialized) if xm else None
    ) if wrapped else _EXPERT_TENSOR_AND_MODEL_PARALLEL_GROUP

def get_expert_tensor_and_model_parallel_groups(check_initialized=True) -> List[List[int]]:
    """Get the tensor- and expert-parallel global ranks"""
    if check_initialized:
        assert (
            _EXPERT_TENSOR_AND_MODEL_PARALLEL_GROUPS is not None
        ), 'Expert tensor and model parallel group is not initialized'
    return _EXPERT_TENSOR_AND_MODEL_PARALLEL_GROUPS

def get_expert_tensor_and_model_parallel_world_size() -> int:
    """Return world size for the expert model parallel group times expert tensor parallel group."""
    if torch.distributed.is_available() and torch.distributed.is_initialized():
        group = get_expert_tensor_and_model_parallel_group()
        return torch.distributed.get_world_size(group)
    else:
        return 0


def get_expert_tensor_and_model_parallel_rank() -> int:
    """Return caller's rank in the joint tensor- and expert-model-parallel group."""
    if torch.distributed.is_available() and torch.distributed.is_initialized():
        group = get_expert_tensor_and_model_parallel_group()
        return torch.distributed.get_rank(group)
    else:
        return 0


<<<<<<< HEAD
def get_expert_tensor_model_pipeline_parallel_group(wrapped=False):
    """Get expert tensor-model-pipeline parallel group."""
    assert (
        _EXPERT_TENSOR_MODEL_PIPELINE_PARALLEL_GROUP is not None
    ), 'Expert tensor-model-pipeline parallel group is not initialized'
    return WrappedProcessGroup(
        process_group=_EXPERT_TENSOR_MODEL_PIPELINE_PARALLEL_GROUP,
        rank_groups=get_expert_tensor_model_pipeline_parallel_groups() if xm else None
    ) if wrapped else _EXPERT_TENSOR_MODEL_PIPELINE_PARALLEL_GROUP
=======
def get_expert_tensor_model_pipeline_parallel_group(check_initialized=True):
    """Get expert tensor-model-pipeline parallel group."""
    if check_initialized:
        assert (
            _EXPERT_TENSOR_MODEL_PIPELINE_PARALLEL_GROUP is not None
        ), 'Expert tensor-model-pipeline parallel group is not initialized'
    return _EXPERT_TENSOR_MODEL_PIPELINE_PARALLEL_GROUP
>>>>>>> 8e0215c8

def get_expert_tensor_model_pipeline_parallel_groups() -> List[List[int]]:
    assert (
        _EXPERT_TENSOR_MODEL_PIPELINE_PARALLEL_GROUPS is not None
    ), 'Expert tensor-model-pipeline parallel group is not initialized'
    return _EXPERT_TENSOR_MODEL_PIPELINE_PARALLEL_GROUPS

def get_expert_data_parallel_group(wrapped=False):
    """Get expert data parallel group."""
    assert _EXPERT_DATA_PARALLEL_GROUP is not None, 'Expert data parallel group is not initialized'
    return WrappedProcessGroup(
        process_group=_EXPERT_DATA_PARALLEL_GROUP,
        rank_groups=get_expert_data_parallel_groups() if xm else None
    ) if wrapped else _EXPERT_DATA_PARALLEL_GROUP

def get_expert_data_parallel_groups() -> List[List[int]]:
    assert _EXPERT_DATA_PARALLEL_GROUPS is not None, 'Expert data parallel group is not initialized'
    return _EXPERT_DATA_PARALLEL_GROUPS

def get_expert_data_parallel_group_gloo(wrapped=False):
    """Get expert data parallel group-gloo."""
    assert (
        _EXPERT_DATA_PARALLEL_GROUP_GLOO is not None
    ), 'Expert data parallel group-gloo is not initialized'
    return WrappedProcessGroup(
        process_group=_EXPERT_DATA_PARALLEL_GROUP_GLOO,
        rank_groups=get_expert_data_parallel_groups() if xm else None
    ) if wrapped else _EXPERT_DATA_PARALLEL_GROUP_GLOO
   

def get_expert_data_parallel_rank() -> int:
    """Return caller's rank in the expert data parallel group."""
    if torch.distributed.is_available() and torch.distributed.is_initialized():
        group = get_expert_data_parallel_group()
        return torch.distributed.get_rank(group)
    else:
        return 0


def get_expert_data_parallel_world_size():
    """Return world size for the expert data parallel group."""
    if torch.distributed.is_available() and torch.distributed.is_initialized():
        return torch.distributed.get_world_size(group=get_expert_data_parallel_group())
    else:
        return 0


### End of expert-related functions region


def _set_global_memory_buffer():
    """Initialize global buffer."""
    global _GLOBAL_MEMORY_BUFFER
    assert _GLOBAL_MEMORY_BUFFER is None, 'global memory buffer is already initialized'
    _GLOBAL_MEMORY_BUFFER = GlobalMemoryBuffer()


def get_global_memory_buffer():
    """Return the global GlobalMemoryBuffer object"""
    assert _GLOBAL_MEMORY_BUFFER is not None, 'global memory buffer is not initialized'
    return _GLOBAL_MEMORY_BUFFER


def destroy_global_memory_buffer():
    """Sets the global memory buffer to None"""
    global _GLOBAL_MEMORY_BUFFER
    _GLOBAL_MEMORY_BUFFER = None


def get_all_ranks():
    """Get caller's rank in tensor-model-parallel, data-parallel, context-parallel,
    pipeline-model-parallel and expert-model-parallel groups."""
    ranks = [
        get_tensor_model_parallel_rank(),
        get_data_parallel_rank(),
        get_context_parallel_rank(),
        get_pipeline_model_parallel_rank(),
        get_expert_model_parallel_rank(),
    ]
    return '_'.join(map(lambda x: str(x or 0), ranks))


def get_moe_layer_wise_logging_tracker():
    """Return the moe layer wise tracker."""
    global _MOE_LAYER_WISE_LOGGING_TRACKER
    return _MOE_LAYER_WISE_LOGGING_TRACKER

def get_default_process_group():
    global _DEFAULT_PROCESS_GROUP
    assert xm is None or _DEFAULT_PROCESS_GROUP is not None, \
        "_DEFAULT_PROCESS_GROUP is None for XLA" 
    return _DEFAULT_PROCESS_GROUP

def destroy_model_parallel():
    """Set the groups to none."""
    global _MODEL_PARALLEL_GROUP
    _MODEL_PARALLEL_GROUP = None

    global _TENSOR_MODEL_PARALLEL_GROUP
    _TENSOR_MODEL_PARALLEL_GROUP = None

    global _PIPELINE_MODEL_PARALLEL_GROUP
    _PIPELINE_MODEL_PARALLEL_GROUP = None

    global _PIPELINE_MODEL_PARALLEL_DECODER_START
    _PIPELINE_MODEL_PARALLEL_DECODER_START = None

    global _DATA_PARALLEL_GROUP
    _DATA_PARALLEL_GROUP = None

    global _DATA_PARALLEL_GROUP_WITH_CP
    _DATA_PARALLEL_GROUP_WITH_CP = None

    global _CONTEXT_PARALLEL_GROUP
    _CONTEXT_PARALLEL_GROUP = None

    global _CONTEXT_PARALLEL_GLOBAL_RANKS
    _CONTEXT_PARALLEL_GLOBAL_RANKS = None

    global _EMBEDDING_GROUP
    _EMBEDDING_GROUP = None

    global _POSITION_EMBEDDING_GROUP
    _POSITION_EMBEDDING_GROUP = None

    global _POSITION_EMBEDDING_GLOBAL_RANKS
    _POSITION_EMBEDDING_GLOBAL_RANKS = None

    global _TENSOR_AND_DATA_PARALLEL_GROUP
    _TENSOR_AND_DATA_PARALLEL_GROUP = None

    global _TENSOR_AND_DATA_PARALLEL_GROUP_WITH_CP
    _TENSOR_AND_DATA_PARALLEL_GROUP_WITH_CP = None

    global _TENSOR_AND_CONTEXT_PARALLEL_GROUP
    _TENSOR_AND_CONTEXT_PARALLEL_GROUP = None

    global _VIRTUAL_PIPELINE_MODEL_PARALLEL_RANK
    _VIRTUAL_PIPELINE_MODEL_PARALLEL_RANK = None

    global _VIRTUAL_PIPELINE_MODEL_PARALLEL_WORLD_SIZE
    _VIRTUAL_PIPELINE_MODEL_PARALLEL_WORLD_SIZE = None

    global _MPU_TENSOR_MODEL_PARALLEL_WORLD_SIZE
    _MPU_TENSOR_MODEL_PARALLEL_WORLD_SIZE = None

    global _MPU_PIPELINE_MODEL_PARALLEL_WORLD_SIZE
    _MPU_PIPELINE_MODEL_PARALLEL_WORLD_SIZE = None

    global _MPU_TENSOR_MODEL_PARALLEL_RANK
    _MPU_TENSOR_MODEL_PARALLEL_RANK = None

    global _MPU_PIPELINE_MODEL_PARALLEL_RANK
    _MPU_PIPELINE_MODEL_PARALLEL_RANK = None

    global _GLOBAL_MEMORY_BUFFER
    _GLOBAL_MEMORY_BUFFER = None

    global _DATA_PARALLEL_GROUP_GLOO
    if _DATA_PARALLEL_GROUP_GLOO is not None:
        torch.distributed.barrier(group=_DATA_PARALLEL_GROUP_GLOO)
        torch.distributed.destroy_process_group(_DATA_PARALLEL_GROUP_GLOO)
    _DATA_PARALLEL_GROUP_GLOO = None

    global _DATA_PARALLEL_GROUP_WITH_CP_GLOO
    if _DATA_PARALLEL_GROUP_WITH_CP_GLOO is not None:
        torch.distributed.destroy_process_group(_DATA_PARALLEL_GROUP_WITH_CP_GLOO)
    _DATA_PARALLEL_GROUP_WITH_CP_GLOO = None

    global _DEFAULT_PROCESS_GROUP
    if _DEFAULT_PROCESS_GROUP is not None:
        torch.distributed.barrier(group=_DEFAULT_PROCESS_GROUP)
        torch.distributed.destroy_process_group(_DEFAULT_PROCESS_GROUP)
    _DEFAULT_PROCESS_GROUP = None
    
    global _MODEL_PARALLEL_GROUPS
    _MODEL_PARALLEL_GROUPS = []
    global _TENSOR_AND_DATA_PARALLEL_GROUPS
    _TENSOR_AND_DATA_PARALLEL_GROUPS= []
    global _MODEL_AND_EXPERT_PARALLEL_GROUPS
    _MODEL_AND_EXPERT_PARALLEL_GROUPS = []
    global _EMBEDDING_GROUPS
    _EMBEDDING_GROUPS = []
    global _POSITION_EMBEDDING_GROUPS
    _POSITION_EMBEDDING_GROUPS = []
    global _PIPELINE_MODEL_PARALLEL_GROUPS
    _PIPELINE_MODEL_PARALLEL_GROUPS = []
    global _DATA_PARALLEL_GROUPS
    _DATA_PARALLEL_GROUPS = []
    global _TENSOR_MODEL_PARALLEL_GROUPS
    _TENSOR_MODEL_PARALLEL_GROUPS = []
    global _CONTEXT_PARALLEL_GROUPS
    _CONTEXT_PARALLEL_GROUPS = []
    global _DATA_PARALLEL_WITH_CP_GROUPS 
    _DATA_PARALLEL_WITH_CP_GROUPS = []
    global _INTRA_PARTIAL_DATA_PARALLEL_WITH_CP_GROUPS
    _INTRA_PARTIAL_DATA_PARALLEL_WITH_CP_GROUPS = []
    global _INTER_PARTIAL_DATA_PARALLEL_WITH_CP_GROUPS
    _INTER_PARTIAL_DATA_PARALLEL_WITH_CP_GROUPS = []
    global _TENSOR_AND_CONTEXT_PARALLEL_GROUPS
    _TENSOR_AND_CONTEXT_PARALLEL_GROUPS = []
    global _TENSOR_AND_DATA_PARALLEL_WITH_CP_GROUPS
    _TENSOR_AND_DATA_PARALLEL_WITH_CP_GROUPS = []


    ### Expert-related parallel states destory
    global _EXPERT_MODEL_PARALLEL_GROUP
    _EXPERT_MODEL_PARALLEL_GROUP = None

    global _MPU_EXPERT_MODEL_PARALLEL_WORLD_SIZE
    _MPU_EXPERT_MODEL_PARALLEL_WORLD_SIZE = None

    global _MPU_EXPERT_MODEL_PARALLEL_RANK
    _MPU_EXPERT_MODEL_PARALLEL_RANK = None

    global _EXPERT_TENSOR_PARALLEL_GROUP
    _EXPERT_TENSOR_PARALLEL_GROUP = None

    global _MPU_EXPERT_TENSOR_PARALLEL_WORLD_SIZE
    _MPU_EXPERT_TENSOR_PARALLEL_WORLD_SIZE = None

    global _MPU_EXPERT_TENSOR_PARALLEL_RANK
    _MPU_EXPERT_TENSOR_PARALLEL_RANK = None

    global _EXPERT_TENSOR_AND_MODEL_PARALLEL_GROUP
    _EXPERT_TENSOR_AND_MODEL_PARALLEL_GROUP = None

    global _EXPERT_TENSOR_MODEL_PIPELINE_PARALLEL_GROUP
    _EXPERT_TENSOR_MODEL_PIPELINE_PARALLEL_GROUP = None

    global _EXPERT_DATA_PARALLEL_GROUP
    _EXPERT_DATA_PARALLEL_GROUP = None

    global _EXPERT_DATA_PARALLEL_GROUP_GLOO
    if _EXPERT_DATA_PARALLEL_GROUP_GLOO is not None:
        torch.distributed.barrier(group=_EXPERT_DATA_PARALLEL_GROUP_GLOO)
        torch.distributed.destroy_process_group(_EXPERT_DATA_PARALLEL_GROUP_GLOO)
    _EXPERT_DATA_PARALLEL_GROUP_GLOO = None

    global _EXPERT_MODEL_PARALLEL_GROUPS
    _EXPERT_MODEL_PARALLEL_GROUPS = []

    global _EXPERT_TENSOR_PARALLEL_GROUPS
    _EXPERT_TENSOR_PARALLEL_GROUPS = []

    global _EXPERT_TENSOR_AND_MODEL_PARALLEL_GROUPS
    _EXPERT_TENSOR_AND_MODEL_PARALLEL_GROUPS = []

    global _EXPERT_TENSOR_MODEL_PIPELINE_PARALLEL_GROUPS
    _EXPERT_TENSOR_MODEL_PIPELINE_PARALLEL_GROUPS = []

    global _EXPERT_DATA_PARALLEL_GROUPS
    _EXPERT_DATA_PARALLEL_GROUPS = []
    ### End of expert-related parallel states destory

    global _MOE_LAYER_WISE_LOGGING_TRACKER
    _MOE_LAYER_WISE_LOGGING_TRACKER = {}<|MERGE_RESOLUTION|>--- conflicted
+++ resolved
@@ -1319,21 +1319,14 @@
     return True
 
 
-<<<<<<< HEAD
-def get_model_parallel_group(wrapped=False):
+def get_model_parallel_group(check_initialized=True, wrapped=False):
     """Get the model-parallel group the caller rank belongs to."""
-    assert _MODEL_PARALLEL_GROUP is not None, 'model parallel group is not initialized'
+    if check_initialized:
+        assert _MODEL_PARALLEL_GROUP is not None, 'model parallel group is not initialized'
     return WrappedProcessGroup(
         process_group=_MODEL_PARALLEL_GROUP,
         rank_groups=get_model_parallel_groups() if xm else None
     ) if wrapped else _MODEL_PARALLEL_GROUP
-=======
-def get_model_parallel_group(check_initialized=True):
-    """Get the model-parallel group the caller rank belongs to."""
-    if check_initialized:
-        assert _MODEL_PARALLEL_GROUP is not None, 'model parallel group is not initialized'
-    return _MODEL_PARALLEL_GROUP
->>>>>>> 8e0215c8
 
 def get_model_parallel_groups() -> List[List[int]]:
     assert _MODEL_PARALLEL_GROUPS, 'model parallel groups is not initialized'
@@ -1358,25 +1351,16 @@
         ), 'tensor model parallel group is not initialized'
     return _TENSOR_MODEL_PARALLEL_GROUPS
 
-<<<<<<< HEAD
-def get_pipeline_model_parallel_group(wrapped=False):
+def get_pipeline_model_parallel_group(check_initialized=True, wrapped=False):
     """Get the pipeline model parallel group the caller rank belongs to."""
-    assert (
-        _PIPELINE_MODEL_PARALLEL_GROUP is not None
-    ), 'pipeline_model parallel group is not initialized'
+    if check_initialized:
+        assert (
+            _PIPELINE_MODEL_PARALLEL_GROUP is not None
+        ), 'pipeline_model parallel group is not initialized'
     return WrappedProcessGroup(
         process_group=_PIPELINE_MODEL_PARALLEL_GROUP,
         rank_groups=get_pipeline_model_parallel_groups() if xm else None
     ) if wrapped else _PIPELINE_MODEL_PARALLEL_GROUP
-=======
-def get_pipeline_model_parallel_group(check_initialized=True):
-    """Get the pipeline-model-parallel group the caller rank belongs to."""
-    if check_initialized:
-        assert (
-            _PIPELINE_MODEL_PARALLEL_GROUP is not None
-        ), 'pipeline_model parallel group is not initialized'
-    return _PIPELINE_MODEL_PARALLEL_GROUP
->>>>>>> 8e0215c8
 
 def get_pipeline_model_parallel_groups() -> List[List[int]]:
     assert (
@@ -1501,37 +1485,32 @@
     return _CONTEXT_PARALLEL_GLOBAL_RANKS
 
 
-def get_hierarchical_context_parallel_groups(check_initialized=True):
+def get_hierarchical_context_parallel_groups(check_initialized=True, wrapped=False):
     """Get the inner ring of context parallel group the caller rank belongs to."""
     if check_initialized:
         assert _HIERARCHICAL_CONTEXT_PARALLEL_GROUPS is not None
-    return _HIERARCHICAL_CONTEXT_PARALLEL_GROUPS
-
-
-<<<<<<< HEAD
-def get_embedding_group(wrapped=False):
+    return WrappedProcessGroup(
+        process_group=_HIERARCHICAL_CONTEXT_PARALLEL_GROUPS
+    ) if wrapped else _HIERARCHICAL_CONTEXT_PARALLEL_GROUPS
+
+
+def get_embedding_group(check_initialized=True, wrapped=False):
     """Get the embedding group the caller rank belongs to."""
-    assert _EMBEDDING_GROUP is not None, 'embedding group is not initialized'
+    if check_initialized:
+        assert _EMBEDDING_GROUP is not None, 'embedding group is not initialized'
     return WrappedProcessGroup(
         process_group=_EMBEDDING_GROUP,
         rank_groups=get_embedding_groups() if xm else None
     ) if wrapped else _EMBEDDING_GROUP 
-=======
-def get_embedding_group(check_initialized=True):
-    """Get the embedding group the caller rank belongs to."""
-    if check_initialized:
-        assert _EMBEDDING_GROUP is not None, 'embedding group is not initialized'
-    return _EMBEDDING_GROUP
->>>>>>> 8e0215c8
 
 def get_embedding_groups() -> List[List[int]]:
     assert _EMBEDDING_GROUPS, 'embedding groups is not initialized'
     return _EMBEDDING_GROUPS
 
-<<<<<<< HEAD
-def get_position_embedding_group(wrapped=False):
+def get_position_embedding_group(check_initialized=True, wrapped=False):
     """Get the position embedding group the caller rank belongs to."""
-    assert _POSITION_EMBEDDING_GROUP is not None, 'position embedding group is not initialized'
+    if check_initialized:
+        assert _POSITION_EMBEDDING_GROUP is not None, 'position embedding group is not initialized'
     return WrappedProcessGroup(
         process_group=_POSITION_EMBEDDING_GROUP,
         rank_groups=get_position_embedding_groups() if xm else None
@@ -1544,16 +1523,6 @@
 def get_amax_reduction_group(with_context_parallel=False, 
                              tp_only_amax_red=False,
                              wrapped=False):
-=======
-def get_position_embedding_group(check_initialized=True):
-    """Get the position embedding group the caller rank belongs to."""
-    if check_initialized:
-        assert _POSITION_EMBEDDING_GROUP is not None, 'position embedding group is not initialized'
-    return _POSITION_EMBEDDING_GROUP
-
-
-def get_amax_reduction_group(with_context_parallel=False, tp_only_amax_red=False):
->>>>>>> 8e0215c8
     """Get the FP8 amax reduction group the caller rank belongs to."""
 
     amax_reduction_group = _TENSOR_MODEL_PARALLEL_GROUP
@@ -1643,25 +1612,16 @@
         ), 'tensor and data parallel groups is not initialized'
         return _TENSOR_AND_DATA_PARALLEL_GROUPS
 
-<<<<<<< HEAD
-def get_tensor_and_context_parallel_group(wrapped=False):
+def get_tensor_and_context_parallel_group(check_initialized=True, wrapped=False):
     """Get the tensor and context parallel group the caller rank belongs to."""
-    assert (
-        _TENSOR_AND_CONTEXT_PARALLEL_GROUP is not None
-    ), 'tensor and context parallel group is not initialized'
+    if check_initialized:
+        assert (
+            _TENSOR_AND_CONTEXT_PARALLEL_GROUP is not None
+        ), 'tensor and context parallel group is not initialized'
     return WrappedProcessGroup(
         process_group=_TENSOR_AND_CONTEXT_PARALLEL_GROUP,
         rank_groups=get_tensor_and_context_parallel_groups() if xm else None
     ) if wrapped else _TENSOR_AND_CONTEXT_PARALLEL_GROUP
-=======
-def get_tensor_and_context_parallel_group(check_initialized=True):
-    """Get the tensor- and context-parallel group the caller rank belongs to."""
-    if check_initialized:
-        assert (
-            _TENSOR_AND_CONTEXT_PARALLEL_GROUP is not None
-        ), 'tensor and context parallel group is not initialized'
-    return _TENSOR_AND_CONTEXT_PARALLEL_GROUP
->>>>>>> 8e0215c8
 
 def get_tensor_and_context_parallel_groups() -> List[List[int]]:
     assert (
@@ -2227,25 +2187,16 @@
         return 0
 
 
-<<<<<<< HEAD
-def get_expert_tensor_model_pipeline_parallel_group(wrapped=False):
-    """Get expert tensor-model-pipeline parallel group."""
-    assert (
-        _EXPERT_TENSOR_MODEL_PIPELINE_PARALLEL_GROUP is not None
-    ), 'Expert tensor-model-pipeline parallel group is not initialized'
-    return WrappedProcessGroup(
-        process_group=_EXPERT_TENSOR_MODEL_PIPELINE_PARALLEL_GROUP,
-        rank_groups=get_expert_tensor_model_pipeline_parallel_groups() if xm else None
-    ) if wrapped else _EXPERT_TENSOR_MODEL_PIPELINE_PARALLEL_GROUP
-=======
-def get_expert_tensor_model_pipeline_parallel_group(check_initialized=True):
+def get_expert_tensor_model_pipeline_parallel_group(check_initialized=True, wrapped=False):
     """Get expert tensor-model-pipeline parallel group."""
     if check_initialized:
         assert (
             _EXPERT_TENSOR_MODEL_PIPELINE_PARALLEL_GROUP is not None
         ), 'Expert tensor-model-pipeline parallel group is not initialized'
-    return _EXPERT_TENSOR_MODEL_PIPELINE_PARALLEL_GROUP
->>>>>>> 8e0215c8
+    return WrappedProcessGroup(
+        process_group=_EXPERT_TENSOR_MODEL_PIPELINE_PARALLEL_GROUP,
+        rank_groups=get_expert_tensor_model_pipeline_parallel_groups() if xm else None
+    ) if wrapped else _EXPERT_TENSOR_MODEL_PIPELINE_PARALLEL_GROUP
 
 def get_expert_tensor_model_pipeline_parallel_groups() -> List[List[int]]:
     assert (
