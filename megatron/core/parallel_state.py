--- conflicted
+++ resolved
@@ -6,12 +6,7 @@
 import warnings
 from datetime import timedelta
 from functools import partial
-<<<<<<< HEAD
-from itertools import cycle
-from typing import Callable, List, Optional, Union
-=======
 from typing import Callable, List, Optional
->>>>>>> a4306f75
 
 import torch.distributed
 
@@ -1113,7 +1108,7 @@
                 _PIPELINE_MODEL_PARALLEL_GROUP = group
                 _PIPELINE_GLOBAL_RANKS = ranks
             elif isinstance(_PIPELINE_GLOBAL_RANKS[0], list):
-                _PIPELINE_MODEL_PARALLEL_GROUP.append(ranks)
+                _PIPELINE_MODEL_PARALLEL_GROUP.append(group)
                 _PIPELINE_GLOBAL_RANKS.append(ranks)
             else:
                 _PIPELINE_MODEL_PARALLEL_GROUP = [_PIPELINE_MODEL_PARALLEL_GROUP, group]
