# Copyright (c) 2022, NVIDIA CORPORATION. All rights reserved.

"""Model and data parallel groups."""

import os
import warnings
from datetime import timedelta
from functools import partial
from typing import Callable, List, Optional

<<<<<<< HEAD
from .device_utils import get_xla_model, get_xla_runtime
import einops
=======
>>>>>>> 3450806c
import numpy as np
import torch

from .utils import GlobalMemoryBuffer, is_torch_min_version

<<<<<<< HEAD
xm = get_xla_model()
xr = get_xla_runtime()

#  None for CUDA, and 'gloo' backend group with all ranks for XLA
_DEFAULT_PROCESS_GROUP = None
=======
try:
    import einops

    HAVE_EINOPS = True
except ImportError:
    HAVE_EINOPS = False
>>>>>>> 3450806c

# Intra-layer model parallel group that the current rank belongs to.
_TENSOR_MODEL_PARALLEL_GROUP = None
# Inter-layer model parallel group that the current rank belongs to.
_PIPELINE_MODEL_PARALLEL_GROUP = None
# Model parallel group (both intra- and pipeline) that the current rank belongs to.
_MODEL_PARALLEL_GROUP = None
# Model parallel group (both intra-, pipeline, and expert) that the current rank belongs to.
# Embedding group.
_EMBEDDING_GROUP = None
# Position embedding group.
_POSITION_EMBEDDING_GROUP = None
# Data parallel group that the current rank belongs to.
_DATA_PARALLEL_GROUP = None
_DATA_PARALLEL_GROUP_GLOO = None
# tensor model parallel group and data parallel group combined
# used for fp8 and moe training
_TENSOR_AND_DATA_PARALLEL_GROUP = None

### Expert-related parallel states
# Naming convention:
# _EXPERT prefix in group name means it's used for expert layer in MoE models.
# _EXPERT_MODEL denotes expert parallelism which splits number of experts across the group.
# _EXPERT_TENSOR denotes tensor parallelism of expert which splits tensor across the group.
# _EXPERT_DATA denotes data parallelism of expert which replicates weight across the group.

# Expert model parallel group that current rank belongs to.
_EXPERT_MODEL_PARALLEL_GROUP = None
# Expert tensor parallel group that current rank belongs to.
_EXPERT_TENSOR_PARALLEL_GROUP = None
# Expert tensor and model combined parallel group
_EXPERT_TENSOR_AND_MODEL_PARALLEL_GROUP = None
# Expert tensor, model, pipeline combined parallel group
_EXPERT_TENSOR_MODEL_PIPELINE_PARALLEL_GROUP = None
# Expert data parallel group
_EXPERT_DATA_PARALLEL_GROUP = None
_EXPERT_DATA_PARALLEL_GROUP_GLOO = None
_INTRA_PARTIAL_EXPERT_DATA_PARALLEL_GROUP = None
_INTRA_PARTIAL_EXPERT_DATA_PARALLEL_GROUP_GLOO = None
_INTER_PARTIAL_EXPERT_DATA_PARALLEL_GROUP = None
# Parallel state values changed on the fly
_MPU_EXPERT_MODEL_PARALLEL_WORLD_SIZE = None
_MPU_EXPERT_MODEL_PARALLEL_RANK = None
_MPU_EXPERT_TENSOR_PARALLEL_WORLD_SIZE = None
_MPU_EXPERT_TENSOR_PARALLEL_RANK = None
### End of expert related parallel states

_VIRTUAL_PIPELINE_MODEL_PARALLEL_RANK = None
_VIRTUAL_PIPELINE_MODEL_PARALLEL_WORLD_SIZE = None
_PIPELINE_MODEL_PARALLEL_SPLIT_RANK = None

_PIPELINE_MODEL_PARALLEL_DECODER_START = None

# These values enable us to change the mpu sizes on the fly.
_MPU_TENSOR_MODEL_PARALLEL_WORLD_SIZE = None
_MPU_PIPELINE_MODEL_PARALLEL_WORLD_SIZE = None
_MPU_DATA_PARALLEL_WORLD_SIZE = None
_MPU_DATA_PARALLEL_RANK = None
_MPU_TENSOR_MODEL_PARALLEL_RANK = None
_MPU_PIPELINE_MODEL_PARALLEL_RANK = None

# A list of ranks that have a copy of the embedding.
_EMBEDDING_GLOBAL_RANKS = None

# A list of ranks that have a copy of the position embedding.
_POSITION_EMBEDDING_GLOBAL_RANKS = None

# A list of global ranks for each pipeline group to ease calculation of the source
# rank when broadcasting from the first or last pipeline stage.
_PIPELINE_GLOBAL_RANKS = None

# A list of global ranks for each data parallel group to ease calculation of the source
# rank when broadcasting weights from src to all other data parallel ranks
_DATA_PARALLEL_GLOBAL_RANKS = None

# A list of global ranks for each tensor model parallel group to ease calculation of
# the first local rank in the tensor model parallel group
_TENSOR_MODEL_PARALLEL_GLOBAL_RANKS = None

# A list of global ranks for each model parallel group to ease calculation of
# the first local rank in the model parallel group
_MODEL_PARALLEL_GLOBAL_RANKS = None

# Context parallel group that the current rank belongs to
_CONTEXT_PARALLEL_GROUP = None
# A list of global ranks for each context parallel group to ease calculation of the
# destination rank when exchanging KV/dKV between context parallel_ranks
_CONTEXT_PARALLEL_GLOBAL_RANKS = None
# Hierarchical context parallel groups
_HIERARCHICAL_CONTEXT_PARALLEL_GROUPS = None

# Data parallel group information with context parallel combined.
_DATA_PARALLEL_GROUP_WITH_CP = None
_DATA_PARALLEL_GROUP_WITH_CP_GLOO = None
_DATA_PARALLEL_GLOBAL_RANKS_WITH_CP = None

# Partial Data parallel group information with context parallel combined.
_INTRA_PARTIAL_DATA_PARALLEL_GROUP_WITH_CP = None
_INTRA_PARTIAL_DATA_PARALLEL_GROUP_WITH_CP_GLOO = None

# combined parallel group of TP and CP
_TENSOR_AND_CONTEXT_PARALLEL_GROUP = None

# combined parallel group of TP, DP, and CP used for fp8
_TENSOR_AND_DATA_PARALLEL_GROUP_WITH_CP = None

# Paralel group of all GPUs in a distributed optimizer instance
_INTRA_DISTRIBUTED_OPTIMIZER_INSTANCE_GROUP = None

# Memory buffers to avoid dynamic memory allocation
_GLOBAL_MEMORY_BUFFER = None


def get_nccl_options(pg_name, nccl_comm_cfgs):
    """Set the NCCL process group options.

    Args:
        pg_name (str): process group name
        nccl_comm_cfgs (dict): nccl communicator configurations
    When an option (e.g., max_ctas) is not found in the config, use the NCCL default setting.
    """
    if pg_name in nccl_comm_cfgs and torch.cuda.is_available():
        # When fields in nccl_options.config are not specified, NCCL applies default settings.
        # The default values for Hopper GPUs are as follows:
        # cga_cluster_size = 4, max_ctas = 32, min_ctas = 1
        # Default values may differ between GPU generations and NCCL versions.
        nccl_options = torch.distributed.ProcessGroupNCCL.Options(
            is_high_priority_stream=nccl_comm_cfgs[pg_name].get("is_high_priority_stream", False)
        )
        if "cga_cluster_size" in nccl_comm_cfgs[pg_name]:
            nccl_options.config.cga_cluster_size = nccl_comm_cfgs[pg_name]["cga_cluster_size"]
        if "max_ctas" in nccl_comm_cfgs[pg_name]:
            nccl_options.config.max_ctas = nccl_comm_cfgs[pg_name]["max_ctas"]
        if "min_ctas" in nccl_comm_cfgs[pg_name]:
            nccl_options.config.min_ctas = nccl_comm_cfgs[pg_name]["min_ctas"]
        if "net_name" in nccl_comm_cfgs[pg_name]:
            nccl_options.config.net_name = nccl_comm_cfgs[pg_name]["net_name"]
            # verify net_name value
            if nccl_options.config.net_name.lower() not in ["ib", "socket"]:
                raise RuntimeError(
                    f"net_name ({nccl_options.config.net_name}) is not supported."
                    f"Accepted values: 'IB' or 'socket'."
                )
        return nccl_options
    else:
        return None


def create_group(
    ranks=None,
    timeout=None,
    backend=None,
    pg_options=None,
    use_local_synchronization=False,
    group_desc=None,
):
    """Creates a ProcessGroup."""
    kwargs = {
<<<<<<< HEAD
        'ranks': ranks,
        'timeout': timeout,
        'backend': backend if not xr or not xr.is_spmd() else "gloo", # XLA backend is not supported with SPMD for now
        'pg_options': pg_options,
        'use_local_synchronization': use_local_synchronization,
        'group_desc': group_desc,
=======
        "ranks": ranks,
        "timeout": timeout,
        "backend": backend,
        "pg_options": pg_options,
        "use_local_synchronization": use_local_synchronization,
        "group_desc": group_desc,
>>>>>>> 3450806c
    }
    if not is_torch_min_version("2.4.0"):
        kwargs.pop("group_desc")
        if timeout is None:
            # Old version (e.g. v2.1.2) sets default_pg_timeout as default value to timeout
            # in function signature, then check tiemout value type.
            # New version sets None as default value to timeout in function signature. If value
            # is None, torch will give value according to the backend, then check type.
            # So need to unset timeout here if caller doesn't set value. Otherwise there is
            # type error.
<<<<<<< HEAD
            kwargs.pop('timeout')
    if xm:
        kwargs.pop('use_local_synchronization')
        kwargs.pop('group_desc')

=======
            kwargs.pop("timeout")
>>>>>>> 3450806c
    return torch.distributed.new_group(**kwargs)


def generate_masked_orthogonal_rank_groups(
    world_size: int, parallel_size: List[int], mask: List[bool]
) -> List[List[int]]:
    r"""Generate orthogonal parallel groups based on the parallel size and mask.

    Arguments:
        world_size (int): world size

        parallel_size (List[int]):
            The parallel size of each orthogonal parallel type. For example, if
            tensor_parallel_size = 2, pipeline_model_parallel_group = 3, data_parallel_size = 4,
            and the parallel mapping order is tp-pp-dp, then the parallel_size = [2, 3, 4].

        mask (List[bool]):
            The mask controls which parallel methods the generated groups represent. If mask[i] is
            True, it means the generated group contains the i-th parallelism method. For example,
            if parallel_size = [tp_size, pp_size, dp_size], and mask = [True, False , True], then
            the generated group is the `tp-dp` group, if the mask = [False, True, False], then the
            generated group is the `pp` group.

    Algorithm:
        For orthogonal parallelism, such as tp/dp/pp/cp, the global_rank and
        local_rank satisfy the following equation:
            global_rank = tp_rank + dp_rank * tp_size + pp_rank * tp_size * dp_size (1)
                tp_rank \in [0, tp_size)
                dp_rank \in [0, dp_size)
                pp_rank \in [0, pp_size)

        If we want to get the `dp_group` (tp_size * pp_size groups of dp_size ranks each.
        For example,  if the gpu size is 8 and order is 'tp-pp-dp', size is '2-2-2', and the
        dp_group here is [[0, 4], [1, 5], [2, 6], [3, 7]].)
        The tp_rank and pp_rank will be combined to form the `dp_group_index`.
            dp_group_index = tp_rank + pp_rank * tp_size (2)

        So, Given that tp_rank and pp_rank satisfy equation (2), and dp_rank in
        range(0, dp_size), the ranks in dp_group[dp_group_index] satisfies the
        equation (1).

        This function solve this math problem.

    For example, if the parallel_size = [tp_size, dp_size, pp_size] = [2, 3, 4],
    and the mask = [False, True, False]. Then,
        dp_group_index(0) = tp_rank(0) + pp_rank(0) * 2
        dp_group_index(1) = tp_rank(1) + pp_rank(0) * 2
        ...
        dp_group_index(7) = tp_rank(1) + pp_rank(3) * 2

        dp_group[0] = 0 + range(0, 3) * 2 + 0 = [0, 2, 4]
        dp_group[1] = 1 + range(0, 3) * 2 + 0 = [1, 3, 5]
        ...
        dp_group[7] = 1 + range(0, 3) * 2 + 3 * 2 * 3 = [19, 21, 23]
    """

    def prefix_product(a: List[int], init=1) -> List[int]:
        r = [init]
        for v in a:
            init = init * v
            r.append(init)
        return r

    def inner_product(a: List[int], b: List[int]) -> int:
        return sum([x * y for x, y in zip(a, b)])

    def decompose(index, shape, stride=None):
        """
        This function solve the math problem below:
            There is an equation:
                index = sum(idx[i] * stride[i])
            And given the value of index, stride.
            Return the idx.
        This function will be used to get the pp/dp/pp_rank
        from group_index and rank_in_group.
        """
        if stride is None:
            stride = prefix_product(shape)
        idx = [(index // d) % s for s, d in zip(shape, stride)]
        # stride is a prefix_product result. And the value of stride[-1]
        # is not used.
        assert (
            sum([x * y for x, y in zip(idx, stride[:-1])]) == index
        ), "idx {} with shape {} mismatch the return idx {}".format(index, shape, idx)
        return idx

    masked_shape = [s for s, m in zip(parallel_size, mask) if m]
    unmasked_shape = [s for s, m in zip(parallel_size, mask) if not m]

    global_stride = prefix_product(parallel_size)
    masked_stride = [d for d, m in zip(global_stride, mask) if m]
    unmasked_stride = [d for d, m in zip(global_stride, mask) if not m]

    group_size = prefix_product(masked_shape)[-1]
    num_of_group = world_size // group_size

    ranks = []
    for group_index in range(num_of_group):
        # get indices from unmaksed for group_index.
        decomposed_group_idx = decompose(group_index, unmasked_shape)
        rank = []
        for rank_in_group in range(group_size):
            # get indices from masked for rank_in_group.
            decomposed_rank_idx = decompose(rank_in_group, masked_shape)
            rank.append(
                inner_product(decomposed_rank_idx, masked_stride)
                + inner_product(decomposed_group_idx, unmasked_stride)
            )
        ranks.append(rank)
    return ranks


def create_hierarchical_groups(
    rank,
    ranks,
    hierarchical_group_sizes,
    create_gloo_process_groups=False,
    pg_options=None,
    timeout=None,
    group_desc=None,
):
    """Create hierarchical groups for a set of ranks.
    Taking a group size of 16 as example, so we have a total of 16 GPUs denoted by g0 ... g15.
    If the hierarchical group sizes are [2,2,4], we use 2 GPUs in the first and second level
    of sub-groups, and 4 GPUs in the last level of sub groups. The present function will
    create 8 level-1 sub-groups, 8 level-2 sub-groups and 4 level-3 sub-groups as:
        8 level-1 sub-groups:
            [g0, g1], [g2, g3], [g4, g5], [g6, g7], [g8, g9], [g10, g11], [g12, g13], [g14, g15]
        8 level-2 sub-groups:
            [g0, g2], [g1, g3], [g4, g6], [g5, g7], [g8, g10], [g9, g11], [g12, g14], [g13, g15]
        4 level-3 sub-groups:
            [g0, g4, g8, g12], [g1, g5, g9, g13], [g2, g6, g10, g14], [g3, g7, g11, g15]
    """

    if not HAVE_EINOPS:
        raise ImportError("einops is not installed. Please install it with `pip install einops`.")

    hierarchical_groups = []
    hierarchical_groups_gloo = []
    if not isinstance(pg_options, list):
        pg_options = [pg_options] * len(hierarchical_group_sizes)
    for level in range(len(hierarchical_group_sizes)):
        rearranged_ranks = einops.rearrange(
            np.array(ranks),
            "(l s u) -> (l u) s",
            u=int(np.prod(hierarchical_group_sizes[:level])),
            s=hierarchical_group_sizes[level],
            l=int(np.prod(hierarchical_group_sizes[level + 1 :])),
        ).tolist()
        for sub_ranks in rearranged_ranks:
            sub_group = create_group(
                sub_ranks,
                timeout=timeout,
                pg_options=pg_options[level],
                group_desc=f"HIERARCHICAL_{group_desc}_L{level}",
            )
            if create_gloo_process_groups:
                sub_group_gloo = create_group(
                    sub_ranks,
                    timeout=timeout,
                    backend="gloo",
                    pg_options=pg_options[level],
                    group_desc=f"HIERARCHICAL_{group_desc}_GLOO_L{level}",
                )
            else:
                sub_group_gloo = None
            if rank in sub_ranks:
                hierarchical_groups.append(sub_group)
                hierarchical_groups_gloo.append(sub_group_gloo)
    assert rank not in ranks or len(hierarchical_groups) == len(hierarchical_group_sizes)
    assert rank not in ranks or len(hierarchical_groups_gloo) == len(hierarchical_group_sizes)
    return hierarchical_groups, hierarchical_groups_gloo


class RankGenerator(object):
    """A class for generating rank groups for different modes of parallelism."""

    def __init__(
        self, tp: int, ep: int, dp: int, pp: int, cp: int, order: str, rank_offset: int = 0
    ) -> None:
        assert (
            ep == 1 or cp == 1
        ), "Both EP and CP > 1 in not allow in one rank generator. \
            CP is only included in default RankGenerator, and EP only in expert RankGenerator."

        self.tp = tp
        self.ep = ep
        self.dp = dp
        self.pp = pp
        self.cp = cp
        self.rank_offset = rank_offset
        self.world_size = tp * dp * pp * cp * ep

        self.name_to_size = {
            "tp": self.tp,
            "pp": self.pp,
            "dp": self.dp,
            "ep": self.ep,
            "cp": self.cp,
        }
        self.order = order
        order = order.lower()

        for name in self.name_to_size.keys():
            if name not in order and self.name_to_size[name] != 1:
                raise RuntimeError(
                    f"The size of ({name}) is ({self.name_to_size[name]}), but you haven't"
                    f"specified the order ({self.order})."
                )
            elif name not in order:
                order = order + "-" + name

        self.order = order
        self.ordered_size = []

        for token in order.split("-"):
            self.ordered_size.append(self.name_to_size[token])

    def get_mask(self, order: str, token: str):
        """Create a mask for the specified tokens based on the given order.

        Args:
            order (str): The order of parallelism types (e.g., 'tp-dp-pp').
            token (str): The specific parallelism types to include in the mask,
                         separated by hyphens (e.g., 'tp-dp').
        """
        ordered_token = order.split("-")
        token_list = token.split("-")
        mask = [False] * len(ordered_token)
        for t in token_list:
            mask[ordered_token.index(t)] = True
        return mask

    def get_ranks(self, token):
        """Get rank group by input token.

        Args:
            token (str):
                Specify the ranks type that want to get. If we want
                to obtain multiple parallel types, we can use a hyphen
                '-' to separate them. For example, if we want to obtain
                the TP_DP group, the token should be 'tp-dp'.
        """
        mask = self.get_mask(self.order, token)
        ranks = generate_masked_orthogonal_rank_groups(self.world_size, self.ordered_size, mask)
        if self.rank_offset > 0:
            for rank_group in ranks:
                for i in range(len(rank_group)):
                    rank_group[i] += self.rank_offset
        return ranks


def default_embedding_ranks(pp_ranks, split_rank=None):
    """Return the default ranks that constitute the stages on which the word embeddings live.
    For most models, these are the first and last pipeline stages.

    We also support the deprecated split rank argument for backwards compatibility."""
    if len(pp_ranks) == 1:
        return [pp_ranks[0]]
    elif split_rank is not None and pp_ranks[split_rank] not in (pp_ranks[0], pp_ranks[-1]):
        return [pp_ranks[0], pp_ranks[split_rank], pp_ranks[-1]]
    else:
        return [pp_ranks[0], pp_ranks[-1]]


def default_position_embedding_ranks(pp_ranks, split_rank=None):
    """Return the default ranks that constitute the stages on which the position embeddings live.
    For most models, this is only the first pipeline stage.

    We also support the deprecated split rank argument for backwards compatibility."""
    if split_rank is not None and pp_ranks[0] != pp_ranks[split_rank]:
        return [pp_ranks[0], pp_ranks[split_rank]]
    else:
        return [pp_ranks[0]]


def overwrite_nccl_comm_cfgs(nccl_comm_cfgs, pg_name, key_value_pair):
    """Overwrite the nccl_comm_cfgs for the given pg_name with the given key_value_pair."""
    if pg_name not in nccl_comm_cfgs:
        nccl_comm_cfgs[pg_name] = {}
    nccl_comm_cfgs[pg_name][key_value_pair[0]] = key_value_pair[1]


def initialize_model_parallel(
    tensor_model_parallel_size: int = 1,
    pipeline_model_parallel_size: int = 1,
    virtual_pipeline_model_parallel_size: Optional[int] = None,
    pipeline_model_parallel_split_rank: Optional[int] = None,
    pipeline_model_parallel_comm_backend: Optional[str] = None,
    use_sharp: bool = False,
    context_parallel_size: int = 1,
    hierarchical_context_parallel_sizes: Optional[List[int]] = None,
    expert_model_parallel_size: int = 1,
    num_distributed_optimizer_instances: int = 1,
    expert_tensor_parallel_size: Optional[int] = None,
    nccl_communicator_config_path: Optional[str] = None,
    distributed_timeout_minutes: int = 30,
    order: str = "tp-cp-ep-dp-pp",
    encoder_tensor_model_parallel_size: int = 0,
    encoder_pipeline_model_parallel_size: Optional[int] = 0,
    get_embedding_ranks: Optional[Callable[[List[int], Optional[int]], List[int]]] = None,
    get_position_embedding_ranks: Optional[Callable[[List[int], Optional[int]], List[int]]] = None,
    create_gloo_process_groups: bool = True,
    high_priority_stream_groups: Optional[List[str]] = None,
) -> None:
    # pylint: disable=line-too-long
    """Initialize model data parallel groups.

    Args:
        tensor_model_parallel_size (int, default = 1):
            The number of GPUs to split individual tensors across.

        pipeline_model_parallel_size (int, default = 1):
            The number of tensor parallel GPU groups to split the
            Transformer layers across. For example, if
            tensor_model_parallel_size is 4 and
            pipeline_model_parallel_size is 2, the model will be split
            into 2 groups of 4 GPUs.

        virtual_pipeline_model_parallel_size (int, optional):
            The number of stages that each pipeline group will have,
            interleaving as necessary. If None, no interleaving is
            performed. For example, if tensor_model_parallel_size is 1,
            pipeline_model_parallel_size is 4,
            virtual_pipeline_model_parallel_size is 2, and there are
            16 transformer layers in the model, the model will be
            split into 8 stages with two layers each and each GPU
            would get 2 stages as such (layer number starting with 1):

            GPU 0: [1, 2] [9, 10]
            GPU 1: [3, 4] [11, 12]
            GPU 2: [5, 6] [13, 14]
            GPU 3: [7, 8] [15, 16]

        pipeline_model_parallel_split_rank (int, optional):
            DEPRECATED. For models with both an encoder and decoder, the rank in
            pipeline to switch between encoder and decoder (i.e. the
            first rank of the decoder). This allows the user to set
            the pipeline parallel size of the encoder and decoder
            independently. For example, if
            pipeline_model_parallel_size is 8 and
            pipeline_model_parallel_split_rank is 3, then ranks 0-2
            will be the encoder and ranks 3-7 will be the decoder.

        pipeline_model_parallel_comm_backend (str, optional):
            The backend to use for pipeline parallel communication.
            If None, the default backend will be used.

        use_sharp (bool, default = False):
            Set the use of SHARP for the collective communications of
            data-parallel process groups. When `True`, run barrier
            within each data-parallel process group, which specifies
            the SHARP application target groups.

        context_parallel_size (int, default = 1):
            The number of tensor parallel GPU groups to split the
            network input sequence length across. Compute of attention
            module requires tokens of full sequence length, so GPUs
            in a context parallel group need to communicate with each
            other to exchange information of other sequence chunks.
            Each GPU and its counterparts in other tensor parallel
            groups compose a context parallel group.

            For example, assume we have 8 GPUs, if tensor model parallel
            size is 4 and context parallel size is 2, the network input
            will be split into two sequence chunks, which are processed
            by 2 different groups of 4 GPUs. One chunk is processed by
            GPU0-3, the other chunk is processed by GPU4-7. Four groups
            are build to do context parallel communications: [GPU0, GPU4],
            [GPU1, GPU5], [GPU2, GPU6], and [GPU3, GPU7].

            Context parallelism partitions sequence length, so it has no
            impact on weights, which means weights are duplicated among
            GPUs in a context parallel group. Hence, weight gradients
            all-reduce is required in backward. For simplicity, we piggyback
            GPUs of context parallelism on data parallel group for
            weight gradient all-reduce.

        expert_model_parallel_size (int, default = 1):
            The number of Mixture of Experts parallel GPUs in each expert
            parallel group.

        num_distributed_optimizer_instances (int, default = 1):
            The number of distributed optimizer replicas across the data-
            parallel domain.

        expert_tensor_parallel_size (int, default = tp_size):
            The number of GPUs to split individual tensors of expert.

        nccl_communicator_config_path (str, default = None):
            Path to the yaml file of NCCL communicator configurations.
            `min_ctas`, `max_ctas`, and `cga_cluster_size` can be set
            for each communicator.

        distributed_timeout_minutes (int, default = 30): Timeout, in
            minutes,for operations executed against distributed
            process groups. See PyTorch documentation at
            https://pytorch.org/docs/stable/distributed.html for
            caveats.

        order (str, default=tp-dp-pp):
            The rank initialization order of parallelism. Now we support
            tp-dp-pp and tp-pp-dp orders.

        encoder_tensor_model_parallel_size (int, default = 0):
            DEPRECATED (entire encoder pipeline parallelism will be removed in core_r0.14.0):
            Use orthotope parallelism management instead.
            The number of GPUs to split individual tensors across in the encoder. If 0,
            then we use the default, decoder's tensor model parallel size.

        encoder_pipeline_model_parallel_size (int, default = 0):
            DEPRECATED (entire encoder pipeline parallelism will be removed in core_r0.14.0):
            Use orthotope parallelism management instead.
            The number of tensor parallel GPU groups to allocate to the encoder. As an example,
            if pipeline_model_parallel_size is 4 and encoder_pipeline_model_parallel_size is 2,
            then the encoder will use the first two pipeline stages for its layers, and the total
            amount of pipelineing is 6.

        get_embedding_ranks (Callable[[List[int], Optional[int]], List[int]], optional, default=None):
            A function that takes in a list of ranks for a pipeline group and returns
            those ranks that should have embeddings.

        get_position_embedding_ranks (Callable[[List[int], Optional[int]], List[int]], optional, default=None):
            A function that takes in a list of ranks for a pipeline group, and returns
            those ranks that should have position embeddings.

        create_gloo_process_groups (bool, default = True):
            Create Gloo process groups if set to True. If set to False, Gloo process groups are
            not created and calls to get Gloo process groups will result in assertion errors.

        high_priority_stream_groups (List[str], default = None):
            Specify which communicator groups should use high priority streams during creation.
            Assigning high priority to communication streams ensures that communication kernels
            are scheduled with higher priority, minimizing the exposed communication when it is
            overlapped with other computation kernels.
            Example: initialize_parallel_groups(..., high_priority_stream_groups=['dp_cp','ep_dp'])

    Let's say we have a total of 16 GPUs denoted by g0 ... g15 and we
    use 2 GPUs to parallelize the model tensor, and 4 GPUs to parallelize
    the model pipeline. The present function will
    create 8 tensor model-parallel groups, 4 pipeline model-parallel groups
    and 8 data-parallel groups as:
        8 data_parallel groups:
            [g0, g2], [g1, g3], [g4, g6], [g5, g7], [g8, g10], [g9, g11], [g12, g14], [g13, g15]
        8 tensor model-parallel groups:
            [g0, g1], [g2, g3], [g4, g5], [g6, g7], [g8, g9], [g10, g11], [g12, g13], [g14, g15]
        4 pipeline model-parallel groups:
            [g0, g4, g8, g12], [g1, g5, g9, g13], [g2, g6, g10, g14], [g3, g7, g11, g15]
    Note that for efficiency, the caller should make sure adjacent ranks
    are on the same DGX box. For example if we are using 2 DGX-1 boxes
    with a total of 16 GPUs, rank 0 to 7 belong to the first box and
    ranks 8 to 15 belong to the second box.

    """
<<<<<<< HEAD
    assert create_gloo_process_groups or  xm is None, "XLA requires create_gloo_process_groups=True"
=======
>>>>>>> 3450806c

    # Deprecation warning for encoder pipeline parallelism
    if encoder_tensor_model_parallel_size != 0 or encoder_pipeline_model_parallel_size != 0:
        warnings.warn(
            "Encoder-specific pipeline parallelism functionality is deprecated and will be"
            " removed in core_r0.14.0. "
            "This includes the parameters 'encoder_tensor_model_parallel_size' and "
            "'encoder_pipeline_model_parallel_size', as well as all associated encoder pipeline "
            "parallel logic and infrastructure. "
            "This functionality is being replaced by the new 'orthotope' parallelism management "
            "system, which provides a more general and flexible approach to handling complex "
            "parallelism configurations including encoder-decoder models. "
            "Please refrain from building new features or dependencies on encoder pipeline "
            "parallelism as this entire capability will not be supported in future releases. "
            "For migration guidance and information on the orthotope system, please refer to the "
            "Megatron-LM documentation (coming soon).",
            DeprecationWarning,
            stacklevel=2,
        )

    if encoder_pipeline_model_parallel_size is None:
        encoder_pipeline_model_parallel_size = 0

    if encoder_tensor_model_parallel_size == 0 and encoder_pipeline_model_parallel_size > 0:
        encoder_tensor_model_parallel_size = tensor_model_parallel_size

    if get_embedding_ranks is None:
        get_embedding_ranks = partial(
            default_embedding_ranks, split_rank=pipeline_model_parallel_split_rank
        )

    if get_position_embedding_ranks is None:
        get_position_embedding_ranks = partial(
            default_position_embedding_ranks, split_rank=pipeline_model_parallel_split_rank
        )

    if encoder_pipeline_model_parallel_size > 0:
        global _PIPELINE_MODEL_PARALLEL_DECODER_START
        _PIPELINE_MODEL_PARALLEL_DECODER_START = encoder_pipeline_model_parallel_size

    # Get world size and rank. Ensure some consistencies.
    assert torch.distributed.is_initialized()
    world_size: int = torch.distributed.get_world_size()

    if encoder_tensor_model_parallel_size > 0:
        assert (
            encoder_tensor_model_parallel_size <= tensor_model_parallel_size
        ), "We do not support encoders with more TP than the decoder."

    encoder_model_size = (
        encoder_tensor_model_parallel_size
        * encoder_pipeline_model_parallel_size
        * context_parallel_size
    )
    decoder_model_size = (
        tensor_model_parallel_size * pipeline_model_parallel_size * context_parallel_size
    )
    total_model_size = encoder_model_size + decoder_model_size

    if world_size % total_model_size != 0:
        raise RuntimeError(f"world_size ({world_size}) is not divisible by {total_model_size}")

    data_parallel_size: int = world_size // total_model_size

    encoder_world_size = encoder_model_size * data_parallel_size
    decoder_world_size = decoder_model_size * data_parallel_size

    assert (
        encoder_world_size + decoder_world_size == world_size
    ), f"{encoder_world_size=} + {decoder_world_size=} != {world_size=}"

    if virtual_pipeline_model_parallel_size is not None:
        if not pipeline_model_parallel_size > 1:
            raise RuntimeError(
                "pipeline-model-parallel size should be greater than 1 with interleaved schedule"
            )
        global _VIRTUAL_PIPELINE_MODEL_PARALLEL_RANK
        global _VIRTUAL_PIPELINE_MODEL_PARALLEL_WORLD_SIZE
        _VIRTUAL_PIPELINE_MODEL_PARALLEL_RANK = 0
        _VIRTUAL_PIPELINE_MODEL_PARALLEL_WORLD_SIZE = virtual_pipeline_model_parallel_size

    if pipeline_model_parallel_split_rank is not None:
        global _PIPELINE_MODEL_PARALLEL_SPLIT_RANK
        _PIPELINE_MODEL_PARALLEL_SPLIT_RANK = pipeline_model_parallel_split_rank

    rank = torch.distributed.get_rank()

    nccl_comm_cfgs = {}
    if nccl_communicator_config_path is not None:
        try:
            import yaml
        except ImportError:
            raise RuntimeError(
                "Cannot import `yaml`. Setting custom nccl communicator configs "
                "requires the yaml package."
            )

        with open(nccl_communicator_config_path, "r") as stream:
            nccl_comm_cfgs = yaml.safe_load(stream)

    # Set is_high_priority_stream flag to the nccl_comm_cfgs if it is in high_priority_stream_groups
    high_priority_stream_groups = high_priority_stream_groups or []
    for pg_name in high_priority_stream_groups:
        overwrite_nccl_comm_cfgs(nccl_comm_cfgs, pg_name, ("is_high_priority_stream", True))

    if encoder_world_size > 0:
        encoder_rank_generator = RankGenerator(
            tp=encoder_tensor_model_parallel_size,
            ep=1,
            dp=data_parallel_size,
            pp=encoder_pipeline_model_parallel_size,
            cp=context_parallel_size,
            order=order,
            rank_offset=0,
        )
    else:
        encoder_rank_generator = None

    decoder_rank_generator = RankGenerator(
        tp=tensor_model_parallel_size,
        ep=1,
        dp=data_parallel_size,
        pp=pipeline_model_parallel_size,
        cp=context_parallel_size,
        order=order,
        rank_offset=encoder_world_size,
    )

    # Build expert rank generator
    if expert_tensor_parallel_size is None:
        expert_tensor_parallel_size = tensor_model_parallel_size
    expert_tensor_model_pipeline_parallel_size = (
        expert_tensor_parallel_size * expert_model_parallel_size * pipeline_model_parallel_size
    )
    expert_data_parallel_size = decoder_world_size // expert_tensor_model_pipeline_parallel_size
    if decoder_world_size % expert_tensor_model_pipeline_parallel_size != 0:
        raise RuntimeError(
            f"decoder world_size ({decoder_world_size}) is not divisible by expert_tensor_model_pipeline_parallel size ({expert_tensor_model_pipeline_parallel_size})"
        )

    # TODO: support expert specific ordering
    expert_decoder_rank_generator = RankGenerator(
        tp=expert_tensor_parallel_size,
        ep=expert_model_parallel_size,
        dp=expert_data_parallel_size,
        pp=pipeline_model_parallel_size,
        cp=1,
        order=order,
        rank_offset=encoder_world_size,
    )

    assert (
        order.endswith("pp")
        or pipeline_model_parallel_size == 1
        or expert_data_parallel_size == data_parallel_size
    ), "When not using pp-last rank ordering, the data parallel size of the attention and moe layers must be the same"

    assert decoder_rank_generator.get_ranks("pp") == expert_decoder_rank_generator.get_ranks(
        "pp"
    ), f"Pipeline parallel groups are expected to be the same for Non-Expert and Expert part, \
    but got {decoder_rank_generator.get_ranks('pp')} and {expert_decoder_rank_generator.get_ranks('pp')}"

    def generator_wrapper(group_type, is_expert=False, **kwargs):
        """The `RankGenerator` class produces a hyper-rectangle for a given set of
        tensor, pipeline, data, expert, and context parallelism. If we have an encoder,
        in addition to the default decoder, we essentially instantiate two `RankGenerator`
        classes to construct the parallelism for each module separately, and we then have
        to stitch them together for the right groups. For now, this means pp and tp-pp.

        Let's say we have a total of 6 GPUs denoted by g0 ... g5.
        For encoder_tp=1, encoder_pp=1, decoder_tp=2, decoder_pp=1, dp=2,
        g0, g1 belong to encoder and g2, ..., g5 belong to decoder.
        The present function will create with "tp-dp-pp":
        3 data-parallel groups: [g0, g1], [g2, g4], [g3, g5]
        4 tensor model-parallel groups: [g0], [g1], [g2, g3], [g4, g5]
        4 pipeline model-parallel groups: [g0, g2], [g0, g3], [g1, g4], [g1, g5]
        """
        if is_expert:
            d_ranks = expert_decoder_rank_generator.get_ranks(group_type, **kwargs)
        else:
            d_ranks = decoder_rank_generator.get_ranks(group_type, **kwargs)

        if encoder_rank_generator is None:
            for x in d_ranks:
                yield x
            return
        e_ranks = encoder_rank_generator.get_ranks(group_type, **kwargs)
        if group_type == 'pp':
            # Map one encoder tp rank to several decoder tp ranks, because
            # encoder tp and decoder tp won't be the same size.
            # Assign this way to avoid getting the DP ranks mixed up with the PP ranks.
            # For example, if e_ranks = [0,1,2] and d_ranks = [3,4,5,6]
            # Should yield [0,3], [0,4], [1,5], [2,6]
            rep = len(d_ranks) // len(e_ranks)
            remain = len(d_ranks) % len(e_ranks)
            e_ind = 0
            e_rep = rep + int(e_ind < remain)
            for i, y in enumerate(d_ranks):
                x = e_ranks[e_ind]
                e_rep -= 1
                if e_rep == 0:
                    e_ind += 1
                    e_rep = rep + int(e_ind < remain)
                yield x + y
        elif group_type == 'tp-pp':
            # For this group, we can just return the concatenated
            # groups together, because their sizes are the same.
            assert len(e_ranks) == len(d_ranks)
            for x, y in zip(e_ranks, d_ranks):
                yield x + y
        else:
            for x in e_ranks:
                yield x
            for x in d_ranks:
                yield x

    timeout = timedelta(minutes=distributed_timeout_minutes)

    # Build the data-parallel groups.
    global _DATA_PARALLEL_GROUP
    global _DATA_PARALLEL_GROUP_GLOO
    global _DATA_PARALLEL_GLOBAL_RANKS
    global _DATA_PARALLEL_GROUP_WITH_CP
    global _DATA_PARALLEL_GROUP_WITH_CP_GLOO
    global _DATA_PARALLEL_GLOBAL_RANKS_WITH_CP
    global _INTRA_PARTIAL_DATA_PARALLEL_GROUP_WITH_CP
    global _INTRA_PARTIAL_DATA_PARALLEL_GROUP_WITH_CP_GLOO
    assert _DATA_PARALLEL_GROUP is None, "data parallel group is already initialized"

    assert (
        data_parallel_size * context_parallel_size
    ) % num_distributed_optimizer_instances == 0, (
        "Data parallel size should be divisible by partial DistOpt shard factor"
    )
    intra_partial_data_parallel_size = (
        data_parallel_size * context_parallel_size
    ) // num_distributed_optimizer_instances

    # In case of using SHARP, the dp-cp group requires to use NCCL COLLNET feature.
    # Due to the hardware limitation, only the initially created communication group
    # is eligible for using the NCCL COLLNET feature.
    # Therefore, dp-cp group, which potentially requires SHARP-enablement,
    # need to be created before all the other groups
    for ranks_with_cp in generator_wrapper('dp-cp'):
        group_with_cp = create_group(
            ranks_with_cp,
            timeout=timeout,
            pg_options=get_nccl_options("dp_cp", nccl_comm_cfgs),
            group_desc="DATA_PARALLEL_GROUP_WITH_CP",
        )
        if create_gloo_process_groups:
            group_with_cp_gloo = create_group(
                ranks_with_cp,
                timeout=timeout,
                backend="gloo",
                group_desc="DATA_PARALLEL_GROUP_WITH_CP_GLOO",
            )
        else:
            group_with_cp_gloo = None
        if rank in ranks_with_cp:
            _DATA_PARALLEL_GROUP_WITH_CP = group_with_cp
            _DATA_PARALLEL_GROUP_WITH_CP_GLOO = group_with_cp_gloo
            _DATA_PARALLEL_GLOBAL_RANKS_WITH_CP = ranks_with_cp

        if num_distributed_optimizer_instances > 1:
            # Create groups for intra-partial DP domain
            for i in range(num_distributed_optimizer_instances):
                intra_partial_dp_ranks_with_cp = ranks_with_cp[
                    (i * intra_partial_data_parallel_size) : (
                        (i + 1) * intra_partial_data_parallel_size
                    )
                ]
                intra_partial_dp_group_with_cp = create_group(
                    intra_partial_dp_ranks_with_cp,
                    timeout=timeout,
                    pg_options=get_nccl_options("intra_dp_cp", nccl_comm_cfgs),
                    group_desc="INTRA_PARTIAL_DATA_PARALLEL_GROUP_WITH_CP",
                )
                if create_gloo_process_groups:
                    intra_partial_dp_group_with_cp_gloo = create_group(
                        intra_partial_dp_ranks_with_cp,
                        timeout=timeout,
                        backend="gloo",
                        group_desc="INTRA_PARTIAL_DATA_PARALLEL_GROUP_WITH_CP_GLOO",
                    )
                else:
                    intra_partial_dp_group_with_cp_gloo = None
                if rank in intra_partial_dp_ranks_with_cp:
                    _INTRA_PARTIAL_DATA_PARALLEL_GROUP_WITH_CP = intra_partial_dp_group_with_cp
                    _INTRA_PARTIAL_DATA_PARALLEL_GROUP_WITH_CP_GLOO = (
                        intra_partial_dp_group_with_cp_gloo
                    )
        else:
            _INTRA_PARTIAL_DATA_PARALLEL_GROUP_WITH_CP = _DATA_PARALLEL_GROUP_WITH_CP
            _INTRA_PARTIAL_DATA_PARALLEL_GROUP_WITH_CP_GLOO = _DATA_PARALLEL_GROUP_WITH_CP_GLOO

    # Apply SHARP to DP process groups
    if use_sharp and torch.cuda.is_available():
        if rank == 0:
            print(
                "The number of process groups to use SHARP with depends on the type "
                "of the network switch. Nvidia QM1 switch supports SAHRP up to 8 "
                "process groups and QM2 supports up to 256 process groups. We apply "
                "SHARP to the communications of the data-parallel domain. If the "
                "number of data-parallel process groups is larger than the max "
                "process groups that the network switch supports, the communication "
                "will fall back to non-SHARP operators. To enable SHARP, "
                "`#SBATCH_NETWORK=sharp` should be set in the sbatch script."
            )
        torch.distributed.barrier(
            group=get_data_parallel_group(with_context_parallel=True),
            device_ids=[torch.cuda.current_device()],
        )
        # Set `NCCL_COLLNET_ENABLE=0` to restrict SHARP application to DP process groups
        os.environ["NCCL_COLLNET_ENABLE"] = "0"

    for ranks in generator_wrapper('dp'):
        group = create_group(
            ranks,
            timeout=timeout,
            pg_options=get_nccl_options("dp", nccl_comm_cfgs),
            group_desc="DATA_PARALLEL_GROUP",
        )
        if create_gloo_process_groups:
            group_gloo = create_group(
                ranks, timeout=timeout, backend="gloo", group_desc="DATA_PARALLEL_GROUP_GLOO"
            )
        else:
            group_gloo = None
        if rank in ranks:
            _DATA_PARALLEL_GROUP = group
            _DATA_PARALLEL_GROUP_GLOO = group_gloo
            _DATA_PARALLEL_GLOBAL_RANKS = ranks

    # Build the context-parallel groups.
    global _CONTEXT_PARALLEL_GROUP
    global _CONTEXT_PARALLEL_GLOBAL_RANKS
    assert _CONTEXT_PARALLEL_GROUP is None, 'context parallel group is already initialized'
    for ranks in generator_wrapper('cp'):
        group = create_group(
            ranks,
            timeout=timeout,
            pg_options=get_nccl_options("cp", nccl_comm_cfgs),
            group_desc="CONTEXT_PARALLEL_GROUP",
        )
        if rank in ranks:
            _CONTEXT_PARALLEL_GROUP = group
            _CONTEXT_PARALLEL_GLOBAL_RANKS = ranks
        if hierarchical_context_parallel_sizes:
            assert np.prod(hierarchical_context_parallel_sizes) == context_parallel_size
            global _HIERARCHICAL_CONTEXT_PARALLEL_GROUPS
            hierarchical_groups, _ = create_hierarchical_groups(
                rank,
                ranks,
                hierarchical_context_parallel_sizes,
                create_gloo_process_groups=False,
                pg_options=get_nccl_options("hcp", nccl_comm_cfgs),
                timeout=timeout,
                group_desc="CONTEXT_PARALLEL_GROUP",
            )
            if rank in ranks:
                _HIERARCHICAL_CONTEXT_PARALLEL_GROUPS = hierarchical_groups

    # Build the model-parallel groups.
    global _MODEL_PARALLEL_GROUP
    global _MODEL_PARALLEL_GLOBAL_RANKS
    assert _MODEL_PARALLEL_GROUP is None, 'model parallel group is already initialized'
    for ranks in generator_wrapper('tp-pp'):
        group = create_group(
            ranks,
            timeout=timeout,
            pg_options=get_nccl_options("mp", nccl_comm_cfgs),
            group_desc="MODEL_PARALLEL_GROUP",
        )
        if rank in ranks:
            _MODEL_PARALLEL_GROUP = group
            _MODEL_PARALLEL_GLOBAL_RANKS = ranks

    # Build the tensor model-parallel groups.
    global _TENSOR_MODEL_PARALLEL_GROUP
    global _TENSOR_MODEL_PARALLEL_GLOBAL_RANKS
    assert (
        _TENSOR_MODEL_PARALLEL_GROUP is None
    ), 'tensor model parallel group is already initialized'
    for ranks in generator_wrapper('tp'):
        group = create_group(
            ranks,
            timeout=timeout,
            pg_options=get_nccl_options("tp", nccl_comm_cfgs),
            group_desc="TENSOR_MODEL_PARALLEL_GROUP",
        )
        if rank in ranks:
            _TENSOR_MODEL_PARALLEL_GROUP = group
            _TENSOR_MODEL_PARALLEL_GLOBAL_RANKS = ranks

    # Build the pipeline model-parallel groups and embedding groups
    # (first and last rank in each pipeline model-parallel group).
    global _PIPELINE_MODEL_PARALLEL_GROUP
    global _PIPELINE_GLOBAL_RANKS
    assert (
        _PIPELINE_MODEL_PARALLEL_GROUP is None
    ), "pipeline model parallel group is already initialized"
    global _EMBEDDING_GROUP
    global _EMBEDDING_GLOBAL_RANKS
    assert _EMBEDDING_GROUP is None, "embedding group is already initialized"
    global _POSITION_EMBEDDING_GROUP
    global _POSITION_EMBEDDING_GLOBAL_RANKS
    assert _POSITION_EMBEDDING_GROUP is None, "position embedding group is already initialized"
    if pipeline_model_parallel_comm_backend == "ucc":
        # The UCC backend provides two key benefits:
        # 1) Achieves better bandwidth utilization than NCCL when using InfiniBand links.
        # 2) Does not use GPU SM resources (Zero-SM), mitigating performance interference
        #    with overlapping compute kernels.

        # The UCC backend is recommended in the following cases:
        # 1) When the exposed pipeline-parallel (PP) communications are significant.
        #    - E.g., Pipeline parallelism with very less gradient accumulation steps.
        #    - It may provide better performance due to improved bandwidth utilization.
        # 2) When the critical-path pipeline stage has substantial PP-communication overlap.
        #    - E.g., Uneven pipeline parallelism.
        #    - It may provide better performance due to zero SM resource usage.
        if "CUDA_DEVICE_MAX_CONNECTIONS" in os.environ:
            # UCC backend requires CUDA_DEVICE_MAX_CONNECTIONS variable to be larger than 1,
            # to gurantee the overlapped UCC communications. If this environment variable is set to 1,
            # all the UCC communication will be serialized.
            assert (
                os.environ["CUDA_DEVICE_MAX_CONNECTIONS"] != "1"
            ), "UCC-backend requires CUDA_DEVICE_MAX_CONNECTIONS > 1"

        # Setting up required environment variables for ucc backend
        #
        # "TORCH_UCC_BLOCKING_WAIT=none" allows non-blocking waits of the communiction handle
        # "UCC_EC_CUDA_STREAM_TASK_MODE" controls how CUDA execution engines (EC)
        # schedule tasks on CUDA streams.
        # "UCX_TLS" controls transport layer selection
        # "NSYS_UCP_COMM_PARAMS=1" enables capturing ucx tracing in nsys profiling
        # "UCX_RNDV_THRESH" controls threshold threshold for switching between
        # eager and rendezvous (RNDV) communication protocols.
        # "UCX_NET_DEVICES" select which network interfaces UCX should use.
        # "UCC_CL_BASIC_TLS" controls which Transport Layers are used by
        # the Basic Collective libraray

        os.environ["TORCH_UCC_BLOCKING_WAIT"] = (
            os.environ["TORCH_UCC_BLOCKING_WAIT"]
            if "TORCH_UCC_BLOCKING_WAIT" in os.environ
            else "none"
        )
        os.environ["UCC_EC_CUDA_STREAM_TASK_MODE"] = (
            os.environ["UCC_EC_CUDA_STREAM_TASK_MODE"]
            if "UCC_EC_CUDA_STREAM_TASK_MODE" in os.environ
            else "driver"
        )
        os.environ["UCX_TLS"] = (
            os.environ["UCX_TLS"] if "UCX_TLS" in os.environ else "ib,cuda_copy"
        )  # cuda_ipc (i.e., NVLink-enablement) will be later supported
        os.environ["NSYS_UCP_COMM_PARAMS"] = "1"
        os.environ["UCX_RNDV_THRESH"] = "0"
        os.environ["UCX_NET_DEVICES"] = "all"
        os.environ["UCC_CL_BASIC_TLS"] = "^sharp,nccl"

    for ranks in generator_wrapper('pp'):
        group = create_group(
            ranks,
            timeout=timeout,
            backend=pipeline_model_parallel_comm_backend,
            pg_options=(
                None
                if pipeline_model_parallel_comm_backend == "ucc"
                else get_nccl_options("pp", nccl_comm_cfgs)
            ),
            group_desc="PIPELINE_MODEL_PARALLEL_GROUP",
        )
        assert (
            pipeline_model_parallel_comm_backend == None
            or pipeline_model_parallel_comm_backend == "nccl"
            or pipeline_model_parallel_comm_backend == "ucc"
        ), f'"{pipeline_model_parallel_comm_backend}" backend for PP communication is currently not supported'

        if rank in ranks:
            if _PIPELINE_MODEL_PARALLEL_GROUP is None:
                _PIPELINE_MODEL_PARALLEL_GROUP = group
                _PIPELINE_GLOBAL_RANKS = ranks
            elif isinstance(_PIPELINE_GLOBAL_RANKS[0], list):
                _PIPELINE_MODEL_PARALLEL_GROUP.append(group)
                _PIPELINE_GLOBAL_RANKS.append(ranks)
            else:
                _PIPELINE_MODEL_PARALLEL_GROUP = [_PIPELINE_MODEL_PARALLEL_GROUP, group]
                _PIPELINE_GLOBAL_RANKS = [_PIPELINE_GLOBAL_RANKS, ranks]

        embedding_ranks = get_embedding_ranks(ranks)
        group = create_group(
            embedding_ranks,
            timeout=timeout,
            pg_options=get_nccl_options("embd", nccl_comm_cfgs),
            group_desc="EMBEDDING_GROUP",
        )
        if rank in embedding_ranks:
            _EMBEDDING_GROUP = group
            _EMBEDDING_GLOBAL_RANKS = embedding_ranks

        position_embedding_ranks = get_position_embedding_ranks(ranks)
        group = create_group(
            position_embedding_ranks,
            timeout=timeout,
            pg_options=get_nccl_options("pos_embd", nccl_comm_cfgs),
            group_desc="POSITION_EMBEDDING_GROUP",
        )
        if rank in position_embedding_ranks:
            _POSITION_EMBEDDING_GROUP = group
            _POSITION_EMBEDDING_GLOBAL_RANKS = position_embedding_ranks

    # Build the tensor + data parallel groups.
    global _TENSOR_AND_DATA_PARALLEL_GROUP
    global _TENSOR_AND_DATA_PARALLEL_GROUP_WITH_CP
    assert (
        _TENSOR_AND_DATA_PARALLEL_GROUP is None
    ), 'Tensor + data parallel group is already initialized'
    for ranks in generator_wrapper('tp-dp-cp'):
        group = create_group(
            ranks,
            timeout=timeout,
            pg_options=get_nccl_options("tp_dp_cp", nccl_comm_cfgs),
            group_desc="TENSOR_AND_DATA_PARALLEL_GROUP_WITH_CP",
        )
        if rank in ranks:
            _TENSOR_AND_DATA_PARALLEL_GROUP_WITH_CP = group
    for ranks in generator_wrapper('tp-dp'):
        group = create_group(
            ranks,
            timeout=timeout,
            pg_options=get_nccl_options("tp_dp", nccl_comm_cfgs),
            group_desc="TENSOR_AND_DATA_PARALLEL_GROUP",
        )
        if rank in ranks:
            _TENSOR_AND_DATA_PARALLEL_GROUP = group

    global _TENSOR_AND_CONTEXT_PARALLEL_GROUP
    assert (
        _TENSOR_AND_CONTEXT_PARALLEL_GROUP is None
    ), 'Tensor + context parallel group is already initialized'
    for ranks in generator_wrapper('tp-cp'):
        group = create_group(
            ranks,
            timeout=timeout,
            pg_options=get_nccl_options("tp_cp", nccl_comm_cfgs),
            group_desc="TENSOR_AND_CONTEXT_PARALLEL_GROUP",
        )
        if rank in ranks:
            _TENSOR_AND_CONTEXT_PARALLEL_GROUP = group

    ### Expert-related parallel groups initialization
    # Build the expert model parallel group
    global _EXPERT_MODEL_PARALLEL_GROUP
    assert _EXPERT_MODEL_PARALLEL_GROUP is None, 'Expert parallel group is already initialized'
    for ranks in generator_wrapper('ep', is_expert=True):
        group = create_group(
            ranks,
            pg_options=get_nccl_options("ep", nccl_comm_cfgs),
            group_desc="EXPERT_MODEL_PARALLEL_GROUP",
        )
        if rank in ranks:
            _EXPERT_MODEL_PARALLEL_GROUP = group

    # Build the expert tensor parallel group
    global _EXPERT_TENSOR_PARALLEL_GROUP
    assert (
        _EXPERT_TENSOR_PARALLEL_GROUP is None
    ), 'Expert tensor model parallel group is already initialized'
    for ranks in generator_wrapper('tp', is_expert=True):
        group = create_group(
            ranks,
            timeout=timeout,
            pg_options=get_nccl_options("ep_tp", nccl_comm_cfgs),
            group_desc="EXPERT_TENSOR_PARALLEL_GROUP",
        )
        if rank in ranks:
            _EXPERT_TENSOR_PARALLEL_GROUP = group

    # Build the tensor + expert parallel groups
    global _EXPERT_TENSOR_AND_MODEL_PARALLEL_GROUP
    assert (
        _EXPERT_TENSOR_AND_MODEL_PARALLEL_GROUP is None
    ), 'Expert tensor + model parallel group is already initialized'
    for ranks in generator_wrapper('tp-ep', is_expert=True):
        group = create_group(
            ranks,
            timeout=timeout,
            pg_options=get_nccl_options("tp_ep_mp", nccl_comm_cfgs),
            group_desc="EXPERT_TENSOR_AND_MODEL_PARALLEL_GROUP",
        )
        if rank in ranks:
            _EXPERT_TENSOR_AND_MODEL_PARALLEL_GROUP = group

    # Build the expert+tensor+pipeline parallel groups
    global _EXPERT_TENSOR_MODEL_PIPELINE_PARALLEL_GROUP
    assert (
        _EXPERT_TENSOR_MODEL_PIPELINE_PARALLEL_GROUP is None
    ), 'The expert_tensor_model_pipeline parallel group is already initialized'
    for ranks in generator_wrapper('tp-ep-pp', is_expert=True):
        group = create_group(
            ranks,
            timeout=timeout,
            pg_options=get_nccl_options("tp_ep_pp", nccl_comm_cfgs),
            group_desc="EXPERT_TENSOR_MODEL_PIPELINE_PARALLEL_GROUP",
        )
        if rank in ranks:
            _EXPERT_TENSOR_MODEL_PIPELINE_PARALLEL_GROUP = group

    # Build the expert data parallel group
    global _EXPERT_DATA_PARALLEL_GROUP
    assert _EXPERT_DATA_PARALLEL_GROUP is None, "Expert data group is already initialized"
    global _EXPERT_DATA_PARALLEL_GROUP_GLOO
    assert _EXPERT_DATA_PARALLEL_GROUP_GLOO is None, "Expert data group-gloo is already initialized"
    global _INTRA_PARTIAL_EXPERT_DATA_PARALLEL_GROUP
    assert (
        _INTRA_PARTIAL_EXPERT_DATA_PARALLEL_GROUP is None
    ), "Intra partial expert data group is already initialized"
    global _INTRA_PARTIAL_EXPERT_DATA_PARALLEL_GROUP_GLOO
    assert (
        _INTRA_PARTIAL_EXPERT_DATA_PARALLEL_GROUP_GLOO is None
    ), "Intra partial expert data group-gloo is already initialized"
    global _INTER_PARTIAL_EXPERT_DATA_PARALLEL_GROUP
    assert (
        _INTER_PARTIAL_EXPERT_DATA_PARALLEL_GROUP is None
    ), "Inter partial expert data group is already initialized"

    assert (
        expert_data_parallel_size % num_distributed_optimizer_instances == 0
    ), "Expert data parallel size should be divisible by partial DistOpt shard factor"
    intra_partial_expert_data_parallel_size = (
        expert_data_parallel_size // num_distributed_optimizer_instances
    )

    for ranks in generator_wrapper('dp', is_expert=True):
        group = create_group(
            ranks,
            timeout=timeout,
            pg_options=get_nccl_options("ep_dp", nccl_comm_cfgs),
            group_desc="EXPERT_DATA_PARALLEL_GROUP",
        )
        if create_gloo_process_groups:
            group_gloo = create_group(
                ranks, backend="gloo", group_desc="EXPERT_DATA_PARALLEL_GROUP_GLOO"
            )
        else:
            group_gloo = None
        if rank in ranks:
            _EXPERT_DATA_PARALLEL_GROUP = group
            _EXPERT_DATA_PARALLEL_GROUP_GLOO = group_gloo

        if num_distributed_optimizer_instances > 1:
            # Create groups for Partial DistOpt, one for intra-partial DP domain
            # Another for inter-partial DP domain
            hierarchical_groups, hierarchical_groups_gloo = create_hierarchical_groups(
                rank,
                ranks,
                [intra_partial_expert_data_parallel_size, num_distributed_optimizer_instances],
                create_gloo_process_groups=create_gloo_process_groups,
                pg_options=[
                    get_nccl_options("intra_ep_dp", nccl_comm_cfgs),
                    get_nccl_options("inter_ep_dp", nccl_comm_cfgs),
                ],
                timeout=timeout,
                group_desc="EXPERT_DATA_PARALLEL_GROUP",
            )
            if rank in ranks:
                _INTRA_PARTIAL_EXPERT_DATA_PARALLEL_GROUP = hierarchical_groups[0]
                _INTRA_PARTIAL_EXPERT_DATA_PARALLEL_GROUP_GLOO = hierarchical_groups_gloo[0]
                _INTER_PARTIAL_EXPERT_DATA_PARALLEL_GROUP = hierarchical_groups[1]
        else:
            _INTRA_PARTIAL_EXPERT_DATA_PARALLEL_GROUP = _EXPERT_DATA_PARALLEL_GROUP
            _INTRA_PARTIAL_EXPERT_DATA_PARALLEL_GROUP_GLOO = _EXPERT_DATA_PARALLEL_GROUP_GLOO
    ### End of expert related parallel groups initialization

    global _DEFAULT_PROCESS_GROUP
    if xm is not None:
        _DEFAULT_PROCESS_GROUP = torch.distributed.new_group(backend="gloo")
    # build the intra distributed optimizer instance group
    global _INTRA_DISTRIBUTED_OPTIMIZER_INSTANCE_GROUP
    assert (
        _INTRA_DISTRIBUTED_OPTIMIZER_INSTANCE_GROUP is None
    ), "Intra distributed optimizer instance group is already initialized"

    model_parallel_group_id = 0
    intra_dist_opt_ranks = []
    for ranks in generator_wrapper('tp-ep-pp', is_expert=True):
        model_parallel_group_id += 1
        intra_dist_opt_ranks.extend(ranks)
        if model_parallel_group_id % intra_partial_expert_data_parallel_size == 0:
            intra_dist_opt_instance_group = create_group(
                intra_dist_opt_ranks,
                timeout=timeout,
                pg_options=get_nccl_options("intra_dist_opt_instance", nccl_comm_cfgs),
                group_desc="INTRA_DISTRIBUTED_OPTIMIZER_INSTANCE_GROUP",
            )
            if rank in intra_dist_opt_ranks:
                _INTRA_DISTRIBUTED_OPTIMIZER_INSTANCE_GROUP = intra_dist_opt_instance_group
            intra_dist_opt_ranks = []

    # Initialize global memory buffer
    # This isn't really "parallel state" but there isn't another good place to
    # put this. If we end up with a more generic initialization of megatron-core
    # we could stick it there
    _set_global_memory_buffer()


def is_initialized():
    """Useful for code segments that may be accessed with or without mpu initialization"""
    return _DATA_PARALLEL_GROUP is not None


def is_unitialized() -> bool:
    """Check if parallel state has been initialized

    Deprecated. Use is_initialized instead.

    """
    warnings.warn("is_unitialized is deprecated, use is_initialized instead", DeprecationWarning)
    return not is_initialized()


def model_parallel_is_initialized():
    """Check if model- and data-parallel groups are initialized."""
    if (
        _TENSOR_MODEL_PARALLEL_GROUP is None
        or _PIPELINE_MODEL_PARALLEL_GROUP is None
        or _DATA_PARALLEL_GROUP is None
    ):
        return False
    return True

def get_default_process_group():
    global _DEFAULT_PROCESS_GROUP
    assert xm is None or _DEFAULT_PROCESS_GROUP is not None, \
        "_DEFAULT_PROCESS_GROUP is None for XLA" 
    return _DEFAULT_PROCESS_GROUP

def get_model_parallel_group(check_initialized=True):
    """Get the model-parallel group the caller rank belongs to."""
    if check_initialized:
        assert _MODEL_PARALLEL_GROUP is not None, "model parallel group is not initialized"
    return _MODEL_PARALLEL_GROUP


def get_tensor_model_parallel_group(check_initialized=True):
    """Get the tensor-model-parallel group the caller rank belongs to."""
    if check_initialized:
        assert (
            _TENSOR_MODEL_PARALLEL_GROUP is not None
        ), "tensor model parallel group is not initialized"
    return _TENSOR_MODEL_PARALLEL_GROUP


def get_pipeline_model_parallel_group(check_initialized=True):
    """Get the pipeline-model-parallel group the caller rank belongs to."""
    if check_initialized:
        assert (
            _PIPELINE_MODEL_PARALLEL_GROUP is not None
        ), "pipeline_model parallel group is not initialized"
    return _PIPELINE_MODEL_PARALLEL_GROUP


def get_data_parallel_group(with_context_parallel=False, partial_data_parallel=False):
    """Get the data-parallel group the caller rank belongs to."""
    if with_context_parallel:
        if partial_data_parallel:
            assert (
                _INTRA_PARTIAL_DATA_PARALLEL_GROUP_WITH_CP is not None
            ), "Intra partial data parallel group is not initialized"
            return _INTRA_PARTIAL_DATA_PARALLEL_GROUP_WITH_CP
        assert (
            _DATA_PARALLEL_GROUP_WITH_CP is not None
        ), "data parallel group with context parallel combined is not initialized"
        return _DATA_PARALLEL_GROUP_WITH_CP
    else:
        assert _DATA_PARALLEL_GROUP is not None, "data parallel group is not initialized"
        assert partial_data_parallel == False, "Partial DP for Optimizer needs to include CP"
        return _DATA_PARALLEL_GROUP


def get_data_parallel_group_gloo(with_context_parallel=False, partial_data_parallel=False):
    """Get the Gloo data-parallel group the caller rank belongs to."""
    if with_context_parallel:
        if partial_data_parallel:
            assert (
                _INTRA_PARTIAL_DATA_PARALLEL_GROUP_WITH_CP_GLOO is not None
            ), "Intra partial data parallel group is not initialized"
            return _INTRA_PARTIAL_DATA_PARALLEL_GROUP_WITH_CP_GLOO
        assert (
            _DATA_PARALLEL_GROUP_WITH_CP_GLOO is not None
        ), "data parallel group-gloo with context parallel combined is not initialized"
        return _DATA_PARALLEL_GROUP_WITH_CP_GLOO
    else:
        assert _DATA_PARALLEL_GROUP_GLOO is not None, "data parallel group-gloo is not initialized"
        assert partial_data_parallel == False, "Partial DP for Optimizer needs to include CP"
        return _DATA_PARALLEL_GROUP_GLOO


def get_context_parallel_group(check_initialized=True):
    """Get the context-parallel group the caller rank belongs to."""
    if check_initialized:
        assert _CONTEXT_PARALLEL_GROUP is not None, "context parallel group is not initialized"
    return _CONTEXT_PARALLEL_GROUP


def get_context_parallel_global_ranks(check_initialized=True):
    """Get all global ranks of the context-parallel group that the caller rank belongs to."""
    if check_initialized:
        assert (
            _CONTEXT_PARALLEL_GLOBAL_RANKS is not None
        ), "context parallel group is not initialized"
    return _CONTEXT_PARALLEL_GLOBAL_RANKS


def get_hierarchical_context_parallel_groups(check_initialized=True):
    """Get the inner ring of context parallel group the caller rank belongs to."""
    if check_initialized:
        assert _HIERARCHICAL_CONTEXT_PARALLEL_GROUPS is not None
    return _HIERARCHICAL_CONTEXT_PARALLEL_GROUPS


def get_embedding_group(check_initialized=True):
    """Get the embedding group the caller rank belongs to."""
    if check_initialized:
        assert _EMBEDDING_GROUP is not None, "embedding group is not initialized"
    return _EMBEDDING_GROUP


def get_position_embedding_group(check_initialized=True):
    """Get the position embedding group the caller rank belongs to."""
    if check_initialized:
        assert _POSITION_EMBEDDING_GROUP is not None, "position embedding group is not initialized"
    return _POSITION_EMBEDDING_GROUP


def get_amax_reduction_group(with_context_parallel=False, tp_only_amax_red=False):
    """Get the FP8 amax reduction group the caller rank belongs to."""
    if with_context_parallel:
        if not tp_only_amax_red:
            assert (
                _TENSOR_AND_DATA_PARALLEL_GROUP_WITH_CP is not None
            ), "FP8 amax reduction group is not initialized"
            return _TENSOR_AND_DATA_PARALLEL_GROUP_WITH_CP
        else:
            assert (
                _TENSOR_AND_CONTEXT_PARALLEL_GROUP is not None
            ), "FP8 amax reduction group is not initialized"
            return _TENSOR_AND_CONTEXT_PARALLEL_GROUP
    else:
        if not tp_only_amax_red:
            assert (
                _TENSOR_AND_DATA_PARALLEL_GROUP is not None
            ), "FP8 amax reduction group is not initialized"
            return _TENSOR_AND_DATA_PARALLEL_GROUP
        else:
            assert (
                _TENSOR_MODEL_PARALLEL_GROUP is not None
            ), "FP8 amax reduction group is not initialized"
            return _TENSOR_MODEL_PARALLEL_GROUP


def get_tensor_and_data_parallel_group(with_context_parallel=False):
    """Get the tensor- and data-parallel group the caller rank belongs to."""
    if with_context_parallel:
        assert (
            _TENSOR_AND_DATA_PARALLEL_GROUP_WITH_CP is not None
        ), "tensor and data parallel group is not initialized"
        return _TENSOR_AND_DATA_PARALLEL_GROUP_WITH_CP
    else:
        assert (
            _TENSOR_AND_DATA_PARALLEL_GROUP is not None
        ), "tensor and data parallel group is not initialized"
        return _TENSOR_AND_DATA_PARALLEL_GROUP


def get_tensor_and_context_parallel_group(check_initialized=True):
    """Get the tensor- and context-parallel group the caller rank belongs to."""
    if check_initialized:
        assert (
            _TENSOR_AND_CONTEXT_PARALLEL_GROUP is not None
        ), "tensor and context parallel group is not initialized"
    return _TENSOR_AND_CONTEXT_PARALLEL_GROUP


def set_tensor_model_parallel_world_size(world_size):
    """Set the tensor-model-parallel size"""
    global _MPU_TENSOR_MODEL_PARALLEL_WORLD_SIZE
    _MPU_TENSOR_MODEL_PARALLEL_WORLD_SIZE = world_size


def set_pipeline_model_parallel_world_size(world_size):
    """Set the pipeline-model-parallel size"""
    global _MPU_PIPELINE_MODEL_PARALLEL_WORLD_SIZE
    _MPU_PIPELINE_MODEL_PARALLEL_WORLD_SIZE = world_size


def set_virtual_pipeline_model_parallel_world_size(world_size):
    """Set the pipeline-model-parallel size"""
    global _VIRTUAL_PIPELINE_MODEL_PARALLEL_WORLD_SIZE
    _VIRTUAL_PIPELINE_MODEL_PARALLEL_WORLD_SIZE = world_size


def get_tensor_model_parallel_world_size():
    """Return world size for the tensor-model-parallel group."""
    global _MPU_TENSOR_MODEL_PARALLEL_WORLD_SIZE
    if _MPU_TENSOR_MODEL_PARALLEL_WORLD_SIZE is not None:
        return _MPU_TENSOR_MODEL_PARALLEL_WORLD_SIZE
    return get_tensor_model_parallel_group().size()


def get_pipeline_model_parallel_world_size():
    """Return world size for the pipeline-model-parallel group."""
    global _MPU_PIPELINE_MODEL_PARALLEL_WORLD_SIZE
    if _MPU_PIPELINE_MODEL_PARALLEL_WORLD_SIZE is not None:
        return _MPU_PIPELINE_MODEL_PARALLEL_WORLD_SIZE

    pp_group = get_pipeline_model_parallel_group()
    if isinstance(pp_group, list):
        # Implicit assumption that each PP group is the same size.
        sizes = []
        for group in _PIPELINE_GLOBAL_RANKS:
            sizes.append(len(group))
        assert all(x == sizes[0] for x in sizes)
        return pp_group[0].size()
    else:
        return pp_group.size()


def set_tensor_model_parallel_rank(rank):
    """Set tensor-model-parallel rank."""
    global _MPU_TENSOR_MODEL_PARALLEL_RANK
    _MPU_TENSOR_MODEL_PARALLEL_RANK = rank


def set_pipeline_model_parallel_rank(rank):
    """Set pipeline-model-parallel rank."""
    global _MPU_PIPELINE_MODEL_PARALLEL_RANK
    _MPU_PIPELINE_MODEL_PARALLEL_RANK = rank


def set_pipeline_model_parallel_split_rank(rank):
    """Set pipeline-model-parallel split rank. DEPRECATED."""
    global _PIPELINE_MODEL_PARALLEL_SPLIT_RANK
    _PIPELINE_MODEL_PARALLEL_SPLIT_RANK = rank


def get_tensor_model_parallel_rank():
    """Return caller's rank for the tensor-model-parallel group."""
    global _MPU_TENSOR_MODEL_PARALLEL_RANK
    if _MPU_TENSOR_MODEL_PARALLEL_RANK is not None:
        return _MPU_TENSOR_MODEL_PARALLEL_RANK
    return get_tensor_model_parallel_group().rank()


def get_pipeline_model_parallel_rank():
    """Return caller's rank for the pipeline-model-parallel group."""
    global _MPU_PIPELINE_MODEL_PARALLEL_RANK
    if _MPU_PIPELINE_MODEL_PARALLEL_RANK is not None:
        return _MPU_PIPELINE_MODEL_PARALLEL_RANK
    rank = torch.distributed.get_rank()
    pp_group = get_pipeline_model_parallel_group()
    if isinstance(pp_group, list):
        # Assume that if the caller exist in multiple PP groups, then it has the same index.
        indices = []
        for group in _PIPELINE_GLOBAL_RANKS:
            for i, r in enumerate(group):
                if r == rank:
                    indices.append(i)
        assert all(x == indices[0] for x in indices)
        return pp_group[0].rank()
    else:
        return pp_group.rank()


def get_pipeline_model_parallel_split_rank():
    """Return pipeline-model-parallel split rank."""
    global _PIPELINE_MODEL_PARALLEL_SPLIT_RANK
    return _PIPELINE_MODEL_PARALLEL_SPLIT_RANK


def is_pipeline_first_stage(ignore_virtual=True, vp_stage=None):
    """Return True if in the first pipeline model-parallel stage, False otherwise."""
    if not ignore_virtual and get_virtual_pipeline_model_parallel_world_size() is not None:
        assert vp_stage is not None, "vp_stage must be passed if virtual pipeline is enabled"

        if vp_stage != 0:
            return False
    return get_pipeline_model_parallel_rank() == 0


def is_pipeline_last_stage(ignore_virtual=True, vp_stage=None):
    """Return True if in the last pipeline-model-parallel stage, False otherwise."""
    if not ignore_virtual and get_virtual_pipeline_model_parallel_world_size() is not None:
        assert vp_stage is not None, "vp_stage must be passed if virtual pipeline is enabled"

        if vp_stage != (get_virtual_pipeline_model_parallel_world_size() - 1):
            return False
    return get_pipeline_model_parallel_rank() == (get_pipeline_model_parallel_world_size() - 1)


def is_rank_in_embedding_group(ignore_virtual=True, vp_stage=None):
    """Return true if current rank is in embedding group, False otherwise."""
    rank = torch.distributed.get_rank()
    global _EMBEDDING_GLOBAL_RANKS
    if _EMBEDDING_GLOBAL_RANKS is None:
        return False
    if ignore_virtual:
        return rank in _EMBEDDING_GLOBAL_RANKS
    if rank in _EMBEDDING_GLOBAL_RANKS:
        if rank == _EMBEDDING_GLOBAL_RANKS[0]:
            return is_pipeline_first_stage(ignore_virtual=False, vp_stage=vp_stage)
        elif rank == _EMBEDDING_GLOBAL_RANKS[-1]:
            return is_pipeline_last_stage(ignore_virtual=False, vp_stage=vp_stage)
        else:
            return True
    return False


def is_rank_in_position_embedding_group():
    """Return true if current rank is in position embedding group, False otherwise."""
    rank = torch.distributed.get_rank()
    global _POSITION_EMBEDDING_GLOBAL_RANKS
    return _POSITION_EMBEDDING_GLOBAL_RANKS is not None and rank in _POSITION_EMBEDDING_GLOBAL_RANKS


def is_pipeline_stage_before_split(rank=None):
    """Return True if pipeline stage executes encoder block for a model
    with both encoder and decoder."""
    warnings.warn(
        "Encoder-specific pipeline parallelism functionality is deprecated and will be"
        " removed in core_r0.14.0. "
        "This includes the parameters 'encoder_tensor_model_parallel_size' and "
        "'encoder_pipeline_model_parallel_size', as well as all associated encoder pipeline "
        "parallel logic and infrastructure. "
        "This functionality is being replaced by the new 'orthotope' parallelism management "
        "system, which provides a more general and flexible approach to handling complex "
        "parallelism configurations including encoder-decoder models. "
        "Please refrain from building new features or dependencies on encoder pipeline "
        "parallelism as this entire capability will not be supported in future releases. "
        "For migration guidance and information on the orthotope system, please refer to the "
        "Megatron-LM documentation (coming soon).",
        DeprecationWarning,
        stacklevel=2,
    )
    if get_pipeline_model_parallel_world_size() == 1:
        return True
    if rank is None:
        rank = get_pipeline_model_parallel_rank()
    global _PIPELINE_MODEL_PARALLEL_SPLIT_RANK
    if _PIPELINE_MODEL_PARALLEL_SPLIT_RANK is None:
        return True
    if rank < _PIPELINE_MODEL_PARALLEL_SPLIT_RANK:
        return True
    return False


def is_pipeline_stage_after_split(rank=None):
    """Return True if pipeline stage executes decoder block for a model
    with both encoder and decoder."""
    warnings.warn(
        "Encoder-specific pipeline parallelism functionality is deprecated and will be"
        " removed in core_r0.14.0. "
        "This includes the parameters 'encoder_tensor_model_parallel_size' and "
        "'encoder_pipeline_model_parallel_size', as well as all associated encoder pipeline "
        "parallel logic and infrastructure. "
        "This functionality is being replaced by the new 'orthotope' parallelism management "
        "system, which provides a more general and flexible approach to handling complex "
        "parallelism configurations including encoder-decoder models. "
        "Please refrain from building new features or dependencies on encoder pipeline "
        "parallelism as this entire capability will not be supported in future releases. "
        "For migration guidance and information on the orthotope system, please refer to the "
        "Megatron-LM documentation (coming soon).",
        DeprecationWarning,
        stacklevel=2,
    )
    if get_pipeline_model_parallel_world_size() == 1:
        return True
    if rank is None:
        rank = get_pipeline_model_parallel_rank()
    global _PIPELINE_MODEL_PARALLEL_SPLIT_RANK
    if _PIPELINE_MODEL_PARALLEL_SPLIT_RANK is None:
        return True
    if rank >= _PIPELINE_MODEL_PARALLEL_SPLIT_RANK:
        return True
    return False


def is_inside_encoder(rank=None) -> bool:
    """Return True if pipeline stage executes encoder block.
    This function implicitly assumes we have a model with both
    encoder and decoder."""
    warnings.warn(
        "Encoder-specific pipeline parallelism functionality is deprecated and will be"
        " removed in core_r0.14.0. "
        "This includes the parameters 'encoder_tensor_model_parallel_size' and "
        "'encoder_pipeline_model_parallel_size', as well as all associated encoder pipeline "
        "parallel logic and infrastructure. "
        "This functionality is being replaced by the new 'orthotope' parallelism management "
        "system, which provides a more general and flexible approach to handling complex "
        "parallelism configurations including encoder-decoder models. "
        "Please refrain from building new features or dependencies on encoder pipeline "
        "parallelism as this entire capability will not be supported in future releases. "
        "For migration guidance and information on the orthotope system, please refer to the "
        "Megatron-LM documentation (coming soon).",
        DeprecationWarning,
        stacklevel=2,
    )
    if get_pipeline_model_parallel_world_size() == 1:
        return True
    if rank is None:
        rank = get_pipeline_model_parallel_rank()
    global _PIPELINE_MODEL_PARALLEL_DECODER_START
    # _PIPELINE_MODEL_PARALLEL_DECODER_START == None means that the
    # encoder shares the first pipeline rank with the decoder
    if _PIPELINE_MODEL_PARALLEL_DECODER_START is None and rank == 0:
        return True
    # _PIPELINE_MODEL_PARALLEL_DECODER_START != None means that the
    # encoder is on it's own pipeline ranks before the decoder
    if (
        _PIPELINE_MODEL_PARALLEL_DECODER_START is not None
        and rank < _PIPELINE_MODEL_PARALLEL_DECODER_START
    ):
        return True
    return False


def is_inside_decoder(rank=None) -> bool:
    """Return True if pipeline stage executes decoder block for a model
    with both encoder and decoder."""
    warnings.warn(
        "Encoder-specific pipeline parallelism functionality is deprecated and will be"
        " removed in core_r0.14.0. "
        "This includes the parameters 'encoder_tensor_model_parallel_size' and "
        "'encoder_pipeline_model_parallel_size', as well as all associated encoder pipeline "
        "parallel logic and infrastructure. "
        "This functionality is being replaced by the new 'orthotope' parallelism management "
        "system, which provides a more general and flexible approach to handling complex "
        "parallelism configurations including encoder-decoder models. "
        "Please refrain from building new features or dependencies on encoder pipeline "
        "parallelism as this entire capability will not be supported in future releases. "
        "For migration guidance and information on the orthotope system, please refer to the "
        "Megatron-LM documentation (coming soon).",
        DeprecationWarning,
        stacklevel=2,
    )
    if get_pipeline_model_parallel_world_size() == 1:
        return True
    if rank is None:
        rank = get_pipeline_model_parallel_rank()
    global _PIPELINE_MODEL_PARALLEL_DECODER_START
    if _PIPELINE_MODEL_PARALLEL_DECODER_START is None:
        return True
    if rank >= _PIPELINE_MODEL_PARALLEL_DECODER_START:
        return True
    return False


def get_pipeline_model_parallel_decoder_start() -> Optional[int]:
    """Return decoder start rank (if encoder pipeline parallelism is set)."""
    warnings.warn(
        "Encoder-specific pipeline parallelism functionality is deprecated and will be"
        " removed in core_r0.14.0. "
        "This includes the parameters 'encoder_tensor_model_parallel_size' and "
        "'encoder_pipeline_model_parallel_size', as well as all associated encoder pipeline "
        "parallel logic and infrastructure. "
        "This functionality is being replaced by the new 'orthotope' parallelism management "
        "system, which provides a more general and flexible approach to handling complex "
        "parallelism configurations including encoder-decoder models. "
        "Please refrain from building new features or dependencies on encoder pipeline "
        "parallelism as this entire capability will not be supported in future releases. "
        "For migration guidance and information on the orthotope system, please refer to the "
        "Megatron-LM documentation (coming soon).",
        DeprecationWarning,
        stacklevel=2,
    )
    global _PIPELINE_MODEL_PARALLEL_DECODER_START
    return _PIPELINE_MODEL_PARALLEL_DECODER_START


def is_pipeline_stage_at_split():
    """Return true if pipeline stage executes decoder block and next
    stage executes encoder block for a model with both encoder and
    decoder."""
    warnings.warn(
        "Encoder-specific pipeline parallelism functionality is deprecated and will be"
        " removed in core_r0.14.0. "
        "This includes the parameters 'encoder_tensor_model_parallel_size' and "
        "'encoder_pipeline_model_parallel_size', as well as all associated encoder pipeline "
        "parallel logic and infrastructure. "
        "This functionality is being replaced by the new 'orthotope' parallelism management "
        "system, which provides a more general and flexible approach to handling complex "
        "parallelism configurations including encoder-decoder models. "
        "Please refrain from building new features or dependencies on encoder pipeline "
        "parallelism as this entire capability will not be supported in future releases. "
        "For migration guidance and information on the orthotope system, please refer to the "
        "Megatron-LM documentation (coming soon).",
        DeprecationWarning,
        stacklevel=2,
    )
    rank = get_pipeline_model_parallel_rank()
    return is_pipeline_stage_before_split(rank) and is_pipeline_stage_after_split(rank + 1)


def get_virtual_pipeline_model_parallel_rank():
    """Return the virtual pipeline-parallel rank."""
    global _VIRTUAL_PIPELINE_MODEL_PARALLEL_RANK
    return _VIRTUAL_PIPELINE_MODEL_PARALLEL_RANK


def set_virtual_pipeline_model_parallel_rank(rank):
    """Set the virtual pipeline-parallel rank."""
    warnings.warn(
        "set_virtual_pipeline_model_parallel_rank in global scope is deprecated. "
        "Pass vp_stage explicitly to is_pipeline_first_stage, is_pipeline_last_stage, etc.",
        DeprecationWarning,
    )
    global _VIRTUAL_PIPELINE_MODEL_PARALLEL_RANK
    _VIRTUAL_PIPELINE_MODEL_PARALLEL_RANK = rank


def get_virtual_pipeline_model_parallel_world_size():
    """Return the virtual pipeline-parallel world size."""
    global _VIRTUAL_PIPELINE_MODEL_PARALLEL_WORLD_SIZE
    return _VIRTUAL_PIPELINE_MODEL_PARALLEL_WORLD_SIZE


def get_tensor_model_parallel_src_rank():
    """Calculate the global rank corresponding to the first local rank
    in the tensor model parallel group."""
    assert (
        _TENSOR_MODEL_PARALLEL_GLOBAL_RANKS is not None
    ), "Tensor model parallel group is not initialized"
    return _TENSOR_MODEL_PARALLEL_GLOBAL_RANKS[0]


def get_model_parallel_src_rank():
    """Calculate the global rank corresponding to the first local rank
    in the model parallel group."""
    assert _MODEL_PARALLEL_GLOBAL_RANKS is not None, "Model parallel group is not initialized"
    return _MODEL_PARALLEL_GLOBAL_RANKS[0]


def get_data_parallel_src_rank(with_context_parallel=False):
    """Calculate the global rank corresponding to the first local rank
    in the data parallel group."""
    if with_context_parallel:
        assert (
            _DATA_PARALLEL_GLOBAL_RANKS_WITH_CP is not None
        ), "Data parallel group with context parallel combined is not initialized"
        return _DATA_PARALLEL_GLOBAL_RANKS_WITH_CP[0]
    else:
        assert _DATA_PARALLEL_GLOBAL_RANKS is not None, "Data parallel group is not initialized"
        return _DATA_PARALLEL_GLOBAL_RANKS[0]


def get_pipeline_model_parallel_first_rank():
    """Return the global rank of the first stage in the current rank's pipeline."""
    assert _PIPELINE_GLOBAL_RANKS is not None, "Pipeline parallel group is not initialized"
    if isinstance(_PIPELINE_GLOBAL_RANKS[0], list):
        # I assume the first rank is the same for all pp groups right now.
        for rank_group in _PIPELINE_GLOBAL_RANKS:
            assert rank_group[0] == _PIPELINE_GLOBAL_RANKS[0][0]
        return _PIPELINE_GLOBAL_RANKS[0][0]
    else:
        return _PIPELINE_GLOBAL_RANKS[0]


def get_pipeline_model_parallel_last_rank():
    """Return the global rank of the last stage in the current rank's pipeline."""
    assert _PIPELINE_GLOBAL_RANKS is not None, "Pipeline parallel group is not initialized"
    last_rank_local = get_pipeline_model_parallel_world_size() - 1
    if isinstance(_PIPELINE_GLOBAL_RANKS[0], list):
        return [group[last_rank_local] for group in _PIPELINE_GLOBAL_RANKS]
    else:
        return _PIPELINE_GLOBAL_RANKS[last_rank_local]


def get_pipeline_model_parallel_next_rank():
    """Return the global rank that follows the caller in the pipeline, for each
    pipeline-parallel group that the rank is part of.

    If it is just part of one group, an int is returned, otherwise a list of ints.
    """
    assert _PIPELINE_GLOBAL_RANKS is not None, "Pipeline parallel group is not initialized"
    rank_in_pipeline = get_pipeline_model_parallel_rank()
    world_size = get_pipeline_model_parallel_world_size()
    if isinstance(_PIPELINE_GLOBAL_RANKS[0], list):
        to_return = []
        for group in _PIPELINE_GLOBAL_RANKS:
            to_return.append(group[(rank_in_pipeline + 1) % world_size])
        return to_return
    else:
        return _PIPELINE_GLOBAL_RANKS[(rank_in_pipeline + 1) % world_size]


def get_pipeline_model_parallel_prev_rank():
    """Return the global rank that precedes the caller in the pipeline, for each
    pipeline-parallel group that the rank is part of.

    If it is just part of one group, an int is returned, otherwise a list of ints.
    """
    assert _PIPELINE_GLOBAL_RANKS is not None, "Pipeline parallel group is not initialized"
    rank_in_pipeline = get_pipeline_model_parallel_rank()
    world_size = get_pipeline_model_parallel_world_size()
    if isinstance(_PIPELINE_GLOBAL_RANKS[0], list):
        to_return = []
        for group in _PIPELINE_GLOBAL_RANKS:
            to_return.append(group[(rank_in_pipeline - 1) % world_size])
        return to_return
    else:
        return _PIPELINE_GLOBAL_RANKS[(rank_in_pipeline - 1) % world_size]


def get_data_parallel_world_size(with_context_parallel=False, partial_data_parallel=False):
    """Return world size for the data parallel group."""
    global _MPU_DATA_PARALLEL_WORLD_SIZE
    if _MPU_DATA_PARALLEL_WORLD_SIZE is not None:
        return _MPU_DATA_PARALLEL_WORLD_SIZE
    if torch.distributed.is_available() and torch.distributed.is_initialized():
        return get_data_parallel_group(
            with_context_parallel=with_context_parallel, partial_data_parallel=partial_data_parallel
        ).size()
    else:
        return 0


def set_data_parallel_rank(rank):
    """Return world size for the data parallel group."""
    global _MPU_DATA_PARALLEL_RANK
    _MPU_DATA_PARALLEL_RANK = rank


def get_data_parallel_rank(with_context_parallel=False, partial_data_parallel=False):
    """Return caller's rank in the data-parallel group."""
    global _MPU_DATA_PARALLEL_RANK
    if _MPU_DATA_PARALLEL_RANK is not None:
        return _MPU_DATA_PARALLEL_RANK
    if torch.distributed.is_available() and torch.distributed.is_initialized():
        return get_data_parallel_group(
            with_context_parallel=with_context_parallel, partial_data_parallel=partial_data_parallel
        ).rank()
    else:
        return 0


def get_context_parallel_world_size():
    """Return world size for the context parallel group."""
    if torch.distributed.is_available() and torch.distributed.is_initialized():
        return get_context_parallel_group().size()
    else:
        return 0


def get_context_parallel_rank():
    """Return caller's rank in the context-parallel group."""
    if torch.distributed.is_available() and torch.distributed.is_initialized():
        return get_context_parallel_group().rank()
    else:
        return 0


def get_tensor_and_context_parallel_world_size():
    """Return world size for the tensor and context-parallel group."""
    if torch.distributed.is_available() and torch.distributed.is_initialized():
        return get_tensor_and_context_parallel_group().size()
    else:
        return 0


def get_tensor_and_context_parallel_rank():
    """Return caller's rank in the joint tensor-model-parallel and context-parallel group."""
    if torch.distributed.is_available() and torch.distributed.is_initialized():
        return get_tensor_and_context_parallel_group().rank()
    else:
        return 0


### Expert-related parallel states functions
def get_expert_model_parallel_group(check_initialized=True):
    """Get the expert-model-parallel group the caller rank belongs to."""
    if check_initialized:
        assert (
            _EXPERT_MODEL_PARALLEL_GROUP is not None
        ), "expert model parallel group is not initialized"
    return _EXPERT_MODEL_PARALLEL_GROUP


def get_expert_model_parallel_world_size():
    """Return world size for the expert-model-parallel group."""
    if _MPU_EXPERT_MODEL_PARALLEL_WORLD_SIZE is not None:
        return _MPU_EXPERT_MODEL_PARALLEL_WORLD_SIZE
    if torch.distributed.is_available() and torch.distributed.is_initialized():
        return get_expert_model_parallel_group().size()
    else:
        return 0


def set_expert_model_parallel_world_size(world_size):
    """Sets the expert-model-parallel world size."""
    global _MPU_EXPERT_MODEL_PARALLEL_WORLD_SIZE
    _MPU_EXPERT_MODEL_PARALLEL_WORLD_SIZE = world_size


def get_expert_model_parallel_rank():
    """Return caller's rank in the expert-model-parallel group."""
    if _MPU_EXPERT_MODEL_PARALLEL_RANK is not None:
        return _MPU_EXPERT_MODEL_PARALLEL_RANK
    if torch.distributed.is_available() and torch.distributed.is_initialized():
        return get_expert_model_parallel_group().rank()
    else:
        return 0


def set_expert_model_parallel_rank(rank):
    """Set expert-model-parallel rank."""
    global _MPU_EXPERT_MODEL_PARALLEL_RANK
    _MPU_EXPERT_MODEL_PARALLEL_RANK = rank


def get_expert_tensor_parallel_group(check_initialized=True):
    """Get the expert-tensor-parallel group the caller rank belongs to."""
    if check_initialized:
        assert (
            _EXPERT_TENSOR_PARALLEL_GROUP is not None
        ), "Expert tensor parallel group is not initialized"
    return _EXPERT_TENSOR_PARALLEL_GROUP


def get_expert_tensor_parallel_world_size():
    """Return world size for the expert tensor parallel group."""
    global _MPU_EXPERT_TENSOR_PARALLEL_WORLD_SIZE
    if _MPU_EXPERT_TENSOR_PARALLEL_WORLD_SIZE is not None:
        return _MPU_EXPERT_TENSOR_PARALLEL_WORLD_SIZE
    # Use tensor parallel group world size for backward compability otherwise
    if not _EXPERT_TENSOR_PARALLEL_GROUP:
        return _MPU_TENSOR_MODEL_PARALLEL_WORLD_SIZE
    else:
        return get_expert_tensor_parallel_group().size()


def set_expert_tensor_parallel_world_size(world_size):
    "Set expert tensor model parallel size"
    global _MPU_EXPERT_TENSOR_PARALLEL_WORLD_SIZE
    _MPU_EXPERT_TENSOR_PARALLEL_WORLD_SIZE = world_size


def get_expert_tensor_parallel_rank():
    """Return my rank for the expert tensor parallel group."""
    global _MPU_EXPERT_TENSOR_PARALLEL_RANK
    if _MPU_EXPERT_TENSOR_PARALLEL_RANK is not None:
        return _MPU_EXPERT_TENSOR_PARALLEL_RANK
    # Use tensor parallel group rank for backward compability otherwise
    if not _EXPERT_TENSOR_PARALLEL_GROUP:
        return _MPU_TENSOR_MODEL_PARALLEL_RANK
    else:
        return get_expert_tensor_parallel_group().rank()


def set_expert_tensor_parallel_rank(rank):
    "Set expert tensor model parallel rank"
    global _MPU_EXPERT_TENSOR_PARALLEL_RANK
    _MPU_EXPERT_TENSOR_PARALLEL_RANK = rank


def get_expert_tensor_and_model_parallel_group(check_initialized=True):
    """Get the expert-tensor and expert-model group the caller rank belongs to."""
    if check_initialized:
        assert (
            _EXPERT_TENSOR_AND_MODEL_PARALLEL_GROUP is not None
        ), "Expert tensor and model parallel group is not initialized"
    return _EXPERT_TENSOR_AND_MODEL_PARALLEL_GROUP


def get_expert_tensor_and_model_parallel_world_size():
    """Return world size for the expert model parallel group times expert tensor parallel group."""
    if torch.distributed.is_available() and torch.distributed.is_initialized():
        world_size = get_expert_tensor_and_model_parallel_group().size()
        return world_size
    else:
        return 0


def get_expert_tensor_and_model_parallel_rank():
    """Return caller's rank in the joint tensor- and expert-model-parallel group."""
    if torch.distributed.is_available() and torch.distributed.is_initialized():
        return get_expert_tensor_and_model_parallel_group().rank()
    else:
        return 0


def get_expert_tensor_model_pipeline_parallel_group(check_initialized=True):
    """Get expert tensor-model-pipeline parallel group."""
    if check_initialized:
        assert (
            _EXPERT_TENSOR_MODEL_PIPELINE_PARALLEL_GROUP is not None
        ), "Expert tensor-model-pipeline parallel group is not initialized"
    return _EXPERT_TENSOR_MODEL_PIPELINE_PARALLEL_GROUP


def get_expert_data_parallel_group(check_initialized=True, partial_expert_data_parallel=False):
    """Get expert data parallel group."""
    if partial_expert_data_parallel:
        if check_initialized:
            assert (
                _INTRA_PARTIAL_EXPERT_DATA_PARALLEL_GROUP is not None
            ), "Intra partial expert data parallel group is not initialized"
        return _INTRA_PARTIAL_EXPERT_DATA_PARALLEL_GROUP
    else:
        if check_initialized:
            assert (
                _EXPERT_DATA_PARALLEL_GROUP is not None
            ), "Expert data parallel group is not initialized"
        return _EXPERT_DATA_PARALLEL_GROUP


def get_data_modulo_expert_parallel_group(partial_expert_data_parallel=False):
    """[Deprecated] Get expert data parallel group."""
    warnings.warn(
        "get_data_modulo_expert_parallel_group is deprecated, please use "
        "get_expert_data_parallel_group instead.",
        DeprecationWarning,
    )
    return get_expert_data_parallel_group(partial_expert_data_parallel=partial_expert_data_parallel)


def get_expert_data_parallel_group_gloo(partial_expert_data_parallel=False):
    """Get expert data parallel group-gloo."""
    if partial_expert_data_parallel:
        assert (
            _INTRA_PARTIAL_EXPERT_DATA_PARALLEL_GROUP_GLOO is not None
        ), "Intra partial expert data parallel group-gloo is not initialized"
        return _INTRA_PARTIAL_EXPERT_DATA_PARALLEL_GROUP_GLOO
    else:
        assert (
            _EXPERT_DATA_PARALLEL_GROUP_GLOO is not None
        ), "Expert data parallel group-gloo is not initialized"
        return _EXPERT_DATA_PARALLEL_GROUP_GLOO


def get_expert_data_parallel_rank(partial_expert_data_parallel=False):
    """Return caller's rank in the expert data parallel group."""
    if torch.distributed.is_available() and torch.distributed.is_initialized():
        return get_expert_data_parallel_group(
            partial_expert_data_parallel=partial_expert_data_parallel
        ).rank()
    else:
        return 0


def get_expert_data_parallel_world_size(partial_expert_data_parallel=False):
    """Return world size for the expert data parallel group."""
    if torch.distributed.is_available() and torch.distributed.is_initialized():
        return get_expert_data_parallel_group(
<<<<<<< HEAD
            partial_expert_data_parallel=partial_expert_data_parallel
        ).size()
=======
            partial_expert_data_parallel=partial_expert_data_parallel.size()
        )
>>>>>>> 3450806c
    else:
        return 0


def get_intra_distributed_optimizer_instance_group():
    """Get the group of all GPUs in a distributed optimizer instance."""
    assert (
        _INTRA_DISTRIBUTED_OPTIMIZER_INSTANCE_GROUP is not None
    ), "Intra distributed optimizer instance group is not initialized"
    return _INTRA_DISTRIBUTED_OPTIMIZER_INSTANCE_GROUP


def get_inter_distributed_optimizer_instance_group():
    """Get the group spanning the different distributed optimizer instances.
    Attention and MLP/Expert share same inter-instance group, so only built
    inter_partial_expert_data_parallel_group, and return it at here.
    """
    assert _INTER_PARTIAL_EXPERT_DATA_PARALLEL_GROUP is not None, (
        "Attention and MLP/Expert share same inter distributed optimize instance group, "
        "which has not been initialized"
    )
    return _INTER_PARTIAL_EXPERT_DATA_PARALLEL_GROUP


### End of expert-related functions region


def _set_global_memory_buffer():
    """Initialize global buffer."""
    global _GLOBAL_MEMORY_BUFFER
    assert _GLOBAL_MEMORY_BUFFER is None, "global memory buffer is already initialized"
    _GLOBAL_MEMORY_BUFFER = GlobalMemoryBuffer()


def get_global_memory_buffer():
    """Return the global GlobalMemoryBuffer object"""
    assert _GLOBAL_MEMORY_BUFFER is not None, "global memory buffer is not initialized"
    return _GLOBAL_MEMORY_BUFFER


def destroy_global_memory_buffer():
    """Sets the global memory buffer to None"""
    global _GLOBAL_MEMORY_BUFFER
    _GLOBAL_MEMORY_BUFFER = None


def get_all_ranks():
    """Get caller's rank in tensor-model-parallel, data-parallel, context-parallel,
    pipeline-model-parallel and expert-model-parallel groups."""
    ranks = [
        get_tensor_model_parallel_rank(),
        get_data_parallel_rank(),
        get_context_parallel_rank(),
        get_pipeline_model_parallel_rank(),
        get_expert_model_parallel_rank(),
    ]
    return "_".join(map(lambda x: str(x or 0), ranks))


def destroy_model_parallel():
    """Set the groups to none."""
    global _MODEL_PARALLEL_GROUP
    _MODEL_PARALLEL_GROUP = None

    global _TENSOR_MODEL_PARALLEL_GROUP
    _TENSOR_MODEL_PARALLEL_GROUP = None

    global _PIPELINE_MODEL_PARALLEL_GROUP
    _PIPELINE_MODEL_PARALLEL_GROUP = None

    global _PIPELINE_MODEL_PARALLEL_DECODER_START
    _PIPELINE_MODEL_PARALLEL_DECODER_START = None

    global _DATA_PARALLEL_GROUP
    _DATA_PARALLEL_GROUP = None

    global _DATA_PARALLEL_GROUP_WITH_CP
    _DATA_PARALLEL_GROUP_WITH_CP = None

    global _CONTEXT_PARALLEL_GROUP
    _CONTEXT_PARALLEL_GROUP = None

    global _CONTEXT_PARALLEL_GLOBAL_RANKS
    _CONTEXT_PARALLEL_GLOBAL_RANKS = None

    global _EMBEDDING_GROUP
    _EMBEDDING_GROUP = None

    global _POSITION_EMBEDDING_GROUP
    _POSITION_EMBEDDING_GROUP = None

    global _POSITION_EMBEDDING_GLOBAL_RANKS
    _POSITION_EMBEDDING_GLOBAL_RANKS = None

    global _TENSOR_AND_DATA_PARALLEL_GROUP
    _TENSOR_AND_DATA_PARALLEL_GROUP = None

    global _TENSOR_AND_DATA_PARALLEL_GROUP_WITH_CP
    _TENSOR_AND_DATA_PARALLEL_GROUP_WITH_CP = None

    global _TENSOR_AND_CONTEXT_PARALLEL_GROUP
    _TENSOR_AND_CONTEXT_PARALLEL_GROUP = None

    global _VIRTUAL_PIPELINE_MODEL_PARALLEL_RANK
    _VIRTUAL_PIPELINE_MODEL_PARALLEL_RANK = None

    global _VIRTUAL_PIPELINE_MODEL_PARALLEL_WORLD_SIZE
    _VIRTUAL_PIPELINE_MODEL_PARALLEL_WORLD_SIZE = None

    global _MPU_TENSOR_MODEL_PARALLEL_WORLD_SIZE
    _MPU_TENSOR_MODEL_PARALLEL_WORLD_SIZE = None

    global _MPU_PIPELINE_MODEL_PARALLEL_WORLD_SIZE
    _MPU_PIPELINE_MODEL_PARALLEL_WORLD_SIZE = None

    global _MPU_TENSOR_MODEL_PARALLEL_RANK
    _MPU_TENSOR_MODEL_PARALLEL_RANK = None

    global _MPU_PIPELINE_MODEL_PARALLEL_RANK
    _MPU_PIPELINE_MODEL_PARALLEL_RANK = None

    global _GLOBAL_MEMORY_BUFFER
    _GLOBAL_MEMORY_BUFFER = None

    global _DATA_PARALLEL_GROUP_GLOO
    if (
        _DATA_PARALLEL_GROUP_GLOO is not None
        and torch.distributed.distributed_c10d._world.pg_map.get(_DATA_PARALLEL_GROUP_GLOO, None)
        is not None
    ):
        torch.distributed.destroy_process_group(_DATA_PARALLEL_GROUP_GLOO)
    _DATA_PARALLEL_GROUP_GLOO = None

    global _DATA_PARALLEL_GROUP_WITH_CP_GLOO
    if (
        _DATA_PARALLEL_GROUP_WITH_CP_GLOO is not None
        and torch.distributed.distributed_c10d._world.pg_map.get(
            _DATA_PARALLEL_GROUP_WITH_CP_GLOO, None
        )
        is not None
    ):
        torch.distributed.destroy_process_group(_DATA_PARALLEL_GROUP_WITH_CP_GLOO)
    _DATA_PARALLEL_GROUP_WITH_CP_GLOO = None

    # Destroy parallel state related to expert parallelism.
    global _EXPERT_MODEL_PARALLEL_GROUP
    _EXPERT_MODEL_PARALLEL_GROUP = None

    global _MPU_EXPERT_MODEL_PARALLEL_WORLD_SIZE
    _MPU_EXPERT_MODEL_PARALLEL_WORLD_SIZE = None

    global _MPU_EXPERT_MODEL_PARALLEL_RANK
    _MPU_EXPERT_MODEL_PARALLEL_RANK = None

    global _EXPERT_TENSOR_PARALLEL_GROUP
    _EXPERT_TENSOR_PARALLEL_GROUP = None

    global _MPU_EXPERT_TENSOR_PARALLEL_WORLD_SIZE
    _MPU_EXPERT_TENSOR_PARALLEL_WORLD_SIZE = None

    global _MPU_EXPERT_TENSOR_PARALLEL_RANK
    _MPU_EXPERT_TENSOR_PARALLEL_RANK = None

    global _EXPERT_TENSOR_AND_MODEL_PARALLEL_GROUP
    _EXPERT_TENSOR_AND_MODEL_PARALLEL_GROUP = None

    global _EXPERT_TENSOR_MODEL_PIPELINE_PARALLEL_GROUP
    _EXPERT_TENSOR_MODEL_PIPELINE_PARALLEL_GROUP = None

    global _EXPERT_DATA_PARALLEL_GROUP
    _EXPERT_DATA_PARALLEL_GROUP = None

    global _EXPERT_DATA_PARALLEL_GROUP_GLOO
    if (
        _EXPERT_DATA_PARALLEL_GROUP_GLOO is not None
        and torch.distributed.distributed_c10d._world.pg_map.get(
            _EXPERT_DATA_PARALLEL_GROUP_GLOO, None
        )
        is not None
    ):
        torch.distributed.destroy_process_group(_EXPERT_DATA_PARALLEL_GROUP_GLOO)
    _EXPERT_DATA_PARALLEL_GROUP_GLOO = None

    global _INTRA_PARTIAL_EXPERT_DATA_PARALLEL_GROUP
    _INTRA_PARTIAL_EXPERT_DATA_PARALLEL_GROUP = None

    global _INTRA_PARTIAL_EXPERT_DATA_PARALLEL_GROUP_GLOO
    if (
        _INTRA_PARTIAL_EXPERT_DATA_PARALLEL_GROUP_GLOO is not None
        and torch.distributed.distributed_c10d._world.pg_map.get(
            _INTRA_PARTIAL_EXPERT_DATA_PARALLEL_GROUP_GLOO, None
        )
        is not None
    ):
        torch.distributed.destroy_process_group(_INTRA_PARTIAL_EXPERT_DATA_PARALLEL_GROUP_GLOO)
    _INTRA_PARTIAL_EXPERT_DATA_PARALLEL_GROUP_GLOO = None

    global _INTER_PARTIAL_EXPERT_DATA_PARALLEL_GROUP
    _INTER_PARTIAL_EXPERT_DATA_PARALLEL_GROUP = None
    # End of expert parallelism destroy.

    global _INTRA_DISTRIBUTED_OPTIMIZER_INSTANCE_GROUP
    _INTRA_DISTRIBUTED_OPTIMIZER_INSTANCE_GROUP = None

    global _DEFAULT_PROCESS_GROUP
    if _DEFAULT_PROCESS_GROUP is not None:
        torch.distributed.barrier(group=_DEFAULT_PROCESS_GROUP)
        torch.distributed.destroy_process_group(_DEFAULT_PROCESS_GROUP)
    _DEFAULT_PROCESS_GROUP = None<|MERGE_RESOLUTION|>--- conflicted
+++ resolved
@@ -8,30 +8,24 @@
 from functools import partial
 from typing import Callable, List, Optional
 
-<<<<<<< HEAD
 from .device_utils import get_xla_model, get_xla_runtime
 import einops
-=======
->>>>>>> 3450806c
 import numpy as np
 import torch
 
 from .utils import GlobalMemoryBuffer, is_torch_min_version
 
-<<<<<<< HEAD
 xm = get_xla_model()
 xr = get_xla_runtime()
 
 #  None for CUDA, and 'gloo' backend group with all ranks for XLA
 _DEFAULT_PROCESS_GROUP = None
-=======
 try:
     import einops
 
     HAVE_EINOPS = True
 except ImportError:
     HAVE_EINOPS = False
->>>>>>> 3450806c
 
 # Intra-layer model parallel group that the current rank belongs to.
 _TENSOR_MODEL_PARALLEL_GROUP = None
@@ -190,21 +184,12 @@
 ):
     """Creates a ProcessGroup."""
     kwargs = {
-<<<<<<< HEAD
         'ranks': ranks,
         'timeout': timeout,
         'backend': backend if not xr or not xr.is_spmd() else "gloo", # XLA backend is not supported with SPMD for now
         'pg_options': pg_options,
         'use_local_synchronization': use_local_synchronization,
         'group_desc': group_desc,
-=======
-        "ranks": ranks,
-        "timeout": timeout,
-        "backend": backend,
-        "pg_options": pg_options,
-        "use_local_synchronization": use_local_synchronization,
-        "group_desc": group_desc,
->>>>>>> 3450806c
     }
     if not is_torch_min_version("2.4.0"):
         kwargs.pop("group_desc")
@@ -215,15 +200,11 @@
             # is None, torch will give value according to the backend, then check type.
             # So need to unset timeout here if caller doesn't set value. Otherwise there is
             # type error.
-<<<<<<< HEAD
             kwargs.pop('timeout')
     if xm:
         kwargs.pop('use_local_synchronization')
         kwargs.pop('group_desc')
 
-=======
-            kwargs.pop("timeout")
->>>>>>> 3450806c
     return torch.distributed.new_group(**kwargs)
 
 
@@ -678,10 +659,7 @@
     ranks 8 to 15 belong to the second box.
 
     """
-<<<<<<< HEAD
     assert create_gloo_process_groups or  xm is None, "XLA requires create_gloo_process_groups=True"
-=======
->>>>>>> 3450806c
 
     # Deprecation warning for encoder pipeline parallelism
     if encoder_tensor_model_parallel_size != 0 or encoder_pipeline_model_parallel_size != 0:
@@ -2235,13 +2213,8 @@
     """Return world size for the expert data parallel group."""
     if torch.distributed.is_available() and torch.distributed.is_initialized():
         return get_expert_data_parallel_group(
-<<<<<<< HEAD
             partial_expert_data_parallel=partial_expert_data_parallel
         ).size()
-=======
-            partial_expert_data_parallel=partial_expert_data_parallel.size()
-        )
->>>>>>> 3450806c
     else:
         return 0
 
