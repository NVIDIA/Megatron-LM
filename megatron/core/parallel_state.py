# Copyright (c) 2022, NVIDIA CORPORATION. All rights reserved.

"""Model and data parallel groups."""

import os
import warnings
from datetime import timedelta
from functools import partial
from itertools import cycle
from typing import Callable, List, Optional, Union

import torch.distributed

from .device_utils import get_current_device, get_xla_model
import torch
from torch.distributed import ProcessGroup

from .utils import GlobalMemoryBuffer, is_torch_min_version

xm = get_xla_model()

# Intra-layer model parallel group that the current rank belongs to.
_TENSOR_MODEL_PARALLEL_GROUP = None
# Inter-layer model parallel group that the current rank belongs to.
_PIPELINE_MODEL_PARALLEL_GROUP = None
# Model parallel group (both intra- and pipeline) that the current rank belongs to.
_MODEL_PARALLEL_GROUP = None
# Model parallel group (both intra-, pipeline, and expert) that the current rank belongs to.
# Embedding group.
_EMBEDDING_GROUP = None
# Position embedding group.
_POSITION_EMBEDDING_GROUP = None
# Data parallel group that the current rank belongs to.
_DATA_PARALLEL_GROUP = None
_DATA_PARALLEL_GROUP_GLOO = None
# tensor model parallel group and data parallel group combined
# used for fp8 and moe training
_TENSOR_AND_DATA_PARALLEL_GROUP = None

### Expert-related parallel states
# Naming convention:
# _EXPERT prefix in group name means it's used for expert layer in MoE models.
# _EXPERT_MODEL denotes expert parallelism which splits number of experts across the group.
# _EXPERT_TENSOR denotes tensor parallelism of expert which splits tensor across the group.
# _EXPERT_DATA denotes data parallelism of expert which replicates weight across the group.

# Expert model parallel group that current rank belongs to.
_EXPERT_MODEL_PARALLEL_GROUP = None
# Expert tensor parallel group that current rank belongs to.
_EXPERT_TENSOR_PARALLEL_GROUP = None
# Expert tensor and model combined parallel group
_EXPERT_TENSOR_AND_MODEL_PARALLEL_GROUP = None
# Expert tensor, model, pipeline combined parallel group
_EXPERT_TENSOR_MODEL_PIPELINE_PARALLEL_GROUP = None
# Expert data parallel group
_EXPERT_DATA_PARALLEL_GROUP = None
_EXPERT_DATA_PARALLEL_GROUP_GLOO = None
# Parallel state values changed on the fly
_MPU_EXPERT_MODEL_PARALLEL_WORLD_SIZE = None
_MPU_EXPERT_MODEL_PARALLEL_RANK = None
_MPU_EXPERT_TENSOR_PARALLEL_WORLD_SIZE = None
_MPU_EXPERT_TENSOR_PARALLEL_RANK = None
### End of expert related parallel states

_VIRTUAL_PIPELINE_MODEL_PARALLEL_RANK = None
_VIRTUAL_PIPELINE_MODEL_PARALLEL_WORLD_SIZE = None
_PIPELINE_MODEL_PARALLEL_SPLIT_RANK = None

_PIPELINE_MODEL_PARALLEL_DECODER_START = None

# These values enable us to change the mpu sizes on the fly.
_MPU_TENSOR_MODEL_PARALLEL_WORLD_SIZE = None
_MPU_PIPELINE_MODEL_PARALLEL_WORLD_SIZE = None
_MPU_DATA_PARALLEL_WORLD_SIZE = None
_MPU_DATA_PARALLEL_RANK = None
_MPU_TENSOR_MODEL_PARALLEL_RANK = None
_MPU_PIPELINE_MODEL_PARALLEL_RANK = None

# A list of ranks that have a copy of the embedding.
_EMBEDDING_GLOBAL_RANKS = None

# A list of ranks that have a copy of the position embedding.
_POSITION_EMBEDDING_GLOBAL_RANKS = None

# A list of global ranks for each pipeline group to ease calculation of the source
# rank when broadcasting from the first or last pipeline stage.
_PIPELINE_GLOBAL_RANKS = None

# A list of global ranks for each data parallel group to ease calculation of the source
# rank when broadcasting weights from src to all other data parallel ranks
_DATA_PARALLEL_GLOBAL_RANKS = None

# A list of global ranks for each tensor model parallel group to ease calculation of
# the first local rank in the tensor model parallel group
_TENSOR_MODEL_PARALLEL_GLOBAL_RANKS = None

# A list of global ranks for each model parallel group to ease calculation of
# the first local rank in the model parallel group
_MODEL_PARALLEL_GLOBAL_RANKS = None

# Context parallel group that the current rank belongs to
_CONTEXT_PARALLEL_GROUP = None
# A list of global ranks for each context parallel group to ease calculation of the
# destination rank when exchanging KV/dKV between context parallel_ranks
_CONTEXT_PARALLEL_GLOBAL_RANKS = None
# Hierarchical context parallel groups
_HIERARCHICAL_CONTEXT_PARALLEL_GROUPS = []

# Data parallel group information with context parallel combined.
_DATA_PARALLEL_GROUP_WITH_CP = None
_DATA_PARALLEL_GROUP_WITH_CP_GLOO = None
_DATA_PARALLEL_GLOBAL_RANKS_WITH_CP = None

# Partial Data parallel group information with context parallel combined.
_INTRA_PARTIAL_DATA_PARALLEL_GROUP_WITH_CP = None
_INTRA_PARTIAL_DATA_PARALLEL_GROUP_WITH_CP_GLOO = None
_INTER_PARTIAL_DATA_PARALLEL_GROUP_WITH_CP = None

# combined parallel group of TP and CP
_TENSOR_AND_CONTEXT_PARALLEL_GROUP = None

# combined parallel group of TP, DP, and CP used for fp8
_TENSOR_AND_DATA_PARALLEL_GROUP_WITH_CP = None

# Memory buffers to avoid dynamic memory allocation
_GLOBAL_MEMORY_BUFFER = None

# MOE logging
_MOE_LAYER_WISE_LOGGING_TRACKER = {}

#  None for CUDA, and 'gloo' backend group with all ranks for XLA
_DEFAULT_PROCESS_GROUP = None

# Groups: list of lists of ranks: Only used with XLA
_MODEL_PARALLEL_GROUPS = []
_TENSOR_AND_DATA_PARALLEL_GROUPS= []
_MODEL_AND_EXPERT_PARALLEL_GROUPS = []
_EMBEDDING_GROUPS = []
_POSITION_EMBEDDING_GROUPS = []
_PIPELINE_MODEL_PARALLEL_GROUPS = []
_DATA_PARALLEL_GROUPS = []
_TENSOR_MODEL_PARALLEL_GROUPS = []
_CONTEXT_PARALLEL_GROUPS = []
_DATA_PARALLEL_WITH_CP_GROUPS = []
_TENSOR_AND_CONTEXT_PARALLEL_GROUPS = []
_TENSOR_AND_DATA_PARALLEL_WITH_CP_GROUPS = []

# Begin expert related
_EXPERT_MODEL_PARALLEL_GROUPS = []
_EXPERT_TENSOR_PARALLEL_GROUPS = []
_EXPERT_TENSOR_AND_MODEL_PARALLEL_GROUPS = []
_EXPERT_TENSOR_MODEL_PIPELINE_PARALLEL_GROUPS = []
_EXPERT_DATA_PARALLEL_GROUPS = []
# End expert related

def get_nccl_options(pg_name, nccl_comm_cfgs):
    """Set the NCCL process group options.

    Args:
        pg_name (str): process group name
        nccl_comm_cfgs (dict): nccl communicator configurations

    When an option (e.g., max_ctas) is not found in the config, use the NCCL default setting.
    """
    if pg_name in nccl_comm_cfgs and torch.cuda.is_available():
        nccl_options = torch.distributed.ProcessGroupNCCL.Options()
        nccl_options.config.cga_cluster_size = nccl_comm_cfgs[pg_name].get('cga_cluster_size', 4)
        nccl_options.config.max_ctas = nccl_comm_cfgs[pg_name].get('max_ctas', 32)
        nccl_options.config.min_ctas = nccl_comm_cfgs[pg_name].get('min_ctas', 1)
        return nccl_options
    else:
        return None


def create_group(
    ranks=None,
    timeout=None,
    backend=None,
    pg_options=None,
    use_local_synchronization=False,
    group_desc=None,
):
    kwargs = {
        'ranks': ranks,
        'timeout': timeout,
        'backend': backend,
        'pg_options': pg_options,
        'use_local_synchronization': use_local_synchronization,
        'group_desc': group_desc,
    }
    if not is_torch_min_version('2.4.0'):
        kwargs.pop('group_desc')
        if timeout is None:
            # Old version (e.g. v2.1.2) sets default_pg_timeout as default value to timeout
            # in function signature, then check tiemout value type.
            # New version sets None as default value to timeout in function signature. If value
            # is None, torch will give value according to the backend, then check type.
            # So need to unset timeout here if caller doesn't set value. Otherwise there is
            # type error.
            kwargs.pop('timeout')
    return torch.distributed.new_group(**kwargs)


def generate_masked_orthogonal_rank_groups(
    world_size: int, parallel_size: List[int], mask: List[bool]
) -> List[List[int]]:
    r"""Generate orthogonal parallel groups based on the parallel size and mask.

    Arguments:
        world_size (int): world size

        parallel_size (List[int]):
            The parallel size of each orthogonal parallel type. For example, if
            tensor_parallel_size = 2, pipeline_model_parallel_group = 3, data_parallel_size = 4,
            and the parallel mapping order is tp-pp-dp, then the parallel_size = [2, 3, 4].

        mask (List[bool]):
            The mask controls which parallel methods the generated groups represent. If mask[i] is
            True, it means the generated group contains the i-th parallelism method. For example,
            if parallel_size = [tp_size, pp_size, dp_size], and mask = [True, False , True], then
            the generated group is the `tp-dp` group, if the mask = [False, True, False], then the
            generated group is the `pp` group.

    Algorithm:
        For orthogonal parallelism, such as tp/dp/pp/cp, the global_rank and
        local_rank satisfy the following equation:
            global_rank = tp_rank + dp_rank * tp_size + pp_rank * tp_size * dp_size (1)
                tp_rank \in [0, tp_size)
                dp_rank \in [0, dp_size)
                pp_rank \in [0, pp_size)

        If we want to get the `dp_group` (tp_size * pp_size groups of dp_size ranks each.
        For example,  if the gpu size is 8 and order is 'tp-pp-dp', size is '2-2-2', and the
        dp_group here is [[0, 4], [1, 5], [2, 6], [3, 7]].)
        The tp_rank and pp_rank will be combined to form the `dp_group_index`.
            dp_group_index = tp_rank + pp_rank * tp_size (2)

        So, Given that tp_rank and pp_rank satisfy equation (2), and dp_rank in
        range(0, dp_size), the ranks in dp_group[dp_group_index] satisfies the
        equation (1).

        This function solve this math problem.

    For example, if the parallel_size = [tp_size, dp_size, pp_size] = [2, 3, 4],
    and the mask = [False, True, False]. Then,
        dp_group_index(0) = tp_rank(0) + pp_rank(0) * 2
        dp_group_index(1) = tp_rank(1) + pp_rank(0) * 2
        ...
        dp_group_index(7) = tp_rank(1) + pp_rank(3) * 2

        dp_group[0] = 0 + range(0, 3) * 2 + 0 = [0, 2, 4]
        dp_group[1] = 1 + range(0, 3) * 2 + 0 = [1, 3, 5]
        ...
        dp_group[7] = 1 + range(0, 3) * 2 + 3 * 2 * 3 = [19, 21, 23]
    """

    def prefix_product(a: List[int], init=1) -> List[int]:
        r = [init]
        for v in a:
            init = init * v
            r.append(init)
        return r

    def inner_product(a: List[int], b: List[int]) -> int:
        return sum([x * y for x, y in zip(a, b)])

    def decompose(index, shape, stride=None):
        """
        This function solve the math problem below:
            There is an equation:
                index = sum(idx[i] * stride[i])
            And given the value of index, stride.
            Return the idx.
        This function will be used to get the pp/dp/pp_rank
        from group_index and rank_in_group.
        """
        if stride is None:
            stride = prefix_product(shape)
        idx = [(index // d) % s for s, d in zip(shape, stride)]
        # stride is a prefix_product result. And the value of stride[-1]
        # is not used.
        assert (
            sum([x * y for x, y in zip(idx, stride[:-1])]) == index
        ), "idx {} with shape {} mismatch the return idx {}".format(index, shape, idx)
        return idx

    masked_shape = [s for s, m in zip(parallel_size, mask) if m]
    unmasked_shape = [s for s, m in zip(parallel_size, mask) if not m]

    global_stride = prefix_product(parallel_size)
    masked_stride = [d for d, m in zip(global_stride, mask) if m]
    unmasked_stride = [d for d, m in zip(global_stride, mask) if not m]

    group_size = prefix_product(masked_shape)[-1]
    num_of_group = world_size // group_size

    ranks = []
    for group_index in range(num_of_group):
        # get indices from unmaksed for group_index.
        decomposed_group_idx = decompose(group_index, unmasked_shape)
        rank = []
        for rank_in_group in range(group_size):
            # get indices from masked for rank_in_group.
            decomposed_rank_idx = decompose(rank_in_group, masked_shape)
            rank.append(
                inner_product(decomposed_rank_idx, masked_stride)
                + inner_product(decomposed_group_idx, unmasked_stride)
            )
        ranks.append(rank)
    return ranks


def create_hierarchical_parallel_groups(
    rank, ranks, group_size, hierarchical_group_sizes, pg_options
):
    """Create hierarchical groups for one parallelism.
    Taking a group size of 16 as example, so we have a total of 16 GPUs denoted by g0 ... g15.
    If the hierarchical group sizes are [2,2,4], we use 2 GPUs in the first and second level
    of sub-groups, and 4 GPUs in the last level of sub groups. The present function will
    create 8 level-1 sub-groups, 8 level-2 sub-groups and 4 level-3 sub-groups as:
        8 level-1 sub-groups:
            [g0, g1], [g2, g3], [g4, g5], [g6, g7], [g8, g9], [g10, g11], [g12, g13], [g14, g15]
        8 level-2 sub-groups:
            [g0, g2], [g1, g3], [g4, g6], [g5, g7], [g8, g10], [g9, g11], [g12, g14], [g13, g15]
        4 level-3 sub-groups:
            [g0, g4, g8, g12], [g1, g5, g9, g13], [g2, g6, g10, g14], [g3, g7, g11, g15]
    """

    hierarchical_groups = []
    accumulated_group_sizes = 1
    processed_group_sizes = 1
    for level, hierarchical_group_size in enumerate(hierarchical_group_sizes):
        accumulated_group_sizes *= hierarchical_group_size
        for k in range(group_size // accumulated_group_sizes):
            for j in range(processed_group_sizes):
                global_sub_ranks = [
                    ranks[j + i * processed_group_sizes + k * accumulated_group_sizes]
                    for i in range(hierarchical_group_size)
                ]
                sub_group = create_group(
                    global_sub_ranks,
                    pg_options=pg_options,
                    group_desc=f'HIERARCHICAL_CONTEXT_PARALLEL_GROUP_L{level}',
                )
                if rank in global_sub_ranks:
                    hierarchical_groups.append(sub_group)
        processed_group_sizes *= hierarchical_group_size
    return hierarchical_groups


class RankGenerator(object):
    """A class for generating rank groups for different modes of parallelism."""

    def __init__(
        self, tp: int, ep: int, dp: int, pp: int, cp: int, order: str, rank_offset: int = 0
    ) -> None:
        assert (
            ep == 1 or cp == 1
        ), "Both EP and CP > 1 in not allow in one rank generator. \
            CP is only included in default RankGenerator, and EP only in expert RankGenerator."

        self.tp = tp
        self.ep = ep
        self.dp = dp
        self.pp = pp
        self.cp = cp
        self.rank_offset = rank_offset
        self.world_size = tp * dp * pp * cp * ep

        self.name_to_size = {
            "tp": self.tp,
            "pp": self.pp,
            "dp": self.dp,
            "ep": self.ep,
            "cp": self.cp,
        }
        self.order = order
        order = order.lower()

        for name in self.name_to_size.keys():
            if name not in order and self.name_to_size[name] != 1:
                raise RuntimeError(
                    f"The size of ({name}) is ({self.name_to_size[name]}), but you haven't"
                    f"specified the order ({self.order})."
                )
            elif name not in order:
                order = order + '-' + name

        self.order = order
        self.ordered_size = []

        for token in order.split('-'):
            self.ordered_size.append(self.name_to_size[token])

    def get_mask(self, order: str, token: str):
        """Create a mask for the specified tokens based on the given order.

        Args:
            order (str): The order of parallelism types (e.g., 'tp-dp-pp').
            token (str): The specific parallelism types to include in the mask,
                         separated by hyphens (e.g., 'tp-dp').
        """
        ordered_token = order.split('-')
        token_list = token.split('-')
        mask = [False] * len(ordered_token)
        for t in token_list:
            mask[ordered_token.index(t)] = True
        return mask

    def get_ranks(self, token):
        """Get rank group by input token.

        Args:
            token (str):
                Specify the ranks type that want to get. If we want
                to obtain multiple parallel types, we can use a hyphen
                '-' to separate them. For example, if we want to obtain
                the TP_DP group, the token should be 'tp-dp'.
        """
        mask = self.get_mask(self.order, token)
        ranks = generate_masked_orthogonal_rank_groups(self.world_size, self.ordered_size, mask)
        if self.rank_offset > 0:
            for rank_group in ranks:
                for i in range(len(rank_group)):
                    rank_group[i] += self.rank_offset
        return ranks


def default_embedding_ranks(pp_ranks, split_rank=None):
    """Return the default ranks that constitute the stages on which the word embeddings live.
    For most models, these are the first and last pipeline stages.

    We also support the deprecated split rank argument for backwards compatibility."""
    if len(pp_ranks) == 1:
        return [pp_ranks[0]]
    elif split_rank is not None and pp_ranks[split_rank] not in (pp_ranks[0], pp_ranks[-1]):
        return [pp_ranks[0], pp_ranks[split_rank], pp_ranks[-1]]
    else:
        return [pp_ranks[0], pp_ranks[-1]]


def default_position_embedding_ranks(pp_ranks, split_rank=None):
    """Return the default ranks that constitute the stages on which the position embeddings live.
    For most models, this is only the first pipeline stage.

    We also support the deprecated split rank argument for backwards compatibility."""
    if split_rank is not None and pp_ranks[0] != pp_ranks[split_rank]:
        return [pp_ranks[0], pp_ranks[split_rank]]
    else:
        return [pp_ranks[0]]


def initialize_model_parallel(
    tensor_model_parallel_size: int = 1,
    pipeline_model_parallel_size: int = 1,
    virtual_pipeline_model_parallel_size: Optional[int] = None,
    pipeline_model_parallel_split_rank: Optional[int] = None,
    use_sharp: bool = False,
    context_parallel_size: int = 1,
    hierarchical_context_parallel_sizes: Optional[List[int]] = None,
    expert_model_parallel_size: int = 1,
    num_distributed_optimizer_instances: int = 1,
    expert_tensor_parallel_size: Optional[int] = None,
    nccl_communicator_config_path: Optional[str] = None,
    distributed_timeout_minutes: int = 30,
    order: str = "tp-cp-ep-dp-pp",
    encoder_tensor_model_parallel_size: int = 0,
    encoder_pipeline_model_parallel_size: Optional[int] = 0,
    get_embedding_ranks: Optional[Callable[[List[int], Optional[int]], List[int]]] = None,
    get_position_embedding_ranks: Optional[Callable[[List[int], Optional[int]], List[int]]] = None,
) -> None:
    # pylint: disable=line-too-long
    """Initialize model data parallel groups.

    Args:
        tensor_model_parallel_size (int, default = 1):
            The number of GPUs to split individual tensors across.

        pipeline_model_parallel_size (int, default = 1):
            The number of tensor parallel GPU groups to split the
            Transformer layers across. For example, if
            tensor_model_parallel_size is 4 and
            pipeline_model_parallel_size is 2, the model will be split
            into 2 groups of 4 GPUs.

        virtual_pipeline_model_parallel_size (int, optional):
            The number of stages that each pipeline group will have,
            interleaving as necessary. If None, no interleaving is
            performed. For example, if tensor_model_parallel_size is 1,
            pipeline_model_parallel_size is 4,
            virtual_pipeline_model_parallel_size is 2, and there are
            16 transformer layers in the model, the model will be
            split into 8 stages with two layers each and each GPU
            would get 2 stages as such (layer number starting with 1):

            GPU 0: [1, 2] [9, 10]
            GPU 1: [3, 4] [11, 12]
            GPU 2: [5, 6] [13, 14]
            GPU 3: [7, 8] [15, 16]

        pipeline_model_parallel_split_rank (int, optional):
            DEPRECATED. For models with both an encoder and decoder, the rank in
            pipeline to switch between encoder and decoder (i.e. the
            first rank of the decoder). This allows the user to set
            the pipeline parallel size of the encoder and decoder
            independently. For example, if
            pipeline_model_parallel_size is 8 and
            pipeline_model_parallel_split_rank is 3, then ranks 0-2
            will be the encoder and ranks 3-7 will be the decoder.

        use_sharp (bool, default = False):
            Set the use of SHARP for the collective communications of
            data-parallel process groups. When `True`, run barrier
            within each data-parallel process group, which specifies
            the SHARP application target groups.

        context_parallel_size (int, default = 1):
            The number of tensor parallel GPU groups to split the
            network input sequence length across. Compute of attention
            module requires tokens of full sequence length, so GPUs
            in a context parallel group need to communicate with each
            other to exchange information of other sequence chunks.
            Each GPU and its counterparts in other tensor parallel
            groups compose a context parallel group.

            For example, assume we have 8 GPUs, if tensor model parallel
            size is 4 and context parallel size is 2, the network input
            will be split into two sequence chunks, which are processed
            by 2 different groups of 4 GPUs. One chunk is processed by
            GPU0-3, the other chunk is processed by GPU4-7. Four groups
            are build to do context parallel communications: [GPU0, GPU4],
            [GPU1, GPU5], [GPU2, GPU6], and [GPU3, GPU7].

            Context parallelism partitions sequence length, so it has no
            impact on weights, which means weights are duplicated among
            GPUs in a context parallel group. Hence, weight gradients
            all-reduce is required in backward. For simplicity, we piggyback
            GPUs of context parallelism on data parallel group for
            weight gradient all-reduce.

        expert_model_parallel_size (int, default = 1):
            The number of Mixture of Experts parallel GPUs in each expert
            parallel group.

        num_distributed_optimizer_instances (int, default = 1):
            The number of distributed optimizer replicas across the data-
            parallel domain.

        expert_tensor_parallel_size (int, default = tp_size):
            The number of GPUs to split individual tensors of expert.

        nccl_communicator_config_path (str, default = None):
            Path to the yaml file of NCCL communicator configurations.
            `min_ctas`, `max_ctas`, and `cga_cluster_size` can be set
            for each communicator.

        distributed_timeout_minutes (int, default = 30): Timeout, in
            minutes,for operations executed against distributed
            process groups. See PyTorch documentation at
            https://pytorch.org/docs/stable/distributed.html for
            caveats.

        order (str, default=tp-dp-pp):
            The rank initialization order of parallelism. Now we support
            tp-dp-pp and tp-pp-dp orders.

        encoder_tensor_model_parallel_size (int, default = 0):
            The number of GPUs to split individual tensors across in the encoder. If 0,
            then we use the default, decoder's tensor model parallel size.

        encoder_pipeline_model_parallel_size (int, default = 0):
            The number of tensor parallel GPU groups to allocate to the encoder. As an example,
            if pipeline_model_parallel_size is 4 and encoder_pipeline_model_parallel_size is 2,
            then the encoder will use the first two pipeline stages for its layers, and the total
            amount of pipelineing is 6.

        get_embedding_ranks (Callable[[List[int], Optional[int]], List[int]], optional, default=None):
            A function that takes in a list of ranks for a pipeline group and returns
            those ranks that should have embeddings.

        get_position_embedding_ranks (Callable[[List[int], Optional[int]], List[int]], optional, default=None):
            A function that takes in a list of ranks for a pipeline group, and returns
            those ranks that should have position embeddings.

    Let's say we have a total of 16 GPUs denoted by g0 ... g15 and we
    use 2 GPUs to parallelize the model tensor, and 4 GPUs to parallelize
    the model pipeline. The present function will
    create 8 tensor model-parallel groups, 4 pipeline model-parallel groups
    and 8 data-parallel groups as:
        8 data_parallel groups:
            [g0, g2], [g1, g3], [g4, g6], [g5, g7], [g8, g10], [g9, g11], [g12, g14], [g13, g15]
        8 tensor model-parallel groups:
            [g0, g1], [g2, g3], [g4, g5], [g6, g7], [g8, g9], [g10, g11], [g12, g13], [g14, g15]
        4 pipeline model-parallel groups:
            [g0, g4, g8, g12], [g1, g5, g9, g13], [g2, g6, g10, g14], [g3, g7, g11, g15]
    Note that for efficiency, the caller should make sure adjacent ranks
    are on the same DGX box. For example if we are using 2 DGX-1 boxes
    with a total of 16 GPUs, rank 0 to 7 belong to the first box and
    ranks 8 to 15 belong to the second box.

    """
    if encoder_pipeline_model_parallel_size is None:
        encoder_pipeline_model_parallel_size = 0

    if encoder_tensor_model_parallel_size == 0 and encoder_pipeline_model_parallel_size > 0:
        encoder_tensor_model_parallel_size = tensor_model_parallel_size

    if get_embedding_ranks is None:
        get_embedding_ranks = partial(
            default_embedding_ranks, split_rank=pipeline_model_parallel_split_rank
        )

    if get_position_embedding_ranks is None:
        get_position_embedding_ranks = partial(
            default_position_embedding_ranks, split_rank=pipeline_model_parallel_split_rank
        )

    if encoder_pipeline_model_parallel_size > 0:
        global _PIPELINE_MODEL_PARALLEL_DECODER_START
        _PIPELINE_MODEL_PARALLEL_DECODER_START = encoder_pipeline_model_parallel_size

    # Get world size and rank. Ensure some consistencies.
    assert torch.distributed.is_initialized()
    world_size: int = torch.distributed.get_world_size()

    if encoder_tensor_model_parallel_size > 0:
        assert (
            encoder_tensor_model_parallel_size <= tensor_model_parallel_size
        ), "We do not support encoders with more TP than the decoder."

    encoder_model_size = (
        encoder_tensor_model_parallel_size
        * encoder_pipeline_model_parallel_size
        * context_parallel_size
    )
    decoder_model_size = (
        tensor_model_parallel_size * pipeline_model_parallel_size * context_parallel_size
    )
    total_model_size = encoder_model_size + decoder_model_size

    if world_size % total_model_size != 0:
        raise RuntimeError(f"world_size ({world_size}) is not divisible by {total_model_size}")

    data_parallel_size: int = world_size // total_model_size

    encoder_world_size = encoder_model_size * data_parallel_size
    decoder_world_size = decoder_model_size * data_parallel_size

    assert (
        encoder_world_size + decoder_world_size == world_size
    ), f"{encoder_world_size=} + {decoder_world_size=} != {world_size=}"

    if virtual_pipeline_model_parallel_size is not None:
        if not pipeline_model_parallel_size > 1:
            raise RuntimeError(
                "pipeline-model-parallel size should be greater than 1 with interleaved schedule"
            )
        global _VIRTUAL_PIPELINE_MODEL_PARALLEL_RANK
        global _VIRTUAL_PIPELINE_MODEL_PARALLEL_WORLD_SIZE
        _VIRTUAL_PIPELINE_MODEL_PARALLEL_RANK = 0
        _VIRTUAL_PIPELINE_MODEL_PARALLEL_WORLD_SIZE = virtual_pipeline_model_parallel_size

    if pipeline_model_parallel_split_rank is not None:
        global _PIPELINE_MODEL_PARALLEL_SPLIT_RANK
        _PIPELINE_MODEL_PARALLEL_SPLIT_RANK = pipeline_model_parallel_split_rank

    rank = torch.distributed.get_rank()

    nccl_comm_cfgs = {}
    if nccl_communicator_config_path is not None:
        try:
            import yaml
        except ImportError:
            raise RuntimeError(
                "Cannot import `yaml`. Setting custom nccl communicator configs "
                "requires the yaml package."
            )

        with open(nccl_communicator_config_path, "r") as stream:
            nccl_comm_cfgs = yaml.safe_load(stream)

    if encoder_world_size > 0:
        encoder_rank_generator = RankGenerator(
            tp=encoder_tensor_model_parallel_size,
            ep=1,
            dp=data_parallel_size,
            pp=encoder_pipeline_model_parallel_size,
            cp=context_parallel_size,
            order=order,
            rank_offset=0,
        )
    else:
        encoder_rank_generator = None

    decoder_rank_generator = RankGenerator(
        tp=tensor_model_parallel_size,
        ep=1,
        dp=data_parallel_size,
        pp=pipeline_model_parallel_size,
        cp=context_parallel_size,
        order=order,
        rank_offset=encoder_world_size,
    )

    # Build expert rank generator
    if expert_tensor_parallel_size is None:
        expert_tensor_parallel_size = tensor_model_parallel_size
    expert_tensor_model_pipeline_parallel_size = (
        expert_tensor_parallel_size * expert_model_parallel_size * pipeline_model_parallel_size
    )
    expert_data_parallel_size = decoder_world_size // expert_tensor_model_pipeline_parallel_size
    if decoder_world_size % expert_tensor_model_pipeline_parallel_size != 0:
        raise RuntimeError(
            f"decoder world_size ({decoder_world_size}) is not divisible by expert_tensor_model_pipeline_parallel size ({expert_tensor_model_pipeline_parallel_size})"
        )

    # TODO: support expert specific ordering
    expert_decoder_rank_generator = RankGenerator(
        tp=expert_tensor_parallel_size,
        ep=expert_model_parallel_size,
        dp=expert_data_parallel_size,
        pp=pipeline_model_parallel_size,
        cp=1,
        order=order,
        rank_offset=encoder_world_size,
    )

    assert decoder_rank_generator.get_ranks("pp") == expert_decoder_rank_generator.get_ranks(
        "pp"
    ), f"Pipeline parallel groups are expected to be the same for Non-Expert and Expert part, \
    but got {decoder_rank_generator.get_ranks('pp')} and {expert_decoder_rank_generator.get_ranks('pp')}"

    def generator_wrapper(group_type, is_expert=False, **kwargs):
        """The `RankGenerator` class produces a hyper-rectangle for a given set of
        tensor, pipeline, data, expert, and context parallelism. If we have an encoder,
        in addition to the default decoder, we essentially instantiate two `RankGenerator`
        classes to construct the parallelism for each module separately, and we then have
        to stitch them together for the right groups. For now, this means pp and tp-pp."""
        if is_expert:
            d_ranks = expert_decoder_rank_generator.get_ranks(group_type, **kwargs)
        else:
            d_ranks = decoder_rank_generator.get_ranks(group_type, **kwargs)

        if encoder_rank_generator is None:
            for x in d_ranks:
                yield x
            return
        e_ranks = encoder_rank_generator.get_ranks(group_type, **kwargs)
        if group_type == 'pp':
            # Map 1 encoder tp rank to several decoder tp ranks, because
            # these won't be the same size.
            for x, y in zip(cycle(e_ranks), d_ranks):
                yield x + y
        elif group_type == 'tp-pp':
            # For this group, we can just return the concatenated
            # groups together, because their sizes are the same.
            assert len(e_ranks) == len(d_ranks)
            for x, y in zip(e_ranks, d_ranks):
                yield x + y
        else:
            for x in e_ranks:
                yield x
            for x in d_ranks:
                yield x

    timeout = timedelta(minutes=distributed_timeout_minutes)

    # Build the data-parallel groups.
    global _DATA_PARALLEL_GROUP
    global _DATA_PARALLEL_GROUP_GLOO
    global _DATA_PARALLEL_GLOBAL_RANKS
    global _DATA_PARALLEL_GROUPS
    global _DATA_PARALLEL_GROUP_WITH_CP
    global _DATA_PARALLEL_WITH_CP_GROUPS
    global _DATA_PARALLEL_GROUP_WITH_CP_GLOO
    global _DATA_PARALLEL_GLOBAL_RANKS_WITH_CP
    global _INTRA_PARTIAL_DATA_PARALLEL_GROUP_WITH_CP
    global _INTRA_PARTIAL_DATA_PARALLEL_GROUP_WITH_CP_GLOO
    global _INTER_PARTIAL_DATA_PARALLEL_GROUP_WITH_CP
    assert _DATA_PARALLEL_GROUP is None, 'data parallel group is already initialized'

    for ranks in generator_wrapper('dp'):
        group = create_group(
            ranks,
            timeout=timeout,
            pg_options=get_nccl_options('dp', nccl_comm_cfgs),
            group_desc='DATA_PARALLEL_GROUP',
        )
        group_gloo = create_group(
            ranks, timeout=timeout, backend="gloo", group_desc='DATA_PARALLEL_GROUP_GLOO'
        )
<<<<<<< HEAD
        _DATA_PARALLEL_GROUPS.append(ranks)

        group_gloo = torch.distributed.new_group(ranks, timeout=timeout, backend="gloo") 
=======
>>>>>>> f8887ce6
        if rank in ranks:
            _DATA_PARALLEL_GROUP = group
            _DATA_PARALLEL_GROUP_GLOO = group_gloo
            _DATA_PARALLEL_GLOBAL_RANKS = ranks

    assert (
        data_parallel_size % num_distributed_optimizer_instances == 0
    ), 'Data parallel size should be divisible by partial DistOpt shard factor'
    intra_partial_data_parallel_size = data_parallel_size // num_distributed_optimizer_instances

    for ranks_with_cp in generator_wrapper('dp-cp'):
        group_with_cp = create_group(
            ranks_with_cp,
            timeout=timeout,
            pg_options=get_nccl_options('dp_cp', nccl_comm_cfgs),
            group_desc='DATA_PARALLEL_GROUP_WITH_CP',
        )
<<<<<<< HEAD
        _DATA_PARALLEL_WITH_CP_GROUPS.append(ranks_with_cp)

        group_with_cp_gloo = torch.distributed.new_group(
            ranks_with_cp, timeout=timeout, backend="gloo"
=======
        group_with_cp_gloo = create_group(
            ranks_with_cp,
            timeout=timeout,
            backend="gloo",
            group_desc='DATA_PARALLEL_GROUP_WITH_CP_GLOO',
>>>>>>> f8887ce6
        )

        if rank in ranks_with_cp:
            _DATA_PARALLEL_GROUP_WITH_CP = group_with_cp
            _DATA_PARALLEL_GROUP_WITH_CP_GLOO = group_with_cp_gloo
            _DATA_PARALLEL_GLOBAL_RANKS_WITH_CP = ranks_with_cp

        if num_distributed_optimizer_instances > 1:
            # Create groups for Partial DistOpt, one for intra-partial DP domain
            # Another for inter-partial DP domain
            for i in range(num_distributed_optimizer_instances):
                intra_partial_data_parallel_ranks_with_cp = ranks_with_cp[
                    (i * intra_partial_data_parallel_size) : (
                        (i + 1) * intra_partial_data_parallel_size
                    )
                ]

                intra_partial_data_parallel_group_with_cp = create_group(
                    intra_partial_data_parallel_ranks_with_cp,
                    timeout=timeout,
                    pg_options=get_nccl_options('dp_cp', nccl_comm_cfgs),
                    group_desc='INTRA_PARTIAL_DATA_PARALLEL_GROUP_WITH_CP',
                )
                intra_partial_data_parallel_group_with_cp_gloo = create_group(
                    intra_partial_data_parallel_ranks_with_cp,
                    timeout=timeout,
                    backend="gloo",
                    group_desc='INTRA_PARTIAL_DATA_PARALLEL_GROUP_WITH_CP_GLOO',
                )

                if rank in intra_partial_data_parallel_ranks_with_cp:
                    _INTRA_PARTIAL_DATA_PARALLEL_GROUP_WITH_CP = (
                        intra_partial_data_parallel_group_with_cp
                    )
                    _INTRA_PARTIAL_DATA_PARALLEL_GROUP_WITH_CP_GLOO = (
                        intra_partial_data_parallel_group_with_cp_gloo
                    )

            for i in range(intra_partial_data_parallel_size):
                inter_partial_data_parallel_ranks_with_cp = ranks_with_cp[
                    i::intra_partial_data_parallel_size
                ]

                inter_partial_data_parallel_group_with_cp = create_group(
                    inter_partial_data_parallel_ranks_with_cp,
                    timeout=timeout,
                    pg_options=get_nccl_options('dp_cp', nccl_comm_cfgs),
                    group_desc='INTER_PARTIAL_DATA_PARALLEL_GROUP_WITH_CP',
                )

                if rank in inter_partial_data_parallel_ranks_with_cp:
                    _INTER_PARTIAL_DATA_PARALLEL_GROUP_WITH_CP = (
                        inter_partial_data_parallel_group_with_cp
                    )
        else:
            _INTRA_PARTIAL_DATA_PARALLEL_GROUP_WITH_CP = _DATA_PARALLEL_GROUP_WITH_CP
            _INTRA_PARTIAL_DATA_PARALLEL_GROUP_WITH_CP_GLOO = _DATA_PARALLEL_GROUP_WITH_CP_GLOO

    # Apply SHARP to DP process groups
    if use_sharp and torch.cuda.is_available():
        if rank == 0:
            print(
                "The number of process groups to use SHARP with depends on the type "
                "of the network switch. Nvidia QM1 switch supports SAHRP up to 8 "
                "process groups and QM2 supports up to 256 process groups. We apply "
                "SHARP to the communications of the data-parallel domain. If the "
                "number of data-parallel process groups is larger than the max "
                "process groups that the network switch supports, the communication "
                "will fall back to non-SHARP operators. To enable SHARP, "
                "`#SBATCH_NETWORK=sharp` should be set in the sbatch script."
            )
        torch.distributed.barrier(
            group=get_data_parallel_group(with_context_parallel=True),
            device_ids=[get_current_device()],
        )
        # Set `NCCL_COLLNET_ENABLE=0` to restrict SHARP application to DP process groups
        os.environ["NCCL_COLLNET_ENABLE"] = "0"

    # Build the context-parallel groups.
    global _CONTEXT_PARALLEL_GROUP
    global _CONTEXT_PARALLEL_GLOBAL_RANKS
    global _CONTEXT_PARALLEL_GROUPS
    assert _CONTEXT_PARALLEL_GROUP is None, 'context parallel group is already initialized'
    for ranks in generator_wrapper('cp'):
        group = create_group(
            ranks,
            timeout=timeout,
            pg_options=get_nccl_options('cp', nccl_comm_cfgs),
            group_desc='CONTEXT_PARALLEL_GROUP',
        )
        _CONTEXT_PARALLEL_GROUPS.append(ranks)
        if rank in ranks:
            _CONTEXT_PARALLEL_GROUP = group
            _CONTEXT_PARALLEL_GLOBAL_RANKS = ranks
        if hierarchical_context_parallel_sizes:
            global _HIERARCHICAL_CONTEXT_PARALLEL_GROUPS
            _HIERARCHICAL_CONTEXT_PARALLEL_GROUPS  += create_hierarchical_parallel_groups(
                rank,
                ranks,
                context_parallel_size,
                hierarchical_context_parallel_sizes,
                get_nccl_options('cp', nccl_comm_cfgs),
            )

    # Build the model-parallel groups.
    global _MODEL_PARALLEL_GROUP
    global _MODEL_PARALLEL_GROUPS
    global _MODEL_PARALLEL_GLOBAL_RANKS
    assert _MODEL_PARALLEL_GROUP is None, 'model parallel group is already initialized'
    for ranks in generator_wrapper('tp-pp'):
        group = create_group(
            ranks,
            timeout=timeout,
            pg_options=get_nccl_options('mp', nccl_comm_cfgs),
            group_desc='MODEL_PARALLEL_GROUP',
        )
        _MODEL_PARALLEL_GROUPS.append(ranks)

        if rank in ranks:
            _MODEL_PARALLEL_GROUP = group
            _MODEL_PARALLEL_GLOBAL_RANKS = ranks

    # Build the tensor model-parallel groups.
    global _TENSOR_MODEL_PARALLEL_GROUP
    global _TENSOR_MODEL_PARALLEL_GLOBAL_RANKS
    global _TENSOR_MODEL_PARALLEL_GROUPS
    assert (
        _TENSOR_MODEL_PARALLEL_GROUP is None
    ), 'tensor model parallel group is already initialized'
    for ranks in generator_wrapper('tp'):
<<<<<<< HEAD
        group = torch.distributed.new_group(
            ranks, timeout=timeout, pg_options= get_nccl_options('tp', nccl_comm_cfgs)
=======
        group = create_group(
            ranks,
            timeout=timeout,
            pg_options=get_nccl_options('tp', nccl_comm_cfgs),
            group_desc='TENSOR_MODEL_PARALLEL_GROUP',
>>>>>>> f8887ce6
        )
        _TENSOR_MODEL_PARALLEL_GROUPS.append(ranks)
        if rank in ranks:
            _TENSOR_MODEL_PARALLEL_GROUP = group
            _TENSOR_MODEL_PARALLEL_GLOBAL_RANKS = ranks

    # Build the pipeline model-parallel groups and embedding groups
    # (first and last rank in each pipeline model-parallel group).
    global _PIPELINE_MODEL_PARALLEL_GROUP
    global _PIPELINE_GLOBAL_RANKS
    global _PIPELINE_MODEL_PARALLEL_GROUPS
    assert (
        _PIPELINE_MODEL_PARALLEL_GROUP is None
    ), 'pipeline model parallel group is already initialized'
    global _EMBEDDING_GROUP
    global _EMBEDDING_GLOBAL_RANKS
    global _EMBEDDING_GROUPS
    assert _EMBEDDING_GROUP is None, 'embedding group is already initialized'
    global _POSITION_EMBEDDING_GROUP
    global _POSITION_EMBEDDING_GLOBAL_RANKS
    global _POSITION_EMBEDDING_GROUPS
    assert _POSITION_EMBEDDING_GROUP is None, 'position embedding group is already initialized'
    for ranks in generator_wrapper('pp'):
        group = create_group(
            ranks,
            timeout=timeout,
            pg_options=get_nccl_options('pp', nccl_comm_cfgs),
            group_desc='PIPELINE_MODEL_PARALLEL_GROUP',
        )
        _PIPELINE_MODEL_PARALLEL_GROUPS.append(ranks)
        if rank in ranks:
            if _PIPELINE_MODEL_PARALLEL_GROUP is None:
                _PIPELINE_MODEL_PARALLEL_GROUP = group
                _PIPELINE_GLOBAL_RANKS = ranks
            elif isinstance(_PIPELINE_GLOBAL_RANKS[0], list):
                _PIPELINE_MODEL_PARALLEL_GROUP.append(ranks)
                _PIPELINE_GLOBAL_RANKS.append(ranks)
            else:
                _PIPELINE_MODEL_PARALLEL_GROUP = [_PIPELINE_MODEL_PARALLEL_GROUP, group]
                _PIPELINE_GLOBAL_RANKS = [_PIPELINE_GLOBAL_RANKS, ranks]

        embedding_ranks = get_embedding_ranks(ranks)
<<<<<<< HEAD
        group = torch.distributed.new_group(
            embedding_ranks,
            timeout=timeout,
            pg_options=get_nccl_options('embd', nccl_comm_cfgs),
=======
        group = create_group(
            embedding_ranks,
            timeout=timeout,
            pg_options=get_nccl_options('embd', nccl_comm_cfgs),
            group_desc='EMBEDDING_GROUP',
>>>>>>> f8887ce6
        )
        _EMBEDDING_GROUPS.append(embedding_ranks)
        if rank in embedding_ranks:
            _EMBEDDING_GROUP = group
            _EMBEDDING_GLOBAL_RANKS = embedding_ranks

        position_embedding_ranks = get_position_embedding_ranks(ranks)
        group = create_group(
            position_embedding_ranks,
            timeout=timeout,
            pg_options=get_nccl_options('embd', nccl_comm_cfgs),
            group_desc='POSITION_EMBEDDING_GROUP',
        )
        _POSITION_EMBEDDING_GROUPS.append(position_embedding_ranks)
        if rank in position_embedding_ranks:
            _POSITION_EMBEDDING_GROUP = group
            _POSITION_EMBEDDING_GLOBAL_RANKS = position_embedding_ranks

    # Build the tensor + data parallel groups.
    global _TENSOR_AND_DATA_PARALLEL_GROUP
    global _TENSOR_AND_DATA_PARALLEL_GROUP_WITH_CP
    global _TENSOR_AND_DATA_PARALLEL_GROUPS
    global _TENSOR_AND_DATA_PARALLEL_WITH_CP_GROUPS
    assert (
        _TENSOR_AND_DATA_PARALLEL_GROUP is None
    ), 'Tensor + data parallel group is already initialized'
    for ranks in generator_wrapper('tp-dp-cp'):
        group = create_group(
            ranks,
            timeout=timeout,
            pg_options=get_nccl_options('tp_dp_cp', nccl_comm_cfgs),
            group_desc='TENSOR_AND_DATA_PARALLEL_GROUP_WITH_CP',
        )
        _TENSOR_AND_DATA_PARALLEL_WITH_CP_GROUPS.append(ranks)
        if rank in ranks:
            _TENSOR_AND_DATA_PARALLEL_GROUP_WITH_CP = group
    for ranks in generator_wrapper('tp-dp'):
        group = create_group(
            ranks,
            timeout=timeout,
            pg_options=get_nccl_options('tp_dp', nccl_comm_cfgs),
            group_desc='TENSOR_AND_DATA_PARALLEL_GROUP',
        )
        _TENSOR_AND_DATA_PARALLEL_GROUPS.append(ranks)
        if rank in ranks:
            _TENSOR_AND_DATA_PARALLEL_GROUP = group

    global _TENSOR_AND_CONTEXT_PARALLEL_GROUP
    global _TENSOR_AND_CONTEXT_PARALLEL_GROUPS
    assert (
        _TENSOR_AND_CONTEXT_PARALLEL_GROUP is None
    ), 'Tensor + context parallel group is already initialized'
    for ranks in generator_wrapper('tp-cp'):
        group = create_group(
            ranks,
            timeout=timeout,
            pg_options=get_nccl_options('tp_cp', nccl_comm_cfgs),
            group_desc='TENSOR_AND_CONTEXT_PARALLEL_GROUP',
        )
        _TENSOR_AND_CONTEXT_PARALLEL_GROUPS.append(ranks)
        if rank in ranks:
            _TENSOR_AND_CONTEXT_PARALLEL_GROUP = group

    ### Expert-related parallel groups initialization
    # Build the expert model parallel group
    global _EXPERT_MODEL_PARALLEL_GROUP
    global _EXPERT_MODEL_PARALLEL_GROUPS
    assert _EXPERT_MODEL_PARALLEL_GROUP is None, 'Expert parallel group is already initialized'
    for ranks in generator_wrapper('ep', is_expert=True):
        group = create_group(
            ranks,
            pg_options=get_nccl_options('exp', nccl_comm_cfgs),
            group_desc='EXPERT_MODEL_PARALLEL_GROUP',
        )
        _EXPERT_MODEL_PARALLEL_GROUPS.append(ranks)
        if rank in ranks:
            _EXPERT_MODEL_PARALLEL_GROUP = group

    # Build the expert tensor parallel group
    global _EXPERT_TENSOR_PARALLEL_GROUP
    global _EXPERT_TENSOR_PARALLEL_GROUPS
    assert (
        _EXPERT_TENSOR_PARALLEL_GROUP is None
    ), 'Expert tensor model parallel group is already initialized'
    for ranks in generator_wrapper('tp', is_expert=True):
        group = create_group(
            ranks,
            timeout=timeout,
            pg_options=get_nccl_options('tp', nccl_comm_cfgs),
            group_desc='EXPERT_TENSOR_PARALLEL_GROUP',
        )
        _EXPERT_TENSOR_PARALLEL_GROUPS.append(ranks)
        if rank in ranks:
            _EXPERT_TENSOR_PARALLEL_GROUP = group

    # Build the tensor + expert parallel groups
    global _EXPERT_TENSOR_AND_MODEL_PARALLEL_GROUP
    global _EXPERT_TENSOR_AND_MODEL_PARALLEL_GROUPS
    assert (
        _EXPERT_TENSOR_AND_MODEL_PARALLEL_GROUP is None
    ), 'Expert tensor + model parallel group is already initialized'
    for ranks in generator_wrapper('tp-ep', is_expert=True):
        group = create_group(
            ranks,
            timeout=timeout,
            pg_options=get_nccl_options('tp_exp', nccl_comm_cfgs),
            group_desc='EXPERT_TENSOR_AND_MODEL_PARALLEL_GROUP',
        )
        _EXPERT_TENSOR_AND_MODEL_PARALLEL_GROUPS.append(ranks)
        if rank in ranks:
            _EXPERT_TENSOR_AND_MODEL_PARALLEL_GROUP = group

    # Build the expert+tensor+pipeline parallel groups
    global _EXPERT_TENSOR_MODEL_PIPELINE_PARALLEL_GROUP
    global _EXPERT_TENSOR_MODEL_PIPELINE_PARALLEL_GROUPS
    assert (
        _EXPERT_TENSOR_MODEL_PIPELINE_PARALLEL_GROUP is None
    ), 'The expert_tensor_model_pipeline parallel group is already initialized'
    for ranks in generator_wrapper('tp-ep-pp', is_expert=True):
        group = create_group(
            ranks,
            timeout=timeout,
            pg_options=get_nccl_options('mp', nccl_comm_cfgs),
            group_desc='EXPERT_TENSOR_MODEL_PIPELINE_PARALLEL_GROUP',
        )
        _EXPERT_TENSOR_MODEL_PIPELINE_PARALLEL_GROUPS.append(ranks)
        if rank in ranks:
            _EXPERT_TENSOR_MODEL_PIPELINE_PARALLEL_GROUP = group

    # Build the expert data parallel group
    global _EXPERT_DATA_PARALLEL_GROUP
    global _EXPERT_DATA_PARALLEL_GROUPS
    assert _EXPERT_DATA_PARALLEL_GROUP is None, 'Expert data group is already initialized'
    global _EXPERT_DATA_PARALLEL_GROUP_GLOO
    assert _EXPERT_DATA_PARALLEL_GROUP_GLOO is None, 'Expert data group-gloo is already initialized'

    for ranks in generator_wrapper('dp', is_expert=True):
        group = create_group(
            ranks,
            timeout=timeout,
            pg_options=get_nccl_options('dp', nccl_comm_cfgs),
            group_desc='EXPERT_DATA_PARALLEL_GROUP',
        )
        group_gloo = create_group(
            ranks, backend="gloo", group_desc='EXPERT_DATA_PARALLEL_GROUP_GLOO'
        )
<<<<<<< HEAD
        _EXPERT_DATA_PARALLEL_GROUPS.append(ranks)
        group_gloo = torch.distributed.new_group(ranks, backend="gloo")
=======
>>>>>>> f8887ce6
        if rank in ranks:
            _EXPERT_DATA_PARALLEL_GROUP = group
            _EXPERT_DATA_PARALLEL_GROUP_GLOO = group_gloo
    ### End of expert related parallel groups initialization

    global _DEFAULT_PROCESS_GROUP
    if xm is not None:
        _DEFAULT_PROCESS_GROUP = torch.distributed.new_group(backend="gloo")

    # Initialize global memory buffer
    # This isn't really "parallel state" but there isn't another good place to
    # put this. If we end up with a more generic initialization of megatron-core
    # we could stick it there
    _set_global_memory_buffer()


def is_initialized():
    """Useful for code segments that may be accessed with or without mpu initialization"""
    return _DATA_PARALLEL_GROUP is not None


def is_unitialized() -> bool:
    """Check if parallel state has been initialized

    Deprecated. Use is_initialized instead.

    """
    warnings.warn("is_unitialized is deprecated, use is_initialized instead", DeprecationWarning)
    return not is_initialized()


def model_parallel_is_initialized():
    """Check if model- and data-parallel groups are initialized."""
    if (
        _TENSOR_MODEL_PARALLEL_GROUP is None
        or _PIPELINE_MODEL_PARALLEL_GROUP is None
        or _DATA_PARALLEL_GROUP is None
    ):
        return False
    return True


def get_model_parallel_group() -> ProcessGroup:
    """Get the model-parallel group the caller rank belongs to."""
    assert _MODEL_PARALLEL_GROUP is not None, 'model parallel group is not initialized'
    return _MODEL_PARALLEL_GROUP

def get_model_parallel_groups() -> List[List[int]]:
    assert _MODEL_PARALLEL_GROUPS, 'model parallel groups is not initialized'
    return _MODEL_PARALLEL_GROUPS


def get_tensor_model_parallel_group(check_initialized=True) -> ProcessGroup:
    """Get the tensor model parallel group the caller rank belongs to."""
    if check_initialized:
        assert (
            _TENSOR_MODEL_PARALLEL_GROUP is not None
        ), 'tensor model parallel group is not initialized'
    return _TENSOR_MODEL_PARALLEL_GROUP

def get_tensor_model_parallel_groups(check_initialized=True) -> List[List[int]]:
    if check_initialized:
        assert (
            _TENSOR_MODEL_PARALLEL_GROUPS
        ), 'tensor model parallel group is not initialized'
    return _TENSOR_MODEL_PARALLEL_GROUPS

def get_pipeline_model_parallel_group() -> ProcessGroup:
    """Get the pipeline model parallel group the caller rank belongs to."""
    assert (
        _PIPELINE_MODEL_PARALLEL_GROUP is not None
    ), 'pipeline_model parallel group is not initialized'
    return _PIPELINE_MODEL_PARALLEL_GROUP

def get_pipeline_model_parallel_groups() -> List[List[int]]:
    assert (
        _PIPELINE_MODEL_PARALLEL_GROUPS
    ), 'pipeline_model parallel groups is not initialized'
    return _PIPELINE_MODEL_PARALLEL_GROUPS

def get_data_parallel_group(with_context_parallel=False, partial_data_parallel=False) -> ProcessGroup:
    """Get the data-parallel group the caller rank belongs to."""

    assert xm is None or not partial_data_parallel, "Partial data parallel not supported with XLA"
    if with_context_parallel:
        if partial_data_parallel:
            assert (
                _INTRA_PARTIAL_DATA_PARALLEL_GROUP_WITH_CP is not None
            ), 'Intra partial data parallel group is not initialized'
            return _INTRA_PARTIAL_DATA_PARALLEL_GROUP_WITH_CP
        assert (
            _DATA_PARALLEL_GROUP_WITH_CP is not None
        ), 'data parallel group with context parallel combined is not initialized'
        return _DATA_PARALLEL_GROUP_WITH_CP
    else:
        assert _DATA_PARALLEL_GROUP is not None, 'data parallel group is not initialized'
        assert partial_data_parallel == False, 'Partial DP for Optimizer needs to include CP'
        return _DATA_PARALLEL_GROUP

def get_data_parallel_groups(with_context_parallel=False) -> List[List[int]]:
    if with_context_parallel:
        assert (
            _DATA_PARALLEL_WITH_CP_GROUPS
        ), 'data parallel with context parallel groups is not initialized'
        return _DATA_PARALLEL_WITH_CP_GROUPS
    else:
        assert _DATA_PARALLEL_GROUPS, 'data parallel groups is not initialized'
        return _DATA_PARALLEL_GROUPS

def get_data_parallel_group_gloo(with_context_parallel=False, partial_data_parallel=False) -> ProcessGroup:
    """Get the Gloo data-parallel group the caller rank belongs to."""

    assert xm is None or not partial_data_parallel, "Partial data parallel not supported with XLA"
    if with_context_parallel:
        if partial_data_parallel:
            assert (
                _INTRA_PARTIAL_DATA_PARALLEL_GROUP_WITH_CP_GLOO is not None
            ), 'Intra partial data parallel group is not initialized'
            return _INTRA_PARTIAL_DATA_PARALLEL_GROUP_WITH_CP_GLOO
        assert (
            _DATA_PARALLEL_GROUP_WITH_CP_GLOO is not None
        ), 'data parallel group-gloo with context parallel combined is not initialized'
        return _DATA_PARALLEL_GROUP_WITH_CP_GLOO
    else:
        assert _DATA_PARALLEL_GROUP_GLOO is not None, 'data parallel group-gloo is not initialized'
        assert partial_data_parallel == False, 'Partial DP for Optimizer needs to include CP'
        return _DATA_PARALLEL_GROUP_GLOO


def get_inter_partial_data_parallel_group() -> ProcessGroup:
    """Get the group spanning the different partial data-parallel groups."""
    assert (
        _INTER_PARTIAL_DATA_PARALLEL_GROUP_WITH_CP is not None
    ), 'Inter partial data parallel group is not initialized'
    return _INTER_PARTIAL_DATA_PARALLEL_GROUP_WITH_CP


def get_context_parallel_group(check_initialized=True):
    """Get the context-parallel group the caller rank belongs to."""
    if check_initialized:
        assert _CONTEXT_PARALLEL_GROUP is not None, 'context parallel group is not initialized'
    return _CONTEXT_PARALLEL_GROUP

def get_context_parallel_groups(check_initialized=True) -> List[List[int]]:
    if check_initialized:
        assert _CONTEXT_PARALLEL_GROUPS, 'context parallel groups is not initialized'
    return _CONTEXT_PARALLEL_GROUPS

def get_context_parallel_global_ranks(check_initialized=True) -> List[int]:
    """Get all global ranks of the context parallel group that the caller rank belongs to."""
    if check_initialized:
        assert (
            _CONTEXT_PARALLEL_GLOBAL_RANKS is not None
        ), 'context parallel group is not initialized'
    return _CONTEXT_PARALLEL_GLOBAL_RANKS


def get_hierarchical_context_parallel_groups(check_initialized=True):
    """Get the inner ring of context parallel group the caller rank belongs to."""
    if check_initialized:
        assert _HIERARCHICAL_CONTEXT_PARALLEL_GROUPS is not None
    return _HIERARCHICAL_CONTEXT_PARALLEL_GROUPS


def get_embedding_group() -> ProcessGroup:
    """Get the embedding group the caller rank belongs to."""
    assert _EMBEDDING_GROUP is not None, 'embedding group is not initialized'
    return _EMBEDDING_GROUP

def get_embedding_groups() -> List[List[int]]:
    assert _EMBEDDING_GROUPS, 'embedding groups is not initialized'
    return _EMBEDDING_GROUPS

def get_position_embedding_group() -> ProcessGroup:
    """Get the position embedding group the caller rank belongs to."""
    assert _POSITION_EMBEDDING_GROUP is not None, 'position embedding group is not initialized'
    return _POSITION_EMBEDDING_GROUP

def get_position_embedding_groups() -> List[List[int]]:
    assert _POSITION_EMBEDDING_GROUPS, 'position embedding groups is not initialized'
    return _POSITION_EMBEDDING_GROUPS

def get_amax_reduction_group(with_context_parallel=False, tp_only_amax_red=False) -> ProcessGroup:
    """Get the FP8 amax reduction group the caller rank belongs to."""
    if with_context_parallel:
        if not tp_only_amax_red:
            assert (
                _TENSOR_AND_DATA_PARALLEL_GROUP_WITH_CP is not None
            ), 'FP8 amax reduction group is not initialized'
            return _TENSOR_AND_DATA_PARALLEL_GROUP_WITH_CP
        else:
            assert (
                _TENSOR_AND_CONTEXT_PARALLEL_GROUP is not None
            ), 'FP8 amax reduction group is not initialized'
            return _TENSOR_AND_CONTEXT_PARALLEL_GROUP
    else:
        if not tp_only_amax_red:
            assert (
                _TENSOR_AND_DATA_PARALLEL_GROUP is not None
            ), 'FP8 amax reduction group is not initialized'
            return _TENSOR_AND_DATA_PARALLEL_GROUP
        else:
            assert (
                _TENSOR_MODEL_PARALLEL_GROUP is not None
            ), 'FP8 amax reduction group is not initialized'
            return _TENSOR_MODEL_PARALLEL_GROUP

def get_amax_reduction_groups(with_context_parallel=False, tp_only_amax_red=False) -> List[List[int]]:
    if with_context_parallel:
        if not tp_only_amax_red:
            assert (
                _TENSOR_AND_DATA_PARALLEL_WITH_CP_GROUPS is not None
            ), 'FP8 amax reduction group is not initialized'
            return _TENSOR_AND_DATA_PARALLEL_WITH_CP_GROUPS
        else:
            assert (
                _TENSOR_AND_CONTEXT_PARALLEL_GROUPS is not None
            ), 'FP8 amax reduction group is not initialized'
            return _TENSOR_AND_CONTEXT_PARALLEL_GROUPS
    else:
        if not tp_only_amax_red:
            assert (
                _TENSOR_AND_DATA_PARALLEL_GROUPS is not None
            ), 'FP8 amax reduction group is not initialized'
            return _TENSOR_AND_DATA_PARALLEL_GROUPS
        else:
            assert (
                _TENSOR_MODEL_PARALLEL_GROUPS is not None
            ), 'FP8 amax reduction group is not initialized'
            return _TENSOR_MODEL_PARALLEL_GROUPS

def get_tensor_and_data_parallel_group(with_context_parallel=False) -> ProcessGroup:
    """Get the tensor- and data-parallel group the caller rank belongs to."""
    if with_context_parallel:
        assert (
            _TENSOR_AND_DATA_PARALLEL_GROUP_WITH_CP is not None
        ), 'tensor and data parallel group is not initialized'
        return _TENSOR_AND_DATA_PARALLEL_GROUP_WITH_CP
    else:
        assert (
            _TENSOR_AND_DATA_PARALLEL_GROUP is not None
        ), 'tensor and data parallel group is not initialized'
        return _TENSOR_AND_DATA_PARALLEL_GROUP

def get_tensor_and_data_parallel_groups(with_context_parallel=False) -> List[List[int]]:
    """Get the tensor and data parallel group the caller rank belongs to."""
    if with_context_parallel:
        assert (
            _TENSOR_AND_DATA_PARALLEL_WITH_CP_GROUPS
        ), 'tensor and data parallel groups is not initialized'
        return _TENSOR_AND_DATA_PARALLEL_WITH_CP_GROUPS
    else:
        assert (
            _TENSOR_AND_DATA_PARALLEL_GROUPS
        ), 'tensor and data parallel groups is not initialized'
        return _TENSOR_AND_DATA_PARALLEL_GROUPS

def get_tensor_and_context_parallel_group() -> ProcessGroup:
    """Get the tensor and context parallel group the caller rank belongs to."""
    assert (
        _TENSOR_AND_CONTEXT_PARALLEL_GROUP is not None
    ), 'tensor and context parallel group is not initialized'
    return _TENSOR_AND_CONTEXT_PARALLEL_GROUP

def get_tensor_and_context_parallel_groups() -> List[List[int]]:
    assert (
        _TENSOR_AND_CONTEXT_PARALLEL_GROUPS
    ), 'tensor and context parallel groups is not initialized'
    return _TENSOR_AND_CONTEXT_PARALLEL_GROUPS

def set_tensor_model_parallel_world_size(world_size):
    """Set the tensor-model-parallel size"""
    global _MPU_TENSOR_MODEL_PARALLEL_WORLD_SIZE
    _MPU_TENSOR_MODEL_PARALLEL_WORLD_SIZE = world_size


def set_pipeline_model_parallel_world_size(world_size):
    """Set the pipeline-model-parallel size"""
    global _MPU_PIPELINE_MODEL_PARALLEL_WORLD_SIZE
    _MPU_PIPELINE_MODEL_PARALLEL_WORLD_SIZE = world_size


def set_virtual_pipeline_model_parallel_world_size(world_size):
    """Set the pipeline-model-parallel size"""
    global _VIRTUAL_PIPELINE_MODEL_PARALLEL_WORLD_SIZE
    _VIRTUAL_PIPELINE_MODEL_PARALLEL_WORLD_SIZE = world_size


def get_tensor_model_parallel_world_size() -> int:
    """Return world size for the tensor-model-parallel group."""
    global _MPU_TENSOR_MODEL_PARALLEL_WORLD_SIZE
    if _MPU_TENSOR_MODEL_PARALLEL_WORLD_SIZE is not None:
        return _MPU_TENSOR_MODEL_PARALLEL_WORLD_SIZE
    group = get_tensor_model_parallel_group()
    return torch.distributed.get_world_size(group)


def get_pipeline_model_parallel_world_size() -> int :
    """Return world size for the pipeline-model-parallel group."""
    global _MPU_PIPELINE_MODEL_PARALLEL_WORLD_SIZE
    if _MPU_PIPELINE_MODEL_PARALLEL_WORLD_SIZE is not None:
        return _MPU_PIPELINE_MODEL_PARALLEL_WORLD_SIZE

    pp_group = get_pipeline_model_parallel_group()
    if isinstance(pp_group, list):
        # Implicit assumption that each PP group is the same size.
        sizes = []
        for group in _PIPELINE_GLOBAL_RANKS:
            sizes.append(len(group))
        assert all(x == sizes[0] for x in sizes)
        return torch.distributed.get_world_size(group=pp_group[0])
    else:
        return torch.distributed.get_world_size(group=pp_group)


def set_tensor_model_parallel_rank(rank):
    """Set tensor-model-parallel rank."""
    global _MPU_TENSOR_MODEL_PARALLEL_RANK
    _MPU_TENSOR_MODEL_PARALLEL_RANK = rank


def set_pipeline_model_parallel_rank(rank):
    """Set pipeline-model-parallel rank."""
    global _MPU_PIPELINE_MODEL_PARALLEL_RANK
    _MPU_PIPELINE_MODEL_PARALLEL_RANK = rank


def set_pipeline_model_parallel_split_rank(rank):
    """Set pipeline-model-parallel split rank. DEPRECATED."""
    global _PIPELINE_MODEL_PARALLEL_SPLIT_RANK
    _PIPELINE_MODEL_PARALLEL_SPLIT_RANK = rank


def get_tensor_model_parallel_rank() -> int:
    """Return caller's rank for the tensor-model-parallel group."""
    global _MPU_TENSOR_MODEL_PARALLEL_RANK
    if _MPU_TENSOR_MODEL_PARALLEL_RANK is not None:
        return _MPU_TENSOR_MODEL_PARALLEL_RANK
    group = get_tensor_model_parallel_group()
    return torch.distributed.get_rank(group)


def get_pipeline_model_parallel_rank() -> int:
    """Return caller's rank for the pipeline-model-parallel group."""
    global _MPU_PIPELINE_MODEL_PARALLEL_RANK
    if _MPU_PIPELINE_MODEL_PARALLEL_RANK is not None:
        return _MPU_PIPELINE_MODEL_PARALLEL_RANK
    rank = torch.distributed.get_rank()
    pp_group = get_pipeline_model_parallel_group()
    if isinstance(pp_group, list):
        # Assume that if the caller exist in multiple PP groups, then it has the same index.
        indices = []
        for group in _PIPELINE_GLOBAL_RANKS:
            for i, r in enumerate(group):
                if r == rank:
                    indices.append(i)
        assert all(x == indices[0] for x in indices)
        return torch.distributed.get_rank(group=pp_group[0])
    else:
        return torch.distributed.get_rank(group=pp_group)


def get_pipeline_model_parallel_split_rank() -> int:
    """Return pipeline-model-parallel split rank."""
    global _PIPELINE_MODEL_PARALLEL_SPLIT_RANK
    return _PIPELINE_MODEL_PARALLEL_SPLIT_RANK


def is_pipeline_first_stage(ignore_virtual=False) -> bool:
    """Return True if in the first pipeline model-parallel stage, False otherwise."""
    if not ignore_virtual:
        if (
            get_virtual_pipeline_model_parallel_world_size() is not None
            and get_virtual_pipeline_model_parallel_rank() != 0
        ):
            return False
    return get_pipeline_model_parallel_rank() == 0


def is_pipeline_last_stage(ignore_virtual=False) -> bool:
    """Return True if in the last pipeline-model-parallel stage, False otherwise."""
    if not ignore_virtual:
        virtual_pipeline_model_parallel_world_size = (
            get_virtual_pipeline_model_parallel_world_size()
        )
        if (
            virtual_pipeline_model_parallel_world_size is not None
            and get_virtual_pipeline_model_parallel_rank()
            != (virtual_pipeline_model_parallel_world_size - 1)
        ):
            return False
    return get_pipeline_model_parallel_rank() == (get_pipeline_model_parallel_world_size() - 1)


def is_rank_in_embedding_group(ignore_virtual=False) -> bool:
    """Return true if current rank is in embedding group, False otherwise."""
    rank = torch.distributed.get_rank()
    global _EMBEDDING_GLOBAL_RANKS
    if _EMBEDDING_GLOBAL_RANKS is None:
        return False
    if ignore_virtual:
        return rank in _EMBEDDING_GLOBAL_RANKS
    if rank in _EMBEDDING_GLOBAL_RANKS:
        if rank == _EMBEDDING_GLOBAL_RANKS[0]:
            return is_pipeline_first_stage(ignore_virtual=False)
        elif rank == _EMBEDDING_GLOBAL_RANKS[-1]:
            return is_pipeline_last_stage(ignore_virtual=False)
        else:
            return True
    return False


def is_rank_in_position_embedding_group() -> bool:
    """Return true if current rank is in position embedding group, False otherwise."""
    rank = torch.distributed.get_rank()
    global _POSITION_EMBEDDING_GLOBAL_RANKS
    return _POSITION_EMBEDDING_GLOBAL_RANKS is not None and rank in _POSITION_EMBEDDING_GLOBAL_RANKS


def is_pipeline_stage_before_split(rank=None) -> bool:
    """Return True if pipeline stage executes encoder block for a model
    with both encoder and decoder."""
    if get_pipeline_model_parallel_world_size() == 1:
        return True
    if rank is None:
        rank = get_pipeline_model_parallel_rank()
    global _PIPELINE_MODEL_PARALLEL_SPLIT_RANK
    if _PIPELINE_MODEL_PARALLEL_SPLIT_RANK is None:
        return True
    if rank < _PIPELINE_MODEL_PARALLEL_SPLIT_RANK:
        return True
    return False


def is_pipeline_stage_after_split(rank=None) -> bool:
    """Return True if pipeline stage executes decoder block for a model
    with both encoder and decoder."""
    if get_pipeline_model_parallel_world_size() == 1:
        return True
    if rank is None:
        rank = get_pipeline_model_parallel_rank()
    global _PIPELINE_MODEL_PARALLEL_SPLIT_RANK
    if _PIPELINE_MODEL_PARALLEL_SPLIT_RANK is None:
        return True
    if rank >= _PIPELINE_MODEL_PARALLEL_SPLIT_RANK:
        return True
    return False


def is_inside_encoder(rank=None) -> bool:
    """Return True if pipeline stage executes encoder block.
    This function implicitly assumes we have a model with both
    encoder and decoder."""
    if get_pipeline_model_parallel_world_size() == 1:
        return True
    if rank is None:
        rank = get_pipeline_model_parallel_rank()
    global _PIPELINE_MODEL_PARALLEL_DECODER_START
    # _PIPELINE_MODEL_PARALLEL_DECODER_START == None means that the
    # encoder shares the first pipeline rank with the decoder
    if _PIPELINE_MODEL_PARALLEL_DECODER_START is None and rank == 0:
        return True
    # _PIPELINE_MODEL_PARALLEL_DECODER_START != None means that the
    # encoder is on it's own pipeline ranks before the decoder
    if (
        _PIPELINE_MODEL_PARALLEL_DECODER_START is not None
        and rank < _PIPELINE_MODEL_PARALLEL_DECODER_START
    ):
        return True
    return False


def is_inside_decoder(rank=None) -> bool:
    """Return True if pipeline stage executes decoder block for a model
    with both encoder and decoder."""
    if get_pipeline_model_parallel_world_size() == 1:
        return True
    if rank is None:
        rank = get_pipeline_model_parallel_rank()
    global _PIPELINE_MODEL_PARALLEL_DECODER_START
    if _PIPELINE_MODEL_PARALLEL_DECODER_START is None:
        return True
    if rank >= _PIPELINE_MODEL_PARALLEL_DECODER_START:
        return True
    return False


def get_pipeline_model_parallel_decoder_start() -> int:
    """Return decoder start rank (if encoder pipeline parallelism is set)."""
    global _PIPELINE_MODEL_PARALLEL_DECODER_START
    return _PIPELINE_MODEL_PARALLEL_DECODER_START


def is_pipeline_stage_at_split() -> bool:
    """Return true if pipeline stage executes decoder block and next
    stage executes encoder block for a model with both encoder and
    decoder."""
    rank = get_pipeline_model_parallel_rank()
    return is_pipeline_stage_before_split(rank) and is_pipeline_stage_after_split(rank + 1)


def get_virtual_pipeline_model_parallel_rank() -> int:
    """Return the virtual pipeline-parallel rank."""
    global _VIRTUAL_PIPELINE_MODEL_PARALLEL_RANK
    return _VIRTUAL_PIPELINE_MODEL_PARALLEL_RANK


def set_virtual_pipeline_model_parallel_rank(rank):
    """Set the virtual pipeline-parallel rank."""
    global _VIRTUAL_PIPELINE_MODEL_PARALLEL_RANK
    _VIRTUAL_PIPELINE_MODEL_PARALLEL_RANK = rank


def get_virtual_pipeline_model_parallel_world_size() -> int:
    """Return the virtual pipeline-parallel world size."""
    global _VIRTUAL_PIPELINE_MODEL_PARALLEL_WORLD_SIZE
    return _VIRTUAL_PIPELINE_MODEL_PARALLEL_WORLD_SIZE


def get_tensor_model_parallel_src_rank() -> int:
    """Calculate the global rank corresponding to the first local rank
    in the tensor model parallel group."""
    assert (
        _TENSOR_MODEL_PARALLEL_GLOBAL_RANKS is not None
    ), "Tensor model parallel group is not initialized"
    return _TENSOR_MODEL_PARALLEL_GLOBAL_RANKS[0]


def get_model_parallel_src_rank() -> int:
    """Calculate the global rank corresponding to the first local rank
    in the model parallel group."""
    assert _MODEL_PARALLEL_GLOBAL_RANKS is not None, "Model parallel group is not initialized"
    return _MODEL_PARALLEL_GLOBAL_RANKS[0]


def get_data_parallel_src_rank(with_context_parallel=False) -> int:
    """Calculate the global rank corresponding to the first local rank
    in the data parallel group."""
    if with_context_parallel:
        assert (
            _DATA_PARALLEL_GLOBAL_RANKS_WITH_CP is not None
        ), "Data parallel group with context parallel combined is not initialized"
        return _DATA_PARALLEL_GLOBAL_RANKS_WITH_CP[0]
    else:
        assert _DATA_PARALLEL_GLOBAL_RANKS is not None, "Data parallel group is not initialized"
        return _DATA_PARALLEL_GLOBAL_RANKS[0]


def get_pipeline_model_parallel_first_rank() -> int:
    """Return the global rank of the first stage in the current rank's pipeline."""
    assert _PIPELINE_GLOBAL_RANKS is not None, "Pipeline parallel group is not initialized"
    if isinstance(_PIPELINE_GLOBAL_RANKS[0], list):
        # I assume the first rank is the same for all pp groups right now.
        for rank_group in _PIPELINE_GLOBAL_RANKS:
            assert rank_group[0] == _PIPELINE_GLOBAL_RANKS[0][0]
        return _PIPELINE_GLOBAL_RANKS[0][0]
    else:
        return _PIPELINE_GLOBAL_RANKS[0]


def get_pipeline_model_parallel_last_rank() -> int:
    """Return the global rank of the last stage in the current rank's pipeline."""
    assert _PIPELINE_GLOBAL_RANKS is not None, "Pipeline parallel group is not initialized"
    last_rank_local = get_pipeline_model_parallel_world_size() - 1
    return _PIPELINE_GLOBAL_RANKS[last_rank_local]


def get_pipeline_model_parallel_next_rank() -> int:
    """Return the global rank that follows the caller in the pipeline, for each
    pipeline-parallel group that the rank is part of.

    If it is just part of one group, an int is returned, otherwise a list of ints.
    """
    assert _PIPELINE_GLOBAL_RANKS is not None, "Pipeline parallel group is not initialized"
    rank_in_pipeline = get_pipeline_model_parallel_rank()
    world_size = get_pipeline_model_parallel_world_size()
    if isinstance(_PIPELINE_GLOBAL_RANKS[0], list):
        to_return = []
        for group in _PIPELINE_GLOBAL_RANKS:
            to_return.append(group[(rank_in_pipeline + 1) % world_size])
        return to_return
    else:
        return _PIPELINE_GLOBAL_RANKS[(rank_in_pipeline + 1) % world_size]


def get_pipeline_model_parallel_prev_rank() -> int:
    """Return the global rank that precedes the caller in the pipeline, for each
    pipeline-parallel group that the rank is part of.

    If it is just part of one group, an int is returned, otherwise a list of ints.
    """
    assert _PIPELINE_GLOBAL_RANKS is not None, "Pipeline parallel group is not initialized"
    rank_in_pipeline = get_pipeline_model_parallel_rank()
    world_size = get_pipeline_model_parallel_world_size()
    if isinstance(_PIPELINE_GLOBAL_RANKS[0], list):
        to_return = []
        for group in _PIPELINE_GLOBAL_RANKS:
            to_return.append(group[(rank_in_pipeline - 1) % world_size])
        return to_return
    else:
        return _PIPELINE_GLOBAL_RANKS[(rank_in_pipeline - 1) % world_size]


def get_data_parallel_world_size(with_context_parallel=False, partial_data_parallel=False) -> int:
    """Return world size for the data parallel group."""
    global _MPU_DATA_PARALLEL_WORLD_SIZE
    if _MPU_DATA_PARALLEL_WORLD_SIZE is not None:
        return _MPU_DATA_PARALLEL_WORLD_SIZE
    if torch.distributed.is_available() and torch.distributed.is_initialized():
        group = get_data_parallel_group(
                with_context_parallel=with_context_parallel,
                partial_data_parallel=partial_data_parallel,
            )
        return torch.distributed.get_world_size(group)
    else:
        return 0


def set_data_parallel_rank(rank):
    """Return world size for the data parallel group."""
    global _MPU_DATA_PARALLEL_RANK
    _MPU_DATA_PARALLEL_RANK = rank


def get_data_parallel_rank(with_context_parallel=False, partial_data_parallel=False) -> int:
    """Return caller's rank in the data-parallel group."""
    global _MPU_DATA_PARALLEL_RANK
    if _MPU_DATA_PARALLEL_RANK is not None:
        return _MPU_DATA_PARALLEL_RANK
    if torch.distributed.is_available() and torch.distributed.is_initialized():
        return torch.distributed.get_rank(
            group=get_data_parallel_group(
                with_context_parallel=with_context_parallel,
                partial_data_parallel=partial_data_parallel,
            )
        )
    else:
        return 0


def get_context_parallel_world_size() -> int:
    """Return world size for the context parallel group."""
    if torch.distributed.is_available() and torch.distributed.is_initialized():
        group = get_context_parallel_group()
        return torch.distributed.get_world_size(group)
    else:
        return 0


def get_context_parallel_rank() -> int:
    """Return caller's rank in the context-parallel group."""
    if torch.distributed.is_available() and torch.distributed.is_initialized():
        group = get_context_parallel_group()
        return torch.distributed.get_rank(group)
    else:
        return 0


def get_tensor_and_context_parallel_world_size() -> int:
    """Return world size for the tensor and context-parallel group."""
    if torch.distributed.is_available() and torch.distributed.is_initialized():
        group = get_tensor_and_context_parallel_group()
        return torch.distributed.get_world_size(group)
    else:
        return 0


def get_tensor_and_context_parallel_rank() -> int:
    """Return caller's rank in the joint tensor-model-parallel and context-parallel group."""
    if torch.distributed.is_available() and torch.distributed.is_initialized():
        group = get_tensor_and_context_parallel_group()
        return torch.distributed.get_rank(group)
    else:
        return 0


### Expert-related parallel states functions
def get_expert_model_parallel_group(check_initialized=True) -> int:
    """Get the expert-model-parallel group the caller rank belongs to."""
    if check_initialized:
        assert (
            _EXPERT_MODEL_PARALLEL_GROUP is not None
        ), 'expert model parallel group is not initialized'
    return _EXPERT_MODEL_PARALLEL_GROUP


def get_expert_model_parallel_groups(check_initialized=True) -> int:
    """Get the expert-model-parallel global ranks"""
    if check_initialized:
        assert (
            _EXPERT_MODEL_PARALLEL_GROUPS is not None
        ), 'expert model parallel group is not initialized'
    return _EXPERT_MODEL_PARALLEL_GROUPS

def get_expert_model_parallel_world_size() -> int:
    """Return world size for the expert-model-parallel group."""
    if _MPU_EXPERT_MODEL_PARALLEL_WORLD_SIZE is not None:
        return _MPU_EXPERT_MODEL_PARALLEL_WORLD_SIZE
    if torch.distributed.is_available() and torch.distributed.is_initialized():
        group = get_expert_model_parallel_group()
        return torch.distributed.get_world_size(group)
    else:
        return 0


def set_expert_model_parallel_world_size(world_size):
    """Sets the expert-model-parallel world size."""
    global _MPU_EXPERT_MODEL_PARALLEL_WORLD_SIZE
    _MPU_EXPERT_MODEL_PARALLEL_WORLD_SIZE = world_size


def get_expert_model_parallel_rank() -> int:
    """Return caller's rank in the expert-model-parallel group."""
    if _MPU_EXPERT_MODEL_PARALLEL_RANK is not None:
        return _MPU_EXPERT_MODEL_PARALLEL_RANK
    if torch.distributed.is_available() and torch.distributed.is_initialized():
        group = get_expert_model_parallel_group()
        return torch.distributed.get_rank(group)
    else:
        return 0


def set_expert_model_parallel_rank(rank):
    """Set expert-model-parallel rank."""
    global _MPU_EXPERT_MODEL_PARALLEL_RANK
    _MPU_EXPERT_MODEL_PARALLEL_RANK = rank


def get_expert_tensor_parallel_group(check_initialized=True) -> ProcessGroup:
    """Get the expert-tensor-parallel group the caller rank belongs to."""
    if check_initialized:
        assert (
            _EXPERT_TENSOR_PARALLEL_GROUP is not None
        ), 'Expert tensor parallel group is not initialized'
    return _EXPERT_TENSOR_PARALLEL_GROUP

def get_expert_tensor_parallel_groups(check_initialized=True) -> List[List[int]]:
    if check_initialized:
        assert (
            _EXPERT_TENSOR_PARALLEL_GROUPS is not None
        ), 'Expert tensor parallel group is not initialized'
    return _EXPERT_TENSOR_PARALLEL_GROUPS


def get_expert_tensor_parallel_world_size() -> int:
    """Return world size for the expert tensor parallel group."""
    global _MPU_EXPERT_TENSOR_PARALLEL_WORLD_SIZE
    if _MPU_EXPERT_TENSOR_PARALLEL_WORLD_SIZE is not None:
        return _MPU_EXPERT_TENSOR_PARALLEL_WORLD_SIZE
    # Use tensor parallel group world size for backward compability otherwise
    if not _EXPERT_TENSOR_PARALLEL_GROUP:
        return _MPU_TENSOR_MODEL_PARALLEL_WORLD_SIZE
    else:
        group = get_expert_tensor_parallel_group()
        return torch.distributed.get_world_size(group)


def set_expert_tensor_parallel_world_size(world_size) -> int:
    "Set expert tensor model parallel size"
    global _MPU_EXPERT_TENSOR_PARALLEL_WORLD_SIZE
    _MPU_EXPERT_TENSOR_PARALLEL_WORLD_SIZE = world_size


def get_expert_tensor_parallel_rank() -> int:
    """Return my rank for the expert tensor parallel group."""
    global _MPU_EXPERT_TENSOR_PARALLEL_RANK
    if _MPU_EXPERT_TENSOR_PARALLEL_RANK is not None:
        return _MPU_EXPERT_TENSOR_PARALLEL_RANK
    # Use tensor parallel group rank for backward compability otherwise
    if not _EXPERT_TENSOR_PARALLEL_GROUP:
        return _MPU_TENSOR_MODEL_PARALLEL_RANK
    else:
        group = get_expert_tensor_parallel_group()
        return torch.distributed.get_rank(group)


def set_expert_tensor_parallel_rank(rank) -> int:
    "Set expert tensor model parallel rank"
    global _MPU_EXPERT_TENSOR_PARALLEL_RANK
    _MPU_EXPERT_TENSOR_PARALLEL_RANK = rank


def get_expert_tensor_and_model_parallel_group(check_initialized=True) -> ProcessGroup:
    """Get the tensor- and expert-parallel group the caller rank belongs to."""
    if check_initialized:
        assert (
            _EXPERT_TENSOR_AND_MODEL_PARALLEL_GROUP is not None
        ), 'Expert tensor and model parallel group is not initialized'
    return _EXPERT_TENSOR_AND_MODEL_PARALLEL_GROUP

def get_expert_tensor_and_model_parallel_groups(check_initialized=True) -> List[List[int]]:
    """Get the tensor- and expert-parallel global ranks"""
    if check_initialized:
        assert (
            _EXPERT_TENSOR_AND_MODEL_PARALLEL_GROUPS is not None
        ), 'Expert tensor and model parallel group is not initialized'
    return _EXPERT_TENSOR_AND_MODEL_PARALLEL_GROUPS

def get_expert_tensor_and_model_parallel_world_size() -> int:
    """Return world size for the expert model parallel group times expert tensor parallel group."""
    if torch.distributed.is_available() and torch.distributed.is_initialized():
        group = get_expert_tensor_and_model_parallel_group()
        return torch.distributed.get_world_size(group)
    else:
        return 0


def get_expert_tensor_and_model_parallel_rank() -> int:
    """Return caller's rank in the joint tensor- and expert-model-parallel group."""
    if torch.distributed.is_available() and torch.distributed.is_initialized():
        group = get_expert_tensor_and_model_parallel_group()
        return torch.distributed.get_rank(group)
    else:
        return 0


def get_expert_tensor_model_pipeline_parallel_group() -> ProcessGroup:
    """Get expert tensor-model-pipeline parallel group."""
    assert (
        _EXPERT_TENSOR_MODEL_PIPELINE_PARALLEL_GROUP is not None
    ), 'Expert tensor-model-pipeline parallel group is not initialized'
    return _EXPERT_TENSOR_MODEL_PIPELINE_PARALLEL_GROUP

def get_expert_tensor_model_pipeline_parallel_groups() -> List[List[int]]:
    assert (
        _EXPERT_TENSOR_MODEL_PIPELINE_PARALLEL_GROUPS is not None
    ), 'Expert tensor-model-pipeline parallel group is not initialized'
    return _EXPERT_TENSOR_MODEL_PIPELINE_PARALLEL_GROUPS

def get_expert_data_parallel_group() -> ProcessGroup:
    """Get expert data parallel group."""
    assert _EXPERT_DATA_PARALLEL_GROUP is not None, 'Expert data parallel group is not initialized'
    return _EXPERT_DATA_PARALLEL_GROUP

def get_expert_data_parallel_groups() -> List[List[int]]:
    assert _EXPERT_DATA_PARALLEL_GROUPS is not None, 'Expert data parallel group is not initialized'
    return _EXPERT_DATA_PARALLEL_GROUPS

def get_expert_data_parallel_group_gloo() -> ProcessGroup:
    """Get expert data parallel group-gloo."""
    assert (
        _EXPERT_DATA_PARALLEL_GROUP_GLOO is not None
    ), 'Expert data parallel group-gloo is not initialized'
    return _EXPERT_DATA_PARALLEL_GROUP_GLOO


def get_expert_data_parallel_rank() -> int:
    """Return caller's rank in the expert data parallel group."""
    if torch.distributed.is_available() and torch.distributed.is_initialized():
        group = get_expert_data_parallel_group()
        return torch.distributed.get_rank(group)
    else:
        return 0


### End of expert-related functions region


def _set_global_memory_buffer():
    """Initialize global buffer."""
    global _GLOBAL_MEMORY_BUFFER
    assert _GLOBAL_MEMORY_BUFFER is None, 'global memory buffer is already initialized'
    _GLOBAL_MEMORY_BUFFER = GlobalMemoryBuffer()


def get_global_memory_buffer():
    """Return the global GlobalMemoryBuffer object"""
    assert _GLOBAL_MEMORY_BUFFER is not None, 'global memory buffer is not initialized'
    return _GLOBAL_MEMORY_BUFFER


def destroy_global_memory_buffer():
    """Sets the global memory buffer to None"""
    global _GLOBAL_MEMORY_BUFFER
    _GLOBAL_MEMORY_BUFFER = None


def get_all_ranks():
    """Get caller's rank in tensor-model-parallel, data-parallel, context-parallel,
    pipeline-model-parallel and expert-model-parallel groups."""
    ranks = [
        get_tensor_model_parallel_rank(),
        get_data_parallel_rank(),
        get_context_parallel_rank(),
        get_pipeline_model_parallel_rank(),
        get_expert_model_parallel_rank(),
    ]
    return '_'.join(map(lambda x: str(x or 0), ranks))


def get_moe_layer_wise_logging_tracker():
    """Return the moe layer wise tracker."""
    global _MOE_LAYER_WISE_LOGGING_TRACKER
    return _MOE_LAYER_WISE_LOGGING_TRACKER

def get_default_process_group():
    global _DEFAULT_PROCESS_GROUP
    assert xm is None or _DEFAULT_PROCESS_GROUP is not None, \
        "_DEFAULT_PROCESS_GROUP is None for XLA" 
    return _DEFAULT_PROCESS_GROUP

def destroy_model_parallel():
    """Set the groups to none."""
    global _MODEL_PARALLEL_GROUP
    _MODEL_PARALLEL_GROUP = None

    global _TENSOR_MODEL_PARALLEL_GROUP
    _TENSOR_MODEL_PARALLEL_GROUP = None

    global _PIPELINE_MODEL_PARALLEL_GROUP
    _PIPELINE_MODEL_PARALLEL_GROUP = None

    global _PIPELINE_MODEL_PARALLEL_DECODER_START
    _PIPELINE_MODEL_PARALLEL_DECODER_START = None

    global _DATA_PARALLEL_GROUP
    _DATA_PARALLEL_GROUP = None

    global _DATA_PARALLEL_GROUP_WITH_CP
    _DATA_PARALLEL_GROUP_WITH_CP = None

    global _CONTEXT_PARALLEL_GROUP
    _CONTEXT_PARALLEL_GROUP = None

    global _CONTEXT_PARALLEL_GLOBAL_RANKS
    _CONTEXT_PARALLEL_GLOBAL_RANKS = None

    global _EMBEDDING_GROUP
    _EMBEDDING_GROUP = None

    global _POSITION_EMBEDDING_GROUP
    _POSITION_EMBEDDING_GROUP = None

    global _TENSOR_AND_DATA_PARALLEL_GROUP
    _TENSOR_AND_DATA_PARALLEL_GROUP = None

    global _TENSOR_AND_DATA_PARALLEL_GROUP_WITH_CP
    _TENSOR_AND_DATA_PARALLEL_GROUP_WITH_CP = None

    global _TENSOR_AND_CONTEXT_PARALLEL_GROUP
    _TENSOR_AND_CONTEXT_PARALLEL_GROUP = None

    global _VIRTUAL_PIPELINE_MODEL_PARALLEL_RANK
    _VIRTUAL_PIPELINE_MODEL_PARALLEL_RANK = None

    global _VIRTUAL_PIPELINE_MODEL_PARALLEL_WORLD_SIZE
    _VIRTUAL_PIPELINE_MODEL_PARALLEL_WORLD_SIZE = None

    global _MPU_TENSOR_MODEL_PARALLEL_WORLD_SIZE
    _MPU_TENSOR_MODEL_PARALLEL_WORLD_SIZE = None

    global _MPU_PIPELINE_MODEL_PARALLEL_WORLD_SIZE
    _MPU_PIPELINE_MODEL_PARALLEL_WORLD_SIZE = None

    global _MPU_TENSOR_MODEL_PARALLEL_RANK
    _MPU_TENSOR_MODEL_PARALLEL_RANK = None

    global _MPU_PIPELINE_MODEL_PARALLEL_RANK
    _MPU_PIPELINE_MODEL_PARALLEL_RANK = None

    global _GLOBAL_MEMORY_BUFFER
    _GLOBAL_MEMORY_BUFFER = None

    global _DATA_PARALLEL_GROUP_GLOO
    if _DATA_PARALLEL_GROUP_GLOO is not None:
        torch.distributed.barrier(group=_DATA_PARALLEL_GROUP_GLOO)
        torch.distributed.destroy_process_group(_DATA_PARALLEL_GROUP_GLOO)
    _DATA_PARALLEL_GROUP_GLOO = None

    global _DATA_PARALLEL_GROUP_WITH_CP_GLOO
    if _DATA_PARALLEL_GROUP_WITH_CP_GLOO is not None:
        torch.distributed.destroy_process_group(_DATA_PARALLEL_GROUP_WITH_CP_GLOO)
    _DATA_PARALLEL_GROUP_WITH_CP_GLOO = None

    global _DEFAULT_PROCESS_GROUP
    if _DEFAULT_PROCESS_GROUP is not None:
        torch.distributed.barrier(group=_DEFAULT_PROCESS_GROUP)
        torch.distributed.destroy_process_group(_DEFAULT_PROCESS_GROUP)
    _DEFAULT_PROCESS_GROUP = None
    
    global _MODEL_PARALLEL_GROUPS
    _MODEL_PARALLEL_GROUPS = []
    global _TENSOR_AND_DATA_PARALLEL_GROUPS
    _TENSOR_AND_DATA_PARALLEL_GROUPS= []
    global _MODEL_AND_EXPERT_PARALLEL_GROUPS
    _MODEL_AND_EXPERT_PARALLEL_GROUPS = []
    global _EMBEDDING_GROUPS
    _EMBEDDING_GROUPS = []
    global _POSITION_EMBEDDING_GROUPS
    _POSITION_EMBEDDING_GROUPS = []
    global _PIPELINE_MODEL_PARALLEL_GROUPS
    _PIPELINE_MODEL_PARALLEL_GROUPS = []
    global _DATA_PARALLEL_GROUPS
    _DATA_PARALLEL_GROUPS = []
    global _TENSOR_MODEL_PARALLEL_GROUPS
    _TENSOR_MODEL_PARALLEL_GROUPS = []
    global _CONTEXT_PARALLEL_GROUPS
    _CONTEXT_PARALLEL_GROUPS = []
    global _DATA_PARALLEL_WITH_CP_GROUPS 
    _DATA_PARALLEL_WITH_CP_GROUPS = []
    global _TENSOR_AND_CONTEXT_PARALLEL_GROUPS
    _TENSOR_AND_CONTEXT_PARALLEL_GROUPS = []
    global _TENSOR_AND_DATA_PARALLEL_WITH_CP_GROUPS
    _TENSOR_AND_DATA_PARALLEL_WITH_CP_GROUPS = []

    ### Expert-related parallel states destory
    global _EXPERT_MODEL_PARALLEL_GROUP
    _EXPERT_MODEL_PARALLEL_GROUP = None

    global _MPU_EXPERT_MODEL_PARALLEL_WORLD_SIZE
    _MPU_EXPERT_MODEL_PARALLEL_WORLD_SIZE = None

    global _MPU_EXPERT_MODEL_PARALLEL_RANK
    _MPU_EXPERT_MODEL_PARALLEL_RANK = None

    global _EXPERT_TENSOR_PARALLEL_GROUP
    _EXPERT_TENSOR_PARALLEL_GROUP = None

    global _MPU_EXPERT_TENSOR_PARALLEL_WORLD_SIZE
    _MPU_EXPERT_TENSOR_PARALLEL_WORLD_SIZE = None

    global _MPU_EXPERT_TENSOR_PARALLEL_RANK
    _MPU_EXPERT_TENSOR_PARALLEL_RANK = None

    global _EXPERT_TENSOR_AND_MODEL_PARALLEL_GROUP
    _EXPERT_TENSOR_AND_MODEL_PARALLEL_GROUP = None

    global _EXPERT_TENSOR_MODEL_PIPELINE_PARALLEL_GROUP
    _EXPERT_TENSOR_MODEL_PIPELINE_PARALLEL_GROUP = None

    global _EXPERT_DATA_PARALLEL_GROUP
    _EXPERT_DATA_PARALLEL_GROUP = None

    global _EXPERT_DATA_PARALLEL_GROUP_GLOO
    if _EXPERT_DATA_PARALLEL_GROUP_GLOO is not None:
        torch.distributed.barrier(group=_EXPERT_DATA_PARALLEL_GROUP_GLOO)
        torch.distributed.destroy_process_group(_EXPERT_DATA_PARALLEL_GROUP_GLOO)
    _EXPERT_DATA_PARALLEL_GROUP_GLOO = None

    global _EXPERT_MODEL_PARALLEL_GROUPS
    _EXPERT_MODEL_PARALLEL_GROUPS = []

    global _EXPERT_TENSOR_PARALLEL_GROUPS
    _EXPERT_TENSOR_PARALLEL_GROUPS = []

    global _EXPERT_TENSOR_AND_MODEL_PARALLEL_GROUPS
    _EXPERT_TENSOR_AND_MODEL_PARALLEL_GROUPS = []

    global _EXPERT_TENSOR_MODEL_PIPELINE_PARALLEL_GROUPS
    _EXPERT_TENSOR_MODEL_PIPELINE_PARALLEL_GROUPS = []

    global _EXPERT_DATA_PARALLEL_GROUPS
    _EXPERT_DATA_PARALLEL_GROUPS = []
    ### End of expert-related parallel states destory

    global _MOE_LAYER_WISE_LOGGING_TRACKER
    _MOE_LAYER_WISE_LOGGING_TRACKER = {}<|MERGE_RESOLUTION|>--- conflicted
+++ resolved
@@ -198,6 +198,10 @@
             # So need to unset timeout here if caller doesn't set value. Otherwise there is
             # type error.
             kwargs.pop('timeout')
+    if xm:
+        kwargs.pop('use_local_synchronization')
+        kwargs.pop('group_desc')
+
     return torch.distributed.new_group(**kwargs)
 
 
@@ -789,12 +793,8 @@
         group_gloo = create_group(
             ranks, timeout=timeout, backend="gloo", group_desc='DATA_PARALLEL_GROUP_GLOO'
         )
-<<<<<<< HEAD
         _DATA_PARALLEL_GROUPS.append(ranks)
 
-        group_gloo = torch.distributed.new_group(ranks, timeout=timeout, backend="gloo") 
-=======
->>>>>>> f8887ce6
         if rank in ranks:
             _DATA_PARALLEL_GROUP = group
             _DATA_PARALLEL_GROUP_GLOO = group_gloo
@@ -812,18 +812,13 @@
             pg_options=get_nccl_options('dp_cp', nccl_comm_cfgs),
             group_desc='DATA_PARALLEL_GROUP_WITH_CP',
         )
-<<<<<<< HEAD
         _DATA_PARALLEL_WITH_CP_GROUPS.append(ranks_with_cp)
 
-        group_with_cp_gloo = torch.distributed.new_group(
-            ranks_with_cp, timeout=timeout, backend="gloo"
-=======
         group_with_cp_gloo = create_group(
             ranks_with_cp,
             timeout=timeout,
             backend="gloo",
             group_desc='DATA_PARALLEL_GROUP_WITH_CP_GLOO',
->>>>>>> f8887ce6
         )
 
         if rank in ranks_with_cp:
@@ -954,16 +949,11 @@
         _TENSOR_MODEL_PARALLEL_GROUP is None
     ), 'tensor model parallel group is already initialized'
     for ranks in generator_wrapper('tp'):
-<<<<<<< HEAD
-        group = torch.distributed.new_group(
-            ranks, timeout=timeout, pg_options= get_nccl_options('tp', nccl_comm_cfgs)
-=======
         group = create_group(
             ranks,
             timeout=timeout,
             pg_options=get_nccl_options('tp', nccl_comm_cfgs),
             group_desc='TENSOR_MODEL_PARALLEL_GROUP',
->>>>>>> f8887ce6
         )
         _TENSOR_MODEL_PARALLEL_GROUPS.append(ranks)
         if rank in ranks:
@@ -1006,18 +996,11 @@
                 _PIPELINE_GLOBAL_RANKS = [_PIPELINE_GLOBAL_RANKS, ranks]
 
         embedding_ranks = get_embedding_ranks(ranks)
-<<<<<<< HEAD
-        group = torch.distributed.new_group(
-            embedding_ranks,
-            timeout=timeout,
-            pg_options=get_nccl_options('embd', nccl_comm_cfgs),
-=======
         group = create_group(
             embedding_ranks,
             timeout=timeout,
             pg_options=get_nccl_options('embd', nccl_comm_cfgs),
             group_desc='EMBEDDING_GROUP',
->>>>>>> f8887ce6
         )
         _EMBEDDING_GROUPS.append(embedding_ranks)
         if rank in embedding_ranks:
@@ -1164,11 +1147,8 @@
         group_gloo = create_group(
             ranks, backend="gloo", group_desc='EXPERT_DATA_PARALLEL_GROUP_GLOO'
         )
-<<<<<<< HEAD
         _EXPERT_DATA_PARALLEL_GROUPS.append(ranks)
-        group_gloo = torch.distributed.new_group(ranks, backend="gloo")
-=======
->>>>>>> f8887ce6
+
         if rank in ranks:
             _EXPERT_DATA_PARALLEL_GROUP = group
             _EXPERT_DATA_PARALLEL_GROUP_GLOO = group_gloo
