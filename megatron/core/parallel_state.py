# Copyright (c) 2022, NVIDIA CORPORATION. All rights reserved.

"""Model and data parallel groups."""

import os
import warnings
from datetime import timedelta
from functools import partial
from typing import Callable, List, Optional

<<<<<<< HEAD
from torch.distributed import ProcessGroup

from megatron.core.wrapped_process_group import WrappedProcessGroup

from .device_utils import get_current_device, get_xla_model, get_xla_runtime
=======
import einops
import numpy as np
>>>>>>> d905ac7f
import torch

from .utils import GlobalMemoryBuffer, is_torch_min_version

xm = get_xla_model()
xr = get_xla_runtime()

# Intra-layer model parallel group that the current rank belongs to.
_TENSOR_MODEL_PARALLEL_GROUP = None
# Inter-layer model parallel group that the current rank belongs to.
_PIPELINE_MODEL_PARALLEL_GROUP = None
# Model parallel group (both intra- and pipeline) that the current rank belongs to.
_MODEL_PARALLEL_GROUP = None
# Model parallel group (both intra-, pipeline, and expert) that the current rank belongs to.
# Embedding group.
_EMBEDDING_GROUP = None
# Position embedding group.
_POSITION_EMBEDDING_GROUP = None
# Data parallel group that the current rank belongs to.
_DATA_PARALLEL_GROUP = None
_DATA_PARALLEL_GROUP_GLOO = None
# tensor model parallel group and data parallel group combined
# used for fp8 and moe training
_TENSOR_AND_DATA_PARALLEL_GROUP = None

### Expert-related parallel states
# Naming convention:
# _EXPERT prefix in group name means it's used for expert layer in MoE models.
# _EXPERT_MODEL denotes expert parallelism which splits number of experts across the group.
# _EXPERT_TENSOR denotes tensor parallelism of expert which splits tensor across the group.
# _EXPERT_DATA denotes data parallelism of expert which replicates weight across the group.

# Expert model parallel group that current rank belongs to.
_EXPERT_MODEL_PARALLEL_GROUP = None
# Expert tensor parallel group that current rank belongs to.
_EXPERT_TENSOR_PARALLEL_GROUP = None
# Expert tensor and model combined parallel group
_EXPERT_TENSOR_AND_MODEL_PARALLEL_GROUP = None
# Expert tensor, model, pipeline combined parallel group
_EXPERT_TENSOR_MODEL_PIPELINE_PARALLEL_GROUP = None
# Expert data parallel group
_EXPERT_DATA_PARALLEL_GROUP = None
_EXPERT_DATA_PARALLEL_GROUP_GLOO = None
_INTRA_PARTIAL_EXPERT_DATA_PARALLEL_GROUP = None
_INTRA_PARTIAL_EXPERT_DATA_PARALLEL_GROUP_GLOO = None
_INTER_PARTIAL_EXPERT_DATA_PARALLEL_GROUP = None
# Parallel state values changed on the fly
_MPU_EXPERT_MODEL_PARALLEL_WORLD_SIZE = None
_MPU_EXPERT_MODEL_PARALLEL_RANK = None
_MPU_EXPERT_TENSOR_PARALLEL_WORLD_SIZE = None
_MPU_EXPERT_TENSOR_PARALLEL_RANK = None
### End of expert related parallel states

_VIRTUAL_PIPELINE_MODEL_PARALLEL_RANK = None
_VIRTUAL_PIPELINE_MODEL_PARALLEL_WORLD_SIZE = None
_PIPELINE_MODEL_PARALLEL_SPLIT_RANK = None

_PIPELINE_MODEL_PARALLEL_DECODER_START = None

# These values enable us to change the mpu sizes on the fly.
_MPU_TENSOR_MODEL_PARALLEL_WORLD_SIZE = None
_MPU_PIPELINE_MODEL_PARALLEL_WORLD_SIZE = None
_MPU_DATA_PARALLEL_WORLD_SIZE = None
_MPU_DATA_PARALLEL_RANK = None
_MPU_TENSOR_MODEL_PARALLEL_RANK = None
_MPU_PIPELINE_MODEL_PARALLEL_RANK = None

# A list of ranks that have a copy of the embedding.
_EMBEDDING_GLOBAL_RANKS = None

# A list of ranks that have a copy of the position embedding.
_POSITION_EMBEDDING_GLOBAL_RANKS = None

# A list of global ranks for each pipeline group to ease calculation of the source
# rank when broadcasting from the first or last pipeline stage.
_PIPELINE_GLOBAL_RANKS = None

# A list of global ranks for each data parallel group to ease calculation of the source
# rank when broadcasting weights from src to all other data parallel ranks
_DATA_PARALLEL_GLOBAL_RANKS = None

# A list of global ranks for each tensor model parallel group to ease calculation of
# the first local rank in the tensor model parallel group
_TENSOR_MODEL_PARALLEL_GLOBAL_RANKS = None

# A list of global ranks for each model parallel group to ease calculation of
# the first local rank in the model parallel group
_MODEL_PARALLEL_GLOBAL_RANKS = None

# Context parallel group that the current rank belongs to
_CONTEXT_PARALLEL_GROUP = None
# A list of global ranks for each context parallel group to ease calculation of the
# destination rank when exchanging KV/dKV between context parallel_ranks
_CONTEXT_PARALLEL_GLOBAL_RANKS = None
# Hierarchical context parallel groups
_HIERARCHICAL_CONTEXT_PARALLEL_GROUPS = None

# Data parallel group information with context parallel combined.
_DATA_PARALLEL_GROUP_WITH_CP = None
_DATA_PARALLEL_GROUP_WITH_CP_GLOO = None
_DATA_PARALLEL_GLOBAL_RANKS_WITH_CP = None

# Partial Data parallel group information with context parallel combined.
_INTRA_PARTIAL_DATA_PARALLEL_GROUP_WITH_CP = None
_INTRA_PARTIAL_DATA_PARALLEL_GROUP_WITH_CP_GLOO = None

# combined parallel group of TP and CP
_TENSOR_AND_CONTEXT_PARALLEL_GROUP = None

# combined parallel group of TP, DP, and CP used for fp8
_TENSOR_AND_DATA_PARALLEL_GROUP_WITH_CP = None

# Paralel group of all GPUs in a distributed optimizer instance
_INTRA_DISTRIBUTED_OPTIMIZER_INSTANCE_GROUP = None

# Memory buffers to avoid dynamic memory allocation
_GLOBAL_MEMORY_BUFFER = None

# MOE logging
_MOE_LAYER_WISE_LOGGING_TRACKER = {}

#  None for CUDA, and 'gloo' backend group with all ranks for XLA
_DEFAULT_PROCESS_GROUP = None

# Groups: list of lists of ranks: Only used with XLA
_MODEL_PARALLEL_GROUPS = []
_TENSOR_AND_DATA_PARALLEL_GROUPS= []
_MODEL_AND_EXPERT_PARALLEL_GROUPS = []
_EMBEDDING_GROUPS = []
_POSITION_EMBEDDING_GROUPS = []
_PIPELINE_MODEL_PARALLEL_GROUPS = []
_DATA_PARALLEL_GROUPS = []
_TENSOR_MODEL_PARALLEL_GROUPS = []
_CONTEXT_PARALLEL_GROUPS = []
_DATA_PARALLEL_WITH_CP_GROUPS = []
_INTRA_PARTIAL_DATA_PARALLEL_WITH_CP_GROUPS = []
_INTER_PARTIAL_DATA_PARALLEL_WITH_CP_GROUPS = []
_TENSOR_AND_CONTEXT_PARALLEL_GROUPS = []
_TENSOR_AND_DATA_PARALLEL_WITH_CP_GROUPS = []

# Begin expert related
_EXPERT_MODEL_PARALLEL_GROUPS = []
_EXPERT_TENSOR_PARALLEL_GROUPS = []
_EXPERT_TENSOR_AND_MODEL_PARALLEL_GROUPS = []
_EXPERT_TENSOR_MODEL_PIPELINE_PARALLEL_GROUPS = []
_EXPERT_DATA_PARALLEL_GROUPS = []
# End expert related

def get_nccl_options(pg_name, nccl_comm_cfgs):
    """Set the NCCL process group options.

    Args:
        pg_name (str): process group name
        nccl_comm_cfgs (dict): nccl communicator configurations

    When an option (e.g., max_ctas) is not found in the config, use the NCCL default setting.
    """
    if pg_name in nccl_comm_cfgs and torch.cuda.is_available():
        nccl_options = torch.distributed.ProcessGroupNCCL.Options()
        nccl_options.config.cga_cluster_size = nccl_comm_cfgs[pg_name].get('cga_cluster_size', 4)
        nccl_options.config.max_ctas = nccl_comm_cfgs[pg_name].get('max_ctas', 32)
        nccl_options.config.min_ctas = nccl_comm_cfgs[pg_name].get('min_ctas', 1)
        if 'net_name' in nccl_comm_cfgs[pg_name]:
            nccl_options.config.net_name = nccl_comm_cfgs[pg_name].get('net_name')
            # verify net_name value
            if nccl_options.config.net_name.lower() not in ['ib', 'socket']:
                raise RuntimeError(
                    f"net_name ({nccl_options.config.net_name}) is not supported."
                    f"Accepted values: 'IB' or 'socket'."
                )
        return nccl_options
    else:
        return None


def create_group(
    ranks=None,
    timeout=None,
    backend=None,
    pg_options=None,
    use_local_synchronization=False,
    group_desc=None,
):
    """Creates a ProcessGroup."""
    kwargs = {
        'ranks': ranks,
        'timeout': timeout,
        'backend': backend if not xr or not xr.is_spmd() else "gloo", # XLA backend is not supported with SPMD for now
        'pg_options': pg_options,
        'use_local_synchronization': use_local_synchronization,
        'group_desc': group_desc,
    }
    if not is_torch_min_version('2.4.0'):
        kwargs.pop('group_desc')
        if timeout is None:
            # Old version (e.g. v2.1.2) sets default_pg_timeout as default value to timeout
            # in function signature, then check tiemout value type.
            # New version sets None as default value to timeout in function signature. If value
            # is None, torch will give value according to the backend, then check type.
            # So need to unset timeout here if caller doesn't set value. Otherwise there is
            # type error.
            kwargs.pop('timeout')
    if xm:
        kwargs.pop('use_local_synchronization')
        kwargs.pop('group_desc')

    return torch.distributed.new_group(**kwargs)


def generate_masked_orthogonal_rank_groups(
    world_size: int, parallel_size: List[int], mask: List[bool]
) -> List[List[int]]:
    r"""Generate orthogonal parallel groups based on the parallel size and mask.

    Arguments:
        world_size (int): world size

        parallel_size (List[int]):
            The parallel size of each orthogonal parallel type. For example, if
            tensor_parallel_size = 2, pipeline_model_parallel_group = 3, data_parallel_size = 4,
            and the parallel mapping order is tp-pp-dp, then the parallel_size = [2, 3, 4].

        mask (List[bool]):
            The mask controls which parallel methods the generated groups represent. If mask[i] is
            True, it means the generated group contains the i-th parallelism method. For example,
            if parallel_size = [tp_size, pp_size, dp_size], and mask = [True, False , True], then
            the generated group is the `tp-dp` group, if the mask = [False, True, False], then the
            generated group is the `pp` group.

    Algorithm:
        For orthogonal parallelism, such as tp/dp/pp/cp, the global_rank and
        local_rank satisfy the following equation:
            global_rank = tp_rank + dp_rank * tp_size + pp_rank * tp_size * dp_size (1)
                tp_rank \in [0, tp_size)
                dp_rank \in [0, dp_size)
                pp_rank \in [0, pp_size)

        If we want to get the `dp_group` (tp_size * pp_size groups of dp_size ranks each.
        For example,  if the gpu size is 8 and order is 'tp-pp-dp', size is '2-2-2', and the
        dp_group here is [[0, 4], [1, 5], [2, 6], [3, 7]].)
        The tp_rank and pp_rank will be combined to form the `dp_group_index`.
            dp_group_index = tp_rank + pp_rank * tp_size (2)

        So, Given that tp_rank and pp_rank satisfy equation (2), and dp_rank in
        range(0, dp_size), the ranks in dp_group[dp_group_index] satisfies the
        equation (1).

        This function solve this math problem.

    For example, if the parallel_size = [tp_size, dp_size, pp_size] = [2, 3, 4],
    and the mask = [False, True, False]. Then,
        dp_group_index(0) = tp_rank(0) + pp_rank(0) * 2
        dp_group_index(1) = tp_rank(1) + pp_rank(0) * 2
        ...
        dp_group_index(7) = tp_rank(1) + pp_rank(3) * 2

        dp_group[0] = 0 + range(0, 3) * 2 + 0 = [0, 2, 4]
        dp_group[1] = 1 + range(0, 3) * 2 + 0 = [1, 3, 5]
        ...
        dp_group[7] = 1 + range(0, 3) * 2 + 3 * 2 * 3 = [19, 21, 23]
    """

    def prefix_product(a: List[int], init=1) -> List[int]:
        r = [init]
        for v in a:
            init = init * v
            r.append(init)
        return r

    def inner_product(a: List[int], b: List[int]) -> int:
        return sum([x * y for x, y in zip(a, b)])

    def decompose(index, shape, stride=None):
        """
        This function solve the math problem below:
            There is an equation:
                index = sum(idx[i] * stride[i])
            And given the value of index, stride.
            Return the idx.
        This function will be used to get the pp/dp/pp_rank
        from group_index and rank_in_group.
        """
        if stride is None:
            stride = prefix_product(shape)
        idx = [(index // d) % s for s, d in zip(shape, stride)]
        # stride is a prefix_product result. And the value of stride[-1]
        # is not used.
        assert (
            sum([x * y for x, y in zip(idx, stride[:-1])]) == index
        ), "idx {} with shape {} mismatch the return idx {}".format(index, shape, idx)
        return idx

    masked_shape = [s for s, m in zip(parallel_size, mask) if m]
    unmasked_shape = [s for s, m in zip(parallel_size, mask) if not m]

    global_stride = prefix_product(parallel_size)
    masked_stride = [d for d, m in zip(global_stride, mask) if m]
    unmasked_stride = [d for d, m in zip(global_stride, mask) if not m]

    group_size = prefix_product(masked_shape)[-1]
    num_of_group = world_size // group_size

    ranks = []
    for group_index in range(num_of_group):
        # get indices from unmaksed for group_index.
        decomposed_group_idx = decompose(group_index, unmasked_shape)
        rank = []
        for rank_in_group in range(group_size):
            # get indices from masked for rank_in_group.
            decomposed_rank_idx = decompose(rank_in_group, masked_shape)
            rank.append(
                inner_product(decomposed_rank_idx, masked_stride)
                + inner_product(decomposed_group_idx, unmasked_stride)
            )
        ranks.append(rank)
    return ranks


def create_hierarchical_groups(
    rank,
    ranks,
    hierarchical_group_sizes,
    create_gloo_process_groups=False,
    pg_options=None,
    timeout=None,
    group_desc=None,
):
    """Create hierarchical groups for a set of ranks.
    Taking a group size of 16 as example, so we have a total of 16 GPUs denoted by g0 ... g15.
    If the hierarchical group sizes are [2,2,4], we use 2 GPUs in the first and second level
    of sub-groups, and 4 GPUs in the last level of sub groups. The present function will
    create 8 level-1 sub-groups, 8 level-2 sub-groups and 4 level-3 sub-groups as:
        8 level-1 sub-groups:
            [g0, g1], [g2, g3], [g4, g5], [g6, g7], [g8, g9], [g10, g11], [g12, g13], [g14, g15]
        8 level-2 sub-groups:
            [g0, g2], [g1, g3], [g4, g6], [g5, g7], [g8, g10], [g9, g11], [g12, g14], [g13, g15]
        4 level-3 sub-groups:
            [g0, g4, g8, g12], [g1, g5, g9, g13], [g2, g6, g10, g14], [g3, g7, g11, g15]
    """

    hierarchical_groups = []
    hierarchical_groups_gloo = []
    if not isinstance(pg_options, list):
        pg_options = [pg_options] * len(hierarchical_group_sizes)
    for level in range(len(hierarchical_group_sizes)):
        rearranged_ranks = einops.rearrange(
            np.array(ranks),
            "(l s u) -> (l u) s",
            u=int(np.prod(hierarchical_group_sizes[:level])),
            s=hierarchical_group_sizes[level],
            l=int(np.prod(hierarchical_group_sizes[level + 1 :])),
        ).tolist()
        for sub_ranks in rearranged_ranks:
            sub_group = create_group(
                sub_ranks,
                timeout=timeout,
                pg_options=pg_options[level],
                group_desc=f'HIERARCHICAL_{group_desc}_L{level}',
            )
            if create_gloo_process_groups:
                sub_group_gloo = create_group(
                    sub_ranks,
                    timeout=timeout,
                    backend='gloo',
                    pg_options=pg_options[level],
                    group_desc=f'HIERARCHICAL_{group_desc}_GLOO_L{level}',
                )
            else:
                sub_group_gloo = None
            if rank in sub_ranks:
                hierarchical_groups.append(sub_group)
                hierarchical_groups_gloo.append(sub_group_gloo)
    assert rank not in ranks or len(hierarchical_groups) == len(hierarchical_group_sizes)
    assert rank not in ranks or len(hierarchical_groups_gloo) == len(hierarchical_group_sizes)
    return hierarchical_groups, hierarchical_groups_gloo


class RankGenerator(object):
    """A class for generating rank groups for different modes of parallelism."""

    def __init__(
        self, tp: int, ep: int, dp: int, pp: int, cp: int, order: str, rank_offset: int = 0
    ) -> None:
        assert (
            ep == 1 or cp == 1
        ), "Both EP and CP > 1 in not allow in one rank generator. \
            CP is only included in default RankGenerator, and EP only in expert RankGenerator."

        self.tp = tp
        self.ep = ep
        self.dp = dp
        self.pp = pp
        self.cp = cp
        self.rank_offset = rank_offset
        self.world_size = tp * dp * pp * cp * ep

        self.name_to_size = {
            "tp": self.tp,
            "pp": self.pp,
            "dp": self.dp,
            "ep": self.ep,
            "cp": self.cp,
        }
        self.order = order
        order = order.lower()

        for name in self.name_to_size.keys():
            if name not in order and self.name_to_size[name] != 1:
                raise RuntimeError(
                    f"The size of ({name}) is ({self.name_to_size[name]}), but you haven't"
                    f"specified the order ({self.order})."
                )
            elif name not in order:
                order = order + '-' + name

        self.order = order
        self.ordered_size = []

        for token in order.split('-'):
            self.ordered_size.append(self.name_to_size[token])

    def get_mask(self, order: str, token: str):
        """Create a mask for the specified tokens based on the given order.

        Args:
            order (str): The order of parallelism types (e.g., 'tp-dp-pp').
            token (str): The specific parallelism types to include in the mask,
                         separated by hyphens (e.g., 'tp-dp').
        """
        ordered_token = order.split('-')
        token_list = token.split('-')
        mask = [False] * len(ordered_token)
        for t in token_list:
            mask[ordered_token.index(t)] = True
        return mask

    def get_ranks(self, token):
        """Get rank group by input token.

        Args:
            token (str):
                Specify the ranks type that want to get. If we want
                to obtain multiple parallel types, we can use a hyphen
                '-' to separate them. For example, if we want to obtain
                the TP_DP group, the token should be 'tp-dp'.
        """
        mask = self.get_mask(self.order, token)
        ranks = generate_masked_orthogonal_rank_groups(self.world_size, self.ordered_size, mask)
        if self.rank_offset > 0:
            for rank_group in ranks:
                for i in range(len(rank_group)):
                    rank_group[i] += self.rank_offset
        return ranks


def default_embedding_ranks(pp_ranks, split_rank=None):
    """Return the default ranks that constitute the stages on which the word embeddings live.
    For most models, these are the first and last pipeline stages.

    We also support the deprecated split rank argument for backwards compatibility."""
    if len(pp_ranks) == 1:
        return [pp_ranks[0]]
    elif split_rank is not None and pp_ranks[split_rank] not in (pp_ranks[0], pp_ranks[-1]):
        return [pp_ranks[0], pp_ranks[split_rank], pp_ranks[-1]]
    else:
        return [pp_ranks[0], pp_ranks[-1]]


def default_position_embedding_ranks(pp_ranks, split_rank=None):
    """Return the default ranks that constitute the stages on which the position embeddings live.
    For most models, this is only the first pipeline stage.

    We also support the deprecated split rank argument for backwards compatibility."""
    if split_rank is not None and pp_ranks[0] != pp_ranks[split_rank]:
        return [pp_ranks[0], pp_ranks[split_rank]]
    else:
        return [pp_ranks[0]]


def initialize_model_parallel(
    tensor_model_parallel_size: int = 1,
    pipeline_model_parallel_size: int = 1,
    virtual_pipeline_model_parallel_size: Optional[int] = None,
    pipeline_model_parallel_split_rank: Optional[int] = None,
    pipeline_model_parallel_comm_backend: Optional[str] = None,
    use_sharp: bool = False,
    context_parallel_size: int = 1,
    hierarchical_context_parallel_sizes: Optional[List[int]] = None,
    expert_model_parallel_size: int = 1,
    num_distributed_optimizer_instances: int = 1,
    expert_tensor_parallel_size: Optional[int] = None,
    nccl_communicator_config_path: Optional[str] = None,
    distributed_timeout_minutes: int = 30,
    order: str = "tp-cp-ep-dp-pp",
    encoder_tensor_model_parallel_size: int = 0,
    encoder_pipeline_model_parallel_size: Optional[int] = 0,
    get_embedding_ranks: Optional[Callable[[List[int], Optional[int]], List[int]]] = None,
    get_position_embedding_ranks: Optional[Callable[[List[int], Optional[int]], List[int]]] = None,
    create_gloo_process_groups: bool = True,
) -> None:
    # pylint: disable=line-too-long
    """Initialize model data parallel groups.

    Args:
        tensor_model_parallel_size (int, default = 1):
            The number of GPUs to split individual tensors across.

        pipeline_model_parallel_size (int, default = 1):
            The number of tensor parallel GPU groups to split the
            Transformer layers across. For example, if
            tensor_model_parallel_size is 4 and
            pipeline_model_parallel_size is 2, the model will be split
            into 2 groups of 4 GPUs.

        virtual_pipeline_model_parallel_size (int, optional):
            The number of stages that each pipeline group will have,
            interleaving as necessary. If None, no interleaving is
            performed. For example, if tensor_model_parallel_size is 1,
            pipeline_model_parallel_size is 4,
            virtual_pipeline_model_parallel_size is 2, and there are
            16 transformer layers in the model, the model will be
            split into 8 stages with two layers each and each GPU
            would get 2 stages as such (layer number starting with 1):

            GPU 0: [1, 2] [9, 10]
            GPU 1: [3, 4] [11, 12]
            GPU 2: [5, 6] [13, 14]
            GPU 3: [7, 8] [15, 16]

        pipeline_model_parallel_split_rank (int, optional):
            DEPRECATED. For models with both an encoder and decoder, the rank in
            pipeline to switch between encoder and decoder (i.e. the
            first rank of the decoder). This allows the user to set
            the pipeline parallel size of the encoder and decoder
            independently. For example, if
            pipeline_model_parallel_size is 8 and
            pipeline_model_parallel_split_rank is 3, then ranks 0-2
            will be the encoder and ranks 3-7 will be the decoder.

        pipeline_model_parallel_comm_backend (str, optional):
            The backend to use for pipeline parallel communication.
            If None, the default backend will be used.

        use_sharp (bool, default = False):
            Set the use of SHARP for the collective communications of
            data-parallel process groups. When `True`, run barrier
            within each data-parallel process group, which specifies
            the SHARP application target groups.

        context_parallel_size (int, default = 1):
            The number of tensor parallel GPU groups to split the
            network input sequence length across. Compute of attention
            module requires tokens of full sequence length, so GPUs
            in a context parallel group need to communicate with each
            other to exchange information of other sequence chunks.
            Each GPU and its counterparts in other tensor parallel
            groups compose a context parallel group.

            For example, assume we have 8 GPUs, if tensor model parallel
            size is 4 and context parallel size is 2, the network input
            will be split into two sequence chunks, which are processed
            by 2 different groups of 4 GPUs. One chunk is processed by
            GPU0-3, the other chunk is processed by GPU4-7. Four groups
            are build to do context parallel communications: [GPU0, GPU4],
            [GPU1, GPU5], [GPU2, GPU6], and [GPU3, GPU7].

            Context parallelism partitions sequence length, so it has no
            impact on weights, which means weights are duplicated among
            GPUs in a context parallel group. Hence, weight gradients
            all-reduce is required in backward. For simplicity, we piggyback
            GPUs of context parallelism on data parallel group for
            weight gradient all-reduce.

        expert_model_parallel_size (int, default = 1):
            The number of Mixture of Experts parallel GPUs in each expert
            parallel group.

        num_distributed_optimizer_instances (int, default = 1):
            The number of distributed optimizer replicas across the data-
            parallel domain.

        expert_tensor_parallel_size (int, default = tp_size):
            The number of GPUs to split individual tensors of expert.

        nccl_communicator_config_path (str, default = None):
            Path to the yaml file of NCCL communicator configurations.
            `min_ctas`, `max_ctas`, and `cga_cluster_size` can be set
            for each communicator.

        distributed_timeout_minutes (int, default = 30): Timeout, in
            minutes,for operations executed against distributed
            process groups. See PyTorch documentation at
            https://pytorch.org/docs/stable/distributed.html for
            caveats.

        order (str, default=tp-dp-pp):
            The rank initialization order of parallelism. Now we support
            tp-dp-pp and tp-pp-dp orders.

        encoder_tensor_model_parallel_size (int, default = 0):
            The number of GPUs to split individual tensors across in the encoder. If 0,
            then we use the default, decoder's tensor model parallel size.

        encoder_pipeline_model_parallel_size (int, default = 0):
            The number of tensor parallel GPU groups to allocate to the encoder. As an example,
            if pipeline_model_parallel_size is 4 and encoder_pipeline_model_parallel_size is 2,
            then the encoder will use the first two pipeline stages for its layers, and the total
            amount of pipelineing is 6.

        get_embedding_ranks (Callable[[List[int], Optional[int]], List[int]], optional, default=None):
            A function that takes in a list of ranks for a pipeline group and returns
            those ranks that should have embeddings.

        get_position_embedding_ranks (Callable[[List[int], Optional[int]], List[int]], optional, default=None):
            A function that takes in a list of ranks for a pipeline group, and returns
            those ranks that should have position embeddings.

        create_gloo_process_groups (bool, default = True):
            Create Gloo process groups if set to True. If set to False, Gloo process groups are
            not created and calls to get Gloo process groups will result in assertion errors.

    Let's say we have a total of 16 GPUs denoted by g0 ... g15 and we
    use 2 GPUs to parallelize the model tensor, and 4 GPUs to parallelize
    the model pipeline. The present function will
    create 8 tensor model-parallel groups, 4 pipeline model-parallel groups
    and 8 data-parallel groups as:
        8 data_parallel groups:
            [g0, g2], [g1, g3], [g4, g6], [g5, g7], [g8, g10], [g9, g11], [g12, g14], [g13, g15]
        8 tensor model-parallel groups:
            [g0, g1], [g2, g3], [g4, g5], [g6, g7], [g8, g9], [g10, g11], [g12, g13], [g14, g15]
        4 pipeline model-parallel groups:
            [g0, g4, g8, g12], [g1, g5, g9, g13], [g2, g6, g10, g14], [g3, g7, g11, g15]
    Note that for efficiency, the caller should make sure adjacent ranks
    are on the same DGX box. For example if we are using 2 DGX-1 boxes
    with a total of 16 GPUs, rank 0 to 7 belong to the first box and
    ranks 8 to 15 belong to the second box.
    partial_data_parallel=False
    """
    assert create_gloo_process_groups or  xm is None, "XLA requires create_gloo_process_groups=True"
    if encoder_pipeline_model_parallel_size is None:
        encoder_pipeline_model_parallel_size = 0

    if encoder_tensor_model_parallel_size == 0 and encoder_pipeline_model_parallel_size > 0:
        encoder_tensor_model_parallel_size = tensor_model_parallel_size

    if get_embedding_ranks is None:
        get_embedding_ranks = partial(
            default_embedding_ranks, split_rank=pipeline_model_parallel_split_rank
        )

    if get_position_embedding_ranks is None:
        get_position_embedding_ranks = partial(
            default_position_embedding_ranks, split_rank=pipeline_model_parallel_split_rank
        )

    if encoder_pipeline_model_parallel_size > 0:
        global _PIPELINE_MODEL_PARALLEL_DECODER_START
        _PIPELINE_MODEL_PARALLEL_DECODER_START = encoder_pipeline_model_parallel_size

    # Get world size and rank. Ensure some consistencies.
    assert torch.distributed.is_initialized()
    world_size: int = torch.distributed.get_world_size()

    if encoder_tensor_model_parallel_size > 0:
        assert (
            encoder_tensor_model_parallel_size <= tensor_model_parallel_size
        ), "We do not support encoders with more TP than the decoder."

    encoder_model_size = (
        encoder_tensor_model_parallel_size
        * encoder_pipeline_model_parallel_size
        * context_parallel_size
    )
    decoder_model_size = (
        tensor_model_parallel_size * pipeline_model_parallel_size * context_parallel_size
    )
    total_model_size = encoder_model_size + decoder_model_size

    if world_size % total_model_size != 0:
        raise RuntimeError(f"world_size ({world_size}) is not divisible by {total_model_size}")

    data_parallel_size: int = world_size // total_model_size

    encoder_world_size = encoder_model_size * data_parallel_size
    decoder_world_size = decoder_model_size * data_parallel_size

    assert (
        encoder_world_size + decoder_world_size == world_size
    ), f"{encoder_world_size=} + {decoder_world_size=} != {world_size=}"

    if virtual_pipeline_model_parallel_size is not None:
        if not pipeline_model_parallel_size > 1:
            raise RuntimeError(
                "pipeline-model-parallel size should be greater than 1 with interleaved schedule"
            )
        global _VIRTUAL_PIPELINE_MODEL_PARALLEL_RANK
        global _VIRTUAL_PIPELINE_MODEL_PARALLEL_WORLD_SIZE
        _VIRTUAL_PIPELINE_MODEL_PARALLEL_RANK = 0
        _VIRTUAL_PIPELINE_MODEL_PARALLEL_WORLD_SIZE = virtual_pipeline_model_parallel_size

    if pipeline_model_parallel_split_rank is not None:
        global _PIPELINE_MODEL_PARALLEL_SPLIT_RANK
        _PIPELINE_MODEL_PARALLEL_SPLIT_RANK = pipeline_model_parallel_split_rank

    rank = torch.distributed.get_rank()

    nccl_comm_cfgs = {}
    if nccl_communicator_config_path is not None:
        try:
            import yaml
        except ImportError:
            raise RuntimeError(
                "Cannot import `yaml`. Setting custom nccl communicator configs "
                "requires the yaml package."
            )

        with open(nccl_communicator_config_path, "r") as stream:
            nccl_comm_cfgs = yaml.safe_load(stream)

    if encoder_world_size > 0:
        encoder_rank_generator = RankGenerator(
            tp=encoder_tensor_model_parallel_size,
            ep=1,
            dp=data_parallel_size,
            pp=encoder_pipeline_model_parallel_size,
            cp=context_parallel_size,
            order=order,
            rank_offset=0,
        )
    else:
        encoder_rank_generator = None

    decoder_rank_generator = RankGenerator(
        tp=tensor_model_parallel_size,
        ep=1,
        dp=data_parallel_size,
        pp=pipeline_model_parallel_size,
        cp=context_parallel_size,
        order=order,
        rank_offset=encoder_world_size,
    )

    # Build expert rank generator
    if expert_tensor_parallel_size is None:
        expert_tensor_parallel_size = tensor_model_parallel_size
    expert_tensor_model_pipeline_parallel_size = (
        expert_tensor_parallel_size * expert_model_parallel_size * pipeline_model_parallel_size
    )
    expert_data_parallel_size = decoder_world_size // expert_tensor_model_pipeline_parallel_size
    if decoder_world_size % expert_tensor_model_pipeline_parallel_size != 0:
        raise RuntimeError(
            f"decoder world_size ({decoder_world_size}) is not divisible by expert_tensor_model_pipeline_parallel size ({expert_tensor_model_pipeline_parallel_size})"
        )

    # TODO: support expert specific ordering
    expert_decoder_rank_generator = RankGenerator(
        tp=expert_tensor_parallel_size,
        ep=expert_model_parallel_size,
        dp=expert_data_parallel_size,
        pp=pipeline_model_parallel_size,
        cp=1,
        order=order,
        rank_offset=encoder_world_size,
    )

    assert (
        order.endswith("pp")
        or pipeline_model_parallel_size == 1
        or expert_data_parallel_size == data_parallel_size
    ), "When not using pp-last rank ordering, the data parallel size of the attention and moe layers must be the same"

    assert decoder_rank_generator.get_ranks("pp") == expert_decoder_rank_generator.get_ranks(
        "pp"
    ), f"Pipeline parallel groups are expected to be the same for Non-Expert and Expert part, \
    but got {decoder_rank_generator.get_ranks('pp')} and {expert_decoder_rank_generator.get_ranks('pp')}"

    def generator_wrapper(group_type, is_expert=False, **kwargs):
        """The `RankGenerator` class produces a hyper-rectangle for a given set of
        tensor, pipeline, data, expert, and context parallelism. If we have an encoder,
        in addition to the default decoder, we essentially instantiate two `RankGenerator`
        classes to construct the parallelism for each module separately, and we then have
        to stitch them together for the right groups. For now, this means pp and tp-pp.

        Let's say we have a total of 6 GPUs denoted by g0 ... g5.
        For encoder_tp=1, encoder_pp=1, decoder_tp=2, decoder_pp=1, dp=2,
        g0, g1 belong to encoder and g2, ..., g5 belong to decoder.
        The present function will create with "tp-dp-pp":
        3 data-parallel groups: [g0, g1], [g2, g4], [g3, g5]
        4 tensor model-parallel groups: [g0], [g1], [g2, g3], [g4, g5]
        4 pipeline model-parallel groups: [g0, g2], [g0, g3], [g1, g4], [g1, g5]
        """
        if is_expert:
            d_ranks = expert_decoder_rank_generator.get_ranks(group_type, **kwargs)
        else:
            d_ranks = decoder_rank_generator.get_ranks(group_type, **kwargs)

        if encoder_rank_generator is None:
            for x in d_ranks:
                yield x
            return
        e_ranks = encoder_rank_generator.get_ranks(group_type, **kwargs)
        if group_type == 'pp':
            # Map one encoder tp rank to several decoder tp ranks, because
            # encoder tp and decoder tp won't be the same size.
            # Assign this way to avoid getting the DP ranks mixed up with the PP ranks.
            # For example, if e_ranks = [0,1,2] and d_ranks = [3,4,5,6]
            # Should yield [0,3], [0,4], [1,5], [2,6]
            rep = len(d_ranks) // len(e_ranks)
            remain = len(d_ranks) % len(e_ranks)
            e_ind = 0
            e_rep = rep + int(e_ind < remain)
            for i, y in enumerate(d_ranks):
                x = e_ranks[e_ind]
                e_rep -= 1
                if e_rep == 0:
                    e_ind += 1
                    e_rep = rep + int(e_ind < remain)
                yield x + y
        elif group_type == 'tp-pp':
            # For this group, we can just return the concatenated
            # groups together, because their sizes are the same.
            assert len(e_ranks) == len(d_ranks)
            for x, y in zip(e_ranks, d_ranks):
                yield x + y
        else:
            for x in e_ranks:
                yield x
            for x in d_ranks:
                yield x

    timeout = timedelta(minutes=distributed_timeout_minutes)

    # Build the data-parallel groups.
    global _DATA_PARALLEL_GROUP
    global _DATA_PARALLEL_GROUP_GLOO
    global _DATA_PARALLEL_GLOBAL_RANKS
    global _DATA_PARALLEL_GROUPS
    global _DATA_PARALLEL_GROUP_WITH_CP
    global _DATA_PARALLEL_WITH_CP_GROUPS
    global _DATA_PARALLEL_GROUP_WITH_CP_GLOO
    global _DATA_PARALLEL_GLOBAL_RANKS_WITH_CP
    global _INTRA_PARTIAL_DATA_PARALLEL_GROUP_WITH_CP
    global _INTRA_PARTIAL_DATA_PARALLEL_GROUP_WITH_CP_GLOO
<<<<<<< HEAD
    global _INTER_PARTIAL_DATA_PARALLEL_GROUP_WITH_CP
    global _INTRA_PARTIAL_DATA_PARALLEL_WITH_CP_GROUPS
    global _INTER_PARTIAL_DATA_PARALLEL_WITH_CP_GROUPS
=======
>>>>>>> d905ac7f
    assert _DATA_PARALLEL_GROUP is None, 'data parallel group is already initialized'

    for ranks in generator_wrapper('dp'):
        group = create_group(
            ranks,
            timeout=timeout,
            pg_options=get_nccl_options('dp', nccl_comm_cfgs),
            group_desc='DATA_PARALLEL_GROUP',
        )
        if create_gloo_process_groups:
            group_gloo = create_group(
                ranks, timeout=timeout, backend="gloo", group_desc='DATA_PARALLEL_GROUP_GLOO'
            )
        else:
            group_gloo = None
        _DATA_PARALLEL_GROUPS.append(ranks)
        if rank in ranks:
            _DATA_PARALLEL_GROUP = group
            _DATA_PARALLEL_GROUP_GLOO = group_gloo
            _DATA_PARALLEL_GLOBAL_RANKS = ranks

    assert (
        data_parallel_size * context_parallel_size
    ) % num_distributed_optimizer_instances == 0, (
        'Data parallel size should be divisible by partial DistOpt shard factor'
    )
    intra_partial_data_parallel_size = (
        data_parallel_size * context_parallel_size
    ) // num_distributed_optimizer_instances

    for ranks_with_cp in generator_wrapper('dp-cp'):
        group_with_cp = create_group(
            ranks_with_cp,
            timeout=timeout,
            pg_options=get_nccl_options('dp_cp', nccl_comm_cfgs),
            group_desc='DATA_PARALLEL_GROUP_WITH_CP',
        )
        _DATA_PARALLEL_WITH_CP_GROUPS.append(ranks_with_cp)
        if create_gloo_process_groups:
            group_with_cp_gloo = create_group(
                ranks_with_cp,
                timeout=timeout,
                backend="gloo",
                group_desc='DATA_PARALLEL_GROUP_WITH_CP_GLOO',
            )
        else:
            group_with_cp_gloo = None
        if rank in ranks_with_cp:
            _DATA_PARALLEL_GROUP_WITH_CP = group_with_cp
            _DATA_PARALLEL_GROUP_WITH_CP_GLOO = group_with_cp_gloo
            _DATA_PARALLEL_GLOBAL_RANKS_WITH_CP = ranks_with_cp

        if num_distributed_optimizer_instances > 1:
            # Create groups for intra-partial DP domain
            for i in range(num_distributed_optimizer_instances):
                intra_partial_dp_ranks_with_cp = ranks_with_cp[
                    (i * intra_partial_data_parallel_size) : (
                        (i + 1) * intra_partial_data_parallel_size
                    )
                ]
<<<<<<< HEAD
                _INTRA_PARTIAL_DATA_PARALLEL_WITH_CP_GROUPS.append(intra_partial_data_parallel_ranks_with_cp)
                intra_partial_data_parallel_group_with_cp = create_group(
                    intra_partial_data_parallel_ranks_with_cp,
=======
                intra_partial_dp_group_with_cp = create_group(
                    intra_partial_dp_ranks_with_cp,
>>>>>>> d905ac7f
                    timeout=timeout,
                    pg_options=get_nccl_options('intra_dp_cp', nccl_comm_cfgs),
                    group_desc='INTRA_PARTIAL_DATA_PARALLEL_GROUP_WITH_CP',
                )
                if create_gloo_process_groups:
                    intra_partial_dp_group_with_cp_gloo = create_group(
                        intra_partial_dp_ranks_with_cp,
                        timeout=timeout,
                        backend="gloo",
                        group_desc='INTRA_PARTIAL_DATA_PARALLEL_GROUP_WITH_CP_GLOO',
                    )
                else:
                    intra_partial_dp_group_with_cp_gloo = None
                if rank in intra_partial_dp_ranks_with_cp:
                    _INTRA_PARTIAL_DATA_PARALLEL_GROUP_WITH_CP = intra_partial_dp_group_with_cp
                    _INTRA_PARTIAL_DATA_PARALLEL_GROUP_WITH_CP_GLOO = (
<<<<<<< HEAD
                        intra_partial_data_parallel_group_with_cp_gloo
                    )

            for i in range(intra_partial_data_parallel_size):
                inter_partial_data_parallel_ranks_with_cp = ranks_with_cp[
                    i::intra_partial_data_parallel_size
                ]
                _INTER_PARTIAL_DATA_PARALLEL_WITH_CP_GROUPS.append(inter_partial_data_parallel_ranks_with_cp)
                inter_partial_data_parallel_group_with_cp = create_group(
                    inter_partial_data_parallel_ranks_with_cp,
                    timeout=timeout,
                    pg_options=get_nccl_options('inter_dp_cp', nccl_comm_cfgs),
                    group_desc='INTER_PARTIAL_DATA_PARALLEL_GROUP_WITH_CP',
                )

                if rank in inter_partial_data_parallel_ranks_with_cp:
                    _INTER_PARTIAL_DATA_PARALLEL_GROUP_WITH_CP = (
                        inter_partial_data_parallel_group_with_cp
=======
                        intra_partial_dp_group_with_cp_gloo
>>>>>>> d905ac7f
                    )
        else:
            _INTRA_PARTIAL_DATA_PARALLEL_GROUP_WITH_CP = _DATA_PARALLEL_GROUP_WITH_CP
            _INTRA_PARTIAL_DATA_PARALLEL_GROUP_WITH_CP_GLOO = _DATA_PARALLEL_GROUP_WITH_CP_GLOO
            _INTRA_PARTIAL_DATA_PARALLEL_WITH_CP_GROUPS = _DATA_PARALLEL_WITH_CP_GROUPS

    # Apply SHARP to DP process groups
    if use_sharp and torch.cuda.is_available():
        if rank == 0:
            print(
                "The number of process groups to use SHARP with depends on the type "
                "of the network switch. Nvidia QM1 switch supports SAHRP up to 8 "
                "process groups and QM2 supports up to 256 process groups. We apply "
                "SHARP to the communications of the data-parallel domain. If the "
                "number of data-parallel process groups is larger than the max "
                "process groups that the network switch supports, the communication "
                "will fall back to non-SHARP operators. To enable SHARP, "
                "`#SBATCH_NETWORK=sharp` should be set in the sbatch script."
            )
        torch.distributed.barrier(
            group=get_data_parallel_group(with_context_parallel=True),
            device_ids=[get_current_device()],
        )
        # Set `NCCL_COLLNET_ENABLE=0` to restrict SHARP application to DP process groups
        os.environ["NCCL_COLLNET_ENABLE"] = "0"

    # Build the context-parallel groups.
    global _CONTEXT_PARALLEL_GROUP
    global _CONTEXT_PARALLEL_GLOBAL_RANKS
    global _CONTEXT_PARALLEL_GROUPS
    assert _CONTEXT_PARALLEL_GROUP is None, 'context parallel group is already initialized'
    for ranks in generator_wrapper('cp'):
        group = create_group(
            ranks,
            timeout=timeout,
            pg_options=get_nccl_options('cp', nccl_comm_cfgs),
            group_desc='CONTEXT_PARALLEL_GROUP',
        )
        _CONTEXT_PARALLEL_GROUPS.append(ranks)
        if rank in ranks:
            _CONTEXT_PARALLEL_GROUP = group
            _CONTEXT_PARALLEL_GLOBAL_RANKS = ranks
        if hierarchical_context_parallel_sizes:
            assert np.prod(hierarchical_context_parallel_sizes) == context_parallel_size
            global _HIERARCHICAL_CONTEXT_PARALLEL_GROUPS
<<<<<<< HEAD
            _HIERARCHICAL_CONTEXT_PARALLEL_GROUPS  += create_hierarchical_parallel_groups(
=======
            hierarchical_groups, _ = create_hierarchical_groups(
>>>>>>> d905ac7f
                rank,
                ranks,
                hierarchical_context_parallel_sizes,
                create_gloo_process_groups=False,
                pg_options=get_nccl_options('hcp', nccl_comm_cfgs),
                timeout=timeout,
                group_desc='CONTEXT_PARALLEL_GROUP',
            )
            if rank in ranks:
                _HIERARCHICAL_CONTEXT_PARALLEL_GROUPS = hierarchical_groups

    # Build the model-parallel groups.
    global _MODEL_PARALLEL_GROUP
    global _MODEL_PARALLEL_GROUPS
    global _MODEL_PARALLEL_GLOBAL_RANKS
    assert _MODEL_PARALLEL_GROUP is None, 'model parallel group is already initialized'
    for ranks in generator_wrapper('tp-pp'):
        group = create_group(
            ranks,
            timeout=timeout,
            pg_options=get_nccl_options('mp', nccl_comm_cfgs),
            group_desc='MODEL_PARALLEL_GROUP',
        )
        _MODEL_PARALLEL_GROUPS.append(ranks)

        if rank in ranks:
            _MODEL_PARALLEL_GROUP = group
            _MODEL_PARALLEL_GLOBAL_RANKS = ranks

    # Build the tensor model-parallel groups.
    global _TENSOR_MODEL_PARALLEL_GROUP
    global _TENSOR_MODEL_PARALLEL_GLOBAL_RANKS
    global _TENSOR_MODEL_PARALLEL_GROUPS
    assert (
        _TENSOR_MODEL_PARALLEL_GROUP is None
    ), 'tensor model parallel group is already initialized'
    for ranks in generator_wrapper('tp'):
        group = create_group(
            ranks,
            timeout=timeout,
            pg_options=get_nccl_options('tp', nccl_comm_cfgs),
            group_desc='TENSOR_MODEL_PARALLEL_GROUP',
        )
        _TENSOR_MODEL_PARALLEL_GROUPS.append(ranks)
        if rank in ranks:
            _TENSOR_MODEL_PARALLEL_GROUP = group
            _TENSOR_MODEL_PARALLEL_GLOBAL_RANKS = ranks

    # Build the pipeline model-parallel groups and embedding groups
    # (first and last rank in each pipeline model-parallel group).
    global _PIPELINE_MODEL_PARALLEL_GROUP
    global _PIPELINE_GLOBAL_RANKS
    global _PIPELINE_MODEL_PARALLEL_GROUPS
    assert (
        _PIPELINE_MODEL_PARALLEL_GROUP is None
    ), 'pipeline model parallel group is already initialized'
    global _EMBEDDING_GROUP
    global _EMBEDDING_GLOBAL_RANKS
    global _EMBEDDING_GROUPS
    assert _EMBEDDING_GROUP is None, 'embedding group is already initialized'
    global _POSITION_EMBEDDING_GROUP
    global _POSITION_EMBEDDING_GLOBAL_RANKS
    global _POSITION_EMBEDDING_GROUPS
    assert _POSITION_EMBEDDING_GROUP is None, 'position embedding group is already initialized'
    if pipeline_model_parallel_comm_backend == 'ucc':
        # The UCC backend provides two key benefits:
        # 1) Achieves better bandwidth utilization than NCCL when using InfiniBand links.
        # 2) Does not use GPU SM resources (Zero-SM), mitigating performance interference
        #    with overlapping compute kernels.

        # The UCC backend is recommended in the following cases:
        # 1) When the exposed pipeline-parallel (PP) communications are significant.
        #    - E.g., Pipeline parallelism with very less gradient accumulation steps.
        #    - It may provide better performance due to improved bandwidth utilization.
        # 2) When the critical-path pipeline stage has substantial PP-communication overlap.
        #    - E.g., Uneven pipeline parallelism.
        #    - It may provide better performance due to zero SM resource usage.
        if 'CUDA_DEVICE_MAX_CONNECTIONS' in os.environ:
            # UCC backend requires CUDA_DEVICE_MAX_CONNECTIONS variable to be larger than 1,
            # to gurantee the overlapped UCC communications. If this environment variable is set to 1,
            # all the UCC communication will be serialized.
            assert (
                os.environ['CUDA_DEVICE_MAX_CONNECTIONS'] != '1'
            ), "UCC-backend requires CUDA_DEVICE_MAX_CONNECTIONS > 1"

        # Setting up required environment variables for ucc backend
        #
        # "TORCH_UCC_BLOCKING_WAIT=none" allows non-blocking waits of the communiction handle
        # "UCC_EC_CUDA_STREAM_TASK_MODE" controls how CUDA execution engines (EC)
        # schedule tasks on CUDA streams.
        # "UCX_TLS" controls transport layer selection
        # "NSYS_UCP_COMM_PARAMS=1" enables capturing ucx tracing in nsys profiling
        # "UCX_RNDV_THRESH" controls threshold threshold for switching between
        # eager and rendezvous (RNDV) communication protocols.
        # "UCX_NET_DEVICES" select which network interfaces UCX should use.
        # "UCC_CL_BASIC_TLS" controls which Transport Layers are used by
        # the Basic Collective libraray

        os.environ['TORCH_UCC_BLOCKING_WAIT'] = (
            os.environ['TORCH_UCC_BLOCKING_WAIT']
            if "TORCH_UCC_BLOCKING_WAIT" in os.environ
            else 'none'
        )
        os.environ['UCC_EC_CUDA_STREAM_TASK_MODE'] = (
            os.environ['UCC_EC_CUDA_STREAM_TASK_MODE']
            if "UCC_EC_CUDA_STREAM_TASK_MODE" in os.environ
            else 'driver'
        )
        os.environ['UCX_TLS'] = (
            os.environ['UCX_TLS'] if "UCX_TLS" in os.environ else 'ib,cuda_copy'
        )  # cuda_ipc (i.e., NVLink-enablement) will be later supported
        os.environ['NSYS_UCP_COMM_PARAMS'] = '1'
        os.environ['UCX_RNDV_THRESH'] = '0'
        os.environ['UCX_NET_DEVICES'] = 'all'
        os.environ['UCC_CL_BASIC_TLS'] = '^sharp,nccl'

    for ranks in generator_wrapper('pp'):
        group = create_group(
            ranks,
            timeout=timeout,
            backend=pipeline_model_parallel_comm_backend,
            pg_options=(
                None
                if pipeline_model_parallel_comm_backend == 'ucc'
                else get_nccl_options('pp', nccl_comm_cfgs)
            ),
            group_desc='PIPELINE_MODEL_PARALLEL_GROUP',
        )
        _PIPELINE_MODEL_PARALLEL_GROUPS.append(ranks)
        assert (
            pipeline_model_parallel_comm_backend == None
            or pipeline_model_parallel_comm_backend == 'nccl'
            or pipeline_model_parallel_comm_backend == 'ucc'
        ), f'"{pipeline_model_parallel_comm_backend}" backend for PP communication is currently not supported'

        if rank in ranks:
            if _PIPELINE_MODEL_PARALLEL_GROUP is None:
                _PIPELINE_MODEL_PARALLEL_GROUP = group
                _PIPELINE_GLOBAL_RANKS = ranks
            elif isinstance(_PIPELINE_GLOBAL_RANKS[0], list):
                _PIPELINE_MODEL_PARALLEL_GROUP.append(group)
                _PIPELINE_GLOBAL_RANKS.append(ranks)
            else:
                _PIPELINE_MODEL_PARALLEL_GROUP = [_PIPELINE_MODEL_PARALLEL_GROUP, group]
                _PIPELINE_GLOBAL_RANKS = [_PIPELINE_GLOBAL_RANKS, ranks]

        embedding_ranks = get_embedding_ranks(ranks)
        group = create_group(
            embedding_ranks,
            timeout=timeout,
            pg_options=get_nccl_options('embd', nccl_comm_cfgs),
            group_desc='EMBEDDING_GROUP',
        )
        _EMBEDDING_GROUPS.append(embedding_ranks)
        if rank in embedding_ranks:
            _EMBEDDING_GROUP = group
            _EMBEDDING_GLOBAL_RANKS = embedding_ranks

        position_embedding_ranks = get_position_embedding_ranks(ranks)
        group = create_group(
            position_embedding_ranks,
            timeout=timeout,
            pg_options=get_nccl_options('pos_embd', nccl_comm_cfgs),
            group_desc='POSITION_EMBEDDING_GROUP',
        )
        _POSITION_EMBEDDING_GROUPS.append(position_embedding_ranks)
        if rank in position_embedding_ranks:
            _POSITION_EMBEDDING_GROUP = group
            _POSITION_EMBEDDING_GLOBAL_RANKS = position_embedding_ranks

    # Build the tensor + data parallel groups.
    global _TENSOR_AND_DATA_PARALLEL_GROUP
    global _TENSOR_AND_DATA_PARALLEL_GROUP_WITH_CP
    global _TENSOR_AND_DATA_PARALLEL_GROUPS
    global _TENSOR_AND_DATA_PARALLEL_WITH_CP_GROUPS
    assert (
        _TENSOR_AND_DATA_PARALLEL_GROUP is None
    ), 'Tensor + data parallel group is already initialized'
    for ranks in generator_wrapper('tp-dp-cp'):
        group = create_group(
            ranks,
            timeout=timeout,
            pg_options=get_nccl_options('tp_dp_cp', nccl_comm_cfgs),
            group_desc='TENSOR_AND_DATA_PARALLEL_GROUP_WITH_CP',
        )
        _TENSOR_AND_DATA_PARALLEL_WITH_CP_GROUPS.append(ranks)
        if rank in ranks:
            _TENSOR_AND_DATA_PARALLEL_GROUP_WITH_CP = group
    for ranks in generator_wrapper('tp-dp'):
        group = create_group(
            ranks,
            timeout=timeout,
            pg_options=get_nccl_options('tp_dp', nccl_comm_cfgs),
            group_desc='TENSOR_AND_DATA_PARALLEL_GROUP',
        )
        _TENSOR_AND_DATA_PARALLEL_GROUPS.append(ranks)
        if rank in ranks:
            _TENSOR_AND_DATA_PARALLEL_GROUP = group

    global _TENSOR_AND_CONTEXT_PARALLEL_GROUP
    global _TENSOR_AND_CONTEXT_PARALLEL_GROUPS
    assert (
        _TENSOR_AND_CONTEXT_PARALLEL_GROUP is None
    ), 'Tensor + context parallel group is already initialized'
    for ranks in generator_wrapper('tp-cp'):
        group = create_group(
            ranks,
            timeout=timeout,
            pg_options=get_nccl_options('tp_cp', nccl_comm_cfgs),
            group_desc='TENSOR_AND_CONTEXT_PARALLEL_GROUP',
        )
        _TENSOR_AND_CONTEXT_PARALLEL_GROUPS.append(ranks)
        if rank in ranks:
            _TENSOR_AND_CONTEXT_PARALLEL_GROUP = group

    ### Expert-related parallel groups initialization
    # Build the expert model parallel group
    global _EXPERT_MODEL_PARALLEL_GROUP
    global _EXPERT_MODEL_PARALLEL_GROUPS
    assert _EXPERT_MODEL_PARALLEL_GROUP is None, 'Expert parallel group is already initialized'
    for ranks in generator_wrapper('ep', is_expert=True):
        group = create_group(
            ranks,
            pg_options=get_nccl_options('ep', nccl_comm_cfgs),
            group_desc='EXPERT_MODEL_PARALLEL_GROUP',
        )
        _EXPERT_MODEL_PARALLEL_GROUPS.append(ranks)
        if rank in ranks:
            _EXPERT_MODEL_PARALLEL_GROUP = group

    # Build the expert tensor parallel group
    global _EXPERT_TENSOR_PARALLEL_GROUP
    global _EXPERT_TENSOR_PARALLEL_GROUPS
    assert (
        _EXPERT_TENSOR_PARALLEL_GROUP is None
    ), 'Expert tensor model parallel group is already initialized'
    for ranks in generator_wrapper('tp', is_expert=True):
        group = create_group(
            ranks,
            timeout=timeout,
            pg_options=get_nccl_options('ep_tp', nccl_comm_cfgs),
            group_desc='EXPERT_TENSOR_PARALLEL_GROUP',
        )
        _EXPERT_TENSOR_PARALLEL_GROUPS.append(ranks)
        if rank in ranks:
            _EXPERT_TENSOR_PARALLEL_GROUP = group

    # Build the tensor + expert parallel groups
    global _EXPERT_TENSOR_AND_MODEL_PARALLEL_GROUP
    global _EXPERT_TENSOR_AND_MODEL_PARALLEL_GROUPS
    assert (
        _EXPERT_TENSOR_AND_MODEL_PARALLEL_GROUP is None
    ), 'Expert tensor + model parallel group is already initialized'
    for ranks in generator_wrapper('tp-ep', is_expert=True):
        group = create_group(
            ranks,
            timeout=timeout,
            pg_options=get_nccl_options('tp_ep_mp', nccl_comm_cfgs),
            group_desc='EXPERT_TENSOR_AND_MODEL_PARALLEL_GROUP',
        )
        _EXPERT_TENSOR_AND_MODEL_PARALLEL_GROUPS.append(ranks)
        if rank in ranks:
            _EXPERT_TENSOR_AND_MODEL_PARALLEL_GROUP = group

    # Build the expert+tensor+pipeline parallel groups
    global _EXPERT_TENSOR_MODEL_PIPELINE_PARALLEL_GROUP
    global _EXPERT_TENSOR_MODEL_PIPELINE_PARALLEL_GROUPS
    assert (
        _EXPERT_TENSOR_MODEL_PIPELINE_PARALLEL_GROUP is None
    ), 'The expert_tensor_model_pipeline parallel group is already initialized'
    for ranks in generator_wrapper('tp-ep-pp', is_expert=True):
        group = create_group(
            ranks,
            timeout=timeout,
            pg_options=get_nccl_options('tp_ep_pp', nccl_comm_cfgs),
            group_desc='EXPERT_TENSOR_MODEL_PIPELINE_PARALLEL_GROUP',
        )
        _EXPERT_TENSOR_MODEL_PIPELINE_PARALLEL_GROUPS.append(ranks)
        if rank in ranks:
            _EXPERT_TENSOR_MODEL_PIPELINE_PARALLEL_GROUP = group

    # Build the expert data parallel group
    global _EXPERT_DATA_PARALLEL_GROUP
    global _EXPERT_DATA_PARALLEL_GROUPS
    assert _EXPERT_DATA_PARALLEL_GROUP is None, 'Expert data group is already initialized'
    global _EXPERT_DATA_PARALLEL_GROUP_GLOO
    assert _EXPERT_DATA_PARALLEL_GROUP_GLOO is None, 'Expert data group-gloo is already initialized'
    global _INTRA_PARTIAL_EXPERT_DATA_PARALLEL_GROUP
    assert (
        _INTRA_PARTIAL_EXPERT_DATA_PARALLEL_GROUP is None
    ), 'Intra partial expert data group is already initialized'
    global _INTRA_PARTIAL_EXPERT_DATA_PARALLEL_GROUP_GLOO
    assert (
        _INTRA_PARTIAL_EXPERT_DATA_PARALLEL_GROUP_GLOO is None
    ), 'Intra partial expert data group-gloo is already initialized'
    global _INTER_PARTIAL_EXPERT_DATA_PARALLEL_GROUP
    assert (
        _INTER_PARTIAL_EXPERT_DATA_PARALLEL_GROUP is None
    ), 'Inter partial expert data group is already initialized'

    assert (
        expert_data_parallel_size % num_distributed_optimizer_instances == 0
    ), 'Expert data parallel size should be divisible by partial DistOpt shard factor'
    intra_partial_expert_data_parallel_size = (
        expert_data_parallel_size // num_distributed_optimizer_instances
    )

    for ranks in generator_wrapper('dp', is_expert=True):
        group = create_group(
            ranks,
            timeout=timeout,
            pg_options=get_nccl_options('ep_dp', nccl_comm_cfgs),
            group_desc='EXPERT_DATA_PARALLEL_GROUP',
        )
        if create_gloo_process_groups:
            group_gloo = create_group(
                ranks, backend="gloo", group_desc='EXPERT_DATA_PARALLEL_GROUP_GLOO'
            )
        else:
            group_gloo = None
        _EXPERT_DATA_PARALLEL_GROUPS.append(ranks)
        if rank in ranks:
            _EXPERT_DATA_PARALLEL_GROUP = group
            _EXPERT_DATA_PARALLEL_GROUP_GLOO = group_gloo

        if num_distributed_optimizer_instances > 1:
            # Create groups for Partial DistOpt, one for intra-partial DP domain
            # Another for inter-partial DP domain
            hierarchical_groups, hierarchical_groups_gloo = create_hierarchical_groups(
                rank,
                ranks,
                [intra_partial_expert_data_parallel_size, num_distributed_optimizer_instances],
                create_gloo_process_groups=create_gloo_process_groups,
                pg_options=[
                    get_nccl_options('intra_ep_dp', nccl_comm_cfgs),
                    get_nccl_options('inter_ep_dp', nccl_comm_cfgs),
                ],
                timeout=timeout,
                group_desc='EXPERT_DATA_PARALLEL_GROUP',
            )
            if rank in ranks:
                _INTRA_PARTIAL_EXPERT_DATA_PARALLEL_GROUP = hierarchical_groups[0]
                _INTRA_PARTIAL_EXPERT_DATA_PARALLEL_GROUP_GLOO = hierarchical_groups_gloo[0]
                _INTER_PARTIAL_EXPERT_DATA_PARALLEL_GROUP = hierarchical_groups[1]
        else:
            _INTRA_PARTIAL_EXPERT_DATA_PARALLEL_GROUP = _EXPERT_DATA_PARALLEL_GROUP
            _INTRA_PARTIAL_EXPERT_DATA_PARALLEL_GROUP_GLOO = _EXPERT_DATA_PARALLEL_GROUP_GLOO
    ### End of expert related parallel groups initialization

<<<<<<< HEAD
    global _DEFAULT_PROCESS_GROUP
    if xm is not None:
        _DEFAULT_PROCESS_GROUP = torch.distributed.new_group(backend="gloo")
=======
    # build the intra distributed optimizer instance group
    global _INTRA_DISTRIBUTED_OPTIMIZER_INSTANCE_GROUP
    assert (
        _INTRA_DISTRIBUTED_OPTIMIZER_INSTANCE_GROUP is None
    ), 'Intra distributed optimizer instance group is already initialized'

    model_parallel_group_id = 0
    intra_dist_opt_ranks = []
    for ranks in generator_wrapper('tp-ep-pp', is_expert=True):
        model_parallel_group_id += 1
        intra_dist_opt_ranks.extend(ranks)
        if model_parallel_group_id % intra_partial_expert_data_parallel_size == 0:
            intra_dist_opt_instance_group = create_group(
                intra_dist_opt_ranks,
                timeout=timeout,
                pg_options=get_nccl_options('intra_dist_opt_instance', nccl_comm_cfgs),
                group_desc='INTRA_DISTRIBUTED_OPTIMIZER_INSTANCE_GROUP',
            )
            if rank in intra_dist_opt_ranks:
                _INTRA_DISTRIBUTED_OPTIMIZER_INSTANCE_GROUP = intra_dist_opt_instance_group
            intra_dist_opt_ranks = []
>>>>>>> d905ac7f

    # Initialize global memory buffer
    # This isn't really "parallel state" but there isn't another good place to
    # put this. If we end up with a more generic initialization of megatron-core
    # we could stick it there
    _set_global_memory_buffer()


def is_initialized():
    """Useful for code segments that may be accessed with or without mpu initialization"""
    return _DATA_PARALLEL_GROUP is not None


def is_unitialized() -> bool:
    """Check if parallel state has been initialized

    Deprecated. Use is_initialized instead.

    """
    warnings.warn("is_unitialized is deprecated, use is_initialized instead", DeprecationWarning)
    return not is_initialized()


def model_parallel_is_initialized():
    """Check if model- and data-parallel groups are initialized."""
    if (
        _TENSOR_MODEL_PARALLEL_GROUP is None
        or _PIPELINE_MODEL_PARALLEL_GROUP is None
        or _DATA_PARALLEL_GROUP is None
    ):
        return False
    return True


def get_model_parallel_group(check_initialized=True, wrapped=False):
    """Get the model-parallel group the caller rank belongs to."""
    if check_initialized:
        assert _MODEL_PARALLEL_GROUP is not None, 'model parallel group is not initialized'
    return WrappedProcessGroup(
        process_group=_MODEL_PARALLEL_GROUP,
        rank_groups=get_model_parallel_groups() if xm else None
    ) if wrapped else _MODEL_PARALLEL_GROUP

def get_model_parallel_groups() -> List[List[int]]:
    assert _MODEL_PARALLEL_GROUPS, 'model parallel groups is not initialized'
    return _MODEL_PARALLEL_GROUPS


def get_tensor_model_parallel_group(check_initialized=True, wrapped=False):
    """Get the tensor model parallel group the caller rank belongs to."""
    if check_initialized:
        assert (
            _TENSOR_MODEL_PARALLEL_GROUP is not None
        ), 'tensor model parallel group is not initialized'
    return WrappedProcessGroup(
        process_group=_TENSOR_MODEL_PARALLEL_GROUP,
        rank_groups=get_tensor_model_parallel_groups(check_initialized=check_initialized) if xm else None
    ) if wrapped else _TENSOR_MODEL_PARALLEL_GROUP

def get_tensor_model_parallel_groups(check_initialized=True) -> List[List[int]]:
    if check_initialized:
        assert (
            _TENSOR_MODEL_PARALLEL_GROUPS
        ), 'tensor model parallel group is not initialized'
    return _TENSOR_MODEL_PARALLEL_GROUPS

def get_pipeline_model_parallel_group(check_initialized=True, wrapped=False):
    """Get the pipeline model parallel group the caller rank belongs to."""
    if check_initialized:
        assert (
            _PIPELINE_MODEL_PARALLEL_GROUP is not None
        ), 'pipeline_model parallel group is not initialized'
    return WrappedProcessGroup(
        process_group=_PIPELINE_MODEL_PARALLEL_GROUP,
        rank_groups=get_pipeline_model_parallel_groups() if xm else None
    ) if wrapped else _PIPELINE_MODEL_PARALLEL_GROUP

def get_pipeline_model_parallel_groups() -> List[List[int]]:
    assert (
        _PIPELINE_MODEL_PARALLEL_GROUPS
    ), 'pipeline_model parallel groups is not initialized'
    return _PIPELINE_MODEL_PARALLEL_GROUPS

def get_data_parallel_group(with_context_parallel=False, 
                            partial_data_parallel=False,
                            wrapped=False):
    """Get the data-parallel group the caller rank belongs to."""

    data_parallel_group = _DATA_PARALLEL_GROUP
    if with_context_parallel:
        if partial_data_parallel:
            assert (
                _INTRA_PARTIAL_DATA_PARALLEL_GROUP_WITH_CP is not None
            ), 'Intra partial data parallel group is not initialized'
            data_parallel_group = _INTRA_PARTIAL_DATA_PARALLEL_GROUP_WITH_CP
        else:
            assert (
                _DATA_PARALLEL_GROUP_WITH_CP is not None
            ), 'data parallel group with context parallel combined is not initialized'
            data_parallel_group = _DATA_PARALLEL_GROUP_WITH_CP
    else:
        assert _DATA_PARALLEL_GROUP is not None, 'data parallel group is not initialized'
        assert partial_data_parallel == False, 'Partial DP for Optimizer needs to include CP'
    
    return WrappedProcessGroup(
                process_group=data_parallel_group,
                rank_groups=get_data_parallel_groups(
                    with_context_parallel=with_context_parallel,
                    partial_data_parallel=partial_data_parallel
                ) if xm else None
            ) if wrapped else data_parallel_group

def get_data_parallel_groups(with_context_parallel=False, 
                             partial_data_parallel=False) -> List[List[int]]:
    """Get the data-parallel group the caller rank belongs to."""

    if with_context_parallel:
        if partial_data_parallel:
            assert (
                _INTRA_PARTIAL_DATA_PARALLEL_WITH_CP_GROUPS is not None
            ), 'Intra partial data parallel group is not initialized'
            return _INTRA_PARTIAL_DATA_PARALLEL_WITH_CP_GROUPS
        assert (
            _DATA_PARALLEL_WITH_CP_GROUPS is not None
        ), 'data parallel group with context parallel combined is not initialized'
        return _DATA_PARALLEL_WITH_CP_GROUPS
    else:
        assert _DATA_PARALLEL_GROUPS is not None, 'data parallel group is not initialized'
        assert partial_data_parallel == False, 'Partial DP for Optimizer needs to include CP'
        return _DATA_PARALLEL_GROUPS

def get_data_parallel_group_gloo(with_context_parallel=False, 
                                 partial_data_parallel=False,
                                 wrapped=False):
    """Get the Gloo data-parallel group the caller rank belongs to."""

    data_parallel_group_gloo = _DATA_PARALLEL_GROUP_GLOO
    if with_context_parallel:
        if partial_data_parallel:
            assert (
                _INTRA_PARTIAL_DATA_PARALLEL_GROUP_WITH_CP_GLOO is not None
            ), 'Intra partial data parallel group is not initialized'
            data_parallel_group_gloo = _INTRA_PARTIAL_DATA_PARALLEL_GROUP_WITH_CP_GLOO
        else:
            assert (
                _DATA_PARALLEL_GROUP_WITH_CP_GLOO is not None
            ), 'data parallel group-gloo with context parallel combined is not initialized'
            data_parallel_group_gloo = _DATA_PARALLEL_GROUP_WITH_CP_GLOO
    else:
        assert _DATA_PARALLEL_GROUP_GLOO is not None, 'data parallel group-gloo is not initialized'
        assert partial_data_parallel == False, 'Partial DP for Optimizer needs to include CP'

<<<<<<< HEAD
    return WrappedProcessGroup(
                process_group=data_parallel_group_gloo,
                rank_groups=get_data_parallel_groups(
                    with_context_parallel=with_context_parallel,
                    partial_data_parallel=partial_data_parallel
                ) if xm else None
            ) if wrapped else data_parallel_group_gloo
    
def get_inter_partial_data_parallel_group(wrapped=False):
    """Get the group spanning the different partial data-parallel groups."""
    assert (
        _INTER_PARTIAL_DATA_PARALLEL_GROUP_WITH_CP is not None
    ), 'Inter partial data parallel group is not initialized'
    return WrappedProcessGroup(
        process_group=_INTER_PARTIAL_DATA_PARALLEL_GROUP_WITH_CP,
        rank_groups=get_inter_partial_data_parallel_groups() if xm else None
    ) if wrapped else _INTER_PARTIAL_DATA_PARALLEL_GROUP_WITH_CP

def get_inter_partial_data_parallel_groups() -> List[List[int]]:
    """Get the group spanning the different partial data-parallel groups."""
    assert (
        _INTER_PARTIAL_DATA_PARALLEL_WITH_CP_GROUPS is not None
    ), 'Inter partial data parallel group is not initialized'
    return _INTER_PARTIAL_DATA_PARALLEL_WITH_CP_GROUPS

def get_context_parallel_group(check_initialized=True, wrapped=False):
=======
def get_context_parallel_group(check_initialized=True):
>>>>>>> d905ac7f
    """Get the context-parallel group the caller rank belongs to."""
    if check_initialized:
        assert _CONTEXT_PARALLEL_GROUP is not None, 'context parallel group is not initialized'
    return WrappedProcessGroup(
        process_group=_CONTEXT_PARALLEL_GROUP,
        rank_groups=get_context_parallel_groups(check_initialized=check_initialized) if xm else None
    ) if wrapped else _CONTEXT_PARALLEL_GROUP

def get_context_parallel_groups(check_initialized=True) -> List[List[int]]:
    if check_initialized:
        assert _CONTEXT_PARALLEL_GROUPS, 'context parallel groups is not initialized'
    return _CONTEXT_PARALLEL_GROUPS

def get_context_parallel_global_ranks(check_initialized=True) -> List[int]:
    """Get all global ranks of the context parallel group that the caller rank belongs to."""
    if check_initialized:
        assert (
            _CONTEXT_PARALLEL_GLOBAL_RANKS is not None
        ), 'context parallel group is not initialized'
    return _CONTEXT_PARALLEL_GLOBAL_RANKS


def get_hierarchical_context_parallel_groups(check_initialized=True, wrapped=False):
    """Get the inner ring of context parallel group the caller rank belongs to."""
    if check_initialized:
        assert _HIERARCHICAL_CONTEXT_PARALLEL_GROUPS is not None
    return WrappedProcessGroup(
        process_group=_HIERARCHICAL_CONTEXT_PARALLEL_GROUPS
    ) if wrapped else _HIERARCHICAL_CONTEXT_PARALLEL_GROUPS


def get_embedding_group(check_initialized=True, wrapped=False):
    """Get the embedding group the caller rank belongs to."""
    if check_initialized:
        assert _EMBEDDING_GROUP is not None, 'embedding group is not initialized'
    return WrappedProcessGroup(
        process_group=_EMBEDDING_GROUP,
        rank_groups=get_embedding_groups() if xm else None
    ) if wrapped else _EMBEDDING_GROUP 

def get_embedding_groups() -> List[List[int]]:
    assert _EMBEDDING_GROUPS, 'embedding groups is not initialized'
    return _EMBEDDING_GROUPS

def get_position_embedding_group(check_initialized=True, wrapped=False):
    """Get the position embedding group the caller rank belongs to."""
    if check_initialized:
        assert _POSITION_EMBEDDING_GROUP is not None, 'position embedding group is not initialized'
    return WrappedProcessGroup(
        process_group=_POSITION_EMBEDDING_GROUP,
        rank_groups=get_position_embedding_groups() if xm else None
    ) if wrapped else _POSITION_EMBEDDING_GROUP

def get_position_embedding_groups() -> List[List[int]]:
    assert _POSITION_EMBEDDING_GROUPS, 'position embedding groups is not initialized'
    return _POSITION_EMBEDDING_GROUPS

def get_amax_reduction_group(with_context_parallel=False, 
                             tp_only_amax_red=False,
                             wrapped=False):
    """Get the FP8 amax reduction group the caller rank belongs to."""

    amax_reduction_group = _TENSOR_MODEL_PARALLEL_GROUP
    if with_context_parallel:
        if not tp_only_amax_red:
            assert (
                _TENSOR_AND_DATA_PARALLEL_GROUP_WITH_CP is not None
            ), 'FP8 amax reduction group is not initialized'
            amax_reduction_group = _TENSOR_AND_DATA_PARALLEL_GROUP_WITH_CP 
        else:
            assert (
                _TENSOR_AND_CONTEXT_PARALLEL_GROUP is not None
            ), 'FP8 amax reduction group is not initialized'
            amax_reduction_group = _TENSOR_AND_CONTEXT_PARALLEL_GROUP 
    else:
        if not tp_only_amax_red:
            assert (
                _TENSOR_AND_DATA_PARALLEL_GROUP is not None
            ), 'FP8 amax reduction group is not initialized'
            amax_reduction_group = _TENSOR_AND_DATA_PARALLEL_GROUP 
        else:
            assert (
                _TENSOR_MODEL_PARALLEL_GROUP is not None
            ), 'FP8 amax reduction group is not initialized'

    return WrappedProcessGroup(
                process_group=amax_reduction_group,
                rank_groups=get_amax_reduction_groups(
                    with_context_parallel=with_context_parallel, 
                    tp_only_amax_red=tp_only_amax_red
                ) if xm else None
            ) if wrapped else amax_reduction_group

def get_amax_reduction_groups(with_context_parallel=False, tp_only_amax_red=False) -> List[List[int]]:
    if with_context_parallel:
        if not tp_only_amax_red:
            assert (
                _TENSOR_AND_DATA_PARALLEL_WITH_CP_GROUPS is not None
            ), 'FP8 amax reduction group is not initialized'
            return _TENSOR_AND_DATA_PARALLEL_WITH_CP_GROUPS
        else:
            assert (
                _TENSOR_AND_CONTEXT_PARALLEL_GROUPS is not None
            ), 'FP8 amax reduction group is not initialized'
            return _TENSOR_AND_CONTEXT_PARALLEL_GROUPS
    else:
        if not tp_only_amax_red:
            assert (
                _TENSOR_AND_DATA_PARALLEL_GROUPS is not None
            ), 'FP8 amax reduction group is not initialized'
            return _TENSOR_AND_DATA_PARALLEL_GROUPS
        else:
            assert (
                _TENSOR_MODEL_PARALLEL_GROUPS is not None
            ), 'FP8 amax reduction group is not initialized'
            return _TENSOR_MODEL_PARALLEL_GROUPS

def get_tensor_and_data_parallel_group(with_context_parallel=False, wrapped=False):
    """Get the tensor- and data-parallel group the caller rank belongs to."""

    tensor_and_data_parallel_group = _TENSOR_AND_DATA_PARALLEL_GROUP
    if with_context_parallel:
        assert (
            _TENSOR_AND_DATA_PARALLEL_GROUP_WITH_CP is not None
        ), 'tensor and data parallel group is not initialized'
        tensor_and_data_parallel_group = _TENSOR_AND_DATA_PARALLEL_GROUP_WITH_CP
    else:
        assert (
            _TENSOR_AND_DATA_PARALLEL_GROUP is not None
        ), 'tensor and data parallel group is not initialized'
    
    return WrappedProcessGroup(
        process_group=tensor_and_data_parallel_group,
        rank_groups=get_tensor_and_data_parallel_groups(with_context_parallel=with_context_parallel) if xm else None
    ) if wrapped else tensor_and_data_parallel_group

def get_tensor_and_data_parallel_groups(with_context_parallel=False) -> List[List[int]]:
    """Get the tensor and data parallel group the caller rank belongs to."""
    if with_context_parallel:
        assert (
            _TENSOR_AND_DATA_PARALLEL_WITH_CP_GROUPS
        ), 'tensor and data parallel groups is not initialized'
        return _TENSOR_AND_DATA_PARALLEL_WITH_CP_GROUPS
    else:
        assert (
            _TENSOR_AND_DATA_PARALLEL_GROUPS
        ), 'tensor and data parallel groups is not initialized'
        return _TENSOR_AND_DATA_PARALLEL_GROUPS

def get_tensor_and_context_parallel_group(check_initialized=True, wrapped=False):
    """Get the tensor and context parallel group the caller rank belongs to."""
    if check_initialized:
        assert (
            _TENSOR_AND_CONTEXT_PARALLEL_GROUP is not None
        ), 'tensor and context parallel group is not initialized'
    return WrappedProcessGroup(
        process_group=_TENSOR_AND_CONTEXT_PARALLEL_GROUP,
        rank_groups=get_tensor_and_context_parallel_groups() if xm else None
    ) if wrapped else _TENSOR_AND_CONTEXT_PARALLEL_GROUP

def get_tensor_and_context_parallel_groups() -> List[List[int]]:
    assert (
        _TENSOR_AND_CONTEXT_PARALLEL_GROUPS
    ), 'tensor and context parallel groups is not initialized'
    return _TENSOR_AND_CONTEXT_PARALLEL_GROUPS

def set_tensor_model_parallel_world_size(world_size):
    """Set the tensor-model-parallel size"""
    global _MPU_TENSOR_MODEL_PARALLEL_WORLD_SIZE
    _MPU_TENSOR_MODEL_PARALLEL_WORLD_SIZE = world_size


def set_pipeline_model_parallel_world_size(world_size):
    """Set the pipeline-model-parallel size"""
    global _MPU_PIPELINE_MODEL_PARALLEL_WORLD_SIZE
    _MPU_PIPELINE_MODEL_PARALLEL_WORLD_SIZE = world_size


def set_virtual_pipeline_model_parallel_world_size(world_size):
    """Set the pipeline-model-parallel size"""
    global _VIRTUAL_PIPELINE_MODEL_PARALLEL_WORLD_SIZE
    _VIRTUAL_PIPELINE_MODEL_PARALLEL_WORLD_SIZE = world_size


def get_tensor_model_parallel_world_size() -> int:
    """Return world size for the tensor-model-parallel group."""
    global _MPU_TENSOR_MODEL_PARALLEL_WORLD_SIZE
    if _MPU_TENSOR_MODEL_PARALLEL_WORLD_SIZE is not None:
        return _MPU_TENSOR_MODEL_PARALLEL_WORLD_SIZE
    group = get_tensor_model_parallel_group()
    return torch.distributed.get_world_size(group)


def get_pipeline_model_parallel_world_size() -> int :
    """Return world size for the pipeline-model-parallel group."""
    global _MPU_PIPELINE_MODEL_PARALLEL_WORLD_SIZE
    if _MPU_PIPELINE_MODEL_PARALLEL_WORLD_SIZE is not None:
        return _MPU_PIPELINE_MODEL_PARALLEL_WORLD_SIZE

    pp_group = get_pipeline_model_parallel_group()
    if isinstance(pp_group, list):
        # Implicit assumption that each PP group is the same size.
        sizes = []
        for group in _PIPELINE_GLOBAL_RANKS:
            sizes.append(len(group))
        assert all(x == sizes[0] for x in sizes)
        return torch.distributed.get_world_size(group=pp_group[0])
    else:
        return torch.distributed.get_world_size(group=pp_group)


def set_tensor_model_parallel_rank(rank):
    """Set tensor-model-parallel rank."""
    global _MPU_TENSOR_MODEL_PARALLEL_RANK
    _MPU_TENSOR_MODEL_PARALLEL_RANK = rank


def set_pipeline_model_parallel_rank(rank):
    """Set pipeline-model-parallel rank."""
    global _MPU_PIPELINE_MODEL_PARALLEL_RANK
    _MPU_PIPELINE_MODEL_PARALLEL_RANK = rank


def set_pipeline_model_parallel_split_rank(rank):
    """Set pipeline-model-parallel split rank. DEPRECATED."""
    global _PIPELINE_MODEL_PARALLEL_SPLIT_RANK
    _PIPELINE_MODEL_PARALLEL_SPLIT_RANK = rank


def get_tensor_model_parallel_rank() -> int:
    """Return caller's rank for the tensor-model-parallel group."""
    global _MPU_TENSOR_MODEL_PARALLEL_RANK
    if _MPU_TENSOR_MODEL_PARALLEL_RANK is not None:
        return _MPU_TENSOR_MODEL_PARALLEL_RANK
    group = get_tensor_model_parallel_group()
    return torch.distributed.get_rank(group)


def get_pipeline_model_parallel_rank() -> int:
    """Return caller's rank for the pipeline-model-parallel group."""
    global _MPU_PIPELINE_MODEL_PARALLEL_RANK
    if _MPU_PIPELINE_MODEL_PARALLEL_RANK is not None:
        return _MPU_PIPELINE_MODEL_PARALLEL_RANK
    rank = torch.distributed.get_rank()
    pp_group = get_pipeline_model_parallel_group()
    if isinstance(pp_group, list):
        # Assume that if the caller exist in multiple PP groups, then it has the same index.
        indices = []
        for group in _PIPELINE_GLOBAL_RANKS:
            for i, r in enumerate(group):
                if r == rank:
                    indices.append(i)
        assert all(x == indices[0] for x in indices)
        return torch.distributed.get_rank(group=pp_group[0])
    else:
        return torch.distributed.get_rank(group=pp_group)


def get_pipeline_model_parallel_split_rank() -> int:
    """Return pipeline-model-parallel split rank."""
    global _PIPELINE_MODEL_PARALLEL_SPLIT_RANK
    return _PIPELINE_MODEL_PARALLEL_SPLIT_RANK


<<<<<<< HEAD
def is_pipeline_first_stage(ignore_virtual=False) -> bool:
=======
def is_pipeline_first_stage(ignore_virtual=True):
>>>>>>> d905ac7f
    """Return True if in the first pipeline model-parallel stage, False otherwise."""
    if not ignore_virtual:
        if (
            get_virtual_pipeline_model_parallel_world_size() is not None
            and get_virtual_pipeline_model_parallel_rank() != 0
        ):
            return False
    return get_pipeline_model_parallel_rank() == 0


<<<<<<< HEAD
def is_pipeline_last_stage(ignore_virtual=False) -> bool:
=======
def is_pipeline_last_stage(ignore_virtual=True):
>>>>>>> d905ac7f
    """Return True if in the last pipeline-model-parallel stage, False otherwise."""
    if not ignore_virtual:
        virtual_pipeline_model_parallel_world_size = (
            get_virtual_pipeline_model_parallel_world_size()
        )
        if (
            virtual_pipeline_model_parallel_world_size is not None
            and get_virtual_pipeline_model_parallel_rank()
            != (virtual_pipeline_model_parallel_world_size - 1)
        ):
            return False
    return get_pipeline_model_parallel_rank() == (get_pipeline_model_parallel_world_size() - 1)


<<<<<<< HEAD
def is_rank_in_embedding_group(ignore_virtual=False) -> bool:
=======
def is_rank_in_embedding_group(ignore_virtual=True):
>>>>>>> d905ac7f
    """Return true if current rank is in embedding group, False otherwise."""
    rank = torch.distributed.get_rank()
    global _EMBEDDING_GLOBAL_RANKS
    if _EMBEDDING_GLOBAL_RANKS is None:
        return False
    if ignore_virtual:
        return rank in _EMBEDDING_GLOBAL_RANKS
    if rank in _EMBEDDING_GLOBAL_RANKS:
        if rank == _EMBEDDING_GLOBAL_RANKS[0]:
            return is_pipeline_first_stage(ignore_virtual=False)
        elif rank == _EMBEDDING_GLOBAL_RANKS[-1]:
            return is_pipeline_last_stage(ignore_virtual=False)
        else:
            return True
    return False


def is_rank_in_position_embedding_group() -> bool:
    """Return true if current rank is in position embedding group, False otherwise."""
    rank = torch.distributed.get_rank()
    global _POSITION_EMBEDDING_GLOBAL_RANKS
    return _POSITION_EMBEDDING_GLOBAL_RANKS is not None and rank in _POSITION_EMBEDDING_GLOBAL_RANKS


def is_pipeline_stage_before_split(rank=None) -> bool:
    """Return True if pipeline stage executes encoder block for a model
    with both encoder and decoder."""
    if get_pipeline_model_parallel_world_size() == 1:
        return True
    if rank is None:
        rank = get_pipeline_model_parallel_rank()
    global _PIPELINE_MODEL_PARALLEL_SPLIT_RANK
    if _PIPELINE_MODEL_PARALLEL_SPLIT_RANK is None:
        return True
    if rank < _PIPELINE_MODEL_PARALLEL_SPLIT_RANK:
        return True
    return False


def is_pipeline_stage_after_split(rank=None) -> bool:
    """Return True if pipeline stage executes decoder block for a model
    with both encoder and decoder."""
    if get_pipeline_model_parallel_world_size() == 1:
        return True
    if rank is None:
        rank = get_pipeline_model_parallel_rank()
    global _PIPELINE_MODEL_PARALLEL_SPLIT_RANK
    if _PIPELINE_MODEL_PARALLEL_SPLIT_RANK is None:
        return True
    if rank >= _PIPELINE_MODEL_PARALLEL_SPLIT_RANK:
        return True
    return False


def is_inside_encoder(rank=None) -> bool:
    """Return True if pipeline stage executes encoder block.
    This function implicitly assumes we have a model with both
    encoder and decoder."""
    if get_pipeline_model_parallel_world_size() == 1:
        return True
    if rank is None:
        rank = get_pipeline_model_parallel_rank()
    global _PIPELINE_MODEL_PARALLEL_DECODER_START
    # _PIPELINE_MODEL_PARALLEL_DECODER_START == None means that the
    # encoder shares the first pipeline rank with the decoder
    if _PIPELINE_MODEL_PARALLEL_DECODER_START is None and rank == 0:
        return True
    # _PIPELINE_MODEL_PARALLEL_DECODER_START != None means that the
    # encoder is on it's own pipeline ranks before the decoder
    if (
        _PIPELINE_MODEL_PARALLEL_DECODER_START is not None
        and rank < _PIPELINE_MODEL_PARALLEL_DECODER_START
    ):
        return True
    return False


def is_inside_decoder(rank=None) -> bool:
    """Return True if pipeline stage executes decoder block for a model
    with both encoder and decoder."""
    if get_pipeline_model_parallel_world_size() == 1:
        return True
    if rank is None:
        rank = get_pipeline_model_parallel_rank()
    global _PIPELINE_MODEL_PARALLEL_DECODER_START
    if _PIPELINE_MODEL_PARALLEL_DECODER_START is None:
        return True
    if rank >= _PIPELINE_MODEL_PARALLEL_DECODER_START:
        return True
    return False


def get_pipeline_model_parallel_decoder_start() -> Optional[int]:
    """Return decoder start rank (if encoder pipeline parallelism is set)."""
    global _PIPELINE_MODEL_PARALLEL_DECODER_START
    return _PIPELINE_MODEL_PARALLEL_DECODER_START


def is_pipeline_stage_at_split() -> bool:
    """Return true if pipeline stage executes decoder block and next
    stage executes encoder block for a model with both encoder and
    decoder."""
    rank = get_pipeline_model_parallel_rank()
    return is_pipeline_stage_before_split(rank) and is_pipeline_stage_after_split(rank + 1)


def get_virtual_pipeline_model_parallel_rank() -> int:
    """Return the virtual pipeline-parallel rank."""
    global _VIRTUAL_PIPELINE_MODEL_PARALLEL_RANK
    return _VIRTUAL_PIPELINE_MODEL_PARALLEL_RANK


def set_virtual_pipeline_model_parallel_rank(rank):
    """Set the virtual pipeline-parallel rank."""
    global _VIRTUAL_PIPELINE_MODEL_PARALLEL_RANK
    _VIRTUAL_PIPELINE_MODEL_PARALLEL_RANK = rank


def get_virtual_pipeline_model_parallel_world_size() -> int:
    """Return the virtual pipeline-parallel world size."""
    global _VIRTUAL_PIPELINE_MODEL_PARALLEL_WORLD_SIZE
    return _VIRTUAL_PIPELINE_MODEL_PARALLEL_WORLD_SIZE


def get_tensor_model_parallel_src_rank() -> int:
    """Calculate the global rank corresponding to the first local rank
    in the tensor model parallel group."""
    assert (
        _TENSOR_MODEL_PARALLEL_GLOBAL_RANKS is not None
    ), "Tensor model parallel group is not initialized"
    return _TENSOR_MODEL_PARALLEL_GLOBAL_RANKS[0]


def get_model_parallel_src_rank() -> int:
    """Calculate the global rank corresponding to the first local rank
    in the model parallel group."""
    assert _MODEL_PARALLEL_GLOBAL_RANKS is not None, "Model parallel group is not initialized"
    return _MODEL_PARALLEL_GLOBAL_RANKS[0]


def get_data_parallel_src_rank(with_context_parallel=False) -> int:
    """Calculate the global rank corresponding to the first local rank
    in the data parallel group."""
    if with_context_parallel:
        assert (
            _DATA_PARALLEL_GLOBAL_RANKS_WITH_CP is not None
        ), "Data parallel group with context parallel combined is not initialized"
        return _DATA_PARALLEL_GLOBAL_RANKS_WITH_CP[0]
    else:
        assert _DATA_PARALLEL_GLOBAL_RANKS is not None, "Data parallel group is not initialized"
        return _DATA_PARALLEL_GLOBAL_RANKS[0]


def get_pipeline_model_parallel_first_rank() -> int:
    """Return the global rank of the first stage in the current rank's pipeline."""
    assert _PIPELINE_GLOBAL_RANKS is not None, "Pipeline parallel group is not initialized"
    if isinstance(_PIPELINE_GLOBAL_RANKS[0], list):
        # I assume the first rank is the same for all pp groups right now.
        for rank_group in _PIPELINE_GLOBAL_RANKS:
            assert rank_group[0] == _PIPELINE_GLOBAL_RANKS[0][0]
        return _PIPELINE_GLOBAL_RANKS[0][0]
    else:
        return _PIPELINE_GLOBAL_RANKS[0]


def get_pipeline_model_parallel_last_rank() -> int:
    """Return the global rank of the last stage in the current rank's pipeline."""
    assert _PIPELINE_GLOBAL_RANKS is not None, "Pipeline parallel group is not initialized"
    last_rank_local = get_pipeline_model_parallel_world_size() - 1
    if isinstance(_PIPELINE_GLOBAL_RANKS[0], list):
        return [group[last_rank_local] for group in _PIPELINE_GLOBAL_RANKS]
    else:
        return _PIPELINE_GLOBAL_RANKS[last_rank_local]


def get_pipeline_model_parallel_next_rank() -> int:
    """Return the global rank that follows the caller in the pipeline, for each
    pipeline-parallel group that the rank is part of.

    If it is just part of one group, an int is returned, otherwise a list of ints.
    """
    assert _PIPELINE_GLOBAL_RANKS is not None, "Pipeline parallel group is not initialized"
    rank_in_pipeline = get_pipeline_model_parallel_rank()
    world_size = get_pipeline_model_parallel_world_size()
    if isinstance(_PIPELINE_GLOBAL_RANKS[0], list):
        to_return = []
        for group in _PIPELINE_GLOBAL_RANKS:
            to_return.append(group[(rank_in_pipeline + 1) % world_size])
        return to_return
    else:
        return _PIPELINE_GLOBAL_RANKS[(rank_in_pipeline + 1) % world_size]


def get_pipeline_model_parallel_prev_rank() -> int:
    """Return the global rank that precedes the caller in the pipeline, for each
    pipeline-parallel group that the rank is part of.

    If it is just part of one group, an int is returned, otherwise a list of ints.
    """
    assert _PIPELINE_GLOBAL_RANKS is not None, "Pipeline parallel group is not initialized"
    rank_in_pipeline = get_pipeline_model_parallel_rank()
    world_size = get_pipeline_model_parallel_world_size()
    if isinstance(_PIPELINE_GLOBAL_RANKS[0], list):
        to_return = []
        for group in _PIPELINE_GLOBAL_RANKS:
            to_return.append(group[(rank_in_pipeline - 1) % world_size])
        return to_return
    else:
        return _PIPELINE_GLOBAL_RANKS[(rank_in_pipeline - 1) % world_size]


def get_data_parallel_world_size(with_context_parallel=False, partial_data_parallel=False) -> int:
    """Return world size for the data parallel group."""
    global _MPU_DATA_PARALLEL_WORLD_SIZE
    if _MPU_DATA_PARALLEL_WORLD_SIZE is not None:
        return _MPU_DATA_PARALLEL_WORLD_SIZE
    if torch.distributed.is_available() and torch.distributed.is_initialized():
        group = get_data_parallel_group(
                with_context_parallel=with_context_parallel,
                partial_data_parallel=partial_data_parallel,
            )
        return torch.distributed.get_world_size(group)
    else:
        return 0


def set_data_parallel_rank(rank):
    """Return world size for the data parallel group."""
    global _MPU_DATA_PARALLEL_RANK
    _MPU_DATA_PARALLEL_RANK = rank


def get_data_parallel_rank(with_context_parallel=False, partial_data_parallel=False) -> int:
    """Return caller's rank in the data-parallel group."""
    global _MPU_DATA_PARALLEL_RANK
    if _MPU_DATA_PARALLEL_RANK is not None:
        return _MPU_DATA_PARALLEL_RANK
    if torch.distributed.is_available() and torch.distributed.is_initialized():
        return torch.distributed.get_rank(
            group=get_data_parallel_group(
                with_context_parallel=with_context_parallel,
                partial_data_parallel=partial_data_parallel,
            )
        )
    else:
        return 0


def get_context_parallel_world_size() -> int:
    """Return world size for the context parallel group."""
    if torch.distributed.is_available() and torch.distributed.is_initialized():
        group = get_context_parallel_group()
        return torch.distributed.get_world_size(group)
    else:
        return 0


def get_context_parallel_rank() -> int:
    """Return caller's rank in the context-parallel group."""
    if torch.distributed.is_available() and torch.distributed.is_initialized():
        group = get_context_parallel_group()
        return torch.distributed.get_rank(group)
    else:
        return 0


def get_tensor_and_context_parallel_world_size() -> int:
    """Return world size for the tensor and context-parallel group."""
    if torch.distributed.is_available() and torch.distributed.is_initialized():
        group = get_tensor_and_context_parallel_group()
        return torch.distributed.get_world_size(group)
    else:
        return 0


def get_tensor_and_context_parallel_rank() -> int:
    """Return caller's rank in the joint tensor-model-parallel and context-parallel group."""
    if torch.distributed.is_available() and torch.distributed.is_initialized():
        group = get_tensor_and_context_parallel_group()
        return torch.distributed.get_rank(group)
    else:
        return 0


### Expert-related parallel states functions
def get_expert_model_parallel_group(check_initialized=True, wrapped=False):
    """Get the expert-model-parallel group the caller rank belongs to."""
    if check_initialized:
        assert (
            _EXPERT_MODEL_PARALLEL_GROUP is not None
        ), 'expert model parallel group is not initialized'
    return WrappedProcessGroup(
        process_group=_EXPERT_MODEL_PARALLEL_GROUP,
        rank_groups=get_expert_model_parallel_groups(check_initialized=check_initialized) if xm else None
    ) if wrapped else _EXPERT_MODEL_PARALLEL_GROUP


def get_expert_model_parallel_groups(check_initialized=True) -> List[List[int]]:
    """Get the expert-model-parallel global ranks"""
    if check_initialized:
        assert (
            _EXPERT_MODEL_PARALLEL_GROUPS is not None
        ), 'expert model parallel group is not initialized'
    return _EXPERT_MODEL_PARALLEL_GROUPS

def get_expert_model_parallel_world_size() -> int:
    """Return world size for the expert-model-parallel group."""
    if _MPU_EXPERT_MODEL_PARALLEL_WORLD_SIZE is not None:
        return _MPU_EXPERT_MODEL_PARALLEL_WORLD_SIZE
    if torch.distributed.is_available() and torch.distributed.is_initialized():
        group = get_expert_model_parallel_group()
        return torch.distributed.get_world_size(group)
    else:
        return 0


def set_expert_model_parallel_world_size(world_size):
    """Sets the expert-model-parallel world size."""
    global _MPU_EXPERT_MODEL_PARALLEL_WORLD_SIZE
    _MPU_EXPERT_MODEL_PARALLEL_WORLD_SIZE = world_size


def get_expert_model_parallel_rank() -> int:
    """Return caller's rank in the expert-model-parallel group."""
    if _MPU_EXPERT_MODEL_PARALLEL_RANK is not None:
        return _MPU_EXPERT_MODEL_PARALLEL_RANK
    if torch.distributed.is_available() and torch.distributed.is_initialized():
        group = get_expert_model_parallel_group()
        return torch.distributed.get_rank(group)
    else:
        return 0


def set_expert_model_parallel_rank(rank):
    """Set expert-model-parallel rank."""
    global _MPU_EXPERT_MODEL_PARALLEL_RANK
    _MPU_EXPERT_MODEL_PARALLEL_RANK = rank


def get_expert_tensor_parallel_group(check_initialized=True, wrapped=False):
    """Get the expert-tensor-parallel group the caller rank belongs to."""
    if check_initialized:
        assert (
            _EXPERT_TENSOR_PARALLEL_GROUP is not None
        ), 'Expert tensor parallel group is not initialized'
    return WrappedProcessGroup(
        process_group=_EXPERT_TENSOR_PARALLEL_GROUP,
        rank_groups=get_expert_tensor_parallel_groups(check_initialized=check_initialized) if xm else None
    ) if wrapped else _EXPERT_TENSOR_PARALLEL_GROUP

def get_expert_tensor_parallel_groups(check_initialized=True) -> List[List[int]]:
    if check_initialized:
        assert (
            _EXPERT_TENSOR_PARALLEL_GROUPS is not None
        ), 'Expert tensor parallel group is not initialized'
    return _EXPERT_TENSOR_PARALLEL_GROUPS


def get_expert_tensor_parallel_world_size() -> int:
    """Return world size for the expert tensor parallel group."""
    global _MPU_EXPERT_TENSOR_PARALLEL_WORLD_SIZE
    if _MPU_EXPERT_TENSOR_PARALLEL_WORLD_SIZE is not None:
        return _MPU_EXPERT_TENSOR_PARALLEL_WORLD_SIZE
    # Use tensor parallel group world size for backward compability otherwise
    if not _EXPERT_TENSOR_PARALLEL_GROUP:
        return _MPU_TENSOR_MODEL_PARALLEL_WORLD_SIZE
    else:
        group = get_expert_tensor_parallel_group()
        return torch.distributed.get_world_size(group)


def set_expert_tensor_parallel_world_size(world_size) -> int:
    "Set expert tensor model parallel size"
    global _MPU_EXPERT_TENSOR_PARALLEL_WORLD_SIZE
    _MPU_EXPERT_TENSOR_PARALLEL_WORLD_SIZE = world_size


def get_expert_tensor_parallel_rank() -> int:
    """Return my rank for the expert tensor parallel group."""
    global _MPU_EXPERT_TENSOR_PARALLEL_RANK
    if _MPU_EXPERT_TENSOR_PARALLEL_RANK is not None:
        return _MPU_EXPERT_TENSOR_PARALLEL_RANK
    # Use tensor parallel group rank for backward compability otherwise
    if not _EXPERT_TENSOR_PARALLEL_GROUP:
        return _MPU_TENSOR_MODEL_PARALLEL_RANK
    else:
        group = get_expert_tensor_parallel_group()
        return torch.distributed.get_rank(group)


def set_expert_tensor_parallel_rank(rank) -> int:
    "Set expert tensor model parallel rank"
    global _MPU_EXPERT_TENSOR_PARALLEL_RANK
    _MPU_EXPERT_TENSOR_PARALLEL_RANK = rank


def get_expert_tensor_and_model_parallel_group(check_initialized=True, wrapped=False):
    """Get the tensor- and expert-parallel group the caller rank belongs to."""
    if check_initialized:
        assert (
            _EXPERT_TENSOR_AND_MODEL_PARALLEL_GROUP is not None
        ), 'Expert tensor and model parallel group is not initialized'
    return WrappedProcessGroup(
        process_group=_EXPERT_TENSOR_AND_MODEL_PARALLEL_GROUP,
        rank_groups=get_expert_tensor_and_model_parallel_groups(check_initialized=check_initialized) if xm else None
    ) if wrapped else _EXPERT_TENSOR_AND_MODEL_PARALLEL_GROUP

def get_expert_tensor_and_model_parallel_groups(check_initialized=True) -> List[List[int]]:
    """Get the tensor- and expert-parallel global ranks"""
    if check_initialized:
        assert (
            _EXPERT_TENSOR_AND_MODEL_PARALLEL_GROUPS is not None
        ), 'Expert tensor and model parallel group is not initialized'
    return _EXPERT_TENSOR_AND_MODEL_PARALLEL_GROUPS

def get_expert_tensor_and_model_parallel_world_size() -> int:
    """Return world size for the expert model parallel group times expert tensor parallel group."""
    if torch.distributed.is_available() and torch.distributed.is_initialized():
        group = get_expert_tensor_and_model_parallel_group()
        return torch.distributed.get_world_size(group)
    else:
        return 0


def get_expert_tensor_and_model_parallel_rank() -> int:
    """Return caller's rank in the joint tensor- and expert-model-parallel group."""
    if torch.distributed.is_available() and torch.distributed.is_initialized():
        group = get_expert_tensor_and_model_parallel_group()
        return torch.distributed.get_rank(group)
    else:
        return 0


def get_expert_tensor_model_pipeline_parallel_group(check_initialized=True, wrapped=False):
    """Get expert tensor-model-pipeline parallel group."""
    if check_initialized:
        assert (
            _EXPERT_TENSOR_MODEL_PIPELINE_PARALLEL_GROUP is not None
        ), 'Expert tensor-model-pipeline parallel group is not initialized'
    return WrappedProcessGroup(
        process_group=_EXPERT_TENSOR_MODEL_PIPELINE_PARALLEL_GROUP,
        rank_groups=get_expert_tensor_model_pipeline_parallel_groups() if xm else None
    ) if wrapped else _EXPERT_TENSOR_MODEL_PIPELINE_PARALLEL_GROUP

def get_expert_tensor_model_pipeline_parallel_groups() -> List[List[int]]:
    assert (
        _EXPERT_TENSOR_MODEL_PIPELINE_PARALLEL_GROUPS is not None
    ), 'Expert tensor-model-pipeline parallel group is not initialized'
    return _EXPERT_TENSOR_MODEL_PIPELINE_PARALLEL_GROUPS

<<<<<<< HEAD
def get_expert_data_parallel_group(wrapped=False):
    """Get expert data parallel group."""
    assert _EXPERT_DATA_PARALLEL_GROUP is not None, 'Expert data parallel group is not initialized'
    return WrappedProcessGroup(
        process_group=_EXPERT_DATA_PARALLEL_GROUP,
        rank_groups=get_expert_data_parallel_groups() if xm else None
    ) if wrapped else _EXPERT_DATA_PARALLEL_GROUP
=======
def get_expert_data_parallel_group(check_initialized=True, partial_expert_data_parallel=False):
    """Get expert data parallel group."""
    if partial_expert_data_parallel:
        if check_initialized:
            assert (
                _INTRA_PARTIAL_EXPERT_DATA_PARALLEL_GROUP is not None
            ), 'Intra partial expert data parallel group is not initialized'
        return _INTRA_PARTIAL_EXPERT_DATA_PARALLEL_GROUP
    else:
        if check_initialized:
            assert (
                _EXPERT_DATA_PARALLEL_GROUP is not None
            ), 'Expert data parallel group is not initialized'
        return _EXPERT_DATA_PARALLEL_GROUP


def get_data_modulo_expert_parallel_group(partial_expert_data_parallel=False):
    """[Deprecated] Get expert data parallel group."""
    warnings.warn(
        "get_data_modulo_expert_parallel_group is deprecated, please use "
        "get_expert_data_parallel_group instead.",
        DeprecationWarning,
    )
    return get_expert_data_parallel_group(partial_expert_data_parallel=partial_expert_data_parallel)
>>>>>>> d905ac7f

def get_expert_data_parallel_groups() -> List[List[int]]:
    assert _EXPERT_DATA_PARALLEL_GROUPS is not None, 'Expert data parallel group is not initialized'
    return _EXPERT_DATA_PARALLEL_GROUPS

<<<<<<< HEAD
def get_expert_data_parallel_group_gloo(wrapped=False):
    """Get expert data parallel group-gloo."""
    assert (
        _EXPERT_DATA_PARALLEL_GROUP_GLOO is not None
    ), 'Expert data parallel group-gloo is not initialized'
    return WrappedProcessGroup(
        process_group=_EXPERT_DATA_PARALLEL_GROUP_GLOO,
        rank_groups=get_expert_data_parallel_groups() if xm else None
    ) if wrapped else _EXPERT_DATA_PARALLEL_GROUP_GLOO
   

def get_expert_data_parallel_rank() -> int:
    """Return caller's rank in the expert data parallel group."""
    if torch.distributed.is_available() and torch.distributed.is_initialized():
        group = get_expert_data_parallel_group()
        return torch.distributed.get_rank(group)
=======
def get_expert_data_parallel_group_gloo(partial_expert_data_parallel=False):
    """Get expert data parallel group-gloo."""
    if partial_expert_data_parallel:
        assert (
            _INTRA_PARTIAL_EXPERT_DATA_PARALLEL_GROUP_GLOO is not None
        ), 'Intra partial expert data parallel group-gloo is not initialized'
        return _INTRA_PARTIAL_EXPERT_DATA_PARALLEL_GROUP_GLOO
    else:
        assert (
            _EXPERT_DATA_PARALLEL_GROUP_GLOO is not None
        ), 'Expert data parallel group-gloo is not initialized'
        return _EXPERT_DATA_PARALLEL_GROUP_GLOO


def get_expert_data_parallel_rank(partial_expert_data_parallel=False):
    """Return caller's rank in the expert data parallel group."""
    if torch.distributed.is_available() and torch.distributed.is_initialized():
        return torch.distributed.get_rank(
            group=get_expert_data_parallel_group(
                partial_expert_data_parallel=partial_expert_data_parallel
            )
        )
>>>>>>> d905ac7f
    else:
        return 0


def get_expert_data_parallel_world_size(partial_expert_data_parallel=False):
    """Return world size for the expert data parallel group."""
    if torch.distributed.is_available() and torch.distributed.is_initialized():
        return torch.distributed.get_world_size(
            group=get_expert_data_parallel_group(
                partial_expert_data_parallel=partial_expert_data_parallel
            )
        )
    else:
        return 0


def get_intra_distributed_optimizer_instance_group():
    """Get the group of all GPUs in a distributed optimizer instance."""
    assert (
        _INTRA_DISTRIBUTED_OPTIMIZER_INSTANCE_GROUP is not None
    ), 'Intra distributed optimizer instance group is not initialized'
    return _INTRA_DISTRIBUTED_OPTIMIZER_INSTANCE_GROUP


def get_inter_distributed_optimizer_instance_group():
    """Get the group spanning the different distributed optimizer instances.
    Attention and MLP/Expert share same inter-instance group, so only built
    inter_partial_expert_data_parallel_group, and return it at here.
    """
    assert _INTER_PARTIAL_EXPERT_DATA_PARALLEL_GROUP is not None, (
        'Attention and MLP/Expert share same inter distributed optimize instance group, '
        'which has not been initialized'
    )
    return _INTER_PARTIAL_EXPERT_DATA_PARALLEL_GROUP


### End of expert-related functions region


def _set_global_memory_buffer():
    """Initialize global buffer."""
    global _GLOBAL_MEMORY_BUFFER
    assert _GLOBAL_MEMORY_BUFFER is None, 'global memory buffer is already initialized'
    _GLOBAL_MEMORY_BUFFER = GlobalMemoryBuffer()


def get_global_memory_buffer():
    """Return the global GlobalMemoryBuffer object"""
    assert _GLOBAL_MEMORY_BUFFER is not None, 'global memory buffer is not initialized'
    return _GLOBAL_MEMORY_BUFFER


def destroy_global_memory_buffer():
    """Sets the global memory buffer to None"""
    global _GLOBAL_MEMORY_BUFFER
    _GLOBAL_MEMORY_BUFFER = None


def get_all_ranks():
    """Get caller's rank in tensor-model-parallel, data-parallel, context-parallel,
    pipeline-model-parallel and expert-model-parallel groups."""
    ranks = [
        get_tensor_model_parallel_rank(),
        get_data_parallel_rank(),
        get_context_parallel_rank(),
        get_pipeline_model_parallel_rank(),
        get_expert_model_parallel_rank(),
    ]
    return '_'.join(map(lambda x: str(x or 0), ranks))


def get_moe_layer_wise_logging_tracker():
    """Return the moe layer wise tracker."""
    global _MOE_LAYER_WISE_LOGGING_TRACKER
    return _MOE_LAYER_WISE_LOGGING_TRACKER

def get_default_process_group():
    global _DEFAULT_PROCESS_GROUP
    assert xm is None or _DEFAULT_PROCESS_GROUP is not None, \
        "_DEFAULT_PROCESS_GROUP is None for XLA" 
    return _DEFAULT_PROCESS_GROUP

def destroy_model_parallel():
    """Set the groups to none."""
    global _MODEL_PARALLEL_GROUP
    _MODEL_PARALLEL_GROUP = None

    global _TENSOR_MODEL_PARALLEL_GROUP
    _TENSOR_MODEL_PARALLEL_GROUP = None

    global _PIPELINE_MODEL_PARALLEL_GROUP
    _PIPELINE_MODEL_PARALLEL_GROUP = None

    global _PIPELINE_MODEL_PARALLEL_DECODER_START
    _PIPELINE_MODEL_PARALLEL_DECODER_START = None

    global _DATA_PARALLEL_GROUP
    _DATA_PARALLEL_GROUP = None

    global _DATA_PARALLEL_GROUP_WITH_CP
    _DATA_PARALLEL_GROUP_WITH_CP = None

    global _CONTEXT_PARALLEL_GROUP
    _CONTEXT_PARALLEL_GROUP = None

    global _CONTEXT_PARALLEL_GLOBAL_RANKS
    _CONTEXT_PARALLEL_GLOBAL_RANKS = None

    global _EMBEDDING_GROUP
    _EMBEDDING_GROUP = None

    global _POSITION_EMBEDDING_GROUP
    _POSITION_EMBEDDING_GROUP = None

    global _POSITION_EMBEDDING_GLOBAL_RANKS
    _POSITION_EMBEDDING_GLOBAL_RANKS = None

    global _TENSOR_AND_DATA_PARALLEL_GROUP
    _TENSOR_AND_DATA_PARALLEL_GROUP = None

    global _TENSOR_AND_DATA_PARALLEL_GROUP_WITH_CP
    _TENSOR_AND_DATA_PARALLEL_GROUP_WITH_CP = None

    global _TENSOR_AND_CONTEXT_PARALLEL_GROUP
    _TENSOR_AND_CONTEXT_PARALLEL_GROUP = None

    global _VIRTUAL_PIPELINE_MODEL_PARALLEL_RANK
    _VIRTUAL_PIPELINE_MODEL_PARALLEL_RANK = None

    global _VIRTUAL_PIPELINE_MODEL_PARALLEL_WORLD_SIZE
    _VIRTUAL_PIPELINE_MODEL_PARALLEL_WORLD_SIZE = None

    global _MPU_TENSOR_MODEL_PARALLEL_WORLD_SIZE
    _MPU_TENSOR_MODEL_PARALLEL_WORLD_SIZE = None

    global _MPU_PIPELINE_MODEL_PARALLEL_WORLD_SIZE
    _MPU_PIPELINE_MODEL_PARALLEL_WORLD_SIZE = None

    global _MPU_TENSOR_MODEL_PARALLEL_RANK
    _MPU_TENSOR_MODEL_PARALLEL_RANK = None

    global _MPU_PIPELINE_MODEL_PARALLEL_RANK
    _MPU_PIPELINE_MODEL_PARALLEL_RANK = None

    global _GLOBAL_MEMORY_BUFFER
    _GLOBAL_MEMORY_BUFFER = None

    global _DATA_PARALLEL_GROUP_GLOO
    if _DATA_PARALLEL_GROUP_GLOO is not None:
        torch.distributed.barrier(group=_DATA_PARALLEL_GROUP_GLOO)
        torch.distributed.destroy_process_group(_DATA_PARALLEL_GROUP_GLOO)
    _DATA_PARALLEL_GROUP_GLOO = None

    global _DATA_PARALLEL_GROUP_WITH_CP_GLOO
    if _DATA_PARALLEL_GROUP_WITH_CP_GLOO is not None:
        torch.distributed.destroy_process_group(_DATA_PARALLEL_GROUP_WITH_CP_GLOO)
    _DATA_PARALLEL_GROUP_WITH_CP_GLOO = None

    global _DEFAULT_PROCESS_GROUP
    if _DEFAULT_PROCESS_GROUP is not None:
        torch.distributed.barrier(group=_DEFAULT_PROCESS_GROUP)
        torch.distributed.destroy_process_group(_DEFAULT_PROCESS_GROUP)
    _DEFAULT_PROCESS_GROUP = None
    
    global _MODEL_PARALLEL_GROUPS
    _MODEL_PARALLEL_GROUPS = []
    global _TENSOR_AND_DATA_PARALLEL_GROUPS
    _TENSOR_AND_DATA_PARALLEL_GROUPS= []
    global _MODEL_AND_EXPERT_PARALLEL_GROUPS
    _MODEL_AND_EXPERT_PARALLEL_GROUPS = []
    global _EMBEDDING_GROUPS
    _EMBEDDING_GROUPS = []
    global _POSITION_EMBEDDING_GROUPS
    _POSITION_EMBEDDING_GROUPS = []
    global _PIPELINE_MODEL_PARALLEL_GROUPS
    _PIPELINE_MODEL_PARALLEL_GROUPS = []
    global _DATA_PARALLEL_GROUPS
    _DATA_PARALLEL_GROUPS = []
    global _TENSOR_MODEL_PARALLEL_GROUPS
    _TENSOR_MODEL_PARALLEL_GROUPS = []
    global _CONTEXT_PARALLEL_GROUPS
    _CONTEXT_PARALLEL_GROUPS = []
    global _DATA_PARALLEL_WITH_CP_GROUPS 
    _DATA_PARALLEL_WITH_CP_GROUPS = []
    global _INTRA_PARTIAL_DATA_PARALLEL_WITH_CP_GROUPS
    _INTRA_PARTIAL_DATA_PARALLEL_WITH_CP_GROUPS = []
    global _INTER_PARTIAL_DATA_PARALLEL_WITH_CP_GROUPS
    _INTER_PARTIAL_DATA_PARALLEL_WITH_CP_GROUPS = []
    global _TENSOR_AND_CONTEXT_PARALLEL_GROUPS
    _TENSOR_AND_CONTEXT_PARALLEL_GROUPS = []
    global _TENSOR_AND_DATA_PARALLEL_WITH_CP_GROUPS
    _TENSOR_AND_DATA_PARALLEL_WITH_CP_GROUPS = []


    ### Expert-related parallel states destory
    global _EXPERT_MODEL_PARALLEL_GROUP
    _EXPERT_MODEL_PARALLEL_GROUP = None

    global _MPU_EXPERT_MODEL_PARALLEL_WORLD_SIZE
    _MPU_EXPERT_MODEL_PARALLEL_WORLD_SIZE = None

    global _MPU_EXPERT_MODEL_PARALLEL_RANK
    _MPU_EXPERT_MODEL_PARALLEL_RANK = None

    global _EXPERT_TENSOR_PARALLEL_GROUP
    _EXPERT_TENSOR_PARALLEL_GROUP = None

    global _MPU_EXPERT_TENSOR_PARALLEL_WORLD_SIZE
    _MPU_EXPERT_TENSOR_PARALLEL_WORLD_SIZE = None

    global _MPU_EXPERT_TENSOR_PARALLEL_RANK
    _MPU_EXPERT_TENSOR_PARALLEL_RANK = None

    global _EXPERT_TENSOR_AND_MODEL_PARALLEL_GROUP
    _EXPERT_TENSOR_AND_MODEL_PARALLEL_GROUP = None

    global _EXPERT_TENSOR_MODEL_PIPELINE_PARALLEL_GROUP
    _EXPERT_TENSOR_MODEL_PIPELINE_PARALLEL_GROUP = None

    global _EXPERT_DATA_PARALLEL_GROUP
    _EXPERT_DATA_PARALLEL_GROUP = None

    global _EXPERT_DATA_PARALLEL_GROUP_GLOO
    if _EXPERT_DATA_PARALLEL_GROUP_GLOO is not None:
        torch.distributed.barrier(group=_EXPERT_DATA_PARALLEL_GROUP_GLOO)
        torch.distributed.destroy_process_group(_EXPERT_DATA_PARALLEL_GROUP_GLOO)
    _EXPERT_DATA_PARALLEL_GROUP_GLOO = None

<<<<<<< HEAD
    global _EXPERT_MODEL_PARALLEL_GROUPS
    _EXPERT_MODEL_PARALLEL_GROUPS = []

    global _EXPERT_TENSOR_PARALLEL_GROUPS
    _EXPERT_TENSOR_PARALLEL_GROUPS = []

    global _EXPERT_TENSOR_AND_MODEL_PARALLEL_GROUPS
    _EXPERT_TENSOR_AND_MODEL_PARALLEL_GROUPS = []

    global _EXPERT_TENSOR_MODEL_PIPELINE_PARALLEL_GROUPS
    _EXPERT_TENSOR_MODEL_PIPELINE_PARALLEL_GROUPS = []

    global _EXPERT_DATA_PARALLEL_GROUPS
    _EXPERT_DATA_PARALLEL_GROUPS = []
    ### End of expert-related parallel states destory

    global _MOE_LAYER_WISE_LOGGING_TRACKER
    _MOE_LAYER_WISE_LOGGING_TRACKER = {}
=======
    global _INTRA_PARTIAL_EXPERT_DATA_PARALLEL_GROUP
    _INTRA_PARTIAL_EXPERT_DATA_PARALLEL_GROUP = None

    global _INTRA_PARTIAL_EXPERT_DATA_PARALLEL_GROUP_GLOO
    if (
        _INTRA_PARTIAL_EXPERT_DATA_PARALLEL_GROUP_GLOO is not None
        and torch.distributed.distributed_c10d._world.pg_map.get(
            _INTRA_PARTIAL_EXPERT_DATA_PARALLEL_GROUP_GLOO, None
        )
        is not None
    ):
        torch.distributed.destroy_process_group(_INTRA_PARTIAL_EXPERT_DATA_PARALLEL_GROUP_GLOO)
    _INTRA_PARTIAL_EXPERT_DATA_PARALLEL_GROUP_GLOO = None

    global _INTER_PARTIAL_EXPERT_DATA_PARALLEL_GROUP
    _INTER_PARTIAL_EXPERT_DATA_PARALLEL_GROUP = None
    # End of expert parallelism destroy.

    global _INTRA_DISTRIBUTED_OPTIMIZER_INSTANCE_GROUP
    _INTRA_DISTRIBUTED_OPTIMIZER_INSTANCE_GROUP = None
>>>>>>> d905ac7f
<|MERGE_RESOLUTION|>--- conflicted
+++ resolved
@@ -8,16 +8,11 @@
 from functools import partial
 from typing import Callable, List, Optional
 
-<<<<<<< HEAD
-from torch.distributed import ProcessGroup
-
 from megatron.core.wrapped_process_group import WrappedProcessGroup
 
 from .device_utils import get_current_device, get_xla_model, get_xla_runtime
-=======
 import einops
 import numpy as np
->>>>>>> d905ac7f
 import torch
 
 from .utils import GlobalMemoryBuffer, is_torch_min_version
@@ -654,7 +649,7 @@
     are on the same DGX box. For example if we are using 2 DGX-1 boxes
     with a total of 16 GPUs, rank 0 to 7 belong to the first box and
     ranks 8 to 15 belong to the second box.
-    partial_data_parallel=False
+
     """
     assert create_gloo_process_groups or  xm is None, "XLA requires create_gloo_process_groups=True"
     if encoder_pipeline_model_parallel_size is None:
@@ -861,12 +856,8 @@
     global _DATA_PARALLEL_GLOBAL_RANKS_WITH_CP
     global _INTRA_PARTIAL_DATA_PARALLEL_GROUP_WITH_CP
     global _INTRA_PARTIAL_DATA_PARALLEL_GROUP_WITH_CP_GLOO
-<<<<<<< HEAD
-    global _INTER_PARTIAL_DATA_PARALLEL_GROUP_WITH_CP
     global _INTRA_PARTIAL_DATA_PARALLEL_WITH_CP_GROUPS
     global _INTER_PARTIAL_DATA_PARALLEL_WITH_CP_GROUPS
-=======
->>>>>>> d905ac7f
     assert _DATA_PARALLEL_GROUP is None, 'data parallel group is already initialized'
 
     for ranks in generator_wrapper('dp'):
@@ -927,14 +918,9 @@
                         (i + 1) * intra_partial_data_parallel_size
                     )
                 ]
-<<<<<<< HEAD
-                _INTRA_PARTIAL_DATA_PARALLEL_WITH_CP_GROUPS.append(intra_partial_data_parallel_ranks_with_cp)
-                intra_partial_data_parallel_group_with_cp = create_group(
-                    intra_partial_data_parallel_ranks_with_cp,
-=======
+                _INTRA_PARTIAL_DATA_PARALLEL_WITH_CP_GROUPS.append(intra_partial_dp_ranks_with_cp)
                 intra_partial_dp_group_with_cp = create_group(
                     intra_partial_dp_ranks_with_cp,
->>>>>>> d905ac7f
                     timeout=timeout,
                     pg_options=get_nccl_options('intra_dp_cp', nccl_comm_cfgs),
                     group_desc='INTRA_PARTIAL_DATA_PARALLEL_GROUP_WITH_CP',
@@ -951,28 +937,7 @@
                 if rank in intra_partial_dp_ranks_with_cp:
                     _INTRA_PARTIAL_DATA_PARALLEL_GROUP_WITH_CP = intra_partial_dp_group_with_cp
                     _INTRA_PARTIAL_DATA_PARALLEL_GROUP_WITH_CP_GLOO = (
-<<<<<<< HEAD
-                        intra_partial_data_parallel_group_with_cp_gloo
-                    )
-
-            for i in range(intra_partial_data_parallel_size):
-                inter_partial_data_parallel_ranks_with_cp = ranks_with_cp[
-                    i::intra_partial_data_parallel_size
-                ]
-                _INTER_PARTIAL_DATA_PARALLEL_WITH_CP_GROUPS.append(inter_partial_data_parallel_ranks_with_cp)
-                inter_partial_data_parallel_group_with_cp = create_group(
-                    inter_partial_data_parallel_ranks_with_cp,
-                    timeout=timeout,
-                    pg_options=get_nccl_options('inter_dp_cp', nccl_comm_cfgs),
-                    group_desc='INTER_PARTIAL_DATA_PARALLEL_GROUP_WITH_CP',
-                )
-
-                if rank in inter_partial_data_parallel_ranks_with_cp:
-                    _INTER_PARTIAL_DATA_PARALLEL_GROUP_WITH_CP = (
-                        inter_partial_data_parallel_group_with_cp
-=======
                         intra_partial_dp_group_with_cp_gloo
->>>>>>> d905ac7f
                     )
         else:
             _INTRA_PARTIAL_DATA_PARALLEL_GROUP_WITH_CP = _DATA_PARALLEL_GROUP_WITH_CP
@@ -1018,11 +983,7 @@
         if hierarchical_context_parallel_sizes:
             assert np.prod(hierarchical_context_parallel_sizes) == context_parallel_size
             global _HIERARCHICAL_CONTEXT_PARALLEL_GROUPS
-<<<<<<< HEAD
-            _HIERARCHICAL_CONTEXT_PARALLEL_GROUPS  += create_hierarchical_parallel_groups(
-=======
             hierarchical_groups, _ = create_hierarchical_groups(
->>>>>>> d905ac7f
                 rank,
                 ranks,
                 hierarchical_context_parallel_sizes,
@@ -1047,7 +1008,6 @@
             group_desc='MODEL_PARALLEL_GROUP',
         )
         _MODEL_PARALLEL_GROUPS.append(ranks)
-
         if rank in ranks:
             _MODEL_PARALLEL_GROUP = group
             _MODEL_PARALLEL_GLOBAL_RANKS = ranks
@@ -1372,11 +1332,9 @@
             _INTRA_PARTIAL_EXPERT_DATA_PARALLEL_GROUP_GLOO = _EXPERT_DATA_PARALLEL_GROUP_GLOO
     ### End of expert related parallel groups initialization
 
-<<<<<<< HEAD
     global _DEFAULT_PROCESS_GROUP
     if xm is not None:
         _DEFAULT_PROCESS_GROUP = torch.distributed.new_group(backend="gloo")
-=======
     # build the intra distributed optimizer instance group
     global _INTRA_DISTRIBUTED_OPTIMIZER_INSTANCE_GROUP
     assert (
@@ -1398,7 +1356,6 @@
             if rank in intra_dist_opt_ranks:
                 _INTRA_DISTRIBUTED_OPTIMIZER_INSTANCE_GROUP = intra_dist_opt_instance_group
             intra_dist_opt_ranks = []
->>>>>>> d905ac7f
 
     # Initialize global memory buffer
     # This isn't really "parallel state" but there isn't another good place to
@@ -1531,8 +1488,7 @@
         return _DATA_PARALLEL_GROUPS
 
 def get_data_parallel_group_gloo(with_context_parallel=False, 
-                                 partial_data_parallel=False,
-                                 wrapped=False):
+                                 partial_data_parallel=False):
     """Get the Gloo data-parallel group the caller rank belongs to."""
 
     data_parallel_group_gloo = _DATA_PARALLEL_GROUP_GLOO
@@ -1550,37 +1506,9 @@
     else:
         assert _DATA_PARALLEL_GROUP_GLOO is not None, 'data parallel group-gloo is not initialized'
         assert partial_data_parallel == False, 'Partial DP for Optimizer needs to include CP'
-
-<<<<<<< HEAD
-    return WrappedProcessGroup(
-                process_group=data_parallel_group_gloo,
-                rank_groups=get_data_parallel_groups(
-                    with_context_parallel=with_context_parallel,
-                    partial_data_parallel=partial_data_parallel
-                ) if xm else None
-            ) if wrapped else data_parallel_group_gloo
-    
-def get_inter_partial_data_parallel_group(wrapped=False):
-    """Get the group spanning the different partial data-parallel groups."""
-    assert (
-        _INTER_PARTIAL_DATA_PARALLEL_GROUP_WITH_CP is not None
-    ), 'Inter partial data parallel group is not initialized'
-    return WrappedProcessGroup(
-        process_group=_INTER_PARTIAL_DATA_PARALLEL_GROUP_WITH_CP,
-        rank_groups=get_inter_partial_data_parallel_groups() if xm else None
-    ) if wrapped else _INTER_PARTIAL_DATA_PARALLEL_GROUP_WITH_CP
-
-def get_inter_partial_data_parallel_groups() -> List[List[int]]:
-    """Get the group spanning the different partial data-parallel groups."""
-    assert (
-        _INTER_PARTIAL_DATA_PARALLEL_WITH_CP_GROUPS is not None
-    ), 'Inter partial data parallel group is not initialized'
-    return _INTER_PARTIAL_DATA_PARALLEL_WITH_CP_GROUPS
+    return data_parallel_group_gloo
 
 def get_context_parallel_group(check_initialized=True, wrapped=False):
-=======
-def get_context_parallel_group(check_initialized=True):
->>>>>>> d905ac7f
     """Get the context-parallel group the caller rank belongs to."""
     if check_initialized:
         assert _CONTEXT_PARALLEL_GROUP is not None, 'context parallel group is not initialized'
@@ -1765,16 +1693,15 @@
     _VIRTUAL_PIPELINE_MODEL_PARALLEL_WORLD_SIZE = world_size
 
 
-def get_tensor_model_parallel_world_size() -> int:
+def get_tensor_model_parallel_world_size():
     """Return world size for the tensor-model-parallel group."""
     global _MPU_TENSOR_MODEL_PARALLEL_WORLD_SIZE
     if _MPU_TENSOR_MODEL_PARALLEL_WORLD_SIZE is not None:
         return _MPU_TENSOR_MODEL_PARALLEL_WORLD_SIZE
-    group = get_tensor_model_parallel_group()
-    return torch.distributed.get_world_size(group)
-
-
-def get_pipeline_model_parallel_world_size() -> int :
+    return torch.distributed.get_world_size(group=get_tensor_model_parallel_group())
+
+
+def get_pipeline_model_parallel_world_size():
     """Return world size for the pipeline-model-parallel group."""
     global _MPU_PIPELINE_MODEL_PARALLEL_WORLD_SIZE
     if _MPU_PIPELINE_MODEL_PARALLEL_WORLD_SIZE is not None:
@@ -1810,16 +1737,15 @@
     _PIPELINE_MODEL_PARALLEL_SPLIT_RANK = rank
 
 
-def get_tensor_model_parallel_rank() -> int:
+def get_tensor_model_parallel_rank():
     """Return caller's rank for the tensor-model-parallel group."""
     global _MPU_TENSOR_MODEL_PARALLEL_RANK
     if _MPU_TENSOR_MODEL_PARALLEL_RANK is not None:
         return _MPU_TENSOR_MODEL_PARALLEL_RANK
-    group = get_tensor_model_parallel_group()
-    return torch.distributed.get_rank(group)
-
-
-def get_pipeline_model_parallel_rank() -> int:
+    return torch.distributed.get_rank(group=get_tensor_model_parallel_group())
+
+
+def get_pipeline_model_parallel_rank():
     """Return caller's rank for the pipeline-model-parallel group."""
     global _MPU_PIPELINE_MODEL_PARALLEL_RANK
     if _MPU_PIPELINE_MODEL_PARALLEL_RANK is not None:
@@ -1839,17 +1765,13 @@
         return torch.distributed.get_rank(group=pp_group)
 
 
-def get_pipeline_model_parallel_split_rank() -> int:
+def get_pipeline_model_parallel_split_rank():
     """Return pipeline-model-parallel split rank."""
     global _PIPELINE_MODEL_PARALLEL_SPLIT_RANK
     return _PIPELINE_MODEL_PARALLEL_SPLIT_RANK
 
 
-<<<<<<< HEAD
-def is_pipeline_first_stage(ignore_virtual=False) -> bool:
-=======
 def is_pipeline_first_stage(ignore_virtual=True):
->>>>>>> d905ac7f
     """Return True if in the first pipeline model-parallel stage, False otherwise."""
     if not ignore_virtual:
         if (
@@ -1860,11 +1782,7 @@
     return get_pipeline_model_parallel_rank() == 0
 
 
-<<<<<<< HEAD
-def is_pipeline_last_stage(ignore_virtual=False) -> bool:
-=======
 def is_pipeline_last_stage(ignore_virtual=True):
->>>>>>> d905ac7f
     """Return True if in the last pipeline-model-parallel stage, False otherwise."""
     if not ignore_virtual:
         virtual_pipeline_model_parallel_world_size = (
@@ -1879,11 +1797,7 @@
     return get_pipeline_model_parallel_rank() == (get_pipeline_model_parallel_world_size() - 1)
 
 
-<<<<<<< HEAD
-def is_rank_in_embedding_group(ignore_virtual=False) -> bool:
-=======
 def is_rank_in_embedding_group(ignore_virtual=True):
->>>>>>> d905ac7f
     """Return true if current rank is in embedding group, False otherwise."""
     rank = torch.distributed.get_rank()
     global _EMBEDDING_GLOBAL_RANKS
@@ -1901,14 +1815,14 @@
     return False
 
 
-def is_rank_in_position_embedding_group() -> bool:
+def is_rank_in_position_embedding_group():
     """Return true if current rank is in position embedding group, False otherwise."""
     rank = torch.distributed.get_rank()
     global _POSITION_EMBEDDING_GLOBAL_RANKS
     return _POSITION_EMBEDDING_GLOBAL_RANKS is not None and rank in _POSITION_EMBEDDING_GLOBAL_RANKS
 
 
-def is_pipeline_stage_before_split(rank=None) -> bool:
+def is_pipeline_stage_before_split(rank=None):
     """Return True if pipeline stage executes encoder block for a model
     with both encoder and decoder."""
     if get_pipeline_model_parallel_world_size() == 1:
@@ -1923,7 +1837,7 @@
     return False
 
 
-def is_pipeline_stage_after_split(rank=None) -> bool:
+def is_pipeline_stage_after_split(rank=None):
     """Return True if pipeline stage executes decoder block for a model
     with both encoder and decoder."""
     if get_pipeline_model_parallel_world_size() == 1:
@@ -1982,7 +1896,7 @@
     return _PIPELINE_MODEL_PARALLEL_DECODER_START
 
 
-def is_pipeline_stage_at_split() -> bool:
+def is_pipeline_stage_at_split():
     """Return true if pipeline stage executes decoder block and next
     stage executes encoder block for a model with both encoder and
     decoder."""
@@ -1990,7 +1904,7 @@
     return is_pipeline_stage_before_split(rank) and is_pipeline_stage_after_split(rank + 1)
 
 
-def get_virtual_pipeline_model_parallel_rank() -> int:
+def get_virtual_pipeline_model_parallel_rank():
     """Return the virtual pipeline-parallel rank."""
     global _VIRTUAL_PIPELINE_MODEL_PARALLEL_RANK
     return _VIRTUAL_PIPELINE_MODEL_PARALLEL_RANK
@@ -2002,13 +1916,13 @@
     _VIRTUAL_PIPELINE_MODEL_PARALLEL_RANK = rank
 
 
-def get_virtual_pipeline_model_parallel_world_size() -> int:
+def get_virtual_pipeline_model_parallel_world_size():
     """Return the virtual pipeline-parallel world size."""
     global _VIRTUAL_PIPELINE_MODEL_PARALLEL_WORLD_SIZE
     return _VIRTUAL_PIPELINE_MODEL_PARALLEL_WORLD_SIZE
 
 
-def get_tensor_model_parallel_src_rank() -> int:
+def get_tensor_model_parallel_src_rank():
     """Calculate the global rank corresponding to the first local rank
     in the tensor model parallel group."""
     assert (
@@ -2017,14 +1931,14 @@
     return _TENSOR_MODEL_PARALLEL_GLOBAL_RANKS[0]
 
 
-def get_model_parallel_src_rank() -> int:
+def get_model_parallel_src_rank():
     """Calculate the global rank corresponding to the first local rank
     in the model parallel group."""
     assert _MODEL_PARALLEL_GLOBAL_RANKS is not None, "Model parallel group is not initialized"
     return _MODEL_PARALLEL_GLOBAL_RANKS[0]
 
 
-def get_data_parallel_src_rank(with_context_parallel=False) -> int:
+def get_data_parallel_src_rank(with_context_parallel=False):
     """Calculate the global rank corresponding to the first local rank
     in the data parallel group."""
     if with_context_parallel:
@@ -2037,7 +1951,7 @@
         return _DATA_PARALLEL_GLOBAL_RANKS[0]
 
 
-def get_pipeline_model_parallel_first_rank() -> int:
+def get_pipeline_model_parallel_first_rank():
     """Return the global rank of the first stage in the current rank's pipeline."""
     assert _PIPELINE_GLOBAL_RANKS is not None, "Pipeline parallel group is not initialized"
     if isinstance(_PIPELINE_GLOBAL_RANKS[0], list):
@@ -2049,7 +1963,7 @@
         return _PIPELINE_GLOBAL_RANKS[0]
 
 
-def get_pipeline_model_parallel_last_rank() -> int:
+def get_pipeline_model_parallel_last_rank():
     """Return the global rank of the last stage in the current rank's pipeline."""
     assert _PIPELINE_GLOBAL_RANKS is not None, "Pipeline parallel group is not initialized"
     last_rank_local = get_pipeline_model_parallel_world_size() - 1
@@ -2059,7 +1973,7 @@
         return _PIPELINE_GLOBAL_RANKS[last_rank_local]
 
 
-def get_pipeline_model_parallel_next_rank() -> int:
+def get_pipeline_model_parallel_next_rank():
     """Return the global rank that follows the caller in the pipeline, for each
     pipeline-parallel group that the rank is part of.
 
@@ -2077,7 +1991,7 @@
         return _PIPELINE_GLOBAL_RANKS[(rank_in_pipeline + 1) % world_size]
 
 
-def get_pipeline_model_parallel_prev_rank() -> int:
+def get_pipeline_model_parallel_prev_rank():
     """Return the global rank that precedes the caller in the pipeline, for each
     pipeline-parallel group that the rank is part of.
 
@@ -2095,17 +2009,18 @@
         return _PIPELINE_GLOBAL_RANKS[(rank_in_pipeline - 1) % world_size]
 
 
-def get_data_parallel_world_size(with_context_parallel=False, partial_data_parallel=False) -> int:
+def get_data_parallel_world_size(with_context_parallel=False, partial_data_parallel=False):
     """Return world size for the data parallel group."""
     global _MPU_DATA_PARALLEL_WORLD_SIZE
     if _MPU_DATA_PARALLEL_WORLD_SIZE is not None:
         return _MPU_DATA_PARALLEL_WORLD_SIZE
     if torch.distributed.is_available() and torch.distributed.is_initialized():
-        group = get_data_parallel_group(
+        return torch.distributed.get_world_size(
+            group=get_data_parallel_group(
                 with_context_parallel=with_context_parallel,
                 partial_data_parallel=partial_data_parallel,
             )
-        return torch.distributed.get_world_size(group)
+        )
     else:
         return 0
 
@@ -2116,7 +2031,7 @@
     _MPU_DATA_PARALLEL_RANK = rank
 
 
-def get_data_parallel_rank(with_context_parallel=False, partial_data_parallel=False) -> int:
+def get_data_parallel_rank(with_context_parallel=False, partial_data_parallel=False):
     """Return caller's rank in the data-parallel group."""
     global _MPU_DATA_PARALLEL_RANK
     if _MPU_DATA_PARALLEL_RANK is not None:
@@ -2132,38 +2047,34 @@
         return 0
 
 
-def get_context_parallel_world_size() -> int:
+def get_context_parallel_world_size():
     """Return world size for the context parallel group."""
     if torch.distributed.is_available() and torch.distributed.is_initialized():
-        group = get_context_parallel_group()
-        return torch.distributed.get_world_size(group)
+        return torch.distributed.get_world_size(group=get_context_parallel_group())
     else:
         return 0
 
 
-def get_context_parallel_rank() -> int:
+def get_context_parallel_rank():
     """Return caller's rank in the context-parallel group."""
     if torch.distributed.is_available() and torch.distributed.is_initialized():
-        group = get_context_parallel_group()
-        return torch.distributed.get_rank(group)
+        return torch.distributed.get_rank(group=get_context_parallel_group())
     else:
         return 0
 
 
-def get_tensor_and_context_parallel_world_size() -> int:
+def get_tensor_and_context_parallel_world_size():
     """Return world size for the tensor and context-parallel group."""
     if torch.distributed.is_available() and torch.distributed.is_initialized():
-        group = get_tensor_and_context_parallel_group()
-        return torch.distributed.get_world_size(group)
+        return torch.distributed.get_world_size(group=get_tensor_and_context_parallel_group())
     else:
         return 0
 
 
-def get_tensor_and_context_parallel_rank() -> int:
+def get_tensor_and_context_parallel_rank():
     """Return caller's rank in the joint tensor-model-parallel and context-parallel group."""
     if torch.distributed.is_available() and torch.distributed.is_initialized():
-        group = get_tensor_and_context_parallel_group()
-        return torch.distributed.get_rank(group)
+        return torch.distributed.get_rank(group=get_tensor_and_context_parallel_group())
     else:
         return 0
 
@@ -2189,13 +2100,12 @@
         ), 'expert model parallel group is not initialized'
     return _EXPERT_MODEL_PARALLEL_GROUPS
 
-def get_expert_model_parallel_world_size() -> int:
+def get_expert_model_parallel_world_size():
     """Return world size for the expert-model-parallel group."""
     if _MPU_EXPERT_MODEL_PARALLEL_WORLD_SIZE is not None:
         return _MPU_EXPERT_MODEL_PARALLEL_WORLD_SIZE
     if torch.distributed.is_available() and torch.distributed.is_initialized():
-        group = get_expert_model_parallel_group()
-        return torch.distributed.get_world_size(group)
+        return torch.distributed.get_world_size(group=get_expert_model_parallel_group())
     else:
         return 0
 
@@ -2206,13 +2116,12 @@
     _MPU_EXPERT_MODEL_PARALLEL_WORLD_SIZE = world_size
 
 
-def get_expert_model_parallel_rank() -> int:
+def get_expert_model_parallel_rank():
     """Return caller's rank in the expert-model-parallel group."""
     if _MPU_EXPERT_MODEL_PARALLEL_RANK is not None:
         return _MPU_EXPERT_MODEL_PARALLEL_RANK
     if torch.distributed.is_available() and torch.distributed.is_initialized():
-        group = get_expert_model_parallel_group()
-        return torch.distributed.get_rank(group)
+        return torch.distributed.get_rank(group=get_expert_model_parallel_group())
     else:
         return 0
 
@@ -2242,7 +2151,7 @@
     return _EXPERT_TENSOR_PARALLEL_GROUPS
 
 
-def get_expert_tensor_parallel_world_size() -> int:
+def get_expert_tensor_parallel_world_size():
     """Return world size for the expert tensor parallel group."""
     global _MPU_EXPERT_TENSOR_PARALLEL_WORLD_SIZE
     if _MPU_EXPERT_TENSOR_PARALLEL_WORLD_SIZE is not None:
@@ -2251,17 +2160,16 @@
     if not _EXPERT_TENSOR_PARALLEL_GROUP:
         return _MPU_TENSOR_MODEL_PARALLEL_WORLD_SIZE
     else:
-        group = get_expert_tensor_parallel_group()
-        return torch.distributed.get_world_size(group)
-
-
-def set_expert_tensor_parallel_world_size(world_size) -> int:
+        return torch.distributed.get_world_size(group=get_expert_tensor_parallel_group())
+
+
+def set_expert_tensor_parallel_world_size(world_size):
     "Set expert tensor model parallel size"
     global _MPU_EXPERT_TENSOR_PARALLEL_WORLD_SIZE
     _MPU_EXPERT_TENSOR_PARALLEL_WORLD_SIZE = world_size
 
 
-def get_expert_tensor_parallel_rank() -> int:
+def get_expert_tensor_parallel_rank():
     """Return my rank for the expert tensor parallel group."""
     global _MPU_EXPERT_TENSOR_PARALLEL_RANK
     if _MPU_EXPERT_TENSOR_PARALLEL_RANK is not None:
@@ -2270,11 +2178,10 @@
     if not _EXPERT_TENSOR_PARALLEL_GROUP:
         return _MPU_TENSOR_MODEL_PARALLEL_RANK
     else:
-        group = get_expert_tensor_parallel_group()
-        return torch.distributed.get_rank(group)
-
-
-def set_expert_tensor_parallel_rank(rank) -> int:
+        return torch.distributed.get_rank(group=get_expert_tensor_parallel_group())
+
+
+def set_expert_tensor_parallel_rank(rank):
     "Set expert tensor model parallel rank"
     global _MPU_EXPERT_TENSOR_PARALLEL_RANK
     _MPU_EXPERT_TENSOR_PARALLEL_RANK = rank
@@ -2299,20 +2206,21 @@
         ), 'Expert tensor and model parallel group is not initialized'
     return _EXPERT_TENSOR_AND_MODEL_PARALLEL_GROUPS
 
-def get_expert_tensor_and_model_parallel_world_size() -> int:
+def get_expert_tensor_and_model_parallel_world_size():
     """Return world size for the expert model parallel group times expert tensor parallel group."""
     if torch.distributed.is_available() and torch.distributed.is_initialized():
-        group = get_expert_tensor_and_model_parallel_group()
-        return torch.distributed.get_world_size(group)
+        world_size = torch.distributed.get_world_size(
+            group=get_expert_tensor_and_model_parallel_group()
+        )
+        return world_size
     else:
         return 0
 
 
-def get_expert_tensor_and_model_parallel_rank() -> int:
+def get_expert_tensor_and_model_parallel_rank():
     """Return caller's rank in the joint tensor- and expert-model-parallel group."""
     if torch.distributed.is_available() and torch.distributed.is_initialized():
-        group = get_expert_tensor_and_model_parallel_group()
-        return torch.distributed.get_rank(group)
+        return torch.distributed.get_rank(group=get_expert_tensor_and_model_parallel_group())
     else:
         return 0
 
@@ -2334,30 +2242,24 @@
     ), 'Expert tensor-model-pipeline parallel group is not initialized'
     return _EXPERT_TENSOR_MODEL_PIPELINE_PARALLEL_GROUPS
 
-<<<<<<< HEAD
-def get_expert_data_parallel_group(wrapped=False):
+def get_expert_data_parallel_group(check_initialized=True, partial_expert_data_parallel=False, wrapped=False):
     """Get expert data parallel group."""
-    assert _EXPERT_DATA_PARALLEL_GROUP is not None, 'Expert data parallel group is not initialized'
-    return WrappedProcessGroup(
-        process_group=_EXPERT_DATA_PARALLEL_GROUP,
-        rank_groups=get_expert_data_parallel_groups() if xm else None
-    ) if wrapped else _EXPERT_DATA_PARALLEL_GROUP
-=======
-def get_expert_data_parallel_group(check_initialized=True, partial_expert_data_parallel=False):
-    """Get expert data parallel group."""
+    expert_data_parallel_group = _EXPERT_DATA_PARALLEL_GROUP
     if partial_expert_data_parallel:
         if check_initialized:
             assert (
                 _INTRA_PARTIAL_EXPERT_DATA_PARALLEL_GROUP is not None
             ), 'Intra partial expert data parallel group is not initialized'
-        return _INTRA_PARTIAL_EXPERT_DATA_PARALLEL_GROUP
+        expert_data_parallel_group = _INTRA_PARTIAL_EXPERT_DATA_PARALLEL_GROUP
     else:
         if check_initialized:
             assert (
                 _EXPERT_DATA_PARALLEL_GROUP is not None
             ), 'Expert data parallel group is not initialized'
-        return _EXPERT_DATA_PARALLEL_GROUP
-
+    return WrappedProcessGroup(
+        process_group=expert_data_parallel_group,
+        rank_groups=None
+    ) if wrapped else expert_data_parallel_group
 
 def get_data_modulo_expert_parallel_group(partial_expert_data_parallel=False):
     """[Deprecated] Get expert data parallel group."""
@@ -2367,30 +2269,8 @@
         DeprecationWarning,
     )
     return get_expert_data_parallel_group(partial_expert_data_parallel=partial_expert_data_parallel)
->>>>>>> d905ac7f
-
-def get_expert_data_parallel_groups() -> List[List[int]]:
-    assert _EXPERT_DATA_PARALLEL_GROUPS is not None, 'Expert data parallel group is not initialized'
-    return _EXPERT_DATA_PARALLEL_GROUPS
-
-<<<<<<< HEAD
-def get_expert_data_parallel_group_gloo(wrapped=False):
-    """Get expert data parallel group-gloo."""
-    assert (
-        _EXPERT_DATA_PARALLEL_GROUP_GLOO is not None
-    ), 'Expert data parallel group-gloo is not initialized'
-    return WrappedProcessGroup(
-        process_group=_EXPERT_DATA_PARALLEL_GROUP_GLOO,
-        rank_groups=get_expert_data_parallel_groups() if xm else None
-    ) if wrapped else _EXPERT_DATA_PARALLEL_GROUP_GLOO
-   
-
-def get_expert_data_parallel_rank() -> int:
-    """Return caller's rank in the expert data parallel group."""
-    if torch.distributed.is_available() and torch.distributed.is_initialized():
-        group = get_expert_data_parallel_group()
-        return torch.distributed.get_rank(group)
-=======
+
+
 def get_expert_data_parallel_group_gloo(partial_expert_data_parallel=False):
     """Get expert data parallel group-gloo."""
     if partial_expert_data_parallel:
@@ -2413,7 +2293,6 @@
                 partial_expert_data_parallel=partial_expert_data_parallel
             )
         )
->>>>>>> d905ac7f
     else:
         return 0
 
@@ -2562,13 +2441,22 @@
     _GLOBAL_MEMORY_BUFFER = None
 
     global _DATA_PARALLEL_GROUP_GLOO
-    if _DATA_PARALLEL_GROUP_GLOO is not None:
-        torch.distributed.barrier(group=_DATA_PARALLEL_GROUP_GLOO)
+    if (
+        _DATA_PARALLEL_GROUP_GLOO is not None
+        and torch.distributed.distributed_c10d._world.pg_map.get(_DATA_PARALLEL_GROUP_GLOO, None)
+        is not None
+    ):
         torch.distributed.destroy_process_group(_DATA_PARALLEL_GROUP_GLOO)
     _DATA_PARALLEL_GROUP_GLOO = None
 
     global _DATA_PARALLEL_GROUP_WITH_CP_GLOO
-    if _DATA_PARALLEL_GROUP_WITH_CP_GLOO is not None:
+    if (
+        _DATA_PARALLEL_GROUP_WITH_CP_GLOO is not None
+        and torch.distributed.distributed_c10d._world.pg_map.get(
+            _DATA_PARALLEL_GROUP_WITH_CP_GLOO, None
+        )
+        is not None
+    ):
         torch.distributed.destroy_process_group(_DATA_PARALLEL_GROUP_WITH_CP_GLOO)
     _DATA_PARALLEL_GROUP_WITH_CP_GLOO = None
 
@@ -2637,12 +2525,16 @@
     _EXPERT_DATA_PARALLEL_GROUP = None
 
     global _EXPERT_DATA_PARALLEL_GROUP_GLOO
-    if _EXPERT_DATA_PARALLEL_GROUP_GLOO is not None:
-        torch.distributed.barrier(group=_EXPERT_DATA_PARALLEL_GROUP_GLOO)
+    if (
+        _EXPERT_DATA_PARALLEL_GROUP_GLOO is not None
+        and torch.distributed.distributed_c10d._world.pg_map.get(
+            _EXPERT_DATA_PARALLEL_GROUP_GLOO, None
+        )
+        is not None
+    ):
         torch.distributed.destroy_process_group(_EXPERT_DATA_PARALLEL_GROUP_GLOO)
     _EXPERT_DATA_PARALLEL_GROUP_GLOO = None
 
-<<<<<<< HEAD
     global _EXPERT_MODEL_PARALLEL_GROUPS
     _EXPERT_MODEL_PARALLEL_GROUPS = []
 
@@ -2661,7 +2553,6 @@
 
     global _MOE_LAYER_WISE_LOGGING_TRACKER
     _MOE_LAYER_WISE_LOGGING_TRACKER = {}
-=======
     global _INTRA_PARTIAL_EXPERT_DATA_PARALLEL_GROUP
     _INTRA_PARTIAL_EXPERT_DATA_PARALLEL_GROUP = None
 
@@ -2681,5 +2572,4 @@
     # End of expert parallelism destroy.
 
     global _INTRA_DISTRIBUTED_OPTIMIZER_INSTANCE_GROUP
-    _INTRA_DISTRIBUTED_OPTIMIZER_INSTANCE_GROUP = None
->>>>>>> d905ac7f
+    _INTRA_DISTRIBUTED_OPTIMIZER_INSTANCE_GROUP = None