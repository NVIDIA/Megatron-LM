--- conflicted
+++ resolved
@@ -124,7 +124,6 @@
 # Memory buffers to avoid dynamic memory allocation
 _GLOBAL_MEMORY_BUFFER = None
 
-<<<<<<< HEAD
 # MOE logging
 _MOE_LAYER_WISE_LOGGING_TRACKER = {}
 
@@ -152,8 +151,6 @@
 _EXPERT_TENSOR_MODEL_PIPELINE_PARALLEL_GROUPS = []
 _EXPERT_DATA_PARALLEL_GROUPS = []
 # End expert related
-=======
->>>>>>> 1a15bd4b
 
 def get_nccl_options(pg_name, nccl_comm_cfgs):
     """Set the NCCL process group options.
@@ -1953,7 +1950,7 @@
 
 
 ### Expert-related parallel states functions
-def get_expert_model_parallel_group(check_initialized=True) -> int:
+def get_expert_model_parallel_group(check_initialized=True) -> ProcessGroup:
     """Get the expert-model-parallel group the caller rank belongs to."""
     if check_initialized:
         assert (
@@ -1962,7 +1959,7 @@
     return _EXPERT_MODEL_PARALLEL_GROUP
 
 
-def get_expert_model_parallel_groups(check_initialized=True) -> int:
+def get_expert_model_parallel_groups(check_initialized=True) -> List[List[int]]:
     """Get the expert-model-parallel global ranks"""
     if check_initialized:
         assert (
@@ -2174,7 +2171,6 @@
     return '_'.join(map(lambda x: str(x or 0), ranks))
 
 
-<<<<<<< HEAD
 def get_moe_layer_wise_logging_tracker():
     """Return the moe layer wise tracker."""
     global _MOE_LAYER_WISE_LOGGING_TRACKER
@@ -2186,8 +2182,6 @@
         "_DEFAULT_PROCESS_GROUP is None for XLA" 
     return _DEFAULT_PROCESS_GROUP
 
-=======
->>>>>>> 1a15bd4b
 def destroy_model_parallel():
     """Set the groups to none."""
     global _MODEL_PARALLEL_GROUP
@@ -2325,7 +2319,6 @@
         torch.distributed.barrier(group=_EXPERT_DATA_PARALLEL_GROUP_GLOO)
         torch.distributed.destroy_process_group(_EXPERT_DATA_PARALLEL_GROUP_GLOO)
     _EXPERT_DATA_PARALLEL_GROUP_GLOO = None
-<<<<<<< HEAD
 
     global _EXPERT_MODEL_PARALLEL_GROUPS
     _EXPERT_MODEL_PARALLEL_GROUPS = []
@@ -2344,7 +2337,4 @@
     ### End of expert-related parallel states destory
 
     global _MOE_LAYER_WISE_LOGGING_TRACKER
-    _MOE_LAYER_WISE_LOGGING_TRACKER = {}
-=======
-    # End of expert parallelism destroy.
->>>>>>> 1a15bd4b
+    _MOE_LAYER_WISE_LOGGING_TRACKER = {}