--- conflicted
+++ resolved
@@ -892,15 +892,6 @@
     # Therefore, dp-cp group, which potentially requires SHARP-enablement,
     # need to be created before all the other groups
     for ranks_with_cp in generator_wrapper('dp-cp'):
-<<<<<<< HEAD
-=======
-        group_with_cp = create_group(
-            ranks_with_cp,
-            timeout=timeout,
-            pg_options=get_nccl_options("dp_cp", nccl_comm_cfgs),
-            group_desc="DATA_PARALLEL_GROUP_WITH_CP",
-        )
->>>>>>> 8f4d909a
         if create_gloo_process_groups:
             group_with_cp_gloo = create_group(
                 ranks_with_cp,
@@ -975,15 +966,6 @@
         os.environ["NCCL_COLLNET_ENABLE"] = "0"
 
     for ranks in generator_wrapper('dp'):
-<<<<<<< HEAD
-=======
-        group = create_group(
-            ranks,
-            timeout=timeout,
-            pg_options=get_nccl_options("dp", nccl_comm_cfgs),
-            group_desc="DATA_PARALLEL_GROUP",
-        )
->>>>>>> 8f4d909a
         if create_gloo_process_groups:
             group_gloo = create_group(
                 ranks, timeout=timeout, backend="gloo", group_desc="DATA_PARALLEL_GROUP_GLOO"
@@ -1007,15 +989,6 @@
     global _CONTEXT_PARALLEL_GLOBAL_RANKS
     assert _CONTEXT_PARALLEL_GROUP is None, 'context parallel group is already initialized'
     for ranks in generator_wrapper('cp'):
-<<<<<<< HEAD
-=======
-        group = create_group(
-            ranks,
-            timeout=timeout,
-            pg_options=get_nccl_options("cp", nccl_comm_cfgs),
-            group_desc="CONTEXT_PARALLEL_GROUP",
-        )
->>>>>>> 8f4d909a
         if rank in ranks:
             group = create_group(
                 ranks,
@@ -1046,15 +1019,6 @@
     global _MODEL_PARALLEL_GLOBAL_RANKS
     assert _MODEL_PARALLEL_GROUP is None, 'model parallel group is already initialized'
     for ranks in generator_wrapper('tp-pp'):
-<<<<<<< HEAD
-=======
-        group = create_group(
-            ranks,
-            timeout=timeout,
-            pg_options=get_nccl_options("mp", nccl_comm_cfgs),
-            group_desc="MODEL_PARALLEL_GROUP",
-        )
->>>>>>> 8f4d909a
         if rank in ranks:
             group = create_group(
                 ranks,
@@ -1073,15 +1037,6 @@
         _TENSOR_MODEL_PARALLEL_GROUP is None
     ), 'tensor model parallel group is already initialized'
     for ranks in generator_wrapper('tp'):
-<<<<<<< HEAD
-=======
-        group = create_group(
-            ranks,
-            timeout=timeout,
-            pg_options=get_nccl_options("tp", nccl_comm_cfgs),
-            group_desc="TENSOR_MODEL_PARALLEL_GROUP",
-        )
->>>>>>> 8f4d909a
         if rank in ranks:
             group = create_group(
                 ranks,
@@ -1159,20 +1114,6 @@
         os.environ["UCC_CL_BASIC_TLS"] = "^sharp,nccl"
 
     for ranks in generator_wrapper('pp'):
-<<<<<<< HEAD
-=======
-        group = create_group(
-            ranks,
-            timeout=timeout,
-            backend=pipeline_model_parallel_comm_backend,
-            pg_options=(
-                None
-                if pipeline_model_parallel_comm_backend == "ucc"
-                else get_nccl_options("pp", nccl_comm_cfgs)
-            ),
-            group_desc="PIPELINE_MODEL_PARALLEL_GROUP",
-        )
->>>>>>> 8f4d909a
         assert (
             pipeline_model_parallel_comm_backend == None
             or pipeline_model_parallel_comm_backend == "nccl"
@@ -1203,15 +1144,6 @@
                 _PIPELINE_GLOBAL_RANKS = [_PIPELINE_GLOBAL_RANKS, ranks]
 
         embedding_ranks = get_embedding_ranks(ranks)
-<<<<<<< HEAD
-=======
-        group = create_group(
-            embedding_ranks,
-            timeout=timeout,
-            pg_options=get_nccl_options("embd", nccl_comm_cfgs),
-            group_desc="EMBEDDING_GROUP",
-        )
->>>>>>> 8f4d909a
         if rank in embedding_ranks:
             group = create_group(
                 embedding_ranks,
@@ -1224,15 +1156,6 @@
             _EMBEDDING_GLOBAL_RANKS = embedding_ranks
 
         position_embedding_ranks = get_position_embedding_ranks(ranks)
-<<<<<<< HEAD
-=======
-        group = create_group(
-            position_embedding_ranks,
-            timeout=timeout,
-            pg_options=get_nccl_options("pos_embd", nccl_comm_cfgs),
-            group_desc="POSITION_EMBEDDING_GROUP",
-        )
->>>>>>> 8f4d909a
         if rank in position_embedding_ranks:
             group = create_group(
                 position_embedding_ranks,
@@ -1251,15 +1174,6 @@
         _TENSOR_AND_DATA_PARALLEL_GROUP is None
     ), 'Tensor + data parallel group is already initialized'
     for ranks in generator_wrapper('tp-dp-cp'):
-<<<<<<< HEAD
-=======
-        group = create_group(
-            ranks,
-            timeout=timeout,
-            pg_options=get_nccl_options("tp_dp_cp", nccl_comm_cfgs),
-            group_desc="TENSOR_AND_DATA_PARALLEL_GROUP_WITH_CP",
-        )
->>>>>>> 8f4d909a
         if rank in ranks:
             group = create_group(
                 ranks,
@@ -1270,15 +1184,6 @@
             )
             _TENSOR_AND_DATA_PARALLEL_GROUP_WITH_CP = group
     for ranks in generator_wrapper('tp-dp'):
-<<<<<<< HEAD
-=======
-        group = create_group(
-            ranks,
-            timeout=timeout,
-            pg_options=get_nccl_options("tp_dp", nccl_comm_cfgs),
-            group_desc="TENSOR_AND_DATA_PARALLEL_GROUP",
-        )
->>>>>>> 8f4d909a
         if rank in ranks:
             group = create_group(
                 ranks,
@@ -1294,15 +1199,6 @@
         _TENSOR_AND_CONTEXT_PARALLEL_GROUP is None
     ), 'Tensor + context parallel group is already initialized'
     for ranks in generator_wrapper('tp-cp'):
-<<<<<<< HEAD
-=======
-        group = create_group(
-            ranks,
-            timeout=timeout,
-            pg_options=get_nccl_options("tp_cp", nccl_comm_cfgs),
-            group_desc="TENSOR_AND_CONTEXT_PARALLEL_GROUP",
-        )
->>>>>>> 8f4d909a
         if rank in ranks:
             group = create_group(
                 ranks,
@@ -1318,14 +1214,6 @@
     global _EXPERT_MODEL_PARALLEL_GROUP
     assert _EXPERT_MODEL_PARALLEL_GROUP is None, 'Expert parallel group is already initialized'
     for ranks in generator_wrapper('ep', is_expert=True):
-<<<<<<< HEAD
-=======
-        group = create_group(
-            ranks,
-            pg_options=get_nccl_options("ep", nccl_comm_cfgs),
-            group_desc="EXPERT_MODEL_PARALLEL_GROUP",
-        )
->>>>>>> 8f4d909a
         if rank in ranks:
             group = create_group(
                 ranks,
@@ -1342,15 +1230,6 @@
         _EXPERT_TENSOR_PARALLEL_GROUP is None
     ), 'Expert tensor model parallel group is already initialized'
     for ranks in generator_wrapper('tp', is_expert=True):
-<<<<<<< HEAD
-=======
-        group = create_group(
-            ranks,
-            timeout=timeout,
-            pg_options=get_nccl_options("ep_tp", nccl_comm_cfgs),
-            group_desc="EXPERT_TENSOR_PARALLEL_GROUP",
-        )
->>>>>>> 8f4d909a
         if rank in ranks:
             group = create_group(
                 ranks,
@@ -1367,15 +1246,6 @@
         _EXPERT_TENSOR_AND_MODEL_PARALLEL_GROUP is None
     ), 'Expert tensor + model parallel group is already initialized'
     for ranks in generator_wrapper('tp-ep', is_expert=True):
-<<<<<<< HEAD
-=======
-        group = create_group(
-            ranks,
-            timeout=timeout,
-            pg_options=get_nccl_options("tp_ep_mp", nccl_comm_cfgs),
-            group_desc="EXPERT_TENSOR_AND_MODEL_PARALLEL_GROUP",
-        )
->>>>>>> 8f4d909a
         if rank in ranks:
             group = create_group(
                 ranks,
@@ -1392,15 +1262,6 @@
         _EXPERT_TENSOR_MODEL_PIPELINE_PARALLEL_GROUP is None
     ), 'The expert_tensor_model_pipeline parallel group is already initialized'
     for ranks in generator_wrapper('tp-ep-pp', is_expert=True):
-<<<<<<< HEAD
-=======
-        group = create_group(
-            ranks,
-            timeout=timeout,
-            pg_options=get_nccl_options("tp_ep_pp", nccl_comm_cfgs),
-            group_desc="EXPERT_TENSOR_MODEL_PIPELINE_PARALLEL_GROUP",
-        )
->>>>>>> 8f4d909a
         if rank in ranks:
             group = create_group(
                 ranks,
@@ -1437,15 +1298,6 @@
     )
 
     for ranks in generator_wrapper('dp', is_expert=True):
-<<<<<<< HEAD
-=======
-        group = create_group(
-            ranks,
-            timeout=timeout,
-            pg_options=get_nccl_options("ep_dp", nccl_comm_cfgs),
-            group_desc="EXPERT_DATA_PARALLEL_GROUP",
-        )
->>>>>>> 8f4d909a
         if create_gloo_process_groups:
             group_gloo = create_group(
                 ranks, backend="gloo", group_desc="EXPERT_DATA_PARALLEL_GROUP_GLOO"
@@ -1499,15 +1351,6 @@
         model_parallel_group_id += 1
         intra_dist_opt_ranks.extend(ranks)
         if model_parallel_group_id % intra_partial_expert_data_parallel_size == 0:
-<<<<<<< HEAD
-=======
-            intra_dist_opt_instance_group = create_group(
-                intra_dist_opt_ranks,
-                timeout=timeout,
-                pg_options=get_nccl_options("intra_dist_opt_instance", nccl_comm_cfgs),
-                group_desc="INTRA_DISTRIBUTED_OPTIMIZER_INSTANCE_GROUP",
-            )
->>>>>>> 8f4d909a
             if rank in intra_dist_opt_ranks:
                 intra_dist_opt_instance_group = create_group(
                     intra_dist_opt_ranks,
