--- conflicted
+++ resolved
@@ -8,16 +8,12 @@
 
 from megatron.core.enums import Fp8Recipe
 from megatron.core.fp8_utils import get_fp8_context
-<<<<<<< HEAD
 from megatron.core.pipeline_parallel.utils import (
     AbstractSchedulePlan,
     ScheduleNode,
     VppContextManager,
     set_streams,
 )
-=======
-from megatron.core.pipeline_parallel.utils import AbstractSchedulePlan, ScheduleNode, set_streams
->>>>>>> 28e7155b
 from megatron.core.utils import get_attr_wrapped_model, unwrap_model
 
 # Types
