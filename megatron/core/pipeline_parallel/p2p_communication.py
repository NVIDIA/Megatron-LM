# Copyright (c) 2022, NVIDIA CORPORATION. All rights reserved.

from typing import List, Optional, Tuple, Union

from megatron.core.device_utils import get_current_device, get_xla_model
import torch

from megatron import core
from megatron.core import ModelParallelConfig
from megatron.core.parallel_state import (
    get_default_process_group,
    get_pipeline_model_parallel_group,
    get_pipeline_model_parallel_next_rank,
    get_pipeline_model_parallel_prev_rank,
    get_pipeline_model_parallel_rank,
    get_pipeline_model_parallel_world_size,
)

# Types
Shape = Union[List[int], torch.Size]

xm = get_xla_model()

def _communicate_shapes(tensor_send_next, tensor_send_prev, recv_prev, recv_next, config):
    """Communicate tensor shapes between stages. Used to communicate
    tensor shapes before the actual tensor communication happens.
    This is required when the sequence lengths across micro batches
    are not uniform.

    Args:
        tensor_send_next: tensor to send to next rank (no tensor sent if
                          set to None).
        tensor_send_prev: tensor to send to prev rank (no tensor sent if
                          set to None).
        recv_prev: boolean for whether tensor should be received from
                   previous rank.
        recv_next: boolean for whether tensor should be received from
                   next rank.
    Returns:
        (recv_prev_shape, recv_next_shape)
    """

    recv_prev_shape_tensor = None
    recv_next_shape_tensor = None
    send_prev_shape_tensor = None
    send_next_shape_tensor = None
    if recv_prev:
        recv_prev_shape_tensor = torch.empty(
            (3), device=get_current_device(), dtype=torch.int64
        )
    if recv_next:
        recv_next_shape_tensor = torch.empty(
            (3), device=get_current_device(), dtype=torch.int64
        )
    if tensor_send_prev is not None:
        send_prev_shape_tensor = torch.tensor(
            tensor_send_prev.size(), device=get_current_device(), dtype=torch.int64
        )
    if tensor_send_next is not None:
        send_next_shape_tensor = torch.tensor(
            tensor_send_next.size(), device=get_current_device(), dtype=torch.int64
        )

    if xm:
        xm.mark_step()

    if config.use_ring_exchange_p2p:
        torch.distributed.ring_exchange(
            tensor_send_prev=send_prev_shape_tensor,
            tensor_recv_prev=recv_prev_shape_tensor,
            tensor_send_next=send_next_shape_tensor,
            tensor_recv_next=recv_next_shape_tensor,
            group=get_pipeline_model_parallel_group(),
        )
    else:
        ops = []
        if send_prev_shape_tensor is not None:
            if xm:
                send_prev_shape_tensor = send_prev_shape_tensor.cpu()

            send_prev_op = torch.distributed.P2POp(
                torch.distributed.isend,
                send_prev_shape_tensor,
                get_pipeline_model_parallel_prev_rank(),
                group=get_default_process_group()
            )
            ops.append(send_prev_op)
        if recv_prev_shape_tensor is not None:
            if xm:
                recv_prev_shape_tensor_orig = recv_prev_shape_tensor
                recv_prev_shape_tensor = recv_prev_shape_tensor.cpu()
            recv_prev_op = torch.distributed.P2POp(
                torch.distributed.irecv,
                recv_prev_shape_tensor,
                get_pipeline_model_parallel_prev_rank(),
                group=get_default_process_group()
            )
            ops.append(recv_prev_op)
        if send_next_shape_tensor is not None:
            if xm:
                send_next_shape_tensor = send_next_shape_tensor.cpu()
            send_next_op = torch.distributed.P2POp(
                torch.distributed.isend,
                send_next_shape_tensor,
                get_pipeline_model_parallel_next_rank(),
                group=get_default_process_group()
            )
            ops.append(send_next_op)
        if recv_next_shape_tensor is not None:
            if xm:
                recv_next_shape_tensor_orig = recv_next_shape_tensor
                recv_next_shape_tensor = recv_next_shape_tensor.cpu()
            recv_next_op = torch.distributed.P2POp(
                torch.distributed.irecv,
                recv_next_shape_tensor,
                get_pipeline_model_parallel_next_rank(),
                group=get_default_process_group()
            )
            ops.append(recv_next_op)
        if len(ops) > 0:
            reqs = torch.distributed.batch_isend_irecv(ops)
            for req in reqs:
                req.wait()

            if xm:
                device = get_current_device()
                if recv_prev_shape_tensor:
                    recv_prev_shape_tensor_orig.data = recv_prev_shape_tensor.to(device=device)
                    recv_prev_shape_tensor = recv_prev_shape_tensor_orig
                if recv_next_shape_tensor:
                    recv_next_shape_tensor_orig.data = recv_next_shape_tensor.to(device=device)
                    recv_next_shape_tensor = recv_next_shape_tensor_orig
                xm.mark_step()
                    
        # To protect against race condition when using batch_isend_irecv().
        # should take this out once the bug with batch_isend_irecv is resolved.
        if torch.cuda.is_available():
            torch.cuda.synchronize()
        elif xm:
            xm.mark_step()

    recv_prev_shape = [0, 0, 0]
    if recv_prev_shape_tensor is not None:
        recv_prev_shape = recv_prev_shape_tensor.tolist()

    recv_next_shape = [0, 0, 0]
    if recv_next_shape_tensor is not None:
        recv_next_shape = recv_next_shape_tensor.tolist()

    return recv_prev_shape, recv_next_shape


def _batched_p2p_ops(
    *,
    tensor_send_prev: Optional[torch.Tensor],
    tensor_recv_prev: Optional[torch.Tensor],
    tensor_send_next: Optional[torch.Tensor],
    tensor_recv_next: Optional[torch.Tensor],
    group: torch.distributed.ProcessGroup,
    prev_pipeline_rank: int,
    next_pipeline_rank: int,
):
    ops = []
    if tensor_send_prev is not None:
        send_prev_op = torch.distributed.P2POp(
            torch.distributed.isend, tensor_send_prev, prev_pipeline_rank, group
        )
        ops.append(send_prev_op)
    if tensor_recv_prev is not None:
        recv_prev_op = torch.distributed.P2POp(
            torch.distributed.irecv, tensor_recv_prev, prev_pipeline_rank, group
        )
        ops.append(recv_prev_op)
    if tensor_send_next is not None:
        send_next_op = torch.distributed.P2POp(
            torch.distributed.isend, tensor_send_next, next_pipeline_rank, group
        )
        ops.append(send_next_op)
    if tensor_recv_next is not None:
        recv_next_op = torch.distributed.P2POp(
            torch.distributed.irecv, tensor_recv_next, next_pipeline_rank, group
        )
        ops.append(recv_next_op)
    if len(ops) > 0:
        reqs = torch.distributed.batch_isend_irecv(ops)
    else:
        reqs = []
    return reqs


def _p2p_ops(
    *,
    tensor_send_prev: Optional[torch.Tensor],
    tensor_recv_prev: Optional[torch.Tensor],
    tensor_send_next: Optional[torch.Tensor],
    tensor_recv_next: Optional[torch.Tensor],
    group: torch.distributed.ProcessGroup,
    prev_pipeline_rank: int,
    next_pipeline_rank: int,
):
    reqs = {}
    even_send_odd_recv_group = group
    if get_pipeline_model_parallel_world_size() == 2:
        # Use the global process group for one of the two p2p communications
        # to allow the overlap of the independent communications.
        # Using the global process group is compatible because the pipeline-parallel
        # communications set the source and destination by global rank.
        even_recv_odd_send_group = torch.distributed.group.WORLD
    else:
        even_recv_odd_send_group = group

    if get_pipeline_model_parallel_rank() % 2 == 0:
        if tensor_send_next is not None:
            send_next_req = torch.distributed.isend(
                tensor=tensor_send_next, dst=next_pipeline_rank, group=even_send_odd_recv_group
            )
            reqs["send_next"] = send_next_req

        if tensor_recv_prev is not None:
            recv_prev_req = torch.distributed.irecv(
                tensor=tensor_recv_prev, src=prev_pipeline_rank, group=even_recv_odd_send_group
            )
            reqs["recv_prev"] = recv_prev_req

        if tensor_send_prev is not None:
            send_prev_req = torch.distributed.isend(
                tensor=tensor_send_prev, dst=prev_pipeline_rank, group=even_send_odd_recv_group
            )
            reqs["send_prev"] = send_prev_req

        if tensor_recv_next is not None:
            recv_next_req = torch.distributed.irecv(
                tensor=tensor_recv_next, src=next_pipeline_rank, group=even_recv_odd_send_group
            )
            reqs["recv_next"] = recv_next_req

    else:
        if tensor_recv_prev is not None:
            recv_prev_req = torch.distributed.irecv(
                tensor=tensor_recv_prev, src=prev_pipeline_rank, group=even_send_odd_recv_group
            )
            reqs["recv_prev"] = recv_prev_req

        if tensor_send_next is not None:
            send_next_req = torch.distributed.isend(
                tensor=tensor_send_next, dst=next_pipeline_rank, group=even_recv_odd_send_group
            )
            reqs["send_next"] = send_next_req

        if tensor_recv_next is not None:
            recv_next_req = torch.distributed.irecv(
                tensor=tensor_recv_next, src=next_pipeline_rank, group=even_send_odd_recv_group
            )
            reqs["recv_next"] = recv_next_req

        if tensor_send_prev is not None:
            send_prev_req = torch.distributed.isend(
                tensor=tensor_send_prev, dst=prev_pipeline_rank, group=even_recv_odd_send_group
            )
            reqs["send_prev"] = send_prev_req
    return reqs


def _communicate(
    *,
    tensor_send_next: Optional[torch.Tensor],
    tensor_send_prev: Optional[torch.Tensor],
    recv_prev: bool,
    recv_next: bool,
    tensor_shape: Shape,
    config: ModelParallelConfig,
    wait_on_reqs: bool = True,
) -> Tuple[torch.Tensor, torch.Tensor]:
    """Communicate tensors between stages. Used as helper method in other
    communication methods that are used in megatron/schedules.py.

    Args:
        tensor_send_next (torch.Tensor, optional):
            Tensor to send to next rank (no tensor sent if None)

        tensor_send_prev (torch.Tensor, optional):
            Tensor to send to prev rank (no tensor sent if None)

        recv_prev (boolean, required):
            whether tensor should be received from previous rank.

        recv_next (boolean, required):
            whether tensor should be received from next rank.

        tensor_shape (List[int] or torch.Size, required):
            shape of tensor to receive (this method assumes that all
            tensors sent and received in a single function call are
            the same shape).

        wait_on_reqs (boolean, optional, default=False):
            For non-batched p2p communication, wait on each request
            before returning.

    Returns:
        tuple containing

        - tensor_recv_prev: torch.Tensor if recv_prev is True, None otherwise.
        - tensor_recv_next: torch.Tensor if recv_next is True, None otherwise.

    """

    tensor_recv_prev_func = None
    tensor_recv_next_func = None

    if not config.variable_seq_lengths:
        recv_prev_shape = tensor_shape
        recv_next_shape = tensor_shape
    else:
        recv_prev_shape, recv_next_shape = _communicate_shapes(
            tensor_send_next, tensor_send_prev, recv_prev, recv_next, config
        )

    def create_tensor_recv_prev():
        return torch.empty(
            recv_prev_shape,
            requires_grad=True,
            device=get_current_device(),
            dtype=config.pipeline_dtype,
        )

    def create_tensor_recv_next():
        return torch.empty(
            recv_next_shape,
            requires_grad=True,
            device=get_current_device(),
            dtype=config.pipeline_dtype,
        )

    if recv_prev:
        if config.pipeline_dtype is None:
            raise RuntimeError("pipeline_dtype must be provided if recv_prev is True")
        if tensor_shape is None:
            raise RuntimeError(
                "tensor_shape must be specified if recv_prev is True. "
                "Common tensor_shape is (seq_length, micro_batch_size, hidden_size)"
            )
        tensor_recv_prev_func = create_tensor_recv_prev

    if recv_next:
        if config.pipeline_dtype is None:
            raise RuntimeError("dtype must be provided if recv_next is True")
        if tensor_shape is None:
            raise RuntimeError(
                "tensor_shape must be specified if recv_next is True. "
                "Common tensor_shape is (seq_length, micro_batch_size, hidden_size)"
            )
        tensor_recv_next_func = create_tensor_recv_next

    # Send tensors in both the forward and backward directions as appropriate.
    if config.use_ring_exchange_p2p:

        def _ring_exchange_wrapper(**kwargs):
            torch.distributed.ring_exchange(**kwargs)
            return []

        p2p_func = _ring_exchange_wrapper
    elif config.batch_p2p_comm:
        assert wait_on_reqs
        p2p_func = _batched_p2p_ops
    else:
        p2p_func = _p2p_ops

    # Each rank can now be part of several different pipeline parallel groups
    # (specifically, this can occur when encoder tensor parallelism != decoder
    # tensor parallelism, and hence a rank in the encoder is going to feed
    # several different decoder ranks. We therefore have to receive or send tensors
    # from several groups. For convenience, I wrap everything into lists.
    pp_group = get_pipeline_model_parallel_group()
    next_rank = get_pipeline_model_parallel_next_rank()
    prev_rank = get_pipeline_model_parallel_prev_rank()
    if not isinstance(pp_group, list):
        pp_group = [pp_group]
        assert not isinstance(next_rank, list)
        next_rank = [next_rank]
        assert not isinstance(prev_rank, list)
        prev_rank = [prev_rank]

    if config.use_ring_exchange_p2p or config.batch_p2p_comm:
        reqs = []
    else:
        reqs = {}
    tensor_recv_prev_list = []
    tensor_recv_next_list = []

    if xm:
        xm.mark_step()
        
    for group, nr, pr in zip(pp_group, next_rank, prev_rank):
        if tensor_recv_prev_func is not None:
            tensor_recv_prev = tensor_recv_prev_func()
            tensor_recv_prev_list.append(tensor_recv_prev)
        else:
            tensor_recv_prev = None

        if tensor_recv_next_func is not None:
            tensor_recv_next = tensor_recv_next_func()
            tensor_recv_next_list.append(tensor_recv_next)
        else:
            tensor_recv_next = None

<<<<<<< HEAD
        if xm:
            xm_tensor_recv_prev_list = []
            xm_tensor_recv_next_list = []
            if tensor_send_prev is not None:
                tensor_send_prev = tensor_send_prev.cpu()
            if tensor_recv_prev is not None:
                tensor_recv_prev = tensor_recv_prev.cpu()
                xm_tensor_recv_prev_list.append(tensor_recv_prev)
            if tensor_send_next is not None:
                tensor_send_next = tensor_send_next.cpu()
            if tensor_recv_next is not None:
                tensor_recv_next = tensor_recv_next.cpu()
                xm_tensor_recv_next_list.append(tensor_recv_next)

            group = get_default_process_group()

        reqs.extend(
            p2p_func(
                tensor_send_prev=tensor_send_prev,
                tensor_recv_prev=tensor_recv_prev,
                tensor_send_next=tensor_send_next,
                tensor_recv_next=tensor_recv_next,
                group=group,
                prev_pipeline_rank=pr,
                next_pipeline_rank=nr,
            )
=======
        p2p_reqs = p2p_func(
            tensor_send_prev=tensor_send_prev,
            tensor_recv_prev=tensor_recv_prev,
            tensor_send_next=tensor_send_next,
            tensor_recv_next=tensor_recv_next,
            group=group,
            prev_pipeline_rank=pr,
            next_pipeline_rank=nr,
>>>>>>> 1b8fce7e
        )
        if isinstance(p2p_reqs, list):
            reqs.extend(p2p_reqs)
        else:
            reqs.update(p2p_reqs)

    if wait_on_reqs and len(reqs) > 0:
        for req in reqs if isinstance(reqs, list) else reqs.values():
            req.wait()
        reqs = None

    if xm:
        device = get_current_device()
        for i, tensor_recv_prev in enumerate(xm_tensor_recv_prev_list):
            tensor_recv_prev_list[i].data = tensor_recv_prev.to(device=device)
        for i, tensor_recv_next in enumerate(xm_tensor_recv_next_list):
            tensor_recv_next_list[i].data = tensor_recv_next.to(device=device)

    if config.batch_p2p_comm and config.batch_p2p_sync:
        # To protect against race condition when using batch_isend_irecv().
        # User should assert that we have a modern enough PyTorch to not need this
        if torch.cuda.is_available():
            torch.cuda.synchronize()
        elif xm:
            xm.mark_step()

    def _handle_tensor_list(x):
        """This basically handles all the cases that we expect to see. Either the list None,
        or it's a singleton (the usual cases, since most ranks only belong to one pipeline group),
        or everything returned is None, or everything returned is not None, and it has to be summed
        together."""
        if len(x) == 0:
            return None
        if len(x) == 1:
            return x[0]
        if all(xx is None for xx in x):
            return None
        return torch.stack(x, dim=0).sum(dim=0, dtype=torch.float32).to(x[0].dtype)

    tensor_recv_prev = _handle_tensor_list(tensor_recv_prev_list)
    tensor_recv_next = _handle_tensor_list(tensor_recv_next_list)

    return tensor_recv_prev, tensor_recv_next, reqs


def recv_forward(tensor_shape: Shape, config: ModelParallelConfig) -> torch.Tensor:
    """Receive tensor from previous rank in pipeline (forward receive).

    See _communicate for argument details.
    """

    if core.parallel_state.is_pipeline_first_stage():
        input_tensor = None
    else:
        if config.timers is not None:
            config.timers('forward-recv', log_level=2).start()
        input_tensor, _, _ = _communicate(
            tensor_send_next=None,
            tensor_send_prev=None,
            recv_prev=True,
            recv_next=False,
            tensor_shape=tensor_shape,
            config=config,
        )
        if config.timers is not None:
            config.timers('forward-recv').stop()
    return input_tensor


def recv_backward(tensor_shape: Shape, config: ModelParallelConfig) -> torch.Tensor:
    """Receive tensor from next rank in pipeline (backward receive).

    See _communicate for argument details.
    """
    if core.parallel_state.is_pipeline_last_stage():
        output_tensor_grad = None
    else:
        if config.timers is not None:
            config.timers('backward-recv', log_level=2).start()
        _, output_tensor_grad, _ = _communicate(
            tensor_send_next=None,
            tensor_send_prev=None,
            recv_prev=False,
            recv_next=True,
            tensor_shape=tensor_shape,
            config=config,
        )
        if config.timers is not None:
            config.timers('backward-recv').stop()
    return output_tensor_grad


def send_forward(output_tensor: torch.Tensor, config: ModelParallelConfig) -> None:
    """Send tensor to next rank in pipeline (forward send).

    See _communicate for argument details.
    """

    if not core.parallel_state.is_pipeline_last_stage():
        if config.timers is not None:
            config.timers('forward-send', log_level=2).start()
        _communicate(
            tensor_send_next=output_tensor,
            tensor_send_prev=None,
            recv_prev=False,
            recv_next=False,
            tensor_shape=None,
            config=config,
        )
        if config.timers is not None:
            config.timers('forward-send').stop()


def send_backward(input_tensor_grad: torch.Tensor, config: ModelParallelConfig) -> None:
    """Send tensor to previous rank in pipeline (backward send).

    See _communicate for argument details.
    """
    if not core.parallel_state.is_pipeline_first_stage():
        if config.timers is not None:
            config.timers('backward-send', log_level=2).start()
        _communicate(
            tensor_send_next=None,
            tensor_send_prev=input_tensor_grad,
            recv_prev=False,
            recv_next=False,
            tensor_shape=None,
            config=config,
        )
        if config.timers is not None:
            config.timers('backward-send').stop()


def send_forward_recv_backward(
    output_tensor: torch.Tensor, tensor_shape: Shape, config: ModelParallelConfig
) -> torch.Tensor:
    """Batched send and recv with next rank in pipeline.

    See _communicate for argument details.
    """
    if core.parallel_state.is_pipeline_last_stage():
        output_tensor_grad = None
    else:
        if config.timers is not None:
            config.timers('forward-send-backward-recv', log_level=2).start()
        _, output_tensor_grad, _ = _communicate(
            tensor_send_next=output_tensor,
            tensor_send_prev=None,
            recv_prev=False,
            recv_next=True,
            tensor_shape=tensor_shape,
            config=config,
        )
        if config.timers is not None:
            config.timers('forward-send-backward-recv').stop()
    return output_tensor_grad


def send_backward_recv_forward(
    input_tensor_grad: torch.Tensor, tensor_shape: Shape, config: ModelParallelConfig
) -> torch.Tensor:
    """Batched send and recv with previous rank in pipeline.

    See _communicate for argument details.
    """
    if core.parallel_state.is_pipeline_first_stage():
        input_tensor = None
    else:
        if config.timers is not None:
            config.timers('backward-send-forward-recv', log_level=2).start()
        input_tensor, _, _ = _communicate(
            tensor_send_next=None,
            tensor_send_prev=input_tensor_grad,
            recv_prev=True,
            recv_next=False,
            tensor_shape=tensor_shape,
            config=config,
        )
        if config.timers is not None:
            config.timers('backward-send-forward-recv').stop()
    return input_tensor


def send_forward_recv_forward(
    output_tensor: torch.Tensor,
    recv_prev: bool,
    tensor_shape: Shape,
    config: ModelParallelConfig,
    overlap_p2p_comm: bool = False,
) -> torch.Tensor:
    """Batched recv from previous rank and send to next rank in pipeline.

    See _communicate for argument details.
    """
    if config.timers is not None:
        config.timers('forward-send-forward-recv', log_level=2).start()
    input_tensor, _, wait_handles = _communicate(
        tensor_send_next=output_tensor,
        tensor_send_prev=None,
        recv_prev=recv_prev,
        recv_next=False,
        tensor_shape=tensor_shape,
        wait_on_reqs=(not overlap_p2p_comm),
        config=config,
    )
    if config.timers is not None:
        config.timers('forward-send-forward-recv').stop()
    if overlap_p2p_comm:
        return input_tensor, wait_handles
    return input_tensor


def send_backward_recv_backward(
    input_tensor_grad: torch.Tensor,
    recv_next: bool,
    tensor_shape: Shape,
    config: ModelParallelConfig,
    overlap_p2p_comm: bool = False,
) -> torch.Tensor:
    """Batched recv from next rank and send to previous rank in pipeline.

    See _communicate for argument details.
    """
    if config.timers is not None:
        config.timers('backward-send-backward-recv', log_level=2).start()
    _, output_tensor_grad, wait_handles = _communicate(
        tensor_send_next=None,
        tensor_send_prev=input_tensor_grad,
        recv_prev=False,
        recv_next=recv_next,
        tensor_shape=tensor_shape,
        wait_on_reqs=(not overlap_p2p_comm),
        config=config,
    )
    if config.timers is not None:
        config.timers('backward-send-backward-recv').stop()
    if overlap_p2p_comm:
        return output_tensor_grad, wait_handles
    return output_tensor_grad


def send_forward_backward_recv_forward_backward(
    output_tensor: torch.Tensor,
    input_tensor_grad: torch.Tensor,
    recv_prev: bool,
    recv_next: bool,
    tensor_shape: Shape,
    config: ModelParallelConfig,
) -> torch.Tensor:
    """Batched send and recv with previous and next ranks in pipeline.

    See _communicate for argument details.
    """
    if config.timers is not None:
        config.timers('forward-backward-send-forward-backward-recv', log_level=2).start()
    input_tensor, output_tensor_grad, _ = _communicate(
        tensor_send_next=output_tensor,
        tensor_send_prev=input_tensor_grad,
        recv_prev=recv_prev,
        recv_next=recv_next,
        tensor_shape=tensor_shape,
        config=config,
    )
    if config.timers is not None:
        config.timers('forward-backward-send-forward-backward-recv').stop()
    return input_tensor, output_tensor_grad<|MERGE_RESOLUTION|>--- conflicted
+++ resolved
@@ -403,7 +403,6 @@
         else:
             tensor_recv_next = None
 
-<<<<<<< HEAD
         if xm:
             xm_tensor_recv_prev_list = []
             xm_tensor_recv_next_list = []
@@ -420,17 +419,6 @@
 
             group = get_default_process_group()
 
-        reqs.extend(
-            p2p_func(
-                tensor_send_prev=tensor_send_prev,
-                tensor_recv_prev=tensor_recv_prev,
-                tensor_send_next=tensor_send_next,
-                tensor_recv_next=tensor_recv_next,
-                group=group,
-                prev_pipeline_rank=pr,
-                next_pipeline_rank=nr,
-            )
-=======
         p2p_reqs = p2p_func(
             tensor_send_prev=tensor_send_prev,
             tensor_recv_prev=tensor_recv_prev,
@@ -439,7 +427,6 @@
             group=group,
             prev_pipeline_rank=pr,
             next_pipeline_rank=nr,
->>>>>>> 1b8fce7e
         )
         if isinstance(p2p_reqs, list):
             reqs.extend(p2p_reqs)
