--- conflicted
+++ resolved
@@ -290,7 +290,7 @@
         return torch.empty(
             recv_prev_shape,
             requires_grad=True,
-            device=torch.cuda.current_device(),
+            device=get_current_device(),
             dtype=config.pipeline_dtype,
         )
 
@@ -298,7 +298,7 @@
         return torch.empty(
             recv_next_shape,
             requires_grad=True,
-            device=torch.cuda.current_device(),
+            device=get_current_device(),
             dtype=config.pipeline_dtype,
         )
 
@@ -310,17 +310,8 @@
                 "tensor_shape must be specified if recv_prev is True. "
                 "Common tensor_shape is (seq_length, micro_batch_size, hidden_size)"
             )
-<<<<<<< HEAD
-        tensor_recv_prev = torch.empty(
-            recv_prev_shape,
-            requires_grad=True,
-            device=get_current_device(),
-            dtype=config.pipeline_dtype,
-        )
-=======
         tensor_recv_prev_func = create_tensor_recv_prev
 
->>>>>>> e32b60b5
     if recv_next:
         if config.pipeline_dtype is None:
             raise RuntimeError("dtype must be provided if recv_next is True")
@@ -329,16 +320,7 @@
                 "tensor_shape must be specified if recv_next is True. "
                 "Common tensor_shape is (seq_length, micro_batch_size, hidden_size)"
             )
-<<<<<<< HEAD
-        tensor_recv_next = torch.empty(
-            recv_next_shape,
-            requires_grad=True,
-            device=get_current_device(),
-            dtype=config.pipeline_dtype,
-        )
-=======
         tensor_recv_next_func = create_tensor_recv_next
->>>>>>> e32b60b5
 
     # Send tensors in both the forward and backward directions as appropriate.
     if config.use_ring_exchange_p2p:
