--- conflicted
+++ resolved
@@ -202,12 +202,9 @@
     collect_non_loss_data,
     num_microbatches,
     forward_data_store,
-<<<<<<< HEAD
-    do_not_average_loss=False,
-=======
     cp_group_size=None,
     is_last_stage=None,
->>>>>>> c47cf0a4
+    do_not_average_loss=False,
 ):
     """Calculate the loss and number of tokens for forward_step()"""
 
@@ -243,14 +240,9 @@
                 # preserve legacy loss averaging behavior (ie, over the number of microbatches)
                 assert len(outputs) == 2
                 output_tensor, loss_reduced = outputs
-<<<<<<< HEAD
                 if not do_not_average_loss:
-                    output_tensor *= parallel_state.get_context_parallel_world_size()
+                    output_tensor *= cp_group_size
                     output_tensor /= num_microbatches
-=======
-                output_tensor *= cp_group_size
-                output_tensor /= num_microbatches
->>>>>>> c47cf0a4
             forward_data_store.append(loss_reduced)
         else:
             data = loss_func(output_tensor, non_loss_data=True)
@@ -306,11 +298,8 @@
     is_first_microbatch=False,
     current_microbatch=None,
     vp_stage=None,
-<<<<<<< HEAD
+    is_last_stage=True,
     do_not_average_loss=False,
-=======
-    is_last_stage=True,
->>>>>>> c47cf0a4
 ):
     """Forward step for passed-in model.
 
@@ -375,18 +364,15 @@
             The current microbatch. Defaults to None.
         vp_stage (int, optional):
             The virtual pipeline stage. Defaults to None.
-<<<<<<< HEAD
+        is_last_stage (bool, optional):
+            Whether it is the last stage. Defaults to True.
+            Also considering virtual stages.
+            In case of PP/VPP, is_last_stage/is_vp_last_stage.
         do_not_average_loss (bool, optional):
             Whether to not average the loss.
             You may handle loss averaging yourself in your loss function, in which case,
             you should avoid the loss averaging over microbatches done here.
             Defaults to False.
-=======
-        is_last_stage (bool, optional):
-            Whether it is the last stage. Defaults to True.
-            Also considering virtual stages.
-            In case of PP/VPP, is_last_stage/is_vp_last_stage.
->>>>>>> c47cf0a4
 
     Returns:
         Tensor or list[Tensor]: The output object(s) from the forward step.
@@ -430,12 +416,9 @@
         collect_non_loss_data,
         num_microbatches,
         forward_data_store,
-<<<<<<< HEAD
-        do_not_average_loss=do_not_average_loss,
-=======
         cp_group_size,
         is_last_stage,
->>>>>>> c47cf0a4
+        do_not_average_loss=do_not_average_loss,
     )
 
     if unwrap_output_tensor:
@@ -535,11 +518,8 @@
     collect_non_loss_data: bool = False,
     first_val_step: Optional[bool] = None,
     adjust_tensor_shapes_fn: Optional[Callable] = None,  # unused
-<<<<<<< HEAD
+    grad_finalize_pgs: Optional[GradFinalizeProcessGroups] = None,
     do_not_average_loss: bool = False,
-=======
-    grad_finalize_pgs: Optional[GradFinalizeProcessGroups] = None,
->>>>>>> c47cf0a4
 ):
     """Run forward and backward passes with no pipeline parallelism"""
 
@@ -853,12 +833,9 @@
     collect_non_loss_data: bool = False,
     first_val_step: Optional[bool] = None,
     adjust_tensor_shapes_fn: Optional[Callable] = None,  # unused
-<<<<<<< HEAD
-    do_not_average_loss: bool = False,
-=======
     p2p_communicator: Optional[P2PCommunicator] = None,
     grad_finalize_pgs: Optional[GradFinalizeProcessGroups] = None,
->>>>>>> c47cf0a4
+    do_not_average_loss: bool = False,
 ):
     """Run interleaved 1F1B schedule (model split into model chunks), with
     communication between pipeline stages as needed.
@@ -1239,11 +1216,8 @@
             ),
             current_microbatch=microbatch_id,
             vp_stage=model_chunk_id,
-<<<<<<< HEAD
+            is_last_stage=_is_vp_last_stage(vp_stage=model_chunk_id) and is_pp_last_stage(pp_group),
             do_not_average_loss=do_not_average_loss,
-=======
-            is_last_stage=_is_vp_last_stage(vp_stage=model_chunk_id) and is_pp_last_stage(pp_group),
->>>>>>> c47cf0a4
         )
 
         output_tensors[model_chunk_id].append(output_tensor)
@@ -1887,12 +1861,9 @@
     collect_non_loss_data: bool = False,
     first_val_step: Optional[bool] = None,
     adjust_tensor_shapes_fn: Optional[Callable] = None,
-<<<<<<< HEAD
-    do_not_average_loss: bool = False,
-=======
     p2p_communicator: Optional[P2PCommunicator] = None,
     grad_finalize_pgs: Optional[GradFinalizeProcessGroups] = None,
->>>>>>> c47cf0a4
+    do_not_average_loss: bool = False,
 ):
     """Run non-interleaved 1F1B schedule, with communication between pipeline
     stages. Returns dictionary with losses if the last stage, empty dict otherwise."""
@@ -2077,11 +2048,8 @@
             checkpoint_activations_microbatch=checkpoint_activations_microbatch,
             is_first_microbatch=check_first_val_step(first_val_step, forward_only, i == 0),
             current_microbatch=i,
-<<<<<<< HEAD
+            is_last_stage=is_pp_last_stage(p2p_communicator.pp_group),
             do_not_average_loss=do_not_average_loss,
-=======
-            is_last_stage=is_pp_last_stage(p2p_communicator.pp_group),
->>>>>>> c47cf0a4
         )
         p2p_communicator.send_forward(output_tensor, is_pp_last_stage(p2p_communicator.pp_group))
         total_num_tokens += num_tokens
@@ -2126,11 +2094,8 @@
                 first_val_step, forward_only, (i == 0) and (num_warmup_microbatches == 0)
             ),
             current_microbatch=i + num_warmup_microbatches,
-<<<<<<< HEAD
+            is_last_stage=is_pp_last_stage(p2p_communicator.pp_group),
             do_not_average_loss=do_not_average_loss,
-=======
-            is_last_stage=is_pp_last_stage(p2p_communicator.pp_group),
->>>>>>> c47cf0a4
         )
         total_num_tokens += num_tokens
 
