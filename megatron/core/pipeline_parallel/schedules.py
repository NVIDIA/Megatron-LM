# Copyright (c) 2022, NVIDIA CORPORATION. All rights reserved.

import contextlib
from functools import partial
from typing import Callable, Iterator, List, Optional, Union

import torch
from torch.autograd.variable import Variable

from megatron.core import parallel_state
from megatron.core.enums import ModelType
from megatron.core.pipeline_parallel import p2p_communication
from megatron.core.transformer.cuda_graphs import create_cudagraphs
from megatron.core.transformer.moe.router import MoEAuxLossAutoScaler
from megatron.core.transformer.multi_token_prediction import MTPLossAutoScaler
from megatron.core.utils import (
    drain_embedding_wgrad_compute,
    get_attr_wrapped_model,
    get_model_config,
    get_model_type,
    get_model_xattn,
    nvtx_range_pop,
    nvtx_range_push,
)

from .combined_1f1b import combined_1f1b_schedule_for_no_pipelining
<<<<<<< HEAD
=======
from .utils import VppContextManager, set_streams
>>>>>>> 8469befc

# Types
Shape = Union[List[int], torch.Size]


def get_forward_backward_func():
    """Retrieves the appropriate forward_backward function given the
    configuration of parallel_state.

    Returns a function that will perform all of the forward and
    backward passes of the model given the pipeline model parallel
    world size and virtual pipeline model parallel world size in the
    global parallel_state.

    Note that if using sequence parallelism, the sequence length component of
    the tensor shape is updated to original_sequence_length /
    tensor_model_parallel_world_size.

    The function returned takes the following arguments:

    forward_step_func (required): A function that takes a data
        iterator and a model as its arguments and return the model's
        forward output and the loss function. The loss function should
        take one torch.Tensor and return a torch.Tensor of loss and a
        dictionary of string -> torch.Tensor.

        A third argument, checkpoint_activations_microbatch, indicates
        that the activations for this microbatch should be
        checkpointed. A None value for this argument indicates that
        the default from the configuration should be used. This is
        used when the
        num_microbatches_with_partial_activation_checkpoints is used.

        For example:

        def loss_func(loss_mask, output_tensor):
            losses = output_tensor.float()
            loss_mask = loss_mask.view(-1).float()
            loss = torch.sum(losses.view(-1) * loss_mask) / loss_mask.sum()

            # Reduce loss for logging.
            averaged_loss = average_losses_across_data_parallel_group([loss])

            return loss, {'lm loss': averaged_loss[0]}

        def forward_step(data_iterator, model):
            data, loss_mask = next(data_iterator)
            output = model(data)
            return output, partial(loss_func, loss_mask)


        forward_backward_func(forward_step_func=forward_step, ...)


    data_iterator (required): an iterator over the data, will be
        passed as is to forward_step_func. Expected to be a list of
        iterators in the case of interleaved pipeline parallelism.

    model (required): the actual model. Expected to be a list of modules in the case of interleaved
        pipeline parallelism. Must be a (potentially wrapped) megatron.core.models.MegatronModule.

    num_microbatches (int, required):
        The number of microbatches to go through

    seq_length (int, required): Sequence length of the current global batch. If this is a dual-stack
        transformer, this is the encoder's sequence length. This is ignored if variable_seq_lengths
        in the config is True. Otherwise, each microbatch in the current global batch size must use
        this sequence length.

    micro_batch_size (int, required): The number of sequences in a microbatch.

    decoder_seq_length (int, optional): The sequence length for the decoder in a dual-stack
        transformer. This is ignored for a single-stack transformer.

    forward_only (optional, default = False): Perform only the forward step

    collect_non_loss_data (optional, bool, default=False): TODO

    first_val_step (bool, optional): Is the first step of the validation phase. Used by
        Transformer Engine modules to only update their fp8 weights only on the first validation
        step.

    adjust_tensor_shapes_fn (Callable, optional): A function that adjusts the receive and send
        tensor shapes. Only applicable in forward_backward_pipelining_without_interleaving for now.
        Takes in a list of receive shapes and a list of send shapes and returns the adjusted
        respective list of shapes. Thus it is not used in the other forward-backward functions
        which have different shape handling.

    """
    pipeline_model_parallel_size = parallel_state.get_pipeline_model_parallel_world_size()
    if pipeline_model_parallel_size > 1:
        if parallel_state.get_virtual_pipeline_model_parallel_world_size() is not None:
            forward_backward_func = forward_backward_pipelining_with_interleaving
        else:
            forward_backward_func = forward_backward_pipelining_without_interleaving
    else:
        forward_backward_func = forward_backward_no_pipelining
    return forward_backward_func


def deallocate_output_tensor(out, deallocate_pipeline_outputs=False):
    '''Pseudo-deallocate (i.e., set to scalar) the output tensor's '.data' field.

    This method should be called right after the output tensor has been
    sent to the next pipeline stage. At this point, the output tensor is
    only useful for its '.grad_fn' field, and not its '.data'.
    '''
    if (out is None) or (not deallocate_pipeline_outputs):
        return
    assert isinstance(out, torch.Tensor), "expected Tensor, found %s." % type(out).__name__
    assert out._base is None, "counter-productive to free a view of another tensor."
    out.data = torch.empty((1,), device=out.device, dtype=out.dtype)


def custom_backward(output, grad_output):
    '''Directly call C++ autograd engine.

    To make the 'deallocate_output_tensor' (above) optimization work, the C++
    autograd engine must be called directly, bypassing Pytorch's
    torch.autograd.backward. Pytorch's 'backward' checks that the output and
    grad have the same shape, while C++'s 'backward' does not.
    '''

    assert output.numel() == 1, "output should be pseudo-'freed' in schedule, to optimize memory"
    assert isinstance(output, torch.Tensor), "output == '%s'." % type(output).__name__
    assert isinstance(grad_output, (torch.Tensor, type(None))), (
        "grad_output == '%s'." % type(grad_output).__name__
    )

    # Handle scalar output
    if grad_output is None:
        assert output.numel() == 1, "implicit grad requires scalar output."
        grad_output = torch.ones_like(output, memory_format=torch.preserve_format)

    # Call c++ engine [ see torch/csrc/autograd/python_engine.cpp ]
    Variable._execution_engine.run_backward(
        tensors=(output,),
        grad_tensors=(grad_output,),
        keep_graph=False,
        create_graph=False,
        inputs=tuple(),
        allow_unreachable=True,
        accumulate_grad=True,
    )


def set_current_microbatch(model, microbatch_id):
    """Set the current microbatch."""
    decoder_exists = True
    decoder = None
    try:
        decoder = get_attr_wrapped_model(model, "decoder")
    except RuntimeError:
        decoder_exists = False
    if decoder_exists and decoder is not None:
        for layer in decoder.layers:
            layer.current_microbatch = microbatch_id


def forward_step_calc_loss(
    model,
    output_tensor,
    loss_func,
    config,
    vp_stage,
    collect_non_loss_data,
    num_microbatches,
    forward_data_store,
):
    """Calculate the loss and number of tokens for forward_step()"""
    model_vp_stage = getattr(model, "vp_stage", None)
    if vp_stage is not None and model_vp_stage is not None:
        assert (
            vp_stage == model_vp_stage
        ), f"vp_stage ({vp_stage}) doesn't match model_vp_stage ({model_vp_stage})"
    num_tokens = torch.tensor(0, dtype=torch.int)
    if parallel_state.is_pipeline_last_stage(ignore_virtual=False, vp_stage=vp_stage):
        if not collect_non_loss_data:
            outputs = loss_func(output_tensor)
            if len(outputs) == 3:
                output_tensor, num_tokens, loss_reduced = outputs
                if not config.calculate_per_token_loss:
                    output_tensor /= num_tokens
                    output_tensor /= num_microbatches
            else:
                # preserve legacy loss averaging behavior (ie, over the number of microbatches)
                assert len(outputs) == 2
                output_tensor, loss_reduced = outputs
                output_tensor *= parallel_state.get_context_parallel_world_size()
                output_tensor /= num_microbatches
            forward_data_store.append(loss_reduced)
        else:
            data = loss_func(output_tensor, non_loss_data=True)
            forward_data_store.append(data)

    if config.timers is not None:
        config.timers('forward-compute').stop()

    # Set the loss scale for the auxiliary loss of the MoE layer.
    # Since we use a trick to do backward on the auxiliary loss, we need to set the scale
    # explicitly.
    if hasattr(config, 'num_moe_experts') and config.num_moe_experts is not None:
        # Calculate the loss scale based on the grad_scale_func if available, else default to 1.
        loss_scale = (
            config.grad_scale_func(torch.ones(1, device=output_tensor.device))
            if config.grad_scale_func is not None
            else torch.ones(1, device=output_tensor.device)
        )
        # Set the loss scale
        if config.calculate_per_token_loss:
            MoEAuxLossAutoScaler.set_loss_scale(loss_scale)
        else:
            MoEAuxLossAutoScaler.set_loss_scale(loss_scale / num_microbatches)

    # Set the loss scale for Multi-Token Prediction (MTP) loss.
    if hasattr(config, 'mtp_num_layers') and config.mtp_num_layers is not None:
        # Calculate the loss scale based on the grad_scale_func if available, else default to 1.
        loss_scale = (
            config.grad_scale_func(torch.ones(1, device=output_tensor.device))
            if config.grad_scale_func is not None
            else torch.ones(1, device=output_tensor.device)
        )
        # Set the loss scale
        if config.calculate_per_token_loss:
            MTPLossAutoScaler.set_loss_scale(loss_scale)
        else:
            MTPLossAutoScaler.set_loss_scale(loss_scale / num_microbatches)

    return output_tensor, num_tokens


def forward_step(
    forward_step_func,
    data_iterator,
    model,
    num_microbatches,
    input_tensor,
    forward_data_store,
    config,
    collect_non_loss_data=False,
    checkpoint_activations_microbatch=None,
    is_first_microbatch=False,
    current_microbatch=None,
    encoder_decoder_xattn=False,
    vp_stage=None,
):
    """Forward step for passed-in model.

    If it is the first stage, the input tensor is obtained from the data_iterator.
    Otherwise, the passed-in input_tensor is used.

    Args:
        forward_step_func (callable):
            The forward step function for the model that takes the
            data iterator as the first argument, and model as the second.
            This user's forward step is expected to output a tuple of two elements:

                1. The output object from the forward step. This output object needs to be a
                    tensor or some kind of collection of tensors. The only hard requirement
                    for this object is that it needs to be acceptible as input into the second
                    function.
                2. A function to reduce (optionally) the output from the forward step. This
                    could be a reduction over the loss from the model, it could be a function that
                    grabs the output from the model and reformats, it could be a function that just
                    passes through the model output. This function must have one of the following
                    patterns, and depending on the pattern different things happen internally:

                        a. A tuple of reduced loss and some other data. Note that in this case
                            the first argument is divided by the number of global microbatches,
                            assuming it is a loss, so that the loss is stable as a function of
                            the number of devices the step is split across.
                        b. A triple of reduced loss, number of tokens, and some other data. This
                            is similar to case (a), but the loss is further averaged across the
                            number of tokens in the batch. If the user is not already averaging
                            across the number of tokens, this pattern is useful to use.
                        c. Any arbitrary data the user wants (eg a dictionary of tensors, a list
                            of tensors, etc in the case of inference). To trigger case 3 you need
                            to specify `collect_non_loss_data=True` and you may also want to
                            specify `forward_only=True` in the call to the parent forward_backward
                            function.
        data_iterator (iterator):
            The data iterator.
        model (nn.Module):
            The model to perform the forward step on.
        num_microbatches (int):
            The number of microbatches.
        input_tensor (Tensor or list[Tensor]):
            The input tensor(s) for the forward step.
        forward_data_store (list):
            The list to store the forward data. If you go down path 2.a or
            2.b for the return of your forward reduction function then this will store only the
            final dimension of the output, for example the metadata output by the loss function.
            If you go down the path of 2.c then this will store the entire output of the forward
            reduction function applied to the model output.
        config (object):
            The configuration object.
        collect_non_loss_data (bool, optional):
            Whether to collect non-loss data. Defaults to False.
            This is the path to use if you want to collect arbitrary output from the model forward,
            such as with inference use cases. Defaults to False.
        checkpoint_activations_microbatch (int, optional):
            The microbatch to checkpoint activations.
            Defaults to None.
        is_first_microbatch (bool, optional):
            Whether it is the first microbatch. Defaults to False.
        current_microbatch (int, optional):
            The current microbatch. Defaults to None.
        vp_stage (int, optional):
            The virtual pipeline stage. Defaults to None.

    Returns:
        Tensor or list[Tensor]: The output object(s) from the forward step.
        Tensor: The number of tokens.
    """
    if config.timers is not None:
        config.timers('forward-compute', log_level=2).start()

    if is_first_microbatch and hasattr(model, 'set_is_first_microbatch'):
        model.set_is_first_microbatch()
    if current_microbatch is not None:
        set_current_microbatch(model, current_microbatch)

    unwrap_output_tensor = False
    if not isinstance(input_tensor, list):
        input_tensor = [input_tensor]
        unwrap_output_tensor = True

    set_input_tensor = get_attr_wrapped_model(model, "set_input_tensor")
    set_input_tensor(input_tensor)

    if config.enable_autocast:
        context_manager = torch.autocast("cuda", dtype=config.autocast_dtype)
    else:
        context_manager = contextlib.nullcontext()
    with context_manager:
        if checkpoint_activations_microbatch is None:
            output_tensor, loss_func = forward_step_func(data_iterator, model)
        else:
            output_tensor, loss_func = forward_step_func(
                data_iterator, model, checkpoint_activations_microbatch
            )
    output_tensor, num_tokens = forward_step_calc_loss(
        model,
        output_tensor,
        loss_func,
        config,
        vp_stage,
        collect_non_loss_data,
        num_microbatches,
        forward_data_store,
    )

    # If T5 model and in decoder stack, then send encoder_hidden_state
    # downstream as well.
    model_type = get_model_type(model)
    if (
        model_type == ModelType.encoder_and_decoder
        and encoder_decoder_xattn
        and parallel_state.is_inside_decoder()
    ):
        return [output_tensor, input_tensor[-1]], num_tokens

    if unwrap_output_tensor:
        return output_tensor, num_tokens
    return [output_tensor], num_tokens


def backward_step(input_tensor, output_tensor, output_tensor_grad, model_type, config):
    """Backward step through passed-in output tensor.

    If last stage, output_tensor_grad is None, otherwise gradient of loss
    with respect to stage's output tensor.

    Returns gradient of loss with respect to input tensor (None if first
    stage)."""

    # NOTE: This code currently can handle at most one skip connection. It
    # needs to be modified slightly to support arbitrary numbers of skip
    # connections.

    if config.timers is not None:
        config.timers('backward-compute', log_level=2).start()

    # Retain the grad on the input_tensor.
    unwrap_input_tensor_grad = False
    if not isinstance(input_tensor, list):
        input_tensor = [input_tensor]
        unwrap_input_tensor_grad = True
    for x in input_tensor:
        if x is not None:
            x.retain_grad()

    if not isinstance(output_tensor, list):
        output_tensor = [output_tensor]
    if not isinstance(output_tensor_grad, list):
        output_tensor_grad = [output_tensor_grad]

    # Backward pass.
    if output_tensor_grad[0] is None and config.grad_scale_func is not None:
        output_tensor[0] = config.grad_scale_func(output_tensor[0])

    # In multi-modal models like VLM, some batches may not have images.
    # When no image is present, the vision encoder (as a separate pipeline stage)
    # will not participate in the computation.
    # This results in a tensor that does not require gradients.
    # In such cases, we intentionally skip the backward pass while preserving zero gradients.
    if output_tensor[0].requires_grad:
        if config.deallocate_pipeline_outputs:
            custom_backward(output_tensor[0], output_tensor_grad[0])
        else:
            torch.autograd.backward(output_tensor[0], grad_tensors=output_tensor_grad[0])

    # Collect the grad of the input_tensor.
    input_tensor_grad = [None]
    if input_tensor is not None:
        input_tensor_grad = []
        for x in input_tensor:
            if x is None:
                input_tensor_grad.append(None)
            else:
                input_tensor_grad.append(x.grad)

    # Handle single skip connection if it exists (encoder_hidden_state in
    # model with encoder and decoder).
    if (
        parallel_state.get_pipeline_model_parallel_world_size() > 1
        and model_type == ModelType.encoder_and_decoder
        and len(output_tensor_grad) > 1  # excludes models that lack a skip connection.
    ):
        if output_tensor_grad[1] is not None:
            assert input_tensor_grad[-1] is not None
            input_tensor_grad[-1].add_(output_tensor_grad[1])
    if unwrap_input_tensor_grad:
        input_tensor_grad = input_tensor_grad[0]

    if config.timers is not None:
        config.timers('backward-compute').stop()

    return input_tensor_grad


def check_first_val_step(first_val_step, forward_only, cond):
    """Check if it is the first validation step."""
    if (first_val_step is not None) and forward_only:
        return first_val_step and cond
    else:
        return cond


def forward_backward_no_pipelining(
    *,
    forward_step_func,
    data_iterator: Union[Iterator, List[Iterator]],
    model: Union[torch.nn.Module, List[torch.nn.Module]],
    num_microbatches: int,
    seq_length: int,  # unused
    micro_batch_size: int,  # unused
    decoder_seq_length: Optional[int] = None,  # unused
    forward_only: bool = False,
    collect_non_loss_data: bool = False,
    first_val_step: Optional[bool] = None,
    adjust_tensor_shapes_fn: Optional[Callable] = None,  # unused
):
    """Run forward and backward passes with no pipeline parallelism
    (no inter-stage communication).

    Returns dictionary with losses.


    See get_forward_backward_func() for argument details
    """

    if isinstance(model, list):
        assert len(model) == 1, "non-pipeline-parallel schedule does not support model chunking"
        model = model[0]
    if isinstance(data_iterator, list):
        assert (
            len(data_iterator) == 1
        ), "non-pipeline-parallel schedule does not support model chunking"
        data_iterator = data_iterator[0]
    assert (
        adjust_tensor_shapes_fn is None
    ), "adjust_tensor_shapes_fn is not supported for non-pipeline-parallel schedule"

    config = get_model_config(model)
    if config.timers is not None:
        config.timers('forward-backward', log_level=1).start(barrier=config.barrier_with_L1_time)

    no_sync_func = config.no_sync_func
    if no_sync_func is None:
        no_sync_func = contextlib.nullcontext

    model_type = get_model_type(model)

    forward_data_store = []
    input_tensor, output_tensor_grad = None, None
    total_num_tokens = torch.zeros([], dtype=torch.int, device="cuda")

    if config.overlap_moe_expert_parallel_comm and not forward_only:
        forward_data_store, total_num_tokens = combined_1f1b_schedule_for_no_pipelining(
            forward_step_func,
            data_iterator,
            model,
            num_microbatches,
            input_tensor,
            output_tensor_grad,
            forward_data_store,
            config,
            collect_non_loss_data,
            first_val_step,
            forward_only,
            no_sync_func,
            total_num_tokens,
            partial(check_first_val_step, first_val_step, forward_only),
        )
    else:
        with no_sync_func():
            for i in range(num_microbatches - 1):
                output_tensor, num_tokens = forward_step(
                    forward_step_func,
                    data_iterator,
                    model,
                    num_microbatches,
                    input_tensor,
                    forward_data_store,
                    config,
                    collect_non_loss_data,
                    is_first_microbatch=check_first_val_step(first_val_step, forward_only, i == 0),
                    current_microbatch=i,
                )
                total_num_tokens += num_tokens
                if not forward_only:
                    backward_step(
                        input_tensor, output_tensor, output_tensor_grad, model_type, config
                    )
        # Run computation for last microbatch out of context handler (want to
        # synchronize gradients).
        output_tensor, num_tokens = forward_step(
            forward_step_func,
            data_iterator,
            model,
            num_microbatches,
            input_tensor,
            forward_data_store,
            config,
            collect_non_loss_data,
            is_first_microbatch=check_first_val_step(
                first_val_step, forward_only, num_microbatches == 1
            ),
            current_microbatch=num_microbatches - 1,
        )

        total_num_tokens += num_tokens

        if not forward_only:
            backward_step(input_tensor, output_tensor, output_tensor_grad, model_type, config)

    if config.finalize_model_grads_func is not None and not forward_only:
        # Finalize model grads (perform full grad all-reduce / reduce-scatter for
        # data parallelism and layernorm all-reduce for sequence parallelism).
        config.finalize_model_grads_func(
            [model], total_num_tokens if config.calculate_per_token_loss else None
        )

    if config.timers is not None:
        config.timers('forward-backward').stop()

    if hasattr(config, 'enable_cuda_graph') and config.enable_cuda_graph:
        create_cudagraphs()

    return forward_data_store


def clear_embedding_activation_buffer(config, model):
    """Clear embedding activation buffer."""

    if (
        parallel_state.is_pipeline_last_stage(ignore_virtual=True)
        and config.defer_embedding_wgrad_compute
    ):
        if isinstance(model, list):
            embedding_module = get_attr_wrapped_model(
                model[-1], 'post_process', return_model_obj=True
            )
        else:
            embedding_module = get_attr_wrapped_model(model, 'post_process', return_model_obj=True)

        # Need to ensure no stray activations exists in this buffer
        embedding_module.embedding_activation_buffer.clear()

        return embedding_module
    else:
        return None


def finish_embedding_wgrad_compute(config, embedding_module):
    """Finish embedding wgrad compute."""
    if (
        parallel_state.is_pipeline_last_stage(ignore_virtual=True)
        and config.defer_embedding_wgrad_compute
    ):
        embedding_activation_buffer = embedding_module.embedding_activation_buffer
        grad_output_buffer = embedding_module.grad_output_buffer
        weight = (
            embedding_module.output_layer.weight
            if embedding_module.share_embeddings_and_output_weights
            else embedding_module.shared_embedding_or_output_weight()
        )

        drain_embedding_wgrad_compute(
            config, embedding_activation_buffer, grad_output_buffer, weight
        )


def get_pp_rank_microbatches(
    num_microbatches,
    num_model_chunks,
    microbatch_group_size_per_vp_stage,
    forward_only=False,
    overlap_moe_expert_parallel_comm=False,
):
    """Get the number of total, warmup, and remaining microbatches in PP scheduling."""
    pipeline_parallel_size = parallel_state.get_pipeline_model_parallel_world_size()
    pipeline_parallel_rank = parallel_state.get_pipeline_model_parallel_rank()
    virtual_pipeline_parallel_size = parallel_state.get_virtual_pipeline_model_parallel_world_size()

    total_num_microbatches = num_microbatches * num_model_chunks
    are_all_microbatches_in_warmup = False

    if forward_only:
        num_warmup_microbatches = total_num_microbatches
    elif pipeline_parallel_size > 1:
        if virtual_pipeline_parallel_size is None:
            # forward_backward_pipelining_without_interleaving
            num_warmup_microbatches = pipeline_parallel_size - pipeline_parallel_rank - 1
        else:
            # forward_backward_pipelining_with_interleaving
            # Run (num_model_chunks-1)*microbatch_group_size_per_vp_stage on
            # all workers, followed by more microbatches after depending on
            # stage ID (more forward passes for earlier stages, later stages can
            # immediately start with 1F1B).
            num_warmup_microbatches = (pipeline_parallel_size - pipeline_parallel_rank - 1) * 2
            num_warmup_microbatches += (num_model_chunks - 1) * microbatch_group_size_per_vp_stage
            # When enabling overlap_moe_expert_parallel_comm, we schedule one extra micro-batch
            # forward step before the 1f1b stages. This is needed to ensure the forward
            # and backward computations are independent in all 1f1b steps.
            if overlap_moe_expert_parallel_comm:
                num_warmup_microbatches = num_warmup_microbatches + 1
    else:
        # forward_backward_no_pipelining
        num_warmup_microbatches = 1

    if num_warmup_microbatches >= total_num_microbatches:
        num_warmup_microbatches = total_num_microbatches
        are_all_microbatches_in_warmup = True
    num_microbatches_remaining = total_num_microbatches - num_warmup_microbatches

    return (
        total_num_microbatches,
        are_all_microbatches_in_warmup,
        num_warmup_microbatches,
        num_microbatches_remaining,
    )


def get_schedule_table(num_microbatches, num_model_chunks, microbatch_group_size_per_vp_stage):
    """Get the schedule table for PP scheduling."""
    schedule_table = []
    for min_microbatch_id_in_group in range(
        0, num_microbatches, microbatch_group_size_per_vp_stage
    ):
        if min_microbatch_id_in_group + microbatch_group_size_per_vp_stage >= num_microbatches:
            # Construct schedule for the last microbatch group
            schedule_table.extend(
                [
                    (microbatch_id, model_chunk_id)
                    for model_chunk_id in range(num_model_chunks)
                    for microbatch_id in range(min_microbatch_id_in_group, num_microbatches)
                ]
            )
        else:
            # Construct schedule for other microbatch groups
            schedule_table.extend(
                [
                    (microbatch_id, model_chunk_id)
                    for model_chunk_id in range(num_model_chunks)
                    for microbatch_id in range(
                        min_microbatch_id_in_group,
                        min_microbatch_id_in_group + microbatch_group_size_per_vp_stage,
                    )
                ]
            )
    return schedule_table


def convert_schedule_table_to_order(num_warmup_microbatches, num_model_chunks, schedule_table):
    """Convert a tunable schedule lookup table to the te.make_graphed_callables() accepted
    order format. For example, the tunable schedule table for PP2 N3M5 with VP2 is as below:
    virtual_microbatch_id | 0 1 2 3 4 5 6 7 8 9
    microbatch_id         | 0 1 2 0 1 2 3 4 3 4
    model_chunk_id        | 0 0 0 1 1 1 0 0 1 1

    Then the forward backward separated order is:
    forward               | 1 1 1 2 2 2 1 1 2 2
    backward              | -2 -2 -2 -1 -1 -1 -2 -2 -1 -1

    If num_warmup_microbatches is 5, the output order is:
    1 1 1 2 2 2 -2 1 -2 1 -2 2 -1 2 -1 -1 -2 -2 -1 -1
    """
    _, model_chunk_id_table = zip(*schedule_table)
    forward_order = [chunk_id + 1 for chunk_id in model_chunk_id_table]
    backward_order = [chunk_id - num_model_chunks for chunk_id in model_chunk_id_table]
    order = forward_order[:num_warmup_microbatches]
    for i in range(num_warmup_microbatches, len(forward_order)):
        order.append(forward_order[i])
        order.append(backward_order[i - num_warmup_microbatches])
    if num_warmup_microbatches > 0:
        order.extend(backward_order[-num_warmup_microbatches:])
    return order


def forward_backward_pipelining_with_interleaving(
    *,
    forward_step_func,
    data_iterator: Union[Iterator, List[Iterator]],
    model: Union[torch.nn.Module, List[torch.nn.Module]],
    num_microbatches: int,
    seq_length: int,
    micro_batch_size: int,
    decoder_seq_length: Optional[int] = None,
    forward_only: bool = False,
    collect_non_loss_data: bool = False,
    first_val_step: Optional[bool] = None,
    adjust_tensor_shapes_fn: Optional[Callable] = None,  # unused
):
    """Run interleaved 1F1B schedule (model split into model chunks), with
    communication between pipeline stages as needed.

    Returns dictionary with losses if the last stage, empty dict otherwise."""

    # Convention used in this function:
    # num_microbatches for number of microbatches per pipeline stage;
    # num_model_chunks for virtual pipeline size;
    # then total_num_microbatches = num_microbatches * num_model_chunks.
    # Their corresponding index variables are
    # microbatch_id in [0, num_microbatches)
    # model_chunk_id in [0, num_model_chunks)
    # virtual_microbatch_id in [0, total_num_microbatches)

    assert isinstance(model, list), "interleaved pipeline parallelism expected model chunking"
    assert all(isinstance(chunk, torch.nn.Module) for chunk in model), "invalid model chunking"
    assert isinstance(
        data_iterator, list
    ), "interleaved pipeline parallelism expected each model chunk to have a data iterator"
    assert (
        adjust_tensor_shapes_fn is None
    ), "adjust_tensor_shapes_fn is not supported for interleaved pipeline parallelism"

    config = get_model_config(model[0])
    set_streams()
    if config.overlap_p2p_comm and config.batch_p2p_comm:
        raise ValueError("Can not use both overlap_p2p_comm and batch_p2p_comm")

    # Needed only when gradients are finalized in M-Core
    if config.finalize_model_grads_func is not None and not forward_only:
        embedding_module = clear_embedding_activation_buffer(config, model)

    if config.timers is not None:
        config.timers('forward-backward', log_level=1).start(barrier=config.barrier_with_L1_time)

    # Disable async grad reductions
    no_sync_func = config.no_sync_func
    if isinstance(no_sync_func, list):

        def multi_no_sync():
            stack = contextlib.ExitStack()
            for model_chunk_no_sync_func in config.no_sync_func:
                stack.enter_context(model_chunk_no_sync_func())
            return stack

        no_sync_func = multi_no_sync
    if no_sync_func is None:
        no_sync_func = contextlib.nullcontext
    no_sync_context = None

    if config.grad_sync_func is not None and not isinstance(config.grad_sync_func, list):
        config.grad_sync_func = [config.grad_sync_func for _ in model]

    if config.param_sync_func is not None and not isinstance(config.param_sync_func, list):
        config.param_sync_func = [config.param_sync_func for _ in model]

    # Disable config.grad_sync_func and config.param_sync_func if only running forward passes.
    # They will be re-enabled at the end of this function.
    grad_sync_func, param_sync_func = None, None
    if forward_only:
        grad_sync_func, param_sync_func = config.grad_sync_func, config.param_sync_func
        config.grad_sync_func, config.param_sync_func = None, None

    def disable_grad_sync():
        """Disable asynchronous grad reductions"""
        nonlocal no_sync_context
        if no_sync_context is None:
            no_sync_context = no_sync_func()
            no_sync_context.__enter__()

    def enable_grad_sync():
        """Enable asynchronous grad reductions"""
        nonlocal no_sync_context
        if no_sync_context is not None:
            no_sync_context.__exit__(None, None, None)
            no_sync_context = None

    disable_grad_sync()

    # Model chunk IDs with synchronized grads
    synchronized_model_chunks = set()

    input_tensors = [[] for _ in range(len(model))]
    output_tensors = [[] for _ in range(len(model))]
    total_num_tokens = torch.tensor(0, dtype=torch.int).cuda()

    forward_data_store = []
    output_tensor_grads = None
    if not forward_only:
        output_tensor_grads = [[] for _ in range(len(model))]
    else:
        output_tensor_grads = None

    pipeline_parallel_size = parallel_state.get_pipeline_model_parallel_world_size()
    pipeline_parallel_rank = parallel_state.get_pipeline_model_parallel_rank()

    if (
        config.microbatch_group_size_per_vp_stage > num_microbatches
        or config.microbatch_group_size_per_vp_stage < pipeline_parallel_size
    ):
        msg = (
            'The number of contiguous micro-batches in a virtual pipeline stage'
            f'should range in [PP={pipeline_parallel_size} , M={num_microbatches}]'
        )
        raise ValueError(msg)

    # If the final micro-batch group has fewer micro-batches than pipeline-parallel size,
    # the pipeline will have dependency bubbles.
    final_microbatch_group_size = num_microbatches % config.microbatch_group_size_per_vp_stage
    if 0 < final_microbatch_group_size < pipeline_parallel_size:
        msg = 'The remainder of M (the total micro-batches) divided by N (number of '
        msg += 'contiguous micro-batches in a virtual pipeline stage) should be 0, '
        msg += 'or larger than or equal to the pipeline-parallel size, but it is '
        msg += f'{final_microbatch_group_size}. '
        msg += 'Otherwise, it introduces dependency bubbles in the pipeline '
        msg += 'and reduces throughput.'
        raise RuntimeError(msg)

    model_type = get_model_type(model[0])

    if model_type == ModelType.encoder_and_decoder:
        xattn_needed = get_model_xattn(model)
        assert (
            not xattn_needed
        ), "Interleaving is not supported when xattn is required between encoder and decoder"
        tensor_shape = get_tensor_shapes(
            rank=parallel_state.get_pipeline_model_parallel_rank(),
            model_type=model_type,
            seq_length=seq_length,
            micro_batch_size=micro_batch_size,
            decoder_seq_length=decoder_seq_length,
            config=config,
            encoder_decoder_xattn=xattn_needed,
        )
        tensor_shape = list(tensor_shape[0])
    else:
        tensor_shape = [seq_length, micro_batch_size, config.hidden_size]
        tensor_shape[0] = tensor_shape[0] // parallel_state.get_context_parallel_world_size()
        if config.sequence_parallel:
            tensor_shape[0] = (
                tensor_shape[0] // parallel_state.get_tensor_model_parallel_world_size()
            )

    # Compute number of warmup and remaining microbatches.
    num_model_chunks = len(model)
    (
        total_num_microbatches,
        are_all_microbatches_in_warmup,
        num_warmup_microbatches,
        num_microbatches_remaining,
    ) = get_pp_rank_microbatches(
        num_microbatches,
        num_model_chunks,
        config.microbatch_group_size_per_vp_stage,
        forward_only,
        config.overlap_moe_expert_parallel_comm,
    )

    # Checkpoint the activations of partial Transformer layers in a number of micro-batches
    # within the maximum outstanding micro-batch backpropagations.
    # Micro-batches with the ids less than 'num_microbatches_with_partial_activation_checkpoints'
    # checkpoint partial Transformer layers (or skip checkpointing) and
    # the rest of micro-batches within a window of micro-batches checkpoint
    # all Transformer layers. The window of micro-batches is set by the maximum
    # outstanding backpropagations and becomes smaller at later pipeline stages.
    # Please refer the appendix C in https://arxiv.org/pdf/2205.05198.pdf
    max_outstanding_backprops = None
    if config.num_microbatches_with_partial_activation_checkpoints is not None:
        max_outstanding_backprops = num_warmup_microbatches + 1

    # Synchronize params for first two model chunks
    if config.param_sync_func is not None:
        config.param_sync_func[0](model[0].parameters())
        config.param_sync_func[1](model[1].parameters())

    # Create a tunable schedule lookup table.
    # The schedule lookup table uses the virtual_microbatch_id to find the corresponding
    # microbatch_id and model_chunk_id. For example, the tunable schedule table for
    # PP2 N3M5 with VP2 is constructed as below:
    # virtual_microbatch_id | 0 1 2 3 4 5 6 7 8 9
    # microbatch_id         | 0 1 2 0 1 2 3 4 3 4
    # model_chunk_id        | 0 0 0 1 1 1 0 0 1 1
    schedule_table = get_schedule_table(
        num_microbatches, len(model), config.microbatch_group_size_per_vp_stage
    )

    # Decouple individual lookup table for microbatch_id and model_chunk_id.
    # For example, the micro-batch table for PP2 N3M5 with VP2 is
    # virtual_microbatch_id | 0 1 2 3 4 5 6 7 8 9
    # microbatch_id         | 0 1 2 0 1 2 3 4 3 4
    # Similarly, the model chunk table is
    # virtual_microbatch_id | 0 1 2 3 4 5 6 7 8 9
    # model_chunk_id        | 0 0 0 1 1 1 0 0 1 1
    # Both tables are indexed with virtual_microbatch_id.
    microbatch_id_table, model_chunk_id_table = zip(*schedule_table)

    def get_model_chunk_id(virtual_microbatch_id, forward):
        """Helper method to get the model chunk ID given the iteration number."""
        model_chunk_id = model_chunk_id_table[virtual_microbatch_id % total_num_microbatches]
        if not forward:
            model_chunk_id = num_model_chunks - model_chunk_id - 1
        return model_chunk_id

    def get_microbatch_id_in_model_chunk(iteration_id, forward):
        """Helper method to get the microbatch_id within model chunk given the iteration number."""
        assert forward
        microbatch_id_in_model_chunk = microbatch_id_table[iteration_id]
        return microbatch_id_in_model_chunk

    def num_released_microbatches(virtual_microbatch_id, model_chunk_id):
        """Helper method to count number of released (i.e. popped from input_tensors)
        microbatches for a model chunk."""
        if forward_only:  # Micro-batch is released after forward prop.
            return model_chunk_id_table[:virtual_microbatch_id].count(model_chunk_id)
        else:  # Micro-batch is released after backward prop.
            # Zero backward prop in warmup.
            if virtual_microbatch_id < num_warmup_microbatches:
                return 0
            else:
                backward_microbatch_id = virtual_microbatch_id - num_warmup_microbatches
                model_chunk_id = num_model_chunks - model_chunk_id - 1
                return model_chunk_id_table[:backward_microbatch_id].count(model_chunk_id)

    def is_first_microbatch_for_model_chunk(virtual_microbatch_id: int) -> bool:
        """Check if an iteration is the first for a model chunk."""
        if virtual_microbatch_id < total_num_microbatches:
            return microbatch_id_table[virtual_microbatch_id] == 0
        else:
            return False

    def is_last_microbatch_for_model_chunk(virtual_microbatch_id: int) -> bool:
        """Check if an iteration is the last for a model chunk."""
        if virtual_microbatch_id < total_num_microbatches:
            return microbatch_id_table[virtual_microbatch_id] == num_microbatches - 1
        else:
            return False

    def recv_tensor_from_previous_stage(virtual_microbatch_id, forward):
        """Determine if peers are sending, and where in data structure
        to put received tensors.
        Return a boolean if the pipeline stage expects to recv from peers, and the
        corresponding model_chunk_id for the received tensor.
        """
        recv = True
        # The leading pipeline stage is the first rank in fwd and the last rank in bwd.
        is_leading_pipeline_stage = (
            parallel_state.is_pipeline_first_stage(ignore_virtual=True)
            if forward
            else parallel_state.is_pipeline_last_stage(ignore_virtual=True)
        )

        last_model_chunk = (num_model_chunks - 1) if forward else 0

        if is_leading_pipeline_stage:
            # The leading pipeline stage is ahead of the ending pipeline stage
            # (i.e. last rank in fwd and first rank in bwd) by (pipeline_parallel_size - 1).
            # Let's consider bwd as an example with PP 4:
            #       0 1 2 3 ...
            #     0 1 2 3 ...
            #   0 1 2 3 ...
            # 0 1 2 3 ...
            if virtual_microbatch_id < (pipeline_parallel_size - 1):
                # The ending stage has not produced any tensors, so no recv will be initiated.
                recv = False
                next_model_chunk_id = get_model_chunk_id(virtual_microbatch_id + 1, forward)
            else:
                # Find the model chunk of the aligned microbatches in the ending stage.
                # For example, microbatch 0 in the ending stage is aligned with microbatch 3
                # in the leading stage.
                next_model_chunk_id = get_model_chunk_id(
                    virtual_microbatch_id - (pipeline_parallel_size - 1), forward
                )
            # Last model chunk in the final stage does not produce tensors.
            if next_model_chunk_id == last_model_chunk:
                recv = False
            if forward:
                # Model chunk id increases in forward.
                next_model_chunk_id += 1
            else:
                # Model chunk id decreases in backward.
                next_model_chunk_id -= 1
        else:
            next_model_chunk_id = get_model_chunk_id(virtual_microbatch_id + 1, forward)

        return recv, next_model_chunk_id

    def forward_step_helper_preprocess(virtual_microbatch_id, model_chunk_id, microbatch_id):
        """Preprocess for forward_step_helper"""
        # launch param synchronization for next model chunk
        # Note: Asynchronous communication tends to slow down compute.
        # To reduce idling from mismatched microbatch times, we launch
        # asynchronous communication at the same time across the
        # pipeline-parallel group.
        if config.param_sync_func is not None:
            param_sync_virtual_microbatch_id = virtual_microbatch_id + pipeline_parallel_rank
            if (
                param_sync_virtual_microbatch_id < total_num_microbatches
                and is_first_microbatch_for_model_chunk(param_sync_virtual_microbatch_id)
            ):
                param_sync_chunk_id = (
                    get_model_chunk_id(param_sync_virtual_microbatch_id, forward=True) + 1
                )
                if 1 < param_sync_chunk_id < num_model_chunks:
                    config.param_sync_func[param_sync_chunk_id](
                        model[param_sync_chunk_id].parameters()
                    )

        # forward step
        if parallel_state.is_pipeline_first_stage(ignore_virtual=False, vp_stage=model_chunk_id):
            if len(input_tensors[model_chunk_id]) == len(output_tensors[model_chunk_id]):
                input_tensors[model_chunk_id].append(None)

        # For non-depth-first pipeline schedules, the first rank would buffer multiple received
        # activation tensors for a model chunk until accessed during warmup.
        # This input buffering is needed to overlap the computation with the receipt of
        # the next inputs. To index the proper buffered inputs for forword_step, we use
        # microbatch_id offset with number of released microbatches that have completed backprop.
        offset = num_released_microbatches(virtual_microbatch_id, model_chunk_id)
        input_tensor = input_tensors[model_chunk_id][microbatch_id - offset]

        return input_tensor

    def forward_step_helper_postprocess(model_chunk_id, output_tensor, num_tokens):
        """Postprocess for forward_step_helper"""
        output_tensors[model_chunk_id].append(output_tensor)

        nonlocal total_num_tokens
        total_num_tokens += num_tokens

        # If forward-only, no need to save tensors for a backward pass.
        if forward_only:
            # Release the tensor that have completed forward step.
            input_tensors[model_chunk_id].pop(0)
            output_tensors[model_chunk_id].pop()

        return

    def forward_step_helper(virtual_microbatch_id, checkpoint_activations_microbatch):
        """Helper method to run forward step with model split into chunks"""
        model_chunk_id = get_model_chunk_id(virtual_microbatch_id, forward=True)
        microbatch_id = get_microbatch_id_in_model_chunk(virtual_microbatch_id, forward=True)

        input_tensor = forward_step_helper_preprocess(
            virtual_microbatch_id, model_chunk_id, microbatch_id
        )

        output_tensor, num_tokens = forward_step(
            forward_step_func,
            data_iterator[model_chunk_id],
            model[model_chunk_id],
            num_microbatches,
            input_tensor,
            forward_data_store,
            config,
            collect_non_loss_data,
            checkpoint_activations_microbatch,
            check_first_val_step(
                first_val_step,
                forward_only,
                is_first_microbatch_for_model_chunk(virtual_microbatch_id),
            ),
            current_microbatch=microbatch_id,
            vp_stage=model_chunk_id,
        )

        forward_step_helper_postprocess(model_chunk_id, output_tensor, num_tokens)

        return output_tensor

    def backward_step_helper_preprocess(virtual_microbatch_id, model_chunk_id):
        """Preprocess for backward_step_helper"""
        # launch grad synchronization (default)
        if config.grad_sync_func is None and is_last_microbatch_for_model_chunk(
            virtual_microbatch_id
        ):
            enable_grad_sync()
            synchronized_model_chunks.add(model_chunk_id)

        # pylint: disable=E0606
        if parallel_state.is_pipeline_last_stage(ignore_virtual=False, vp_stage=model_chunk_id):
            if len(output_tensor_grads[model_chunk_id]) == 0:
                output_tensor_grads[model_chunk_id].append(None)
        input_tensor = input_tensors[model_chunk_id].pop(0)
        output_tensor = output_tensors[model_chunk_id].pop(0)
        output_tensor_grad = output_tensor_grads[model_chunk_id].pop(0)

        return input_tensor, output_tensor, output_tensor_grad

    def backward_step_helper_postprocess(virtual_microbatch_id):
        """Postprocess for backward_step_helper"""
        # launch grad synchronization (custom grad sync)
        # Note: Asynchronous communication tends to slow down compute.
        # To reduce idling from mismatched microbatch times, we launch
        # asynchronous communication at the same time across the
        # pipeline-parallel group.
        if config.grad_sync_func is not None:
            grad_sync_virtual_microbatch_id = virtual_microbatch_id - pipeline_parallel_rank
            if grad_sync_virtual_microbatch_id >= 0 and is_last_microbatch_for_model_chunk(
                grad_sync_virtual_microbatch_id
            ):
                grad_sync_chunk_id = get_model_chunk_id(
                    grad_sync_virtual_microbatch_id, forward=False
                )
                enable_grad_sync()
                config.grad_sync_func[grad_sync_chunk_id](model[grad_sync_chunk_id].parameters())
                synchronized_model_chunks.add(grad_sync_chunk_id)
        disable_grad_sync()

    def backward_step_helper(virtual_microbatch_id):
        """Helper method to run backward step with model split into chunks"""
        nonlocal output_tensor_grads
        model_chunk_id = get_model_chunk_id(virtual_microbatch_id, forward=False)

        input_tensor, output_tensor, output_tensor_grad = backward_step_helper_preprocess(
            virtual_microbatch_id, model_chunk_id
        )

        input_tensor_grad = backward_step(
            input_tensor, output_tensor, output_tensor_grad, model_type, config
        )

        backward_step_helper_postprocess(virtual_microbatch_id)

        return input_tensor_grad

    def combined_forward_backward_helper(
        f_virtual_microbatch_id=None,
        b_virtual_microbatch_id=None,
        pre_forward=None,
        pre_backward=None,
        post_forward=None,
        post_backward=None,
    ):
        """Helper method to run combined forward and backward step for A2A communication hiding.
        This method merges the functionality of `forward_step_helper` and `backward_step_helper` and
        eventually calls `forward_backward_step` function defined in `combined_1f1b.py`.
        This method is called only if `overlap_moe_expert_parallel_comm` is true."""

        # forward prepare
        f_model_chunk_id = None
        f_microbatch_id = None
        input_tensor = None
        f_context = contextlib.nullcontext()
        if f_virtual_microbatch_id is not None:
            f_microbatch_id = get_microbatch_id_in_model_chunk(
                f_virtual_microbatch_id, forward=True
            )
        if f_virtual_microbatch_id is not None:
            f_model_chunk_id = get_model_chunk_id(f_virtual_microbatch_id, forward=True)
            f_context = VppContextManager(f_model_chunk_id)
            with f_context:
                input_tensor = forward_step_helper_preprocess(
                    f_virtual_microbatch_id, f_model_chunk_id, f_microbatch_id
                )

        # backward prepare
        b_model_chunk_id = None
        b_input_tensor = None
        b_output_tensor = None
        b_output_tensor_grad = None
        b_context = contextlib.nullcontext()
        if b_virtual_microbatch_id is not None:
            b_model_chunk_id = get_model_chunk_id(b_virtual_microbatch_id, forward=False)
            b_context = VppContextManager(b_model_chunk_id)
            with b_context:
                b_input_tensor, b_output_tensor, b_output_tensor_grad = (
                    backward_step_helper_preprocess(b_virtual_microbatch_id, b_model_chunk_id)
                )

        # Call combined forward and backward step to overlap the communication and computation
        output_tensor, num_tokens, input_tensor_grad = combined_forward_backward_step(
            forward_step_func,
            data_iterator[f_model_chunk_id] if f_model_chunk_id is not None else None,
            model[f_model_chunk_id] if f_model_chunk_id is not None else None,
            num_microbatches,
            input_tensor,
            forward_data_store,
            model[b_model_chunk_id] if b_model_chunk_id is not None else None,
            b_input_tensor,
            b_output_tensor,
            b_output_tensor_grad,
            config,
            f_context=f_context,
            b_context=b_context,
            pre_forward=pre_forward,
            pre_backward=pre_backward,
            post_forward=post_forward,
            post_backward=post_backward,
            collect_non_loss_data=collect_non_loss_data,
            checkpoint_activations_microbatch=None,
            is_first_microbatch=check_first_val_step(
                first_val_step,
                forward_only,
                (
                    is_first_microbatch_for_model_chunk(f_virtual_microbatch_id)
                    if f_virtual_microbatch_id is not None
                    else None
                ),
            ),
            current_microbatch=f_microbatch_id,
        )

        # forward post process
        if f_model_chunk_id is not None:
            with f_context:
                forward_step_helper_postprocess(f_model_chunk_id, output_tensor, num_tokens)

        # backward post process
        if b_model_chunk_id:
            # The same as the backward_step_helper
            with b_context:
                backward_step_helper_postprocess(b_virtual_microbatch_id)
                if input_tensor is not None:
                    assert input_tensor_grad is not None

        return output_tensor, input_tensor_grad

    def forward_backward_helper_wrapper(
        f_virtual_microbatch_id=None,
        b_virtual_microbatch_id=None,
        pre_forward=None,
        pre_backward=None,
        post_forward=None,
        post_backward=None,
        checkpoint_activations_microbatch=None,
    ):
        """
        wrap forward_helper, backward_helper, and combined_forward_backward_helper in a unified way
        """
        if config.overlap_moe_expert_parallel_comm and not forward_only:  # Combined 1F1B path

            return combined_forward_backward_helper(
                f_virtual_microbatch_id=f_virtual_microbatch_id,
                b_virtual_microbatch_id=b_virtual_microbatch_id,
                pre_forward=pre_forward,
                pre_backward=pre_backward,
                post_forward=post_forward,
                post_backward=post_backward,
            )
        else:  # Conventional interleaved 1F1B path
            forward_output_tensor = None
            backward_input_tensor_grad = None
            # forward pass
            if f_virtual_microbatch_id is not None:
                forward_model_chunk_id = get_model_chunk_id(f_virtual_microbatch_id, forward=True)
                parallel_state.set_virtual_pipeline_model_parallel_rank(forward_model_chunk_id)
                if pre_forward is not None:
                    pre_forward()
                forward_output_tensor = forward_step_helper(
                    f_virtual_microbatch_id, checkpoint_activations_microbatch
                )
                if post_forward is not None:
                    forward_output_tensor = post_forward(forward_output_tensor)

            # Backward pass.
            if b_virtual_microbatch_id is not None:
                backward_model_chunk_id = get_model_chunk_id(b_virtual_microbatch_id, forward=False)
                parallel_state.set_virtual_pipeline_model_parallel_rank(backward_model_chunk_id)
                if pre_backward is not None:
                    pre_backward()
                backward_input_tensor_grad = backward_step_helper(b_virtual_microbatch_id)
                if post_backward is not None:
                    backward_input_tensor_grad = post_backward(backward_input_tensor_grad)
            return forward_output_tensor, backward_input_tensor_grad

    # ==============================main logic=========================================
    is_vp_first_stage = partial(parallel_state.is_pipeline_first_stage, ignore_virtual=False)
    is_vp_last_stage = partial(parallel_state.is_pipeline_last_stage, ignore_virtual=False)

    # Run warmup forward passes.
    nvtx_range_push(suffix="warmup")
    parallel_state.set_virtual_pipeline_model_parallel_rank(0)
    input_tensors[0].append(
        p2p_communication.recv_forward(tensor_shape, config, is_vp_first_stage(vp_stage=0))
    )

    fwd_wait_handles = None
    fwd_wait_recv_handles = None
    bwd_wait_handles = None
    bwd_wait_recv_handles = None
    if parallel_state.is_pipeline_first_stage(ignore_virtual=True):
        fwd_recv_buffer_size = (
            config.microbatch_group_size_per_vp_stage - pipeline_parallel_size + 1
        )
    else:
        fwd_recv_buffer_size = 1
    if parallel_state.is_pipeline_last_stage(ignore_virtual=True):
        bwd_recv_buffer_size = (
            config.microbatch_group_size_per_vp_stage - pipeline_parallel_size + 1
        )
    else:
        bwd_recv_buffer_size = 1
    fwd_recv_buffer = [None] * fwd_recv_buffer_size
    bwd_recv_buffer = [None] * bwd_recv_buffer_size
    recv_prev_wait_handles = []
    send_next_wait_handle = None
    send_prev_wait_handle = None
    recv_next_wait_handles = []

    for k in range(num_warmup_microbatches):
        cur_model_chunk_id = get_model_chunk_id(k, forward=True)

        if config.overlap_p2p_comm_warmup_flush:
            if not is_vp_first_stage(vp_stage=cur_model_chunk_id) and k != 0:
                assert recv_prev_wait_handles, (
                    f'pp rank {pipeline_parallel_rank}, iteration {k},'
                    'should have registered recv handle'
                )
                recv_prev_wait_handle = recv_prev_wait_handles.pop(0)
                recv_prev_wait_handle.wait()

        # Determine if tensor should be received from previous stage.
        recv_prev, next_forward_model_chunk_id = recv_tensor_from_previous_stage(k, forward=True)

        # No receive in last iteration when recv iteration k+1.
        if k == (total_num_microbatches - 1):
            recv_prev = False

        # Prefetch recv for iteration k+1 for non-first ranks.
        if config.overlap_p2p_comm_warmup_flush and not parallel_state.is_pipeline_first_stage(
            ignore_virtual=True
        ):
            fwd_recv_buffer[k % fwd_recv_buffer_size], fwd_wait_recv_handles = (
                p2p_communication.send_forward_recv_forward(
                    output_tensor=None,  # No output_tensor to send.
                    recv_prev=recv_prev,
                    tensor_shape=tensor_shape,
                    config=config,
                    overlap_p2p_comm=True,
                )
            )

            if fwd_wait_recv_handles:
                recv_prev_wait_handles.append(fwd_wait_recv_handles.pop("recv_prev"))

        # Decide to checkpoint all layers' activations of the current micro-batch.
        if max_outstanding_backprops is not None:
            checkpoint_activations_microbatch = (
                k % max_outstanding_backprops
                >= config.num_microbatches_with_partial_activation_checkpoints
            )
        else:
            checkpoint_activations_microbatch = None

        output_tensor, _ = forward_backward_helper_wrapper(
            f_virtual_microbatch_id=k,
            checkpoint_activations_microbatch=checkpoint_activations_microbatch,
        )

        # Don't send tensor downstream if on last stage.
        if is_vp_last_stage(vp_stage=cur_model_chunk_id):
            output_tensor = None

        # Send and receive tensors as appropriate (send tensors computed
        # in this iteration; receive tensors for next iteration).
        if not config.overlap_p2p_comm_warmup_flush:
            if (
                k == (num_warmup_microbatches - 1)
                and not config.overlap_p2p_comm
                and not forward_only
                and not are_all_microbatches_in_warmup
            ):
                input_tensor_grad = None
                recv_next = True
                if parallel_state.is_pipeline_last_stage(ignore_virtual=True):
                    recv_next = False
                (input_tensor, output_tensor_grad) = (
                    p2p_communication.send_forward_backward_recv_forward_backward(
                        output_tensor,
                        input_tensor_grad,
                        recv_prev=recv_prev,
                        recv_next=recv_next,
                        tensor_shape=tensor_shape,
                        config=config,
                    )
                )
                output_tensor_grads[num_model_chunks - 1].append(output_tensor_grad)
            else:
                input_tensor = p2p_communication.send_forward_recv_forward(
                    output_tensor, recv_prev=recv_prev, tensor_shape=tensor_shape, config=config
                )
            if recv_prev:
                input_tensors[next_forward_model_chunk_id].append(input_tensor)
            deallocate_output_tensor(output_tensor, config.deallocate_pipeline_outputs)
        else:
            if not parallel_state.is_pipeline_first_stage(ignore_virtual=True):
                # Send only since recv prefetched.
                _, fwd_wait_handles = p2p_communication.send_forward_recv_forward(
                    output_tensor,
                    recv_prev=False,
                    tensor_shape=tensor_shape,
                    config=config,
                    overlap_p2p_comm=True,
                )
            else:  # No prefetch for first rank, so both send and recv initiated.
                fwd_recv_buffer[k % fwd_recv_buffer_size], fwd_wait_handles = (
                    p2p_communication.send_forward_recv_forward(
                        output_tensor,
                        recv_prev=recv_prev,
                        tensor_shape=tensor_shape,
                        config=config,
                        overlap_p2p_comm=True,
                    )
                )
            if send_next_wait_handle is not None:
                send_next_wait_handle.wait()
            if fwd_wait_handles is not None:
                send_next_wait_handle = (
                    fwd_wait_handles.pop("send_next") if "send_next" in fwd_wait_handles else None
                )
                if "recv_prev" in fwd_wait_handles:
                    recv_prev_wait_handles.append(fwd_wait_handles.pop("recv_prev"))

            deallocate_output_tensor(output_tensor, config.deallocate_pipeline_outputs)
            if recv_prev:
                input_tensors[next_forward_model_chunk_id].append(
                    fwd_recv_buffer[k % fwd_recv_buffer_size]
                )
                fwd_recv_buffer[(k + 1) % fwd_recv_buffer_size] = None

        if config.overlap_p2p_comm:
            if (
                k == (num_warmup_microbatches - 1)
                and not forward_only
                and not are_all_microbatches_in_warmup
            ):
                input_tensor_grad = None
                recv_next = True
                if parallel_state.is_pipeline_last_stage(ignore_virtual=True):
                    recv_next = False

                (bwd_recv_buffer[-1], bwd_wait_handles) = (
                    p2p_communication.send_backward_recv_backward(
                        input_tensor_grad,
                        recv_next=recv_next,
                        tensor_shape=tensor_shape,
                        config=config,
                        overlap_p2p_comm=True,
                    )
                )
                if send_prev_wait_handle is not None:
                    send_prev_wait_handle.wait()
                if bwd_wait_handles is not None:
                    send_prev_wait_handle = (
                        bwd_wait_handles.pop("send_prev")
                        if "send_prev" in bwd_wait_handles
                        else None
                    )
                    if "recv_next" in bwd_wait_handles:
                        recv_next_wait_handles.append(bwd_wait_handles.pop("recv_next"))

                if recv_next:
                    output_tensor_grads[num_model_chunks - 1].append(bwd_recv_buffer[-1])
    nvtx_range_pop(suffix="warmup")

    # Run 1F1B in steady state.
    nvtx_range_push(suffix="steady")
    for k in range(num_microbatches_remaining):
        # Forward pass.
        forward_k = k + num_warmup_microbatches

        # Decide to checkpoint all layers' activations of the current micro-batch.
        if max_outstanding_backprops is not None:
            checkpoint_activations_microbatch = (
                forward_k % max_outstanding_backprops
                >= config.num_microbatches_with_partial_activation_checkpoints
            )
        else:
            checkpoint_activations_microbatch = None

        cur_model_chunk_id = get_model_chunk_id(forward_k, forward=True)
        if config.overlap_p2p_comm:

            backward_k = k

            # output send / receive sync
            def pp_pre_forward(vp_stage=None):
                if vp_stage is None:
                    vp_stage = get_model_chunk_id(forward_k, forward=True)
                if not is_vp_first_stage(vp_stage=vp_stage):
                    if config.overlap_p2p_comm_warmup_flush:
                        assert recv_prev_wait_handles, (
                            f'pp rank {pipeline_parallel_rank}, fwd iteration {forward_k}, '
                            'should have registered recv handle'
                        )
                        recv_prev_wait_handle = recv_prev_wait_handles.pop(0)
                        recv_prev_wait_handle.wait()
                    else:
                        if recv_prev_wait_handles is not None and recv_prev_wait_handles:
                            recv_prev_wait_handle = recv_prev_wait_handles.pop(0)
                            recv_prev_wait_handle.wait()

                deallocate_output_tensor(output_tensor, config.deallocate_pipeline_outputs)

            # output async send / receive
            def pp_post_forward(output_tensor, vp_stage=None):
                nonlocal send_next_wait_handle
                nonlocal fwd_recv_buffer
                nonlocal fwd_wait_handles
                nonlocal recv_prev_wait_handles
                if vp_stage is None:
                    vp_stage = get_model_chunk_id(forward_k, forward=True)
                # Last virtual stage no activation tensor to send.
                if is_vp_last_stage(vp_stage=vp_stage):
                    output_tensor = None

                recv_prev, next_forward_model_chunk_id = recv_tensor_from_previous_stage(
                    forward_k, forward=True
                )

                # If last iteration, don't receive; we already received one extra
                # before the start of the for loop.
                if k == (num_microbatches_remaining - 1):
                    recv_prev = False

                # Send activation tensor to the next stage and receive activation tensor from the
                # previous stage
                fwd_recv_buffer[forward_k % fwd_recv_buffer_size], fwd_wait_handles = (
                    p2p_communication.send_forward_recv_forward(
                        output_tensor,
                        recv_prev=recv_prev,
                        tensor_shape=tensor_shape,
                        config=config,
                        overlap_p2p_comm=True,
                    )
                )
                if send_next_wait_handle is not None:
                    send_next_wait_handle.wait()
                if fwd_wait_handles is not None:
                    send_next_wait_handle = (
                        fwd_wait_handles.pop("send_next")
                        if "send_next" in fwd_wait_handles
                        else None
                    )
                    if "recv_prev" in fwd_wait_handles:
                        recv_prev_wait_handles.append(fwd_wait_handles.pop("recv_prev"))
                # assert fwd_wait_handles is not None

                # Put input_tensor and output_tensor_grad in data structures in the
                # right location.
                if recv_prev:
                    input_tensors[next_forward_model_chunk_id].append(
                        fwd_recv_buffer[forward_k % fwd_recv_buffer_size]
                    )
                    fwd_recv_buffer[(forward_k + 1) % fwd_recv_buffer_size] = None

                return output_tensor

            # grad send receive sync
            def pp_pre_backward(vp_stage=None):
                nonlocal recv_next_wait_handles
                if vp_stage is None:
                    vp_stage = get_model_chunk_id(backward_k, forward=False)
                if not is_vp_last_stage(vp_stage=vp_stage):
                    if config.overlap_p2p_comm_warmup_flush:
                        assert recv_next_wait_handles, (
                            f'pp rank {pipeline_parallel_rank}, bwd iteration {backward_k}, '
                            'should have registered recv next handle'
                        )
                        recv_next_wait_handle = recv_next_wait_handles.pop(0)
                        recv_next_wait_handle.wait()
                    else:
                        if recv_next_wait_handles is not None and recv_next_wait_handles:
                            recv_next_wait_handle = recv_next_wait_handles.pop(0)
                            recv_next_wait_handle.wait()

            # async grad send receive
            def pp_post_backward(input_tensor_grad, vp_stage=None):
                nonlocal send_prev_wait_handle
                nonlocal bwd_wait_handles
                nonlocal recv_next_wait_handles
                if vp_stage is None:
                    vp_stage = get_model_chunk_id(backward_k, forward=False)
                # First virtual stage no activation gradient tensor to send.
                if is_vp_first_stage(vp_stage=vp_stage):
                    input_tensor_grad = None

                recv_next, next_backward_model_chunk_id = recv_tensor_from_previous_stage(
                    backward_k, forward=False
                )

                (bwd_recv_buffer[backward_k % bwd_recv_buffer_size], bwd_wait_handles) = (
                    p2p_communication.send_backward_recv_backward(
                        input_tensor_grad,
                        recv_next=recv_next,
                        tensor_shape=tensor_shape,
                        config=config,
                        overlap_p2p_comm=True,
                    )
                )
                if send_prev_wait_handle is not None:
                    send_prev_wait_handle.wait()
                if bwd_wait_handles is not None:
                    send_prev_wait_handle = (
                        bwd_wait_handles.pop("send_prev")
                        if "send_prev" in bwd_wait_handles
                        else None
                    )
                    if "recv_next" in bwd_wait_handles:
                        recv_next_wait_handles.append(bwd_wait_handles.pop("recv_next"))

                # Put input_tensor and output_tensor_grad in data structures in the
                # right location.

                if recv_next:
                    output_tensor_grads[next_backward_model_chunk_id].append(
                        bwd_recv_buffer[backward_k % bwd_recv_buffer_size]
                    )
                    bwd_recv_buffer[(backward_k + 1) % bwd_recv_buffer_size] = None
                return input_tensor_grad

            output_tensor, input_tensor_grad = forward_backward_helper_wrapper(
                f_virtual_microbatch_id=forward_k,
                b_virtual_microbatch_id=backward_k,
                pre_forward=pp_pre_forward,
                pre_backward=pp_pre_backward,
                post_forward=pp_post_forward,
                post_backward=pp_post_backward,
                checkpoint_activations_microbatch=checkpoint_activations_microbatch,
            )

        else:  # No p2p overlap.
            backward_k = k
            output_tensor, input_tensor_grad = forward_backward_helper_wrapper(
                f_virtual_microbatch_id=forward_k,
                b_virtual_microbatch_id=backward_k,
                checkpoint_activations_microbatch=checkpoint_activations_microbatch,
            )
            # Send output_tensor and input_tensor_grad, receive input_tensor
            # and output_tensor_grad.

            # Determine if current stage has anything to send in either direction,
            # otherwise set tensor to None.
            forward_model_chunk_id = get_model_chunk_id(forward_k, forward=True)
            if is_vp_last_stage(vp_stage=forward_model_chunk_id):
                output_tensor = None

            backward_model_chunk_id = get_model_chunk_id(backward_k, forward=False)
            if is_vp_first_stage(vp_stage=backward_model_chunk_id):
                input_tensor_grad = None

            recv_prev, next_forward_model_chunk_id = recv_tensor_from_previous_stage(
                forward_k, forward=True
            )

            recv_next, next_backward_model_chunk_id = recv_tensor_from_previous_stage(
                backward_k, forward=False
            )

            # If last iteration, don't receive; we already received one extra
            # before the start of the for loop.
            if k == (num_microbatches_remaining - 1):
                recv_prev = False

            # Communicate tensors.
            (input_tensor, output_tensor_grad) = (
                p2p_communication.send_forward_backward_recv_forward_backward(
                    output_tensor,
                    input_tensor_grad,
                    recv_prev=recv_prev,
                    recv_next=recv_next,
                    tensor_shape=tensor_shape,
                    config=config,
                )
            )
            deallocate_output_tensor(output_tensor, config.deallocate_pipeline_outputs)

            # Put input_tensor and output_tensor_grad in data structures in the
            # right location.
            if recv_prev:
                input_tensors[next_forward_model_chunk_id].append(input_tensor)
            if recv_next:
                output_tensor_grads[next_backward_model_chunk_id].append(output_tensor_grad)

    deallocate_output_tensor(output_tensor, config.deallocate_pipeline_outputs)
    nvtx_range_pop(suffix="steady")

    # Run cooldown backward passes (flush out pipeline) for the last model chunk.
    nvtx_range_push(suffix="cooldown")
    curr_vp_stage = config.virtual_pipeline_model_parallel_size - 1
    if not forward_only:
        if bwd_wait_handles is not None:
            for bwd_wait_handle in bwd_wait_handles.values():
                bwd_wait_handle.wait()

        if are_all_microbatches_in_warmup:
            output_tensor_grads[num_model_chunks - 1].append(
                p2p_communication.recv_backward(
                    tensor_shape,
                    config=config,
                    is_last_stage=is_vp_last_stage(vp_stage=curr_vp_stage),
                )
            )
        for k in range(num_microbatches_remaining, total_num_microbatches):
            cur_model_chunk_id = get_model_chunk_id(k, forward=False)
            if not is_vp_last_stage(vp_stage=cur_model_chunk_id) and k != 0:
                if config.overlap_p2p_comm_warmup_flush:
                    assert recv_next_wait_handles, (
                        f'pp rank {pipeline_parallel_rank}, backward iteration {k}, '
                        'should have registered recv next handle'
                    )
                    recv_next_wait_handle = recv_next_wait_handles.pop(0)
                    recv_next_wait_handle.wait()
                else:
                    if recv_next_wait_handles is not None and recv_next_wait_handles:
                        recv_next_wait_handle = recv_next_wait_handles.pop(0)
                        recv_next_wait_handle.wait()

            recv_next, next_backward_model_chunk_id = recv_tensor_from_previous_stage(
                k, forward=False
            )

            if k == (total_num_microbatches - 1):
                recv_next = False

            # Prefetch recv for backward iteration k+1 for non last ranks.
            if config.overlap_p2p_comm_warmup_flush and not parallel_state.is_pipeline_last_stage(
                ignore_virtual=True
            ):
                bwd_recv_buffer[k % bwd_recv_buffer_size], bwd_wait_recv_handles = (
                    p2p_communication.send_backward_recv_backward(
                        input_tensor_grad=None,  # No input_tensor_grad to send.
                        recv_next=recv_next,
                        tensor_shape=tensor_shape,
                        config=config,
                        overlap_p2p_comm=True,
                    )
                )

                if bwd_wait_recv_handles:
                    recv_next_wait_handles.append(bwd_wait_recv_handles.pop("recv_next"))

            _, input_tensor_grad = forward_backward_helper_wrapper(b_virtual_microbatch_id=k)

            # First virtual stage no activation gradient tensor to send.
            if is_vp_first_stage(vp_stage=cur_model_chunk_id):
                input_tensor_grad = None

            if config.overlap_p2p_comm_warmup_flush:
                if not parallel_state.is_pipeline_last_stage(ignore_virtual=True):
                    _, bwd_wait_handles = p2p_communication.send_backward_recv_backward(
                        input_tensor_grad,
                        recv_next=False,
                        tensor_shape=tensor_shape,
                        config=config,
                        overlap_p2p_comm=True,
                    )
                else:
                    bwd_recv_buffer[k % bwd_recv_buffer_size], bwd_wait_handles = (
                        p2p_communication.send_backward_recv_backward(
                            input_tensor_grad,
                            recv_next=recv_next,
                            tensor_shape=tensor_shape,
                            config=config,
                            overlap_p2p_comm=True,
                        )
                    )

                if send_prev_wait_handle is not None:
                    send_prev_wait_handle.wait()
                if bwd_wait_handles is not None:
                    send_prev_wait_handle = (
                        bwd_wait_handles.pop("send_prev")
                        if "send_prev" in bwd_wait_handles
                        else None
                    )
                    if "recv_next" in bwd_wait_handles:
                        recv_next_wait_handles.append(bwd_wait_handles.pop("recv_next"))
                if recv_next:
                    output_tensor_grads[next_backward_model_chunk_id].append(
                        bwd_recv_buffer[k % bwd_recv_buffer_size]
                    )
                    bwd_recv_buffer[(k + 1) % bwd_recv_buffer_size] = None

            else:
                output_tensor_grad = p2p_communication.send_backward_recv_backward(
                    input_tensor_grad, recv_next=recv_next, tensor_shape=tensor_shape, config=config
                )

                if recv_next:
                    output_tensor_grads[next_backward_model_chunk_id].append(output_tensor_grad)

        if send_prev_wait_handle is not None:
            send_prev_wait_handle.wait()

        # Launch any remaining grad reductions.
        enable_grad_sync()
        if config.grad_sync_func is not None:
            for model_chunk_id in range(num_model_chunks):
                if model_chunk_id not in synchronized_model_chunks:
                    config.grad_sync_func[model_chunk_id](model[model_chunk_id].parameters())
                    synchronized_model_chunks.add(model_chunk_id)
    nvtx_range_pop(suffix="cooldown")

    nvtx_range_push(suffix="misc")
    assert (
        not recv_prev_wait_handles
    ), 'recv_prev_wait_handles should be cleared at the end of a step'
    assert (
        not recv_next_wait_handles
    ), 'recv_next_wait_handles should be cleared at the end of a step'

    if config.finalize_model_grads_func is not None and not forward_only:

        # If defer_embedding_wgrad_compute is enabled we need to do the
        # weight gradient GEMM's here.
        finish_embedding_wgrad_compute(config, embedding_module)

        # Finalize model grads (perform full grad all-reduce / reduce-scatter for
        # data parallelism, layernorm all-reduce for sequence parallelism, and
        # embedding all-reduce for pipeline parallelism).
        config.finalize_model_grads_func(
            model, total_num_tokens if config.calculate_per_token_loss else None
        )

    # Restore config.grad_sync_func and config.param_sync_func.
    if forward_only:
        config.grad_sync_func, config.param_sync_func = grad_sync_func, param_sync_func

    if config.timers is not None:
        config.timers('forward-backward').stop()

    if hasattr(config, 'enable_cuda_graph') and config.enable_cuda_graph:
        create_cudagraphs()
    nvtx_range_pop(suffix="misc")

    return forward_data_store


def get_tensor_shapes(
    *,
    rank: int,
    model_type: ModelType,
    seq_length: int,
    micro_batch_size: int,
    decoder_seq_length: int,
    config,
    encoder_decoder_xattn: bool,
):
    """
    Determine right tensor sizes (based on position of rank with respect to split rank) and
    model size.
    Send two tensors if model decoder requires the encoder's output (via cross-attention) and
    rank is in decoder stage.
    First tensor is decoder. Second tensor is encoder.
    If model has an encoder & decoder and rank is at the boundary, send one tensor.
    Otherwise, send one tensor.
    """
    tensor_shapes = []

    seq_length = seq_length // parallel_state.get_context_parallel_world_size()
    if model_type == ModelType.encoder_and_decoder:
        decoder_seq_length = decoder_seq_length // parallel_state.get_context_parallel_world_size()

    if config.sequence_parallel:
        seq_length = seq_length // parallel_state.get_tensor_model_parallel_world_size()
        if model_type == ModelType.encoder_and_decoder:
            decoder_seq_length = (
                decoder_seq_length // parallel_state.get_tensor_model_parallel_world_size()
            )

    if model_type == ModelType.encoder_and_decoder:
        if parallel_state.is_inside_encoder(rank) and not parallel_state.is_inside_decoder(rank):
            tensor_shapes.append((seq_length, micro_batch_size, config.hidden_size))
        elif encoder_decoder_xattn:
            tensor_shapes.append((decoder_seq_length, micro_batch_size, config.hidden_size))
            tensor_shapes.append((seq_length, micro_batch_size, config.hidden_size))
        else:
            tensor_shapes.append((decoder_seq_length, micro_batch_size, config.hidden_size))
    else:  # model_type == ModelType.encoder_or_decoder
        tensor_shapes.append((seq_length, micro_batch_size, config.hidden_size))
    return tensor_shapes


def recv_forward(tensor_shapes, config, is_first_stage):
    """Wrapper for p2p_communication.recv_forward used with non-interleaving schedule."""
    input_tensors = []
    for tensor_shape in tensor_shapes:
        if tensor_shape is None:
            input_tensors.append(None)
        else:
            input_tensors.append(
                p2p_communication.recv_forward(tensor_shape, config, is_first_stage)
            )
    return input_tensors


def recv_backward(tensor_shapes, config, is_last_stage):
    """Wrapper for p2p_communication.recv_backward used with non-interleaving schedule."""
    output_tensor_grads = []
    for tensor_shape in tensor_shapes:
        if tensor_shape is None:
            output_tensor_grads.append(None)
        else:
            output_tensor_grads.append(
                p2p_communication.recv_backward(tensor_shape, config, is_last_stage)
            )
    return output_tensor_grads


def send_forward(output_tensors, tensor_shapes, config, is_last_stage):
    """Wrapper for p2p_communication.send_forward used with non-interleaving schedule."""
    if not isinstance(output_tensors, list):
        output_tensors = [output_tensors]
    for output_tensor, tensor_shape in zip(output_tensors, tensor_shapes):
        if tensor_shape is None:
            continue
        p2p_communication.send_forward(output_tensor, config, is_last_stage)


def send_backward(input_tensor_grads, tensor_shapes, config, is_first_stage):
    """Wrapper for p2p_communication.send_backward used with non-interleaving schedule."""
    if not isinstance(input_tensor_grads, list):
        input_tensor_grads = [input_tensor_grads]
    for input_tensor_grad, tensor_shape in zip(input_tensor_grads, tensor_shapes):
        if tensor_shape is None:
            continue
        p2p_communication.send_backward(input_tensor_grad, config, is_first_stage)


def send_forward_recv_backward(output_tensors, tensor_shapes, config, is_last_stage):
    """Wrapper for p2p_communication.send_forward_recv_backward used
    with non-interleaving schedule."""
    if not isinstance(output_tensors, list):
        output_tensors = [output_tensors]
    output_tensor_grads = []
    for output_tensor, tensor_shape in zip(output_tensors, tensor_shapes):
        if tensor_shape is None:
            output_tensor_grads.append(None)
            continue
        output_tensor_grad = p2p_communication.send_forward_recv_backward(
            output_tensor, tensor_shape, config, is_last_stage
        )
        output_tensor_grads.append(output_tensor_grad)
    return output_tensor_grads


def send_backward_recv_forward(input_tensor_grads, tensor_shapes, config, is_first_stage):
    """Wrapper for p2p_communication.send_backward_recv_forward used
    with non-interleaving schedule."""
    if not isinstance(input_tensor_grads, list):
        input_tensor_grads = [input_tensor_grads]
    input_tensors = []
    for input_tensor_grad, tensor_shape in zip(input_tensor_grads, tensor_shapes):
        if tensor_shape is None:
            input_tensors.append(None)
            continue
        input_tensor = p2p_communication.send_backward_recv_forward(
            input_tensor_grad, tensor_shape, config, is_first_stage
        )
        input_tensors.append(input_tensor)
    return input_tensors


def forward_backward_pipelining_without_interleaving(
    *,
    forward_step_func,
    data_iterator: Union[Iterator, List[Iterator]],
    model: Union[torch.nn.Module, List[torch.nn.Module]],
    num_microbatches: int,
    seq_length: int,
    micro_batch_size: int,
    decoder_seq_length: Optional[int] = None,
    forward_only: bool = False,
    collect_non_loss_data: bool = False,
    first_val_step: Optional[bool] = None,
    adjust_tensor_shapes_fn: Optional[Callable] = None,
):
    """Run non-interleaved 1F1B schedule, with communication between pipeline
    stages. Returns dictionary with losses if the last stage, empty dict otherwise."""

    if isinstance(model, list):
        assert (
            len(model) == 1
        ), "non-interleaved pipeline-parallel schedule does not support model chunking"
        model = model[0]
    if isinstance(data_iterator, list):
        assert (
            len(data_iterator) == 1
        ), "non-interleaved pipeline-parallel schedule does not support model chunking"
        data_iterator = data_iterator[0]

    config = get_model_config(model)
    if config.overlap_p2p_comm:
        raise ValueError(
            "Non-interleaved pipeline parallelism does not support overlapping p2p communication"
        )

    # Needed only when gradients are finalized in M-Core
    if config.finalize_model_grads_func is not None and not forward_only:
        embedding_module = clear_embedding_activation_buffer(config, model)

    if config.timers is not None:
        config.timers('forward-backward', log_level=1).start(barrier=config.barrier_with_L1_time)

    # Disable async grad reductions
    no_sync_func = config.no_sync_func
    if no_sync_func is None:
        no_sync_func = contextlib.nullcontext
    no_sync_context = None

    def disable_grad_sync():
        """Disable asynchronous grad reductions"""
        nonlocal no_sync_context
        if no_sync_context is None:
            no_sync_context = no_sync_func()
            no_sync_context.__enter__()

    def enable_grad_sync():
        """Enable asynchronous grad reductions"""
        nonlocal no_sync_context
        if no_sync_context is not None:
            no_sync_context.__exit__(None, None, None)
            no_sync_context = None

    disable_grad_sync()

    # Compute number of warmup microbatches.
    num_warmup_microbatches = (
        parallel_state.get_pipeline_model_parallel_world_size()
        - parallel_state.get_pipeline_model_parallel_rank()
        - 1
    )
    num_warmup_microbatches = min(num_warmup_microbatches, num_microbatches)
    num_microbatches_remaining = num_microbatches - num_warmup_microbatches

    # Checkpoint the activations of partial Transformer layers in a number of micro-batches
    # within the maximum outstanding micro-batch backpropagations.
    # Micro-batches with the ids less than 'num_microbatches_with_partial_activation_checkpoints'
    # checkpoint partial Transformer layers (or skip checkpointing) and
    # the rest of micro-batches within a window of micro-batches checkpoint
    # all Transformer layers. The window of micro-batches is set by the maximum
    # outstanding backpropagations and becomes smaller at later pipeline stages.
    # Please refer the appendix C in https://arxiv.org/pdf/2205.05198.pdf
    max_outstanding_backprops = None
    if config.num_microbatches_with_partial_activation_checkpoints is not None:
        max_outstanding_backprops = num_warmup_microbatches + 1

    model_type = get_model_type(model)
    encoder_decoder_xattn = get_model_xattn(model)

    rank = parallel_state.get_pipeline_model_parallel_rank()
    recv_tensor_shapes = get_tensor_shapes(
        rank=rank - 1,
        model_type=model_type,
        seq_length=seq_length,
        micro_batch_size=micro_batch_size,
        decoder_seq_length=decoder_seq_length,
        config=config,
        encoder_decoder_xattn=encoder_decoder_xattn,
    )
    send_tensor_shapes = get_tensor_shapes(
        rank=rank,
        model_type=model_type,
        seq_length=seq_length,
        micro_batch_size=micro_batch_size,
        decoder_seq_length=decoder_seq_length,
        config=config,
        encoder_decoder_xattn=encoder_decoder_xattn,
    )
    if adjust_tensor_shapes_fn is not None:
        recv_tensor_shapes, send_tensor_shapes = adjust_tensor_shapes_fn(
            recv_tensor_shapes, send_tensor_shapes
        )

    # Input, output tensors only need to be saved when doing backward passes
    input_tensors = None
    output_tensors = None
    total_num_tokens = torch.tensor(0, dtype=torch.int).cuda()

    if not forward_only:
        input_tensors = []
        output_tensors = []
    forward_data_store = []

    # Run warmup forward passes.
    for i in range(num_warmup_microbatches):
        # Decide to checkpoint all layers' activations of the current micro-batch
        if max_outstanding_backprops is not None:
            checkpoint_activations_microbatch = (
                i % max_outstanding_backprops
                >= config.num_microbatches_with_partial_activation_checkpoints
            )
        else:
            checkpoint_activations_microbatch = None

        input_tensor = recv_forward(
            recv_tensor_shapes, config, parallel_state.is_pipeline_first_stage()
        )
        output_tensor, num_tokens = forward_step(
            forward_step_func,
            data_iterator,
            model,
            num_microbatches,
            input_tensor,
            forward_data_store,
            config,
            collect_non_loss_data,
            checkpoint_activations_microbatch,
            check_first_val_step(first_val_step, forward_only, i == 0),
            current_microbatch=i,
            encoder_decoder_xattn=encoder_decoder_xattn,
        )
        send_forward(
            output_tensor, send_tensor_shapes, config, parallel_state.is_pipeline_last_stage()
        )
        total_num_tokens += num_tokens

        if not forward_only:
            input_tensors.append(input_tensor)
            output_tensors.append(output_tensor)
            deallocate_output_tensor(output_tensor[0], config.deallocate_pipeline_outputs)

    # Before running 1F1B, need to receive first forward tensor.
    # If all microbatches are run in warmup / cooldown phase, then no need to
    # receive this tensor here.
    if num_microbatches_remaining > 0:
        input_tensor = recv_forward(
            recv_tensor_shapes, config, parallel_state.is_pipeline_first_stage()
        )

    # Run 1F1B in steady state.
    for i in range(num_microbatches_remaining):
        last_iteration = i == (num_microbatches_remaining - 1)

        # Decide to checkpoint all layers' activations of the current micro-batch
        if max_outstanding_backprops is not None:
            checkpoint_activations_microbatch = (
                (i + num_warmup_microbatches) % max_outstanding_backprops
            ) >= config.num_microbatches_with_partial_activation_checkpoints
        else:
            checkpoint_activations_microbatch = None

        output_tensor, num_tokens = forward_step(
            forward_step_func,
            data_iterator,
            model,
            num_microbatches,
            input_tensor,
            forward_data_store,
            config,
            collect_non_loss_data,
            checkpoint_activations_microbatch,
            check_first_val_step(
                first_val_step, forward_only, (i == 0) and (num_warmup_microbatches == 0)
            ),
            current_microbatch=i + num_warmup_microbatches,
            encoder_decoder_xattn=encoder_decoder_xattn,
        )
        total_num_tokens += num_tokens

        if forward_only:
            send_forward(
                output_tensor, send_tensor_shapes, config, parallel_state.is_pipeline_last_stage()
            )

            if not last_iteration:
                input_tensor = recv_forward(
                    recv_tensor_shapes, config, parallel_state.is_pipeline_first_stage()
                )

        else:
            output_tensor_grad = send_forward_recv_backward(
                output_tensor, send_tensor_shapes, config, parallel_state.is_pipeline_last_stage()
            )

            # Add input_tensor and output_tensor to end of list.
            input_tensors.append(input_tensor)
            output_tensors.append(output_tensor)
            deallocate_output_tensor(output_tensor[0], config.deallocate_pipeline_outputs)

            # Pop input_tensor and output_tensor from the start of the list for
            # the backward pass.
            input_tensor = input_tensors.pop(0)
            output_tensor = output_tensors.pop(0)

            # Enable grad sync for the last microbatch in the batch if the full
            # backward pass completes in the 1F1B stage.
            if num_warmup_microbatches == 0 and last_iteration:
                if config.grad_sync_func is None or rank == 0:
                    enable_grad_sync()

            input_tensor_grad = backward_step(
                input_tensor, output_tensor, output_tensor_grad, model_type, config
            )

            if last_iteration:
                input_tensor = None
                send_backward(
                    input_tensor_grad,
                    recv_tensor_shapes,
                    config,
                    parallel_state.is_pipeline_first_stage(),
                )
            else:
                input_tensor = send_backward_recv_forward(
                    input_tensor_grad,
                    recv_tensor_shapes,
                    config,
                    parallel_state.is_pipeline_first_stage(),
                )

    # Run cooldown backward passes.
    if not forward_only:
        for i in range(num_warmup_microbatches):

            # Enable async grad reduction in the last backward pass
            # Note: If grad sync function is provided, only enable
            # async grad reduction in first pipeline stage. Other
            # pipeline stages do grad reduction during pipeline
            # bubble.
            if i == num_warmup_microbatches - 1:
                if config.grad_sync_func is None or rank == 0:
                    enable_grad_sync()

            input_tensor = input_tensors.pop(0)
            output_tensor = output_tensors.pop(0)

            output_tensor_grad = recv_backward(
                send_tensor_shapes, config, parallel_state.is_pipeline_last_stage()
            )

            input_tensor_grad = backward_step(
                input_tensor, output_tensor, output_tensor_grad, model_type, config
            )

            send_backward(
                input_tensor_grad,
                recv_tensor_shapes,
                config,
                parallel_state.is_pipeline_first_stage(),
            )

        # Launch any remaining grad reductions.
        if no_sync_context is not None:
            enable_grad_sync()
            if config.grad_sync_func is not None:
                config.grad_sync_func(model.parameters())

    if config.finalize_model_grads_func is not None and not forward_only:

        # If defer_embedding_wgrad_compute is enabled we need to do the
        # weight gradient GEMM's here.
        finish_embedding_wgrad_compute(config, embedding_module)

        # Finalize model grads (perform full grad all-reduce / reduce-scatter for
        # data parallelism, layernorm all-reduce for sequence parallelism, and
        # embedding all-reduce for pipeline parallelism).
        config.finalize_model_grads_func(
            [model], total_num_tokens if config.calculate_per_token_loss else None
        )

    if config.timers is not None:
        config.timers('forward-backward').stop()

    if hasattr(config, 'enable_cuda_graph') and config.enable_cuda_graph:
        create_cudagraphs()

    return forward_data_store<|MERGE_RESOLUTION|>--- conflicted
+++ resolved
@@ -24,10 +24,7 @@
 )
 
 from .combined_1f1b import combined_1f1b_schedule_for_no_pipelining
-<<<<<<< HEAD
-=======
 from .utils import VppContextManager, set_streams
->>>>>>> 8469befc
 
 # Types
 Shape = Union[List[int], torch.Size]
