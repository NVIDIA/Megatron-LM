# Copyright (c) 2022, NVIDIA CORPORATION. All rights reserved.

import contextlib
from functools import partial
from typing import Callable, Iterator, List, Optional, Union

import torch
from torch.autograd.variable import Variable

from megatron.core import parallel_state
from megatron.core.enums import ModelType
from megatron.core.pipeline_parallel import p2p_communication
from megatron.core.transformer.cuda_graphs import create_cudagraphs
from megatron.core.transformer.moe.router import MoEAuxLossAutoScaler
from megatron.core.transformer.multi_token_prediction import MTPLossAutoScaler
from megatron.core.utils import (
    drain_embedding_wgrad_compute,
    get_attr_wrapped_model,
    get_model_config,
    get_model_type,
    get_model_xattn,
)

from .combined_1f1b import forward_backward_step
from .utils import VppContextManager, set_streams, wrap_forward_func

# Types
Shape = Union[List[int], torch.Size]


def get_forward_backward_func():
    """Retrieves the appropriate forward_backward function given the
    configuration of parallel_state.

    Returns a function that will perform all of the forward and
    backward passes of the model given the pipeline model parallel
    world size and virtual pipeline model parallel world size in the
    global parallel_state.

    Note that if using sequence parallelism, the sequence length component of
    the tensor shape is updated to original_sequence_length /
    tensor_model_parallel_world_size.

    The function returned takes the following arguments:

    forward_step_func (required): A function that takes a data
        iterator and a model as its arguments and return the model's
        forward output and the loss function. The loss function should
        take one torch.Tensor and return a torch.Tensor of loss and a
        dictionary of string -> torch.Tensor.

        A third argument, checkpoint_activations_microbatch, indicates
        that the activations for this microbatch should be
        checkpointed. A None value for this argument indicates that
        the default from the configuration should be used. This is
        used when the
        num_microbatches_with_partial_activation_checkpoints is used.

        For example:

        def loss_func(loss_mask, output_tensor):
            losses = output_tensor.float()
            loss_mask = loss_mask.view(-1).float()
            loss = torch.sum(losses.view(-1) * loss_mask) / loss_mask.sum()

            # Reduce loss for logging.
            averaged_loss = average_losses_across_data_parallel_group([loss])

            return loss, {'lm loss': averaged_loss[0]}

        def forward_step(data_iterator, model):
            data, loss_mask = next(data_iterator)
            output = model(data)
            return output, partial(loss_func, loss_mask)


        forward_backward_func(forward_step_func=forward_step, ...)


    data_iterator (required): an iterator over the data, will be
        passed as is to forward_step_func. Expected to be a list of
        iterators in the case of interleaved pipeline parallelism.

    model (required): the actual model. Expected to be a list of modules in the case of interleaved
        pipeline parallelism. Must be a (potentially wrapped) megatron.core.models.MegatronModule.

    num_microbatches (int, required):
        The number of microbatches to go through

    seq_length (int, required): Sequence length of the current global batch. If this is a dual-stack
        transformer, this is the encoder's sequence length. This is ignored if variable_seq_lengths
        in the config is True. Otherwise, each microbatch in the current global batch size must use
        this sequence length.

    micro_batch_size (int, required): The number of sequences in a microbatch.

    decoder_seq_length (int, optional): The sequence length for the decoder in a dual-stack
        transformer. This is ignored for a single-stack transformer.

    forward_only (optional, default = False): Perform only the forward step

    collect_non_loss_data (optional, bool, default=False): TODO

    first_val_step (bool, optional): Is the first step of the validation phase. Used by
        Transformer Engine modules to only update their fp8 weights only on the first validation
        step.

    adjust_tensor_shapes_fn (Callable, optional): A function that adjusts the receive and send
        tensor shapes. Only applicable in forward_backward_pipelining_without_interleaving for now.
        Takes in a list of receive shapes and a list of send shapes and returns the adjusted
        respective list of shapes. Thus it is not used in the other forward-backward functions
        which have different shape handling.

    """
    pipeline_model_parallel_size = parallel_state.get_pipeline_model_parallel_world_size()
    if pipeline_model_parallel_size > 1:
        if parallel_state.get_virtual_pipeline_model_parallel_world_size() is not None:
            forward_backward_func = forward_backward_pipelining_with_interleaving
        else:
            forward_backward_func = forward_backward_pipelining_without_interleaving
    else:
        forward_backward_func = forward_backward_no_pipelining
    return forward_backward_func


def deallocate_output_tensor(out, deallocate_pipeline_outputs=False):
    '''Pseudo-deallocate (i.e., set to scalar) the output tensor's '.data' field.

    This method should be called right after the output tensor has been
    sent to the next pipeline stage. At this point, the output tensor is
    only useful for its '.grad_fn' field, and not its '.data'.
    '''
    if (out is None) or (not deallocate_pipeline_outputs):
        return
    assert isinstance(out, torch.Tensor), "expected Tensor, found %s." % type(out).__name__
    assert out._base is None, "counter-productive to free a view of another tensor."
    out.data = torch.empty((1,), device=out.device, dtype=out.dtype)


def custom_backward(output, grad_output):
    '''Directly call C++ autograd engine.

    To make the 'deallocate_output_tensor' (above) optimization work, the C++
    autograd engine must be called directly, bypassing Pytorch's
    torch.autograd.backward. Pytorch's 'backward' checks that the output and
    grad have the same shape, while C++'s 'backward' does not.
    '''

    assert output.numel() == 1, "output should be pseudo-'freed' in schedule, to optimize memory"
    assert isinstance(output, torch.Tensor), "output == '%s'." % type(output).__name__
    assert isinstance(grad_output, (torch.Tensor, type(None))), (
        "grad_output == '%s'." % type(grad_output).__name__
    )

    # Handle scalar output
    if grad_output is None:
        assert output.numel() == 1, "implicit grad requires scalar output."
        grad_output = torch.ones_like(output, memory_format=torch.preserve_format)

    # Call c++ engine [ see torch/csrc/autograd/python_engine.cpp ]
    Variable._execution_engine.run_backward(
        tensors=(output,),
        grad_tensors=(grad_output,),
        keep_graph=False,
        create_graph=False,
        inputs=tuple(),
        allow_unreachable=True,
        accumulate_grad=True,
    )


def set_current_microbatch(model, microbatch_id):
    """Set the current microbatch."""
    decoder_exists = True
    decoder = None
    try:
        decoder = get_attr_wrapped_model(model, "decoder")
    except RuntimeError:
        decoder_exists = False
    if decoder_exists and decoder is not None:
        for layer in decoder.layers:
            layer.current_microbatch = microbatch_id


def forward_step(
    forward_step_func,
    data_iterator,
    model,
    num_microbatches,
    input_tensor,
    forward_data_store,
    config,
    collect_non_loss_data=False,
    checkpoint_activations_microbatch=None,
    is_first_microbatch=False,
    current_microbatch=None,
    encoder_decoder_xattn=False,
    vp_stage=None,
):
    """Forward step for passed-in model.

    If it is the first stage, the input tensor is obtained from the data_iterator.
    Otherwise, the passed-in input_tensor is used.

    Args:
        forward_step_func (callable):
            The forward step function for the model that takes the
            data iterator as the first argument, and model as the second.
            This user's forward step is expected to output a tuple of two elements:

                1. The output object from the forward step. This output object needs to be a
                    tensor or some kind of collection of tensors. The only hard requirement
                    for this object is that it needs to be acceptible as input into the second
                    function.
                2. A function to reduce (optionally) the output from the forward step. This
                    could be a reduction over the loss from the model, it could be a function that
                    grabs the output from the model and reformats, it could be a function that just
                    passes through the model output. This function must have one of the following
                    patterns, and depending on the pattern different things happen internally:

                        a. A tuple of reduced loss and some other data. Note that in this case
                            the first argument is divided by the number of global microbatches,
                            assuming it is a loss, so that the loss is stable as a function of
                            the number of devices the step is split across.
                        b. A triple of reduced loss, number of tokens, and some other data. This
                            is similar to case (a), but the loss is further averaged across the
                            number of tokens in the batch. If the user is not already averaging
                            across the number of tokens, this pattern is useful to use.
                        c. Any arbitrary data the user wants (eg a dictionary of tensors, a list
                            of tensors, etc in the case of inference). To trigger case 3 you need
                            to specify `collect_non_loss_data=True` and you may also want to
                            specify `forward_only=True` in the call to the parent forward_backward
                            function.
        data_iterator (iterator):
            The data iterator.
        model (nn.Module):
            The model to perform the forward step on.
        num_microbatches (int):
            The number of microbatches.
        input_tensor (Tensor or list[Tensor]):
            The input tensor(s) for the forward step.
        forward_data_store (list):
            The list to store the forward data. If you go down path 2.a or
            2.b for the return of your forward reduction function then this will store only the
            final dimension of the output, for example the metadata output by the loss function.
            If you go down the path of 2.c then this will store the entire output of the forward
            reduction function applied to the model output.
        config (object):
            The configuration object.
        collect_non_loss_data (bool, optional):
            Whether to collect non-loss data. Defaults to False.
            This is the path to use if you want to collect arbitrary output from the model forward,
            such as with inference use cases. Defaults to False.
        checkpoint_activations_microbatch (int, optional):
            The microbatch to checkpoint activations.
            Defaults to None.
        is_first_microbatch (bool, optional):
            Whether it is the first microbatch. Defaults to False.
        current_microbatch (int, optional):
            The current microbatch. Defaults to None.
        vp_stage (int, optional):
            The virtual pipeline stage. Defaults to None.

    Returns:
        Tensor or list[Tensor]: The output object(s) from the forward step.
        Tensor: The number of tokens.
    """
    if config.timers is not None:
        config.timers('forward-compute', log_level=2).start()

    if is_first_microbatch and hasattr(model, 'set_is_first_microbatch'):
        model.set_is_first_microbatch()
    if current_microbatch is not None:
        set_current_microbatch(model, current_microbatch)

    unwrap_output_tensor = False
    if not isinstance(input_tensor, list):
        input_tensor = [input_tensor]
        unwrap_output_tensor = True

    set_input_tensor = get_attr_wrapped_model(model, "set_input_tensor")
    set_input_tensor(input_tensor)

    if config.enable_autocast:
        context_manager = torch.autocast("cuda", dtype=config.autocast_dtype)
    else:
        context_manager = contextlib.nullcontext()
    with context_manager:
        if checkpoint_activations_microbatch is None:
            output_tensor, loss_func = forward_step_func(data_iterator, model)
        else:
            output_tensor, loss_func = forward_step_func(
                data_iterator, model, checkpoint_activations_microbatch
            )

    model_vp_stage = getattr(model, "vp_stage", None)
    if vp_stage is not None and model_vp_stage is not None:
        assert vp_stage == model_vp_stage, "vp_stage mismatch"
    num_tokens = torch.tensor(0, dtype=torch.int)
<<<<<<< HEAD
    if parallel_state.is_pipeline_last_stage(ignore_virtual=False, vp_stage=model_chunk_id  ):
=======
    if parallel_state.is_pipeline_last_stage(ignore_virtual=False, vp_stage=vp_stage):
>>>>>>> d86da876
        if not collect_non_loss_data:
            outputs = loss_func(output_tensor)
            if len(outputs) == 3:
                output_tensor, num_tokens, loss_reduced = outputs
                if not config.calculate_per_token_loss:
                    output_tensor /= num_tokens
                    output_tensor *= parallel_state.get_context_parallel_world_size()
                    output_tensor /= num_microbatches
            else:
                # preserve legacy loss averaging behavior (ie, over the number of microbatches)
                assert len(outputs) == 2
                output_tensor, loss_reduced = outputs
                output_tensor *= parallel_state.get_context_parallel_world_size()
                output_tensor /= num_microbatches
            forward_data_store.append(loss_reduced)
        else:
            data = loss_func(output_tensor, non_loss_data=True)
            forward_data_store.append(data)

    if config.timers is not None:
        config.timers('forward-compute').stop()

    # Set the loss scale for the auxiliary loss of the MoE layer.
    # Since we use a trick to do backward on the auxiliary loss, we need to set the scale
    # explicitly.
    if hasattr(config, 'num_moe_experts') and config.num_moe_experts is not None:
        # Calculate the loss scale based on the grad_scale_func if available, else default to 1.
        loss_scale = (
            config.grad_scale_func(torch.ones(1, device=output_tensor.device))
            if config.grad_scale_func is not None
            else torch.ones(1, device=output_tensor.device)
        )
        # Set the loss scale
        if config.calculate_per_token_loss:
            MoEAuxLossAutoScaler.set_loss_scale(loss_scale)
        else:
            MoEAuxLossAutoScaler.set_loss_scale(loss_scale / num_microbatches)

    # Set the loss scale for Multi-Token Prediction (MTP) loss.
    if hasattr(config, 'mtp_num_layers') and config.mtp_num_layers is not None:
        # Calculate the loss scale based on the grad_scale_func if available, else default to 1.
        loss_scale = (
            config.grad_scale_func(torch.ones(1, device=output_tensor.device))
            if config.grad_scale_func is not None
            else torch.ones(1, device=output_tensor.device)
        )
        # Set the loss scale
        if config.calculate_per_token_loss:
            MTPLossAutoScaler.set_loss_scale(loss_scale)
        else:
            MTPLossAutoScaler.set_loss_scale(loss_scale / num_microbatches)

    # If T5 model and in decoder stack, then send encoder_hidden_state
    # downstream as well.
    model_type = get_model_type(model)
    if (
        model_type == ModelType.encoder_and_decoder
        and encoder_decoder_xattn
        and parallel_state.is_inside_decoder()
    ):
        return [output_tensor, input_tensor[-1]], num_tokens

    if unwrap_output_tensor:
        return output_tensor, num_tokens
    return [output_tensor], num_tokens


def backward_step(input_tensor, output_tensor, output_tensor_grad, model_type, config):
    """Backward step through passed-in output tensor.

    If last stage, output_tensor_grad is None, otherwise gradient of loss
    with respect to stage's output tensor.

    Returns gradient of loss with respect to input tensor (None if first
    stage)."""

    # NOTE: This code currently can handle at most one skip connection. It
    # needs to be modified slightly to support arbitrary numbers of skip
    # connections.

    if config.timers is not None:
        config.timers('backward-compute', log_level=2).start()

    # Retain the grad on the input_tensor.
    unwrap_input_tensor_grad = False
    if not isinstance(input_tensor, list):
        input_tensor = [input_tensor]
        unwrap_input_tensor_grad = True
    for x in input_tensor:
        if x is not None:
            x.retain_grad()

    if not isinstance(output_tensor, list):
        output_tensor = [output_tensor]
    if not isinstance(output_tensor_grad, list):
        output_tensor_grad = [output_tensor_grad]

    # Backward pass.
    if output_tensor_grad[0] is None and config.grad_scale_func is not None:
        output_tensor[0] = config.grad_scale_func(output_tensor[0])

    # In multi-modal models like VLM, some batches may not have images.
    # When no image is present, the vision encoder (as a separate pipeline stage)
    # will not participate in the computation.
    # This results in a tensor that does not require gradients.
    # In such cases, we intentionally skip the backward pass while preserving zero gradients.
    if output_tensor[0].requires_grad:
        if config.deallocate_pipeline_outputs:
            custom_backward(output_tensor[0], output_tensor_grad[0])
        else:
            torch.autograd.backward(output_tensor[0], grad_tensors=output_tensor_grad[0])

    # Collect the grad of the input_tensor.
    input_tensor_grad = [None]
    if input_tensor is not None:
        input_tensor_grad = []
        for x in input_tensor:
            if x is None:
                input_tensor_grad.append(None)
            else:
                input_tensor_grad.append(x.grad)

    # Handle single skip connection if it exists (encoder_hidden_state in
    # model with encoder and decoder).
    if (
        parallel_state.get_pipeline_model_parallel_world_size() > 1
        and model_type == ModelType.encoder_and_decoder
        and len(output_tensor_grad) > 1  # excludes models that lack a skip connection.
    ):
        if output_tensor_grad[1] is not None:
            assert input_tensor_grad[-1] is not None
            input_tensor_grad[-1].add_(output_tensor_grad[1])
    if unwrap_input_tensor_grad:
        input_tensor_grad = input_tensor_grad[0]

    if config.timers is not None:
        config.timers('backward-compute').stop()

    return input_tensor_grad


def check_first_val_step(first_val_step, forward_only, cond):
    """Check if it is the first validation step."""
    if (first_val_step is not None) and forward_only:
        return first_val_step and cond
    else:
        return cond


def forward_backward_no_pipelining(
    *,
    forward_step_func,
    data_iterator: Union[Iterator, List[Iterator]],
    model: Union[torch.nn.Module, List[torch.nn.Module]],
    num_microbatches: int,
    seq_length: int,  # unused
    micro_batch_size: int,  # unused
    decoder_seq_length: Optional[int] = None,  # unused
    forward_only: bool = False,
    collect_non_loss_data: bool = False,
    first_val_step: Optional[bool] = None,
    adjust_tensor_shapes_fn: Optional[Callable] = None,  # unused
):
    """Run forward and backward passes with no pipeline parallelism
    (no inter-stage communication).

    Returns dictionary with losses.


    See get_forward_backward_func() for argument details
    """

    if isinstance(model, list):
        assert len(model) == 1, "non-pipeline-parallel schedule does not support model chunking"
        model = model[0]
    if isinstance(data_iterator, list):
        assert (
            len(data_iterator) == 1
        ), "non-pipeline-parallel schedule does not support model chunking"
        data_iterator = data_iterator[0]
    assert (
        adjust_tensor_shapes_fn is None
    ), "adjust_tensor_shapes_fn is not supported for non-pipeline-parallel schedule"

    config = get_model_config(model)
    if config.timers is not None:
        config.timers('forward-backward', log_level=1).start(barrier=config.barrier_with_L1_time)

    no_sync_func = config.no_sync_func
    if no_sync_func is None:
        no_sync_func = contextlib.nullcontext

    model_type = get_model_type(model)

    forward_data_store = []
    input_tensor, output_tensor_grad = None, None
    total_num_tokens = torch.zeros([], dtype=torch.int, device="cuda")
    with no_sync_func():
        for i in range(num_microbatches - 1):
            output_tensor, num_tokens = forward_step(
                forward_step_func,
                data_iterator,
                model,
                num_microbatches,
                input_tensor,
                forward_data_store,
                config,
                collect_non_loss_data,
                is_first_microbatch=check_first_val_step(first_val_step, forward_only, i == 0),
                current_microbatch=i,
            )
            total_num_tokens += num_tokens
            if not forward_only:
                backward_step(input_tensor, output_tensor, output_tensor_grad, model_type, config)

    # Run computation for last microbatch out of context handler (want to
    # synchronize gradients).
    output_tensor, num_tokens = forward_step(
        forward_step_func,
        data_iterator,
        model,
        num_microbatches,
        input_tensor,
        forward_data_store,
        config,
        collect_non_loss_data,
        is_first_microbatch=check_first_val_step(
            first_val_step, forward_only, num_microbatches == 1
        ),
        current_microbatch=num_microbatches - 1,
    )
    total_num_tokens += num_tokens

    if not forward_only:
        backward_step(input_tensor, output_tensor, output_tensor_grad, model_type, config)

    if config.finalize_model_grads_func is not None and not forward_only:
        # Finalize model grads (perform full grad all-reduce / reduce-scatter for
        # data parallelism and layernorm all-reduce for sequence parallelism).
        config.finalize_model_grads_func(
            [model], total_num_tokens if config.calculate_per_token_loss else None
        )

    if config.timers is not None:
        config.timers('forward-backward').stop()

    if hasattr(config, 'enable_cuda_graph') and config.enable_cuda_graph:
        create_cudagraphs()

    return forward_data_store


def clear_embedding_activation_buffer(config, model):
    """Clear embedding activation buffer."""

    if (
        parallel_state.is_pipeline_last_stage(ignore_virtual=True)
        and config.defer_embedding_wgrad_compute
    ):
        if isinstance(model, list):
            embedding_module = get_attr_wrapped_model(
                model[-1], 'post_process', return_model_obj=True
            )
        else:
            embedding_module = get_attr_wrapped_model(model, 'post_process', return_model_obj=True)

        # Need to ensure no stray activations exists in this buffer
        embedding_module.embedding_activation_buffer.clear()

        return embedding_module
    else:
        return None


def finish_embedding_wgrad_compute(config, embedding_module):
    """Finish embedding wgrad compute."""
    if (
        parallel_state.is_pipeline_last_stage(ignore_virtual=True)
        and config.defer_embedding_wgrad_compute
    ):
        embedding_activation_buffer = embedding_module.embedding_activation_buffer
        grad_output_buffer = embedding_module.grad_output_buffer
        weight = (
            embedding_module.output_layer.weight
            if embedding_module.share_embeddings_and_output_weights
            else embedding_module.shared_embedding_or_output_weight()
        )

        drain_embedding_wgrad_compute(
            config, embedding_activation_buffer, grad_output_buffer, weight
        )


def get_pp_rank_microbatches(
    num_microbatches,
    num_model_chunks,
    microbatch_group_size_per_vp_stage,
    forward_only=False,
    combined_1f1b=False,
):
    """Get the number of total, warmup, and remaining microbatches in PP scheduling."""
    pipeline_parallel_size = parallel_state.get_pipeline_model_parallel_world_size()
    pipeline_parallel_rank = parallel_state.get_pipeline_model_parallel_rank()
    virtual_pipeline_parallel_size = parallel_state.get_virtual_pipeline_model_parallel_world_size()

    total_num_microbatches = num_microbatches * num_model_chunks
    are_all_microbatches_in_warmup = False

    if forward_only:
        num_warmup_microbatches = total_num_microbatches
    elif pipeline_parallel_size > 1:
        if virtual_pipeline_parallel_size is None:
            # forward_backward_pipelining_without_interleaving
            num_warmup_microbatches = pipeline_parallel_size - pipeline_parallel_rank - 1
        else:
            # forward_backward_pipelining_with_interleaving
            # Run (num_model_chunks-1)*microbatch_group_size_per_vp_stage on
            # all workers, followed by more microbatches after depending on
            # stage ID (more forward passes for earlier stages, later stages can
            # immediately start with 1F1B).
            num_warmup_microbatches = (pipeline_parallel_size - pipeline_parallel_rank - 1) * 2
            num_warmup_microbatches += (num_model_chunks - 1) * microbatch_group_size_per_vp_stage
            # When enabling combined_1f1b, we need to add one more microbatch
            # before 1f1b stages for a2a overlap.
            if combined_1f1b:
                num_warmup_microbatches = num_warmup_microbatches + 1
    else:
        # forward_backward_no_pipelining
        num_warmup_microbatches = 1

    if num_warmup_microbatches >= total_num_microbatches:
        num_warmup_microbatches = total_num_microbatches
        are_all_microbatches_in_warmup = True
    num_microbatches_remaining = total_num_microbatches - num_warmup_microbatches

    return (
        total_num_microbatches,
        are_all_microbatches_in_warmup,
        num_warmup_microbatches,
        num_microbatches_remaining,
    )


def get_schedule_table(num_microbatches, num_model_chunks, microbatch_group_size_per_vp_stage):
    """Get the schedule table for PP scheduling."""
    schedule_table = []
    for min_microbatch_id_in_group in range(
        0, num_microbatches, microbatch_group_size_per_vp_stage
    ):
        if min_microbatch_id_in_group + microbatch_group_size_per_vp_stage >= num_microbatches:
            # Construct schedule for the last microbatch group
            schedule_table.extend(
                [
                    (microbatch_id, model_chunk_id)
                    for model_chunk_id in range(num_model_chunks)
                    for microbatch_id in range(min_microbatch_id_in_group, num_microbatches)
                ]
            )
        else:
            # Construct schedule for other microbatch groups
            schedule_table.extend(
                [
                    (microbatch_id, model_chunk_id)
                    for model_chunk_id in range(num_model_chunks)
                    for microbatch_id in range(
                        min_microbatch_id_in_group,
                        min_microbatch_id_in_group + microbatch_group_size_per_vp_stage,
                    )
                ]
            )
    return schedule_table


def convert_schedule_table_to_order(num_warmup_microbatches, num_model_chunks, schedule_table):
    """Convert a tunable schedule lookup table to the te.make_graphed_callables() accepted
    order format. For example, the tunable schedule table for PP2 N3M5 with VP2 is as below:
    virtual_microbatch_id | 0 1 2 3 4 5 6 7 8 9
    microbatch_id         | 0 1 2 0 1 2 3 4 3 4
    model_chunk_id        | 0 0 0 1 1 1 0 0 1 1

    Then the forward backward separated order is:
    forward               | 1 1 1 2 2 2 1 1 2 2
    backward              | -2 -2 -2 -1 -1 -1 -2 -2 -1 -1

    If num_warmup_microbatches is 5, the output order is:
    1 1 1 2 2 2 -2 1 -2 1 -2 2 -1 2 -1 -1 -2 -2 -1 -1
    """
    _, model_chunk_id_table = zip(*schedule_table)
    forward_order = [chunk_id + 1 for chunk_id in model_chunk_id_table]
    backward_order = [chunk_id - num_model_chunks for chunk_id in model_chunk_id_table]
    order = forward_order[:num_warmup_microbatches]
    for i in range(num_warmup_microbatches, len(forward_order)):
        order.append(forward_order[i])
        order.append(backward_order[i - num_warmup_microbatches])
    if num_warmup_microbatches > 0:
        order.extend(backward_order[-num_warmup_microbatches:])
    return order


def forward_backward_pipelining_with_interleaving(
    *,
    forward_step_func,
    data_iterator: Union[Iterator, List[Iterator]],
    model: Union[torch.nn.Module, List[torch.nn.Module]],
    num_microbatches: int,
    seq_length: int,
    micro_batch_size: int,
    decoder_seq_length: Optional[int] = None,
    forward_only: bool = False,
    collect_non_loss_data: bool = False,
    first_val_step: Optional[bool] = None,
    adjust_tensor_shapes_fn: Optional[Callable] = None,  # unused
):
    """Run interleaved 1F1B schedule (model split into model chunks), with
    communication between pipeline stages as needed.

    Returns dictionary with losses if the last stage, empty dict otherwise."""

    # Convention used in this function:
    # num_microbatches for number of microbatches per pipeline stage;
    # num_model_chunks for virtual pipeline size;
    # then total_num_microbatches = num_microbatches * num_model_chunks.
    # Their corresponding index variables are
    # microbatch_id in [0, num_microbatches)
    # model_chunk_id in [0, num_model_chunks)
    # virtual_microbatch_id in [0, total_num_microbatches)

    assert isinstance(model, list), "interleaved pipeline parallelism expected model chunking"
    assert all(isinstance(chunk, torch.nn.Module) for chunk in model), "invalid model chunking"
    assert isinstance(
        data_iterator, list
    ), "interleaved pipeline parallelism expected each model chunk to have a data iterator"
    assert (
        adjust_tensor_shapes_fn is None
    ), "adjust_tensor_shapes_fn is not supported for interleaved pipeline parallelism"

    config = get_model_config(model[0])
    set_streams()
    if config.combined_1f1b and not forward_only:
        # in combined_1f1b, we need to wrap the forward_step_func
        # to return a schedule plan instead of the forward output tensor
        forward_step_func = wrap_forward_func(forward_step_func)
    if config.overlap_p2p_comm and config.batch_p2p_comm:
        raise ValueError("Can not use both overlap_p2p_comm and batch_p2p_comm")

    # Needed only when gradients are finalized in M-Core
    if config.finalize_model_grads_func is not None and not forward_only:
        embedding_module = clear_embedding_activation_buffer(config, model)

    if config.timers is not None:
        config.timers('forward-backward', log_level=1).start(barrier=config.barrier_with_L1_time)

    # Disable async grad reductions
    no_sync_func = config.no_sync_func
    if isinstance(no_sync_func, list):

        def multi_no_sync():
            stack = contextlib.ExitStack()
            for model_chunk_no_sync_func in config.no_sync_func:
                stack.enter_context(model_chunk_no_sync_func())
            return stack

        no_sync_func = multi_no_sync
    if no_sync_func is None:
        no_sync_func = contextlib.nullcontext
    no_sync_context = None

    if config.grad_sync_func is not None and not isinstance(config.grad_sync_func, list):
        config.grad_sync_func = [config.grad_sync_func for _ in model]

    if config.param_sync_func is not None and not isinstance(config.param_sync_func, list):
        config.param_sync_func = [config.param_sync_func for _ in model]

    # Disable config.grad_sync_func and config.param_sync_func if only running forward passes.
    # They will be re-enabled at the end of this function.
    grad_sync_func, param_sync_func = None, None
    if forward_only:
        grad_sync_func, param_sync_func = config.grad_sync_func, config.param_sync_func
        config.grad_sync_func, config.param_sync_func = None, None

    def disable_grad_sync():
        """Disable asynchronous grad reductions"""
        nonlocal no_sync_context
        if no_sync_context is None:
            no_sync_context = no_sync_func()
            no_sync_context.__enter__()

    def enable_grad_sync():
        """Enable asynchronous grad reductions"""
        nonlocal no_sync_context
        if no_sync_context is not None:
            no_sync_context.__exit__(None, None, None)
            no_sync_context = None

    disable_grad_sync()

    # Model chunk IDs with synchronized grads
    synchronized_model_chunks = set()

    input_tensors = [[] for _ in range(len(model))]
    output_tensors = [[] for _ in range(len(model))]
    total_num_tokens = torch.tensor(0, dtype=torch.int).cuda()

    forward_data_store = []
    output_tensor_grads = None
    if not forward_only:
        output_tensor_grads = [[] for _ in range(len(model))]
    else:
        output_tensor_grads = None

    pipeline_parallel_size = parallel_state.get_pipeline_model_parallel_world_size()
    pipeline_parallel_rank = parallel_state.get_pipeline_model_parallel_rank()

    if (
        config.microbatch_group_size_per_vp_stage > num_microbatches
        or config.microbatch_group_size_per_vp_stage < pipeline_parallel_size
    ):
        msg = (
            'The number of contiguous micro-batches in a virtual pipeline stage'
            f'should range in [PP={pipeline_parallel_size} , M={num_microbatches}]'
        )
        raise ValueError(msg)

    # If the final micro-batch group has fewer micro-batches than pipeline-parallel size,
    # the pipeline will have dependency bubbles.
    final_microbatch_group_size = num_microbatches % config.microbatch_group_size_per_vp_stage
    if 0 < final_microbatch_group_size < pipeline_parallel_size:
        msg = 'The remainder of M (the total micro-batches) divided by N (number of '
        msg += 'contiguous micro-batches in a virtual pipeline stage) should be 0, '
        msg += 'or larger than or equal to the pipeline-parallel size, but it is '
        msg += f'{final_microbatch_group_size}. '
        msg += 'Otherwise, it introduces dependency bubbles in the pipeline '
        msg += 'and reduces throughput.'
        raise RuntimeError(msg)

    model_type = get_model_type(model[0])

    if model_type == ModelType.encoder_and_decoder:
        xattn_needed = get_model_xattn(model)
        assert (
            not xattn_needed
        ), "Interleaving is not supported when xattn is required between encoder and decoder"
        tensor_shape = get_tensor_shapes(
            rank=parallel_state.get_pipeline_model_parallel_rank(),
            model_type=model_type,
            seq_length=seq_length,
            micro_batch_size=micro_batch_size,
            decoder_seq_length=decoder_seq_length,
            config=config,
            encoder_decoder_xattn=xattn_needed,
        )
        tensor_shape = list(tensor_shape[0])
    else:
        tensor_shape = [seq_length, micro_batch_size, config.hidden_size]
        tensor_shape[0] = tensor_shape[0] // parallel_state.get_context_parallel_world_size()
        if config.sequence_parallel:
            tensor_shape[0] = (
                tensor_shape[0] // parallel_state.get_tensor_model_parallel_world_size()
            )

    # Compute number of warmup and remaining microbatches.
    num_model_chunks = len(model)
    (
        total_num_microbatches,
        are_all_microbatches_in_warmup,
        num_warmup_microbatches,
        num_microbatches_remaining,
    ) = get_pp_rank_microbatches(
        num_microbatches,
        num_model_chunks,
        config.microbatch_group_size_per_vp_stage,
        forward_only,
        config.combined_1f1b,
    )

    # Checkpoint the activations of partial Transformer layers in a number of micro-batches
    # within the maximum outstanding micro-batch backpropagations.
    # Micro-batches with the ids less than 'num_microbatches_with_partial_activation_checkpoints'
    # checkpoint partial Transformer layers (or skip checkpointing) and
    # the rest of micro-batches within a window of micro-batches checkpoint
    # all Transformer layers. The window of micro-batches is set by the maximum
    # outstanding backpropagations and becomes smaller at later pipeline stages.
    # Please refer the appendix C in https://arxiv.org/pdf/2205.05198.pdf
    max_outstanding_backprops = None
    if config.num_microbatches_with_partial_activation_checkpoints is not None:
        max_outstanding_backprops = num_warmup_microbatches + 1

    # Synchronize params for first two model chunks
    if config.param_sync_func is not None:
        config.param_sync_func[0](model[0].parameters())
        config.param_sync_func[1](model[1].parameters())

    # Create a tunable schedule lookup table.
    # The schedule lookup table uses the virtual_microbatch_id to find the corresponding
    # microbatch_id and model_chunk_id. For example, the tunable schedule table for
    # PP2 N3M5 with VP2 is constructed as below:
    # virtual_microbatch_id | 0 1 2 3 4 5 6 7 8 9
    # microbatch_id         | 0 1 2 0 1 2 3 4 3 4
    # model_chunk_id        | 0 0 0 1 1 1 0 0 1 1
    schedule_table = get_schedule_table(
        num_microbatches, len(model), config.microbatch_group_size_per_vp_stage
    )

    # Decouple individual lookup table for microbatch_id and model_chunk_id.
    # For example, the micro-batch table for PP2 N3M5 with VP2 is
    # virtual_microbatch_id | 0 1 2 3 4 5 6 7 8 9
    # microbatch_id         | 0 1 2 0 1 2 3 4 3 4
    # Similarly, the model chunk table is
    # virtual_microbatch_id | 0 1 2 3 4 5 6 7 8 9
    # model_chunk_id        | 0 0 0 1 1 1 0 0 1 1
    # Both tables are indexed with virtual_microbatch_id.
    microbatch_id_table, model_chunk_id_table = zip(*schedule_table)

    def get_model_chunk_id(virtual_microbatch_id, forward):
        """Helper method to get the model chunk ID given the iteration number."""
        model_chunk_id = model_chunk_id_table[virtual_microbatch_id % total_num_microbatches]
        if not forward:
            model_chunk_id = num_model_chunks - model_chunk_id - 1
        return model_chunk_id

    def get_microbatch_id_in_model_chunk(iteration_id, forward):
        """Helper method to get the microbatch_id within model chunk given the iteration number."""
        assert forward
        microbatch_id_in_model_chunk = microbatch_id_table[iteration_id]
        return microbatch_id_in_model_chunk

    def num_released_microbatches(virtual_microbatch_id, model_chunk_id):
        """Helper method to count number of released (i.e. popped from input_tensors)
        microbatches for a model chunk."""
        if forward_only:  # Micro-batch is released after forward prop.
            return model_chunk_id_table[:virtual_microbatch_id].count(model_chunk_id)
        else:  # Micro-batch is released after backward prop.
            # Zero backward prop in warmup.
            if virtual_microbatch_id < num_warmup_microbatches:
                return 0
            else:
                backward_microbatch_id = virtual_microbatch_id - num_warmup_microbatches
                model_chunk_id = num_model_chunks - model_chunk_id - 1
                return model_chunk_id_table[:backward_microbatch_id].count(model_chunk_id)

    def is_first_microbatch_for_model_chunk(virtual_microbatch_id: int) -> bool:
        """Check if an iteration is the first for a model chunk."""
        if virtual_microbatch_id < total_num_microbatches:
            return microbatch_id_table[virtual_microbatch_id] == 0
        else:
            return False

    def is_last_microbatch_for_model_chunk(virtual_microbatch_id: int) -> bool:
        """Check if an iteration is the last for a model chunk."""
        if virtual_microbatch_id < total_num_microbatches:
            return microbatch_id_table[virtual_microbatch_id] == num_microbatches - 1
        else:
            return False

    def recv_tensor_from_previous_stage(virtual_microbatch_id, forward):
        """Determine if peers are sending, and where in data structure
        to put received tensors.
        Return a boolean if the pipeline stage expects to recv from peers, and the
        corresponding model_chunk_id for the received tensor.
        """
        recv = True
        # The leading pipeline stage is the first rank in fwd and the last rank in bwd.
        is_leading_pipeline_stage = (
            parallel_state.is_pipeline_first_stage(ignore_virtual=True)
            if forward
            else parallel_state.is_pipeline_last_stage(ignore_virtual=True)
        )

        last_model_chunk = (num_model_chunks - 1) if forward else 0

        if is_leading_pipeline_stage:
            # The leading pipeline stage is ahead of the ending pipeline stage
            # (i.e. last rank in fwd and first rank in bwd) by (pipeline_parallel_size - 1).
            # Let's consider bwd as an example with PP 4:
            #       0 1 2 3 ...
            #     0 1 2 3 ...
            #   0 1 2 3 ...
            # 0 1 2 3 ...
            if virtual_microbatch_id < (pipeline_parallel_size - 1):
                # The ending stage has not produced any tensors, so no recv will be initiated.
                recv = False
                next_model_chunk_id = get_model_chunk_id(virtual_microbatch_id + 1, forward)
            else:
                # Find the model chunk of the aligned microbatches in the ending stage.
                # For example, microbatch 0 in the ending stage is aligned with microbatch 3
                # in the leading stage.
                next_model_chunk_id = get_model_chunk_id(
                    virtual_microbatch_id - (pipeline_parallel_size - 1), forward
                )
            # Last model chunk in the final stage does not produce tensors.
            if next_model_chunk_id == last_model_chunk:
                recv = False
            if forward:
                # Model chunk id increases in forward.
                next_model_chunk_id += 1
            else:
                # Model chunk id decreases in backward.
                next_model_chunk_id -= 1
        else:
            next_model_chunk_id = get_model_chunk_id(virtual_microbatch_id + 1, forward)

        return recv, next_model_chunk_id

    def forward_step_helper(virtual_microbatch_id, checkpoint_activations_microbatch):
        """Helper method to run forward step with model split into chunks
        (run set_virtual_pipeline_model_parallel_rank() before calling
        forward_step())."""
        model_chunk_id = get_model_chunk_id(virtual_microbatch_id, forward=True)
        microbatch_id = get_microbatch_id_in_model_chunk(virtual_microbatch_id, forward=True)
        parallel_state.set_virtual_pipeline_model_parallel_rank(model_chunk_id)

        # launch param synchronization for next model chunk
        # Note: Asynchronous communication tends to slow down compute.
        # To reduce idling from mismatched microbatch times, we launch
        # asynchronous communication at the same time across the
        # pipeline-parallel group.
        if config.param_sync_func is not None:
            param_sync_virtual_microbatch_id = virtual_microbatch_id + pipeline_parallel_rank
            if (
                param_sync_virtual_microbatch_id < total_num_microbatches
                and is_first_microbatch_for_model_chunk(param_sync_virtual_microbatch_id)
            ):
                param_sync_chunk_id = (
                    get_model_chunk_id(param_sync_virtual_microbatch_id, forward=True) + 1
                )
                if 1 < param_sync_chunk_id < num_model_chunks:
                    config.param_sync_func[param_sync_chunk_id](
                        model[param_sync_chunk_id].parameters()
                    )

        # forward step
        if parallel_state.is_pipeline_first_stage(ignore_virtual=False, vp_stage=model_chunk_id):
            if len(input_tensors[model_chunk_id]) == len(output_tensors[model_chunk_id]):
                input_tensors[model_chunk_id].append(None)

        # For non-depth-first pipeline schedules, the first rank would buffer multiple received
        # activation tensors for a model chunk until accessed during warmup.
        # This input buffering is needed to overlap the computation with the receipt of
        # the next inputs. To index the proper buffered inputs for forword_step, we use
        # microbatch_id offset with number of released microbatches that have completed backprop.
        offset = num_released_microbatches(virtual_microbatch_id, model_chunk_id)
        input_tensor = input_tensors[model_chunk_id][microbatch_id - offset]

        output_tensor, num_tokens = forward_step(
            forward_step_func,
            data_iterator[model_chunk_id],
            model[model_chunk_id],
            num_microbatches,
            input_tensor,
            forward_data_store,
            config,
            collect_non_loss_data,
            checkpoint_activations_microbatch,
            check_first_val_step(
                first_val_step,
                forward_only,
                is_first_microbatch_for_model_chunk(virtual_microbatch_id),
            ),
            current_microbatch=microbatch_id,
            vp_stage=model_chunk_id,
        )

        output_tensors[model_chunk_id].append(output_tensor)

        nonlocal total_num_tokens
        total_num_tokens += num_tokens

        # If forward-only, no need to save tensors for a backward pass.
        if forward_only:
            # Release the tensor that have completed forward step.
            input_tensors[model_chunk_id].pop(0)
            output_tensors[model_chunk_id].pop()

        return output_tensor

    def backward_step_helper(virtual_microbatch_id):
        """Helper method to run backward step with model split into chunks
        (run set_virtual_pipeline_model_parallel_rank() before calling
        backward_step())."""
        nonlocal output_tensor_grads
        model_chunk_id = get_model_chunk_id(virtual_microbatch_id, forward=False)
        parallel_state.set_virtual_pipeline_model_parallel_rank(model_chunk_id)

        # launch grad synchronization (default)
        if config.grad_sync_func is None and is_last_microbatch_for_model_chunk(
            virtual_microbatch_id
        ):
            enable_grad_sync()
            synchronized_model_chunks.add(model_chunk_id)

        # pylint: disable=E0606
        if parallel_state.is_pipeline_last_stage(ignore_virtual=False, vp_stage=model_chunk_id):
            if len(output_tensor_grads[model_chunk_id]) == 0:
                output_tensor_grads[model_chunk_id].append(None)
        input_tensor = input_tensors[model_chunk_id].pop(0)
        output_tensor = output_tensors[model_chunk_id].pop(0)
        output_tensor_grad = output_tensor_grads[model_chunk_id].pop(0)

        input_tensor_grad = backward_step(
            input_tensor, output_tensor, output_tensor_grad, model_type, config
        )

        # launch grad synchronization (custom grad sync)
        # Note: Asynchronous communication tends to slow down compute.
        # To reduce idling from mismatched microbatch times, we launch
        # asynchronous communication at the same time across the
        # pipeline-parallel group.
        if config.grad_sync_func is not None:
            grad_sync_virtual_microbatch_id = virtual_microbatch_id - pipeline_parallel_rank
            if grad_sync_virtual_microbatch_id >= 0 and is_last_microbatch_for_model_chunk(
                grad_sync_virtual_microbatch_id
            ):
                grad_sync_chunk_id = get_model_chunk_id(
                    grad_sync_virtual_microbatch_id, forward=False
                )
                enable_grad_sync()
                config.grad_sync_func[grad_sync_chunk_id](model[grad_sync_chunk_id].parameters())
                synchronized_model_chunks.add(grad_sync_chunk_id)
        disable_grad_sync()

        return input_tensor_grad

<<<<<<< HEAD
    def combined_forward_backward_helper(
        f_virtual_microbatch_id=None,
        b_virtual_microbatch_id=None,
        pre_forward=None,
        pre_backward=None,
        post_forward=None,
        post_backward=None,
    ):
        """Helper method to run combined forward and backward step for `combined_1f1b` execution.
        This method merges the functionality of `forward_step_helper` and `backward_step_helper` and
        eventually calls `forward_backward_step` function defined in `combined_1f1b.py`.
        This method is called only if `combined_1f1b` is true."""
        assert config.combined_1f1b, "combined_1f1b must be true"

        # forward prepare
        f_model_chunk_id = None
        f_microbatch_id = None
        input_tensor = None
        if f_virtual_microbatch_id is not None:
            f_microbatch_id = get_microbatch_id_in_model_chunk(
                f_virtual_microbatch_id, forward=True
            )
        f_context = contextlib.nullcontext()
        if f_virtual_microbatch_id is not None:
            model_chunk_id = get_model_chunk_id(f_virtual_microbatch_id, forward=True)
            f_model_chunk_id = model_chunk_id
            f_context = VppContextManager(f_model_chunk_id)
            with f_context:
                # The same as the forward_step_helper
                if config.param_sync_func is not None:
                    param_sync_virtual_microbatch_id = (
                        f_virtual_microbatch_id + pipeline_parallel_rank
                    )
                    if (
                        param_sync_virtual_microbatch_id < total_num_microbatches
                        and is_first_microbatch_for_model_chunk(param_sync_virtual_microbatch_id)
                    ):
                        param_sync_chunk_id = (
                            get_model_chunk_id(param_sync_virtual_microbatch_id, forward=True) + 1
                        )
                        if 1 < param_sync_chunk_id < num_model_chunks:
                            config.param_sync_func[param_sync_chunk_id](
                                model[param_sync_chunk_id].parameters()
                            )
                if parallel_state.is_pipeline_first_stage(ignore_virtual=False, vp_stage=model_chunk_id):
                    if len(input_tensors[model_chunk_id]) == len(output_tensors[model_chunk_id]):
                        input_tensors[model_chunk_id].append(None)
                offset = num_released_microbatches(f_virtual_microbatch_id, model_chunk_id)
                input_tensor = input_tensors[model_chunk_id][f_microbatch_id - offset]

        # backward prepare
        b_model_chunk_id = None
        b_context = contextlib.nullcontext()
        b_input_tensor = None
        b_output_tensor = None
        b_output_tensor_grad = None
        if b_virtual_microbatch_id is not None:
            model_chunk_id = get_model_chunk_id(b_virtual_microbatch_id, forward=False)
            b_model_chunk_id = model_chunk_id
            b_context = VppContextManager(b_model_chunk_id)
            with b_context:
                # The same as the backward_step_helper
                if config.grad_sync_func is None and is_last_microbatch_for_model_chunk(
                    b_virtual_microbatch_id
                ):
                    enable_grad_sync()
                    synchronized_model_chunks.add(model_chunk_id)

                # pylint: disable=E0606
                if parallel_state.is_pipeline_last_stage(ignore_virtual=False, vp_stage=model_chunk_id):
                    if len(output_tensor_grads[model_chunk_id]) == 0:
                        output_tensor_grads[model_chunk_id].append(None)
                b_input_tensor = input_tensors[model_chunk_id].pop(0)
                b_output_tensor = output_tensors[model_chunk_id].pop(0)
                b_output_tensor_grad = output_tensor_grads[model_chunk_id].pop(0)

        # Call combined forward and backward step to overlap the communication and computation
        output_tensor, num_tokens, input_tensor_grad = forward_backward_step(
            forward_step_func,
            data_iterator[f_model_chunk_id] if f_model_chunk_id is not None else None,
            model[f_model_chunk_id] if f_model_chunk_id is not None else None,
            num_microbatches,
            input_tensor,
            forward_data_store,
            model[b_model_chunk_id] if b_model_chunk_id is not None else None,
            b_input_tensor,
            b_output_tensor,
            b_output_tensor_grad,
            config,
            f_context=f_context,
            b_context=b_context,
            pre_forward=pre_forward,
            pre_backward=pre_backward,
            post_forward=post_forward,
            post_backward=post_backward,
            collect_non_loss_data=collect_non_loss_data,
            checkpoint_activations_microbatch=None,
            is_first_microbatch=check_first_val_step(
                first_val_step,
                forward_only,
                (
                    is_first_microbatch_for_model_chunk(f_virtual_microbatch_id)
                    if f_virtual_microbatch_id is not None
                    else None
                ),
            ),
            current_microbatch=f_microbatch_id,
        )

        # forward post process
        if f_model_chunk_id is not None:
            # The same as the forward_step_helper
            with f_context:
                output_tensors[f_model_chunk_id].append(output_tensor)
                nonlocal total_num_tokens
                total_num_tokens += num_tokens.item()
                # If forward-only, no need to save tensors for a backward pass.
                if forward_only:
                    # Release the tensor that have completed forward step.
                    input_tensors[f_model_chunk_id].pop(0)
                    output_tensors[f_model_chunk_id].pop()

        # backward post process
        if b_model_chunk_id:
            # The same as the backward_step_helper
            with b_context:
                if config.grad_sync_func is not None:
                    grad_sync_virtual_microbatch_id = (
                        b_virtual_microbatch_id - pipeline_parallel_rank
                    )
                    if grad_sync_virtual_microbatch_id >= 0 and is_last_microbatch_for_model_chunk(
                        grad_sync_virtual_microbatch_id
                    ):
                        grad_sync_chunk_id = get_model_chunk_id(
                            grad_sync_virtual_microbatch_id, forward=False
                        )
                        enable_grad_sync()
                        config.grad_sync_func[grad_sync_chunk_id](
                            model[grad_sync_chunk_id].parameters()
                        )
                        synchronized_model_chunks.add(grad_sync_chunk_id)
                disable_grad_sync()
                if input_tensor is not None:
                    assert input_tensor_grad is not None

        return output_tensor, input_tensor_grad

    def forward_backward_helper_wrapper(
        f_virtual_microbatch_id=None,
        b_virtual_microbatch_id=None,
        pre_forward=None,
        pre_backward=None,
        post_forward=None,
        post_backward=None,
        checkpoint_activations_microbatch=None,
    ):
        """
        wrap forward_helper, backward_helper, and combined_forward_backward_helper in a unified way
        """
        if config.combined_1f1b and not forward_only:  # Combined 1F1B path
            assert (
                checkpoint_activations_microbatch is None
            ), "checkpoint_activations_microbatch not supported when combined_1f1b is true"

            return combined_forward_backward_helper(
                f_virtual_microbatch_id=f_virtual_microbatch_id,
                b_virtual_microbatch_id=b_virtual_microbatch_id,
                pre_forward=pre_forward,
                pre_backward=pre_backward,
                post_forward=post_forward,
                post_backward=post_backward,
            )
        else:  # Conventional interleaved 1F1B path
            forward_output_tensor = None
            backward_input_tensor_grad = None
            # forward pass
            if f_virtual_microbatch_id is not None:
                forward_model_chunk_id = get_model_chunk_id(f_virtual_microbatch_id, forward=True)
                parallel_state.set_virtual_pipeline_model_parallel_rank(forward_model_chunk_id)
                if pre_forward is not None:
                    pre_forward()
                forward_output_tensor = forward_step_helper(
                    f_virtual_microbatch_id, checkpoint_activations_microbatch
                )
                if post_forward is not None:
                    forward_output_tensor = post_forward(forward_output_tensor)

            # Backward pass.
            if b_virtual_microbatch_id is not None:
                backward_model_chunk_id = get_model_chunk_id(b_virtual_microbatch_id, forward=False)
                parallel_state.set_virtual_pipeline_model_parallel_rank(backward_model_chunk_id)
                if pre_backward is not None:
                    pre_backward()
                backward_input_tensor_grad = backward_step_helper(b_virtual_microbatch_id)
                if post_backward is not None:
                    backward_input_tensor_grad = post_backward(backward_input_tensor_grad)
            return forward_output_tensor, backward_input_tensor_grad

    # ==============================main logic=========================================
=======
>>>>>>> d86da876
    is_vp_first_stage = partial(parallel_state.is_pipeline_first_stage, ignore_virtual=False)
    is_vp_last_stage = partial(parallel_state.is_pipeline_last_stage, ignore_virtual=False)

    # Run warmup forward passes.
    parallel_state.set_virtual_pipeline_model_parallel_rank(0)
<<<<<<< HEAD
    input_tensors[0].append(p2p_communication.recv_forward(tensor_shape, config, is_vp_first_stage))
=======
    input_tensors[0].append(
        p2p_communication.recv_forward(tensor_shape, config, is_vp_first_stage())
    )
>>>>>>> d86da876

    fwd_wait_handles = None
    fwd_wait_recv_handles = None
    bwd_wait_handles = None
    bwd_wait_recv_handles = None
    if parallel_state.is_pipeline_first_stage(ignore_virtual=True):
        fwd_recv_buffer_size = (
            config.microbatch_group_size_per_vp_stage - pipeline_parallel_size + 1
        )
    else:
        fwd_recv_buffer_size = 1
    if parallel_state.is_pipeline_last_stage(ignore_virtual=True):
        bwd_recv_buffer_size = (
            config.microbatch_group_size_per_vp_stage - pipeline_parallel_size + 1
        )
    else:
        bwd_recv_buffer_size = 1
    fwd_recv_buffer = [None] * fwd_recv_buffer_size
    bwd_recv_buffer = [None] * bwd_recv_buffer_size
    recv_prev_wait_handles = []
    send_next_wait_handle = None
    send_prev_wait_handle = None
    recv_next_wait_handles = []

    for k in range(num_warmup_microbatches):
        cur_model_chunk_id = get_model_chunk_id(k, forward=True)
        parallel_state.set_virtual_pipeline_model_parallel_rank(cur_model_chunk_id)

        if config.overlap_p2p_comm_warmup_flush:
            if not is_vp_first_stage(vp_stage=cur_model_chunk_id) and k != 0:
                assert recv_prev_wait_handles, (
                    f'pp rank {pipeline_parallel_rank}, iteration {k},'
                    'should have registered recv handle'
                )
                recv_prev_wait_handle = recv_prev_wait_handles.pop(0)
                recv_prev_wait_handle.wait()

        # Determine if tensor should be received from previous stage.
        recv_prev, next_forward_model_chunk_id = recv_tensor_from_previous_stage(k, forward=True)

        # No receive in last iteration when recv iteration k+1.
        if k == (total_num_microbatches - 1):
            recv_prev = False

        # Prefetch recv for iteration k+1 for non-first ranks.
        if config.overlap_p2p_comm_warmup_flush and not parallel_state.is_pipeline_first_stage(
            ignore_virtual=True
        ):
            fwd_recv_buffer[k % fwd_recv_buffer_size], fwd_wait_recv_handles = (
                p2p_communication.send_forward_recv_forward(
                    output_tensor=None,  # No output_tensor to send.
                    recv_prev=recv_prev,
                    tensor_shape=tensor_shape,
                    config=config,
                    overlap_p2p_comm=True,
                )
            )

            if fwd_wait_recv_handles:
                recv_prev_wait_handles.append(fwd_wait_recv_handles.pop("recv_prev"))

        # Decide to checkpoint all layers' activations of the current micro-batch.
        if max_outstanding_backprops is not None:
            checkpoint_activations_microbatch = (
                k % max_outstanding_backprops
                >= config.num_microbatches_with_partial_activation_checkpoints
            )
        else:
            checkpoint_activations_microbatch = None

        output_tensor, _ = forward_backward_helper_wrapper(
            f_virtual_microbatch_id=k,
            checkpoint_activations_microbatch=checkpoint_activations_microbatch,
        )

        # Don't send tensor downstream if on last stage.
<<<<<<< HEAD
        if parallel_state.is_pipeline_last_stage(ignore_virtual=False, vp_stage=cur_model_chunk_id):
=======
        if is_vp_last_stage(vp_stage=cur_model_chunk_id):
>>>>>>> d86da876
            output_tensor = None

        # Send and receive tensors as appropriate (send tensors computed
        # in this iteration; receive tensors for next iteration).
        if not config.overlap_p2p_comm_warmup_flush:
            if (
                k == (num_warmup_microbatches - 1)
                and not config.overlap_p2p_comm
                and not forward_only
                and not are_all_microbatches_in_warmup
            ):
                input_tensor_grad = None
                recv_next = True
                if parallel_state.is_pipeline_last_stage(ignore_virtual=True):
                    recv_next = False
                (input_tensor, output_tensor_grad) = (
                    p2p_communication.send_forward_backward_recv_forward_backward(
                        output_tensor,
                        input_tensor_grad,
                        recv_prev=recv_prev,
                        recv_next=recv_next,
                        tensor_shape=tensor_shape,
                        config=config,
                    )
                )
                output_tensor_grads[num_model_chunks - 1].append(output_tensor_grad)
            else:
                input_tensor = p2p_communication.send_forward_recv_forward(
                    output_tensor, recv_prev=recv_prev, tensor_shape=tensor_shape, config=config
                )
            if recv_prev:
                input_tensors[next_forward_model_chunk_id].append(input_tensor)
            deallocate_output_tensor(output_tensor, config.deallocate_pipeline_outputs)
        else:
            if not parallel_state.is_pipeline_first_stage(ignore_virtual=True):
                # Send only since recv prefetched.
                _, fwd_wait_handles = p2p_communication.send_forward_recv_forward(
                    output_tensor,
                    recv_prev=False,
                    tensor_shape=tensor_shape,
                    config=config,
                    overlap_p2p_comm=True,
                )
            else:  # No prefetch for first rank, so both send and recv initiated.
                fwd_recv_buffer[k % fwd_recv_buffer_size], fwd_wait_handles = (
                    p2p_communication.send_forward_recv_forward(
                        output_tensor,
                        recv_prev=recv_prev,
                        tensor_shape=tensor_shape,
                        config=config,
                        overlap_p2p_comm=True,
                    )
                )
            if send_next_wait_handle is not None:
                send_next_wait_handle.wait()
            if fwd_wait_handles is not None:
                send_next_wait_handle = (
                    fwd_wait_handles.pop("send_next") if "send_next" in fwd_wait_handles else None
                )
                if "recv_prev" in fwd_wait_handles:
                    recv_prev_wait_handles.append(fwd_wait_handles.pop("recv_prev"))

            deallocate_output_tensor(output_tensor, config.deallocate_pipeline_outputs)
            if recv_prev:
                input_tensors[next_forward_model_chunk_id].append(
                    fwd_recv_buffer[k % fwd_recv_buffer_size]
                )
                fwd_recv_buffer[(k + 1) % fwd_recv_buffer_size] = None

        if config.overlap_p2p_comm:
            if (
                k == (num_warmup_microbatches - 1)
                and not forward_only
                and not are_all_microbatches_in_warmup
            ):
                input_tensor_grad = None
                recv_next = True
                if parallel_state.is_pipeline_last_stage(ignore_virtual=True):
                    recv_next = False

                (bwd_recv_buffer[-1], bwd_wait_handles) = (
                    p2p_communication.send_backward_recv_backward(
                        input_tensor_grad,
                        recv_next=recv_next,
                        tensor_shape=tensor_shape,
                        config=config,
                        overlap_p2p_comm=True,
                    )
                )
                if send_prev_wait_handle is not None:
                    send_prev_wait_handle.wait()
                if bwd_wait_handles is not None:
                    send_prev_wait_handle = (
                        bwd_wait_handles.pop("send_prev")
                        if "send_prev" in bwd_wait_handles
                        else None
                    )
                    if "recv_next" in bwd_wait_handles:
                        recv_next_wait_handles.append(bwd_wait_handles.pop("recv_next"))

                if recv_next:
                    output_tensor_grads[num_model_chunks - 1].append(bwd_recv_buffer[-1])

    # Run 1F1B in steady state.
    for k in range(num_microbatches_remaining):
        # Forward pass.
        forward_k = k + num_warmup_microbatches

        # Decide to checkpoint all layers' activations of the current micro-batch.
        if max_outstanding_backprops is not None:
            checkpoint_activations_microbatch = (
                forward_k % max_outstanding_backprops
                >= config.num_microbatches_with_partial_activation_checkpoints
            )
        else:
            checkpoint_activations_microbatch = None

        cur_model_chunk_id = get_model_chunk_id(forward_k, forward=True)
        parallel_state.set_virtual_pipeline_model_parallel_rank(cur_model_chunk_id)
<<<<<<< HEAD
=======
        microbatch_id = get_microbatch_id_in_model_chunk(forward_k, forward=True)
        if config.overlap_p2p_comm:
            if not is_vp_first_stage(vp_stage=cur_model_chunk_id):
                if config.overlap_p2p_comm_warmup_flush:
                    assert recv_prev_wait_handles, (
                        f'pp rank {pipeline_parallel_rank}, fwd iteration {forward_k}, '
                        'should have registered recv handle'
                    )
                    recv_prev_wait_handle = recv_prev_wait_handles.pop(0)
                    recv_prev_wait_handle.wait()
                else:
                    if recv_prev_wait_handles is not None and recv_prev_wait_handles:
                        recv_prev_wait_handle = recv_prev_wait_handles.pop(0)
                        recv_prev_wait_handle.wait()

            deallocate_output_tensor(output_tensor, config.deallocate_pipeline_outputs)
>>>>>>> d86da876

        if config.overlap_p2p_comm:

<<<<<<< HEAD
            backward_k = k
=======
            # Last virtual stage no activation tensor to send.
            if is_vp_last_stage(vp_stage=forward_model_chunk_id):
                output_tensor = None
>>>>>>> d86da876

            # output send / receive sync
            def pp_pre_forward():
                if not is_vp_first_stage(vp_stage=cur_model_chunk_id):
                    if config.overlap_p2p_comm_warmup_flush:
                        assert recv_prev_wait_handles, (
                            f'pp rank {pipeline_parallel_rank}, fwd iteration {forward_k}, '
                            'should have registered recv handle'
                        )
                        recv_prev_wait_handle = recv_prev_wait_handles.pop(0)
                        recv_prev_wait_handle.wait()
                    else:
                        if recv_prev_wait_handles is not None and recv_prev_wait_handles:
                            recv_prev_wait_handle = recv_prev_wait_handles.pop(0)
                            recv_prev_wait_handle.wait()

                deallocate_output_tensor(output_tensor, config.deallocate_pipeline_outputs)

            # output async send / receive
            def pp_post_forward(output_tensor):
                nonlocal send_next_wait_handle
                nonlocal fwd_recv_buffer
                nonlocal fwd_wait_handles
                nonlocal recv_prev_wait_handles
                # Last virtual stage no activation tensor to send.
                if is_vp_last_stage(vp_stage=cur_model_chunk_id):
                    output_tensor = None

                recv_prev, next_forward_model_chunk_id = recv_tensor_from_previous_stage(
                    forward_k, forward=True
                )

                # If last iteration, don't receive; we already received one extra
                # before the start of the for loop.
                if k == (num_microbatches_remaining - 1):
                    recv_prev = False

                # Send activation tensor to the next stage and receive activation tensor from the
                # previous stage
                fwd_recv_buffer[forward_k % fwd_recv_buffer_size], fwd_wait_handles = (
                    p2p_communication.send_forward_recv_forward(
                        output_tensor,
                        recv_prev=recv_prev,
                        tensor_shape=tensor_shape,
                        config=config,
                        overlap_p2p_comm=True,
                    )
                )
<<<<<<< HEAD
                if send_next_wait_handle is not None:
                    send_next_wait_handle.wait()
                if fwd_wait_handles is not None:
                    send_next_wait_handle = (
                        fwd_wait_handles.pop("send_next")
                        if "send_next" in fwd_wait_handles
                        else None
=======
                if "recv_prev" in fwd_wait_handles:
                    recv_prev_wait_handles.append(fwd_wait_handles.pop("recv_prev"))
            # assert fwd_wait_handles is not None

            # Backward pass.
            backward_k = k
            backward_model_chunk_id = get_model_chunk_id(backward_k, forward=False)
            parallel_state.set_virtual_pipeline_model_parallel_rank(backward_model_chunk_id)
            if not is_vp_last_stage(vp_stage=backward_model_chunk_id):
                if config.overlap_p2p_comm_warmup_flush:
                    assert recv_next_wait_handles, (
                        f'pp rank {pipeline_parallel_rank}, bwd iteration {backward_k}, '
                        'should have registered recv next handle'
>>>>>>> d86da876
                    )
                    if "recv_prev" in fwd_wait_handles:
                        recv_prev_wait_handles.append(fwd_wait_handles.pop("recv_prev"))
                # assert fwd_wait_handles is not None

                # Put input_tensor and output_tensor_grad in data structures in the
                # right location.
                if recv_prev:
                    input_tensors[next_forward_model_chunk_id].append(
                        fwd_recv_buffer[forward_k % fwd_recv_buffer_size]
                    )
                    fwd_recv_buffer[(forward_k + 1) % fwd_recv_buffer_size] = None

                return output_tensor

            # grad send receive sync
            def pp_pre_backward():
                nonlocal recv_next_wait_handles
                if not is_vp_last_stage(vp_stage=cur_model_chunk_id):
                    if config.overlap_p2p_comm_warmup_flush:
                        assert recv_next_wait_handles, (
                            f'pp rank {pipeline_parallel_rank}, bwd iteration {backward_k}, '
                            'should have registered recv next handle'
                        )
                        recv_next_wait_handle = recv_next_wait_handles.pop(0)
                        recv_next_wait_handle.wait()
                    else:
                        if recv_next_wait_handles is not None and recv_next_wait_handles:
                            recv_next_wait_handle = recv_next_wait_handles.pop(0)
                            recv_next_wait_handle.wait()

            # async grad send receive
            def pp_post_backward(input_tensor_grad):
                nonlocal send_prev_wait_handle
                nonlocal bwd_wait_handles
                nonlocal recv_next_wait_handles
                # First virtual stage no activation gradient tensor to send.
                if is_vp_first_stage(vp_stage=cur_model_chunk_id):
                    input_tensor_grad = None

                recv_next, next_backward_model_chunk_id = recv_tensor_from_previous_stage(
                    backward_k, forward=False
                )

<<<<<<< HEAD
                (bwd_recv_buffer[backward_k % bwd_recv_buffer_size], bwd_wait_handles) = (
                    p2p_communication.send_backward_recv_backward(
                        input_tensor_grad,
                        recv_next=recv_next,
                        tensor_shape=tensor_shape,
                        config=config,
                        overlap_p2p_comm=True,
                    )
                )
                if send_prev_wait_handle is not None:
                    send_prev_wait_handle.wait()
                if bwd_wait_handles is not None:
                    send_prev_wait_handle = (
                        bwd_wait_handles.pop("send_prev")
                        if "send_prev" in bwd_wait_handles
                        else None
                    )
                    if "recv_next" in bwd_wait_handles:
                        recv_next_wait_handles.append(bwd_wait_handles.pop("recv_next"))
=======
            input_tensor_grad = backward_step_helper(backward_k)

            # First virtual stage no activation gradient tensor to send.
            if is_vp_first_stage(vp_stage=backward_model_chunk_id):
                input_tensor_grad = None
>>>>>>> d86da876

                # Put input_tensor and output_tensor_grad in data structures in the
                # right location.

                if recv_next:
                    output_tensor_grads[next_backward_model_chunk_id].append(
                        bwd_recv_buffer[backward_k % bwd_recv_buffer_size]
                    )
                    bwd_recv_buffer[(backward_k + 1) % bwd_recv_buffer_size] = None
                return input_tensor_grad

            output_tensor, input_tensor_grad = forward_backward_helper_wrapper(
                f_virtual_microbatch_id=forward_k,
                b_virtual_microbatch_id=backward_k,
                pre_forward=pp_pre_forward,
                pre_backward=pp_pre_backward,
                post_forward=pp_post_forward,
                post_backward=pp_post_backward,
                checkpoint_activations_microbatch=checkpoint_activations_microbatch,
            )

        else:  # No p2p overlap.
            backward_k = k
            output_tensor, input_tensor_grad = forward_backward_helper_wrapper(
                f_virtual_microbatch_id=forward_k,
                b_virtual_microbatch_id=backward_k,
                checkpoint_activations_microbatch=checkpoint_activations_microbatch,
            )
            # Send output_tensor and input_tensor_grad, receive input_tensor
            # and output_tensor_grad.

            # Determine if current stage has anything to send in either direction,
            # otherwise set tensor to None.
            forward_model_chunk_id = get_model_chunk_id(forward_k, forward=True)
            parallel_state.set_virtual_pipeline_model_parallel_rank(forward_model_chunk_id)
            if is_vp_last_stage(vp_stage=forward_model_chunk_id):
                output_tensor = None

            backward_model_chunk_id = get_model_chunk_id(backward_k, forward=False)
            parallel_state.set_virtual_pipeline_model_parallel_rank(backward_model_chunk_id)
            if is_vp_first_stage(vp_stage=backward_model_chunk_id):
                input_tensor_grad = None

            recv_prev, next_forward_model_chunk_id = recv_tensor_from_previous_stage(
                forward_k, forward=True
            )

            recv_next, next_backward_model_chunk_id = recv_tensor_from_previous_stage(
                backward_k, forward=False
            )

            # If last iteration, don't receive; we already received one extra
            # before the start of the for loop.
            if k == (num_microbatches_remaining - 1):
                recv_prev = False

            # Communicate tensors.
            (input_tensor, output_tensor_grad) = (
                p2p_communication.send_forward_backward_recv_forward_backward(
                    output_tensor,
                    input_tensor_grad,
                    recv_prev=recv_prev,
                    recv_next=recv_next,
                    tensor_shape=tensor_shape,
                    config=config,
                )
            )
            deallocate_output_tensor(output_tensor, config.deallocate_pipeline_outputs)

            # Put input_tensor and output_tensor_grad in data structures in the
            # right location.
            if recv_prev:
                input_tensors[next_forward_model_chunk_id].append(input_tensor)
            if recv_next:
                output_tensor_grads[next_backward_model_chunk_id].append(output_tensor_grad)

    deallocate_output_tensor(output_tensor, config.deallocate_pipeline_outputs)

    # Run cooldown backward passes (flush out pipeline).
    if not forward_only:
        if bwd_wait_handles is not None:
            for bwd_wait_handle in bwd_wait_handles.values():
                bwd_wait_handle.wait()

        if are_all_microbatches_in_warmup:
            output_tensor_grads[num_model_chunks - 1].append(
                p2p_communication.recv_backward(
                    tensor_shape, config=config, is_last_stage=is_vp_last_stage()
                )
            )
        for k in range(num_microbatches_remaining, total_num_microbatches):
            cur_model_chunk_id = get_model_chunk_id(k, forward=False)
            parallel_state.set_virtual_pipeline_model_parallel_rank(cur_model_chunk_id)
            if not is_vp_last_stage(vp_stage=cur_model_chunk_id) and k != 0:
                if config.overlap_p2p_comm_warmup_flush:
                    assert recv_next_wait_handles, (
                        f'pp rank {pipeline_parallel_rank}, backward iteration {k}, '
                        'should have registered recv next handle'
                    )
                    recv_next_wait_handle = recv_next_wait_handles.pop(0)
                    recv_next_wait_handle.wait()
                else:
                    if recv_next_wait_handles is not None and recv_next_wait_handles:
                        recv_next_wait_handle = recv_next_wait_handles.pop(0)
                        recv_next_wait_handle.wait()

            recv_next, next_backward_model_chunk_id = recv_tensor_from_previous_stage(
                k, forward=False
            )

            if k == (total_num_microbatches - 1):
                recv_next = False

            # Prefetch recv for backward iteration k+1 for non last ranks.
            if config.overlap_p2p_comm_warmup_flush and not parallel_state.is_pipeline_last_stage(
                ignore_virtual=True
            ):
                bwd_recv_buffer[k % bwd_recv_buffer_size], bwd_wait_recv_handles = (
                    p2p_communication.send_backward_recv_backward(
                        input_tensor_grad=None,  # No input_tensor_grad to send.
                        recv_next=recv_next,
                        tensor_shape=tensor_shape,
                        config=config,
                        overlap_p2p_comm=True,
                    )
                )

                if bwd_wait_recv_handles:
                    recv_next_wait_handles.append(bwd_wait_recv_handles.pop("recv_next"))

            _, input_tensor_grad = forward_backward_helper_wrapper(b_virtual_microbatch_id=k)

            # First virtual stage no activation gradient tensor to send.
<<<<<<< HEAD
            if is_vp_first_stage(vp_stage=backward_model_chunk_id):
=======
            if is_vp_first_stage(vp_stage=cur_model_chunk_id):
>>>>>>> d86da876
                input_tensor_grad = None

            if config.overlap_p2p_comm_warmup_flush:
                if not is_vp_last_stage(vp_stage=backward_model_chunk_id):
                    _, bwd_wait_handles = p2p_communication.send_backward_recv_backward(
                        input_tensor_grad,
                        recv_next=False,
                        tensor_shape=tensor_shape,
                        config=config,
                        overlap_p2p_comm=True,
                    )
                else:
                    bwd_recv_buffer[k % bwd_recv_buffer_size], bwd_wait_handles = (
                        p2p_communication.send_backward_recv_backward(
                            input_tensor_grad,
                            recv_next=recv_next,
                            tensor_shape=tensor_shape,
                            config=config,
                            overlap_p2p_comm=True,
                        )
                    )

                if send_prev_wait_handle is not None:
                    send_prev_wait_handle.wait()
                if bwd_wait_handles is not None:
                    send_prev_wait_handle = (
                        bwd_wait_handles.pop("send_prev")
                        if "send_prev" in bwd_wait_handles
                        else None
                    )
                    if "recv_next" in bwd_wait_handles:
                        recv_next_wait_handles.append(bwd_wait_handles.pop("recv_next"))
                if recv_next:
                    output_tensor_grads[next_backward_model_chunk_id].append(
                        bwd_recv_buffer[k % bwd_recv_buffer_size]
                    )
                    bwd_recv_buffer[(k + 1) % bwd_recv_buffer_size] = None

            else:
                output_tensor_grad = p2p_communication.send_backward_recv_backward(
                    input_tensor_grad, recv_next=recv_next, tensor_shape=tensor_shape, config=config
                )

                if recv_next:
                    output_tensor_grads[next_backward_model_chunk_id].append(output_tensor_grad)

        if send_prev_wait_handle is not None:
            send_prev_wait_handle.wait()

        # Launch any remaining grad reductions.
        enable_grad_sync()
        if config.grad_sync_func is not None:
            for model_chunk_id in range(num_model_chunks):
                if model_chunk_id not in synchronized_model_chunks:
                    config.grad_sync_func[model_chunk_id](model[model_chunk_id].parameters())
                    synchronized_model_chunks.add(model_chunk_id)

    assert (
        not recv_prev_wait_handles
    ), 'recv_prev_wait_handles should be cleared at the end of a step'
    assert (
        not recv_next_wait_handles
    ), 'recv_next_wait_handles should be cleared at the end of a step'

    if config.finalize_model_grads_func is not None and not forward_only:

        # If defer_embedding_wgrad_compute is enabled we need to do the
        # weight gradient GEMM's here.
        finish_embedding_wgrad_compute(config, embedding_module)

        # Finalize model grads (perform full grad all-reduce / reduce-scatter for
        # data parallelism, layernorm all-reduce for sequence parallelism, and
        # embedding all-reduce for pipeline parallelism).
        config.finalize_model_grads_func(
            model, total_num_tokens if config.calculate_per_token_loss else None
        )

    # Restore config.grad_sync_func and config.param_sync_func.
    if forward_only:
        config.grad_sync_func, config.param_sync_func = grad_sync_func, param_sync_func

    if config.timers is not None:
        config.timers('forward-backward').stop()

    if hasattr(config, 'enable_cuda_graph') and config.enable_cuda_graph:
        create_cudagraphs()

    return forward_data_store


def get_tensor_shapes(
    *,
    rank: int,
    model_type: ModelType,
    seq_length: int,
    micro_batch_size: int,
    decoder_seq_length: int,
    config,
    encoder_decoder_xattn: bool,
):
    """
    Determine right tensor sizes (based on position of rank with respect to split rank) and
    model size.
    Send two tensors if model decoder requires the encoder's output (via cross-attention) and
    rank is in decoder stage.
    First tensor is decoder. Second tensor is encoder.
    If model has an encoder & decoder and rank is at the boundary, send one tensor.
    Otherwise, send one tensor.
    """
    tensor_shapes = []

    seq_length = seq_length // parallel_state.get_context_parallel_world_size()
    if model_type == ModelType.encoder_and_decoder:
        decoder_seq_length = decoder_seq_length // parallel_state.get_context_parallel_world_size()

    if config.sequence_parallel:
        seq_length = seq_length // parallel_state.get_tensor_model_parallel_world_size()
        if model_type == ModelType.encoder_and_decoder:
            decoder_seq_length = (
                decoder_seq_length // parallel_state.get_tensor_model_parallel_world_size()
            )

    if model_type == ModelType.encoder_and_decoder:
        if parallel_state.is_inside_encoder(rank) and not parallel_state.is_inside_decoder(rank):
            tensor_shapes.append((seq_length, micro_batch_size, config.hidden_size))
        elif encoder_decoder_xattn:
            tensor_shapes.append((decoder_seq_length, micro_batch_size, config.hidden_size))
            tensor_shapes.append((seq_length, micro_batch_size, config.hidden_size))
        else:
            tensor_shapes.append((decoder_seq_length, micro_batch_size, config.hidden_size))
    else:  # model_type == ModelType.encoder_or_decoder
        tensor_shapes.append((seq_length, micro_batch_size, config.hidden_size))
    return tensor_shapes


def recv_forward(tensor_shapes, config, is_first_stage):
    """Wrapper for p2p_communication.recv_forward used with non-interleaving schedule."""
    input_tensors = []
    for tensor_shape in tensor_shapes:
        if tensor_shape is None:
            input_tensors.append(None)
        else:
            input_tensors.append(
                p2p_communication.recv_forward(tensor_shape, config, is_first_stage)
            )
    return input_tensors


def recv_backward(tensor_shapes, config, is_last_stage):
    """Wrapper for p2p_communication.recv_backward used with non-interleaving schedule."""
    output_tensor_grads = []
    for tensor_shape in tensor_shapes:
        if tensor_shape is None:
            output_tensor_grads.append(None)
        else:
            output_tensor_grads.append(
                p2p_communication.recv_backward(tensor_shape, config, is_last_stage)
            )
    return output_tensor_grads


def send_forward(output_tensors, tensor_shapes, config, is_last_stage):
    """Wrapper for p2p_communication.send_forward used with non-interleaving schedule."""
    if not isinstance(output_tensors, list):
        output_tensors = [output_tensors]
    for output_tensor, tensor_shape in zip(output_tensors, tensor_shapes):
        if tensor_shape is None:
            continue
        p2p_communication.send_forward(output_tensor, config, is_last_stage)


def send_backward(input_tensor_grads, tensor_shapes, config, is_first_stage):
    """Wrapper for p2p_communication.send_backward used with non-interleaving schedule."""
    if not isinstance(input_tensor_grads, list):
        input_tensor_grads = [input_tensor_grads]
    for input_tensor_grad, tensor_shape in zip(input_tensor_grads, tensor_shapes):
        if tensor_shape is None:
            continue
        p2p_communication.send_backward(input_tensor_grad, config, is_first_stage)


def send_forward_recv_backward(output_tensors, tensor_shapes, config, is_last_stage):
    """Wrapper for p2p_communication.send_forward_recv_backward used
    with non-interleaving schedule."""
    if not isinstance(output_tensors, list):
        output_tensors = [output_tensors]
    output_tensor_grads = []
    for output_tensor, tensor_shape in zip(output_tensors, tensor_shapes):
        if tensor_shape is None:
            output_tensor_grads.append(None)
            continue
        output_tensor_grad = p2p_communication.send_forward_recv_backward(
            output_tensor, tensor_shape, config, is_last_stage
        )
        output_tensor_grads.append(output_tensor_grad)
    return output_tensor_grads


def send_backward_recv_forward(input_tensor_grads, tensor_shapes, config, is_first_stage):
    """Wrapper for p2p_communication.send_backward_recv_forward used
    with non-interleaving schedule."""
    if not isinstance(input_tensor_grads, list):
        input_tensor_grads = [input_tensor_grads]
    input_tensors = []
    for input_tensor_grad, tensor_shape in zip(input_tensor_grads, tensor_shapes):
        if tensor_shape is None:
            input_tensors.append(None)
            continue
        input_tensor = p2p_communication.send_backward_recv_forward(
            input_tensor_grad, tensor_shape, config, is_first_stage
        )
        input_tensors.append(input_tensor)
    return input_tensors


def forward_backward_pipelining_without_interleaving(
    *,
    forward_step_func,
    data_iterator: Union[Iterator, List[Iterator]],
    model: Union[torch.nn.Module, List[torch.nn.Module]],
    num_microbatches: int,
    seq_length: int,
    micro_batch_size: int,
    decoder_seq_length: Optional[int] = None,
    forward_only: bool = False,
    collect_non_loss_data: bool = False,
    first_val_step: Optional[bool] = None,
    adjust_tensor_shapes_fn: Optional[Callable] = None,
):
    """Run non-interleaved 1F1B schedule, with communication between pipeline
    stages. Returns dictionary with losses if the last stage, empty dict otherwise."""

    if isinstance(model, list):
        assert (
            len(model) == 1
        ), "non-interleaved pipeline-parallel schedule does not support model chunking"
        model = model[0]
    if isinstance(data_iterator, list):
        assert (
            len(data_iterator) == 1
        ), "non-interleaved pipeline-parallel schedule does not support model chunking"
        data_iterator = data_iterator[0]

    config = get_model_config(model)
    if config.overlap_p2p_comm:
        raise ValueError(
            "Non-interleaved pipeline parallelism does not support overlapping p2p communication"
        )

    # Needed only when gradients are finalized in M-Core
    if config.finalize_model_grads_func is not None and not forward_only:
        embedding_module = clear_embedding_activation_buffer(config, model)

    if config.timers is not None:
        config.timers('forward-backward', log_level=1).start(barrier=config.barrier_with_L1_time)

    # Disable async grad reductions
    no_sync_func = config.no_sync_func
    if no_sync_func is None:
        no_sync_func = contextlib.nullcontext
    no_sync_context = None

    def disable_grad_sync():
        """Disable asynchronous grad reductions"""
        nonlocal no_sync_context
        if no_sync_context is None:
            no_sync_context = no_sync_func()
            no_sync_context.__enter__()

    def enable_grad_sync():
        """Enable asynchronous grad reductions"""
        nonlocal no_sync_context
        if no_sync_context is not None:
            no_sync_context.__exit__(None, None, None)
            no_sync_context = None

    disable_grad_sync()

    # Compute number of warmup microbatches.
    num_warmup_microbatches = (
        parallel_state.get_pipeline_model_parallel_world_size()
        - parallel_state.get_pipeline_model_parallel_rank()
        - 1
    )
    num_warmup_microbatches = min(num_warmup_microbatches, num_microbatches)
    num_microbatches_remaining = num_microbatches - num_warmup_microbatches

    # Checkpoint the activations of partial Transformer layers in a number of micro-batches
    # within the maximum outstanding micro-batch backpropagations.
    # Micro-batches with the ids less than 'num_microbatches_with_partial_activation_checkpoints'
    # checkpoint partial Transformer layers (or skip checkpointing) and
    # the rest of micro-batches within a window of micro-batches checkpoint
    # all Transformer layers. The window of micro-batches is set by the maximum
    # outstanding backpropagations and becomes smaller at later pipeline stages.
    # Please refer the appendix C in https://arxiv.org/pdf/2205.05198.pdf
    max_outstanding_backprops = None
    if config.num_microbatches_with_partial_activation_checkpoints is not None:
        max_outstanding_backprops = num_warmup_microbatches + 1

    model_type = get_model_type(model)
    encoder_decoder_xattn = get_model_xattn(model)

    rank = parallel_state.get_pipeline_model_parallel_rank()
    recv_tensor_shapes = get_tensor_shapes(
        rank=rank - 1,
        model_type=model_type,
        seq_length=seq_length,
        micro_batch_size=micro_batch_size,
        decoder_seq_length=decoder_seq_length,
        config=config,
        encoder_decoder_xattn=encoder_decoder_xattn,
    )
    send_tensor_shapes = get_tensor_shapes(
        rank=rank,
        model_type=model_type,
        seq_length=seq_length,
        micro_batch_size=micro_batch_size,
        decoder_seq_length=decoder_seq_length,
        config=config,
        encoder_decoder_xattn=encoder_decoder_xattn,
    )
    if adjust_tensor_shapes_fn is not None:
        recv_tensor_shapes, send_tensor_shapes = adjust_tensor_shapes_fn(
            recv_tensor_shapes, send_tensor_shapes
        )

    # Input, output tensors only need to be saved when doing backward passes
    input_tensors = None
    output_tensors = None
    total_num_tokens = torch.tensor(0, dtype=torch.int).cuda()

    if not forward_only:
        input_tensors = []
        output_tensors = []
    forward_data_store = []

    # Run warmup forward passes.
    for i in range(num_warmup_microbatches):
        # Decide to checkpoint all layers' activations of the current micro-batch
        if max_outstanding_backprops is not None:
            checkpoint_activations_microbatch = (
                i % max_outstanding_backprops
                >= config.num_microbatches_with_partial_activation_checkpoints
            )
        else:
            checkpoint_activations_microbatch = None

        input_tensor = recv_forward(
            recv_tensor_shapes, config, parallel_state.is_pipeline_first_stage()
        )
        output_tensor, num_tokens = forward_step(
            forward_step_func,
            data_iterator,
            model,
            num_microbatches,
            input_tensor,
            forward_data_store,
            config,
            collect_non_loss_data,
            checkpoint_activations_microbatch,
            check_first_val_step(first_val_step, forward_only, i == 0),
            current_microbatch=i,
            encoder_decoder_xattn=encoder_decoder_xattn,
        )
        send_forward(
            output_tensor, send_tensor_shapes, config, parallel_state.is_pipeline_last_stage()
        )
        total_num_tokens += num_tokens

        if not forward_only:
            input_tensors.append(input_tensor)
            output_tensors.append(output_tensor)
            deallocate_output_tensor(output_tensor[0], config.deallocate_pipeline_outputs)

    # Before running 1F1B, need to receive first forward tensor.
    # If all microbatches are run in warmup / cooldown phase, then no need to
    # receive this tensor here.
    if num_microbatches_remaining > 0:
        input_tensor = recv_forward(
            recv_tensor_shapes, config, parallel_state.is_pipeline_first_stage()
        )

    # Run 1F1B in steady state.
    for i in range(num_microbatches_remaining):
        last_iteration = i == (num_microbatches_remaining - 1)

        # Decide to checkpoint all layers' activations of the current micro-batch
        if max_outstanding_backprops is not None:
            checkpoint_activations_microbatch = (
                (i + num_warmup_microbatches) % max_outstanding_backprops
            ) >= config.num_microbatches_with_partial_activation_checkpoints
        else:
            checkpoint_activations_microbatch = None

        output_tensor, num_tokens = forward_step(
            forward_step_func,
            data_iterator,
            model,
            num_microbatches,
            input_tensor,
            forward_data_store,
            config,
            collect_non_loss_data,
            checkpoint_activations_microbatch,
            check_first_val_step(
                first_val_step, forward_only, (i == 0) and (num_warmup_microbatches == 0)
            ),
            current_microbatch=i + num_warmup_microbatches,
            encoder_decoder_xattn=encoder_decoder_xattn,
        )
        total_num_tokens += num_tokens

        if forward_only:
            send_forward(
                output_tensor, send_tensor_shapes, config, parallel_state.is_pipeline_last_stage()
            )

            if not last_iteration:
                input_tensor = recv_forward(
                    recv_tensor_shapes, config, parallel_state.is_pipeline_first_stage()
                )

        else:
            output_tensor_grad = send_forward_recv_backward(
                output_tensor, send_tensor_shapes, config, parallel_state.is_pipeline_last_stage()
            )

            # Add input_tensor and output_tensor to end of list.
            input_tensors.append(input_tensor)
            output_tensors.append(output_tensor)
            deallocate_output_tensor(output_tensor[0], config.deallocate_pipeline_outputs)

            # Pop input_tensor and output_tensor from the start of the list for
            # the backward pass.
            input_tensor = input_tensors.pop(0)
            output_tensor = output_tensors.pop(0)

            # Enable grad sync for the last microbatch in the batch if the full
            # backward pass completes in the 1F1B stage.
            if num_warmup_microbatches == 0 and last_iteration:
                if config.grad_sync_func is None or rank == 0:
                    enable_grad_sync()

            input_tensor_grad = backward_step(
                input_tensor, output_tensor, output_tensor_grad, model_type, config
            )

            if last_iteration:
                input_tensor = None
                send_backward(
                    input_tensor_grad,
                    recv_tensor_shapes,
                    config,
                    parallel_state.is_pipeline_first_stage(),
                )
            else:
                input_tensor = send_backward_recv_forward(
                    input_tensor_grad,
                    recv_tensor_shapes,
                    config,
                    parallel_state.is_pipeline_first_stage(),
                )

    # Run cooldown backward passes.
    if not forward_only:
        for i in range(num_warmup_microbatches):

            # Enable async grad reduction in the last backward pass
            # Note: If grad sync function is provided, only enable
            # async grad reduction in first pipeline stage. Other
            # pipeline stages do grad reduction during pipeline
            # bubble.
            if i == num_warmup_microbatches - 1:
                if config.grad_sync_func is None or rank == 0:
                    enable_grad_sync()

            input_tensor = input_tensors.pop(0)
            output_tensor = output_tensors.pop(0)

            output_tensor_grad = recv_backward(
                send_tensor_shapes, config, parallel_state.is_pipeline_last_stage()
            )

            input_tensor_grad = backward_step(
                input_tensor, output_tensor, output_tensor_grad, model_type, config
            )

            send_backward(
                input_tensor_grad,
                recv_tensor_shapes,
                config,
                parallel_state.is_pipeline_first_stage(),
            )

        # Launch any remaining grad reductions.
        if no_sync_context is not None:
            enable_grad_sync()
            if config.grad_sync_func is not None:
                config.grad_sync_func(model.parameters())

    if config.finalize_model_grads_func is not None and not forward_only:

        # If defer_embedding_wgrad_compute is enabled we need to do the
        # weight gradient GEMM's here.
        finish_embedding_wgrad_compute(config, embedding_module)

        # Finalize model grads (perform full grad all-reduce / reduce-scatter for
        # data parallelism, layernorm all-reduce for sequence parallelism, and
        # embedding all-reduce for pipeline parallelism).
        config.finalize_model_grads_func(
            [model], total_num_tokens if config.calculate_per_token_loss else None
        )

    if config.timers is not None:
        config.timers('forward-backward').stop()

    if hasattr(config, 'enable_cuda_graph') and config.enable_cuda_graph:
        create_cudagraphs()

    return forward_data_store<|MERGE_RESOLUTION|>--- conflicted
+++ resolved
@@ -297,11 +297,7 @@
     if vp_stage is not None and model_vp_stage is not None:
         assert vp_stage == model_vp_stage, "vp_stage mismatch"
     num_tokens = torch.tensor(0, dtype=torch.int)
-<<<<<<< HEAD
-    if parallel_state.is_pipeline_last_stage(ignore_virtual=False, vp_stage=model_chunk_id  ):
-=======
     if parallel_state.is_pipeline_last_stage(ignore_virtual=False, vp_stage=vp_stage):
->>>>>>> d86da876
         if not collect_non_loss_data:
             outputs = loss_func(output_tensor)
             if len(outputs) == 3:
@@ -1124,7 +1120,6 @@
 
         return input_tensor_grad
 
-<<<<<<< HEAD
     def combined_forward_backward_helper(
         f_virtual_microbatch_id=None,
         b_virtual_microbatch_id=None,
@@ -1324,20 +1319,14 @@
             return forward_output_tensor, backward_input_tensor_grad
 
     # ==============================main logic=========================================
-=======
->>>>>>> d86da876
     is_vp_first_stage = partial(parallel_state.is_pipeline_first_stage, ignore_virtual=False)
     is_vp_last_stage = partial(parallel_state.is_pipeline_last_stage, ignore_virtual=False)
 
     # Run warmup forward passes.
     parallel_state.set_virtual_pipeline_model_parallel_rank(0)
-<<<<<<< HEAD
-    input_tensors[0].append(p2p_communication.recv_forward(tensor_shape, config, is_vp_first_stage))
-=======
     input_tensors[0].append(
         p2p_communication.recv_forward(tensor_shape, config, is_vp_first_stage())
     )
->>>>>>> d86da876
 
     fwd_wait_handles = None
     fwd_wait_recv_handles = None
@@ -1414,11 +1403,7 @@
         )
 
         # Don't send tensor downstream if on last stage.
-<<<<<<< HEAD
-        if parallel_state.is_pipeline_last_stage(ignore_virtual=False, vp_stage=cur_model_chunk_id):
-=======
         if is_vp_last_stage(vp_stage=cur_model_chunk_id):
->>>>>>> d86da876
             output_tensor = None
 
         # Send and receive tensors as appropriate (send tensors computed
@@ -1538,35 +1523,10 @@
 
         cur_model_chunk_id = get_model_chunk_id(forward_k, forward=True)
         parallel_state.set_virtual_pipeline_model_parallel_rank(cur_model_chunk_id)
-<<<<<<< HEAD
-=======
-        microbatch_id = get_microbatch_id_in_model_chunk(forward_k, forward=True)
+
         if config.overlap_p2p_comm:
-            if not is_vp_first_stage(vp_stage=cur_model_chunk_id):
-                if config.overlap_p2p_comm_warmup_flush:
-                    assert recv_prev_wait_handles, (
-                        f'pp rank {pipeline_parallel_rank}, fwd iteration {forward_k}, '
-                        'should have registered recv handle'
-                    )
-                    recv_prev_wait_handle = recv_prev_wait_handles.pop(0)
-                    recv_prev_wait_handle.wait()
-                else:
-                    if recv_prev_wait_handles is not None and recv_prev_wait_handles:
-                        recv_prev_wait_handle = recv_prev_wait_handles.pop(0)
-                        recv_prev_wait_handle.wait()
-
-            deallocate_output_tensor(output_tensor, config.deallocate_pipeline_outputs)
->>>>>>> d86da876
-
-        if config.overlap_p2p_comm:
-
-<<<<<<< HEAD
+
             backward_k = k
-=======
-            # Last virtual stage no activation tensor to send.
-            if is_vp_last_stage(vp_stage=forward_model_chunk_id):
-                output_tensor = None
->>>>>>> d86da876
 
             # output send / receive sync
             def pp_pre_forward():
@@ -1615,7 +1575,6 @@
                         overlap_p2p_comm=True,
                     )
                 )
-<<<<<<< HEAD
                 if send_next_wait_handle is not None:
                     send_next_wait_handle.wait()
                 if fwd_wait_handles is not None:
@@ -1623,21 +1582,6 @@
                         fwd_wait_handles.pop("send_next")
                         if "send_next" in fwd_wait_handles
                         else None
-=======
-                if "recv_prev" in fwd_wait_handles:
-                    recv_prev_wait_handles.append(fwd_wait_handles.pop("recv_prev"))
-            # assert fwd_wait_handles is not None
-
-            # Backward pass.
-            backward_k = k
-            backward_model_chunk_id = get_model_chunk_id(backward_k, forward=False)
-            parallel_state.set_virtual_pipeline_model_parallel_rank(backward_model_chunk_id)
-            if not is_vp_last_stage(vp_stage=backward_model_chunk_id):
-                if config.overlap_p2p_comm_warmup_flush:
-                    assert recv_next_wait_handles, (
-                        f'pp rank {pipeline_parallel_rank}, bwd iteration {backward_k}, '
-                        'should have registered recv next handle'
->>>>>>> d86da876
                     )
                     if "recv_prev" in fwd_wait_handles:
                         recv_prev_wait_handles.append(fwd_wait_handles.pop("recv_prev"))
@@ -1682,7 +1626,6 @@
                     backward_k, forward=False
                 )
 
-<<<<<<< HEAD
                 (bwd_recv_buffer[backward_k % bwd_recv_buffer_size], bwd_wait_handles) = (
                     p2p_communication.send_backward_recv_backward(
                         input_tensor_grad,
@@ -1702,13 +1645,6 @@
                     )
                     if "recv_next" in bwd_wait_handles:
                         recv_next_wait_handles.append(bwd_wait_handles.pop("recv_next"))
-=======
-            input_tensor_grad = backward_step_helper(backward_k)
-
-            # First virtual stage no activation gradient tensor to send.
-            if is_vp_first_stage(vp_stage=backward_model_chunk_id):
-                input_tensor_grad = None
->>>>>>> d86da876
 
                 # Put input_tensor and output_tensor_grad in data structures in the
                 # right location.
@@ -1842,11 +1778,7 @@
             _, input_tensor_grad = forward_backward_helper_wrapper(b_virtual_microbatch_id=k)
 
             # First virtual stage no activation gradient tensor to send.
-<<<<<<< HEAD
-            if is_vp_first_stage(vp_stage=backward_model_chunk_id):
-=======
             if is_vp_first_stage(vp_stage=cur_model_chunk_id):
->>>>>>> d86da876
                 input_tensor_grad = None
 
             if config.overlap_p2p_comm_warmup_flush:
