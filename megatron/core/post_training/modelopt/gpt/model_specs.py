--- conflicted
+++ resolved
@@ -1,6 +1,5 @@
 # Copyright (c) 2024, NVIDIA CORPORATION. All rights reserved.
 
-<<<<<<< HEAD
 import warnings
 from typing import Optional
 
@@ -13,9 +12,6 @@
     TEDotProductAttention = None
     HAVE_TE = False
 
-=======
-from megatron.core.extensions.transformer_engine import TEDotProductAttention
->>>>>>> 7b4fbe95
 from megatron.core.fusions.fused_bias_dropout import get_bias_dropout_add
 from megatron.core.models.gpt.gpt_layer_specs import get_mlp_module_spec
 try:
