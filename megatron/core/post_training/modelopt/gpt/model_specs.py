# Copyright (c) 2024, NVIDIA CORPORATION. All rights reserved.

import warnings
from typing import Optional

from megatron.core.transformer.torch_norm import WrappedTorchNorm

try:
    from megatron.core.extensions.transformer_engine import TEDotProductAttention
    HAVE_TE = True
except ModuleNotFoundError:
    TEDotProductAttention = None
    HAVE_TE = False

from megatron.core.fusions.fused_bias_dropout import get_bias_dropout_add
from megatron.core.models.gpt.gpt_layer_specs import get_mlp_module_spec
<<<<<<< HEAD
try:
    from megatron.core.post_training.modelopt.layers import (
        BlockwiseFP8WeightTransformerLayer,
        FP8WeightTransformerLayer,
        Norm,
    )
except ModuleNotFoundError:
    BlockwiseFP8WeightTransformerLayer = None
    FP8WeightTransformerLayer = None
    Norm = WrappedTorchNorm

=======
from megatron.core.post_training.modelopt.layers import (
    BlockwiseFP8WeightTransformerLayer,
    FP8WeightTransformerLayer,
    Linear,
    Norm,
)
>>>>>>> a4306f75
from megatron.core.tensor_parallel.layers import ColumnParallelLinear, RowParallelLinear
from megatron.core.transformer.attention import SelfAttention, SelfAttentionSubmodules
from megatron.core.transformer.dot_product_attention import DotProductAttention
from megatron.core.transformer.enums import AttnMaskType
from megatron.core.transformer.identity_op import IdentityOp
from megatron.core.transformer.multi_latent_attention import (
    MLASelfAttention,
    MLASelfAttentionSubmodules,
)
from megatron.core.transformer.spec_utils import ModuleSpec
from megatron.core.transformer.transformer_block import (
    TransformerBlockSubmodules,
    get_num_layers_to_build,
)
from megatron.core.transformer.transformer_config import TransformerConfig
from megatron.core.transformer.transformer_layer import (
    TransformerLayer,
    TransformerLayerSubmodules,
    get_transformer_layer_offset,
)


def get_gpt_layer_modelopt_spec(
    num_experts: Optional[int] = None,
    local_core_attention: bool = False,
    moe_grouped_gemm: bool = False,
    remap_te_layernorm: bool = False,
    qk_layernorm: bool = False,
) -> ModuleSpec:
    """Mix the native spec with TENorm.

    This is essentially the native local spec except for the layernorm implementation
    is using TENorm from Transformer-Engine. The issue is that FusedLayerNorm from apex
    has stopped supporting RMSNorm needed by llama.
    """
    warnings.warn(
        "`get_gpt_layer_modelopt_spec` will be deprecated in a future release."
        "Use `get_gpt_modelopt_spec` instead."
    )

    core_attention = DotProductAttention if local_core_attention else TEDotProductAttention
    mlp = get_mlp_module_spec(
        use_te=False, num_experts=num_experts, moe_grouped_gemm=moe_grouped_gemm, fp8=False
    )
    sharded_state_dict_keys_map = {}
    if remap_te_layernorm:
        if num_experts:
            sharded_state_dict_keys_map = {
                'input_layernorm.': 'self_attention.linear_qkv.layer_norm_'
            }
        else:
            sharded_state_dict_keys_map = {
                'input_layernorm.': 'self_attention.linear_qkv.layer_norm_',
                'pre_mlp_layernorm.': 'mlp.linear_fc1.layer_norm_',
            }
    return ModuleSpec(
        module=TransformerLayer,
        submodules=TransformerLayerSubmodules(
            input_layernorm=Norm,
            self_attention=ModuleSpec(
                module=SelfAttention,
                params={"attn_mask_type": AttnMaskType.causal},
                submodules=SelfAttentionSubmodules(
                    linear_qkv=ColumnParallelLinear,
                    core_attention=core_attention,
                    linear_proj=RowParallelLinear,
                    q_layernorm=Norm if qk_layernorm else IdentityOp,
                    k_layernorm=Norm if qk_layernorm else IdentityOp,
                ),
            ),
            self_attn_bda=get_bias_dropout_add,
            pre_mlp_layernorm=Norm,
            mlp=mlp,
            mlp_bda=get_bias_dropout_add,
            # Map TE-layernorm-fusion keys back
            sharded_state_dict_keys_map=sharded_state_dict_keys_map,
        ),
    )


def get_gpt_modelopt_spec(
    config: TransformerConfig,
    local_core_attention: bool = False,
    remap_te_layernorm: bool = False,
    real_quant_cfg: str = "None",
):
    """Mix the native spec with TENorm.

    This is essentially the native local spec except for the layernorm implementation
    is using TENorm from Transformer-Engine. The issue is that FusedLayerNorm from apex
    has stopped supporting RMSNorm needed by llama.
    """

    assert real_quant_cfg is None or HAVE_TE

    moe_sharded_state_dict_keys_map = {}
    dense_sharded_state_dict_keys_map = {}
    if remap_te_layernorm:
        input_layernorm_map = {'input_layernorm.': 'self_attention.linear_qkv.layer_norm_'}
        mla_qk_layernorm_map = {
            "self_attention.q_layernorm.": 'self_attention.linear_q_up_proj.layer_norm_',
            "self_attention.kv_layernorm.": 'self_attention.linear_kv_up_proj.layer_norm_',
        }
        dense_sharded_state_dict_keys_map = {'pre_mlp_layernorm.': 'mlp.linear_fc1.layer_norm_'}
        if not config.multi_latent_attention:
            moe_sharded_state_dict_keys_map.update(input_layernorm_map)
            dense_sharded_state_dict_keys_map.update(input_layernorm_map)
        else:
            if config.qk_layernorm:
                moe_sharded_state_dict_keys_map.update(mla_qk_layernorm_map)
                dense_sharded_state_dict_keys_map.update(mla_qk_layernorm_map)

    if real_quant_cfg == "None":
        transformer_layer = TransformerLayer
    elif real_quant_cfg == "fp8_real_quant":
        transformer_layer = FP8WeightTransformerLayer
    elif real_quant_cfg == "fp8_blockwise_real_quant":
        transformer_layer = BlockwiseFP8WeightTransformerLayer
    else:
        raise ValueError("RealQuantTransformerLayer does not support {}".format(real_quant_cfg))

    core_attention = DotProductAttention if local_core_attention else TEDotProductAttention

    if config.multi_latent_attention:
        attn_module = MLASelfAttention
        attn_submodules = MLASelfAttentionSubmodules(
            linear_q_proj=ColumnParallelLinear,
            linear_q_down_proj=Linear,
            q_layernorm=Norm,
            linear_q_up_proj=ColumnParallelLinear,
            linear_kv_down_proj=Linear,
            kv_layernorm=Norm,
            linear_kv_up_proj=ColumnParallelLinear,
            core_attention=core_attention,
            linear_proj=RowParallelLinear,
        )
    else:
        attn_module = SelfAttention
        attn_submodules = SelfAttentionSubmodules(
            linear_qkv=ColumnParallelLinear,
            core_attention=core_attention,
            linear_proj=RowParallelLinear,
            q_layernorm=Norm if config.qk_layernorm else IdentityOp,
            k_layernorm=Norm if config.qk_layernorm else IdentityOp,
        )

    dense_mlp_spec = get_mlp_module_spec(use_te=False)

    dense_layer_spec = ModuleSpec(
        module=transformer_layer,
        submodules=TransformerLayerSubmodules(
            input_layernorm=Norm,
            self_attention=ModuleSpec(
                module=attn_module,
                params={"attn_mask_type": AttnMaskType.causal},
                submodules=attn_submodules,
            ),
            self_attn_bda=get_bias_dropout_add,
            pre_mlp_layernorm=Norm,
            mlp=dense_mlp_spec,
            mlp_bda=get_bias_dropout_add,
            # Map TE-layernorm-fusion keys back
            sharded_state_dict_keys_map=dense_sharded_state_dict_keys_map,
        ),
    )

    if config.num_moe_experts is None:
        return dense_layer_spec

    moe_mlp_spec = get_mlp_module_spec(
        use_te=False,
        num_experts=config.num_moe_experts,
        moe_grouped_gemm=False,
        # use_te=True, num_experts=config.num_moe_experts, moe_grouped_gemm=True,
    )

    moe_layer_spec = ModuleSpec(
        module=transformer_layer,
        submodules=TransformerLayerSubmodules(
            input_layernorm=Norm,
            self_attention=ModuleSpec(
                module=attn_module,
                params={"attn_mask_type": AttnMaskType.causal},
                submodules=attn_submodules,
            ),
            self_attn_bda=get_bias_dropout_add,
            pre_mlp_layernorm=Norm,
            mlp=moe_mlp_spec,
            mlp_bda=get_bias_dropout_add,
            # Map TE-layernorm-fusion keys back
            sharded_state_dict_keys_map=moe_sharded_state_dict_keys_map,
        ),
    )

    # Parse config.moe_layer_freq to determine the pattern of expert/dense layers.
    # 0 stands for dense layers, 1 stands for expert layers.
    # For integer N: Creates a pattern with one expert layer every N layers.
    # For string pattern: Evaluates the str directly (e.g. "[1,0,1]" for alternating expert/dense).
    if isinstance(config.moe_layer_freq, int):
        moe_layer_pattern = [
            1 if (i % config.moe_layer_freq == 0) else 0 for i in range(config.num_layers)
        ]
    elif isinstance(config.moe_layer_freq, list):
        moe_layer_pattern = config.moe_layer_freq
        assert len(moe_layer_pattern) == config.num_layers, (
            f"Invalid length of moe_layer_pattern: {len(moe_layer_pattern)}, "
            f"expected {config.num_layers}, "
            f"current moe layer pattern: {config.moe_layer_freq}"
        )
    else:
        raise ValueError(
            f"Invalid moe_layer_freq: {type(config.moe_layer_freq)}, {config.moe_layer_freq}"
        )

    # Create the layer specs for the model.
    layer_specs = []
    for layer_number in range(config.num_layers):
        if moe_layer_pattern[layer_number] == 1:
            layer_specs.append(moe_layer_spec)
        elif moe_layer_pattern[layer_number] == 0:
            layer_specs.append(dense_layer_spec)
        else:
            raise ValueError(f"Invalid layer pattern: {moe_layer_pattern}")

    # Slice the layer specs to only include the layers that are built in this pipeline stage.
    # Note: MCore layer_number starts at 1
    offset = get_transformer_layer_offset(config)
    num_layers_to_build = get_num_layers_to_build(config)
    layer_specs = layer_specs[offset : offset + num_layers_to_build]

    # Block spec.
    block_spec = TransformerBlockSubmodules(layer_specs=layer_specs, layer_norm=Norm)

    return block_spec<|MERGE_RESOLUTION|>--- conflicted
+++ resolved
@@ -14,7 +14,6 @@
 
 from megatron.core.fusions.fused_bias_dropout import get_bias_dropout_add
 from megatron.core.models.gpt.gpt_layer_specs import get_mlp_module_spec
-<<<<<<< HEAD
 try:
     from megatron.core.post_training.modelopt.layers import (
         BlockwiseFP8WeightTransformerLayer,
@@ -26,14 +25,6 @@
     FP8WeightTransformerLayer = None
     Norm = WrappedTorchNorm
 
-=======
-from megatron.core.post_training.modelopt.layers import (
-    BlockwiseFP8WeightTransformerLayer,
-    FP8WeightTransformerLayer,
-    Linear,
-    Norm,
-)
->>>>>>> a4306f75
 from megatron.core.tensor_parallel.layers import ColumnParallelLinear, RowParallelLinear
 from megatron.core.transformer.attention import SelfAttention, SelfAttentionSubmodules
 from megatron.core.transformer.dot_product_attention import DotProductAttention
