# Copyright (c) 2024, NVIDIA CORPORATION. All rights reserved.

import datetime
import inspect
import logging
import math
import os
import random
import re
from collections import defaultdict
from enum import Enum
from typing import Any, Callable, Iterable, NamedTuple, Optional, Set, Tuple, Union

from megatron.core.device_utils import get_current_device, get_current_rng_state, set_current_rng_state
import numpy as np
import torch

import megatron.core.parallel_state as mpu
from megatron.core.dist_checkpointing.mapping import ShardedObject

"""DISCLAIMER: THIS IS AN EXPERIMENTAL FEATURE.

The rerun state machine implementation in this file is alpha-level code to help
with attribution of unexpected results (e.g. NaN, spiky loss, etc.). This code
has not been tested at scale so should not be assumed to be accurate. Nodes
flagged by this code as potentially faulty should be subjected to standard
diagnostic test suites for a definitive diagnosis.

Also note that experimental features may break existing APIs.
"""

logger = logging.getLogger(__name__)

_GLOBAL_RERUN_STATE_MACHINE: Optional["RerunStateMachine"] = None

# Exit code returned when job needs to be restarted to disambiguate the results.
EXIT_CODE_RESUME_TO_DISAMBIGUATE: int = 16

# Exit code returned when job failed on result validation.
EXIT_CODE_FAILED_ON_RESULT_VALIDATION: int = 17

SerializableStateType = Union[list, dict]
DataIteratorArgType = Optional[Union["RerunDataIterator", list["RerunDataIterator"]]]


class Caller(NamedTuple):
    """Class capturing the code and rank calling a function."""

    filename: str
    lineno: int
    rank: int


class Call(NamedTuple):
    """Class capturing a function call."""

    caller: Caller
    sequence: int


class RerunDiagnostic(str, Enum):
    """Enum representing the different diagnostic attributions.

    CORRECT_RESULT: the result was the expected result given the input.
    TRANSIENT_ERROR: the result could not be reproduced on the same GPU.
    PERSISTENT_ERROR: the result could be reproduced on the same GPU, but
        not on a different GPU.
    """

    CORRECT_RESULT = "correct_result"
    TRANSIENT_ERROR = "transient_error"
    PERSISTENT_ERROR = "persistent_error"


class RerunMode(str, Enum):
    """Enum representing the different run mode for the rerun state machine."""

    DISABLED = "disabled"
    VALIDATE_RESULTS = "validate_results"
    REPORT_DETERMINISM_STATS = "report_determinism_stats"


class RerunState(Enum):
    """Enum representing the different states of the rerun state machine.

    Description of states (would benefit from a diagram):
    - NOT_RUNNING_YET
        State before the should_rerun_forward_and_backward while loop has been entered (and
        not restarting from a checkpoint for a 2nd re-run), and after it has been successfully
        completed (all validation succeeded).
    - INITIAL_RUN
        State during the initial run of the should_rerun_forward_and_backward while loop.
    - RERUNNING_IN_PLACE
        State during the second run of the should_rerun_forward_and_backward (1+ validation has
        failed).
    - WILL_RERUN_FROM_CHECKPOINT
        State after the should_rerun_forward_and_backward while loop has exited (on initial job run)
        and before the while loop has been entered (on the second job run restarted from the
        checkpoint) when the 1st re-run yielded the same result than on the initial run.
    - RERUNNING_FROM_CHECKPOINT
        State during first (and only) run of the should_rerun_forward_and_backward while loop when
        the job was restarted from a checkpoint.
    - RERUNNING_AGAIN_FROM_CHECKPOINT
        State when the re-run from checkpoint was rescheduled on the same potentially faulty GPU.
    """

    NOT_RUNNING_YET = 0
    INITIAL_RUN = 1
    RERUNNING_IN_PLACE = 2
    WILL_RERUN_FROM_CHECKPOINT = 3
    RERUNNING_FROM_CHECKPOINT = 4
    RERUNNING_AGAIN_FROM_CHECKPOINT = 5


class RerunValidationStatus(str, Enum):
    """Enum representing the status of a record in the tracker log file"""

    RERUN_DISABLED = "rerun_disabled"
    INITIAL_RUN = "initial_run"
    FIRST_RERUN_NOT_REPRODUCIBLE = "first_rerun_not_reproducible"
    FIRST_RERUN_REPRODUCIBLE = "first_rerun_reproducible"
    SECOND_RERUN_NOT_REPRODUCIBLE = "second_rerun_not_reproducible"
    SECOND_RERUN_REPRODUCIBLE = "second_rerun_reproducible"


COMPARISON_MATCH: float = 0.0
COMPARISON_MISMATCH: float = math.inf


class RerunStateMachine:
    """Class implementing the re-run state machine used to validate calculations.

    This class is a singleton and should not be instantiated directly. The instance
    should be initialized by calling the initialize_rerun_state_machine() helper function instead.

    Args:
        state_save_func: optional function to save any additional state that needs
                    to be restore to rerun the iteration.
        state_restore_func: optional function to restore the state saved by state_save_func.
        mode: operating mode for the rerun state machine, default is disabled.
        error_injector: optional result injection engine, default is no result injection.
        result_rejected_tracker_filename: optional name of file tracking `result rejected` events.

    Example usage:

        def state_save_func():
            # save any custom state that may change during the
            # forward-backward pass and that needs to be saved/restored
            # when re-running the iteration (Python/NumPy/Pytorch/CUDA
            # RNG states already taken care of)
            return {
                'mystate': get_state(...)
            }

        def state_restore_func(state_dict):
            restore_state(state_dict['mystate'])

        initialize_rerun_state_machine(
            state_save_func=state_save_func,
            state_restore_func=state_restore_func,
            error_injector=RerunErrorInjector(
                error_injection_rate=100000,
                error_injection_type=RerunDiagnostic.TRANSIENT_ERROR,
            ),
        )

    To use the rerun state machine, the training code needs to be modified as described in the
    documentation for each of the public methods.

    Caveats and assumptions:
    1) A core assumption of the rerun state machine is that execution (flow control) of the
    iteration is deterministic w.r.t. the state captured by the rerun state (_save_state() and
    _restore_state() methods below). More specifically, the requirement is that a re-run of the
    iteration yields the same calls to validate_results() as in the initial run.
    On the other hand, computations are NOT required to be deterministic, i.e. results may vary
    slightly across re-runs of the iteration.

    2) The re-run logic is currently only able to re-run the current step. It may be that an
    unexpected result (e.g. spiky loss) is the result of a calculation that happened at a previous
    iteration. The current implementation will not catch such issues. We're planning to add the
    capability to re-run multiple steps in a future implementation.
    """

    REPORTING_INTERVAL_ITERATIONS: int = 2

    def __init__(
        self,
        state_save_func: Optional[Callable[[], SerializableStateType]] = None,
        state_restore_func: Optional[Callable[[SerializableStateType], None]] = None,
        mode: RerunMode = RerunMode.DISABLED,
        error_injector: Optional["RerunErrorInjector"] = None,
        result_rejected_tracker_filename: Optional[str] = None,
    ) -> None:
        self.mode: RerunMode = mode
        self.state: RerunState = RerunState.NOT_RUNNING_YET
        self.current_iteration: int = -1
        # The flags below are per-rank flags that get all-reduced across all ranks
        # request to rerun iteration  because validation failed (1st re-run).
        self.rerun_requested: bool = False
        # Request to checkpoint to re-run iteration on different GPU (2nd re-run).
        self.checkpoint_requested: bool = False
        # Request to restart job again from checkpoint because got the same GPU (3rd+ re-run).
        self.restart_again_requested: bool = False
        # Request to resume normal execution when no HW fault was detected.
        self.continue_requested: bool = False
        self.logged_sdc_enabled: bool = False

        self.error_injector: RerunErrorInjector = error_injector or RerunErrorInjector()
        self.validation_counts: dict[Caller, int] = defaultdict(int)
        self.failed_validation_call: Optional[Call] = None
        self.initial_result: Any = None
        self.suspicious_node: str = None
        self.suspicious_device: int = None

        # Keep track of `result_rejected` events.
        # Make sure the file can be written to and abort if not.
        self.result_rejected_tracker_filename = result_rejected_tracker_filename
        if self.result_rejected_tracker_filename is not None:
            try:
                with open(self.result_rejected_tracker_filename, "a"):
                    pass
            except Exception as e:
                raise RuntimeError(
                    f"RerunStateMachine result validation log cannot be appended to! ({e})"
                )

        self.saved_state: Optional[SerializableStateType] = None
        self.state_save_func: Optional[Callable[[], SerializableStateType]] = state_save_func
        self.state_restore_func: Optional[Callable[[SerializableStateType], None]] = (
            state_restore_func
        )
        self.data_iterator_checkpoints: Optional[list[SerializableStateType]] = None

        self.large_value_counts: dict[str, int] = {}
        self.max_values: dict[str, float] = {}

        self.saved_results: dict[Call, Any] = {}
        self.stats: dict[Caller, QuickStats] = defaultdict(lambda: QuickStats())
        if _safe_get_rank() == 0:
            logger.warning(f"RerunStateMachine initialized in mode {mode}")

    def set_mode(self, mode: RerunMode) -> None:
        """Method to set the operating mode"""

        if _safe_get_rank() == 0:
            logger.warning(f"Setting RerunStateMachine mode {mode}")
        self.mode = mode

    def get_mode(self) -> RerunMode:
        """Method to get the operating mode"""

        return self.mode

    def should_run_forward_backward(self, data_iterator: DataIteratorArgType) -> bool:
        """Method instructing whether to (re)run the forward-backward pass.

        Args:
            data_iterator: data iterator or list of data iterators used in this step,
                or None if no data iterator
        Returns:
            A boolean telling whether the forward-backward pass should be (re)run.

        Example usage:

            def train_step(data_iterator, ...):
                rerun_state_machine = get_rerun_state_machine()
                while rerun_state_machine.should_rerun_forward_and_backward(data_iterator):
                    optimizer.zero_grad()
                    data = next(data)
                    outputs = model(data)
                    loss = loss_fn(outputs)
                    loss.backward()
                ...
                optimizer.step()
        """

        self.validation_counts = defaultdict(int)

        data_iterators: list[RerunDataIterator] = self._sanitize_data_iterators(data_iterator)

        # Are we about to start the initial run?
        if self.state == RerunState.NOT_RUNNING_YET:
            if self.mode == RerunMode.DISABLED:
                self.state = RerunState.INITIAL_RUN
                self.current_iteration += 1  # Increment self.current_iteration for reporting.
                return True
            if self.data_iterator_checkpoints is not None:
                assert len(self.data_iterator_checkpoints) == len(
                    data_iterators
                ), "data iterator has different length than checkpointed data iterator"
                for i, d in enumerate(data_iterators):
                    d.load_state_dict(self.data_iterator_checkpoints[i])
                self.data_iterator_checkpoints = None
            self._save_state()
            if data_iterators:
                for d in data_iterators:
                    d.advance()
            self.rerun_requested = False
            self.checkpoint_requested = False
            self.restart_again_requested = False
            self.continue_requested = False
            self.injected_result = None
            self.current_iteration += 1
            self.state = RerunState.INITIAL_RUN
            return True
        # Are we done with the initial run?
        elif self.state == RerunState.INITIAL_RUN:
            if self.mode == RerunMode.DISABLED:
                self.state = RerunState.NOT_RUNNING_YET
                return False
            will_rerun_tensor: torch.Tensor = torch.tensor(
<<<<<<< HEAD
                [self.rerun_requested], dtype=torch.int32, device=get_current_device()
=======
                [self.rerun_requested], dtype=torch.int32, device="cuda"
>>>>>>> 3450806c
            )
            torch.distributed.all_reduce(will_rerun_tensor)
            if will_rerun_tensor.item() == 0:
                self.state = RerunState.NOT_RUNNING_YET
                return False
            if self.mode == RerunMode.VALIDATE_RESULTS and _safe_get_rank() == 0:
                logger.warning("Need to rerun step to check reproducibility of initial result")
            self.state = RerunState.RERUNNING_IN_PLACE
            self._restore_state()
            if data_iterators:
                for d in data_iterators:
                    d.rewind()
            return True
        # Are we done with the 1st re-run?
        elif self.state == RerunState.RERUNNING_IN_PLACE:
            # If we are reporting stats rather than validating results, we just continue with
            # normal execution after re-running the step once to compare results.
            if self.mode == RerunMode.REPORT_DETERMINISM_STATS:
                self.state = RerunState.NOT_RUNNING_YET
                self._maybe_report_stats()
                self.saved_results = defaultdict(list)
                return False
            will_checkpoint_tensor: torch.Tensor = torch.tensor(
<<<<<<< HEAD
                [self.checkpoint_requested], dtype=torch.int32, device=get_current_device()
=======
                [self.checkpoint_requested], dtype=torch.int32, device="cuda"
>>>>>>> 3450806c
            )
            torch.distributed.all_reduce(will_checkpoint_tensor)
            if will_checkpoint_tensor.item() > 0:
                self.state = RerunState.WILL_RERUN_FROM_CHECKPOINT
            self._restore_state()
            if data_iterators:
                for d in data_iterators:
                    d.rewind()
            return False
        # Are we about to re-run from a checkpoint?
        elif self.state == RerunState.WILL_RERUN_FROM_CHECKPOINT:
            self.state = RerunState.RERUNNING_FROM_CHECKPOINT
            return True
        # Are we done re-running from a checkpoint?
        elif self.state == RerunState.RERUNNING_FROM_CHECKPOINT:
            will_restart_again_tensor: torch.Tensor = torch.tensor(
<<<<<<< HEAD
                [self.restart_again_requested], dtype=torch.int32, device=get_current_device()
=======
                [self.restart_again_requested], dtype=torch.int32, device="cuda"
>>>>>>> 3450806c
            )
            torch.distributed.all_reduce(will_restart_again_tensor)
            if will_restart_again_tensor.item() > 0:
                if _safe_get_rank() == 0:
                    logger.warning(
                        "Need to restart job from the same checkpoint "
                        "because it was scheduled on the same node/GPU"
                    )
                self.state = RerunState.RERUNNING_AGAIN_FROM_CHECKPOINT
            else:
                will_continue_tensor: torch.Tensor = torch.tensor(
<<<<<<< HEAD
                    [self.continue_requested], dtype=torch.int32, device=get_current_device()
=======
                    [self.continue_requested], dtype=torch.int32, device="cuda"
>>>>>>> 3450806c
                )
                torch.distributed.all_reduce(will_continue_tensor)
                if will_continue_tensor.item() > 0:
                    if _safe_get_rank() == 0:
                        logger.warning(
                            "Continuing normal execution because failed validation was not fatal"
                        )
                    self.state = RerunState.NOT_RUNNING_YET
            return False
        raise RuntimeError("Should not be here")

    def should_checkpoint_and_exit(self) -> Tuple[bool, bool, int]:
        """Method instructing whether to checkpoint and/or abort the job.

        Args:
            None
        Returns:
            A tuple formed of:
            - a boolean telling whether a checkpoint should be taken.
            - a boolean telling whether the job should be aborted.
            - an exit code (int) to return if aborting (0 if not aborting).

        Example usage:

            def train_step(data_iterator, ...):
                rerun_state_machine = get_rerun_state_machine()
                while rerun_state_machine.should_rerun_forward_and_backward(data_iterator):
                    ...
                should_checkpoint, should_exit, exit_code = (
                    rerun_state_machine.should_checkpoint_and_exit()
                )
                if should_checkpoint:
                    save_checkpoint()
                if should_exit:
                    sys.exit(exit_code)
                optimizer.step()
        """

        if self.mode in [RerunMode.DISABLED, RerunMode.REPORT_DETERMINISM_STATS]:
            return False, False, 0
        if self.state == RerunState.RERUNNING_IN_PLACE:
            if _safe_get_rank() == 0:
                logger.warning(
                    "Exiting now. A checkpoint at the last iteration is being saved "
                    "if further examination is needed"
                )
            return True, True, EXIT_CODE_FAILED_ON_RESULT_VALIDATION
        elif self.state == RerunState.WILL_RERUN_FROM_CHECKPOINT:
            if _safe_get_rank() == 0:
                logger.warning(
                    "Saving a checkpoint and exiting now. Please resume the job "
                    "from the checkpoint to rerun the last iteration "
                    "and establish a diagnostic"
                )
            return True, True, EXIT_CODE_RESUME_TO_DISAMBIGUATE
        elif self.state == RerunState.RERUNNING_FROM_CHECKPOINT:
            if _safe_get_rank() == 0:
                logger.warning(
                    "Exiting now. A checkpoint at the last iteration already exists "
                    "if further examination is needed"
                )
            return False, True, EXIT_CODE_FAILED_ON_RESULT_VALIDATION
        elif self.state == RerunState.RERUNNING_AGAIN_FROM_CHECKPOINT:
            if _safe_get_rank() == 0:
                logger.warning(
                    "Exiting now. Please resume the job from the same checkpoint "
                    "to rerun the last iteration and establish a diagnostic"
                )
            return False, True, EXIT_CODE_RESUME_TO_DISAMBIGUATE
        return False, False, 0

    def validate_result(
        self,
        result: Any,
        rejection_func: Callable[[Any], bool],
        message: str = "unexpected result",
        comparison_func: Optional[Callable[[Any, Any], float]] = None,
        tolerance: float = 0.0,
        fatal: bool = True,
    ) -> None:
        """This method verifies a result and possibly triggers a re-run.

        Args:
            result: result to verify.
            rejection_func: function taking a result as input and returning whether the result fails
                validation (e.g. torch.isnan, returns True if result is NaN).
            message: message describing the validation test (e.g. "spiky loss").
            comparison_func: optional function used to compare the results of the original run and
                of a rerun. It should return a float representing the relative difference between
                the 2. The default implementation is for 0-dim float tensors.
            tolerance: tolerance used in combination with comparison_func to determine
                reproducibility of results. Default is no tolerance (deterministic calculations).
            fatal: whether to abort the job when no HW fault was identified (unexpected result is
                reproducible and correct).
        Returns:
            None

        Example usage:

            def train_step(data_iterator, ...):
                rerun_state_machine = get_rerun_state_machine()
                while rerun_state_machine.should_rerun_forward_and_backward(data_iterator):
                    optimizer.zero_grad()
                    data = next(data)
                    outputs = model(data)
                    loss = loss_fn(outputs)
                    rerun_state_machine.validate_result(
                        result=loss,
                        rejection_func=torch.is_nan,    # rejects result if NaN
                        message="loss is NaN",
                        tolerance=0.001,    # max 0.1% difference in results due to non-determinism
                        fatal=True,         # abort job if validation fails
                    )
                    loss.backward()

        We establish the diagnostic using this overall flow:
        - an irreproducible result is detected by rerunning the iteration locally (same GPU) and
          verifying the result is different.
        - a mismatching result is detected by rerunning the iteration on a different GPU by
          verifying the result is different.
        - an expected result is detected by rerunning the iteration on a different GPU and
          verifying the result is the same.
        """

        # If reruns are disabled, still validate the result and throw a RuntimeError if it is
        # rejected. This is a backward-compatible behavior.
        if self.mode == RerunMode.DISABLED:
            result_rejected: bool = rejection_func(result)
            if result_rejected:
                self._log_validation_error_to_file(
                    status=RerunValidationStatus.RERUN_DISABLED, result=result, message=message
                )
                rank: int = _safe_get_rank()
                node: str = os.uname()[1]
                device: torch.device = get_current_device()
                full_message: str = (
                    f"Rank {rank}, node {node}, device {device}, "
                    f"iteration {self.current_iteration}: "
                    f"Unexpected result {result} (message='{message}')"
                )
                raise RuntimeError(full_message)
            return

        # Skip the validation on the first iteration, as we cannot guarantee a checkpoint can be
        # taken before the optimizer has been stepped at least once.
        if self.current_iteration < 1:
            return

        if comparison_func is None:
            comparison_func = _compare_floats

        assert (
            self.state != RerunState.NOT_RUNNING_YET
        ), "validate_result should not be called outside of the forward-backward pass"

        validation_call: Call = self._get_validation_call_info()

        # Handle the stats reporting mode. In that mode, we rerun every iteration once to collect
        # stats about any non-determinism in the calculations (as a relative difference between the
        # calculations in the initial run and in the re-run). The only assumption here is that the
        # control flow is deterministic (so that the results corresponding to the nth invokation of
        # validate_result() can be compared).

        if self.mode == RerunMode.REPORT_DETERMINISM_STATS:
            if self.state == RerunState.INITIAL_RUN:
                self.rerun_requested = True
                self.saved_results[validation_call] = result
            elif self.state == RerunState.RERUNNING_IN_PLACE:
                initial_result = self.saved_results.get(validation_call)
                assert initial_result is not None, "Result from initial run missing"
                diff = comparison_func(initial_result, result)
                caller: Caller = Caller(
                    filename=validation_call.caller.filename,
                    lineno=validation_call.caller.lineno,
                    rank=0,
                )
                self.stats[caller].record(diff)
            return

        def log_failure(message: str) -> None:
            rank: int = _safe_get_rank()
            node: str = os.uname()[1]
            device = get_current_device()
            logger.error(f"Rank {rank}, node {node}, device {device}: {message}!")

        # Emit message in log so that we can identify which jobs have this instrumentation
        # enabled. We do this from the validate_result() method because some jobs may run with
        # the check_for_nan_in_loss_and_grad option but never call validate_result.
        if not self.logged_sdc_enabled:
            self.logged_sdc_enabled = True
            if _safe_get_rank() == 0:
                logger.warning("Result validation enabled")

        # If this the initial run of the iteration, and no unexpected result has already been
        # identified?
        if self.state == RerunState.INITIAL_RUN and not self.rerun_requested:
            result_rejected: bool = self.error_injector.maybe_inject() or rejection_func(result)
            if result_rejected:
                self.failed_validation_call = validation_call
                self.initial_result = result
                self.rerun_requested = True
                self._log_validation_error_to_file(
                    status=RerunValidationStatus.INITIAL_RUN, result=result, message=message
                )
                logger.error(
                    f"Unexpected result {result} at {validation_call.caller.filename} "
                    f"line {validation_call.caller.lineno}, "
                    f"invokation #{validation_call.sequence} "
                    f"at iteration #{self.current_iteration} "
                    f"(message='{message}')"
                )
        # If this the first rerun (same GPU) or second 2nd rerun (different GPU), and have we
        # reached the validation call that failed during the initial run?
        elif (
            self.state in [RerunState.RERUNNING_IN_PLACE, RerunState.RERUNNING_FROM_CHECKPOINT]
            and validation_call == self.failed_validation_call
        ):
            comparison: float = self.error_injector.maybe_miscompare(
                comparison_func, self.initial_result, result, self.state
            )
            # This is the first re-run.
            if self.state == RerunState.RERUNNING_IN_PLACE:
                if comparison > tolerance:
                    logger.warning(
                        "First rerun: unexpected result is not reproducible within the tolerance "
                        f"({result} != {self.initial_result})"
                    )
                    self._log_validation_error_to_file(
                        status=RerunValidationStatus.FIRST_RERUN_NOT_REPRODUCIBLE,
                        result=result,
                        message=message,
                    )
                    log_failure("Possible transient error!")
                else:
                    self.checkpoint_requested = True
                    # Remember the node and device we're running on so that we can check we're not
                    # rerunning on the same GPU when we resume from the checkpoint.
                    self.suspicious_node = os.uname()[1]
                    self.suspicious_device = get_current_device()
                    self._log_validation_error_to_file(
                        status=RerunValidationStatus.FIRST_RERUN_REPRODUCIBLE,
                        result=result,
                        message=message,
                    )
                    logger.warning(
                        "First rerun: unexpected result is reproducible within the tolerance "
                        f"({result} = {self.initial_result}). "
                        "Need to rerun on a different GPU to verify correctness"
                    )
            # This is the second re-run.
            elif self.state == RerunState.RERUNNING_FROM_CHECKPOINT:
                # Ensure we're not on the same GPU as the first rerun.
                node: str = os.uname()[1]
                device = get_current_device()
                if node == self.suspicious_node and device == self.suspicious_device:
                    logger.error(
                        f"Got rescheduled on the same GPU. Need to resume again from the same "
                        f"checkpoint (node: {self.suspicious_node}, gpu: {self.suspicious_device})"
                    )
                    self.restart_again_requested = True
                elif comparison > tolerance:
                    self._log_validation_error_to_file(
                        status=RerunValidationStatus.SECOND_RERUN_NOT_REPRODUCIBLE,
                        result=result,
                        message=message,
                    )
                    logger.warning(
                        "Second rerun: unexpected result is not reproducible on a different GPU, "
                        f"therefore was likely incorrect ({result} != {self.initial_result})"
                    )
                    log_failure("Possible persistent error!")
                else:
                    self._log_validation_error_to_file(
                        status=RerunValidationStatus.SECOND_RERUN_REPRODUCIBLE,
                        result=result,
                        message=message,
                    )
                    logger.warning(
                        "Second rerun: unexpected result is reproducible on a different GPU, "
                        f"therefore it was likely correct ({result} = {self.initial_result})"
                    )
                    log_failure(f"Correct result (but possible Application error) ({message})")
                    if not fatal:
                        self.continue_requested = True
            else:
                raise RuntimeError("Should not be here")

    def is_unexpectedly_large(
        self,
        result: torch.Tensor,
        threshold: float,
        context: str,
        num_samples: int = 100,
        resample: bool = False,
    ) -> bool:
        """Helper method to estimate whether a result is unexpectedly large.

        Some calculation errors manifest themselves as results with unexpectedly large
        exponents, e.g. spiky loss or grads. This method keeps track of a value over time
        and flags it if it exceeds a certain threshold expressed as a multiple factor of
        the max value observed.

        Args:
            loss_tensor: a zero-dim tensor containing the current loss.
            threshold: a float representing the minimum trigger threshold
                e.g. 10 means > 10x max absolute value observed.
            context: a string identifying the value. This is used to differentiate
                between different invokations of validate_results targetting different
                values, e.g. loss and grads.
            num_samples: the sample size used to estimate the max value.
                Default is 100 value samples.
            reset: whether to resample the max value. Default is False.
        Returns:
            A boolean telling whether the current loss deviates from the previous
            loss by a factor greater than the threshold

        This method can be passed as a rejection function to the validate_result()
        method.

        Example usage:

            def train_step(data_iterator, ...):
                rerun_machine = get_rerun_machine()
                while rerun_machine.should_rerun_forward_and_backward(data_iterator):
                    optimizer.zero_grad()
                    data = next(data)
                    outputs = model(data)
                    loss = loss_fn(outputs)
                    rerun_machine.validate_result(
                        result=loss,
                        rejection_func=partial(
                            rerun_machine.is_unexpectedly_large,
                            threshold=10,
                            context="loss",
                        ),
                        message="Spiky loss",
                        tolerance=0.0,
                        fatal=False,
                    )
        """

        value: float = math.fabs(result.item())
        # Ignore NaNs and Infs. They should be checked separately.
        if math.isnan(value) or math.isinf(value):
            return False

        if resample or context not in self.large_value_counts:
            self.large_value_counts[context] = 0
        if self.large_value_counts[context] < num_samples:
            self.large_value_counts[context] += 1
            self.max_values[context] = max(self.max_values.get(context, 0.0), value)
            if self.large_value_counts[context] == num_samples:
                logger.warning(f"Max value for {context}: {self.max_values[context]}")
            return False

        return value >= self.max_values[context] * threshold

    def state_dict(self, data_iterator: DataIteratorArgType, ckpt_format: str) -> dict[str, Any]:
        """Method that returns a state dict to be checkpointed.

        Args:
            data_iterator: the data iterator that needs to be checkpointed (or None
                if this checkpoint is not requested by the rerun state machine).
            ckpt_format: the checkpoint format to use.
        Returns:
            A state dict representing the rerun state machine.

        Example usage:

            def save_my_model_checkpoint(data_iterator, ...):
                checkpoint = {}
                ...
                rerun_state_machine = get_rerun_state_machine()
                checkpoint['rerun_state_machine'] = (
                    rerun_state_machine.state_dict(data_iterator, "torch_dist")
                )
                ...
                return checkpoint
        """

        data_iterators: list[RerunDataIterator] = self._sanitize_data_iterators(data_iterator)

        # The RerunStateMachine state is different across all ranks. Therefore it needs to be
        # checkpointed using a ShardedObject. However, we keep the common state in the non-sharded
        # (common) checkpoint. This allows us to verify whether a checkpoint contains a
        # RerunStateMachine state by checking the common checkpoint.
        state_dict: dict[str, Any] = {
            "mode": self.mode,
            "sharded": {
                "state": self.state,
                "current_iteration": self.current_iteration,
                "rerun_requested": self.rerun_requested,
                "checkpoint_requested": self.checkpoint_requested,
                "restart_again_requested": self.restart_again_requested,
                "continue_requested": self.continue_requested,
                # logged_sdc_enabled should not be saved (set at the job startup time).
                "error_injector_checkpoint": self.error_injector.state_dict(),
                # validation_counts should not be saved (reset at start of training loop).
                "failed_validation_call": self.failed_validation_call,
                "initial_result": self.initial_result,
                "suspicious_node": self.suspicious_node,
                "suspicious_device": self.suspicious_device,
                # No need to save saved_state (RNG state  already captured in checkpoint).
                "data_iterator_checkpoints": (
                    [d.state_dict() for d in data_iterators] if data_iterators else None
                ),
                "large_value_counts": self.large_value_counts,
                "max_values": self.max_values,
                # No need to save saved_results and stats (resets when job resumes).
            },
        }
        if ckpt_format == "torch_dist":
            pp_rank = mpu.get_pipeline_model_parallel_rank()
            pp_size = mpu.get_pipeline_model_parallel_world_size()
            tp_rank = mpu.get_tensor_model_parallel_rank()
            tp_size = mpu.get_tensor_model_parallel_world_size()
            state_dict["sharded"] = ShardedObject(
                "rerun_state_machine_state",
                state_dict["sharded"],
                (pp_size, tp_size),
                (pp_rank, tp_rank),
                replica_id=mpu.get_data_parallel_rank(with_context_parallel=True),
            )
        return state_dict

    def load_state_dict(self, state_dict: dict[str, Any]) -> None:
        """Method that restores the state from a checkpoint.

        Args:
            state_dict: the state dict saved in the checkpoint and originally
                obtained from state_dict().
        Returns:
            None

        Example usage:

            def load_checkpoint(checkpoint, ...)
                ...
                if 'rerun_state_machine' in checkpoint:
                    rerun_state_machine = get_rerun_state_machine()
                    rerun_state_machine.load_state_dict(checkpoint['rerun_state_machine'])
        """

        if self.mode == RerunMode.DISABLED:
            if _safe_get_rank() == 0:
                logger.warning(
                    "RerunStateMachine disabled via CLI, ignoring machine state saved in checkpoint"
                )
            return
        if state_dict["mode"] == RerunMode.DISABLED:
            if _safe_get_rank() == 0:
                logger.warning(
                    "RerunStateMachine disabled in checkpoint but enabled via CLI, "
                    "ignoring machine state saved in checkpoint"
                )
            return
        if _safe_get_rank() == 0:
            logger.warning(
                "Getting RerunStateMachine state from checkpoint, CLI rerun args ignored"
            )
        self.mode = state_dict["mode"]
        sharded_dict = state_dict["sharded"]
        self.state = sharded_dict["state"]
        self.current_iteration = sharded_dict["current_iteration"]
        self.rerun_requested = sharded_dict["rerun_requested"]
        self.checkpoint_requested = sharded_dict["checkpoint_requested"]
        self.restart_again_requested = sharded_dict["restart_again_requested"]
        self.continue_requested = sharded_dict["continue_requested"]
        self.error_injector.load_state_dict(sharded_dict["error_injector_checkpoint"])
        self.failed_validation_call = sharded_dict["failed_validation_call"]
        self.initial_result = sharded_dict["initial_result"]
        self.suspicious_node = sharded_dict["suspicious_node"]
        self.suspicious_device = sharded_dict["suspicious_device"]
        self.data_iterator_checkpoints = sharded_dict["data_iterator_checkpoints"]
        self.large_value_counts = sharded_dict["large_value_counts"]
        self.max_values = sharded_dict["max_values"]

    def _sanitize_data_iterators(
        self, data_iterator: DataIteratorArgType
    ) -> list["RerunDataIterator"]:
        data_iterators: list[RerunDataIterator]
        if self.mode == RerunMode.DISABLED:
            data_iterators = []
        elif not isinstance(data_iterator, list):
            data_iterators = [data_iterator]
        else:
            data_iterators = data_iterator
        data_iterators = [d for d in data_iterators if d is not None]
        for d in data_iterators:
            assert isinstance(
                d, RerunDataIterator
            ), "data iterator is not wrapped with RerunDataIterator"
        return data_iterators

    def _get_validation_call_info(self) -> Call:
        """Internal method to get the context about the caller to validate_result()."""

        frame: inspect.frame = inspect.currentframe()
        frame = frame.f_back.f_back
        filename: str = inspect.getframeinfo(frame).filename
        lineno: int = frame.f_lineno
        rank: int = _safe_get_rank()
        caller = Caller(filename=filename, lineno=lineno, rank=rank)
        self.validation_counts[caller] += 1
        sequence: int = self.validation_counts[caller]
        return Call(caller=caller, sequence=sequence)

    def _save_state(self) -> None:
        """Internal method that saves the state that needs to be restored when rewound.

        Any state that may change during the execution of a step before the optimizer is updated,
        e.g. RNG state, should be saved here. The state of the data iterator is taken care
        separately by the RerunDataIterator class.

        At this point, this only consists in the RNG state.
        """

        self.saved_state = {
<<<<<<< HEAD
            'rng_state': {
                'random_rng_state': random.getstate(),
                'np_rng_state': np.random.get_state(),
                'torch_rng_state': torch.get_rng_state(),
                'current_rng_state': get_current_rng_state(),
=======
            "rng_state": {
                "random_rng_state": random.getstate(),
                "np_rng_state": np.random.get_state(),
                "torch_rng_state": torch.get_rng_state(),
                "cuda_rng_state": torch.cuda.get_rng_state(),
>>>>>>> 3450806c
            },
            "other_state": self.state_save_func() if self.state_save_func else None,
            # any other state to save to guarantee deterministic execution?
        }

    def _restore_state(self) -> None:
        """Internal method that restores the state that was saved in _save_state()."""

<<<<<<< HEAD
        rng_state = self.saved_state['rng_state']
        random.setstate(rng_state['random_rng_state'])
        np.random.set_state(rng_state['np_rng_state'])
        torch.set_rng_state(rng_state['torch_rng_state'])
        set_current_rng_state(rng_state['current_rng_state'])
        if self.saved_state['other_state'] and self.state_restore_func:
            self.state_restore_func(self.saved_state['other_state'])
=======
        rng_state = self.saved_state["rng_state"]
        random.setstate(rng_state["random_rng_state"])
        np.random.set_state(rng_state["np_rng_state"])
        torch.set_rng_state(rng_state["torch_rng_state"])
        torch.cuda.set_rng_state(rng_state["cuda_rng_state"])
        if self.saved_state["other_state"] and self.state_restore_func:
            self.state_restore_func(self.saved_state["other_state"])
>>>>>>> 3450806c

    def _maybe_report_stats(self) -> None:
        """Internal method that reports stats if needed."""

        if self.current_iteration % RerunStateMachine.REPORTING_INTERVAL_ITERATIONS == 0:
            if torch.distributed.is_initialized():
                world_size: int = torch.distributed.get_world_size()
                stats_list = [None for _ in range(world_size)]
                rank = torch.distributed.get_rank()
                torch.distributed.gather_object(dict(self.stats), stats_list if rank == 0 else None)
                if rank == 0:
                    callers: Set[Caller] = {c for s in stats_list for c in s.keys()}
                    logger.info("Stats on computation determinism in validation calls")
                    for caller in callers:
                        self.stats[caller].combine(
                            [s.get(caller) for s in stats_list[1:] if s.get(caller)]
                        )
                        logger.info(f"  From {caller.filename}, line {caller.lineno}:")
                        logger.info(f"    {self.stats[caller].print_stats()}")
                else:
                    for caller, stats in self.stats.items():
                        stats.reset()
            else:
                logger.info("Stats on computation determinism in validation calls")
                for caller, stats in self.stats.items():
                    logger.info(f"  From {caller.filename}, line {caller.lineno}:")
                    logger.info(f"    {stats.print_stats()}")

    def _log_validation_error_to_file(
        self, status: RerunValidationStatus, result: Any, message: str
    ) -> None:
        if self.result_rejected_tracker_filename is not None:
            # Append to log.
            try:
                rank: int = _safe_get_rank()
                node: str = os.uname()[1]
<<<<<<< HEAD
                device: torch.device = get_current_device()
                with open(self.result_rejected_tracker_filename, 'a') as f:
=======
                device: int = torch.cuda.current_device()
                with open(self.result_rejected_tracker_filename, "a") as f:
>>>>>>> 3450806c
                    print(
                        f"ts={datetime.datetime.now()} node={node} device={device} "
                        f"jobID={os.getenv('SLURM_JOBID', 'N/A')} rank={rank} "
                        f"iteration={self.current_iteration} status={status} result={result} "
                        f"message='{message}'",
                        file=f,
                    )
            except Exception as e:
                logger.error(f"Could not log validation error! ({e})")

    @classmethod
    def get_skipped_iterations_from_tracker_file(cls, tracker_file_name: str) -> list[int]:
        """Get list of iterations to skip from results recorded in tracker file. If an
        "abnormality" (e.g., NaN or infinity in gradient) is seen more than once on a
        given rank and iteration, the corresponding iteration is skipped.

        Args:
            tracker_file_name (str): Name of tracker file.

        Returns:
            list[int]: List of iterations to skip.
        """
        iterations_to_skip: set[int] = set()
        seen: set[Tuple[int, int]]
        regex = r"ts=.+ node=.+ device=.+ jobID=.+ rank=(.+) iteration=(.+) status=(.+) .+"
        try:
            with open(tracker_file_name, "r") as f:
                for line in f.readlines():
                    match = re.search(regex, line)
                    if match:
                        rank = int(match[1])
                        iteration = int(match[2])
                        status = match[3]
                        # Skip an iteration if:
                        # - Reruns were disabled and it has failed on the same rank twice.
                        # or
                        # - Reruns were enabled and it was reproducible on the 2nd rerun
                        if status == RerunValidationStatus.RERUN_DISABLED:
                            if (rank, iteration) in seen:
                                iterations_to_skip.add(iteration)
                            else:
                                seen.add((rank, iteration))
                        elif status == RerunValidationStatus.SECOND_RERUN_REPRODUCIBLE:
                            iterations_to_skip.add(iteration)
        except Exception as e:
            logger.error(f"Could not parse iterations to skip in tracker file! ({e})")
        return sorted(iterations_to_skip)


class RerunDataIterator:
    """A wrapper class for data iterators that adds replay capability.

    Args:
        iterable: data iterator that needs the replay capability.
        make_iterable: if set, iterator is created by calling iter() on iterable.

    The RerunState class below uses the rewind capability to replay all the microbatches
    fetched during an iteration.

    Example usage:

        class MyDataIterator:
            ...

        data_iterator = MyDataIterator(...)
        replay_data_iterator = RerunDataIterator(data_iterator)
    """

    def __init__(self, iterable: Iterable[Any]) -> None:
        self.iterable: Iterable[Any] = iterable
        self.saved_microbatches: list[Any] = []
        self.replaying: bool = False
        self.replay_pos: int = 0

    def __next__(self) -> Any:
        """__next__ method override adding replay capability."""

        if self.replaying:
            # we should not read past the saved batches if execution is deterministic,
            # as the number of calls to get_batch() should remain the same across reruns
            assert len(self.saved_microbatches) > self.replay_pos, "No more batches to replay"
            n = self.saved_microbatches[self.replay_pos]
            self.replay_pos += 1
            return n
        n: Any = next(self.iterable)
        if get_rerun_state_machine().get_mode() != RerunMode.DISABLED:
            self.saved_microbatches.append(n)
        return n

    def rewind(self) -> None:
        """Method to rewind the data iterator to the first microbatch of the iteration."""

        self.replaying = True
        self.replay_pos = 0

    def advance(self) -> None:
        """Method to drop all the buffered microbatches and jump to the next iteration."""

        self.replaying = False
        self.saved_microbatches = []

    def state_dict(self) -> SerializableStateType:
        """Method to capture the state of the iterator as a serializable dict."""

        return {
            "saved_microbatches": self.saved_microbatches,
            "replaying": self.replaying,
            "replay_pos": self.replay_pos,
        }

    def load_state_dict(self, state_dict: SerializableStateType) -> None:
        """Method to restore the state saved as a serializable dict."""

        self.saved_microbatches = state_dict["saved_microbatches"]
        self.replaying = state_dict["replaying"]
        self.replay_pos = state_dict["replay_pos"]


class QuickStats:
    """Simple class to keep track of distribution of a statistic.

    Args:
        max_size: maximum number of samples to keep.
    """

    def __init__(self, max_size: int = 100000) -> None:
        self.samples: list[float] = []
        self.pos: int = 0
        self.zero_cnt: int = 0
        self.max: float = 0.0
        self.max_size: int = max_size

    def record(self, data: float) -> None:
        """Record a new sample."""

        if data == 0.0:
            self.zero_cnt += 1
        else:
            if self.pos < self.max_size:
                self.samples.append(data)
            else:
                self.samples[self.pos % self.self.max_size] = data
            self.pos += 1
            if data > self.max:
                self.max = data

    def combine(self, others: list["QuickStats"]) -> None:
        """Append the samples from multiple instances into one object."""

        if len(others) == 0:
            return
        n = len(self.samples) + sum(len(o.samples) for o in others)
        if n <= self.max_size:
            for o in others:
                self.samples.extend(o.samples)
            self.pos = n
        self.zero_cnt += sum(o.zero_cnt for o in others)
        self.max = max(self.max, max(o.max for o in others))

    def reset(self) -> None:
        """Forget all data."""

        self.samples = []
        self.pos = 0
        self.zero_cnt = 0
        self.max = 0.0

    def print_stats(self) -> str:
        """Return a string describing the data distribution."""

        self.samples.sort()
        z = self.zero_cnt
        n = len(self.samples)
        if n > 0:
            t = z + n
            s = sum(self.samples)
            a = s / t
            ps = {}
            for p in [0.5, 0.9, 0.99, 0.999]:
                ps[p] = f"{self.samples[int(t * p) - z]:.3E}" if int(t * p) - z >= 0 else "0.0"
            mx = self.max
            return (
                f"{t:,}/{z:,} total/identical samples, rel. variability: avg= {a:.3E}, "
                f"p50= {ps[0.5]}, p90= {ps[0.9]}, p99= {ps[0.99]}, p99.9= {ps[0.999]}, "
                f"max: {mx:.3E}"
            )
        else:
            return f"{z:,} samples, all identical"

    def __getstate_(self) -> Any:
        """Pickle method, used by torch.distributed.gather_object."""

        return vars(self)

    def __setstate(self, state: Any) -> Any:
        """Unpickle method, used by torch.distributed.gather_object."""

        self.samples = state["samples"]
        self.pos = state["pos"]
        self.zero_cnt = state["zero_cnt"]
        self.max = state["max"]


class RerunErrorInjector:
    """A class to manage error injection into the rerun state machine."""

    _ERROR_NAMES: dict[RerunDiagnostic, str] = {
        RerunDiagnostic.CORRECT_RESULT: "Expected result",
        RerunDiagnostic.TRANSIENT_ERROR: "Transient error",
        RerunDiagnostic.PERSISTENT_ERROR: "Persistent error",
    }

    def __init__(
        self,
        error_injection_rate: int = 0,
        error_injection_type: RerunDiagnostic = RerunDiagnostic.TRANSIENT_ERROR,
    ) -> None:
        assert isinstance(
            error_injection_type, RerunDiagnostic
        ), "Injected result type must be a valid RerunDiagnostic"
        self.error_injection_rate: int = error_injection_rate
        self.error_injection_type: RerunDiagnostic = error_injection_type
        self.should_inject_errors: bool = error_injection_rate > 0
        self.injected_error_type: Optional[RerunDiagnostic] = (
            None  # set to a non-None value when a result is injected
        )

    def maybe_inject(self) -> bool:
        """Method that decides whether to inject an error."""

        # Do not inject an error if error injection is turned off or if an error was
        # already injected in this iteration.
        if not self.should_inject_errors or self.injected_error_type is not None:
            return False
        r: int = (
            random.randint(0, self.error_injection_rate - 1) + _safe_get_rank()
        ) % self.error_injection_rate
        if r != 0:
            return False
        self.injected_error_type = self.error_injection_type
        logger.warning(
            f"Injecting error type {RerunErrorInjector._ERROR_NAMES[self.error_injection_type]}"
        )
        return True

    def maybe_miscompare(
        self,
        comparison_func: Callable[[Any, Any], float],
        initial_result: Any,
        result: Any,
        state: RerunState,
    ) -> float:
        """Method that introduces mismatching results during reruns when an error is injected.

        When no error is injected, this method defers to the user-provided comparison function.
        When an error is injected, it returns matching or mismatching results depending on the type
        of error being injected and on the re-run state."""

        if self.injected_error_type is None:
            return comparison_func(initial_result, result)
        # On the first re-run, return a different results and mark the injection processed when
        # injecting an irreproducible result.
        if state == RerunState.RERUNNING_IN_PLACE:
            if self.injected_error_type == RerunDiagnostic.TRANSIENT_ERROR:
                self.injected_error_type = None
                return COMPARISON_MISMATCH
            else:
                return COMPARISON_MATCH
        # On the second re-run, mark the injection processed and, when injecting a mismatching
        # result return a different result.
        elif state == RerunState.RERUNNING_FROM_CHECKPOINT:
            if self.injected_error_type == RerunDiagnostic.PERSISTENT_ERROR:
                self.injected_error_type = None
                return COMPARISON_MISMATCH
            elif self.injected_error_type == RerunDiagnostic.CORRECT_RESULT:
                self.injected_error_type = None
                return COMPARISON_MATCH
            else:
                raise RuntimeError("Should not be here")
        else:
            raise RuntimeError("Should not be here")

    def state_dict(self) -> SerializableStateType:
        """Method to capture the state of the error injector as a serializable dict."""

        return {
            "error_injection_rate": self.error_injection_rate,
            "error_injection_type": self.error_injection_type,
            # No need to checkpoint should_inject_errors (inferred from error_injection_rate).
            "injected_error_type": self.injected_error_type,
        }

    def load_state_dict(self, state_dict: SerializableStateType) -> None:
        """Method to restore the state saved as a serializable dict."""

        self.error_injection_rate = state_dict["error_injection_rate"]
        self.error_injection_type = state_dict["error_injection_type"]
        self.should_inject_errors = self.error_injection_rate > 0
        self.injected_error_type = state_dict["injected_error_type"]


def initialize_rerun_state_machine(**kwargs) -> None:
    """Helper function to initialize the rerun machine instance.

    Check the RerunStateMachine class for the details.
    """

    rerun_state_machine: RerunStateMachine = RerunStateMachine(**kwargs)
    _set_rerun_state_machine(rerun_state_machine)


def destroy_rerun_state_machine() -> None:
    """Helper function to shut down the rerun machine instance."""

    global _GLOBAL_RERUN_STATE_MACHINE
    _GLOBAL_RERUN_STATE_MACHINE = None


def get_rerun_state_machine() -> RerunStateMachine:
    """Helper function to return the singleton instance of the rerun machine."""

    if _GLOBAL_RERUN_STATE_MACHINE is None:
        logger.warning("Implicit initialization of Rerun State Machine!")
        initialize_rerun_state_machine()
    return _GLOBAL_RERUN_STATE_MACHINE


def _set_rerun_state_machine(rerun_state_machine) -> None:
    """Internal function to set the singleton instance of the rerun machine."""

    global _GLOBAL_RERUN_STATE_MACHINE
    assert _GLOBAL_RERUN_STATE_MACHINE is None, "Rerun state machine is already initialized"
    _GLOBAL_RERUN_STATE_MACHINE = rerun_state_machine


def _safe_get_rank() -> int:
    """Internal function that safely checks and returns the rank of the caller."""

    if torch.distributed.is_initialized():
        return torch.distributed.get_rank()

    # If torch.distributed is not initialized, try to read environment variables.
    try:
        return int(os.environ.get("RANK", 0))
    except (ValueError, TypeError):
        return 0


def _compare_floats(a: torch.Tensor, b: torch.Tensor) -> float:
    """Internal function that implements the default compare_func.

    Check the validate_result() method of the RerunStateMachine class for details.
    """

    af: float = a.item()
    bf: float = b.item()
    if (af == bf) or (math.isnan(af) and math.isnan(bf)):
        return COMPARISON_MATCH
    if (
        (math.isnan(af) and not math.isnan(bf))
        or (not math.isnan(af) and math.isnan(bf))
        or (math.isinf(af) and not math.isinf(bf))
        or (not math.isinf(af) and math.isinf(bf))
        or (math.isnan(af) and math.isinf(bf))
        or (math.isinf(af) and math.isnan(bf))
    ):
        return COMPARISON_MISMATCH
    return math.fabs((af - bf) / (af + bf) * 2)<|MERGE_RESOLUTION|>--- conflicted
+++ resolved
@@ -309,11 +309,7 @@
                 self.state = RerunState.NOT_RUNNING_YET
                 return False
             will_rerun_tensor: torch.Tensor = torch.tensor(
-<<<<<<< HEAD
                 [self.rerun_requested], dtype=torch.int32, device=get_current_device()
-=======
-                [self.rerun_requested], dtype=torch.int32, device="cuda"
->>>>>>> 3450806c
             )
             torch.distributed.all_reduce(will_rerun_tensor)
             if will_rerun_tensor.item() == 0:
@@ -337,11 +333,7 @@
                 self.saved_results = defaultdict(list)
                 return False
             will_checkpoint_tensor: torch.Tensor = torch.tensor(
-<<<<<<< HEAD
                 [self.checkpoint_requested], dtype=torch.int32, device=get_current_device()
-=======
-                [self.checkpoint_requested], dtype=torch.int32, device="cuda"
->>>>>>> 3450806c
             )
             torch.distributed.all_reduce(will_checkpoint_tensor)
             if will_checkpoint_tensor.item() > 0:
@@ -358,11 +350,7 @@
         # Are we done re-running from a checkpoint?
         elif self.state == RerunState.RERUNNING_FROM_CHECKPOINT:
             will_restart_again_tensor: torch.Tensor = torch.tensor(
-<<<<<<< HEAD
                 [self.restart_again_requested], dtype=torch.int32, device=get_current_device()
-=======
-                [self.restart_again_requested], dtype=torch.int32, device="cuda"
->>>>>>> 3450806c
             )
             torch.distributed.all_reduce(will_restart_again_tensor)
             if will_restart_again_tensor.item() > 0:
@@ -374,11 +362,7 @@
                 self.state = RerunState.RERUNNING_AGAIN_FROM_CHECKPOINT
             else:
                 will_continue_tensor: torch.Tensor = torch.tensor(
-<<<<<<< HEAD
                     [self.continue_requested], dtype=torch.int32, device=get_current_device()
-=======
-                    [self.continue_requested], dtype=torch.int32, device="cuda"
->>>>>>> 3450806c
                 )
                 torch.distributed.all_reduce(will_continue_tensor)
                 if will_continue_tensor.item() > 0:
@@ -897,19 +881,11 @@
         """
 
         self.saved_state = {
-<<<<<<< HEAD
             'rng_state': {
                 'random_rng_state': random.getstate(),
                 'np_rng_state': np.random.get_state(),
                 'torch_rng_state': torch.get_rng_state(),
                 'current_rng_state': get_current_rng_state(),
-=======
-            "rng_state": {
-                "random_rng_state": random.getstate(),
-                "np_rng_state": np.random.get_state(),
-                "torch_rng_state": torch.get_rng_state(),
-                "cuda_rng_state": torch.cuda.get_rng_state(),
->>>>>>> 3450806c
             },
             "other_state": self.state_save_func() if self.state_save_func else None,
             # any other state to save to guarantee deterministic execution?
@@ -918,7 +894,6 @@
     def _restore_state(self) -> None:
         """Internal method that restores the state that was saved in _save_state()."""
 
-<<<<<<< HEAD
         rng_state = self.saved_state['rng_state']
         random.setstate(rng_state['random_rng_state'])
         np.random.set_state(rng_state['np_rng_state'])
@@ -926,15 +901,6 @@
         set_current_rng_state(rng_state['current_rng_state'])
         if self.saved_state['other_state'] and self.state_restore_func:
             self.state_restore_func(self.saved_state['other_state'])
-=======
-        rng_state = self.saved_state["rng_state"]
-        random.setstate(rng_state["random_rng_state"])
-        np.random.set_state(rng_state["np_rng_state"])
-        torch.set_rng_state(rng_state["torch_rng_state"])
-        torch.cuda.set_rng_state(rng_state["cuda_rng_state"])
-        if self.saved_state["other_state"] and self.state_restore_func:
-            self.state_restore_func(self.saved_state["other_state"])
->>>>>>> 3450806c
 
     def _maybe_report_stats(self) -> None:
         """Internal method that reports stats if needed."""
@@ -971,13 +937,8 @@
             try:
                 rank: int = _safe_get_rank()
                 node: str = os.uname()[1]
-<<<<<<< HEAD
                 device: torch.device = get_current_device()
                 with open(self.result_rejected_tracker_filename, 'a') as f:
-=======
-                device: int = torch.cuda.current_device()
-                with open(self.result_rejected_tracker_filename, "a") as f:
->>>>>>> 3450806c
                     print(
                         f"ts={datetime.datetime.now()} node={node} device={device} "
                         f"jobID={os.getenv('SLURM_JOBID', 'N/A')} rank={rank} "
