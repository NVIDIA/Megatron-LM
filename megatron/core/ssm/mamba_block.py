--- conflicted
+++ resolved
@@ -16,14 +16,12 @@
 from megatron.core import parallel_state
 from megatron.core.dist_checkpointing.mapping import ShardedStateDict
 from megatron.core.dist_checkpointing.utils import replace_prefix_for_sharding
-from megatron.core.extensions.transformer_engine import TENorm
 from megatron.core.ssm.mamba_hybrid_layer_allocation import Symbols as LayerSymbols
 from megatron.core.ssm.mamba_hybrid_layer_allocation import allocate_layers
-<<<<<<< HEAD
 from megatron.core.tensor_parallel import get_device_rng_tracker
 
 try:
-    from megatron.core.transformer.custom_layers.transformer_engine import (
+    from megatron.core.extensions.transformer_engine import (
             TENorm as WrappedTorchLayerNorm
     )
 except ImportError:
@@ -34,9 +32,6 @@
         warnings.warn('Transformer Engine is not installed. Falling back to Megatron Local')
    
 
-=======
-from megatron.core.tensor_parallel import get_cuda_rng_tracker
->>>>>>> 1b8fce7e
 from megatron.core.transformer.identity_op import IdentityOp
 from megatron.core.transformer.module import MegatronModule
 from megatron.core.transformer.spec_utils import ModuleSpec, build_module
