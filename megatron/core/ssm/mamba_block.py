--- conflicted
+++ resolved
@@ -138,12 +138,8 @@
 
         assert pg_collection is not None, "pg_collection must be provided for MambaStack"
 
-<<<<<<< HEAD
-        self.pp_group = model_comm_pgs.pp
-        self.tp_group = model_comm_pgs.tp
-=======
         self.pp_group = pg_collection.pp
->>>>>>> 4fea9928
+        self.tp_group = pg_collection.tp
 
         # Required for pipeline parallel schedules
         self.input_tensor = None
