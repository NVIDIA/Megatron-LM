--- conflicted
+++ resolved
@@ -131,26 +131,6 @@
 
         return hidden_states
 
-<<<<<<< HEAD
-    def __call__(self, *args, **kwargs):
-
-        # Training and validation mode CUDA graphs
-        if hasattr(self, 'cudagraph_manager') and kwargs.get('inference_context') is None:
-            return self.cudagraph_manager(self, args, kwargs)
-        # Inference mode. CUDA graphs are used in the decode phase only, when attn mask is None
-        elif not self.training and (
-            hasattr(self, 'cudagraph_manager')
-            and kwargs.get('attention_mask') is None
-            and kwargs['inference_context'].is_decode_only()
-        ):
-            return self.cudagraph_manager(self, args, kwargs)
-        return super(MegatronModule, self).__call__(*args, **kwargs)
-=======
-    def allocate_inference_cache(self, batch_size, max_seqlen, dtype=None):
-        """Allocate the inference cache."""
-        return self.mixer.allocate_inference_cache(batch_size, max_seqlen, dtype=dtype)
->>>>>>> ce8185cb
-
     def sharded_state_dict(
         self, prefix: str = '', sharded_offsets: tuple = (), metadata: Optional[dict] = None
     ) -> ShardedStateDict:
