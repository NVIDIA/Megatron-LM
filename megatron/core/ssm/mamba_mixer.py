# Copyright (c) 2024, NVIDIA CORPORATION. All rights reserved.
# Copyright (c) 2024, Tri Dao, Albert Gu.

# Some of this code was adopted from https://github.com/state-spaces/mamba/
# This source code is licensed under the Apache license found in the
# LICENSE file in the root directory of this source tree.

import logging
import math
import warnings
from dataclasses import dataclass, replace
from typing import List, Optional, Tuple, Union

import torch
import torch.nn as nn
import torch.nn.functional as F

from megatron.core.dist_checkpointing import ShardedTensor
from megatron.core.dist_checkpointing.mapping import ReplicaId, ShardedTensorFactory
from megatron.core.inference.contexts import BaseInferenceContext, DynamicInferenceContext
from megatron.core.process_groups_config import ProcessGroupCollection
from megatron.core.tensor_parallel import get_cuda_rng_tracker
from megatron.core.transformer import TransformerConfig
from megatron.core.transformer.module import MegatronModule
from megatron.core.transformer.spec_utils import ModuleSpec, build_module
from megatron.core.transformer.utils import (
    make_sharded_tensors_for_checkpoint,
    sharded_state_dict_default,
)
from megatron.core.utils import (
    check_mamba_sequence_packing_support,
    deprecate_inference_params,
    log_single_rank,
    maybe_cat,
)

from .mamba_context_parallel import MambaContextParallel

try:
    from mamba_ssm.ops.triton.selective_state_update import selective_state_update
except ImportError:
    selective_state_update = None

try:
    from causal_conv1d import causal_conv1d_fn, causal_conv1d_update
    from causal_conv1d.causal_conv1d_varlen import causal_conv1d_varlen_states
except ImportError:
    causal_conv1d_fn = None
    causal_conv1d_update = None

try:
    from mamba_ssm.ops.triton.layernorm_gated import RMSNorm as RMSNormGated
    from mamba_ssm.ops.triton.ssd_combined import (
        mamba_chunk_scan_combined,
        mamba_split_conv1d_scan_combined,
    )

    HAVE_MAMBA_SSM = True
except ImportError:
    from unittest.mock import MagicMock

    RMSNormGated = MagicMock()
    HAVE_MAMBA_SSM = False

try:
    from einops import rearrange, repeat

    HAVE_EINOPS = True
except ImportError:
    HAVE_EINOPS = False

HAVE_TE = False
try:
    from transformer_engine.pytorch.fp8 import FP8GlobalStateManager

    HAVE_TE = True
except (ImportError, ModuleNotFoundError):
    # Transformer Engine not found
    pass

logger = logging.getLogger(__name__)


class ExtendedRMSNorm(RMSNormGated):
    """
    RMSNormGated with sharded state dict.
    """

    def sharded_state_dict(self, prefix="", sharded_offsets=(), metadata=None):
        """Sharding along axis 0, bias not sharded"""
        state_dict = self.state_dict(prefix="", keep_vars=True)
        return make_sharded_tensors_for_checkpoint(
            state_dict, prefix, {"weight": 0}, sharded_offsets
        )


@dataclass
class MambaMixerSubmodules:
    """
    Contains the module specs for the input and output linear layers.
    """

    in_proj: Union[ModuleSpec, type] = None
    out_proj: Union[ModuleSpec, type] = None


class MambaMixer(MegatronModule):
    """
    Args:
        config: The config of the model.
        submodules: Contains the module specs for the input and output linear layers.
        d_model: The hidden size of the model.
        d_state: The state size of the SSM.
        d_conv: The number of channels in the causal convolution.
        conv_init: The initialization range for the causal convolution weights.
        expand: The expansion factor for the SSM.
        headdim: The hidden size of each attention head.
        ngroups: The number of attention heads.
        A_init_range: The initialization range for the attention weights.
        D_has_hdim: Whether the D parameter has the same number of dimensions as the hidden
            state.
        rmsnorm: Whether to use root mean square normalization.
        norm_before_gate: Whether to apply normalization before the gating mechanism.
        dt_min: The minimum value of the dt parameter.
        dt_max: The maximum value of the dt parameter.
        dt_init: The initialization value of the dt parameter.
        dt_scale: The scaling factor for the dt parameter.
        dt_init_floor: The minimum value of the dt parameter after initialization.
        bias: Whether to use bias in the linear layers.
        conv_bias: Whether to use bias in the causal convolution.
        chunk_size: The chunk size for the fused kernel.
        use_mem_eff_path: Whether to use the memory-efficient path for the Mamba model.
        layer_number: The layer number of this Mamba layer.
        pg_collection: The required process groups to use for tensor model parallel and context
            parallel.
    """

    def __init__(
        self,
        config: TransformerConfig,
        submodules: MambaMixerSubmodules,
        d_model,
        d_conv=4,
        conv_init=None,
        expand=2,
        A_init_range=(1, 16),
        D_has_hdim=False,
        rmsnorm=True,
        norm_before_gate=False,
        dt_min=0.001,
        dt_max=0.1,
        dt_init="random",
        dt_scale=1.0,
        dt_init_floor=1e-4,
        bias=False,
        conv_bias=True,
        # Fused kernel and sharding options
        chunk_size=128,
        layer_number=None,
        use_mem_eff_path=None,
        d_state=None,
        headdim=None,
        ngroups=None,
        pg_collection: ProcessGroupCollection = None,
    ):
        if not HAVE_MAMBA_SSM:
            raise ImportError(
                "MambaSSM is not installed. Please install it with `pip install mamba-ssm`."
            )

        if not HAVE_EINOPS:
            raise ImportError("einops is required by the Mamba model but cannot be imported")

        super().__init__(config)
        self.config = config
        self.d_model = d_model
        self.d_conv = d_conv
        self.conv_init = conv_init
        self.expand = expand
        self.d_inner = int(self.expand * self.d_model)
        self.D_has_hdim = D_has_hdim
        self.rmsnorm = rmsnorm
        self.norm_before_gate = norm_before_gate
        self.chunk_size = chunk_size
        self.layer_number = layer_number
        self.cached_batch_size = None
        assert pg_collection is not None, "pg_collection must be provided for MambaMixer"
        self.pg_collection = pg_collection

        # Check for deprecated arguments and raise warnings
        if use_mem_eff_path is not None:
            warnings.warn(
                "The 'use_mem_eff_path' argument is deprecated and will be removed in the future. "
                "Please use the value from the TransformerConfig object instead.",
                DeprecationWarning,
            )
        if d_state is not None:
            warnings.warn(
                "The 'd_state' argument is deprecated and will be removed in the future. "
                "Please use the value from the TransformerConfig object instead.",
                DeprecationWarning,
            )
        if headdim is not None:
            warnings.warn(
                "The 'headdim' argument is deprecated and will be removed in the future. "
                "Please use the value from the TransformerConfig object instead.",
                DeprecationWarning,
            )
        if ngroups is not None:
            warnings.warn(
                "The 'ngroups' argument is deprecated and will be removed in the future. "
                "Please use the value from the TransformerConfig object instead.",
                DeprecationWarning,
            )

        self.use_mem_eff_path = self.config.use_mamba_mem_eff_path
        self.d_state = self.config.mamba_state_dim
        self.headdim = self.config.mamba_head_dim
        self.ngroups = self.config.mamba_num_groups

        assert self.d_state is not None and self.d_state > 0
        assert self.headdim is not None and self.headdim > 0
        assert self.ngroups is not None and self.ngroups > 0

        if self.config.mamba_num_heads is not None:
            self.nheads = self.config.mamba_num_heads
            assert self.nheads > 0
            self.d_inner = self.nheads * self.headdim
        else:
            assert self.d_inner % self.headdim == 0, "d_inner must be evenly divisible by headdim"
            self.nheads = self.d_inner // self.headdim

        if self.config.fp8:
            assert (2 * self.d_inner + 2 * self.ngroups * self.d_state + self.nheads) % 16 == 0, (
                "For FP8, the innermost dimension of the Mamba layer "
                "input projection output tensor must be a multiple of 16."
            )

        tp_size = self.pg_collection.tp.size()

        # Ensure that each TP rank gets at least one head:
        assert self.nheads % tp_size == 0, "nheads must be evenly divisble by tp_size"
        self.nheads_local_tp = self.nheads // tp_size

        # Note that we do not need to confirm that `d_inner % tp_size == 0` because
        # `d_inner % headdim == 0`, `nheads = d_inner // headdim`, and `nheads % tp_size == 0`
        self.d_inner_local_tp = self.d_inner // tp_size

        # Ensure that each TP rank gets at least one group:
        assert self.ngroups % tp_size == 0, "ngroups must be evenly divisible by tp_size"
        self.ngroups_local_tp = self.ngroups // tp_size

        # Ensure that each group has a positive integer number of heads:
        assert self.nheads % self.ngroups == 0, "nheads must be evenly divisible by ngroups"

        assert not bias
        assert not self.norm_before_gate

        # Assume sequence parallelism: input is already partitioned along the sequence dimension
        self.in_proj = build_module(
            submodules.in_proj,
            self.d_model,
            self.d_inner * 2 + 2 * self.ngroups * self.d_state + self.nheads,  # z x B C dt
            config=self.config,
            init_method=self.config.init_method,
            gather_output=False,
            bias=bias,
            skip_bias_add=False,
            is_expert=False,
            tp_comm_buffer_name="fc1",
            tp_group=self.pg_collection.tp,
        )

        if not self.use_mem_eff_path:
            log_single_rank(
                logger,
                logging.WARNING,
                (
                    "We are not currently using or functionally testing use_mem_eff_path==False "
                    "for training. It may not work as expected."
                ),
            )

        conv_dim = self.d_inner_local_tp + 2 * self.ngroups_local_tp * self.d_state  # x B C
        with get_cuda_rng_tracker().fork():
            # weight shape: [conv_dim, 1, d_conv]
            # bias shape: [conv_dim]
            self.conv1d = nn.Conv1d(
                in_channels=conv_dim,
                out_channels=conv_dim,
                bias=conv_bias,
                kernel_size=d_conv,
                groups=conv_dim,
                padding=d_conv - 1,
                device=torch.cuda.current_device(),
                dtype=config.params_dtype,
            )
            setattr(self.conv1d.weight, "tensor_model_parallel", True)
            setattr(self.conv1d.bias, "tensor_model_parallel", True)

            if self.conv_init is not None:
                nn.init.uniform_(self.conv1d.weight, -self.conv_init, self.conv_init)

        self.activation = "silu"
        self.act = nn.SiLU()

        with get_cuda_rng_tracker().fork():
            # Initialize dt bias so that F.softplus(dt_bias) is between dt_min and dt_max
            dt = torch.exp(
                torch.rand(
                    self.nheads_local_tp,
                    device=torch.cuda.current_device(),
                    dtype=config.params_dtype,
                )
                * (math.log(dt_max) - math.log(dt_min))
                + math.log(dt_min)
            ).clamp(min=dt_init_floor)
            # Inverse of softplus: https://github.com/pytorch/pytorch/issues/72759
            inv_dt = dt + torch.log(-torch.expm1(-dt))
            self.dt_bias = nn.Parameter(inv_dt)
            # Our initialization would set all Linear.bias to zero,
            # need to mark this one as _no_reinit
            self.dt_bias._no_reinit = True
            # Just to be explicit. Without this we already don't
            # put wd on dt_bias because of the check
            # name.endswith("bias") in param_grouping.py
            self.dt_bias._no_weight_decay = True
            setattr(self.dt_bias, "tensor_model_parallel", True)

            # A parameter
            assert A_init_range[0] > 0 and A_init_range[1] >= A_init_range[0]
            A = torch.empty(
                self.nheads_local_tp, dtype=torch.float32, device=torch.cuda.current_device()
            ).uniform_(*A_init_range)
            A_log = torch.log(A)  # Keep A_log in fp32
            self.A_log = nn.Parameter(A_log)
            self.A_log._no_weight_decay = True
            setattr(self.A_log, "tensor_model_parallel", True)

        # D "skip" parameter
        self.D = nn.Parameter(
            torch.ones(
                self.d_inner_local_tp if self.D_has_hdim else self.nheads_local_tp,
                device=torch.cuda.current_device(),
            )
        )  # Keep in fp32
        self.D._no_weight_decay = True
        setattr(self.D, "tensor_model_parallel", True)

        if self.rmsnorm:
            assert RMSNormGated is not None
            self.norm = ExtendedRMSNorm(
                self.d_inner_local_tp,
                eps=1e-5,
                group_size=self.d_inner_local_tp // self.ngroups_local_tp,
                norm_before_gate=self.norm_before_gate,
                device=torch.cuda.current_device(),
                dtype=config.params_dtype,
            )

        # Assume sequence parallelism: input is partitioned along d_inner and
        # output is partitioned along the sequence dimension
        self.out_proj = build_module(
            submodules.out_proj,
            self.d_inner,
            self.d_model,
            config=self.config,
            init_method=self.config.output_layer_init_method,
            bias=bias,
            input_is_parallel=True,
            skip_bias_add=True,
            is_expert=False,
            tp_comm_buffer_name="fc2",
            tp_group=self.pg_collection.tp,
        )

        # Regarding `conv1d`.{`weight`, `bias`}, `dt_bias`, `A_log`, and `D`: these are the
        # trainable variables for the current tensor parallel rank, with each tensor parallel rank

        # having indepdendent trainable variables. All context parallel ranks in a tensor parallel
        # rank store the same trainable variables, but only use and update their unique/independent
        # slice of them.
        self.cp = MambaContextParallel(
            cp_group=self.pg_collection.cp,
            d_inner_local_tp=self.d_inner_local_tp,
            nheads_local_tp=self.nheads_local_tp,
            ngroups_local_tp=self.ngroups_local_tp,
            d_state=self.d_state,
            conv1d_cp1=self.conv1d,
            dt_bias_cp1=self.dt_bias,
            A_log_cp1=self.A_log,
            D_cp1=self.D,
            D_has_hdim=self.D_has_hdim,
        )

    def forward(
        self,
        hidden_states,
        inference_context=None,
        *,
        inference_params: Optional[BaseInferenceContext] = None,
    ):
        """
        hidden_states: (nL, B, D) / (L B D)
        Returns: same shape as hidden_states
        """

        inference_context = deprecate_inference_params(inference_context, inference_params)

        in_inference_mode = inference_context is not None and not self.training

        if in_inference_mode and inference_context.is_dynamic_batching():
            return self.dynamic_inference(hidden_states, inference_context)

        _, batch, dim = hidden_states.shape
        conv_state, ssm_state = None, None

<<<<<<< HEAD
        if in_inference_mode:
            assert not self.config.sequence_parallel
            assert inference_context.is_static_batching()
            conv_state, ssm_state = self._get_states_from_cache(inference_context, batch)
            if inference_context.seqlen_offset > 0:
                # The states are updated inplace
                out, out_bias, _, _ = self.step(hidden_states, conv_state, ssm_state)
                return out, out_bias
=======
        in_inference_mode = inference_context is not None and not self.training
        if in_inference_mode:
            if inference_context.is_dynamic_batching():
                return self.dynamic_inference(hidden_states, inference_context)
            else:
                assert inference_context.is_static_batching()
                assert not self.config.sequence_parallel
                conv_state, ssm_state = self._get_states_from_cache(inference_context, batch)
                if inference_context.seqlen_offset > 0:
                    # The states are updated inplace
                    out, out_bias = self.decode(hidden_states, conv_state, ssm_state)
                    return out, out_bias
>>>>>>> 2c104426

        zxBCdt, _ = self.in_proj(hidden_states)

        zxBCdt = self.cp.pre_conv_ssm(zxBCdt)

<<<<<<< HEAD
        # Training path using memory-efficient kernel
        if self.use_mem_eff_path and not in_inference_mode:
            assert ssm_state is None

            # transpose: l b pd --> b l pd
            zxBCdt = rearrange(zxBCdt, "l b d -> b l d").contiguous()

            # TODO(duncan): Can this code be removed?
            if self.conv1d.bias is not None:
                self.conv1d.bias.data_ptr()

            # (nheads_local_tpcp)
            A = -torch.exp(self.cp.get_A_log().float())

            y = mamba_split_conv1d_scan_combined(
                zxBCdt,
                rearrange(self.cp.get_conv1d_weight(), "d 1 w -> d w"),
                self.cp.get_conv1d_bias(),
                self.cp.get_dt_bias().float(),
                A=A,
                D=(
                    rearrange(self.cp.get_D().float(), "(h p) -> h p", p=self.headdim)
                    if self.D_has_hdim
                    else self.cp.get_D()
                ),
                chunk_size=self.chunk_size,
                activation=self.activation,
                headdim=None if self.D_has_hdim else self.headdim,
                ngroups=self.cp.ngroups_local_tpcp,
                norm_before_gate=self.norm_before_gate,
            )
=======
        if in_inference_mode or not self.use_mem_eff_path:
            # TODO(ksanthanam): Consider deprecating this path for training
            y = self.ssm_prefill(zxBCdt, conv_state=conv_state, ssm_state=ssm_state)
        else:
            assert ssm_state is None
            y = self.ssm_training(zxBCdt)

        out, out_bias = self.out_proj(y)

        return out, out_bias

    def dynamic_inference(
        self, hidden_states, inference_context: DynamicInferenceContext
    ) -> Tuple[torch.Tensor, torch.Tensor]:
        """Runs inference computation for dynamic batching."""
        raise NotImplementedError(f"Dynamic inference is not supported.")

    def decode(self, hidden_states, conv_state, ssm_state) -> Tuple[torch.Tensor, torch.Tensor]:
        """Performs inference step for decoding."""
        # assert self.ngroups_local_tp == 1, "Only support ngroups=1 for inference for now"
        dtype = hidden_states.dtype
        assert hidden_states.shape[0] == 1, "Only support decoding with 1 token at a time for now"

        #  b d_model --> b p(2d)
        zxBCdt, _ = self.in_proj(hidden_states)

        assert self.cp.cp_size == 1, "Context parallel not supported for Mamba inferenece decode"

        y = self.ssm_decode(zxBCdt, conv_state=conv_state, ssm_state=ssm_state)

        # l b pd --> l b d
        out, out_bias = self.out_proj(y)
        return out, out_bias

    def ssm_training(self, zxBCdt: torch.Tensor) -> torch.Tensor:
        """
        Performs SSM computation for training step.

        Uses the memory-efficient kernel `mamba_split_conv1d_scan_combined` which reduces the size
        of forward activations stored for backprop and therefore reduces memory pressure during
        training.
        """

        # transpose: l b pd --> b l pd
        zxBCdt = rearrange(zxBCdt, "l b d -> b l d").contiguous()

        # (nheads_local_tpcp)
        A = -torch.exp(self.cp.get_A_log().float())

        # TODO(duncan): Can this code be removed?
        if self.conv1d.bias is not None:
            self.conv1d.bias.data_ptr()

        y = mamba_split_conv1d_scan_combined(
            zxBCdt,
            rearrange(self.cp.get_conv1d_weight(), "d 1 w -> d w"),
            self.cp.get_conv1d_bias(),
            self.cp.get_dt_bias().float(),
            A,
            D=(
                rearrange(self.cp.get_D().float(), "(h p) -> h p", p=self.headdim)
                if self.D_has_hdim
                else self.cp.get_D()
            ),
            chunk_size=self.chunk_size,
            activation=self.activation,
            headdim=None if self.D_has_hdim else self.headdim,
            ngroups=self.cp.ngroups_local_tpcp,
            norm_before_gate=self.norm_before_gate,
        )

        y = rearrange(y, "b l d -> l b d").contiguous()
        y = self.cp.post_conv_ssm(y)
>>>>>>> 2c104426

        if self.rmsnorm:
            y = self.norm(y)

<<<<<<< HEAD
            if self.rmsnorm:
                y = self.norm(y)

            out, out_bias = self.out_proj(y)
        else:
            # Prefill path for static inference, or non-mem-eff training path
            y = self.ssm_block(zxBCdt, conv_state=conv_state, ssm_state=ssm_state)
            out, out_bias = self.out_proj(y)

        return out, out_bias

    def ssm_block(
        self,
        zxBCdt: torch.Tensor,
        conv_state: Optional[torch.Tensor] = None,
        ssm_state: Optional[torch.Tensor] = None,
        seq_idx: Optional[torch.Tensor] = None,
        cu_seqlens: Optional[torch.Tensor] = None,
        return_varlen_states: bool = False,
        batch_indices: Optional[torch.Tensor] = None,
        is_chunked_prefill: bool = False,
    ) -> torch.Tensor:
        """
        Encapsulates the core selective scan block logic which is shared between
        the training forward pass and the inference prefill pass.

        Args:
            zxBCdt: The input tensor of shape (l, b, d), which is a concatenation of
                z, x, B, C, and dt projections.
            conv_state: The convolution state tensor for inference.
            ssm_state: The selective scan state tensor for inference.
            seq_idx: A map from token index to request index for variable-length sequences.
            cu_seqlens: Cumulative sequence lengths for variable-length sequences.
            return_varlen_states: Whether to return variable-length states from the SSM kernel.
            batch_indices: A map from batch id to position in the Mamba state tensors for
                dynamic inference.

        Returns:
            The output tensor of shape (l, b, d).
        """
        is_dynamic_batching = seq_idx is not None
        assert not (
            is_dynamic_batching and is_chunked_prefill
        ), "Cannot use chunked prefill with dynamic batching"

        # transpose: l b pd --> b l pd
        zxBCdt = rearrange(zxBCdt, "l b d -> b l d").contiguous()

        # (nheads_local_tpcp)
        A = -torch.exp(self.cp.get_A_log().float())

        z, xBC, dt = torch.split(
            zxBCdt,
            [
                self.cp.d_inner_local_tpcp,
                self.cp.d_inner_local_tpcp + 2 * self.cp.ngroups_local_tpcp * self.d_state,
                self.cp.nheads_local_tpcp,
            ],
            dim=-1,
        )

        # Compute short convolution
        if conv_state is not None and is_dynamic_batching:
            # xBC should have shape (b l d) for causal_conv1d_varlen_states
            assert batch_indices is not None
            conv_state[batch_indices] = causal_conv1d_varlen_states(
                xBC.squeeze(0), cu_seqlens, state_len=conv_state.shape[-1]
            )

            # Maintain channels-last memory layout to use seq_idx for causal_conv1d_fn
            # See https://github.com/Dao-AILab/causal-conv1d/blob/69e6dadc28b169a4c49cb86b586f64ee90242c70/csrc/causal_conv1d.cpp#L174 # pylint: disable=line-too-long
            xBC = xBC.transpose(1, 2)
        elif is_chunked_prefill:
            # Maintain channels-last memory layout to use initial_states for causal_conv1d_fn
            # See https://github.com/Dao-AILab/causal-conv1d/blob/69e6dadc28b169a4c49cb86b586f64ee90242c70/csrc/causal_conv1d.cpp#L200 # pylint: disable=line-too-long
            xBC = xBC.transpose(1, 2)
        else:
            # transpose: b l pd --> b pd l
            xBC = rearrange(xBC, "b l d -> b d l").contiguous()
            if conv_state is not None:
                # If we just take x[:, :, -self.d_conv :], it will error if seqlen < self.d_conv
                # Instead F.pad will pad with zeros if seqlen < self.d_conv, and truncate otherwise.
                conv_state.copy_(
                    F.pad(xBC, (self.d_conv - xBC.shape[-1], 0))
                )  # Update state (B D W)

        seqlen = xBC.size(2)
        if causal_conv1d_fn is None:
            xBC = self.act(self.cp.conv1d(xBC)[..., :seqlen])
        else:
            assert self.activation in ["silu", "swish"]
            causal_conv1d_kwargs = {
                "x": xBC,
                "weight": rearrange(self.cp.get_conv1d_weight(), "d 1 w -> d w"),
                "bias": self.cp.get_conv1d_bias(),
                "activation": self.activation,
            }
            if is_dynamic_batching:
                causal_conv1d_kwargs["seq_idx"] = seq_idx
            elif is_chunked_prefill:
                causal_conv1d_kwargs["initial_states"] = (
                    conv_state[:, :, 1:].permute(0, 2, 1).contiguous().transpose(1, 2)
                )
            xBC = causal_conv1d_fn(**causal_conv1d_kwargs)
            del causal_conv1d_kwargs

        # transpose b pd l --> b l pd
        xBC = rearrange(xBC, "b d l -> b l d").contiguous()

        x, B, C = torch.split(
            xBC,
            [
                self.cp.d_inner_local_tpcp,
                self.cp.ngroups_local_tpcp * self.d_state,
                self.cp.ngroups_local_tpcp * self.d_state,
            ],
            dim=-1,
        )

        # TODO Vijay: fuse most of the transposes with the GEMMS
        x = rearrange(x, "b l (h p) -> b l h p", p=self.headdim).contiguous()
        dt = dt.contiguous()
        B = rearrange(B, "b l (g n) -> b l g n", n=self.d_state).contiguous()
        C = rearrange(C, "b l (g n) -> b l g n", n=self.d_state).contiguous()
        z = rearrange(z, "b l (h p) -> b l h p", p=self.headdim).contiguous()

        # If `rmsnorm == False`, then the norm inside `mamba_chunk_scan_combined` will be used.
        # In this case, if `cp_size > 1` then that norm could be performed on less heads than if
        # `cp_size == 1` (groups of heads can be sharded across CP ranks), which would be
        # mathematically incorrect, and potentially arithmetically unstable.
        assert (
            self.cp.cp_size == 1 or self.rmsnorm
        ), "Context parallel not supported for use_mem_eff_path==False and rmsnorm==False"

        # Note that both `seq_idx` and `cu_seqlens` must be passed in
        # for variable length generation.
        # See https://github.com/state-spaces/mamba/blob/e0761ece1db07e0949dd88b4f4cd440420a19fd9/tests/test_generation.py#L97 # pylint: disable=line-too-long
        mamba_chunk_scan_combined_args = [x, dt, A, B, C, self.chunk_size]
        mamba_chunk_scan_combined_kwargs = {
            "D": (
                rearrange(self.cp.get_D().float(), "(h p) -> h p", p=self.headdim)
                if self.D_has_hdim
                else self.cp.get_D()
            ),
            "z": z if not self.rmsnorm else None,
            "dt_bias": self.cp.get_dt_bias().float(),
            "dt_softplus": True,
            "return_final_states": ssm_state is not None,
        }
        if is_dynamic_batching:
            mamba_chunk_scan_combined_kwargs.update(
                {
                    "seq_idx": seq_idx,
                    "cu_seqlens": cu_seqlens,
                    "return_varlen_states": return_varlen_states,
                }
            )
        elif is_chunked_prefill:
            mamba_chunk_scan_combined_kwargs["initial_states"] = ssm_state
        y = mamba_chunk_scan_combined(
            *mamba_chunk_scan_combined_args, **mamba_chunk_scan_combined_kwargs
        )
        del mamba_chunk_scan_combined_args
        del mamba_chunk_scan_combined_kwargs

        if ssm_state is not None:
            if return_varlen_states:
                assert batch_indices is not None

                y, _, varlen_states = y

                # This has to be varlen_states, NOT last_state
                # See reference implementation:
                # https://github.com/state-spaces/mamba/blob/e0761ece1db07e0949dd88b4f4cd440420a19fd9/mamba_ssm/modules/mamba2.py#L267 # pylint: disable=line-too-long
                ssm_state[batch_indices] = varlen_states
            else:
                y, last_state = y
                ssm_state.copy_(last_state)

        y = rearrange(y, "b l h p -> l b (h p)").contiguous()
        y = self.cp.post_conv_ssm(y)

        if self.rmsnorm:
            z = rearrange(z, "b l h p -> l b (h p)").contiguous()
            z = self.cp.post_conv_ssm(z)
            y = self.norm(y, z)

        return y

    def ssm_block_decode_only(self, zxBCdt, conv_state, ssm_state, batch_indices=None):
        """
        Encapsulates the core selective scan block logic for inference decoding.

        Args:
            zxBCdt: The input tensor of shape (l, b, d), which is a concatenation of
                z, x, B, C, and dt projections. For decoding, l must be 1.
            conv_state: The convolution state tensor for inference.
            ssm_state: The selective scan state tensor for inference.
            batch_indices: A map from batch id to position in the Mamba state tensors for
                dynamic inference.

        Returns:
            The output tensor of shape (l, b, d_inner_local_tp), consistent with ssm_block.
        """
        seq_len, batch_size, _ = zxBCdt.shape
        dtype = zxBCdt.dtype
        assert seq_len == 1, "Only support decoding with 1 token at a time for now"

        # Remove sequence dimension
=======
        return y

    def ssm_prefill(
        self,
        zxBCdt: torch.Tensor,
        conv_state: Optional[torch.Tensor],
        ssm_state: Optional[torch.Tensor],
    ) -> torch.Tensor:
        """Performs SSM computation for inference prefill step."""

        # transpose: l b pd --> b l pd
        zxBCdt = rearrange(zxBCdt, "l b d -> b l d").contiguous()

        # (nheads_local_tpcp)
        A = -torch.exp(self.cp.get_A_log().float())

        z, xBC, dt = torch.split(
            zxBCdt,
            [
                self.cp.d_inner_local_tpcp,
                self.cp.d_inner_local_tpcp + 2 * self.cp.ngroups_local_tpcp * self.d_state,
                self.cp.nheads_local_tpcp,
            ],
            dim=-1,
        )

        # transpose: b l pd --> b pd l
        xBC = rearrange(xBC, "b l d -> b d l").contiguous()

        # Compute short convolution
        if conv_state is not None:
            # If we just take x[:, :, -self.d_conv :], it will error if seqlen < self.d_conv
            # Instead F.pad will pad with zeros if seqlen < self.d_conv, and truncate otherwise.
            conv_state.copy_(F.pad(xBC, (self.d_conv - xBC.shape[-1], 0)))  # Update state (B D W)

        seqlen = xBC.size(2)
        if causal_conv1d_fn is None:
            xBC = self.act(self.cp.conv1d(xBC)[..., :seqlen])
        else:
            assert self.activation in ["silu", "swish"]
            xBC = causal_conv1d_fn(
                x=xBC,
                weight=rearrange(self.cp.get_conv1d_weight(), "d 1 w -> d w"),
                bias=self.cp.get_conv1d_bias(),
                activation=self.activation,
            )

        # transpose b pd l --> b l pd
        xBC = rearrange(xBC, "b d l ->  b l d").contiguous()

        x, B, C = torch.split(
            xBC,
            [
                self.cp.d_inner_local_tpcp,
                self.cp.ngroups_local_tpcp * self.d_state,
                self.cp.ngroups_local_tpcp * self.d_state,
            ],
            dim=-1,
        )

        # TODO Vijay: fuse most of the transposes with the GEMMS
        x = rearrange(x, "b l (h p) -> b l h p", p=self.headdim).contiguous()
        dt = dt.contiguous()
        B = rearrange(B, "b l (g n) -> b l g n", n=self.d_state).contiguous()
        C = rearrange(C, "b l (g n) -> b l g n", n=self.d_state).contiguous()
        z = rearrange(z, "b l (h p) -> b l h p", p=self.headdim).contiguous()

        # If `rmsnorm == False`, then the norm inside `mamba_chunk_scan_combined` will be used.
        # In this case, if `cp_size > 1` then that norm could be performed on less heads than if
        # `cp_size == 1` (groups of heads can be sharded across CP ranks), which would be
        # mathematically incorrect, and potentially arithmetically unstable.
        assert (
            self.cp.cp_size == 1 or self.rmsnorm
        ), "Context parallel not supported for use_mem_eff_path==False and rmsnorm==False"

        y = mamba_chunk_scan_combined(
            x,
            dt,
            A,
            B,
            C,
            self.chunk_size,
            D=(
                rearrange(self.cp.get_D().float(), "(h p) -> h p", p=self.headdim)
                if self.D_has_hdim
                else self.cp.get_D()
            ),
            z=z if not self.rmsnorm else None,
            dt_bias=self.cp.get_dt_bias().float(),
            dt_softplus=True,
            return_final_states=ssm_state is not None,
        )

        if ssm_state is not None:
            y, last_state = y
            ssm_state.copy_(last_state)

        y = rearrange(y, "b l h p -> l b (h p)").contiguous()
        y = self.cp.post_conv_ssm(y)

        if self.rmsnorm:
            z = rearrange(z, "b l h p -> l b (h p)").contiguous()
            z = self.cp.post_conv_ssm(z)
            y = self.norm(y, z)

        return y

    def ssm_decode(
        self, zxBCdt: torch.Tensor, conv_state: torch.Tensor, ssm_state: torch.Tensor
    ) -> torch.Tensor:
        """Performs SSM computation for inference decode step."""

        dtype = zxBCdt.dtype
        assert zxBCdt.shape[0] == 1, "Only support decoding with 1 token at a time for now"

        # l b d --> b d
>>>>>>> 2c104426
        zxBCdt = zxBCdt.squeeze(0)

        z, xBC, dt = torch.split(
            zxBCdt,
            [
                self.d_inner_local_tp,
                self.d_inner_local_tp + 2 * self.ngroups_local_tp * self.d_state,
                self.nheads_local_tp,
            ],
            dim=-1,
        )

        # Conv step
        if causal_conv1d_update is None:
            conv_state.copy_(torch.roll(conv_state, shifts=-1, dims=-1))  # Update state (B D W)
            conv_state[:, :, -1] = xBC
            xBC = torch.sum(
                conv_state * rearrange(self.conv1d.weight, "d 1 w -> d w"), dim=-1
            )  # (B D)
            if self.conv1d.bias is not None:
                xBC = xBC + self.conv1d.bias
            xBC = self.act(xBC).to(dtype=xBC.dtype)
        else:
            xBC = causal_conv1d_update(
                xBC,
                conv_state,
                rearrange(self.conv1d.weight, "d 1 w -> d w"),
                self.conv1d.bias,
                self.activation,
                conv_state_indices=batch_indices,
            )

        x, B, C = torch.split(
            xBC,
            [
                self.d_inner_local_tp,
                self.ngroups_local_tp * self.d_state,
                self.ngroups_local_tp * self.d_state,
            ],
            dim=-1,
        )
        A = -torch.exp(self.A_log.float())

        # SSM step
        if selective_state_update is None:
            if self.ngroups_local_tp > 1:
                B = rearrange(B, "b (g n) -> b g n", n=self.d_state)
                C = rearrange(C, "b (g n) -> b g n", n=self.d_state)
                B = repeat(
                    B, "b g n -> b (g h) n", h=self.d_inner_local_tp // self.ngroups_local_tp
                )
                C = repeat(
                    C, "b g n -> b (g h) n", h=self.d_inner_local_tp // self.ngroups_local_tp
                )

                dt = repeat(dt, "b h -> b (h p)", p=self.headdim)
                dt_bias = repeat(self.dt_bias, "h -> (h p)", p=self.headdim)
                A = repeat(A, "h -> (h p) n", p=self.headdim, n=self.d_state)
                D = repeat(self.D, "h -> (h p)", p=self.headdim)

                dt = F.softplus(dt + dt_bias.to(dtype=dt.dtype))
                dA = torch.exp(torch.einsum("bd,dn->bdn", dt, A))

                dB_x = torch.einsum("bd,bdn,bd->bdn", dt, B, x)
                ssm_state.copy_(
                    ssm_state * rearrange(dA, "b (h p) n -> b h p n", p=self.headdim)
                    + rearrange(dB_x, "b (h p) n -> b h p n", p=self.headdim)
                )

                y = torch.einsum(
                    "bdn,bdn->bd",
                    rearrange(ssm_state.to(dtype), "b h p n -> b (h p) n", p=self.headdim),
                    C,
                )
                y = y + D.to(dtype) * x
                if not self.rmsnorm:
                    y = y * self.act(z)  # (B D)
            else:
                # Discretize A and B (b (g n))
                dt = F.softplus(dt + self.dt_bias.to(dtype=dt.dtype))  # (batch, nheads)
                dA = torch.exp(dt * A)
                x = rearrange(x, "b (h p) -> b h p", p=self.headdim)
                dBx = torch.einsum("bh,bn,bhp->bhpn", dt, B, x)
                ssm_state.copy_(ssm_state * rearrange(dA, "b h -> b h 1 1") + dBx)
                y = torch.einsum("bhpn,bn->bhp", ssm_state.to(dtype), C)
                y = y + rearrange(self.D.to(dtype), "h -> h 1") * x
                y = rearrange(y, "b h p -> b (h p)")
                if not self.rmsnorm:
                    y = y * self.act(z)  # (B D)
        else:
            A = repeat(A, "h -> h p n", p=self.headdim, n=self.d_state).to(dtype=torch.float32)
            dt = repeat(dt, "b h -> b h p", p=self.headdim)
            dt_bias = repeat(self.dt_bias, "h -> h p", p=self.headdim)
            D = repeat(self.D, "h -> h p", p=self.headdim)
            B = rearrange(B, "b (g n) -> b g n", g=self.ngroups_local_tp)
            C = rearrange(C, "b (g n) -> b g n", g=self.ngroups_local_tp)
            x_reshaped = rearrange(x, "b (h p) -> b h p", p=self.headdim)
            if not self.rmsnorm:
                z = rearrange(z, "b (h p) -> b h p", p=self.headdim)
            y = selective_state_update(
                ssm_state,
                x_reshaped,
                dt,
                A,
                B,
                C,
                D,
                z=z if not self.rmsnorm else None,
                dt_bias=dt_bias,
                dt_softplus=True,
                state_batch_indices=batch_indices,
            )
            y = rearrange(y, "b h p -> b (h p)")

        if self.rmsnorm:
            y = self.norm(y, z)

<<<<<<< HEAD
        # Restore sequence dimension
=======
        # b (h p) -> l b (h p)
>>>>>>> 2c104426
        return y.unsqueeze(0)

    def dynamic_inference(self, hidden_states: torch.Tensor, context: DynamicInferenceContext):
        """
        Executes dynamic inference by separating decode and prefill requests and
        running them independently. Also runs the chunked prefill request independently
        if it exists.
        """
        sequence_packing_available, reason_for_no_sequence_packing = (
            check_mamba_sequence_packing_support()
        )
        assert sequence_packing_available, reason_for_no_sequence_packing

        conv_state, ssm_state = context.mamba_states_cache(self.layer_number)

        # Fast path: decode-only
        if context.is_decode_only():
            batch_indices = context.request_to_mamba_state_idx_cudagraph_only[
                : context.padded_active_token_count
            ]
            out, out_bias, _, _ = self.step(
                hidden_states, conv_state, ssm_state, batch_indices=batch_indices
            )
            return out, out_bias

        # Compute input projection before splitting into prefill and decode
        # to ensure sequence parallel all-gather.
        zxBCdt, _ = self.in_proj(hidden_states)

        # Compute split between decode and prefill.
        seq_idx, cu_seqlens, _return_varlen_states = self._get_varlen_generation_state(context)
        active_query_lengths = context.request_query_lengths[
            context.paused_request_count : context.total_request_count
        ]
        batch_indices = context.request_to_mamba_state_idx

        # First request with query len > 1 is prefill-start.
        first_prefill_token_idx = torch.nonzero(active_query_lengths > 1)[0].int()

        # Process decode requests if there are any.
        if first_prefill_token_idx > 0:
            zxBCdt_decode = zxBCdt[:first_prefill_token_idx]
            batch_indices_decode = batch_indices[:first_prefill_token_idx]
            y_decode = self.ssm_block_decode_only(
                zxBCdt_decode.transpose(0, 1), conv_state, ssm_state, batch_indices_decode
            ).transpose(0, 1)
        else:
            y_decode = None

        active_token_count = context.active_token_count
        active_request_count = context.get_active_request_count()
        padded_active_token_count = context.padded_active_token_count

        # Process the chunked prefill request if it exists.
        if context.chunked_prefill_request_id != -1:
            chunked_prefill_request_token_count = active_query_lengths[-1]
            zxBCdt_chunked_prefill = zxBCdt[
                active_token_count - chunked_prefill_request_token_count : active_token_count
            ]
            batch_index_chunked_prefill = batch_indices[context.chunked_prefill_request_id]

            y_prefill_chunked = self.ssm_block(
                zxBCdt_chunked_prefill,
                conv_state=conv_state[batch_index_chunked_prefill].unsqueeze(0),
                ssm_state=ssm_state[batch_index_chunked_prefill].unsqueeze(0),
                is_chunked_prefill=True,
            )

            # Remove the chunked prefill request from the request / token counts so
            # the subsequent prefill computation ignores the chunked prefill request.
            active_token_count -= chunked_prefill_request_token_count
            active_request_count -= 1
        else:
            y_prefill_chunked = None

        # Process non-chunked prefill requests if there are any.
        if (remaining_prefill_tokens := active_token_count - first_prefill_token_idx) > 0:
            zxBCdt_prefill = zxBCdt[first_prefill_token_idx:active_token_count]
            cu_seqlens_prefill = F.pad(
                cu_seqlens[first_prefill_token_idx + 1 : active_request_count + 1]
                - first_prefill_token_idx,
                (1, 0),
            )
            seq_idx_prefill = (
                seq_idx[:, first_prefill_token_idx:active_token_count] - first_prefill_token_idx
            )
            batch_indices_prefill = batch_indices[first_prefill_token_idx:active_request_count]

            y_prefill = self.ssm_block(
                zxBCdt_prefill,
                conv_state=conv_state,
                ssm_state=ssm_state,
                seq_idx=seq_idx_prefill,
                cu_seqlens=cu_seqlens_prefill,
                return_varlen_states=True,
                batch_indices=batch_indices_prefill,
            )
        else:
            y_prefill = None

        # Assemble the final output by concatenating the decode output,
        # non-chunked prefill output, and chunked prefill output together.
        y_prefill = maybe_cat(y_prefill, y_prefill_chunked, required=True)
        y = maybe_cat(y_decode, y_prefill, required=True)

        # Add padding tokens back if necessary. Note that we use the context active token count
        # in case we modified the local count for chunked prefill above.
        if (num_padding_tokens := padded_active_token_count - context.active_token_count) > 0:
            y = torch.cat((y, y.new_zeros(num_padding_tokens, *y.shape[1:])), dim=0)

        # The output projection will perform the sequence parallel reduce-scatter if necessary.
        out, out_bias = self.out_proj(y)

        return out, out_bias

    def step(self, hidden_states, conv_state, ssm_state, batch_indices=None):
        """
        Performs inference step for decoding
        """
        is_dynamic_batching = batch_indices is not None

        # assert self.ngroups_local_tp == 1, "Only support ngroups=1 for inference for now"

        if not is_dynamic_batching:
            assert (
                hidden_states.shape[0] == 1
            ), "Only support decoding with 1 token at a time for now"

        # (1, b, d_model) -> (1, b, proj_dim)
        zxBCdt, _ = self.in_proj(hidden_states)

        # Make batch size leading dimension since that is 1
        if is_dynamic_batching:
            zxBCdt = zxBCdt.transpose(0, 1)

        assert self.cp.cp_size == 1, "Context parallel not supported for Mamba inference decode"

        y = self.ssm_block_decode_only(zxBCdt, conv_state, ssm_state, batch_indices=batch_indices)

        # Restore sequence length as first dimension
        if is_dynamic_batching:
            y = y.transpose(0, 1)

        # y has shape (1, b, d_inner), which is what out_proj expects
        out, out_bias = self.out_proj(y)

        return out, out_bias, conv_state, ssm_state

    def _get_varlen_generation_state(
        self, inference_context: Optional[BaseInferenceContext] = None
    ) -> Tuple[torch.Tensor, torch.Tensor, bool]:
        """Constructs the variable length generation state for non-decode dynamic inference.

        The returned state includes the following:
            `seq_idx` (Tensor): A map from token idx to request idx.
            `cu_seqlens` (Tensor): The cumulative sequence lengths.
            `return_varlen_states` (bool): Whether to return a varlen states tensor for
                `mamba_chunk_scan_combined`.

        Returns empty state for training, static inference, or decode-only dynamic inference.

        Args:
            inference_context (InferenceContext): The inference context.

        Returns:
            A tuple of (`seq_idx`, `cu_seqlens`, `return_varlen_states`)
        """

        if (
            inference_context is None
            or not inference_context.is_dynamic_batching()
            or inference_context.is_decode_only()
        ):
            return None, None, False

        active_token_count = inference_context.active_token_count
        seq_idx = (
            inference_context.token_to_request_idx[:active_token_count]
            .clone()
            .to(torch.int32)
            .unsqueeze(0)
        )

        # Get the list of cumulative sequence lengths for active requests.
        cu_seqlens, _ = inference_context.cu_query_lengths()

        return seq_idx, cu_seqlens, True

    def mamba_state_shapes_per_request(self) -> Tuple[Tuple[int], Tuple[int]]:
        """Returns the Mamba conv and ssm states shapes per request."""
        conv_states_shape = (self.conv1d.weight.shape[0], self.d_conv)
        ssm_states_shape = (self.nheads_local_tp, self.headdim, self.d_state)
        return (conv_states_shape, ssm_states_shape)

    def _get_states_from_cache(self, inference_context, batch_size, *, inference_params=None):
        """Initializes or retrieves the SSM state tensors from the cache.

        At the start of any inference (at the prefill step), if there is no cache or if the
        cached batch size has changed, then new tensors are initialized and stored in the cache.
        Otherwise the existing tensors are retrieved from the cache and zeroed out.
        """

        inference_context = deprecate_inference_params(inference_context, inference_params)

        assert inference_context is not None
        assert inference_context.is_static_batching()
        assert self.layer_number is not None

        if (
            self.layer_number not in inference_context.key_value_memory_dict
            or batch_size != self.cached_batch_size
        ):
            conv_state_shape, ssm_state_shape = self.mamba_state_shapes_per_request()
            conv_state = torch.zeros(
                batch_size,
                *conv_state_shape,
                device=self.conv1d.weight.device,
                dtype=self.conv1d.weight.dtype,
            )
            ssm_state = torch.zeros(
                batch_size,
                *ssm_state_shape,
                device=self.in_proj.weight.device,
                dtype=self.in_proj.weight.dtype,
            )
            inference_context.key_value_memory_dict[self.layer_number] = (conv_state, ssm_state)
            self.cached_batch_size = batch_size
        else:
            conv_state, ssm_state = inference_context.key_value_memory_dict[self.layer_number]
            if inference_context.sequence_len_offset == 0:
                conv_state.zero_()
                ssm_state.zero_()
        return conv_state, ssm_state

    def sharded_state_dict(self, prefix="", sharded_offsets=(), metadata=None):
        """Provide a sharded state dictionary for distributed checkpointing."""
        sharded_state_dict = {}
        # Parameters
        self._save_to_state_dict(sharded_state_dict, "", keep_vars=True)
        sharded_state_dict = make_sharded_tensors_for_checkpoint(
            sharded_state_dict,
            prefix,
            tensor_parallel_layers_axis_map={
                "A_log": 0,
                "dt_bias": 0,
                "D": 0,
            },  # parameters sharded across TP
            sharded_offsets=sharded_offsets,
        )
        # Submodules
        for name, module in self.named_children():
            if name == "conv1d":
                # Add TP sharding for Conv1d
                module_sd = module.state_dict(prefix="", keep_vars=True)
                module_sharded_sd = make_sharded_tensors_for_checkpoint(
                    module_sd, f"{prefix}{name}.", {f"weight": 0, f"bias": 0}, sharded_offsets
                )

            else:
                module_sharded_sd = sharded_state_dict_default(
                    module, f"{prefix}{name}.", sharded_offsets, metadata
                )

            sharded_state_dict.update(module_sharded_sd)

        # At this point the TP sharding is correctly defined for each tensor, but some of the
        # tensors must be additionally split into separate parts
        in_proj_dim = (
            self.d_inner_local_tp * 2
            + 2 * self.ngroups_local_tp * self.d_state
            + self.nheads_local_tp
        )
        assert sharded_state_dict[f"{prefix}in_proj.weight"].data.size(0) == in_proj_dim, (
            in_proj_dim,
            sharded_state_dict[f"{prefix}in_proj.weight"],
        )

        sharded_state_dict[f"{prefix}in_proj.weight"] = _split_tensor_factory(
            sharded_state_dict[f"{prefix}in_proj.weight"],
            [
                self.d_inner_local_tp,
                self.d_inner_local_tp,
                self.ngroups_local_tp * self.d_state,
                self.ngroups_local_tp * self.d_state,
                self.nheads_local_tp,
            ],
            ["z", "x", "B", "C", "dt"],
            0,
        )

        conv_dim = self.d_inner_local_tp + 2 * self.ngroups_local_tp * self.d_state
        assert sharded_state_dict[f"{prefix}conv1d.weight"].data.size(0) == conv_dim, (
            conv_dim,
            sharded_state_dict[f"{prefix}conv1d.weight"],
        )
        assert sharded_state_dict[f"{prefix}conv1d.bias"].data.size(0) == conv_dim, (
            conv_dim,
            sharded_state_dict[f"{prefix}conv1d.bias"],
        )

        for conv_layer_name in ["conv1d.weight", "conv1d.bias"]:
            sharded_state_dict[f"{prefix}{conv_layer_name}"] = _split_tensor_factory(
                sharded_state_dict[f"{prefix}{conv_layer_name}"],
                [
                    self.d_inner_local_tp,
                    self.ngroups_local_tp * self.d_state,
                    self.ngroups_local_tp * self.d_state,
                ],
                ["x", "B", "C"],
                0,
            )

        return sharded_state_dict


def _split_tensor_factory(
    orig_sh_ten: ShardedTensor, split_sections: List[int], split_names: List[str], split_dim: int
) -> ShardedTensorFactory:
    """Builds a factory that splits a given ShardedTensor into several independent chunks."""
    assert isinstance(orig_sh_ten, ShardedTensor), type(orig_sh_ten)
    orig_sh_ten_no_data = orig_sh_ten.without_data()  # remove `data` reference

    if sum(split_sections) != orig_sh_ten_no_data.local_shape[split_dim]:
        raise ValueError(
            f"Split sections must cover the whole dimension size, "
            f"got {split_sections=} vs dimensions size "
            f"{orig_sh_ten_no_data.local_shape[split_dim]}"
        )

    assert not isinstance(
        split_sections, int
    ), "Splitting into predefined section sizes is supported (`split_sections` must be a list)"
    assert len(split_sections) == len(split_names), (len(split_sections), len(split_names))

    @torch.no_grad()
    def sh_ten_build_fn(
        key: str, t: torch.Tensor, replica_id: ReplicaId, flattened_range: Optional[slice]
    ):
        factory_sh_ten = replace(
            orig_sh_ten_no_data,
            key=key,
            data=t,
            dtype=t.dtype,
            replica_id=replica_id,
            flattened_range=flattened_range,
        )

        chunk_sh_tens = []
        split_start = 0
        for split_size, split_name in zip(split_sections, split_names):
            split_chunks = factory_sh_ten.narrow(split_dim, split_start, split_size)
            for sh_ten in split_chunks:
                sh_ten.key = f"{sh_ten.key}.{split_name}"
            chunk_sh_tens.extend(split_chunks)
            split_start += split_size

        assert split_start == orig_sh_ten_no_data.local_shape[split_dim], (
            split_start,
            orig_sh_ten_no_data.local_shape[split_dim],
        )
        assert sum(sh_ten.data.numel() for sh_ten in chunk_sh_tens) == t.numel(), (
            chunk_sh_tens,
            t.shape,
        )
        return chunk_sh_tens

    @torch.no_grad()
    def sh_ten_merge_fn(sub_state_dict):
        return torch.cat(sub_state_dict)

    return ShardedTensorFactory(
        orig_sh_ten.key, orig_sh_ten.data, sh_ten_build_fn, sh_ten_merge_fn, orig_sh_ten.replica_id
    )<|MERGE_RESOLUTION|>--- conflicted
+++ resolved
@@ -68,15 +68,6 @@
     HAVE_EINOPS = True
 except ImportError:
     HAVE_EINOPS = False
-
-HAVE_TE = False
-try:
-    from transformer_engine.pytorch.fp8 import FP8GlobalStateManager
-
-    HAVE_TE = True
-except (ImportError, ModuleNotFoundError):
-    # Transformer Engine not found
-    pass
 
 logger = logging.getLogger(__name__)
 
@@ -409,23 +400,9 @@
 
         in_inference_mode = inference_context is not None and not self.training
 
-        if in_inference_mode and inference_context.is_dynamic_batching():
-            return self.dynamic_inference(hidden_states, inference_context)
-
         _, batch, dim = hidden_states.shape
         conv_state, ssm_state = None, None
 
-<<<<<<< HEAD
-        if in_inference_mode:
-            assert not self.config.sequence_parallel
-            assert inference_context.is_static_batching()
-            conv_state, ssm_state = self._get_states_from_cache(inference_context, batch)
-            if inference_context.seqlen_offset > 0:
-                # The states are updated inplace
-                out, out_bias, _, _ = self.step(hidden_states, conv_state, ssm_state)
-                return out, out_bias
-=======
-        in_inference_mode = inference_context is not None and not self.training
         if in_inference_mode:
             if inference_context.is_dynamic_batching():
                 return self.dynamic_inference(hidden_states, inference_context)
@@ -437,45 +414,11 @@
                     # The states are updated inplace
                     out, out_bias = self.decode(hidden_states, conv_state, ssm_state)
                     return out, out_bias
->>>>>>> 2c104426
 
         zxBCdt, _ = self.in_proj(hidden_states)
 
         zxBCdt = self.cp.pre_conv_ssm(zxBCdt)
 
-<<<<<<< HEAD
-        # Training path using memory-efficient kernel
-        if self.use_mem_eff_path and not in_inference_mode:
-            assert ssm_state is None
-
-            # transpose: l b pd --> b l pd
-            zxBCdt = rearrange(zxBCdt, "l b d -> b l d").contiguous()
-
-            # TODO(duncan): Can this code be removed?
-            if self.conv1d.bias is not None:
-                self.conv1d.bias.data_ptr()
-
-            # (nheads_local_tpcp)
-            A = -torch.exp(self.cp.get_A_log().float())
-
-            y = mamba_split_conv1d_scan_combined(
-                zxBCdt,
-                rearrange(self.cp.get_conv1d_weight(), "d 1 w -> d w"),
-                self.cp.get_conv1d_bias(),
-                self.cp.get_dt_bias().float(),
-                A=A,
-                D=(
-                    rearrange(self.cp.get_D().float(), "(h p) -> h p", p=self.headdim)
-                    if self.D_has_hdim
-                    else self.cp.get_D()
-                ),
-                chunk_size=self.chunk_size,
-                activation=self.activation,
-                headdim=None if self.D_has_hdim else self.headdim,
-                ngroups=self.cp.ngroups_local_tpcp,
-                norm_before_gate=self.norm_before_gate,
-            )
-=======
         if in_inference_mode or not self.use_mem_eff_path:
             # TODO(ksanthanam): Consider deprecating this path for training
             y = self.ssm_prefill(zxBCdt, conv_state=conv_state, ssm_state=ssm_state)
@@ -487,27 +430,149 @@
 
         return out, out_bias
 
-    def dynamic_inference(
-        self, hidden_states, inference_context: DynamicInferenceContext
+    def dynamic_inference(self, hidden_states: torch.Tensor, context: DynamicInferenceContext):
+        """
+        Executes dynamic inference by separating decode and prefill requests and
+        running them independently. Also runs the chunked prefill request independently
+        if it exists.
+        """
+        sequence_packing_available, reason_for_no_sequence_packing = (
+            check_mamba_sequence_packing_support()
+        )
+        assert sequence_packing_available, reason_for_no_sequence_packing
+
+        conv_state, ssm_state = context.mamba_states_cache(self.layer_number)
+
+        # Fast path: decode-only
+        if context.is_decode_only():
+            batch_indices = context.request_to_mamba_state_idx_cudagraph_only[
+                : context.padded_active_token_count
+            ]
+            out, out_bias, _, _ = self.step(
+                hidden_states, conv_state, ssm_state, batch_indices=batch_indices
+            )
+            return out, out_bias
+
+        # Compute input projection before splitting into prefill and decode
+        # to ensure sequence parallel all-gather.
+        zxBCdt, _ = self.in_proj(hidden_states)
+
+        # Compute split between decode and prefill.
+        seq_idx, cu_seqlens, return_varlen_states = self._get_varlen_generation_state(context)
+        active_query_lengths = context.request_query_lengths[
+            context.paused_request_count : context.total_request_count
+        ]
+        batch_indices = context.request_to_mamba_state_idx
+
+        # First request with query len > 1 is prefill-start.
+        first_prefill_token_idx = torch.nonzero(active_query_lengths > 1)[0].int()
+
+        # Process decode requests if there are any.
+        if first_prefill_token_idx > 0:
+            zxBCdt_decode = zxBCdt[:first_prefill_token_idx]
+            batch_indices_decode = batch_indices[:first_prefill_token_idx]
+            y_decode = self.ssm_block_decode(
+                zxBCdt_decode.transpose(0, 1), conv_state, ssm_state, batch_indices_decode
+            ).transpose(0, 1)
+        else:
+            y_decode = None
+
+        active_token_count = context.active_token_count
+        active_request_count = context.get_active_request_count()
+        padded_active_token_count = context.padded_active_token_count
+
+        # Process the chunked prefill request if it exists.
+        if context.chunked_prefill_request_id != -1:
+            chunked_prefill_request_token_count = active_query_lengths[-1]
+            zxBCdt_chunked_prefill = zxBCdt[
+                active_token_count - chunked_prefill_request_token_count : active_token_count
+            ]
+            batch_index_chunked_prefill = batch_indices[context.chunked_prefill_request_id]
+
+            y_prefill_chunked = self.ssm_prefill(
+                zxBCdt_chunked_prefill,
+                conv_state=conv_state[batch_index_chunked_prefill].unsqueeze(0),
+                ssm_state=ssm_state[batch_index_chunked_prefill].unsqueeze(0),
+                is_chunked_prefill=True,
+            )
+
+            # Remove the chunked prefill request from the request / token counts so
+            # the subsequent prefill computation ignores the chunked prefill request.
+            active_token_count -= chunked_prefill_request_token_count
+            active_request_count -= 1
+        else:
+            y_prefill_chunked = None
+
+        # Process non-chunked prefill requests if there are any.
+        if (remaining_prefill_tokens := active_token_count - first_prefill_token_idx) > 0:
+            zxBCdt_prefill = zxBCdt[first_prefill_token_idx:active_token_count]
+            cu_seqlens_prefill = F.pad(
+                cu_seqlens[first_prefill_token_idx + 1 : active_request_count + 1]
+                - first_prefill_token_idx,
+                (1, 0),
+            )
+            seq_idx_prefill = (
+                seq_idx[:, first_prefill_token_idx:active_token_count] - first_prefill_token_idx
+            )
+            batch_indices_prefill = batch_indices[first_prefill_token_idx:active_request_count]
+
+            y_prefill = self.ssm_prefill(
+                zxBCdt_prefill,
+                conv_state=conv_state,
+                ssm_state=ssm_state,
+                seq_idx=seq_idx_prefill,
+                cu_seqlens=cu_seqlens_prefill,
+                return_varlen_states=return_varlen_states,
+                batch_indices=batch_indices_prefill,
+            )
+        else:
+            y_prefill = None
+
+        # Assemble the final output by concatenating the decode output,
+        # non-chunked prefill output, and chunked prefill output together.
+        y_prefill = maybe_cat(y_prefill, y_prefill_chunked, required=True)
+        y = maybe_cat(y_decode, y_prefill, required=True)
+
+        # Add padding tokens back if necessary. Note that we use the context active token count
+        # in case we modified the local count for chunked prefill above.
+        if (num_padding_tokens := padded_active_token_count - context.active_token_count) > 0:
+            y = torch.cat((y, y.new_zeros(num_padding_tokens, *y.shape[1:])), dim=0)
+
+        # The output projection will perform the sequence parallel reduce-scatter if necessary.
+        out, out_bias = self.out_proj(y)
+
+        return out, out_bias
+
+    def decode(
+        self, hidden_states, conv_state, ssm_state, batch_indices: torch.Tensor = None
     ) -> Tuple[torch.Tensor, torch.Tensor]:
-        """Runs inference computation for dynamic batching."""
-        raise NotImplementedError(f"Dynamic inference is not supported.")
-
-    def decode(self, hidden_states, conv_state, ssm_state) -> Tuple[torch.Tensor, torch.Tensor]:
         """Performs inference step for decoding."""
         # assert self.ngroups_local_tp == 1, "Only support ngroups=1 for inference for now"
-        dtype = hidden_states.dtype
-        assert hidden_states.shape[0] == 1, "Only support decoding with 1 token at a time for now"
-
-        #  b d_model --> b p(2d)
+        is_dynamic_batching = batch_indices is not None
+
+        if not is_dynamic_batching:
+            assert (
+                hidden_states.shape[0] == 1
+            ), "Only support decoding with 1 token at a time for now"
+
+        # (1, b, d_model) -> (1, b, proj_dim)
         zxBCdt, _ = self.in_proj(hidden_states)
 
+        # Make batch size leading dimension since that is 1
+        if is_dynamic_batching:
+            zxBCdt = zxBCdt.transpose(0, 1)
+
         assert self.cp.cp_size == 1, "Context parallel not supported for Mamba inferenece decode"
 
         y = self.ssm_decode(zxBCdt, conv_state=conv_state, ssm_state=ssm_state)
 
-        # l b pd --> l b d
+        # Restore sequence length as first dimension
+        if is_dynamic_batching:
+            y = y.transpose(0, 1)
+
+        # y has shape (1, b, d_inner), which is what out_proj expects
         out, out_bias = self.out_proj(y)
+
         return out, out_bias
 
     def ssm_training(self, zxBCdt: torch.Tensor) -> torch.Tensor:
@@ -549,28 +614,17 @@
 
         y = rearrange(y, "b l d -> l b d").contiguous()
         y = self.cp.post_conv_ssm(y)
->>>>>>> 2c104426
 
         if self.rmsnorm:
             y = self.norm(y)
 
-<<<<<<< HEAD
-            if self.rmsnorm:
-                y = self.norm(y)
-
-            out, out_bias = self.out_proj(y)
-        else:
-            # Prefill path for static inference, or non-mem-eff training path
-            y = self.ssm_block(zxBCdt, conv_state=conv_state, ssm_state=ssm_state)
-            out, out_bias = self.out_proj(y)
-
         return out, out_bias
 
-    def ssm_block(
+    def ssm_prefill(
         self,
         zxBCdt: torch.Tensor,
-        conv_state: Optional[torch.Tensor] = None,
-        ssm_state: Optional[torch.Tensor] = None,
+        conv_state: Optional[torch.Tensor],
+        ssm_state: Optional[torch.Tensor],
         seq_idx: Optional[torch.Tensor] = None,
         cu_seqlens: Optional[torch.Tensor] = None,
         return_varlen_states: bool = False,
@@ -578,8 +632,7 @@
         is_chunked_prefill: bool = False,
     ) -> torch.Tensor:
         """
-        Encapsulates the core selective scan block logic which is shared between
-        the training forward pass and the inference prefill pass.
+        Performs SSM computation for inference prefill step.
 
         Args:
             zxBCdt: The input tensor of shape (l, b, d), which is a concatenation of
@@ -591,6 +644,7 @@
             return_varlen_states: Whether to return variable-length states from the SSM kernel.
             batch_indices: A map from batch id to position in the Mamba state tensors for
                 dynamic inference.
+            is_chunked_prefill: Whether the request is a chunked prefill request.
 
         Returns:
             The output tensor of shape (l, b, d).
@@ -744,9 +798,15 @@
 
         return y
 
-    def ssm_block_decode_only(self, zxBCdt, conv_state, ssm_state, batch_indices=None):
+    def ssm_decode(
+        self,
+        zxBCdt: torch.Tensor,
+        conv_state: torch.Tensor,
+        ssm_state: torch.Tensor,
+        batch_indices: Optional[torch.Tensor] = None,
+    ) -> torch.Tensor:
         """
-        Encapsulates the core selective scan block logic for inference decoding.
+        Performs SSM computation for inference decode step.
 
         Args:
             zxBCdt: The input tensor of shape (l, b, d), which is a concatenation of
@@ -757,131 +817,13 @@
                 dynamic inference.
 
         Returns:
-            The output tensor of shape (l, b, d_inner_local_tp), consistent with ssm_block.
+            The output tensor of shape (l, b, d).
         """
         seq_len, batch_size, _ = zxBCdt.shape
         dtype = zxBCdt.dtype
         assert seq_len == 1, "Only support decoding with 1 token at a time for now"
 
         # Remove sequence dimension
-=======
-        return y
-
-    def ssm_prefill(
-        self,
-        zxBCdt: torch.Tensor,
-        conv_state: Optional[torch.Tensor],
-        ssm_state: Optional[torch.Tensor],
-    ) -> torch.Tensor:
-        """Performs SSM computation for inference prefill step."""
-
-        # transpose: l b pd --> b l pd
-        zxBCdt = rearrange(zxBCdt, "l b d -> b l d").contiguous()
-
-        # (nheads_local_tpcp)
-        A = -torch.exp(self.cp.get_A_log().float())
-
-        z, xBC, dt = torch.split(
-            zxBCdt,
-            [
-                self.cp.d_inner_local_tpcp,
-                self.cp.d_inner_local_tpcp + 2 * self.cp.ngroups_local_tpcp * self.d_state,
-                self.cp.nheads_local_tpcp,
-            ],
-            dim=-1,
-        )
-
-        # transpose: b l pd --> b pd l
-        xBC = rearrange(xBC, "b l d -> b d l").contiguous()
-
-        # Compute short convolution
-        if conv_state is not None:
-            # If we just take x[:, :, -self.d_conv :], it will error if seqlen < self.d_conv
-            # Instead F.pad will pad with zeros if seqlen < self.d_conv, and truncate otherwise.
-            conv_state.copy_(F.pad(xBC, (self.d_conv - xBC.shape[-1], 0)))  # Update state (B D W)
-
-        seqlen = xBC.size(2)
-        if causal_conv1d_fn is None:
-            xBC = self.act(self.cp.conv1d(xBC)[..., :seqlen])
-        else:
-            assert self.activation in ["silu", "swish"]
-            xBC = causal_conv1d_fn(
-                x=xBC,
-                weight=rearrange(self.cp.get_conv1d_weight(), "d 1 w -> d w"),
-                bias=self.cp.get_conv1d_bias(),
-                activation=self.activation,
-            )
-
-        # transpose b pd l --> b l pd
-        xBC = rearrange(xBC, "b d l ->  b l d").contiguous()
-
-        x, B, C = torch.split(
-            xBC,
-            [
-                self.cp.d_inner_local_tpcp,
-                self.cp.ngroups_local_tpcp * self.d_state,
-                self.cp.ngroups_local_tpcp * self.d_state,
-            ],
-            dim=-1,
-        )
-
-        # TODO Vijay: fuse most of the transposes with the GEMMS
-        x = rearrange(x, "b l (h p) -> b l h p", p=self.headdim).contiguous()
-        dt = dt.contiguous()
-        B = rearrange(B, "b l (g n) -> b l g n", n=self.d_state).contiguous()
-        C = rearrange(C, "b l (g n) -> b l g n", n=self.d_state).contiguous()
-        z = rearrange(z, "b l (h p) -> b l h p", p=self.headdim).contiguous()
-
-        # If `rmsnorm == False`, then the norm inside `mamba_chunk_scan_combined` will be used.
-        # In this case, if `cp_size > 1` then that norm could be performed on less heads than if
-        # `cp_size == 1` (groups of heads can be sharded across CP ranks), which would be
-        # mathematically incorrect, and potentially arithmetically unstable.
-        assert (
-            self.cp.cp_size == 1 or self.rmsnorm
-        ), "Context parallel not supported for use_mem_eff_path==False and rmsnorm==False"
-
-        y = mamba_chunk_scan_combined(
-            x,
-            dt,
-            A,
-            B,
-            C,
-            self.chunk_size,
-            D=(
-                rearrange(self.cp.get_D().float(), "(h p) -> h p", p=self.headdim)
-                if self.D_has_hdim
-                else self.cp.get_D()
-            ),
-            z=z if not self.rmsnorm else None,
-            dt_bias=self.cp.get_dt_bias().float(),
-            dt_softplus=True,
-            return_final_states=ssm_state is not None,
-        )
-
-        if ssm_state is not None:
-            y, last_state = y
-            ssm_state.copy_(last_state)
-
-        y = rearrange(y, "b l h p -> l b (h p)").contiguous()
-        y = self.cp.post_conv_ssm(y)
-
-        if self.rmsnorm:
-            z = rearrange(z, "b l h p -> l b (h p)").contiguous()
-            z = self.cp.post_conv_ssm(z)
-            y = self.norm(y, z)
-
-        return y
-
-    def ssm_decode(
-        self, zxBCdt: torch.Tensor, conv_state: torch.Tensor, ssm_state: torch.Tensor
-    ) -> torch.Tensor:
-        """Performs SSM computation for inference decode step."""
-
-        dtype = zxBCdt.dtype
-        assert zxBCdt.shape[0] == 1, "Only support decoding with 1 token at a time for now"
-
-        # l b d --> b d
->>>>>>> 2c104426
         zxBCdt = zxBCdt.squeeze(0)
 
         z, xBC, dt = torch.split(
@@ -999,158 +941,8 @@
         if self.rmsnorm:
             y = self.norm(y, z)
 
-<<<<<<< HEAD
         # Restore sequence dimension
-=======
-        # b (h p) -> l b (h p)
->>>>>>> 2c104426
         return y.unsqueeze(0)
-
-    def dynamic_inference(self, hidden_states: torch.Tensor, context: DynamicInferenceContext):
-        """
-        Executes dynamic inference by separating decode and prefill requests and
-        running them independently. Also runs the chunked prefill request independently
-        if it exists.
-        """
-        sequence_packing_available, reason_for_no_sequence_packing = (
-            check_mamba_sequence_packing_support()
-        )
-        assert sequence_packing_available, reason_for_no_sequence_packing
-
-        conv_state, ssm_state = context.mamba_states_cache(self.layer_number)
-
-        # Fast path: decode-only
-        if context.is_decode_only():
-            batch_indices = context.request_to_mamba_state_idx_cudagraph_only[
-                : context.padded_active_token_count
-            ]
-            out, out_bias, _, _ = self.step(
-                hidden_states, conv_state, ssm_state, batch_indices=batch_indices
-            )
-            return out, out_bias
-
-        # Compute input projection before splitting into prefill and decode
-        # to ensure sequence parallel all-gather.
-        zxBCdt, _ = self.in_proj(hidden_states)
-
-        # Compute split between decode and prefill.
-        seq_idx, cu_seqlens, _return_varlen_states = self._get_varlen_generation_state(context)
-        active_query_lengths = context.request_query_lengths[
-            context.paused_request_count : context.total_request_count
-        ]
-        batch_indices = context.request_to_mamba_state_idx
-
-        # First request with query len > 1 is prefill-start.
-        first_prefill_token_idx = torch.nonzero(active_query_lengths > 1)[0].int()
-
-        # Process decode requests if there are any.
-        if first_prefill_token_idx > 0:
-            zxBCdt_decode = zxBCdt[:first_prefill_token_idx]
-            batch_indices_decode = batch_indices[:first_prefill_token_idx]
-            y_decode = self.ssm_block_decode_only(
-                zxBCdt_decode.transpose(0, 1), conv_state, ssm_state, batch_indices_decode
-            ).transpose(0, 1)
-        else:
-            y_decode = None
-
-        active_token_count = context.active_token_count
-        active_request_count = context.get_active_request_count()
-        padded_active_token_count = context.padded_active_token_count
-
-        # Process the chunked prefill request if it exists.
-        if context.chunked_prefill_request_id != -1:
-            chunked_prefill_request_token_count = active_query_lengths[-1]
-            zxBCdt_chunked_prefill = zxBCdt[
-                active_token_count - chunked_prefill_request_token_count : active_token_count
-            ]
-            batch_index_chunked_prefill = batch_indices[context.chunked_prefill_request_id]
-
-            y_prefill_chunked = self.ssm_block(
-                zxBCdt_chunked_prefill,
-                conv_state=conv_state[batch_index_chunked_prefill].unsqueeze(0),
-                ssm_state=ssm_state[batch_index_chunked_prefill].unsqueeze(0),
-                is_chunked_prefill=True,
-            )
-
-            # Remove the chunked prefill request from the request / token counts so
-            # the subsequent prefill computation ignores the chunked prefill request.
-            active_token_count -= chunked_prefill_request_token_count
-            active_request_count -= 1
-        else:
-            y_prefill_chunked = None
-
-        # Process non-chunked prefill requests if there are any.
-        if (remaining_prefill_tokens := active_token_count - first_prefill_token_idx) > 0:
-            zxBCdt_prefill = zxBCdt[first_prefill_token_idx:active_token_count]
-            cu_seqlens_prefill = F.pad(
-                cu_seqlens[first_prefill_token_idx + 1 : active_request_count + 1]
-                - first_prefill_token_idx,
-                (1, 0),
-            )
-            seq_idx_prefill = (
-                seq_idx[:, first_prefill_token_idx:active_token_count] - first_prefill_token_idx
-            )
-            batch_indices_prefill = batch_indices[first_prefill_token_idx:active_request_count]
-
-            y_prefill = self.ssm_block(
-                zxBCdt_prefill,
-                conv_state=conv_state,
-                ssm_state=ssm_state,
-                seq_idx=seq_idx_prefill,
-                cu_seqlens=cu_seqlens_prefill,
-                return_varlen_states=True,
-                batch_indices=batch_indices_prefill,
-            )
-        else:
-            y_prefill = None
-
-        # Assemble the final output by concatenating the decode output,
-        # non-chunked prefill output, and chunked prefill output together.
-        y_prefill = maybe_cat(y_prefill, y_prefill_chunked, required=True)
-        y = maybe_cat(y_decode, y_prefill, required=True)
-
-        # Add padding tokens back if necessary. Note that we use the context active token count
-        # in case we modified the local count for chunked prefill above.
-        if (num_padding_tokens := padded_active_token_count - context.active_token_count) > 0:
-            y = torch.cat((y, y.new_zeros(num_padding_tokens, *y.shape[1:])), dim=0)
-
-        # The output projection will perform the sequence parallel reduce-scatter if necessary.
-        out, out_bias = self.out_proj(y)
-
-        return out, out_bias
-
-    def step(self, hidden_states, conv_state, ssm_state, batch_indices=None):
-        """
-        Performs inference step for decoding
-        """
-        is_dynamic_batching = batch_indices is not None
-
-        # assert self.ngroups_local_tp == 1, "Only support ngroups=1 for inference for now"
-
-        if not is_dynamic_batching:
-            assert (
-                hidden_states.shape[0] == 1
-            ), "Only support decoding with 1 token at a time for now"
-
-        # (1, b, d_model) -> (1, b, proj_dim)
-        zxBCdt, _ = self.in_proj(hidden_states)
-
-        # Make batch size leading dimension since that is 1
-        if is_dynamic_batching:
-            zxBCdt = zxBCdt.transpose(0, 1)
-
-        assert self.cp.cp_size == 1, "Context parallel not supported for Mamba inference decode"
-
-        y = self.ssm_block_decode_only(zxBCdt, conv_state, ssm_state, batch_indices=batch_indices)
-
-        # Restore sequence length as first dimension
-        if is_dynamic_batching:
-            y = y.transpose(0, 1)
-
-        # y has shape (1, b, d_inner), which is what out_proj expects
-        out, out_bias = self.out_proj(y)
-
-        return out, out_bias, conv_state, ssm_state
 
     def _get_varlen_generation_state(
         self, inference_context: Optional[BaseInferenceContext] = None
