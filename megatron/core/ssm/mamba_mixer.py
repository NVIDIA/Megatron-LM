# Copyright (c) 2024, NVIDIA CORPORATION. All rights reserved.
# Copyright (c) 2024, Tri Dao, Albert Gu.

# Some of this code was adopted from https://github.com/state-spaces/mamba/
# This source code is licensed under the Apache license found in the
# LICENSE file in the root directory of this source tree.

import logging
import math
import warnings
from dataclasses import dataclass, replace
from typing import List, Optional, Tuple, Union

import torch
import torch.nn as nn
import torch.nn.functional as F

from megatron.core.dist_checkpointing import ShardedTensor
from megatron.core.dist_checkpointing.mapping import ReplicaId, ShardedTensorFactory
from megatron.core.inference.contexts import BaseInferenceContext, DynamicInferenceContext
from megatron.core.process_groups_config import ProcessGroupCollection
from megatron.core.tensor_parallel import get_cuda_rng_tracker
from megatron.core.transformer import TransformerConfig
from megatron.core.transformer.module import MegatronModule
from megatron.core.transformer.spec_utils import ModuleSpec, build_module
from megatron.core.transformer.utils import (
    make_sharded_tensors_for_checkpoint,
    sharded_state_dict_default,
)
from megatron.core.utils import (
    check_mamba_sequence_packing_support,
    deprecate_inference_params,
    log_single_rank,
    maybe_cat,
)

from .mamba_context_parallel import MambaContextParallel

try:
    from mamba_ssm.ops.triton.selective_state_update import selective_state_update
except ImportError:
    selective_state_update = None

try:
    from causal_conv1d import causal_conv1d_fn, causal_conv1d_update
    from causal_conv1d.causal_conv1d_varlen import causal_conv1d_varlen_states
except ImportError:
    causal_conv1d_fn = None
    causal_conv1d_update = None

try:
    from mamba_ssm.ops.triton.layernorm_gated import RMSNorm as RMSNormGated
    from mamba_ssm.ops.triton.ssd_combined import (
        mamba_chunk_scan_combined,
        mamba_split_conv1d_scan_combined,
    )

    HAVE_MAMBA_SSM = True
except ImportError:
    from unittest.mock import MagicMock

    RMSNormGated = MagicMock()
    HAVE_MAMBA_SSM = False

try:
    from einops import rearrange, repeat

    HAVE_EINOPS = True
except ImportError:
    HAVE_EINOPS = False

logger = logging.getLogger(__name__)


class ExtendedRMSNorm(RMSNormGated):
    """
    RMSNormGated with sharded state dict.
    """

    def sharded_state_dict(self, prefix="", sharded_offsets=(), metadata=None):
        """Sharding along axis 0, bias not sharded"""
        state_dict = self.state_dict(prefix="", keep_vars=True)
        return make_sharded_tensors_for_checkpoint(
            state_dict, prefix, {"weight": 0}, sharded_offsets
        )


@dataclass
class MambaMixerSubmodules:
    """
    Contains the module specs for the input and output linear layers.
    """

    in_proj: Union[ModuleSpec, type] = None
    out_proj: Union[ModuleSpec, type] = None


class MambaMixer(MegatronModule):
    """
    Args:
        config: The config of the model.
        submodules: Contains the module specs for the input and output linear layers.
        d_model: The hidden size of the model.
        d_state: The state size of the SSM.
        d_conv: The number of channels in the causal convolution.
        conv_init: The initialization range for the causal convolution weights.
        expand: The expansion factor for the SSM.
        headdim: The hidden size of each attention head.
        ngroups: The number of attention heads.
        A_init_range: The initialization range for the attention weights.
        D_has_hdim: Whether the D parameter has the same number of dimensions as the hidden
            state.
        rmsnorm: Whether to use root mean square normalization.
        norm_before_gate: Whether to apply normalization before the gating mechanism.
        dt_min: The minimum value of the dt parameter.
        dt_max: The maximum value of the dt parameter.
        dt_init: The initialization value of the dt parameter.
        dt_scale: The scaling factor for the dt parameter.
        dt_init_floor: The minimum value of the dt parameter after initialization.
        bias: Whether to use bias in the linear layers.
        conv_bias: Whether to use bias in the causal convolution.
        chunk_size: The chunk size for the fused kernel.
        use_mem_eff_path: Whether to use the memory-efficient path for the Mamba model.
        layer_number: The layer number of this Mamba layer.
        pg_collection: The required process groups to use for tensor model parallel and context
            parallel.
    """

    def __init__(
        self,
        config: TransformerConfig,
        submodules: MambaMixerSubmodules,
        d_model,
        d_conv=4,
        conv_init=None,
        expand=2,
        A_init_range=(1, 16),
        D_has_hdim=False,
        rmsnorm=True,
        norm_before_gate=False,
        dt_min=0.001,
        dt_max=0.1,
        dt_init="random",
        dt_scale=1.0,
        dt_init_floor=1e-4,
        bias=False,
        conv_bias=True,
        # Fused kernel and sharding options
        chunk_size=128,
        layer_number=None,
        use_mem_eff_path=None,
        d_state=None,
        headdim=None,
        ngroups=None,
        pg_collection: ProcessGroupCollection = None,
        pp_layer_offset: int = 0,
    ):
        if not HAVE_MAMBA_SSM:
            raise ImportError(
                "MambaSSM is not installed. Please install it with `pip install mamba-ssm`."
            )

        if not HAVE_EINOPS:
            raise ImportError("einops is required by the Mamba model but cannot be imported")

        super().__init__(config)
        self.config = config
        self.d_model = d_model
        self.d_conv = d_conv
        self.conv_init = conv_init
        self.expand = expand
        self.d_inner = int(self.expand * self.d_model)
        self.D_has_hdim = D_has_hdim
        self.rmsnorm = rmsnorm
        self.norm_before_gate = norm_before_gate
        self.chunk_size = chunk_size
        self.layer_number = layer_number
        self.pp_layer_offset = pp_layer_offset
        self.cached_batch_size = None
        assert pg_collection is not None, "pg_collection must be provided for MambaMixer"
        self.pg_collection = pg_collection

        # Check for deprecated arguments and raise warnings
        if use_mem_eff_path is not None:
            warnings.warn(
                "The 'use_mem_eff_path' argument is deprecated and will be removed in the future. "
                "Please use the value from the TransformerConfig object instead.",
                DeprecationWarning,
            )
        if d_state is not None:
            warnings.warn(
                "The 'd_state' argument is deprecated and will be removed in the future. "
                "Please use the value from the TransformerConfig object instead.",
                DeprecationWarning,
            )
        if headdim is not None:
            warnings.warn(
                "The 'headdim' argument is deprecated and will be removed in the future. "
                "Please use the value from the TransformerConfig object instead.",
                DeprecationWarning,
            )
        if ngroups is not None:
            warnings.warn(
                "The 'ngroups' argument is deprecated and will be removed in the future. "
                "Please use the value from the TransformerConfig object instead.",
                DeprecationWarning,
            )

        self.use_mem_eff_path = self.config.use_mamba_mem_eff_path
        self.d_state = self.config.mamba_state_dim
        self.headdim = self.config.mamba_head_dim
        self.ngroups = self.config.mamba_num_groups

        assert self.d_state is not None and self.d_state > 0
        assert self.headdim is not None and self.headdim > 0
        assert self.ngroups is not None and self.ngroups > 0

        if self.config.mamba_num_heads is not None:
            self.nheads = self.config.mamba_num_heads
            assert self.nheads > 0
            self.d_inner = self.nheads * self.headdim
        else:
            assert self.d_inner % self.headdim == 0, "d_inner must be evenly divisible by headdim"
            self.nheads = self.d_inner // self.headdim

        if self.config.fp8:
            assert (2 * self.d_inner + 2 * self.ngroups * self.d_state + self.nheads) % 16 == 0, (
                "For FP8, the innermost dimension of the Mamba layer "
                "input projection output tensor must be a multiple of 16."
            )

        tp_size = self.pg_collection.tp.size()

        # Ensure that each TP rank gets at least one head:
        assert self.nheads % tp_size == 0, "nheads must be evenly divisble by tp_size"
        self.nheads_local_tp = self.nheads // tp_size

        # Note that we do not need to confirm that `d_inner % tp_size == 0` because
        # `d_inner % headdim == 0`, `nheads = d_inner // headdim`, and `nheads % tp_size == 0`
        self.d_inner_local_tp = self.d_inner // tp_size

        # Ensure that each TP rank gets at least one group:
        assert self.ngroups % tp_size == 0, "ngroups must be evenly divisible by tp_size"
        self.ngroups_local_tp = self.ngroups // tp_size

        # Ensure that each group has a positive integer number of heads:
        assert self.nheads % self.ngroups == 0, "nheads must be evenly divisible by ngroups"

        assert not bias
        assert not self.norm_before_gate

        # Assume sequence parallelism: input is already partitioned along the sequence dimension
        self.in_proj = build_module(
            submodules.in_proj,
            self.d_model,
            self.d_inner * 2 + 2 * self.ngroups * self.d_state + self.nheads,  # z x B C dt
            config=self.config,
            init_method=self.config.init_method,
            gather_output=False,
            bias=bias,
            skip_bias_add=False,
            is_expert=False,
            tp_comm_buffer_name="fc1",
            tp_group=self.pg_collection.tp,
        )

        if not self.use_mem_eff_path:
            log_single_rank(
                logger,
                logging.WARNING,
                (
                    "We are not currently using or functionally testing use_mem_eff_path==False "
                    "for training. It may not work as expected."
                ),
            )

        conv_dim = self.d_inner_local_tp + 2 * self.ngroups_local_tp * self.d_state  # x B C
        with get_cuda_rng_tracker().fork():
            # weight shape: [conv_dim, 1, d_conv]
            # bias shape: [conv_dim]
            self.conv1d = nn.Conv1d(
                in_channels=conv_dim,
                out_channels=conv_dim,
                bias=conv_bias,
                kernel_size=d_conv,
                groups=conv_dim,
                padding=d_conv - 1,
                device=torch.cuda.current_device(),
                dtype=config.params_dtype,
            )
            setattr(self.conv1d.weight, "tensor_model_parallel", True)
            setattr(self.conv1d.bias, "tensor_model_parallel", True)

            if self.conv_init is not None:
                nn.init.uniform_(self.conv1d.weight, -self.conv_init, self.conv_init)
            else:
                nn.init.kaiming_uniform_(self.conv1d.weight, a=math.sqrt(5))

        self.activation = "silu"
        self.act = nn.SiLU()

        with get_cuda_rng_tracker().fork():
            # Initialize dt bias so that F.softplus(dt_bias) is between dt_min and dt_max
            dt = torch.exp(
                torch.rand(
                    self.nheads_local_tp,
                    device=torch.cuda.current_device(),
                    dtype=config.params_dtype,
                )
                * (math.log(dt_max) - math.log(dt_min))
                + math.log(dt_min)
            ).clamp(min=dt_init_floor)
            # Inverse of softplus: https://github.com/pytorch/pytorch/issues/72759
            inv_dt = dt + torch.log(-torch.expm1(-dt))
            self.dt_bias = nn.Parameter(inv_dt)
            setattr(self.dt_bias, "tensor_model_parallel", True)

            # A parameter
            assert A_init_range[0] > 0 and A_init_range[1] >= A_init_range[0]
            A = torch.empty(
                self.nheads_local_tp, dtype=torch.float32, device=torch.cuda.current_device()
            ).uniform_(*A_init_range)
            A_log = torch.log(A)  # Keep A_log in fp32
            self.A_log = nn.Parameter(A_log)
            setattr(self.A_log, "tensor_model_parallel", True)

        # D "skip" parameter
        self.D = nn.Parameter(
            torch.ones(
                self.d_inner_local_tp if self.D_has_hdim else self.nheads_local_tp,
                device=torch.cuda.current_device(),
            )
        )  # Keep in fp32
        setattr(self.D, "tensor_model_parallel", True)

        if self.rmsnorm:
            assert RMSNormGated is not None
            self.norm = ExtendedRMSNorm(
                self.d_inner_local_tp,
                eps=1e-5,
                group_size=self.d_inner_local_tp // self.ngroups_local_tp,
                norm_before_gate=self.norm_before_gate,
                device=torch.cuda.current_device(),
                dtype=config.params_dtype,
            )
            setattr(self.norm.weight, "tensor_model_parallel", True)

        # Assume sequence parallelism: input is partitioned along d_inner and
        # output is partitioned along the sequence dimension
        self.out_proj = build_module(
            submodules.out_proj,
            self.d_inner,
            self.d_model,
            config=self.config,
            init_method=self.config.output_layer_init_method,
            bias=bias,
            input_is_parallel=True,
            skip_bias_add=True,
            is_expert=False,
            tp_comm_buffer_name="fc2",
            tp_group=self.pg_collection.tp,
        )

        # Regarding `conv1d`.{`weight`, `bias`}, `dt_bias`, `A_log`, and `D`: these are the
        # trainable variables for the current tensor parallel rank, with each tensor parallel rank
        # having indepdendent trainable variables. All context parallel ranks in a tensor parallel
        # rank store the same trainable variables, but only use and update their unique/independent
        # slice of them.
        self.cp = MambaContextParallel(
            cp_group=self.pg_collection.cp,
            d_inner_local_tp=self.d_inner_local_tp,
            nheads_local_tp=self.nheads_local_tp,
            ngroups_local_tp=self.ngroups_local_tp,
            d_state=self.d_state,
            conv1d_cp1=self.conv1d,
            dt_bias_cp1=self.dt_bias,
            A_log_cp1=self.A_log,
            D_cp1=self.D,
            D_has_hdim=self.D_has_hdim,
        )

    def forward(
        self,
        hidden_states,
        inference_context=None,
        *,
        inference_params: Optional[BaseInferenceContext] = None,
    ):
        """
        hidden_states: (nL, B, D) / (L B D)
        Returns: same shape as hidden_states
        """

        inference_context = deprecate_inference_params(inference_context, inference_params)

        in_inference_mode = inference_context is not None and not self.training

        _, batch, dim = hidden_states.shape
        conv_state, ssm_state = None, None

        if in_inference_mode:
            if inference_context.is_dynamic_batching():
                return self.dynamic_inference(hidden_states, inference_context)
            else:
                assert inference_context.is_static_batching()
                assert not self.config.sequence_parallel
                conv_state, ssm_state = self._get_states_from_cache(inference_context, batch)
                if inference_context.seqlen_offset > 0:
                    # The states are updated inplace
                    out, out_bias = self.decode(hidden_states, conv_state, ssm_state)
                    return out, out_bias

        zxBCdt, _ = self.in_proj(hidden_states)

        zxBCdt = self.cp.pre_conv_ssm(zxBCdt)

        if in_inference_mode or not self.use_mem_eff_path:
            # TODO(ksanthanam): Consider deprecating this path for training
            y = self.ssm_prefill(zxBCdt, conv_state=conv_state, ssm_state=ssm_state)
        else:
            assert ssm_state is None
            y = self.ssm_training(zxBCdt)

        out, out_bias = self.out_proj(y)

        return out, out_bias

    def dynamic_inference(self, hidden_states: torch.Tensor, context: DynamicInferenceContext):
        """
        Executes dynamic inference by separating decode and prefill requests and
        running them independently. Also runs the chunked prefill request independently
        if it exists.
        """
        sequence_packing_available, reason_for_no_sequence_packing = (
            check_mamba_sequence_packing_support()
        )
        assert sequence_packing_available, reason_for_no_sequence_packing

        conv_state, ssm_state = context.mamba_states_cache(self.layer_number - self.pp_layer_offset)

        # Fast path: decode-only
        if context.is_decode_only():
            batch_indices = context.mamba_metadata.request_to_mamba_state_idx_cudagraph_only[
                : context.padded_active_token_count
            ]
            out, out_bias = self.decode(
                hidden_states, conv_state, ssm_state, batch_indices=batch_indices
            )
            return out, out_bias

        # Compute input projection before splitting into prefill and decode
        # to ensure sequence parallel all-gather.
        zxBCdt, _ = self.in_proj(hidden_states)

        # Compute split between decode and prefill.
        seq_idx, cu_seqlens, return_varlen_states = self._get_varlen_generation_state(context)
        active_query_lengths = context.request_query_lengths[
            context.paused_request_count : context.total_request_count
        ]
        batch_indices = context.mamba_metadata.request_to_mamba_state_idx

        # First request with query len > 1 is prefill-start.
        first_prefill_token_idx = torch.nonzero(active_query_lengths > 1)[0].int()

        # Process decode requests if there are any.
        if first_prefill_token_idx > 0:
            zxBCdt_decode = zxBCdt[:first_prefill_token_idx]
            batch_indices_decode = batch_indices[:first_prefill_token_idx]
            y_decode = self.ssm_decode(
                zxBCdt_decode.transpose(0, 1), conv_state, ssm_state, batch_indices_decode
            ).transpose(0, 1)
        else:
            y_decode = None

        active_token_count = context.active_token_count
        active_request_count = context.get_active_request_count()
        padded_active_token_count = context.padded_active_token_count

        # Process the chunked prefill request if it exists.
        if context.chunked_prefill_request_id != -1:
            chunked_prefill_request_token_count = active_query_lengths[-1]
            zxBCdt_chunked_prefill = zxBCdt[
                active_token_count - chunked_prefill_request_token_count : active_token_count
            ]
<<<<<<< HEAD
            pos = torch.where(context.request_ids == context.chunked_prefill_request_id)[0][0]
            batch_index_chunked_prefill = batch_indices[pos]
=======

            batch_index_chunked_prefill = batch_indices[
                context.get_index_of_chunked_prefill_request()
            ]
>>>>>>> 77a2d8b8

            y_prefill_chunked = self.ssm_prefill(
                zxBCdt_chunked_prefill,
                conv_state=conv_state[batch_index_chunked_prefill].unsqueeze(0),
                ssm_state=ssm_state[batch_index_chunked_prefill].unsqueeze(0),
                is_chunked_prefill=True,
            )

            # Remove the chunked prefill request from the request / token counts so
            # the subsequent prefill computation ignores the chunked prefill request.
            active_token_count -= chunked_prefill_request_token_count
            active_request_count -= 1
        else:
            y_prefill_chunked = None

        # Process non-chunked prefill requests if there are any.
        if (remaining_prefill_tokens := active_token_count - first_prefill_token_idx) > 0:
            zxBCdt_prefill = zxBCdt[first_prefill_token_idx:active_token_count]
            cu_seqlens_prefill = F.pad(
                cu_seqlens[first_prefill_token_idx + 1 : active_request_count + 1]
                - first_prefill_token_idx,
                (1, 0),
            )
            seq_idx_prefill = (
                seq_idx[:, first_prefill_token_idx:active_token_count] - first_prefill_token_idx
            )
            batch_indices_prefill = batch_indices[first_prefill_token_idx:active_request_count]

            y_prefill = self.ssm_prefill(
                zxBCdt_prefill,
                conv_state=conv_state,
                ssm_state=ssm_state,
                seq_idx=seq_idx_prefill,
                cu_seqlens=cu_seqlens_prefill,
                return_varlen_states=return_varlen_states,
                batch_indices=batch_indices_prefill,
            )
        else:
            y_prefill = None

        # Assemble the final output by concatenating the decode output,
        # non-chunked prefill output, and chunked prefill output together.
        y_prefill = maybe_cat(y_prefill, y_prefill_chunked, required=True)
        y = maybe_cat(y_decode, y_prefill, required=True)

        # Add padding tokens back if necessary. Note that we use the context active token count
        # in case we modified the local count for chunked prefill above.
        if (num_padding_tokens := padded_active_token_count - context.active_token_count) > 0:
            y = torch.cat((y, y.new_zeros(num_padding_tokens, *y.shape[1:])), dim=0)

        # The output projection will perform the sequence parallel reduce-scatter if necessary.
        out, out_bias = self.out_proj(y)

        return out, out_bias

    def decode(
        self, hidden_states, conv_state, ssm_state, batch_indices: Optional[torch.Tensor] = None
    ) -> Tuple[torch.Tensor, torch.Tensor]:
        """Performs inference step for decoding."""
        # assert self.ngroups_local_tp == 1, "Only support ngroups=1 for inference for now"
        is_dynamic_batching = batch_indices is not None

        if not is_dynamic_batching:
            assert (
                hidden_states.shape[0] == 1
            ), "Only support decoding with 1 token at a time for now"

        # (1, b, d_model) -> (1, b, proj_dim)
        zxBCdt, _ = self.in_proj(hidden_states)

        # Make batch size leading dimension since that is 1
        if is_dynamic_batching:
            zxBCdt = zxBCdt.transpose(0, 1)

        assert self.cp.cp_size == 1, "Context parallel not supported for Mamba inferenece decode"

        y = self.ssm_decode(
            zxBCdt, conv_state=conv_state, ssm_state=ssm_state, batch_indices=batch_indices
        )

        # Restore sequence length as first dimension
        if is_dynamic_batching:
            y = y.transpose(0, 1)

        # y has shape (1, b, d_inner), which is what out_proj expects
        out, out_bias = self.out_proj(y)

        return out, out_bias

    def ssm_training(self, zxBCdt: torch.Tensor) -> torch.Tensor:
        """
        Performs SSM computation for training step.

        Uses the memory-efficient kernel `mamba_split_conv1d_scan_combined` which reduces the size
        of forward activations stored for backprop and therefore reduces memory pressure during
        training.
        """

        # transpose: l b pd --> b l pd
        zxBCdt = rearrange(zxBCdt, "l b d -> b l d").contiguous()

        # (nheads_local_tpcp)
        A = -torch.exp(self.cp.get_A_log().float())

        # TODO(duncan): Can this code be removed?
        if self.conv1d.bias is not None:
            self.conv1d.bias.data_ptr()

        y = mamba_split_conv1d_scan_combined(
            zxBCdt,
            rearrange(self.cp.get_conv1d_weight(), "d 1 w -> d w"),
            self.cp.get_conv1d_bias(),
            self.cp.get_dt_bias().float(),
            A,
            D=(
                rearrange(self.cp.get_D().float(), "(h p) -> h p", p=self.headdim)
                if self.D_has_hdim
                else self.cp.get_D()
            ),
            chunk_size=self.chunk_size,
            activation=self.activation,
            headdim=None if self.D_has_hdim else self.headdim,
            ngroups=self.cp.ngroups_local_tpcp,
            norm_before_gate=self.norm_before_gate,
        )

        y = rearrange(y, "b l d -> l b d").contiguous()
        y = self.cp.post_conv_ssm(y)

        if self.rmsnorm:
            y = self.norm(y)

        return y

    def ssm_prefill(
        self,
        zxBCdt: torch.Tensor,
        conv_state: Optional[torch.Tensor],
        ssm_state: Optional[torch.Tensor],
        seq_idx: Optional[torch.Tensor] = None,
        cu_seqlens: Optional[torch.Tensor] = None,
        return_varlen_states: bool = False,
        batch_indices: Optional[torch.Tensor] = None,
        is_chunked_prefill: bool = False,
    ) -> torch.Tensor:
        """
        Performs SSM computation for inference prefill step.

        Args:
            zxBCdt: The input tensor of shape (l, b, d), which is a concatenation of
                z, x, B, C, and dt projections.
            conv_state: The convolution state tensor for inference.
            ssm_state: The selective scan state tensor for inference.
            seq_idx: A map from token index to request index for variable-length sequences.
            cu_seqlens: Cumulative sequence lengths for variable-length sequences.
            return_varlen_states: Whether to return variable-length states from the SSM kernel.
            batch_indices: A map from batch id to position in the Mamba state tensors for
                dynamic inference.
            is_chunked_prefill: Whether the request is a chunked prefill request.

        Returns:
            The output tensor of shape (l, b, d).
        """
        is_dynamic_batching = seq_idx is not None
        assert not (
            is_dynamic_batching and is_chunked_prefill
        ), "Cannot use chunked prefill with dynamic batching"

        # transpose: l b pd --> b l pd
        zxBCdt = rearrange(zxBCdt, "l b d -> b l d").contiguous()

        # (nheads_local_tpcp)
        A = -torch.exp(self.cp.get_A_log().float())

        z, xBC, dt = torch.split(
            zxBCdt,
            [
                self.cp.d_inner_local_tpcp,
                self.cp.d_inner_local_tpcp + 2 * self.cp.ngroups_local_tpcp * self.d_state,
                self.cp.nheads_local_tpcp,
            ],
            dim=-1,
        )

        # Compute short convolution
        if conv_state is not None and is_dynamic_batching:
            # xBC should have shape (b l d) for causal_conv1d_varlen_states
            assert batch_indices is not None
            conv_state[batch_indices] = causal_conv1d_varlen_states(
                xBC.squeeze(0), cu_seqlens, state_len=conv_state.shape[-1]
            )

            # Maintain channels-last memory layout to use seq_idx for causal_conv1d_fn
            # See https://github.com/Dao-AILab/causal-conv1d/blob/69e6dadc28b169a4c49cb86b586f64ee90242c70/csrc/causal_conv1d.cpp#L174 # pylint: disable=line-too-long
            xBC = xBC.transpose(1, 2)
        elif is_chunked_prefill:
            # Maintain channels-last memory layout to use initial_states for causal_conv1d_fn
            # See https://github.com/Dao-AILab/causal-conv1d/blob/69e6dadc28b169a4c49cb86b586f64ee90242c70/csrc/causal_conv1d.cpp#L200 # pylint: disable=line-too-long
            xBC = xBC.transpose(1, 2)
        else:
            # transpose: b l pd --> b pd l
            xBC = rearrange(xBC, "b l d -> b d l").contiguous()
            if conv_state is not None:
                # If we just take x[:, :, -self.d_conv :], it will error if seqlen < self.d_conv
                # Instead F.pad will pad with zeros if seqlen < self.d_conv, and truncate otherwise.
                conv_state.copy_(
                    F.pad(xBC, (self.d_conv - xBC.shape[-1], 0))
                )  # Update state (B D W)

        seqlen = xBC.size(2)
        if causal_conv1d_fn is None:
            xBC = self.act(self.cp.conv1d(xBC)[..., :seqlen])
        else:
            assert self.activation in ["silu", "swish"]
            if is_chunked_prefill:
                initial_conv_state = (
                    conv_state[:, :, 1:].permute(0, 2, 1).contiguous().transpose(1, 2)
                )
            else:
                initial_conv_state = None
            xBC = causal_conv1d_fn(
                x=xBC,
                weight=rearrange(self.cp.get_conv1d_weight(), "d 1 w -> d w"),
                bias=self.cp.get_conv1d_bias(),
                activation=self.activation,
                seq_idx=seq_idx,
                initial_states=initial_conv_state,
            )

        # transpose b pd l --> b l pd
        xBC = rearrange(xBC, "b d l -> b l d").contiguous()

        x, B, C = torch.split(
            xBC,
            [
                self.cp.d_inner_local_tpcp,
                self.cp.ngroups_local_tpcp * self.d_state,
                self.cp.ngroups_local_tpcp * self.d_state,
            ],
            dim=-1,
        )

        # TODO Vijay: fuse most of the transposes with the GEMMS
        x = rearrange(x, "b l (h p) -> b l h p", p=self.headdim).contiguous()
        dt = dt.contiguous()
        B = rearrange(B, "b l (g n) -> b l g n", n=self.d_state).contiguous()
        C = rearrange(C, "b l (g n) -> b l g n", n=self.d_state).contiguous()
        z = rearrange(z, "b l (h p) -> b l h p", p=self.headdim).contiguous()

        # If `rmsnorm == False`, then the norm inside `mamba_chunk_scan_combined` will be used.
        # In this case, if `cp_size > 1` then that norm could be performed on less heads than if
        # `cp_size == 1` (groups of heads can be sharded across CP ranks), which would be
        # mathematically incorrect, and potentially arithmetically unstable.
        assert (
            self.cp.cp_size == 1 or self.rmsnorm
        ), "Context parallel not supported for use_mem_eff_path==False and rmsnorm==False"

        if is_chunked_prefill:
            initial_ssm_state = ssm_state
        else:
            initial_ssm_state = None

        # Note that both `seq_idx` and `cu_seqlens` must be passed in
        # for variable length generation.
        # See https://github.com/state-spaces/mamba/blob/e0761ece1db07e0949dd88b4f4cd440420a19fd9/tests/test_generation.py#L97 # pylint: disable=line-too-long
        y = mamba_chunk_scan_combined(
            x,
            dt,
            A,
            B,
            C,
            self.chunk_size,
            D=(
                rearrange(self.cp.get_D().float(), "(h p) -> h p", p=self.headdim)
                if self.D_has_hdim
                else self.cp.get_D()
            ),
            z=z if not self.rmsnorm else None,
            dt_bias=self.cp.get_dt_bias().float(),
            dt_softplus=True,
            return_final_states=ssm_state is not None,
            seq_idx=seq_idx,
            cu_seqlens=cu_seqlens,
            return_varlen_states=return_varlen_states,
            initial_states=initial_ssm_state,
        )

        if ssm_state is not None:
            if return_varlen_states:
                assert batch_indices is not None

                y, _, varlen_states = y

                # This has to be varlen_states, NOT last_state
                # See reference implementation:
                # https://github.com/state-spaces/mamba/blob/e0761ece1db07e0949dd88b4f4cd440420a19fd9/mamba_ssm/modules/mamba2.py#L267 # pylint: disable=line-too-long
                ssm_state[batch_indices] = varlen_states
            else:
                y, last_state = y
                ssm_state.copy_(last_state)

        y = rearrange(y, "b l h p -> l b (h p)").contiguous()
        y = self.cp.post_conv_ssm(y)

        if self.rmsnorm:
            z = rearrange(z, "b l h p -> l b (h p)").contiguous()
            z = self.cp.post_conv_ssm(z)
            y = self.norm(y, z)

        return y

    def ssm_decode(
        self,
        zxBCdt: torch.Tensor,
        conv_state: torch.Tensor,
        ssm_state: torch.Tensor,
        batch_indices: Optional[torch.Tensor] = None,
    ) -> torch.Tensor:
        """
        Performs SSM computation for inference decode step.

        Args:
            zxBCdt: The input tensor of shape (l, b, d), which is a concatenation of
                z, x, B, C, and dt projections. For decoding, l must be 1.
            conv_state: The convolution state tensor for inference.
            ssm_state: The selective scan state tensor for inference.
            batch_indices: A map from batch id to position in the Mamba state tensors for
                dynamic inference.

        Returns:
            The output tensor of shape (l, b, d).
        """
        seq_len, batch_size, _ = zxBCdt.shape
        dtype = zxBCdt.dtype
        assert seq_len == 1, "Only support decoding with 1 token at a time for now"

        # Remove sequence dimension
        zxBCdt = zxBCdt.squeeze(0)

        z, xBC, dt = torch.split(
            zxBCdt,
            [
                self.d_inner_local_tp,
                self.d_inner_local_tp + 2 * self.ngroups_local_tp * self.d_state,
                self.nheads_local_tp,
            ],
            dim=-1,
        )

        # Conv step
        if causal_conv1d_update is None:
            conv_state.copy_(torch.roll(conv_state, shifts=-1, dims=-1))  # Update state (B D W)
            conv_state[:, :, -1] = xBC
            xBC = torch.sum(
                conv_state * rearrange(self.conv1d.weight, "d 1 w -> d w"), dim=-1
            )  # (B D)
            if self.conv1d.bias is not None:
                xBC = xBC + self.conv1d.bias
            xBC = self.act(xBC).to(dtype=xBC.dtype)
        else:
            xBC = causal_conv1d_update(
                xBC,
                conv_state,
                rearrange(self.conv1d.weight, "d 1 w -> d w"),
                self.conv1d.bias,
                self.activation,
                conv_state_indices=batch_indices,
            )

        x, B, C = torch.split(
            xBC,
            [
                self.d_inner_local_tp,
                self.ngroups_local_tp * self.d_state,
                self.ngroups_local_tp * self.d_state,
            ],
            dim=-1,
        )
        A = -torch.exp(self.A_log.float())

        # SSM step
        if selective_state_update is None:
            if self.ngroups_local_tp > 1:
                B = rearrange(B, "b (g n) -> b g n", n=self.d_state)
                C = rearrange(C, "b (g n) -> b g n", n=self.d_state)
                B = repeat(
                    B, "b g n -> b (g h) n", h=self.d_inner_local_tp // self.ngroups_local_tp
                )
                C = repeat(
                    C, "b g n -> b (g h) n", h=self.d_inner_local_tp // self.ngroups_local_tp
                )

                dt = repeat(dt, "b h -> b (h p)", p=self.headdim)
                dt_bias = repeat(self.dt_bias, "h -> (h p)", p=self.headdim)
                A = repeat(A, "h -> (h p) n", p=self.headdim, n=self.d_state)
                D = repeat(self.D, "h -> (h p)", p=self.headdim)

                dt = F.softplus(dt + dt_bias.to(dtype=dt.dtype))
                dA = torch.exp(torch.einsum("bd,dn->bdn", dt, A))

                dB_x = torch.einsum("bd,bdn,bd->bdn", dt, B, x)
                ssm_state.copy_(
                    ssm_state * rearrange(dA, "b (h p) n -> b h p n", p=self.headdim)
                    + rearrange(dB_x, "b (h p) n -> b h p n", p=self.headdim)
                )

                y = torch.einsum(
                    "bdn,bdn->bd",
                    rearrange(ssm_state.to(dtype), "b h p n -> b (h p) n", p=self.headdim),
                    C,
                )
                y = y + D.to(dtype) * x
                if not self.rmsnorm:
                    y = y * self.act(z)  # (B D)
            else:
                # Discretize A and B (b (g n))
                dt = F.softplus(dt + self.dt_bias.to(dtype=dt.dtype))  # (batch, nheads)
                dA = torch.exp(dt * A)
                x = rearrange(x, "b (h p) -> b h p", p=self.headdim)
                dBx = torch.einsum("bh,bn,bhp->bhpn", dt, B, x)
                ssm_state.copy_(ssm_state * rearrange(dA, "b h -> b h 1 1") + dBx)
                y = torch.einsum("bhpn,bn->bhp", ssm_state.to(dtype), C)
                y = y + rearrange(self.D.to(dtype), "h -> h 1") * x
                y = rearrange(y, "b h p -> b (h p)")
                if not self.rmsnorm:
                    y = y * self.act(z)  # (B D)
        else:
            A = repeat(A, "h -> h p n", p=self.headdim, n=self.d_state).to(dtype=torch.float32)
            dt = repeat(dt, "b h -> b h p", p=self.headdim)
            dt_bias = repeat(self.dt_bias, "h -> h p", p=self.headdim)
            D = repeat(self.D, "h -> h p", p=self.headdim)
            B = rearrange(B, "b (g n) -> b g n", g=self.ngroups_local_tp)
            C = rearrange(C, "b (g n) -> b g n", g=self.ngroups_local_tp)
            x_reshaped = rearrange(x, "b (h p) -> b h p", p=self.headdim)
            if not self.rmsnorm:
                z = rearrange(z, "b (h p) -> b h p", p=self.headdim)

            # Upcast the batch_indices to prevent integer overflow errors in the case of
            # large max request counts.
            if batch_indices is not None:
                batch_indices = batch_indices.to(torch.int64)

            y = selective_state_update(
                ssm_state,
                x_reshaped,
                dt,
                A,
                B,
                C,
                D,
                z=z if not self.rmsnorm else None,
                dt_bias=dt_bias,
                dt_softplus=True,
                state_batch_indices=batch_indices,
            )
            y = rearrange(y, "b h p -> b (h p)")

        if self.rmsnorm:
            y = self.norm(y, z)

        # Restore sequence dimension
        return y.unsqueeze(0)

    def _get_varlen_generation_state(
        self, inference_context: Optional[BaseInferenceContext] = None
    ) -> Tuple[torch.Tensor, torch.Tensor, bool]:
        """Constructs the variable length generation state for non-decode dynamic inference.

        The returned state includes the following:
            `seq_idx` (Tensor): A map from token idx to request idx.
            `cu_seqlens` (Tensor): The cumulative sequence lengths.
            `return_varlen_states` (bool): Whether to return a varlen states tensor for
                `mamba_chunk_scan_combined`.

        Returns empty state for training, static inference, or decode-only dynamic inference.

        Args:
            inference_context (InferenceContext): The inference context.

        Returns:
            A tuple of (`seq_idx`, `cu_seqlens`, `return_varlen_states`)
        """

        if (
            inference_context is None
            or not inference_context.is_dynamic_batching()
            or inference_context.is_decode_only()
        ):
            return None, None, False

        active_token_count = inference_context.active_token_count
        seq_idx = (
            inference_context.token_to_request_idx[:active_token_count]
            .clone()
            .to(torch.int32)
            .unsqueeze(0)
        )

        # Get the list of cumulative sequence lengths for active requests.
        cu_seqlens, _ = inference_context.cu_query_lengths()

        return seq_idx, cu_seqlens, True

    def mamba_state_shapes_per_request(self) -> Tuple[Tuple[int], Tuple[int]]:
        """Returns the Mamba conv and ssm states shapes per request."""
        conv_states_shape = (self.conv1d.weight.shape[0], self.d_conv)
        ssm_states_shape = (self.nheads_local_tp, self.headdim, self.d_state)
        return (conv_states_shape, ssm_states_shape)

    def _get_states_from_cache(self, inference_context, batch_size, *, inference_params=None):
        """Initializes or retrieves the SSM state tensors from the cache.

        At the start of any inference (at the prefill step), if there is no cache or if the
        cached batch size has changed, then new tensors are initialized and stored in the cache.
        Otherwise the existing tensors are retrieved from the cache and zeroed out.
        """

        inference_context = deprecate_inference_params(inference_context, inference_params)

        assert inference_context is not None
        assert inference_context.is_static_batching()
        assert self.layer_number is not None

        if (
            self.layer_number not in inference_context.key_value_memory_dict
            or batch_size != self.cached_batch_size
        ):
            conv_state_shape, ssm_state_shape = self.mamba_state_shapes_per_request()
            conv_state = torch.zeros(
                batch_size,
                *conv_state_shape,
                device=self.conv1d.weight.device,
                dtype=self.conv1d.weight.dtype,
            )
            ssm_state = torch.zeros(
                batch_size,
                *ssm_state_shape,
                device=self.in_proj.weight.device,
                dtype=self.in_proj.weight.dtype,
            )
            inference_context.key_value_memory_dict[self.layer_number] = (conv_state, ssm_state)
            self.cached_batch_size = batch_size
        else:
            conv_state, ssm_state = inference_context.key_value_memory_dict[self.layer_number]
            if inference_context.sequence_len_offset == 0:
                conv_state.zero_()
                ssm_state.zero_()
        return conv_state, ssm_state

    def sharded_state_dict(self, prefix="", sharded_offsets=(), metadata=None):
        """Provide a sharded state dictionary for distributed checkpointing."""
        sharded_state_dict = {}
        # Parameters
        self._save_to_state_dict(sharded_state_dict, "", keep_vars=True)
        sharded_state_dict = make_sharded_tensors_for_checkpoint(
            sharded_state_dict,
            prefix,
            tensor_parallel_layers_axis_map={
                "A_log": 0,
                "dt_bias": 0,
                "D": 0,
            },  # parameters sharded across TP
            sharded_offsets=sharded_offsets,
        )
        # Submodules
        for name, module in self.named_children():
            if name == "conv1d":
                # Add TP sharding for Conv1d
                module_sd = module.state_dict(prefix="", keep_vars=True)
                module_sharded_sd = make_sharded_tensors_for_checkpoint(
                    module_sd, f"{prefix}{name}.", {f"weight": 0, f"bias": 0}, sharded_offsets
                )

            else:
                module_sharded_sd = sharded_state_dict_default(
                    module, f"{prefix}{name}.", sharded_offsets, metadata
                )

            sharded_state_dict.update(module_sharded_sd)

        # At this point the TP sharding is correctly defined for each tensor, but some of the
        # tensors must be additionally split into separate parts
        in_proj_dim = (
            self.d_inner_local_tp * 2
            + 2 * self.ngroups_local_tp * self.d_state
            + self.nheads_local_tp
        )
        assert sharded_state_dict[f"{prefix}in_proj.weight"].data.size(0) == in_proj_dim, (
            in_proj_dim,
            sharded_state_dict[f"{prefix}in_proj.weight"],
        )

        sharded_state_dict[f"{prefix}in_proj.weight"] = _split_tensor_factory(
            sharded_state_dict[f"{prefix}in_proj.weight"],
            [
                self.d_inner_local_tp,
                self.d_inner_local_tp,
                self.ngroups_local_tp * self.d_state,
                self.ngroups_local_tp * self.d_state,
                self.nheads_local_tp,
            ],
            ["z", "x", "B", "C", "dt"],
            0,
        )

        conv_dim = self.d_inner_local_tp + 2 * self.ngroups_local_tp * self.d_state
        assert sharded_state_dict[f"{prefix}conv1d.weight"].data.size(0) == conv_dim, (
            conv_dim,
            sharded_state_dict[f"{prefix}conv1d.weight"],
        )
        assert sharded_state_dict[f"{prefix}conv1d.bias"].data.size(0) == conv_dim, (
            conv_dim,
            sharded_state_dict[f"{prefix}conv1d.bias"],
        )

        for conv_layer_name in ["conv1d.weight", "conv1d.bias"]:
            sharded_state_dict[f"{prefix}{conv_layer_name}"] = _split_tensor_factory(
                sharded_state_dict[f"{prefix}{conv_layer_name}"],
                [
                    self.d_inner_local_tp,
                    self.ngroups_local_tp * self.d_state,
                    self.ngroups_local_tp * self.d_state,
                ],
                ["x", "B", "C"],
                0,
            )

        return sharded_state_dict


def _split_tensor_factory(
    orig_sh_ten: ShardedTensor, split_sections: List[int], split_names: List[str], split_dim: int
) -> ShardedTensorFactory:
    """Builds a factory that splits a given ShardedTensor into several independent chunks."""
    assert isinstance(orig_sh_ten, ShardedTensor), type(orig_sh_ten)
    orig_sh_ten_no_data = orig_sh_ten.without_data()  # remove `data` reference

    if sum(split_sections) != orig_sh_ten_no_data.local_shape[split_dim]:
        raise ValueError(
            f"Split sections must cover the whole dimension size, "
            f"got {split_sections=} vs dimensions size "
            f"{orig_sh_ten_no_data.local_shape[split_dim]}"
        )

    assert not isinstance(
        split_sections, int
    ), "Splitting into predefined section sizes is supported (`split_sections` must be a list)"
    assert len(split_sections) == len(split_names), (len(split_sections), len(split_names))

    @torch.no_grad()
    def sh_ten_build_fn(
        key: str, t: torch.Tensor, replica_id: ReplicaId, flattened_range: Optional[slice]
    ):
        factory_sh_ten = replace(
            orig_sh_ten_no_data,
            key=key,
            data=t,
            dtype=t.dtype,
            replica_id=replica_id,
            flattened_range=flattened_range,
        )

        chunk_sh_tens = []
        split_start = 0
        for split_size, split_name in zip(split_sections, split_names):
            split_chunks = factory_sh_ten.narrow(split_dim, split_start, split_size)
            for sh_ten in split_chunks:
                sh_ten.key = f"{sh_ten.key}.{split_name}"
            chunk_sh_tens.extend(split_chunks)
            split_start += split_size

        assert split_start == orig_sh_ten_no_data.local_shape[split_dim], (
            split_start,
            orig_sh_ten_no_data.local_shape[split_dim],
        )
        assert sum(sh_ten.data.numel() for sh_ten in chunk_sh_tens) == t.numel(), (
            chunk_sh_tens,
            t.shape,
        )
        return chunk_sh_tens

    @torch.no_grad()
    def sh_ten_merge_fn(sub_state_dict):
        return torch.cat(sub_state_dict)

    return ShardedTensorFactory(
        orig_sh_ten.key, orig_sh_ten.data, sh_ten_build_fn, sh_ten_merge_fn, orig_sh_ten.replica_id
    )<|MERGE_RESOLUTION|>--- conflicted
+++ resolved
@@ -482,15 +482,10 @@
             zxBCdt_chunked_prefill = zxBCdt[
                 active_token_count - chunked_prefill_request_token_count : active_token_count
             ]
-<<<<<<< HEAD
-            pos = torch.where(context.request_ids == context.chunked_prefill_request_id)[0][0]
-            batch_index_chunked_prefill = batch_indices[pos]
-=======
 
             batch_index_chunked_prefill = batch_indices[
                 context.get_index_of_chunked_prefill_request()
             ]
->>>>>>> 77a2d8b8
 
             y_prefill_chunked = self.ssm_prefill(
                 zxBCdt_chunked_prefill,
