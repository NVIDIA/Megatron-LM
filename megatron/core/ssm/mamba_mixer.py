--- conflicted
+++ resolved
@@ -19,13 +19,8 @@
 from megatron.core.dist_checkpointing import ShardedTensor
 from megatron.core.dist_checkpointing.mapping import ReplicaId, ShardedTensorFactory
 from megatron.core.inference.contexts import BaseInferenceContext
-<<<<<<< HEAD
 from megatron.core.tensor_parallel import get_device_rng_tracker
 from megatron.core.process_groups_config import ModelCommProcessGroups
-=======
-from megatron.core.process_groups_config import ModelCommProcessGroups
-from megatron.core.tensor_parallel import get_cuda_rng_tracker
->>>>>>> 3450806c
 from megatron.core.transformer import TransformerConfig
 from megatron.core.transformer.module import MegatronModule
 from megatron.core.transformer.spec_utils import ModuleSpec, build_module
@@ -54,17 +49,6 @@
         mamba_chunk_scan_combined,
         mamba_split_conv1d_scan_combined,
     )
-<<<<<<< HEAD
-except (ModuleNotFoundError, ImportError):
-    from megatron.core.ssm.ops import RMSNormGated
-    from megatron.core.ssm.ops import  mamba_chunk_scan_combined
-    mamba_split_conv1d_scan_combined = None
-
-try:
-    from einops import rearrange, repeat
-except (ModuleNotFoundError, ImportError):
-    raise ImportError("einops is required by the Mamba model but cannot be imported")
-=======
 
     HAVE_MAMBA_SSM = True
 except ImportError:
@@ -82,7 +66,6 @@
 
 
 logger = logging.getLogger(__name__)
->>>>>>> 3450806c
 
 
 logger = logging.getLogger(__name__)
@@ -248,7 +231,6 @@
         # Ensure that each TP rank gets at least one head:
         assert self.nheads % tp_size == 0, "nheads must be evenly divisble by tp_size"
         self.nheads_local_tp = self.nheads // tp_size
-<<<<<<< HEAD
 
         # Note that we do not need to confirm that `d_inner % tp_size == 0` because
         # `d_inner % headdim == 0`, `nheads = d_inner // headdim`, and `nheads % tp_size == 0`
@@ -261,20 +243,6 @@
         # Ensure that each group has a positive integer number of heads:
         assert self.nheads % self.ngroups == 0, "nheads must be evenly divisible by ngroups"
 
-=======
-
-        # Note that we do not need to confirm that `d_inner % tp_size == 0` because
-        # `d_inner % headdim == 0`, `nheads = d_inner // headdim`, and `nheads % tp_size == 0`
-        self.d_inner_local_tp = self.d_inner // tp_size
-
-        # Ensure that each TP rank gets at least one group:
-        assert self.ngroups % tp_size == 0, "ngroups must be evenly divisible by tp_size"
-        self.ngroups_local_tp = self.ngroups // tp_size
-
-        # Ensure that each group has a positive integer number of heads:
-        assert self.nheads % self.ngroups == 0, "nheads must be evenly divisible by ngroups"
-
->>>>>>> 3450806c
         assert not bias
         assert not self.norm_before_gate
 
@@ -289,11 +257,7 @@
             bias=bias,
             skip_bias_add=False,
             is_expert=False,
-<<<<<<< HEAD
-            tp_comm_buffer_name='fc1',
-=======
             tp_comm_buffer_name="fc1",
->>>>>>> 3450806c
             tp_group=self.model_comm_pgs.tp,
         )
 
@@ -308,11 +272,7 @@
             )
 
         conv_dim = self.d_inner_local_tp + 2 * self.ngroups_local_tp * self.d_state  # x B C
-<<<<<<< HEAD
         with get_device_rng_tracker().fork():
-=======
-        with get_cuda_rng_tracker().fork():
->>>>>>> 3450806c
             # weight shape: [conv_dim, 1, d_conv]
             # bias shape: [conv_dim]
             self.conv1d = nn.Conv1d(
@@ -339,11 +299,7 @@
             dt = torch.exp(
                 torch.rand(
                     self.nheads_local_tp,
-<<<<<<< HEAD
                     device=get_current_device(),
-=======
-                    device=torch.cuda.current_device(),
->>>>>>> 3450806c
                     dtype=config.params_dtype,
                 )
                 * (math.log(dt_max) - math.log(dt_min))
@@ -364,11 +320,7 @@
             # A parameter
             assert A_init_range[0] > 0 and A_init_range[1] >= A_init_range[0]
             A = torch.empty(
-<<<<<<< HEAD
                 self.nheads_local_tp, dtype=torch.float32, device=get_current_device()
-=======
-                self.nheads_local_tp, dtype=torch.float32, device=torch.cuda.current_device()
->>>>>>> 3450806c
             ).uniform_(*A_init_range)
             A_log = torch.log(A)  # Keep A_log in fp32
             self.A_log = nn.Parameter(A_log)
@@ -379,11 +331,7 @@
         self.D = nn.Parameter(
             torch.ones(
                 self.d_inner_local_tp if self.D_has_hdim else self.nheads_local_tp,
-<<<<<<< HEAD
                 device=get_current_device(),
-=======
-                device=torch.cuda.current_device(),
->>>>>>> 3450806c
             )
         )  # Keep in fp32
         self.D._no_weight_decay = True
@@ -412,11 +360,7 @@
             input_is_parallel=True,
             skip_bias_add=True,
             is_expert=False,
-<<<<<<< HEAD
-            tp_comm_buffer_name='fc2',
-=======
             tp_comm_buffer_name="fc2",
->>>>>>> 3450806c
             tp_group=self.model_comm_pgs.tp,
         )
 
@@ -472,6 +416,9 @@
 
         # transpose: l b pd --> b l pd
         zxBCdt = rearrange(zxBCdt, "l b d -> b l d").contiguous()
+
+        # (nheads_local_tpcp)
+        A = -torch.exp(self.cp.get_A_log().float())
 
         # (nheads_local_tpcp)
         A = -torch.exp(self.cp.get_A_log().float())
@@ -858,11 +805,7 @@
         )
 
         conv_dim = self.d_inner_local_tp + 2 * self.ngroups_local_tp * self.d_state
-<<<<<<< HEAD
-        assert sharded_state_dict[f'{prefix}conv1d.weight'].data.size(0) == conv_dim, (
-=======
         assert sharded_state_dict[f"{prefix}conv1d.weight"].data.size(0) == conv_dim, (
->>>>>>> 3450806c
             conv_dim,
             sharded_state_dict[f"{prefix}conv1d.weight"],
         )
