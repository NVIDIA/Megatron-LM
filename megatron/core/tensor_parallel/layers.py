# Copyright (c) 2024, NVIDIA CORPORATION. All rights reserved.

# Parts of the code here are adapted from PyTorch
# repo: https://github.com/pytorch/pytorch

import os
import warnings
from functools import partial
from typing import Any, Callable, List, Optional, Tuple

from ..device_utils import get_current_device, get_current_device_type, get_xla_model
import torch
import torch.nn.functional as F
from torch.nn.parameter import Parameter

from megatron.core.model_parallel_config import ModelParallelConfig
from megatron.core.parallel_state import (
    get_expert_tensor_parallel_rank,
    get_expert_tensor_parallel_world_size,
    get_global_memory_buffer,
    get_tensor_model_parallel_group,
    get_tensor_model_parallel_groups,
    get_tensor_model_parallel_rank,
    get_tensor_model_parallel_world_size,
)
from megatron.core.utils import is_torch_min_version

from ..dist_checkpointing.mapping import ShardedStateDict
from ..transformer.utils import make_sharded_tensors_for_checkpoint
from ..utils import make_tp_sharded_tensor_for_checkpoint, prepare_input_tensors_for_wgrad_compute
from .mappings import (
    copy_to_tensor_model_parallel_region,
    gather_from_sequence_parallel_region,
    gather_from_tensor_model_parallel_region,
    reduce_from_tensor_model_parallel_region,
    reduce_scatter_to_sequence_parallel_region,
    scatter_to_tensor_model_parallel_region,
)
from .random import get_device_rng_tracker, get_expert_parallel_rng_tracker_name
from .utils import VocabUtility, divide

_grad_accum_fusion_available = True
try:
    import fused_weight_gradient_mlp_cuda
except ImportError:
    _grad_accum_fusion_available = False

_MODEL_PARALLEL_ATTRIBUTE_DEFAULTS = {
    'tensor_model_parallel': False,
    'partition_dim': -1,
    'partition_stride': 1,
}

xm = get_xla_model()

if is_torch_min_version("2.4.0a0"):
    custom_fwd = partial(torch.amp.custom_fwd, device_type=get_current_device_type())
    custom_bwd = partial(torch.amp.custom_bwd, device_type=get_current_device_type())
else:
    custom_fwd = torch.cuda.amp.custom_fwd
    custom_bwd = torch.cuda.amp.custom_bwd


if is_torch_min_version("1.13.0"):
    dist_all_gather_func = torch.distributed.all_gather_into_tensor
    dist_reduce_scatter_func = torch.distributed.reduce_scatter_tensor
else:
    dist_all_gather_func = torch.distributed._all_gather_base
    dist_reduce_scatter_func = torch.distributed._reduce_scatter_base


def param_is_not_tensor_parallel_duplicate(param):
    """Returns true if the passed-in parameter is not a duplicate parameter
    on another TP rank."""
    return (hasattr(param, 'tensor_model_parallel') and param.tensor_model_parallel) or (
        get_tensor_model_parallel_rank() == 0
    )


def set_tensor_model_parallel_attributes(tensor, is_parallel, dim, stride):
    """Sets tp attributes to tensor"""
    # Make sure the attributes are not set.
    for attribute in _MODEL_PARALLEL_ATTRIBUTE_DEFAULTS:
        assert not hasattr(tensor, attribute)
    # Set the attributes.
    setattr(tensor, 'tensor_model_parallel', is_parallel)
    setattr(tensor, 'partition_dim', dim)
    setattr(tensor, 'partition_stride', stride)


def set_defaults_if_not_set_tensor_model_parallel_attributes(tensor):
    """Set default model parallel attributes if not set explicitly already."""

    def maybe_set(attribute, value):
        if not hasattr(tensor, attribute):
            setattr(tensor, attribute, value)

    for attribute in _MODEL_PARALLEL_ATTRIBUTE_DEFAULTS:
        maybe_set(attribute, _MODEL_PARALLEL_ATTRIBUTE_DEFAULTS[attribute])


def copy_tensor_model_parallel_attributes(destination_tensor, source_tensor):
    """Copy model parallel attributes from one tensor to another."""

    def maybe_copy(attribute):
        if hasattr(source_tensor, attribute):
            setattr(destination_tensor, attribute, getattr(source_tensor, attribute))

    for attribute in _MODEL_PARALLEL_ATTRIBUTE_DEFAULTS:
        maybe_copy(attribute)


<<<<<<< HEAD
def _initialize_affine_weight_device(
    weight, init_method, partition_dim, stride=1, expert_parallel=False
):
=======
def _initialize_affine_weight_gpu(weight, init_method, partition_dim, stride=1, is_expert=False):
>>>>>>> cc207f80
    """Initialize affine weight for model parallel on GPU."""

    set_tensor_model_parallel_attributes(
        tensor=weight, is_parallel=True, dim=partition_dim, stride=stride
    )

<<<<<<< HEAD
    if not expert_parallel:
        with get_device_rng_tracker().fork():
=======
    if not is_expert:
        with get_cuda_rng_tracker().fork():
>>>>>>> cc207f80
            init_method(weight)
    else:
        with get_device_rng_tracker().fork(get_expert_parallel_rng_tracker_name()):
            init_method(weight)


def _initialize_affine_weight_cpu(
    weight,
    output_size,
    input_size,
    per_partition_size,
    partition_dim,
    init_method,
    stride=1,
    return_master_weight=False,
    *,
    params_dtype=torch.float32,
    rank=None,
    world_size=None,
    skip_set_tensor_parallel_attributes=False,
):
    """Initialize affine weight for model parallel.

    Build the master weight on all processes and scatter
    the relevant chunk."""

    if not skip_set_tensor_parallel_attributes:
        set_tensor_model_parallel_attributes(
            tensor=weight, is_parallel=True, dim=partition_dim, stride=stride
        )

    # Initialize master weight
    master_weight = torch.empty(output_size, input_size, dtype=torch.float, requires_grad=False)
    init_method(master_weight)
    master_weight = master_weight.to(dtype=params_dtype)
    # Split and copy
    per_partition_per_stride_size = divide(per_partition_size, stride)
    weight_list = torch.split(master_weight, per_partition_per_stride_size, dim=partition_dim)
    if rank is None:
        rank = get_tensor_model_parallel_rank()
        world_size = get_tensor_model_parallel_world_size()
    my_weight_list = weight_list[rank::world_size]

    with torch.no_grad():
        # all tensors must live on the same device
        cpu_weight = torch.cat(my_weight_list, dim=partition_dim).to_dense()
        weight.data.copy_(cpu_weight)
    if return_master_weight:
        return master_weight
    return None


class VocabParallelEmbedding(torch.nn.Module):
    """Embedding parallelized in the vocabulary dimension.

    This is mainly adapted from torch.nn.Embedding and all the default
    values are kept.

    Args:
        num_embeddings: vocabulary size.
        embedding_dim: size of hidden state.
        reduce_scatter_embeddings: Decides whether to perform ReduceScatter after embedding lookup

    Keyword Args:
        config: A megatron.core.ModelParallelConfig object
    """

    def __init__(
        self,
        num_embeddings: int,
        embedding_dim: int,
        *,
        init_method: Callable,
        reduce_scatter_embeddings: bool = False,
        config: ModelParallelConfig,
    ):
        super(VocabParallelEmbedding, self).__init__()
        # Keep the input dimensions.
        self.num_embeddings = num_embeddings
        self.embedding_dim = embedding_dim
        self.reduce_scatter_embeddings = reduce_scatter_embeddings
        self.tensor_model_parallel_size = get_tensor_model_parallel_world_size()
        # Divide the weight matrix along the vocaburaly dimension.
        (self.vocab_start_index, self.vocab_end_index) = (
            VocabUtility.vocab_range_from_global_vocab_size(
                self.num_embeddings,
                get_tensor_model_parallel_rank(),
                self.tensor_model_parallel_size,
            )
        )
        self.num_embeddings_per_partition = self.vocab_end_index - self.vocab_start_index
        self.deterministic_mode = config.deterministic_mode

        # Allocate weights and initialize.
        if config.use_cpu_initialization:
            self.weight = Parameter(
                torch.empty(
                    self.num_embeddings_per_partition, self.embedding_dim, dtype=config.params_dtype
                )
            )
            if config.perform_initialization:
                _initialize_affine_weight_cpu(
                    self.weight,
                    self.num_embeddings,
                    self.embedding_dim,
                    self.num_embeddings_per_partition,
                    0,
                    init_method,
                    params_dtype=config.params_dtype,
                )
        else:
            self.weight = Parameter(
                torch.empty(
                    self.num_embeddings_per_partition,
                    self.embedding_dim,
                    device=get_current_device(),
                    dtype=config.params_dtype,
                )
            )
            if config.perform_initialization:
                _initialize_affine_weight_device(self.weight, init_method, partition_dim=0, stride=1)

    def forward(self, input_):
        """Forward.

        Args:
            input_ (torch.Tensor): Input tensor.
        """
        if xm:
            xm.mark_step()

        if self.tensor_model_parallel_size > 1:
            # Build the mask.
            input_mask = (input_ < self.vocab_start_index) | (input_ >= self.vocab_end_index)
            # Mask the input.
            masked_input = input_ - self.vocab_start_index
            masked_input[input_mask] = 0
        else:
            masked_input = input_
        # Get the embeddings.
        if self.deterministic_mode:
            output_parallel = self.weight[masked_input]
        else:
            # F.embedding currently has a non-deterministic backward function
            output_parallel = F.embedding(masked_input, self.weight)
        # Mask the output embedding.
        if self.tensor_model_parallel_size > 1:
            output_parallel[input_mask, :] = 0.0

        if self.reduce_scatter_embeddings:
            # Data format change to avoid explicit tranposes : [b s h] --> [s b h].
            output_parallel = output_parallel.transpose(0, 1).contiguous()
            output = reduce_scatter_to_sequence_parallel_region(output_parallel)
        else:
            # Reduce across all the model parallel GPUs.
            output = reduce_from_tensor_model_parallel_region(output_parallel)
        return output

    def sharded_state_dict(
        self,
        prefix: str = '',
        sharded_offsets: Tuple[Tuple[int, int, int]] = (),
        metadata: Optional[dict] = None,
    ) -> ShardedStateDict:
        """Non-default implementation for embeddings due to `allow_shape_mismatch` param"""
        state_dict = self.state_dict(prefix='', keep_vars=True)

        weight_prefix = f'{prefix}weight'
        return {
            weight_prefix: make_tp_sharded_tensor_for_checkpoint(
                tensor=state_dict['weight'],
                key=weight_prefix,
                allow_shape_mismatch=True,
                prepend_offsets=sharded_offsets,
            )
        }


class LinearWithFrozenWeight(torch.autograd.Function):
    """Linear operator that does not calculate gradient for weight.
    This op and LinearWithGradAccumulationAndAsyncCommunication performs
    mathematically-identical forward and DGRAD.

    Conceptually this op is the same as torch.nn.functional.linear with
    weight.requires_grad==False, but in experiments they are not identical
    mathematically."""

    @staticmethod
    @custom_fwd
    def forward(ctx, input, weight, bias, allreduce_dgrad):
        """Forward with frozen weight."""
        ctx.save_for_backward(weight)
        ctx.allreduce_dgrad = allreduce_dgrad
        output = torch.matmul(input, weight.t())
        if bias is not None:
            output = output + bias
        return output

    @staticmethod
    def backward(ctx, grad_output):
        """Backward with frozen weight."""
        (weight,) = ctx.saved_tensors
        grad_input = grad_output.matmul(weight)

        if ctx.allreduce_dgrad:
            # All-reduce. Note: here async and sync are effectively the same.
            if xm:
                xm.all_reduce(xm.REDUCE_SUM, [grad_input], groups=get_tensor_model_parallel_groups())
            else:
                torch.distributed.all_reduce(grad_input, group=get_tensor_model_parallel_group())

        return grad_input, None, None, None


def linear_with_frozen_weight(
    input: torch.Tensor,
    weight: torch.Tensor,
    bias: Optional[torch.Tensor],
    gradient_accumulation_fusion: bool,
    allreduce_dgrad: bool,
    sequence_parallel: bool,
    grad_output_buffer: Optional[List[torch.Tensor]] = None,
    wgrad_deferral_limit: None = None,
    async_grad_allreduce: Optional[bool] = None,
) -> torch.Tensor:
    """Linear layer execution with weight.requires_grad == False.

    This function handles linear layers with weight frozen (untrainable).
    In the forward, it only saves weight and does not save input activations.
    In the backward, it does not perform weight gradient calculation, or
    weight gradient allreduce.

    Args:

    input (torch.Tensor required): input like torch.nn.functional.linear

    weight (torch.Tensor required): weight like torch.nn.functional.linear

    bias (torch.Tensor optional): bias like torch.nn.functional.linear

    gradient_accumulation_fusion (bool required): dummy argument, used to
    keep the API unified between all forward implementation functions.

    allreduce_dgrad (bool, required): Do the allreduce of input gradients.
        Here, async and sync allreduce are the same. If sequence_parallel is
        True, this must be False, as no all reduce is performed.

    sequence_parallel (bool required): Indicates that sequence
        parallelism is used and thus in the forward pass the input is
        all gathered, and the backward pass the input gradients are
        reduce scattered.

    grad_output_buffer (List[torch.Tensor] optional): dummy argument, used to
    keep the API unified between all forward implementation functions.

    wgrad_deferral_limit (int optional): dummy argument, used to
    keep the API unified between all forward implementation functions.


    async_grad_allreduce (bool optional): Will be removed with 0.11.0.
                                          Please use allreduce_dgrad instead.

    """

    if async_grad_allreduce is not None:
        warnings.warn(
            "async_grad_allreduce is deprecated, not in use anymore and will"
            " be fully removed with 0.11.0. Please use allreduce_dgrad instead."
        )

    assert grad_output_buffer is None, (
        "grad_output_buffer kwarg is only supported with "
        "linear_with_grad_accumulation_and_async_allreduce"
    )

    assert wgrad_deferral_limit is None, (
        "This arg is only supported with " "linear_with_grad_accumulation_and_async_allreduce"
    )

    if sequence_parallel:
        input = gather_from_sequence_parallel_region(input, tensor_parallel_output_grad=True)
    else:
        input = input

    args = [input, weight, bias, allreduce_dgrad]

    return LinearWithFrozenWeight.apply(*args)


class LinearWithGradAccumulationAndAsyncCommunication(torch.autograd.Function):
    """See linear_with_grad_accumulation_and_async_allreduce"""

    @staticmethod
    def forward(
        ctx,
        input,
        weight,
        bias,
        gradient_accumulation_fusion,
        allreduce_dgrad,
        sequence_parallel,
        grad_output_buffer,
        wgrad_deferral_limit,
    ):
        """Forward."""
        ctx.save_for_backward(input, weight)
        ctx.use_bias = bias is not None
        ctx.gradient_accumulation_fusion = gradient_accumulation_fusion
        ctx.allreduce_dgrad = allreduce_dgrad
        ctx.sequence_parallel = sequence_parallel
        ctx.wgrad_deferral_limit = wgrad_deferral_limit
        ctx.grad_output_buffer = grad_output_buffer

        if sequence_parallel:
            world_size = get_tensor_model_parallel_world_size()
            dim_size = list(input.size())
            dim_size[0] = dim_size[0] * world_size
            if xm:
                all_gather_buffer = xm.all_gather(input, groups=get_tensor_model_parallel_groups())
            else:
                all_gather_buffer = get_global_memory_buffer().get_tensor(dim_size, input.dtype, "mpu")
                dist_all_gather_func(
                    all_gather_buffer, input, group=get_tensor_model_parallel_group()
                )
            total_input = all_gather_buffer
        else:
            total_input = input

        output = torch.matmul(total_input, weight.t())
        if bias is not None:
            output = output + bias
        return output

    @staticmethod
    def backward(ctx, grad_output):
        """Backward."""
        input, weight = ctx.saved_tensors
        use_bias = ctx.use_bias
        grad_output_buffer = ctx.grad_output_buffer
        wgrad_deferral_limit = ctx.wgrad_deferral_limit

        wgrad_compute = True
        if grad_output_buffer is not None:
            if wgrad_deferral_limit == 0 or len(grad_output_buffer) < wgrad_deferral_limit:
                grad_output_buffer.append(grad_output)
                wgrad_compute = False

        if wgrad_compute:
            if ctx.sequence_parallel:
                world_size = get_tensor_model_parallel_world_size()
                dim_size = list(input.size())
                dim_size[0] = dim_size[0] * world_size
                handle = None
                if xm:
                    all_gather_buffer = xm.all_gather(input, groups=get_tensor_model_parallel_groups())
                else:
                    all_gather_buffer = get_global_memory_buffer().get_tensor(
                        dim_size, input.dtype, "mpu"
                    )
                    handle = dist_all_gather_func(
                        all_gather_buffer, input, group=get_tensor_model_parallel_group(), async_op=True
                    )

                # Here we rely on CUDA_DEVICE_MAX_CONNECTIONS=1 to ensure that the
                # gather is scheduled before the input gradient computation
                total_input = all_gather_buffer
            else:
                total_input = input
        grad_input = grad_output.matmul(weight)

        if ctx.sequence_parallel and wgrad_compute and handle:
            handle.wait()

        if wgrad_compute:
            grad_output, total_input = prepare_input_tensors_for_wgrad_compute(
                grad_output, total_input
            )

        if ctx.allreduce_dgrad:
            if xm:
                xm.all_reduce(xm.REDUCE_SUM, [grad_input], groups=get_tensor_model_parallel_groups())
            else:
                # Asynchronous all-reduce
                handle = torch.distributed.all_reduce(
                    grad_input, group=get_tensor_model_parallel_group(), async_op=True
                )
            # Here we rely on CUDA_DEVICE_MAX_CONNECTIONS=1 to ensure that the
            # all-reduce is scheduled before the weight gradient computation

        if ctx.sequence_parallel:
            assert not ctx.allreduce_dgrad
            dim_size = list(input.size())
            if xm:
                world_size = get_tensor_model_parallel_world_size()
                sub_grad_input = xm.reduce_scatter(xm.REDUCE_SUM, grad_input, 1.0, 0, world_size,
                                                   groups=get_tensor_model_parallel_groups())
            else:
                sub_grad_input = torch.empty(
                    dim_size, dtype=input.dtype, device=get_current_device(), requires_grad=False
                )
                # reduce_scatter
                handle = dist_reduce_scatter_func(
                    sub_grad_input, grad_input, group=get_tensor_model_parallel_group(), async_op=True
                )
            # Here we rely on CUDA_DEVICE_MAX_CONNECTIONS=1 to ensure that the
            # reduce scatter is scheduled before the weight gradient computation

        if ctx.gradient_accumulation_fusion:
            if wgrad_compute:
                if weight.main_grad.dtype == torch.float32:
                    fused_weight_gradient_mlp_cuda.wgrad_gemm_accum_fp32(
                        total_input, grad_output, weight.main_grad
                    )
                elif weight.main_grad.dtype in (torch.float16, torch.bfloat16):
                    fused_weight_gradient_mlp_cuda.wgrad_gemm_accum_fp16(
                        total_input, grad_output, weight.main_grad
                    )
                else:
                    raise RuntimeError("Unsupported gradient type for gradient accumulation fusion")

            if hasattr(weight, 'grad_added_to_main_grad'):
                # When overlap_grad_reduce is True, need to ensure that backward hooks
                # are all run on the main backprop thread to prevent deadlocks. Setup
                # dummy grad_weight tensor to prevent backward hooks from being run
                # in a background thread.
                if getattr(weight, 'zero_out_wgrad', False):
                    grad_weight = torch.zeros(
                        weight.main_grad.shape,
                        dtype=input.dtype,
                        device=get_current_device(),
                        requires_grad=False,
                    )
                else:
                    grad_weight = torch.empty(
                        weight.main_grad.shape,
                        dtype=input.dtype,
                        device=get_current_device(),
                        requires_grad=False,
                    )
                weight.grad_added_to_main_grad = True
            else:
                grad_weight = None
        else:
            grad_weight = grad_output.t().matmul(total_input)
        grad_bias = grad_output.sum(dim=0) if use_bias else None

        if ctx.sequence_parallel:
            handle.wait()
            # Need to return None's as gradient has to flow for all the input arguments
            # provided during forward
            return sub_grad_input, grad_weight, grad_bias, None, None, None, None, None

        if ctx.allreduce_dgrad:
            handle.wait()

        return grad_input, grad_weight, grad_bias, None, None, None, None, None


def linear_with_grad_accumulation_and_async_allreduce(
    input: torch.Tensor,
    weight: torch.Tensor,
    bias: Optional[torch.Tensor],
    gradient_accumulation_fusion: bool,
    allreduce_dgrad: bool,
    sequence_parallel: bool,
    grad_output_buffer: Optional[List[torch.Tensor]] = None,
    wgrad_deferral_limit: Optional[int] = 0,
    async_grad_allreduce: Optional[bool] = None,
) -> torch.Tensor:
    """Linear layer execution with asynchronous communication and
    gradient accumulation fusion in backprop.

    This has the option to accumulate the result of backprop
    calculation into an existing gradient buffer, preventing the need
    to do an additional addition kernel after the gradient
    calculation.

    Additionally, the tensor parallel all reduce of the input
    gradients can be done asynchronously with the calculation of
    the weight gradients.

    In the case of sequence parallelism, the reduce scatter of the
    input gradients is done asynchronously with the calcluation of the
    weight gradients.

    Use of this module requires that the environment variable
    CUDA_DEVICE_MAX_CONNECTIONS=1. There are a few collective
    operations, noted in the code, that should be scheduled before
    compute kernels to overlap the communication with the computation,
    which is necessary for a speedup but not for correctness so that
    ordering isn't imposed by the scheduler. Setting
    CUDA_DEVICE_MAX_CONNECTIONS=1 forces the kernels to be scheduled
    in the order they are called.

    Args:
        input (torch.Tensor required): input like torch.nn.functional.linear

        weight (torch.Tensor required): weight like torch.nn.functional.linear

        bias (torch.Tensor optional): bias like torch.nn.functional.linear

        gradient_accumulation_fusion (bool required): Perform the gradient
            accumulation fusion, requires the custom CUDA extension
            fused_weight_gradient_mlp_cuda module. To use
            gradient_accumulation_fusion you must install APEX with
            --cpp_ext and --cuda_ext. For example: "pip install
            --global-option=\"--cpp_ext\" --global-option=\"--cuda_ext .\"
            " Note that the extension requires CUDA>=11. Otherwise, you
            must turn off gradient accumulation fusion."

        allreduce_dgrad (bool required): Do the allreduce of input gradients.
            The allreduce is done asynchronously with the computation of weight
            gradients. If sequence_parallel is True, this must be
            False, as no all reduce is performed.

        sequence_parallel (bool required): Indicates that sequence
            parallelism is used and thus in the forward pass the input is
            all gathered, and the backward pass the input gradients are
            reduce scattered.

        grad_output_buffer (List[torch.Tensor] optional): Buffer used to save
            output gradients when embedding table wgrad compute is deferred.
            Defaults to None.

        wgrad_deferral_limit (int optional): Limit on the number of
            micro-batches for which embedding weight gradient GEMM should be
            deferred. Disable by setting this to 0. Defaults to 0.

        async_grad_allreduce (bool optional): Will be removed with 0.11.0.
                                            Please use allreduce_dgrad instead.
    """

    if async_grad_allreduce is not None:
        warnings.warn(
            "async_grad_allreduce is deprecated, not in use anymore and will"
            " be fully removed with 0.11.0. Please use allreduce_dgrad instead."
        )

    args = [
        input,
        weight,
        bias,
        gradient_accumulation_fusion,
        allreduce_dgrad,
        sequence_parallel,
        grad_output_buffer,
        wgrad_deferral_limit,
    ]

    if not linear_with_grad_accumulation_and_async_allreduce.warned:
        if os.environ.get('CUDA_DEVICE_MAX_CONNECTIONS') != "1":
            if sequence_parallel:
                warnings.warn(
                    "When using sequence parallelism it is recommended to set the "
                    "environment variable CUDA_DEVICE_MAX_CONNECTIONS to 1 for "
                    "maximum speedup"
                )
                linear_with_grad_accumulation_and_async_allreduce.warned = True

            if allreduce_dgrad:
                warnings.warn(
                    "When using async grad allreduce it is recommended to set the "
                    "environment variable CUDA_DEVICE_MAX_CONNECTIONS to 1 for "
                    "maximum speedup"
                )
                linear_with_grad_accumulation_and_async_allreduce.warned = True

    return LinearWithGradAccumulationAndAsyncCommunication.apply(*args)


linear_with_grad_accumulation_and_async_allreduce.warned = False


class ColumnParallelLinear(torch.nn.Module):
    """Linear layer with column parallelism.

    The linear layer is defined as Y = XA + b. A is parallelized along
    its second dimension as A = [A_1, ..., A_p].

    Args:
        input_size:
            first dimension of matrix A.
        output_size:
            second dimension of matrix A.
        bias:
            If true, add bias
        gather_output:
            If true, call all-gather on output and make Y available to all GPUs,
            otherwise, every GPU will have its output which is Y_i = XA_i
        init_method:
            method to initialize weights. Note that bias is always set to zero.
        stride:
            For the strided linear layers.
        keep_master_weight_for_test:
            This was added for testing and should be set to False. It
            returns the master weights used for initialization.
        skip_bias_add:
            If True, do not add the bias term, instead return it to be added by the
            caller. This enables performance optimations where bias can be fused with other
            elementwise operations.
        skip_weight_param_allocation:
            If True, weight parameter is not allocated and must be passed
            as a keyword argument `weight` during the forward pass. Note that this does not
            affect bias, which will be allocated if bias is True. Defaults to False.
        embedding_activation_buffer:
            This buffer holds the input activations of the final embedding
            linear layer on the last pipeline stage when defer_embedding_wgrad_compute is enabled.
        grad_output_buffer:
            This buffer holds the gradient outputs of the final embedding linear
            layer on the last pipeline stage when defer_embedding_wgrad_compute is enabled.
        is_expert:
            If True, the layer is treated as an MoE expert layer.
        config:
            ModelParallelConfig object
        tp_comm_buffer_name:
            Communication buffer name is not used in non-Transformer-Engine modules.
        disable_grad_reduce:
            If True, reduction of output gradients across tensor-parallel ranks
            will be disabled. Defaults to False. This feature is used by Lora Adapter in Nemo to
            delay and fuse reduction along with other gradients for performance optimization.
    """

    def __init__(
        self,
        input_size,
        output_size,
        *,
        config: ModelParallelConfig,
        init_method: Callable,
        bias=True,
        gather_output=False,
        stride=1,
        keep_master_weight_for_test=False,
        skip_bias_add=False,
        skip_weight_param_allocation: bool = False,
        embedding_activation_buffer: Optional[List[torch.Tensor]] = None,
        grad_output_buffer: Optional[List[torch.Tensor]] = None,
        is_expert: bool = False,
        tp_comm_buffer_name: str = None,  # Not used
        disable_grad_reduce: bool = False,
    ):
        super(ColumnParallelLinear, self).__init__()

        # Keep input parameters
        self.input_size = input_size
        self.output_size = output_size
        self.gather_output = gather_output
        # Divide the weight matrix along the last dimension.
        self.skip_bias_add = skip_bias_add
        self.is_expert = is_expert
        self.expert_parallel = config.expert_model_parallel_size > 1
        self.embedding_activation_buffer = embedding_activation_buffer
        self.grad_output_buffer = grad_output_buffer
        self.config = config
        self.disable_grad_reduce = disable_grad_reduce

        if is_expert:
            world_size = get_expert_tensor_parallel_world_size()
            rank = get_expert_tensor_parallel_rank()
        else:
            world_size = get_tensor_model_parallel_world_size()
            rank = get_tensor_model_parallel_rank()
        self.explicit_expert_comm = self.is_expert and (world_size > 1 or self.expert_parallel)

        self.output_size_per_partition = divide(output_size, world_size)

        # Parameters.
        # Note: torch.nn.functional.linear performs XA^T + b and as a result
        # we allocate the transpose.
        # Initialize weight.
        if not skip_weight_param_allocation:
            if config.use_cpu_initialization:
                self.weight = Parameter(
                    torch.empty(
                        self.output_size_per_partition, self.input_size, dtype=config.params_dtype
                    )
                )
                if config.perform_initialization:
                    self.master_weight = _initialize_affine_weight_cpu(
                        self.weight,
                        self.output_size,
                        self.input_size,
                        self.output_size_per_partition,
                        0,
                        init_method,
                        stride=stride,
                        return_master_weight=keep_master_weight_for_test,
                        rank=rank,
                        world_size=world_size,
                    )
            else:
                self.weight = Parameter(
                    torch.empty(
                        self.output_size_per_partition,
                        self.input_size,
                        device=get_current_device(),
                        dtype=config.params_dtype,
                    )
                )
                if config.perform_initialization:
                    _initialize_affine_weight_device(
                        self.weight,
                        init_method,
                        partition_dim=0,
                        stride=stride,
                        is_expert=self.is_expert,
                    )

            setattr(self.weight, 'allreduce', not (self.is_expert and self.expert_parallel))
        else:
            self.weight = None

        if bias:
            if config.use_cpu_initialization:
                self.bias = Parameter(
                    torch.empty(self.output_size_per_partition, dtype=config.params_dtype)
                )
            else:
                self.bias = Parameter(
                    torch.empty(
                        self.output_size_per_partition,
                        device=get_current_device(),
                        dtype=config.params_dtype,
                    )
                )
            set_tensor_model_parallel_attributes(self.bias, True, 0, stride)
            if config.perform_initialization:
                # Always initialize bias to zero.
                with torch.no_grad():
                    self.bias.zero_()
            setattr(self.bias, 'allreduce', not (self.is_expert and self.expert_parallel))
        else:
            self.register_parameter('bias', None)

        self.sequence_parallel = config.sequence_parallel
        if self.sequence_parallel and world_size <= 1:
            warnings.warn(
                "`sequence_parallel` is set to `True`, but tensor model parallel size "
                f"is {world_size}. Disabling sequence parallel."
            )
            self.sequence_parallel = False

        self.allreduce_dgrad = (
            world_size > 1 and not self.sequence_parallel and not self.disable_grad_reduce
        )

        if config.gradient_accumulation_fusion and not _grad_accum_fusion_available:
            raise RuntimeError(
                "ColumnParallelLinear was called with gradient_accumulation_fusion set "
                "to True but the custom CUDA extension fused_weight_gradient_mlp_cuda "
                "module is not found. To use gradient_accumulation_fusion you must "
                "install APEX with --cpp_ext and --cuda_ext. For example: "
                "pip install --global-option=\"--cpp_ext\" --global-option=\"--cuda_ext .\" "
                "Note that the extension requires CUDA>=11. Otherwise, you must turn off "
                "gradient accumulation fusion."
            )
        self.gradient_accumulation_fusion = config.gradient_accumulation_fusion

        if self.allreduce_dgrad and self.sequence_parallel:
            raise RuntimeError(
                "`allreduce_dgrad` and `sequence_parallel` cannot be enabled at the same time."
            )

        self._forward_impl = linear_with_grad_accumulation_and_async_allreduce

        # Hook adding a default empty _extra_state for state dict
        self._register_load_state_dict_pre_hook(
            lambda state_dict, prefix, *args, **kwargs: state_dict.setdefault(
                f'{prefix}_extra_state'
            )
        )

    def forward(
        self,
        input_: torch.Tensor,
        weight: Optional[torch.Tensor] = None,
        runtime_gather_output: Optional[bool] = None,
    ):
        """Forward of ColumnParallelLinear

        Args:
            input_:
                3D tensor whose order of dimension is [sequence, batch, hidden]
            weight (optional):
                weight tensor to use, compulsory when skip_weight_param_allocation is True.
            runtime_gather_output (bool): Gather output at runtime. Default None means
                `gather_output` arg in the constructor will be used.

        Returns:
            - output
            - bias

        """
        if weight is None:
            if self.weight is None:
                raise RuntimeError(
                    "weight was not supplied to ColumnParallelLinear forward pass "
                    "and skip_weight_param_allocation is True."
                )
            weight = self.weight
        else:
            # Check the weight passed in is the correct shape
            expected_shape = (self.output_size_per_partition, self.input_size)
            if weight.shape != expected_shape:
                raise RuntimeError(
                    f"supplied weight's shape is {tuple(weight.shape)}, "
                    f"not {expected_shape} as expected"
                )

        if self.config._cpu_offloading_context is not None:
            if self.config._cpu_offloading_context.inside_context is True:
                assert (
                    self.config.cpu_offloading is False
                ), "CPU Offloading cannot be enabled while using non-TE modules"

        bias = self.bias if not self.skip_bias_add else None

        if (
            self.allreduce_dgrad
            or self.sequence_parallel
            or self.explicit_expert_comm
            or self.disable_grad_reduce
        ):
            input_parallel = input_
        else:
            input_parallel = copy_to_tensor_model_parallel_region(input_)

        if self.config.defer_embedding_wgrad_compute:
            if (
                self.config.wgrad_deferral_limit == 0
                or len(self.embedding_activation_buffer) < self.config.wgrad_deferral_limit
            ):
                self.embedding_activation_buffer.append(input_parallel)

        # Matrix multiply.
        if not weight.requires_grad:
            self._forward_impl = linear_with_frozen_weight
        else:
            self._forward_impl = linear_with_grad_accumulation_and_async_allreduce

        allreduce_dgrad = False if self.explicit_expert_comm else self.allreduce_dgrad

        output_parallel = self._forward_impl(
            input=input_parallel,
            weight=weight,
            bias=bias,
            gradient_accumulation_fusion=self.gradient_accumulation_fusion,
            allreduce_dgrad=allreduce_dgrad,
            sequence_parallel=False if self.explicit_expert_comm else self.sequence_parallel,
            grad_output_buffer=(
                self.grad_output_buffer if self.config.defer_embedding_wgrad_compute else None
            ),
            wgrad_deferral_limit=(
                self.config.wgrad_deferral_limit
                if self.config.defer_embedding_wgrad_compute
                else None
            ),
        )

        gather_output = self.gather_output
        # Use the runtime gather output if it's set explicitly.
        if runtime_gather_output is not None:
            gather_output = runtime_gather_output

        if gather_output:
            # All-gather across the partitions.
            assert not self.sequence_parallel
            output = gather_from_tensor_model_parallel_region(output_parallel)
        else:
            output = output_parallel
        output_bias = self.bias if self.skip_bias_add else None
        return output, output_bias

    def sharded_state_dict(self, prefix='', sharded_offsets=(), metadata=None):
        """Sharding along axis 0, bias sharded"""
        state_dict = self.state_dict(prefix='', keep_vars=True)
        return make_sharded_tensors_for_checkpoint(
            state_dict, prefix, {'weight': 0, 'bias': 0}, sharded_offsets
        )

    def set_extra_state(self, state: Any):
        """Extra state is ignored"""

    def get_extra_state(self) -> None:
        """Keep compatibility with TE state dict."""
        return None


class RowParallelLinear(torch.nn.Module):
    """Linear layer with row parallelism.

    The linear layer is defined as Y = XA + b. A is parallelized along its first dimension and X
    along its second dimension. A = transpose([A_1 .. A_p]) X = [X_1, ..., X_p]

    Args:
        input_size:
            first dimension of matrix A.
        output_size:
            second dimension of matrix A.
        bias:
            If true, add bias. Note that bias is not parallelized.
        input_is_parallel:
            If true, we assume that the input is already split across the GPUs
            and we do not split again.
        init_method:
            method to initialize weights. Note that bias is always set to zero.
        stride:
            For the strided linear layers.
        keep_master_weight_for_test:
            This was added for testing and should be set to False. It returns the master weights
            used for initialization.
        skip_bias_add:
            If True, do not add the bias term, instead return it to be added by the
            caller. This enables performance optimations where bias can be fused with other
            elementwise operations.
        is_expert:
            If True, the layer is treated as an MoE expert layer
        tp_comm_buffer_name:
            Communication buffer name. Not used in non-Transformer-Engine modules.
        config:
            ModelParallelConfig object

    """

    def __init__(
        self,
        input_size: int,
        output_size: int,
        *,
        config: ModelParallelConfig,
        init_method: Callable,
        bias: bool,
        input_is_parallel: bool,
        skip_bias_add: bool,
        stride: int = 1,
        keep_master_weight_for_test: bool = False,
        is_expert: bool = False,
        tp_comm_buffer_name: str = None,  # Not used
    ):
        super(RowParallelLinear, self).__init__()

        # Keep input parameters
        self.input_size = input_size
        self.output_size = output_size
        self.input_is_parallel = input_is_parallel
        self.skip_bias_add = skip_bias_add
        self.config = config
        self.is_expert = is_expert
        self.expert_parallel = config.expert_model_parallel_size > 1
        self.gradient_accumulation_fusion = config.gradient_accumulation_fusion
        self.sequence_parallel = config.sequence_parallel
        if self.sequence_parallel and not self.input_is_parallel:
            raise RuntimeError("To enable `sequence_parallel`, `input_is_parallel` must be `True`")

        # Divide the weight matrix along the last dimension.
        if self.is_expert:
            world_size = get_expert_tensor_parallel_world_size()
            rank = get_expert_tensor_parallel_rank()
        else:
            world_size = get_tensor_model_parallel_world_size()
            rank = get_tensor_model_parallel_rank()
        self.explicit_expert_comm = self.is_expert and (world_size > 1 or self.expert_parallel)

        self.input_size_per_partition = divide(input_size, world_size)

        # Parameters.
        # Note: torch.nn.functional.linear performs XA^T + b and as a result
        # we allocate the transpose.
        # Initialize weight.
        if config.use_cpu_initialization:
            self.weight = Parameter(
                torch.empty(
                    self.output_size, self.input_size_per_partition, dtype=config.params_dtype
                )
            )
            if config.perform_initialization:
                self.master_weight = _initialize_affine_weight_cpu(
                    self.weight,
                    self.output_size,
                    self.input_size,
                    self.input_size_per_partition,
                    1,
                    init_method,
                    stride=stride,
                    return_master_weight=keep_master_weight_for_test,
                    params_dtype=config.params_dtype,
                    rank=rank,
                    world_size=world_size,
                )
        else:
            self.weight = Parameter(
                torch.empty(
                    self.output_size,
                    self.input_size_per_partition,
                    device=get_current_device(),
                    dtype=config.params_dtype,
                )
            )
            if config.perform_initialization:
                _initialize_affine_weight_device(
                    self.weight,
                    init_method,
                    partition_dim=1,
                    stride=stride,
                    is_expert=self.is_expert,
                )
        setattr(self.weight, 'allreduce', not (self.is_expert and self.expert_parallel))

        if bias:
            if config.use_cpu_initialization:
                self.bias = Parameter(torch.empty(self.output_size, dtype=config.params_dtype))
            else:
                self.bias = Parameter(
                    torch.empty(
                        self.output_size,
                        device=get_current_device(),
                        dtype=config.params_dtype,
                    )
                )

            if config.perform_initialization:
                # Always initialize bias to zero.
                with torch.no_grad():
                    self.bias.zero_()
            setattr(self.bias, 'allreduce', not (self.is_expert and self.expert_parallel))
            setattr(self.bias, 'sequence_parallel', self.sequence_parallel)
        else:
            self.register_parameter('bias', None)

        self._forward_impl = linear_with_grad_accumulation_and_async_allreduce

        # Hook adding a default empty _extra_state for state dict
        self._register_load_state_dict_pre_hook(
            lambda state_dict, prefix, *args, **kwargs: state_dict.setdefault(
                f'{prefix}_extra_state'
            )
        )

    def forward(self, input_):
        """Forward of RowParallelLinear

        Args:
            input_: 3D tensor whose order of dimension is [sequence, batch, hidden]

        Returns:
            - output
            - bias
        """

        if self.config._cpu_offloading_context is not None:
            if self.config._cpu_offloading_context.inside_context is True:
                assert (
                    self.config.cpu_offloading is False
                ), "CPU Offloading cannot be enabled while using non-TE modules"

        # Set up backprop all-reduce.
        if self.input_is_parallel:
            input_parallel = input_
        else:
            assert not self.sequence_parallel
            input_parallel = scatter_to_tensor_model_parallel_region(input_)
        # Matrix multiply.
        if not self.weight.requires_grad:
            self._forward_impl = linear_with_frozen_weight
        else:
            self._forward_impl = linear_with_grad_accumulation_and_async_allreduce

        allreduce_dgrad = False

        output_parallel = self._forward_impl(
            input=input_parallel,
            weight=self.weight,
            bias=None,
            gradient_accumulation_fusion=self.gradient_accumulation_fusion,
            allreduce_dgrad=allreduce_dgrad,
            sequence_parallel=False,
            grad_output_buffer=None,
        )

        # All-reduce across all the partitions.
        if self.explicit_expert_comm:
            assert self.skip_bias_add
            output_ = output_parallel
        elif self.sequence_parallel:
            output_ = reduce_scatter_to_sequence_parallel_region(output_parallel)
        else:
            output_ = reduce_from_tensor_model_parallel_region(output_parallel)
        if not self.skip_bias_add:
            output = (output_ + self.bias) if self.bias is not None else output_
            output_bias = None
        else:
            output = output_
            output_bias = self.bias
        return output, output_bias

    def sharded_state_dict(self, prefix='', sharded_offsets=(), metadata=None):
        """Sharding along axis 1, bias not sharded"""
        state_dict = self.state_dict(prefix='', keep_vars=True)
        return make_sharded_tensors_for_checkpoint(
            state_dict, prefix, {'weight': 1}, sharded_offsets
        )

    def set_extra_state(self, state: Any):
        """Extra state is ignored"""

    def get_extra_state(self) -> None:
        """Keep compatibility with TE state dict."""
        return None<|MERGE_RESOLUTION|>--- conflicted
+++ resolved
@@ -110,26 +110,15 @@
         maybe_copy(attribute)
 
 
-<<<<<<< HEAD
-def _initialize_affine_weight_device(
-    weight, init_method, partition_dim, stride=1, expert_parallel=False
-):
-=======
-def _initialize_affine_weight_gpu(weight, init_method, partition_dim, stride=1, is_expert=False):
->>>>>>> cc207f80
+def _initialize_affine_weight_device(weight, init_method, partition_dim, stride=1, is_expert=False):
     """Initialize affine weight for model parallel on GPU."""
 
     set_tensor_model_parallel_attributes(
         tensor=weight, is_parallel=True, dim=partition_dim, stride=stride
     )
 
-<<<<<<< HEAD
-    if not expert_parallel:
+    if not is_expert:
         with get_device_rng_tracker().fork():
-=======
-    if not is_expert:
-        with get_cuda_rng_tracker().fork():
->>>>>>> cc207f80
             init_method(weight)
     else:
         with get_device_rng_tracker().fork(get_expert_parallel_rng_tracker_name()):
@@ -444,12 +433,12 @@
         ctx.grad_output_buffer = grad_output_buffer
 
         if sequence_parallel:
-            world_size = get_tensor_model_parallel_world_size()
-            dim_size = list(input.size())
-            dim_size[0] = dim_size[0] * world_size
             if xm:
                 all_gather_buffer = xm.all_gather(input, groups=get_tensor_model_parallel_groups())
             else:
+                world_size = get_tensor_model_parallel_world_size()
+                dim_size = list(input.size())
+                dim_size[0] = dim_size[0] * world_size
                 all_gather_buffer = get_global_memory_buffer().get_tensor(dim_size, input.dtype, "mpu")
                 dist_all_gather_func(
                     all_gather_buffer, input, group=get_tensor_model_parallel_group()
@@ -479,13 +468,13 @@
 
         if wgrad_compute:
             if ctx.sequence_parallel:
-                world_size = get_tensor_model_parallel_world_size()
-                dim_size = list(input.size())
-                dim_size[0] = dim_size[0] * world_size
-                handle = None
                 if xm:
                     all_gather_buffer = xm.all_gather(input, groups=get_tensor_model_parallel_groups())
                 else:
+                    world_size = get_tensor_model_parallel_world_size()
+                    dim_size = list(input.size())
+                    dim_size[0] = dim_size[0] * world_size
+                    handle = None
                     all_gather_buffer = get_global_memory_buffer().get_tensor(
                         dim_size, input.dtype, "mpu"
                     )
