# Copyright (c) 2024, NVIDIA CORPORATION. All rights reserved.

# Parts of the code here are adapted from PyTorch
# repo: https://github.com/pytorch/pytorch

import os
import warnings
from functools import partial
from typing import Any, Callable, List, Optional, Tuple

from ..device_utils import get_current_device, get_current_device_type, get_xla_model
import torch
import torch.nn.functional as F
<<<<<<< HEAD
import torch.nn.init as init
=======
>>>>>>> 1b8fce7e
from torch.nn.parameter import Parameter

from megatron.core.model_parallel_config import ModelParallelConfig
from megatron.core.parallel_state import (
    get_global_memory_buffer,
    get_tensor_and_expert_parallel_rank,
    get_tensor_and_expert_parallel_world_size,
    get_tensor_model_parallel_group,
    get_tensor_model_parallel_groups,
    get_tensor_model_parallel_rank,
    get_tensor_model_parallel_world_size,
)
from megatron.core.utils import is_torch_min_version

from ..dist_checkpointing.mapping import ShardedStateDict
from ..transformer.utils import make_sharded_tensors_for_checkpoint
from ..utils import make_tp_sharded_tensor_for_checkpoint, prepare_input_tensors_for_wgrad_compute
from .mappings import (
    copy_to_tensor_model_parallel_region,
    gather_from_sequence_parallel_region,
    gather_from_tensor_model_parallel_region,
    reduce_from_tensor_model_parallel_region,
    reduce_scatter_to_sequence_parallel_region,
    scatter_to_tensor_model_parallel_region,
)
<<<<<<< HEAD
from .random import get_device_rng_tracker, get_expert_parallel_rng_tracker_name
from .utils import VocabUtility, divide, split_tensor_along_last_dim
=======
from .random import get_cuda_rng_tracker, get_expert_parallel_rng_tracker_name
from .utils import VocabUtility, divide
>>>>>>> 1b8fce7e

_grad_accum_fusion_available = True
try:
    import fused_weight_gradient_mlp_cuda
except ImportError:
    _grad_accum_fusion_available = False

_MODEL_PARALLEL_ATTRIBUTE_DEFAULTS = {
    'tensor_model_parallel': False,
    'partition_dim': -1,
    'partition_stride': 1,
}

xm = get_xla_model()

if is_torch_min_version("2.4.0a0"):
    custom_fwd = partial(torch.amp.custom_fwd, device_type="cuda")
    custom_bwd = partial(torch.amp.custom_bwd, device_type="cuda")
else:
    custom_fwd = torch.cuda.amp.custom_fwd
    custom_bwd = torch.cuda.amp.custom_bwd


if is_torch_min_version("1.13.0"):
    dist_all_gather_func = torch.distributed.all_gather_into_tensor
    dist_reduce_scatter_func = torch.distributed.reduce_scatter_tensor
else:
    dist_all_gather_func = torch.distributed._all_gather_base
    dist_reduce_scatter_func = torch.distributed._reduce_scatter_base


def param_is_not_tensor_parallel_duplicate(param):
    """Returns true if the passed-in parameter is not a duplicate parameter
    on another TP rank."""
    return (hasattr(param, 'tensor_model_parallel') and param.tensor_model_parallel) or (
        get_tensor_model_parallel_rank() == 0
    )


def set_tensor_model_parallel_attributes(tensor, is_parallel, dim, stride):
    """Sets tp attributes to tensor"""
    # Make sure the attributes are not set.
    for attribute in _MODEL_PARALLEL_ATTRIBUTE_DEFAULTS:
        assert not hasattr(tensor, attribute)
    # Set the attributes.
    setattr(tensor, 'tensor_model_parallel', is_parallel)
    setattr(tensor, 'partition_dim', dim)
    setattr(tensor, 'partition_stride', stride)


def set_defaults_if_not_set_tensor_model_parallel_attributes(tensor):
    """Set default model parallel attributes if not set explicitly already."""

    def maybe_set(attribute, value):
        if not hasattr(tensor, attribute):
            setattr(tensor, attribute, value)

    for attribute in _MODEL_PARALLEL_ATTRIBUTE_DEFAULTS:
        maybe_set(attribute, _MODEL_PARALLEL_ATTRIBUTE_DEFAULTS[attribute])


def copy_tensor_model_parallel_attributes(destination_tensor, source_tensor):
    """Copy model parallel attributes from one tensor to another."""

    def maybe_copy(attribute):
        if hasattr(source_tensor, attribute):
            setattr(destination_tensor, attribute, getattr(source_tensor, attribute))

    for attribute in _MODEL_PARALLEL_ATTRIBUTE_DEFAULTS:
        maybe_copy(attribute)


def _initialize_affine_weight_device(
    weight, init_method, partition_dim, stride=1, expert_parallel=False
):
    """Initialize affine weight for model parallel on GPU."""

    set_tensor_model_parallel_attributes(
        tensor=weight, is_parallel=True, dim=partition_dim, stride=stride
    )

    if not expert_parallel:
        with get_device_rng_tracker().fork():
            init_method(weight)
    else:
        with get_device_rng_tracker().fork(get_expert_parallel_rng_tracker_name()):
            init_method(weight)


def _initialize_affine_weight_cpu(
    weight,
    output_size,
    input_size,
    per_partition_size,
    partition_dim,
    init_method,
    stride=1,
    return_master_weight=False,
    *,
    params_dtype=torch.float32,
    rank=None,
    world_size=None,
    skip_set_tensor_parallel_attributes=False,
):
    """Initialize affine weight for model parallel.

    Build the master weight on all processes and scatter
    the relevant chunk."""

    if not skip_set_tensor_parallel_attributes:
        set_tensor_model_parallel_attributes(
            tensor=weight, is_parallel=True, dim=partition_dim, stride=stride
        )

    # Initialize master weight
    master_weight = torch.empty(output_size, input_size, dtype=torch.float, requires_grad=False)
    init_method(master_weight)
    master_weight = master_weight.to(dtype=params_dtype)
    # Split and copy
    per_partition_per_stride_size = divide(per_partition_size, stride)
    weight_list = torch.split(master_weight, per_partition_per_stride_size, dim=partition_dim)
    if rank is None:
        rank = get_tensor_model_parallel_rank()
        world_size = get_tensor_model_parallel_world_size()
    my_weight_list = weight_list[rank::world_size]

    with torch.no_grad():
        # all tensors must live on the same device
        cpu_weight = torch.cat(my_weight_list, dim=partition_dim).to_dense()
        weight.data.copy_(cpu_weight)
    if return_master_weight:
        return master_weight
    return None


class VocabParallelEmbedding(torch.nn.Module):
    """Embedding parallelized in the vocabulary dimension.

    This is mainly adapted from torch.nn.Embedding and all the default
    values are kept.

    Args:
        num_embeddings: vocabulary size.
        embedding_dim: size of hidden state.
        reduce_scatter_embeddings: Decides whether to perform ReduceScatter after embedding lookup

    Keyword Args:
        config: A megatron.core.ModelParallelConfig object
    """

    def __init__(
        self,
        num_embeddings: int,
        embedding_dim: int,
        *,
        init_method: Callable,
        reduce_scatter_embeddings: bool = False,
        config: ModelParallelConfig,
    ):
        super(VocabParallelEmbedding, self).__init__()
        # Keep the input dimensions.
        self.num_embeddings = num_embeddings
        self.embedding_dim = embedding_dim
        self.reduce_scatter_embeddings = reduce_scatter_embeddings
        self.tensor_model_parallel_size = get_tensor_model_parallel_world_size()
        # Divide the weight matrix along the vocaburaly dimension.
        (self.vocab_start_index, self.vocab_end_index) = (
            VocabUtility.vocab_range_from_global_vocab_size(
                self.num_embeddings,
                get_tensor_model_parallel_rank(),
                self.tensor_model_parallel_size,
            )
        )
        self.num_embeddings_per_partition = self.vocab_end_index - self.vocab_start_index
        self.deterministic_mode = config.deterministic_mode

        # Allocate weights and initialize.
        if config.use_cpu_initialization:
            self.weight = Parameter(
                torch.empty(
                    self.num_embeddings_per_partition, self.embedding_dim, dtype=config.params_dtype
                )
            )
            if config.perform_initialization:
                _initialize_affine_weight_cpu(
                    self.weight,
                    self.num_embeddings,
                    self.embedding_dim,
                    self.num_embeddings_per_partition,
                    0,
                    init_method,
                    params_dtype=config.params_dtype,
                )
        else:
            self.weight = Parameter(
                torch.empty(
                    self.num_embeddings_per_partition,
                    self.embedding_dim,
                    device=get_current_device(),
                    dtype=config.params_dtype,
                )
            )
            if config.perform_initialization:
                _initialize_affine_weight_device(self.weight, init_method, partition_dim=0, stride=1)

    def forward(self, input_):
<<<<<<< HEAD
        if xm:
            xm.mark_step()

=======
        """Forward.

        Args:
            input_ (torch.Tensor): Input tensor.
        """
>>>>>>> 1b8fce7e
        if self.tensor_model_parallel_size > 1:
            # Build the mask.
            input_mask = (input_ < self.vocab_start_index) | (input_ >= self.vocab_end_index)
            # Mask the input.
            masked_input = input_ - self.vocab_start_index
            masked_input[input_mask] = 0
        else:
            masked_input = input_
        # Get the embeddings.
        if self.deterministic_mode:
            output_parallel = self.weight[masked_input]
        else:
            # F.embedding currently has a non-deterministic backward function
            output_parallel = F.embedding(masked_input, self.weight)
        # Mask the output embedding.
        if self.tensor_model_parallel_size > 1:
            output_parallel[input_mask, :] = 0.0

        if self.reduce_scatter_embeddings:
            # Data format change to avoid explicit tranposes : [b s h] --> [s b h].
            output_parallel = output_parallel.transpose(0, 1).contiguous()
            output = reduce_scatter_to_sequence_parallel_region(output_parallel)
        else:
            # Reduce across all the model parallel GPUs.
            output = reduce_from_tensor_model_parallel_region(output_parallel)
        return output

    def sharded_state_dict(
        self,
        prefix: str = '',
        sharded_offsets: Tuple[Tuple[int, int, int]] = (),
        metadata: Optional[dict] = None,
    ) -> ShardedStateDict:
        """Non-default implementation for embeddings due to `allow_shape_mismatch` param"""
        state_dict = self.state_dict(prefix='', keep_vars=True)

        weight_prefix = f'{prefix}weight'
        return {
            weight_prefix: make_tp_sharded_tensor_for_checkpoint(
                tensor=state_dict['weight'],
                key=weight_prefix,
                allow_shape_mismatch=True,
                prepend_offsets=sharded_offsets,
            )
        }


class LinearWithFrozenWeight(torch.autograd.Function):
    """Linear operator that does not calculate gradient for weight.
    This op and LinearWithGradAccumulationAndAsyncCommunication performs
    mathematically-identical forward and DGRAD.

    Conceptually this op is the same as torch.nn.functional.linear with
    weight.requires_grad==False, but in experiments they are not identical
    mathematically."""

    @staticmethod
<<<<<<< HEAD
    def forward(
        ctx,
        input,
        weight,
        bias,
        allreduce_dgrad,
    ):
=======
    @custom_fwd
    def forward(ctx, input, weight, bias, allreduce_dgrad):
        """Forward with frozen weight."""
>>>>>>> 1b8fce7e
        ctx.save_for_backward(weight)
        ctx.allreduce_dgrad = allreduce_dgrad
        output = torch.matmul(input, weight.t())
        if bias is not None:
            output = output + bias
        return output

    @staticmethod
    def backward(ctx, grad_output):
        """Backward with frozen weight."""
        (weight,) = ctx.saved_tensors
        grad_input = grad_output.matmul(weight)

        if ctx.allreduce_dgrad:
            # All-reduce. Note: here async and sync are effectively the same.
            if xm:
                xm.all_reduce(xm.REDUCE_SUM, [grad_input], groups=get_tensor_model_parallel_groups())
            else:
                torch.distributed.all_reduce(grad_input, group=get_tensor_model_parallel_group())

        return grad_input, None, None, None


def linear_with_frozen_weight(
    input: torch.Tensor,
    weight: torch.Tensor,
    bias: Optional[torch.Tensor],
    gradient_accumulation_fusion: bool,
    allreduce_dgrad: bool,
    sequence_parallel: bool,
    grad_output_buffer: Optional[List[torch.Tensor]] = None,
    wgrad_deferral_limit: None = None,
    async_grad_allreduce: Optional[bool] = None,
) -> torch.Tensor:
    """Linear layer execution with weight.requires_grad == False.

    This function handles linear layers with weight frozen (untrainable).
    In the forward, it only saves weight and does not save input activations.
    In the backward, it does not perform weight gradient calculation, or
    weight gradient allreduce.

    Args:

    input (torch.Tensor required): input like torch.nn.functional.linear

    weight (torch.Tensor required): weight like torch.nn.functional.linear

    bias (torch.Tensor optional): bias like torch.nn.functional.linear

    gradient_accumulation_fusion (bool required): dummy argument, used to
    keep the API unified between all forward implementation functions.

    allreduce_dgrad (bool, required): Do the allreduce of input gradients.
        Here, async and sync allreduce are the same. If sequence_parallel is
        True, this must be False, as no all reduce is performed.

    sequence_parallel (bool required): Indicates that sequence
        parallelism is used and thus in the forward pass the input is
        all gathered, and the backward pass the input gradients are
        reduce scattered.

    grad_output_buffer (List[torch.Tensor] optional): dummy argument, used to
    keep the API unified between all forward implementation functions.

    wgrad_deferral_limit (int optional): dummy argument, used to
    keep the API unified between all forward implementation functions.


    async_grad_allreduce (bool optional): Will be removed with 0.11.0.
                                          Please use allreduce_dgrad instead.

    """

    if async_grad_allreduce is not None:
        warnings.warn(
            "async_grad_allreduce is deprecated, not in use anymore and will"
            " be fully removed with 0.11.0. Please use allreduce_dgrad instead."
        )

    assert grad_output_buffer is None, (
        "grad_output_buffer kwarg is only supported with "
        "linear_with_grad_accumulation_and_async_allreduce"
    )

    assert wgrad_deferral_limit is None, (
        "This arg is only supported with " "linear_with_grad_accumulation_and_async_allreduce"
    )

    if sequence_parallel:
        input = gather_from_sequence_parallel_region(input, tensor_parallel_output_grad=True)
    else:
        input = input

    args = [input, weight, bias, allreduce_dgrad]

    return LinearWithFrozenWeight.apply(*args)


class LinearWithGradAccumulationAndAsyncCommunication(torch.autograd.Function):
    """See linear_with_grad_accumulation_and_async_allreduce"""

    @staticmethod
    def forward(
        ctx,
        input,
        weight,
        bias,
        gradient_accumulation_fusion,
        allreduce_dgrad,
        sequence_parallel,
        grad_output_buffer,
        wgrad_deferral_limit,
    ):
        """Forward."""
        ctx.save_for_backward(input, weight)
        ctx.use_bias = bias is not None
        ctx.gradient_accumulation_fusion = gradient_accumulation_fusion
        ctx.allreduce_dgrad = allreduce_dgrad
        ctx.sequence_parallel = sequence_parallel
        ctx.wgrad_deferral_limit = wgrad_deferral_limit
        ctx.grad_output_buffer = grad_output_buffer

        if sequence_parallel:
            world_size = get_tensor_model_parallel_world_size()
            dim_size = list(input.size())
            dim_size[0] = dim_size[0] * world_size
<<<<<<< HEAD
            if xm:
                all_gather_buffer = xm.all_gather(input, groups=get_tensor_model_parallel_groups())
            else:
                all_gather_buffer = get_global_memory_buffer().get_tensor(dim_size, input.dtype, "mpu")
                torch.distributed.all_gather_into_tensor(
                    all_gather_buffer, input, group=get_tensor_model_parallel_group()
                )
=======

            all_gather_buffer = get_global_memory_buffer().get_tensor(dim_size, input.dtype, "mpu")
            dist_all_gather_func(all_gather_buffer, input, group=get_tensor_model_parallel_group())
>>>>>>> 1b8fce7e
            total_input = all_gather_buffer
        else:
            total_input = input

        output = torch.matmul(total_input, weight.t())
        if bias is not None:
            output = output + bias
        return output

    @staticmethod
    def backward(ctx, grad_output):
        """Backward."""
        input, weight = ctx.saved_tensors
        use_bias = ctx.use_bias
        grad_output_buffer = ctx.grad_output_buffer
        wgrad_deferral_limit = ctx.wgrad_deferral_limit

        wgrad_compute = True
        if grad_output_buffer is not None:
            if wgrad_deferral_limit == 0 or len(grad_output_buffer) < wgrad_deferral_limit:
                grad_output_buffer.append(grad_output)
                wgrad_compute = False

        if wgrad_compute:
            if ctx.sequence_parallel:
                world_size = get_tensor_model_parallel_world_size()
                dim_size = list(input.size())
                dim_size[0] = dim_size[0] * world_size
<<<<<<< HEAD
                handle = None
                if xm:
                    all_gather_buffer = xm.all_gather(input, groups=get_tensor_model_parallel_groups())
                else:
                    all_gather_buffer = get_global_memory_buffer().get_tensor(
                        dim_size, input.dtype, "mpu"
                    )
                    handle = torch.distributed.all_gather_into_tensor(
                        all_gather_buffer, input, group=get_tensor_model_parallel_group(), async_op=True
                    )
=======

                all_gather_buffer = get_global_memory_buffer().get_tensor(
                    dim_size, input.dtype, "mpu"
                )
                handle = dist_all_gather_func(
                    all_gather_buffer, input, group=get_tensor_model_parallel_group(), async_op=True
                )
>>>>>>> 1b8fce7e

                # Here we rely on CUDA_DEVICE_MAX_CONNECTIONS=1 to ensure that the
                # gather is scheduled before the input gradient computation
                total_input = all_gather_buffer
            else:
                total_input = input
        grad_input = grad_output.matmul(weight)

        if ctx.sequence_parallel and wgrad_compute and handle:
            handle.wait()

        if wgrad_compute:
            grad_output, total_input = prepare_input_tensors_for_wgrad_compute(
                grad_output, total_input
            )

        if ctx.allreduce_dgrad:
            if xm:
                xm.all_reduce(xm.REDUCE_SUM, [grad_input], groups=get_tensor_model_parallel_groups())
            else:
                # Asynchronous all-reduce
                handle = torch.distributed.all_reduce(
                    grad_input, group=get_tensor_model_parallel_group(), async_op=True
                )
            # Here we rely on CUDA_DEVICE_MAX_CONNECTIONS=1 to ensure that the
            # all-reduce is scheduled before the weight gradient computation

        if ctx.sequence_parallel:
            assert not ctx.allreduce_dgrad
            dim_size = list(input.size())
<<<<<<< HEAD
            if xm:
                world_size = get_tensor_model_parallel_world_size()
                sub_grad_input = xm.reduce_scatter(xm.REDUCE_SUM, grad_input, 1.0, 0, world_size,
                                                   groups=get_tensor_model_parallel_groups())
            else:
                sub_grad_input = torch.empty(
                    dim_size, dtype=input.dtype, device=get_current_device(), requires_grad=False
                )
                # reduce_scatter
                handle = torch.distributed.reduce_scatter_tensor(
                    sub_grad_input, grad_input, group=get_tensor_model_parallel_group(), async_op=True
                )
=======
            sub_grad_input = torch.empty(
                dim_size, dtype=input.dtype, device=torch.cuda.current_device(), requires_grad=False
            )
            # reduce_scatter
            handle = dist_reduce_scatter_func(
                sub_grad_input, grad_input, group=get_tensor_model_parallel_group(), async_op=True
            )
>>>>>>> 1b8fce7e
            # Here we rely on CUDA_DEVICE_MAX_CONNECTIONS=1 to ensure that the
            # reduce scatter is scheduled before the weight gradient computation

        if ctx.gradient_accumulation_fusion:
            if wgrad_compute:
                if weight.main_grad.dtype == torch.float32:
                    fused_weight_gradient_mlp_cuda.wgrad_gemm_accum_fp32(
                        total_input, grad_output, weight.main_grad
                    )
                elif weight.main_grad.dtype in (torch.float16, torch.bfloat16):
                    fused_weight_gradient_mlp_cuda.wgrad_gemm_accum_fp16(
                        total_input, grad_output, weight.main_grad
                    )
                else:
                    raise RuntimeError("Unsupported gradient type for gradient accumulation fusion")

            if hasattr(weight, 'grad_added_to_main_grad'):
                # When overlap_grad_reduce is True, need to ensure that backward hooks
                # are all run on the main backprop thread to prevent deadlocks. Setup
                # dummy grad_weight tensor to prevent backward hooks from being run
                # in a background thread.
                if getattr(weight, 'zero_out_wgrad', False):
                    grad_weight = torch.zeros(
                        weight.main_grad.shape,
                        dtype=input.dtype,
                        device=get_current_device(),
                        requires_grad=False,
                    )
                else:
                    grad_weight = torch.empty(
                        weight.main_grad.shape,
                        dtype=input.dtype,
                        device=get_current_device(),
                        requires_grad=False,
                    )
                weight.grad_added_to_main_grad = True
            else:
                grad_weight = None
        else:
            grad_weight = grad_output.t().matmul(total_input)
        grad_bias = grad_output.sum(dim=0) if use_bias else None

        if ctx.sequence_parallel:
            handle.wait()
            # Need to return None's as gradient has to flow for all the input arguments
            # provided during forward
            return sub_grad_input, grad_weight, grad_bias, None, None, None, None, None

        if ctx.allreduce_dgrad:
            handle.wait()

        return grad_input, grad_weight, grad_bias, None, None, None, None, None


def linear_with_grad_accumulation_and_async_allreduce(
    input: torch.Tensor,
    weight: torch.Tensor,
    bias: Optional[torch.Tensor],
    gradient_accumulation_fusion: bool,
    allreduce_dgrad: bool,
    sequence_parallel: bool,
    grad_output_buffer: Optional[List[torch.Tensor]] = None,
    wgrad_deferral_limit: Optional[int] = 0,
    async_grad_allreduce: Optional[bool] = None,
) -> torch.Tensor:
    """Linear layer execution with asynchronous communication and
    gradient accumulation fusion in backprop.

    This has the option to accumulate the result of backprop
    calculation into an existing gradient buffer, preventing the need
    to do an additional addition kernel after the gradient
    calculation.

    Additionally, the tensor parallel all reduce of the input
    gradients can be done asynchronously with the calculation of
    the weight gradients.

    In the case of sequence parallelism, the reduce scatter of the
    input gradients is done asynchronously with the calcluation of the
    weight gradients.

    Use of this module requires that the environment variable
    CUDA_DEVICE_MAX_CONNECTIONS=1. There are a few collective
    operations, noted in the code, that should be scheduled before
    compute kernels to overlap the communication with the computation,
    which is necessary for a speedup but not for correctness so that
    ordering isn't imposed by the scheduler. Setting
    CUDA_DEVICE_MAX_CONNECTIONS=1 forces the kernels to be scheduled
    in the order they are called.

    Args:
        input (torch.Tensor required): input like torch.nn.functional.linear

        weight (torch.Tensor required): weight like torch.nn.functional.linear

        bias (torch.Tensor optional): bias like torch.nn.functional.linear

        gradient_accumulation_fusion (bool required): Perform the gradient
            accumulation fusion, requires the custom CUDA extension
            fused_weight_gradient_mlp_cuda module. To use
            gradient_accumulation_fusion you must install APEX with
            --cpp_ext and --cuda_ext. For example: "pip install
            --global-option=\"--cpp_ext\" --global-option=\"--cuda_ext .\"
            " Note that the extension requires CUDA>=11. Otherwise, you
            must turn off gradient accumulation fusion."

        allreduce_dgrad (bool required): Do the allreduce of input gradients.
            The allreduce is done asynchronously with the computation of weight
            gradients. If sequence_parallel is True, this must be
            False, as no all reduce is performed.

        sequence_parallel (bool required): Indicates that sequence
            parallelism is used and thus in the forward pass the input is
            all gathered, and the backward pass the input gradients are
            reduce scattered.

        grad_output_buffer (List[torch.Tensor] optional): Buffer used to save
            output gradients when embedding table wgrad compute is deferred.
            Defaults to None.

        wgrad_deferral_limit (int optional): Limit on the number of
            micro-batches for which embedding weight gradient GEMM should be
            deferred. Disable by setting this to 0. Defaults to 0.

        async_grad_allreduce (bool optional): Will be removed with 0.11.0.
                                            Please use allreduce_dgrad instead.
    """

    if async_grad_allreduce is not None:
        warnings.warn(
            "async_grad_allreduce is deprecated, not in use anymore and will"
            " be fully removed with 0.11.0. Please use allreduce_dgrad instead."
        )

    args = [
        input,
        weight,
        bias,
        gradient_accumulation_fusion,
        allreduce_dgrad,
        sequence_parallel,
        grad_output_buffer,
        wgrad_deferral_limit,
    ]

    if not linear_with_grad_accumulation_and_async_allreduce.warned:
        if os.environ.get('CUDA_DEVICE_MAX_CONNECTIONS') != "1":
            if sequence_parallel:
                warnings.warn(
                    "When using sequence parallelism it is recommended to set the "
                    "environment variable CUDA_DEVICE_MAX_CONNECTIONS to 1 for "
                    "maximum speedup"
                )
                linear_with_grad_accumulation_and_async_allreduce.warned = True

            if allreduce_dgrad:
                warnings.warn(
                    "When using async grad allreduce it is recommended to set the "
                    "environment variable CUDA_DEVICE_MAX_CONNECTIONS to 1 for "
                    "maximum speedup"
                )
                linear_with_grad_accumulation_and_async_allreduce.warned = True

    return LinearWithGradAccumulationAndAsyncCommunication.apply(*args)


linear_with_grad_accumulation_and_async_allreduce.warned = False


class ColumnParallelLinear(torch.nn.Module):
    """Linear layer with column parallelism.

    The linear layer is defined as Y = XA + b. A is parallelized along
    its second dimension as A = [A_1, ..., A_p].

    Args:
        input_size:
            first dimension of matrix A.
        output_size:
            second dimension of matrix A.
        bias:
            If true, add bias
        gather_output:
            If true, call all-gather on output and make Y available to all GPUs,
            otherwise, every GPU will have its output which is Y_i = XA_i
        init_method:
            method to initialize weights. Note that bias is always set to zero.
        stride:
            For the strided linear layers.
        keep_master_weight_for_test:
            This was added for testing and should be set to False. It
            returns the master weights used for initialization.
        skip_bias_add:
            If True, do not add the bias term, instead return it to be added by the
            caller. This enables performance optimations where bias can be fused with other
            elementwise operations.
        skip_weight_param_allocation:
            If True, weight parameter is not allocated and must be passed
            as a keyword argument `weight` during the forward pass. Note that this does not
            affect bias, which will be allocated if bias is True. Defaults to False.
        embedding_activation_buffer:
            This buffer holds the input activations of the final embedding
            linear layer on the last pipeline stage when defer_embedding_wgrad_compute is enabled.
        grad_output_buffer:
            This buffer holds the gradient outputs of the final embedding linear
            layer on the last pipeline stage when defer_embedding_wgrad_compute is enabled.
        is_expert:
            If True, the layer is treated as an MoE expert layer.
        config:
            ModelParallelConfig object
        tp_comm_buffer_name:
            Communication buffer name is not used in non-Transformer-Engine modules.
        disable_grad_reduce:
            If True, reduction of output gradients across tensor-parallel ranks
            will be disabled. Defaults to False. This feature is used by Lora Adapter in Nemo to
            delay and fuse reduction along with other gradients for performance optimization.
    """

    def __init__(
        self,
        input_size,
        output_size,
        *,
        config: ModelParallelConfig,
        init_method: Callable,
        bias=True,
        gather_output=False,
        stride=1,
        keep_master_weight_for_test=False,
        skip_bias_add=False,
        skip_weight_param_allocation: bool = False,
        embedding_activation_buffer: Optional[List[torch.Tensor]] = None,
        grad_output_buffer: Optional[List[torch.Tensor]] = None,
        is_expert: bool = False,
        tp_comm_buffer_name: str = None,  # Not used
        disable_grad_reduce: bool = False,
    ):
        super(ColumnParallelLinear, self).__init__()

        # Keep input parameters
        self.input_size = input_size
        self.output_size = output_size
        self.gather_output = gather_output
        # Divide the weight matrix along the last dimension.
        self.skip_bias_add = skip_bias_add
        self.is_expert = is_expert
        self.expert_parallel = config.expert_model_parallel_size > 1
        self.embedding_activation_buffer = embedding_activation_buffer
        self.grad_output_buffer = grad_output_buffer
        self.config = config
        self.disable_grad_reduce = disable_grad_reduce

        self.explicit_expert_comm = self.is_expert and (
            config.tensor_model_parallel_size > 1 or self.expert_parallel
        )
        if self.explicit_expert_comm and config.moe_extended_tp:
            world_size = get_tensor_and_expert_parallel_world_size()
            rank = get_tensor_and_expert_parallel_rank()
        else:
            world_size = get_tensor_model_parallel_world_size()
            rank = get_tensor_model_parallel_rank()

        self.output_size_per_partition = divide(output_size, world_size)

        # Parameters.
        # Note: torch.nn.functional.linear performs XA^T + b and as a result
        # we allocate the transpose.
        # Initialize weight.
        if not skip_weight_param_allocation:
            if config.use_cpu_initialization:
                self.weight = Parameter(
                    torch.empty(
                        self.output_size_per_partition, self.input_size, dtype=config.params_dtype
                    )
                )
                if config.perform_initialization:
                    self.master_weight = _initialize_affine_weight_cpu(
                        self.weight,
                        self.output_size,
                        self.input_size,
                        self.output_size_per_partition,
                        0,
                        init_method,
                        stride=stride,
                        return_master_weight=keep_master_weight_for_test,
                        rank=rank,
                        world_size=world_size,
                    )
            else:
                self.weight = Parameter(
                    torch.empty(
                        self.output_size_per_partition,
                        self.input_size,
                        device=get_current_device(),
                        dtype=config.params_dtype,
                    )
                )
                if config.perform_initialization:
                    _initialize_affine_weight_device(
                        self.weight,
                        init_method,
                        partition_dim=0,
                        stride=stride,
                        expert_parallel=(self.is_expert and self.expert_parallel),
                    )

            setattr(self.weight, 'allreduce', not (self.is_expert and self.expert_parallel))
        else:
            self.weight = None

        if bias:
            if config.use_cpu_initialization:
                self.bias = Parameter(
                    torch.empty(self.output_size_per_partition, dtype=config.params_dtype)
                )
            else:
                self.bias = Parameter(
                    torch.empty(
                        self.output_size_per_partition,
                        device=get_current_device(),
                        dtype=config.params_dtype,
                    )
                )
            set_tensor_model_parallel_attributes(self.bias, True, 0, stride)
            if config.perform_initialization:
                # Always initialize bias to zero.
                with torch.no_grad():
                    self.bias.zero_()
            setattr(self.bias, 'allreduce', not (self.is_expert and self.expert_parallel))
        else:
            self.register_parameter('bias', None)

        self.sequence_parallel = config.sequence_parallel
        if self.sequence_parallel and world_size <= 1:
            warnings.warn(
                "`sequence_parallel` is set to `True`, but tensor model parallel size "
                f"is {world_size}. Disabling sequence parallel."
            )
            self.sequence_parallel = False

        self.allreduce_dgrad = (
            world_size > 1 and not self.sequence_parallel and not self.disable_grad_reduce
        )

        if config.gradient_accumulation_fusion and not _grad_accum_fusion_available:
            raise RuntimeError(
                "ColumnParallelLinear was called with gradient_accumulation_fusion set "
                "to True but the custom CUDA extension fused_weight_gradient_mlp_cuda "
                "module is not found. To use gradient_accumulation_fusion you must "
                "install APEX with --cpp_ext and --cuda_ext. For example: "
                "pip install --global-option=\"--cpp_ext\" --global-option=\"--cuda_ext .\" "
                "Note that the extension requires CUDA>=11. Otherwise, you must turn off "
                "gradient accumulation fusion."
            )
        self.gradient_accumulation_fusion = config.gradient_accumulation_fusion

        if self.allreduce_dgrad and self.sequence_parallel:
            raise RuntimeError(
                "`allreduce_dgrad` and `sequence_parallel` cannot be enabled at the same time."
            )

        self._forward_impl = linear_with_grad_accumulation_and_async_allreduce

        # Hook adding a default empty _extra_state for state dict
        self._register_load_state_dict_pre_hook(
            lambda state_dict, prefix, *args, **kwargs: state_dict.setdefault(
                f'{prefix}_extra_state'
            )
        )

    def forward(
        self,
        input_: torch.Tensor,
        weight: Optional[torch.Tensor] = None,
        runtime_gather_output: Optional[bool] = None,
    ):
        """Forward of ColumnParallelLinear

        Args:
            input_:
                3D tensor whose order of dimension is [sequence, batch, hidden]
            weight (optional):
                weight tensor to use, compulsory when skip_weight_param_allocation is True.
            runtime_gather_output (bool): Gather output at runtime. Default None means
                `gather_output` arg in the constructor will be used.

        Returns:
            - output
            - bias

        """
        if weight is None:
            if self.weight is None:
                raise RuntimeError(
                    "weight was not supplied to ColumnParallelLinear forward pass "
                    "and skip_weight_param_allocation is True."
                )
            weight = self.weight
        else:
            # Check the weight passed in is the correct shape
            expected_shape = (self.output_size_per_partition, self.input_size)
            if weight.shape != expected_shape:
                raise RuntimeError(
                    f"supplied weight's shape is {tuple(weight.shape)}, "
                    f"not {expected_shape} as expected"
                )

        if self.config._cpu_offloading_context is not None:
            if self.config._cpu_offloading_context.inside_context is True:
                assert (
                    self.config.cpu_offloading is False
                ), "CPU Offloading cannot be enabled while using non-TE modules"

        bias = self.bias if not self.skip_bias_add else None

        if (
            self.allreduce_dgrad
            or self.sequence_parallel
            or self.explicit_expert_comm
            or self.disable_grad_reduce
        ):
            input_parallel = input_
        else:
            input_parallel = copy_to_tensor_model_parallel_region(input_)

        if self.config.defer_embedding_wgrad_compute:
            if (
                self.config.wgrad_deferral_limit == 0
                or len(self.embedding_activation_buffer) < self.config.wgrad_deferral_limit
            ):
                self.embedding_activation_buffer.append(input_parallel)

        # Matrix multiply.
        if not weight.requires_grad:
            self._forward_impl = linear_with_frozen_weight
        else:
            self._forward_impl = linear_with_grad_accumulation_and_async_allreduce

        allreduce_dgrad = False if self.explicit_expert_comm else self.allreduce_dgrad

        output_parallel = self._forward_impl(
            input=input_parallel,
            weight=weight,
            bias=bias,
            gradient_accumulation_fusion=self.gradient_accumulation_fusion,
            allreduce_dgrad=allreduce_dgrad,
            sequence_parallel=False if self.explicit_expert_comm else self.sequence_parallel,
            grad_output_buffer=(
                self.grad_output_buffer if self.config.defer_embedding_wgrad_compute else None
            ),
            wgrad_deferral_limit=(
                self.config.wgrad_deferral_limit
                if self.config.defer_embedding_wgrad_compute
                else None
            ),
        )

        gather_output = self.gather_output
        # Use the runtime gather output if it's set explicitly.
        if runtime_gather_output is not None:
            gather_output = runtime_gather_output

        if gather_output:
            # All-gather across the partitions.
            assert not self.sequence_parallel
            output = gather_from_tensor_model_parallel_region(output_parallel)
        else:
            output = output_parallel
        output_bias = self.bias if self.skip_bias_add else None
        return output, output_bias

    def sharded_state_dict(self, prefix='', sharded_offsets=(), metadata=None):
        """Sharding along axis 0, bias sharded"""
        state_dict = self.state_dict(prefix='', keep_vars=True)
        return make_sharded_tensors_for_checkpoint(
            state_dict, prefix, {'weight': 0, 'bias': 0}, sharded_offsets
        )

    def set_extra_state(self, state: Any):
        """Extra state is ignored"""

    def get_extra_state(self) -> None:
        """Keep compatibility with TE state dict."""
        return None


class RowParallelLinear(torch.nn.Module):
    """Linear layer with row parallelism.

    The linear layer is defined as Y = XA + b. A is parallelized along its first dimension and X
    along its second dimension. A = transpose([A_1 .. A_p]) X = [X_1, ..., X_p]

    Args:
        input_size:
            first dimension of matrix A.
        output_size:
            second dimension of matrix A.
        bias:
            If true, add bias. Note that bias is not parallelized.
        input_is_parallel:
            If true, we assume that the input is already split across the GPUs
            and we do not split again.
        init_method:
            method to initialize weights. Note that bias is always set to zero.
        stride:
            For the strided linear layers.
        keep_master_weight_for_test:
            This was added for testing and should be set to False. It returns the master weights
            used for initialization.
        skip_bias_add:
            If True, do not add the bias term, instead return it to be added by the
            caller. This enables performance optimations where bias can be fused with other
            elementwise operations.
        is_expert:
            If True, the layer is treated as an MoE expert layer
        tp_comm_buffer_name:
            Communication buffer name. Not used in non-Transformer-Engine modules.
        config:
            ModelParallelConfig object

    """

    def __init__(
        self,
        input_size: int,
        output_size: int,
        *,
        config: ModelParallelConfig,
        init_method: Callable,
        bias: bool,
        input_is_parallel: bool,
        skip_bias_add: bool,
        stride: int = 1,
        keep_master_weight_for_test: bool = False,
        is_expert: bool = False,
        tp_comm_buffer_name: str = None,  # Not used
    ):
        super(RowParallelLinear, self).__init__()

        # Keep input parameters
        self.input_size = input_size
        self.output_size = output_size
        self.input_is_parallel = input_is_parallel
        self.skip_bias_add = skip_bias_add
        self.config = config
        self.is_expert = is_expert
        self.expert_parallel = config.expert_model_parallel_size > 1
        self.gradient_accumulation_fusion = config.gradient_accumulation_fusion
        self.sequence_parallel = config.sequence_parallel
        if self.sequence_parallel and not self.input_is_parallel:
            raise RuntimeError("To enable `sequence_parallel`, `input_is_parallel` must be `True`")

        self.explicit_expert_comm = self.is_expert and (
            config.tensor_model_parallel_size > 1 or self.expert_parallel
        )

        # Divide the weight matrix along the last dimension.
        if self.explicit_expert_comm and config.moe_extended_tp:
            world_size = get_tensor_and_expert_parallel_world_size()
            rank = get_tensor_and_expert_parallel_rank()
        else:
            world_size = get_tensor_model_parallel_world_size()
            rank = get_tensor_model_parallel_rank()

        self.input_size_per_partition = divide(input_size, world_size)

        # Parameters.
        # Note: torch.nn.functional.linear performs XA^T + b and as a result
        # we allocate the transpose.
        # Initialize weight.
        if config.use_cpu_initialization:
            self.weight = Parameter(
                torch.empty(
                    self.output_size, self.input_size_per_partition, dtype=config.params_dtype
                )
            )
            if config.perform_initialization:
                self.master_weight = _initialize_affine_weight_cpu(
                    self.weight,
                    self.output_size,
                    self.input_size,
                    self.input_size_per_partition,
                    1,
                    init_method,
                    stride=stride,
                    return_master_weight=keep_master_weight_for_test,
                    params_dtype=config.params_dtype,
                    rank=rank,
                    world_size=world_size,
                )
        else:
            self.weight = Parameter(
                torch.empty(
                    self.output_size,
                    self.input_size_per_partition,
                    device=get_current_device(),
                    dtype=config.params_dtype,
                )
            )
            if config.perform_initialization:
                _initialize_affine_weight_device(
                    self.weight,
                    init_method,
                    partition_dim=1,
                    stride=stride,
                    expert_parallel=(self.is_expert and self.expert_parallel),
                )
        setattr(self.weight, 'allreduce', not (self.is_expert and self.expert_parallel))

        if bias:
            if config.use_cpu_initialization:
                self.bias = Parameter(torch.empty(self.output_size, dtype=config.params_dtype))
            else:
                self.bias = Parameter(
                    torch.empty(
                        self.output_size,
                        device=get_current_device(),
                        dtype=config.params_dtype,
                    )
                )

            if config.perform_initialization:
                # Always initialize bias to zero.
                with torch.no_grad():
                    self.bias.zero_()
            setattr(self.bias, 'allreduce', not (self.is_expert and self.expert_parallel))
            setattr(self.bias, 'sequence_parallel', self.sequence_parallel)
        else:
            self.register_parameter('bias', None)

        self._forward_impl = linear_with_grad_accumulation_and_async_allreduce

        # Hook adding a default empty _extra_state for state dict
        self._register_load_state_dict_pre_hook(
            lambda state_dict, prefix, *args, **kwargs: state_dict.setdefault(
                f'{prefix}_extra_state'
            )
        )

    def forward(self, input_):
        """Forward of RowParallelLinear

        Args:
            input_: 3D tensor whose order of dimension is [sequence, batch, hidden]

        Returns:
            - output
            - bias
        """

        if self.config._cpu_offloading_context is not None:
            if self.config._cpu_offloading_context.inside_context is True:
                assert (
                    self.config.cpu_offloading is False
                ), "CPU Offloading cannot be enabled while using non-TE modules"

        # Set up backprop all-reduce.
        if self.input_is_parallel:
            input_parallel = input_
        else:
            assert not self.sequence_parallel
            input_parallel = scatter_to_tensor_model_parallel_region(input_)
        # Matrix multiply.
        if not self.weight.requires_grad:
            self._forward_impl = linear_with_frozen_weight
        else:
            self._forward_impl = linear_with_grad_accumulation_and_async_allreduce

        allreduce_dgrad = False

        output_parallel = self._forward_impl(
            input=input_parallel,
            weight=self.weight,
            bias=None,
            gradient_accumulation_fusion=self.gradient_accumulation_fusion,
            allreduce_dgrad=allreduce_dgrad,
            sequence_parallel=False,
            grad_output_buffer=None,
        )

        # All-reduce across all the partitions.
        if self.explicit_expert_comm:
            assert self.skip_bias_add
            output_ = output_parallel
        elif self.sequence_parallel:
            output_ = reduce_scatter_to_sequence_parallel_region(output_parallel)
        else:
            output_ = reduce_from_tensor_model_parallel_region(output_parallel)
        if not self.skip_bias_add:
            output = (output_ + self.bias) if self.bias is not None else output_
            output_bias = None
        else:
            output = output_
            output_bias = self.bias
        return output, output_bias

    def sharded_state_dict(self, prefix='', sharded_offsets=(), metadata=None):
        """Sharding along axis 1, bias not sharded"""
        state_dict = self.state_dict(prefix='', keep_vars=True)
        return make_sharded_tensors_for_checkpoint(
            state_dict, prefix, {'weight': 1}, sharded_offsets
        )

    def set_extra_state(self, state: Any):
        """Extra state is ignored"""

    def get_extra_state(self) -> None:
        """Keep compatibility with TE state dict."""
        return None<|MERGE_RESOLUTION|>--- conflicted
+++ resolved
@@ -11,10 +11,6 @@
 from ..device_utils import get_current_device, get_current_device_type, get_xla_model
 import torch
 import torch.nn.functional as F
-<<<<<<< HEAD
-import torch.nn.init as init
-=======
->>>>>>> 1b8fce7e
 from torch.nn.parameter import Parameter
 
 from megatron.core.model_parallel_config import ModelParallelConfig
@@ -40,13 +36,8 @@
     reduce_scatter_to_sequence_parallel_region,
     scatter_to_tensor_model_parallel_region,
 )
-<<<<<<< HEAD
 from .random import get_device_rng_tracker, get_expert_parallel_rng_tracker_name
-from .utils import VocabUtility, divide, split_tensor_along_last_dim
-=======
-from .random import get_cuda_rng_tracker, get_expert_parallel_rng_tracker_name
 from .utils import VocabUtility, divide
->>>>>>> 1b8fce7e
 
 _grad_accum_fusion_available = True
 try:
@@ -63,8 +54,8 @@
 xm = get_xla_model()
 
 if is_torch_min_version("2.4.0a0"):
-    custom_fwd = partial(torch.amp.custom_fwd, device_type="cuda")
-    custom_bwd = partial(torch.amp.custom_bwd, device_type="cuda")
+    custom_fwd = partial(torch.amp.custom_fwd, device_type=get_current_device_type())
+    custom_bwd = partial(torch.amp.custom_bwd, device_type=get_current_device_type())
 else:
     custom_fwd = torch.cuda.amp.custom_fwd
     custom_bwd = torch.cuda.amp.custom_bwd
@@ -253,17 +244,14 @@
                 _initialize_affine_weight_device(self.weight, init_method, partition_dim=0, stride=1)
 
     def forward(self, input_):
-<<<<<<< HEAD
-        if xm:
-            xm.mark_step()
-
-=======
         """Forward.
 
         Args:
             input_ (torch.Tensor): Input tensor.
         """
->>>>>>> 1b8fce7e
+        if xm:
+            xm.mark_step()
+
         if self.tensor_model_parallel_size > 1:
             # Build the mask.
             input_mask = (input_ < self.vocab_start_index) | (input_ >= self.vocab_end_index)
@@ -321,19 +309,9 @@
     mathematically."""
 
     @staticmethod
-<<<<<<< HEAD
-    def forward(
-        ctx,
-        input,
-        weight,
-        bias,
-        allreduce_dgrad,
-    ):
-=======
     @custom_fwd
     def forward(ctx, input, weight, bias, allreduce_dgrad):
         """Forward with frozen weight."""
->>>>>>> 1b8fce7e
         ctx.save_for_backward(weight)
         ctx.allreduce_dgrad = allreduce_dgrad
         output = torch.matmul(input, weight.t())
@@ -460,19 +438,13 @@
             world_size = get_tensor_model_parallel_world_size()
             dim_size = list(input.size())
             dim_size[0] = dim_size[0] * world_size
-<<<<<<< HEAD
             if xm:
                 all_gather_buffer = xm.all_gather(input, groups=get_tensor_model_parallel_groups())
             else:
                 all_gather_buffer = get_global_memory_buffer().get_tensor(dim_size, input.dtype, "mpu")
-                torch.distributed.all_gather_into_tensor(
+                dist_all_gather_func(
                     all_gather_buffer, input, group=get_tensor_model_parallel_group()
                 )
-=======
-
-            all_gather_buffer = get_global_memory_buffer().get_tensor(dim_size, input.dtype, "mpu")
-            dist_all_gather_func(all_gather_buffer, input, group=get_tensor_model_parallel_group())
->>>>>>> 1b8fce7e
             total_input = all_gather_buffer
         else:
             total_input = input
@@ -501,7 +473,6 @@
                 world_size = get_tensor_model_parallel_world_size()
                 dim_size = list(input.size())
                 dim_size[0] = dim_size[0] * world_size
-<<<<<<< HEAD
                 handle = None
                 if xm:
                     all_gather_buffer = xm.all_gather(input, groups=get_tensor_model_parallel_groups())
@@ -509,18 +480,9 @@
                     all_gather_buffer = get_global_memory_buffer().get_tensor(
                         dim_size, input.dtype, "mpu"
                     )
-                    handle = torch.distributed.all_gather_into_tensor(
+                    handle = dist_all_gather_func(
                         all_gather_buffer, input, group=get_tensor_model_parallel_group(), async_op=True
                     )
-=======
-
-                all_gather_buffer = get_global_memory_buffer().get_tensor(
-                    dim_size, input.dtype, "mpu"
-                )
-                handle = dist_all_gather_func(
-                    all_gather_buffer, input, group=get_tensor_model_parallel_group(), async_op=True
-                )
->>>>>>> 1b8fce7e
 
                 # Here we rely on CUDA_DEVICE_MAX_CONNECTIONS=1 to ensure that the
                 # gather is scheduled before the input gradient computation
@@ -551,7 +513,6 @@
         if ctx.sequence_parallel:
             assert not ctx.allreduce_dgrad
             dim_size = list(input.size())
-<<<<<<< HEAD
             if xm:
                 world_size = get_tensor_model_parallel_world_size()
                 sub_grad_input = xm.reduce_scatter(xm.REDUCE_SUM, grad_input, 1.0, 0, world_size,
@@ -561,18 +522,9 @@
                     dim_size, dtype=input.dtype, device=get_current_device(), requires_grad=False
                 )
                 # reduce_scatter
-                handle = torch.distributed.reduce_scatter_tensor(
+                handle = dist_reduce_scatter_func(
                     sub_grad_input, grad_input, group=get_tensor_model_parallel_group(), async_op=True
                 )
-=======
-            sub_grad_input = torch.empty(
-                dim_size, dtype=input.dtype, device=torch.cuda.current_device(), requires_grad=False
-            )
-            # reduce_scatter
-            handle = dist_reduce_scatter_func(
-                sub_grad_input, grad_input, group=get_tensor_model_parallel_group(), async_op=True
-            )
->>>>>>> 1b8fce7e
             # Here we rely on CUDA_DEVICE_MAX_CONNECTIONS=1 to ensure that the
             # reduce scatter is scheduled before the weight gradient computation
 
