# Copyright (c) 2022, NVIDIA CORPORATION. All rights reserved.

import torch.distributed
from megatron.core.device_utils import get_current_device, get_xla_model
import torch

from megatron.core.parallel_state import (
    get_expert_model_parallel_group,
    get_expert_model_parallel_groups,
    get_global_memory_buffer,
    get_tensor_and_expert_parallel_group,
    get_tensor_and_expert_parallel_groups,
    get_tensor_model_parallel_group,
    get_tensor_model_parallel_groups,
    get_tensor_model_parallel_rank,
    get_tensor_model_parallel_world_size,
)
from megatron.core.utils import is_torch_min_version

from .utils import split_tensor_along_last_dim

<<<<<<< HEAD
xm = get_xla_model()
=======
if is_torch_min_version("1.13.0"):
    dist_all_gather_func = torch.distributed.all_gather_into_tensor
    dist_reduce_scatter_func = torch.distributed.reduce_scatter_tensor
else:
    dist_all_gather_func = torch.distributed._all_gather_base
    dist_reduce_scatter_func = torch.distributed._reduce_scatter_base

>>>>>>> 1b8fce7e

def _reduce(input_):
    """All-reduce the input tensor across model parallel group."""

    # Bypass the function if we are using only 1 GPU.
    if get_tensor_model_parallel_world_size() == 1:
        return input_

    # All-reduce.
    input_ = input_.contiguous()
    if xm:
        xm.all_reduce(xm.REDUCE_SUM, [input_], groups=get_tensor_model_parallel_groups())
    else:
        torch.distributed.all_reduce(input_, group=get_tensor_model_parallel_group())

    return input_


def _split_along_last_dim(input_):
    """Split the tensor along its last dimension and keep the
    corresponding slice."""

    world_size = get_tensor_model_parallel_world_size()
    # Bypass the function if we are using only 1 GPU.
    if world_size == 1:
        return input_

    # Split along last dimension.
    input_list = split_tensor_along_last_dim(input_, world_size)

    # Note: torch.split does not create contiguous tensors by default.
    rank = get_tensor_model_parallel_rank()
    output = input_list[rank].contiguous()

    return output


def _split_along_first_dim(input_):
    """Split the tensor along its first dimension and keep the
    corresponding slice."""

    world_size = get_tensor_model_parallel_world_size()
    # Bypass the function if we are using only 1 GPU.
    if world_size == 1:
        return input_

    # Split along first dimension.
    dim_size = input_.size()[0]
    assert (
        dim_size % world_size == 0
    ), "First dimension of the tensor should be divisible by tensor parallel size"
    local_dim_size = dim_size // world_size
    rank = get_tensor_model_parallel_rank()
    dim_offset = rank * local_dim_size

    output = input_[dim_offset : dim_offset + local_dim_size].contiguous()

    return output


def _gather_along_last_dim(input_):
    """Gather tensors and concatinate along the last dimension."""

    world_size = get_tensor_model_parallel_world_size()
    # Bypass the function if we are using only 1 GPU.
    if world_size == 1:
        return input_

    dim_size = list(input_.size())
    dim_size[0] = dim_size[0] * world_size

    if xm:
        output = xm.all_gather(input_.contiguous(), groups=get_tensor_model_parallel_groups())
    else:
        output = torch.empty(dim_size, dtype=input_.dtype, device=get_current_device())
        torch.distributed.all_gather_into_tensor(
            output, input_.contiguous(), group=get_tensor_model_parallel_group()
        )
    tensor_list = output.chunk(world_size, dim=0)
    output = torch.cat(tensor_list, dim=-1).contiguous()

    return output


def _reduce_scatter_along_last_dim(input_):
    """Reduce-scatter tensors on the last dimension."""
    world_size = get_tensor_model_parallel_world_size()
    target_shape = list(input_.size())
    target_shape[-1] = target_shape[-1] // world_size
    input_ = input_.reshape(-1, input_.shape[-1])
    split_tensors = torch.split(
        input_, split_size_or_sections=input_.shape[-1] // world_size, dim=1
    )
    concat_tensor = torch.cat(split_tensors, dim=0)
    output = _reduce_scatter_along_first_dim(concat_tensor).reshape(target_shape)
    return output


def _gather_along_first_dim(input_, output_split_sizes=None):
    """Gather tensors and concatenate along the first dimension.

    Args:
        input_tensor (torch.Tensor):
            A tensor to be gathered.
        output_split_sizes (List[int], optional):
            A list specifying the sizes of the output splits along the first dimension.
            If None, equal splitting is assumed. Default: None.

    Returns:
        torch.Tensor: Gathered tensor.
    """

    world_size = get_tensor_model_parallel_world_size()
    # Bypass the function if we are using only 1 GPU.
    if world_size == 1:
        return input_

    dim_size = list(input_.size())
    if output_split_sizes is None:
        dim_size[0] = dim_size[0] * world_size

<<<<<<< HEAD
        if xm:
            output = xm.all_gather(input_.contiguous(), groups=get_tensor_model_parallel_groups())
        else:
            output = torch.empty(dim_size, dtype=input_.dtype, device=get_current_device())
            torch.distributed.all_gather_into_tensor(
                output, input_.contiguous(), group=get_tensor_model_parallel_group()
            )
=======
        output = torch.empty(dim_size, dtype=input_.dtype, device=torch.cuda.current_device())
        dist_all_gather_func(output, input_.contiguous(), group=get_tensor_model_parallel_group())
>>>>>>> 1b8fce7e
    else:
        dim_size[0] = sum(output_split_sizes)

        if xm:
            output = xm.all_gather(input_.contiguous(), groups=get_tensor_model_parallel_groups())
            output_tensor_list = list(torch.split(output, output_split_sizes, dim=0))
        else:
            output = torch.empty(dim_size, dtype=input_.dtype, device=get_current_device())
            output_tensor_list = list(torch.split(output, output_split_sizes, dim=0))
            torch.distributed.all_gather(
                output_tensor_list, input_, group=get_tensor_model_parallel_group()
            )

    return output


def _reduce_scatter_along_first_dim(input_, input_split_sizes=None):
    """Reduce-scatter the input tensor across model parallel group.

    Args:
        input_ (torch.Tensor): The input tensor to be reduce-scattered.
        input_split_sizes (List[int], optional): A list specifying the sizes of
            the input splits along the first dimension for each rank. If None,
            equal splitting is assumed. Default: None.
    """
    world_size = get_tensor_model_parallel_world_size()
    # Bypass the function if we are using only 1 GPU.
    if world_size == 1:
        return input_

    if input_split_sizes is None:
        dim_size = list(input_.size())
        assert (
            dim_size[0] % world_size == 0
        ), "First dimension of the tensor should be divisible by tensor parallel size"

        dim_size[0] = dim_size[0] // world_size

<<<<<<< HEAD
        if xm:
            output = xm.reduce_scatter(xm.REDUCE_SUM, input_.contiguous(), 1.0, 0, world_size,
                                       groups=get_tensor_model_parallel_groups())
        else:
            output = torch.empty(dim_size, dtype=input_.dtype, device=get_current_device())
            torch.distributed.reduce_scatter_tensor(
                output, input_.contiguous(), group=get_tensor_model_parallel_group()
            )
=======
        output = torch.empty(dim_size, dtype=input_.dtype, device=torch.cuda.current_device())
        dist_reduce_scatter_func(
            output, input_.contiguous(), group=get_tensor_model_parallel_group()
        )
>>>>>>> 1b8fce7e
    else:
        rank = torch.distributed.get_rank(get_tensor_model_parallel_group())
        input_tensor_list = list(torch.split(input_, input_split_sizes, dim=0))
        if xm:
            output = xm.reduce_scatter(xm.REDUCE_SUM, input_tensor_list, groups=get_tensor_model_parallel_groups())
        else:
            output = torch.empty_like(input_tensor_list[rank])
            torch.distributed.reduce_scatter(
                output, input_tensor_list, group=get_tensor_model_parallel_group()
            )
    return output


def _gather_along_first_dim_moe(input_, use_global_buffer=False):
    """Gather tensors and concatenate along the first dimension."""
    group = get_tensor_and_expert_parallel_group()
    world_size = torch.distributed.get_world_size(group=group)
    # Bypass the function if we are using only 1 GPU.
    if world_size == 1:
        return input_

    dim_size = list(input_.size())
    dim_size[0] = dim_size[0] * world_size

    if xm:
        output = xm.all_gather(input, groups=get_tensor_and_expert_parallel_groups())
    else:
<<<<<<< HEAD
        if use_global_buffer:
            output = get_global_memory_buffer().get_tensor(dim_size, input_.dtype, "mpu")
        else:
            output = torch.empty(dim_size, dtype=input_.dtype, device=get_current_device())
        torch.distributed.all_gather_into_tensor(output, input_.contiguous(), group=group)
=======
        output = torch.empty(dim_size, dtype=input_.dtype, device=torch.cuda.current_device())
    dist_all_gather_func(output, input_.contiguous(), group=group)
>>>>>>> 1b8fce7e

    return output


def _reduce_scatter_along_first_dim_moe(input_, use_global_buffer=False):
    """Reduce-scatter the input tensor across model parallel group."""
    group = get_tensor_and_expert_parallel_group()
    world_size = torch.distributed.get_world_size(group=group)
    # Bypass the function if we are using only 1 GPU.
    if world_size == 1:
        return input_

    dim_size = list(input_.size())
    assert dim_size[0] % world_size == 0
    dim_size[0] = dim_size[0] // world_size

    if xm:
        output = xm.reduce_scatter(xm.REDUCE_SUM, input_.contiguous(), 1.0, 0, world_size,
                                   groups=get_tensor_and_expert_parallel_groups())
    else:
<<<<<<< HEAD
        if use_global_buffer:
            output = get_global_memory_buffer().get_tensor(dim_size, input_.dtype, "mpu")
        else:
            output = torch.empty(dim_size, dtype=input_.dtype, device=get_current_device())
        torch.distributed.reduce_scatter_tensor(output, input_.contiguous(), group=group)
=======
        output = torch.empty(dim_size, dtype=input_.dtype, device=torch.cuda.current_device())
    dist_reduce_scatter_func(output, input_.contiguous(), group=group)
>>>>>>> 1b8fce7e
    return output


def _gather_along_first_dim_expert_parallel(input_):
    """Gather tensors and concatenate along the first dimension."""
    group = get_expert_model_parallel_group()
    world_size = torch.distributed.get_world_size(group=group)
    # Bypass the function if we are using only 1 GPU.
    if world_size == 1:
        return input_

    dim_size = list(input_.size())
    dim_size[0] = dim_size[0] * world_size

<<<<<<< HEAD
    if xm:
        output = xm.all_gather(input, groups=get_expert_model_parallel_groups())
    else:
        output = torch.empty(dim_size, dtype=input_.dtype, device=get_current_device())
        torch.distributed.all_gather_into_tensor(output, input_.contiguous(), group=group)
=======
    output = torch.empty(dim_size, dtype=input_.dtype, device=torch.cuda.current_device())
    dist_all_gather_func(output, input_.contiguous(), group=group)
>>>>>>> 1b8fce7e

    return output


class _CopyToModelParallelRegion(torch.autograd.Function):
    """Pass the input to the model parallel region."""

    @staticmethod
    def symbolic(graph, input_):
        """Symbolic function for tracing."""
        return input_

    @staticmethod
    def forward(ctx, input_):
        """Forward function."""
        return input_

    @staticmethod
    def backward(ctx, grad_output):
        """Backward function."""
        return _reduce(grad_output)


class _ReduceFromModelParallelRegion(torch.autograd.Function):
    """All-reduce the input from the model parallel region."""

    @staticmethod
    def symbolic(graph, input_):
        """Symbolic function for tracing."""
        return _reduce(input_)

    @staticmethod
    def forward(ctx, input_):
        """Forward function."""
        return _reduce(input_)

    @staticmethod
    def backward(ctx, grad_output):
        """Backward function."""
        return grad_output


class _ScatterToModelParallelRegion(torch.autograd.Function):
    """Split the input and keep only the corresponding chuck to the rank."""

    @staticmethod
    def symbolic(graph, input_):
        """Symbolic function for tracing."""
        return _split_along_last_dim(input_)

    @staticmethod
    def forward(ctx, input_):
        """Forward function."""
        return _split_along_last_dim(input_)

    @staticmethod
    def backward(ctx, grad_output):
        """Backward function."""
        return _gather_along_last_dim(grad_output)


class _GatherFromModelParallelRegion(torch.autograd.Function):
    """Gather the input from model parallel region and concatinate."""

    @staticmethod
    def symbolic(graph, input_):
        """Symbolic function for tracing."""
        return _gather_along_last_dim(input_)

    @staticmethod
    def forward(ctx, input_):
        """Forward function."""
        return _gather_along_last_dim(input_)

    @staticmethod
    def backward(ctx, grad_output):
        """Backward function."""
        return _split_along_last_dim(grad_output)


class _ScatterToSequenceParallelRegion(torch.autograd.Function):
    """Split the input and keep only the corresponding chuck to the rank."""

    @staticmethod
    def symbolic(graph, input_):
        """Symbolic function for tracing."""
        return _split_along_first_dim(input_)

    @staticmethod
    def forward(ctx, input_):
        """Forward function."""
        return _split_along_first_dim(input_)

    @staticmethod
    def backward(ctx, grad_output):
        """Backward function."""
        return _gather_along_first_dim(grad_output)


class _GatherFromSequenceParallelRegion(torch.autograd.Function):
    """Gather the input from sequence parallel region and concatinate."""

    @staticmethod
    def symbolic(graph, input_, tensor_parallel_output_grad=True, output_split_sizes=None):
        """Symbolic function for tracing."""
        return _gather_along_first_dim(input_, output_split_sizes)

    @staticmethod
    def forward(ctx, input_, tensor_parallel_output_grad=True, output_split_sizes=None):
        """Forward function."""
        ctx.tensor_parallel_output_grad = tensor_parallel_output_grad
        ctx.output_split_sizes = output_split_sizes
        return _gather_along_first_dim(input_, ctx.output_split_sizes)

    @staticmethod
    def backward(ctx, grad_output):
        """Backward function."""
        tensor_parallel_output_grad = ctx.tensor_parallel_output_grad

        # If the computation graph after the gather operation is
        # in the tensor parallel mode, output gradients need to reduce
        # scattered and whereas if the computation is duplicated,
        # output gradients need to be scattered.
        if tensor_parallel_output_grad:
            return (
                _reduce_scatter_along_first_dim(grad_output, ctx.output_split_sizes),
                None,
                None,
            )
        else:
            assert ctx.output_split_sizes is None
            return _split_along_first_dim(grad_output), None, None


class _ReduceScatterToSequenceParallelRegion(torch.autograd.Function):
    """Reduce scatter the input from the model parallel region."""

    @staticmethod
    def symbolic(graph, input_, input_split_sizes=None):
        """Symbolic function for tracing."""
        return _reduce_scatter_along_first_dim(input_, input_split_sizes)

    @staticmethod
    def forward(ctx, input_, input_split_sizes=None):
        """Forward function."""
        ctx.input_split_sizes = input_split_sizes
        return _reduce_scatter_along_first_dim(input_, input_split_sizes)

    @staticmethod
    def backward(ctx, grad_output):
        """Backward function."""
        input_split_sizes = ctx.input_split_sizes
        return _gather_along_first_dim(grad_output, input_split_sizes), None


class _GatherFromSequenceParallelRegionToMOE(torch.autograd.Function):
    """Gather the input from model parallel region and concatenate."""  # TODO

    @staticmethod
    def symbolic(graph, input_, use_global_buffer=False):
        """Symbolic function for tracing."""
        return _gather_along_first_dim_moe(input_, use_global_buffer)

    @staticmethod
    def forward(ctx, input_, use_global_buffer=False):
        """Forward function."""
        ctx.use_global_buffer = use_global_buffer
        return _gather_along_first_dim_moe(input_, use_global_buffer)

    @staticmethod
    def backward(ctx, grad_output):
        """Backward function."""
        use_global_buffer = ctx.use_global_buffer
        return _reduce_scatter_along_first_dim_moe(grad_output, use_global_buffer), None


class _ReduceScatterToSequenceParallelRegionFromMOE(torch.autograd.Function):
    """Reduce scatter the input from the model parallel region."""

    @staticmethod
    def symbolic(graph, input_, use_global_buffer=False):
        """Symbolic function for tracing."""
        return _reduce_scatter_along_first_dim_moe(input_, use_global_buffer)

    @staticmethod
    def forward(ctx, input_, use_global_buffer=False):
        """Forward function."""
        ctx.use_global_buffer = use_global_buffer
        return _reduce_scatter_along_first_dim_moe(input_, use_global_buffer)

    @staticmethod
    def backward(ctx, grad_output):
        """Backward function."""
        use_global_buffer = ctx.use_global_buffer
        return _gather_along_first_dim_moe(grad_output, use_global_buffer), None


class _AllGatherFromTensorParallelRegion(torch.autograd.Function):
    """Gather the input from model parallel region and concatenate."""

    @staticmethod
    def symbolic(graph, input_):
        """Symbolic function for tracing."""
        return _gather_along_last_dim(input_)

    @staticmethod
    def forward(ctx, input_):
        """Forward function."""
        return _gather_along_last_dim(input_)

    @staticmethod
    def backward(ctx, grad_output):
        """Backward function."""
        return _reduce_scatter_along_last_dim(grad_output)


class _ReduceScatterToTensorParallelRegion(torch.autograd.Function):
    """Reduce scatter the input from the model parallel region."""

    @staticmethod
    def symbolic(graph, input_):
        """Symbolic function for tracing."""
        return _reduce_scatter_along_last_dim(input_)

    @staticmethod
    def forward(ctx, input_):
        """Forward function."""
        return _reduce_scatter_along_last_dim(input_)

    @staticmethod
    def backward(ctx, grad_output):
        """Backward function."""
        return _gather_along_last_dim(grad_output)


class _AllToAll(torch.autograd.Function):
    @staticmethod
    def forward(ctx, group, input, output_split_sizes, input_split_sizes):
        """Forward function."""
        ctx.group = group
        ctx.output_split_sizes = output_split_sizes
        ctx.input_split_sizes = input_split_sizes

        world_size = torch.distributed.get_world_size(group=group)
        # Bypass the function if we are using only 1 GPU.
        if world_size == 1:
            return input

        input = input.contiguous()
        if output_split_sizes is None:
            # Equal split (all2all)
            output = torch.empty_like(input)
        else:
            # Unequal split (all2all-v)
            output = input.new_empty(
                size=[sum(output_split_sizes)] + list(input.size()[1:]),
                dtype=input.dtype,
                device=get_current_device(),
            )
        torch.distributed.all_to_all_single(
            output,
            input,
            output_split_sizes=output_split_sizes,
            input_split_sizes=input_split_sizes,
            group=group,
        )
        return output

    @staticmethod
    def backward(ctx, *grad_output):
        """Backward function."""
        return (
            None,
            _AllToAll.apply(ctx.group, *grad_output, ctx.input_split_sizes, ctx.output_split_sizes),
            None,
            None,
        )


# -----------------
# Helper functions.
# -----------------


def copy_to_tensor_model_parallel_region(input_):
    """Wrapper for autograd function"""
    return _CopyToModelParallelRegion.apply(input_)


def reduce_from_tensor_model_parallel_region(input_):
    """Wrapper for autograd function"""
    return _ReduceFromModelParallelRegion.apply(input_)


def scatter_to_tensor_model_parallel_region(input_):
    """Wrapper for autograd function"""
    return _ScatterToModelParallelRegion.apply(input_)


def gather_from_tensor_model_parallel_region(input_):
    """Wrapper for autograd function"""
    return _GatherFromModelParallelRegion.apply(input_)


def scatter_to_sequence_parallel_region(input_):
    """Wrapper for autograd function"""
    return _ScatterToSequenceParallelRegion.apply(input_)


def gather_from_sequence_parallel_region(
    input_, tensor_parallel_output_grad=True, output_split_sizes=None
):
    """Wrapper for autograd function"""
    return _GatherFromSequenceParallelRegion.apply(
        input_, tensor_parallel_output_grad, output_split_sizes
    )


def reduce_scatter_to_sequence_parallel_region(input_, input_split_sizes=None):
    """Wrapper for autograd function"""
    return _ReduceScatterToSequenceParallelRegion.apply(input_, input_split_sizes)


def gather_from_sequence_parallel_region_to_moe(input_, use_global_buffer=False):
    """Wrapper for autograd function"""
    return _GatherFromSequenceParallelRegionToMOE.apply(input_, use_global_buffer)


def reduce_scatter_to_sequence_parallel_region_from_moe(input_, use_global_buffer=False):
    """Wrapper for autograd function"""
    return _ReduceScatterToSequenceParallelRegionFromMOE.apply(input_, use_global_buffer)


def all_gather_last_dim_from_tensor_parallel_region(input_):
    """Wrapper for autograd function"""
    return _AllGatherFromTensorParallelRegion.apply(input_)


def reduce_scatter_last_dim_to_tensor_parallel_region(input_):
    """Wrapper for autograd function"""
    return _ReduceScatterToTensorParallelRegion.apply(input_)


def all_to_all(group, input_, output_split_sizes_=None, input_split_sizes=None):
    """Wrapper for autograd function"""
    return _AllToAll.apply(group, input_, output_split_sizes_, input_split_sizes)


def all_to_all_sp2hp(input_):
    """
    Perform AlltoAll communication on tensor parallel group, transform the input tensor from shape
    [num_tokens/TP, H] to [num_tokens, H/TP].

    Args:
        input_ (torch.Tensor):
            The input tensor which has been distributed along the sequence
            dimension.

    Returns:
        torch.Tensor: The output tensor with shape [num_tokens, H/TP].

    """
    world_size = get_tensor_model_parallel_world_size()
    tp_group = get_tensor_model_parallel_group()
    input_ = input_.reshape(-1, input_.shape[-1])
    split_tensors = torch.split(
        input_, split_size_or_sections=input_.shape[-1] // world_size, dim=1
    )
    concat_tensor = torch.cat(split_tensors, dim=0)
    output = all_to_all(tp_group, concat_tensor)
    return output


def all_to_all_hp2sp(input_):
    """
    Perform AlltoAll communication on tensor parallel group, transform the input tensor from shape
    [num_tokens, H/TP] to [num_tokens/TP, H].

    Args:
        input_ (torch.Tensor):
            The input tensor which has been distributed along the hidden
            dimension.

    Returns:
        torch.Tensor: The output tensor with shape [num_tokens/TP, H].
    """
    world_size = get_tensor_model_parallel_world_size()
    input_ = input_.reshape(-1, input_.shape[-1])
    tp_group = get_tensor_model_parallel_group()
    input_exchanged = all_to_all(tp_group, input_)
    input_reshaped = input_exchanged.reshape(-1, input_exchanged.shape[-1])
    split_tensors = torch.split(
        input_reshaped, split_size_or_sections=input_reshaped.shape[0] // world_size, dim=0
    )
    output = torch.cat(split_tensors, dim=-1)
    return output<|MERGE_RESOLUTION|>--- conflicted
+++ resolved
@@ -19,9 +19,7 @@
 
 from .utils import split_tensor_along_last_dim
 
-<<<<<<< HEAD
 xm = get_xla_model()
-=======
 if is_torch_min_version("1.13.0"):
     dist_all_gather_func = torch.distributed.all_gather_into_tensor
     dist_reduce_scatter_func = torch.distributed.reduce_scatter_tensor
@@ -29,7 +27,6 @@
     dist_all_gather_func = torch.distributed._all_gather_base
     dist_reduce_scatter_func = torch.distributed._reduce_scatter_base
 
->>>>>>> 1b8fce7e
 
 def _reduce(input_):
     """All-reduce the input tensor across model parallel group."""
@@ -151,18 +148,13 @@
     if output_split_sizes is None:
         dim_size[0] = dim_size[0] * world_size
 
-<<<<<<< HEAD
         if xm:
             output = xm.all_gather(input_.contiguous(), groups=get_tensor_model_parallel_groups())
         else:
             output = torch.empty(dim_size, dtype=input_.dtype, device=get_current_device())
-            torch.distributed.all_gather_into_tensor(
+            dist_all_gather_func(
                 output, input_.contiguous(), group=get_tensor_model_parallel_group()
             )
-=======
-        output = torch.empty(dim_size, dtype=input_.dtype, device=torch.cuda.current_device())
-        dist_all_gather_func(output, input_.contiguous(), group=get_tensor_model_parallel_group())
->>>>>>> 1b8fce7e
     else:
         dim_size[0] = sum(output_split_sizes)
 
@@ -172,7 +164,7 @@
         else:
             output = torch.empty(dim_size, dtype=input_.dtype, device=get_current_device())
             output_tensor_list = list(torch.split(output, output_split_sizes, dim=0))
-            torch.distributed.all_gather(
+            dist_all_gather_func(
                 output_tensor_list, input_, group=get_tensor_model_parallel_group()
             )
 
@@ -201,21 +193,14 @@
 
         dim_size[0] = dim_size[0] // world_size
 
-<<<<<<< HEAD
         if xm:
             output = xm.reduce_scatter(xm.REDUCE_SUM, input_.contiguous(), 1.0, 0, world_size,
                                        groups=get_tensor_model_parallel_groups())
         else:
             output = torch.empty(dim_size, dtype=input_.dtype, device=get_current_device())
-            torch.distributed.reduce_scatter_tensor(
+            dist_reduce_scatter_func(
                 output, input_.contiguous(), group=get_tensor_model_parallel_group()
             )
-=======
-        output = torch.empty(dim_size, dtype=input_.dtype, device=torch.cuda.current_device())
-        dist_reduce_scatter_func(
-            output, input_.contiguous(), group=get_tensor_model_parallel_group()
-        )
->>>>>>> 1b8fce7e
     else:
         rank = torch.distributed.get_rank(get_tensor_model_parallel_group())
         input_tensor_list = list(torch.split(input_, input_split_sizes, dim=0))
@@ -223,7 +208,7 @@
             output = xm.reduce_scatter(xm.REDUCE_SUM, input_tensor_list, groups=get_tensor_model_parallel_groups())
         else:
             output = torch.empty_like(input_tensor_list[rank])
-            torch.distributed.reduce_scatter(
+            dist_reduce_scatter_func(
                 output, input_tensor_list, group=get_tensor_model_parallel_group()
             )
     return output
@@ -243,16 +228,11 @@
     if xm:
         output = xm.all_gather(input, groups=get_tensor_and_expert_parallel_groups())
     else:
-<<<<<<< HEAD
         if use_global_buffer:
             output = get_global_memory_buffer().get_tensor(dim_size, input_.dtype, "mpu")
         else:
             output = torch.empty(dim_size, dtype=input_.dtype, device=get_current_device())
-        torch.distributed.all_gather_into_tensor(output, input_.contiguous(), group=group)
-=======
-        output = torch.empty(dim_size, dtype=input_.dtype, device=torch.cuda.current_device())
-    dist_all_gather_func(output, input_.contiguous(), group=group)
->>>>>>> 1b8fce7e
+        dist_all_gather_func(output, input_.contiguous(), group=group)
 
     return output
 
@@ -273,16 +253,11 @@
         output = xm.reduce_scatter(xm.REDUCE_SUM, input_.contiguous(), 1.0, 0, world_size,
                                    groups=get_tensor_and_expert_parallel_groups())
     else:
-<<<<<<< HEAD
         if use_global_buffer:
             output = get_global_memory_buffer().get_tensor(dim_size, input_.dtype, "mpu")
         else:
             output = torch.empty(dim_size, dtype=input_.dtype, device=get_current_device())
-        torch.distributed.reduce_scatter_tensor(output, input_.contiguous(), group=group)
-=======
-        output = torch.empty(dim_size, dtype=input_.dtype, device=torch.cuda.current_device())
-    dist_reduce_scatter_func(output, input_.contiguous(), group=group)
->>>>>>> 1b8fce7e
+        dist_reduce_scatter_func(output, input_.contiguous(), group=group)
     return output
 
 
@@ -297,16 +272,11 @@
     dim_size = list(input_.size())
     dim_size[0] = dim_size[0] * world_size
 
-<<<<<<< HEAD
     if xm:
         output = xm.all_gather(input, groups=get_expert_model_parallel_groups())
     else:
         output = torch.empty(dim_size, dtype=input_.dtype, device=get_current_device())
-        torch.distributed.all_gather_into_tensor(output, input_.contiguous(), group=group)
-=======
-    output = torch.empty(dim_size, dtype=input_.dtype, device=torch.cuda.current_device())
-    dist_all_gather_func(output, input_.contiguous(), group=group)
->>>>>>> 1b8fce7e
+        dist_all_gather_func(output, input_.contiguous(), group=group)
 
     return output
 
