# Copyright (c) 2022, NVIDIA CORPORATION. All rights reserved.

from megatron.core.device_utils import get_current_device
import torch

from megatron.core.parallel_state import (
    get_expert_model_parallel_group,
    get_global_memory_buffer,
    get_tensor_and_expert_parallel_group,
    get_tensor_model_parallel_group,
    get_tensor_model_parallel_rank,
    get_tensor_model_parallel_world_size,
)

from .utils import split_tensor_along_last_dim


def _reduce(input_):
    """All-reduce the input tensor across model parallel group."""

    # Bypass the function if we are using only 1 GPU.
    if get_tensor_model_parallel_world_size() == 1:
        return input_

    # All-reduce.
    torch.distributed.all_reduce(input_.contiguous(), group=get_tensor_model_parallel_group())

    return input_


def _split_along_last_dim(input_):
    """Split the tensor along its last dimension and keep the
    corresponding slice."""

    world_size = get_tensor_model_parallel_world_size()
    # Bypass the function if we are using only 1 GPU.
    if world_size == 1:
        return input_

    # Split along last dimension.
    input_list = split_tensor_along_last_dim(input_, world_size)

    # Note: torch.split does not create contiguous tensors by default.
    rank = get_tensor_model_parallel_rank()
    output = input_list[rank].contiguous()

    return output


def _split_along_first_dim(input_):
    """Split the tensor along its first dimension and keep the
    corresponding slice."""

    world_size = get_tensor_model_parallel_world_size()
    # Bypass the function if we are using only 1 GPU.
    if world_size == 1:
        return input_

    # Split along first dimension.
    dim_size = input_.size()[0]
    assert (
        dim_size % world_size == 0
    ), "First dimension of the tensor should be divisible by tensor parallel size"
    local_dim_size = dim_size // world_size
    rank = get_tensor_model_parallel_rank()
    dim_offset = rank * local_dim_size

    output = input_[dim_offset : dim_offset + local_dim_size].contiguous()

    return output


def _gather_along_last_dim(input_):
    """Gather tensors and concatinate along the last dimension."""

    world_size = get_tensor_model_parallel_world_size()
    # Bypass the function if we are using only 1 GPU.
    if world_size == 1:
        return input_

    dim_size = list(input_.size())
    dim_size[0] = dim_size[0] * world_size

    output = torch.empty(dim_size, dtype=input_.dtype, device=get_current_device())
    torch.distributed.all_gather_into_tensor(
        output, input_.contiguous(), group=get_tensor_model_parallel_group()
    )
    tensor_list = output.chunk(world_size, dim=0)
    output = torch.cat(tensor_list, dim=-1).contiguous()

    return output


def _reduce_scatter_along_last_dim(input_):
    """Reduce-scatter tensors on the last dimension."""
    world_size = get_tensor_model_parallel_world_size()
    target_shape = list(input_.size())
    target_shape[-1] = target_shape[-1] // world_size
    input_ = input_.reshape(-1, input_.shape[-1])
    split_tensors = torch.split(
        input_, split_size_or_sections=input_.shape[-1] // world_size, dim=1
    )
    concat_tensor = torch.cat(split_tensors, dim=0)
    output = _reduce_scatter_along_first_dim(concat_tensor).reshape(target_shape)
    return output


def _gather_along_first_dim(input_, output_split_sizes=None):
    """Gather tensors and concatenate along the first dimension.

    Args:
        input_tensor (torch.Tensor): A tensor to be gathered.
        output_split_sizes (List[int], optional): A list specifying the sizes of the output splits along the first dimension. If None, equal splitting is assumed. Default: None.

    Returns:
        torch.Tensor: Gathered tensor.
    """

    world_size = get_tensor_model_parallel_world_size()
    # Bypass the function if we are using only 1 GPU.
    if world_size == 1:
        return input_

    dim_size = list(input_.size())
    if output_split_sizes is None:
        dim_size[0] = dim_size[0] * world_size

<<<<<<< HEAD
    output = torch.empty(dim_size, dtype=input_.dtype, device=get_current_device())
    torch.distributed._all_gather_base(
        output, input_.contiguous(), group=get_tensor_model_parallel_group()
    )
=======
        output = torch.empty(dim_size, dtype=input_.dtype, device=torch.cuda.current_device())
        torch.distributed._all_gather_base(
            output, input_.contiguous(), group=get_tensor_model_parallel_group()
        )
    else:
        dim_size[0] = sum(output_split_sizes)
        output = torch.empty(dim_size, dtype=input_.dtype, device=torch.cuda.current_device())
        output_tensor_list = list(torch.split(output, output_split_sizes, dim=0))
        torch.distributed.all_gather(
            output_tensor_list, input_, group=get_tensor_model_parallel_group()
        )
>>>>>>> e32b60b5

    return output


def _reduce_scatter_along_first_dim(input_, input_split_sizes=None):
    """Reduce-scatter the input tensor across model parallel group.

    Args:
        input_ (torch.Tensor): The input tensor to be reduce-scattered.
        input_split_sizes (List[int], optional): A list specifying the sizes of
            the input splits along the first dimension for each rank. If None,
            equal splitting is assumed. Default: None.
    """
    world_size = get_tensor_model_parallel_world_size()
    # Bypass the function if we are using only 1 GPU.
    if world_size == 1:
        return input_

    if input_split_sizes is None:
        dim_size = list(input_.size())
        assert (
            dim_size[0] % world_size == 0
        ), "First dimension of the tensor should be divisible by tensor parallel size"

        dim_size[0] = dim_size[0] // world_size

<<<<<<< HEAD
    output = torch.empty(dim_size, dtype=input_.dtype, device=get_current_device())
    torch.distributed._reduce_scatter_base(
        output, input_.contiguous(), group=get_tensor_model_parallel_group()
    )
=======
        output = torch.empty(dim_size, dtype=input_.dtype, device=torch.cuda.current_device())
        torch.distributed._reduce_scatter_base(
            output, input_.contiguous(), group=get_tensor_model_parallel_group()
        )
    else:
        rank = torch.distributed.get_rank(get_tensor_model_parallel_group())
        input_tensor_list = list(torch.split(input_, input_split_sizes, dim=0))
        output = torch.empty_like(input_tensor_list[rank])
        torch.distributed.reduce_scatter(
            output, input_tensor_list, group=get_tensor_model_parallel_group()
        )
>>>>>>> e32b60b5
    return output


def _gather_along_first_dim_moe(input_, use_global_buffer=False):
    """Gather tensors and concatenate along the first dimension."""
    group = get_tensor_and_expert_parallel_group()
    world_size = torch.distributed.get_world_size(group=group)
    # Bypass the function if we are using only 1 GPU.
    if world_size == 1:
        return input_

    dim_size = list(input_.size())
    dim_size[0] = dim_size[0] * world_size

    if use_global_buffer:
        output = get_global_memory_buffer().get_tensor(dim_size, input_.dtype, "mpu")
    else:
        output = torch.empty(dim_size, dtype=input_.dtype, device=get_current_device())
    torch.distributed._all_gather_base(output, input_.contiguous(), group=group)

    return output


def _reduce_scatter_along_first_dim_moe(input_, use_global_buffer=False):
    """Reduce-scatter the input tensor across model parallel group."""
    group = get_tensor_and_expert_parallel_group()
    world_size = torch.distributed.get_world_size(group=group)
    # Bypass the function if we are using only 1 GPU.
    if world_size == 1:
        return input_

    dim_size = list(input_.size())
    assert dim_size[0] % world_size == 0
    dim_size[0] = dim_size[0] // world_size

    if use_global_buffer:
        output = get_global_memory_buffer().get_tensor(dim_size, input_.dtype, "mpu")
    else:
        output = torch.empty(dim_size, dtype=input_.dtype, device=get_current_device())
    torch.distributed._reduce_scatter_base(output, input_.contiguous(), group=group)
    return output


def _gather_along_first_dim_expert_parallel(input_):
    """Gather tensors and concatenate along the first dimension."""
    group = get_expert_model_parallel_group()
    world_size = torch.distributed.get_world_size(group=group)
    # Bypass the function if we are using only 1 GPU.
    if world_size == 1:
        return input_

    dim_size = list(input_.size())
    dim_size[0] = dim_size[0] * world_size

    output = torch.empty(dim_size, dtype=input_.dtype, device=get_current_device())
    torch.distributed._all_gather_base(output, input_.contiguous(), group=group)

    return output


class _CopyToModelParallelRegion(torch.autograd.Function):
    """Pass the input to the model parallel region."""

    @staticmethod
    def symbolic(graph, input_):
        """Symbolic function for tracing."""
        return input_

    @staticmethod
    def forward(ctx, input_):
        """Forward function."""
        return input_

    @staticmethod
    def backward(ctx, grad_output):
        """Backward function."""
        return _reduce(grad_output)


class _ReduceFromModelParallelRegion(torch.autograd.Function):
    """All-reduce the input from the model parallel region."""

    @staticmethod
    def symbolic(graph, input_):
        """Symbolic function for tracing."""
        return _reduce(input_)

    @staticmethod
    def forward(ctx, input_):
        """Forward function."""
        return _reduce(input_)

    @staticmethod
    def backward(ctx, grad_output):
        """Backward function."""
        return grad_output


class _ScatterToModelParallelRegion(torch.autograd.Function):
    """Split the input and keep only the corresponding chuck to the rank."""

    @staticmethod
    def symbolic(graph, input_):
        """Symbolic function for tracing."""
        return _split_along_last_dim(input_)

    @staticmethod
    def forward(ctx, input_):
        """Forward function."""
        return _split_along_last_dim(input_)

    @staticmethod
    def backward(ctx, grad_output):
        """Backward function."""
        return _gather_along_last_dim(grad_output)


class _GatherFromModelParallelRegion(torch.autograd.Function):
    """Gather the input from model parallel region and concatinate."""

    @staticmethod
    def symbolic(graph, input_):
        """Symbolic function for tracing."""
        return _gather_along_last_dim(input_)

    @staticmethod
    def forward(ctx, input_):
        """Forward function."""
        return _gather_along_last_dim(input_)

    @staticmethod
    def backward(ctx, grad_output):
        """Backward function."""
        return _split_along_last_dim(grad_output)


class _ScatterToSequenceParallelRegion(torch.autograd.Function):
    """Split the input and keep only the corresponding chuck to the rank."""

    @staticmethod
    def symbolic(graph, input_):
        """Symbolic function for tracing."""
        return _split_along_first_dim(input_)

    @staticmethod
    def forward(ctx, input_):
        """Forward function."""
        return _split_along_first_dim(input_)

    @staticmethod
    def backward(ctx, grad_output):
        """Backward function."""
        return _gather_along_first_dim(grad_output)


class _GatherFromSequenceParallelRegion(torch.autograd.Function):
    """Gather the input from sequence parallel region and concatinate."""

    @staticmethod
    def symbolic(graph, input_, tensor_parallel_output_grad=True, output_split_sizes=None):
        """Symbolic function for tracing."""
        return _gather_along_first_dim(input_, output_split_sizes)

    @staticmethod
    def forward(ctx, input_, tensor_parallel_output_grad=True, output_split_sizes=None):
        """Forward function."""
        ctx.tensor_parallel_output_grad = tensor_parallel_output_grad
        ctx.output_split_sizes = output_split_sizes
        return _gather_along_first_dim(input_, ctx.output_split_sizes)

    @staticmethod
    def backward(ctx, grad_output):
        """Backward function."""
        tensor_parallel_output_grad = ctx.tensor_parallel_output_grad

        # If the computation graph after the gather operation is
        # in the tensor parallel mode, output gradients need to reduce
        # scattered and whereas if the computation is duplicated,
        # output gradients need to be scattered.
        if tensor_parallel_output_grad:
            return (
                _reduce_scatter_along_first_dim(grad_output, ctx.output_split_sizes),
                None,
                None,
            )
        else:
            assert ctx.output_split_sizes is None
            return _split_along_first_dim(grad_output), None, None


class _ReduceScatterToSequenceParallelRegion(torch.autograd.Function):
    """Reduce scatter the input from the model parallel region."""

    @staticmethod
    def symbolic(graph, input_, input_split_sizes=None):
        """Symbolic function for tracing."""
        return _reduce_scatter_along_first_dim(input_, input_split_sizes)

    @staticmethod
    def forward(ctx, input_, input_split_sizes=None):
        """Forward function."""
        ctx.input_split_sizes = input_split_sizes
        return _reduce_scatter_along_first_dim(input_, input_split_sizes)

    @staticmethod
    def backward(ctx, grad_output):
        """Backward function."""
        input_split_sizes = ctx.input_split_sizes
        return _gather_along_first_dim(grad_output, input_split_sizes), None


class _GatherFromSequenceParallelRegionToMOE(torch.autograd.Function):
    """Gather the input from model parallel region and concatenate."""  # TODO

    @staticmethod
    def symbolic(graph, input_, use_global_buffer=False):
        """Symbolic function for tracing."""
        return _gather_along_first_dim_moe(input_, use_global_buffer)

    @staticmethod
    def forward(ctx, input_, use_global_buffer=False):
        """Forward function."""
        ctx.use_global_buffer = use_global_buffer
        return _gather_along_first_dim_moe(input_, use_global_buffer)

    @staticmethod
    def backward(ctx, grad_output):
        """Backward function."""
        use_global_buffer = ctx.use_global_buffer
        return _reduce_scatter_along_first_dim_moe(grad_output, use_global_buffer), None


class _ReduceScatterToSequenceParallelRegionFromMOE(torch.autograd.Function):
    """Reduce scatter the input from the model parallel region."""

    @staticmethod
    def symbolic(graph, input_, use_global_buffer=False):
        """Symbolic function for tracing."""
        return _reduce_scatter_along_first_dim_moe(input_, use_global_buffer)

    @staticmethod
    def forward(ctx, input_, use_global_buffer=False):
        """Forward function."""
        ctx.use_global_buffer = use_global_buffer
        return _reduce_scatter_along_first_dim_moe(input_, use_global_buffer)

    @staticmethod
    def backward(ctx, grad_output):
        """Backward function."""
        use_global_buffer = ctx.use_global_buffer
        return _gather_along_first_dim_moe(grad_output, use_global_buffer), None


class _AllGatherFromTensorParallelRegion(torch.autograd.Function):
    """Gather the input from model parallel region and concatenate."""

    @staticmethod
    def symbolic(graph, input_):
        """Symbolic function for tracing."""
        return _gather_along_last_dim(input_)

    @staticmethod
    def forward(ctx, input_):
        """Forward function."""
        return _gather_along_last_dim(input_)

    @staticmethod
    def backward(ctx, grad_output):
        """Backward function."""
        return _reduce_scatter_along_last_dim(grad_output)


class _ReduceScatterToTensorParallelRegion(torch.autograd.Function):
    """Reduce scatter the input from the model parallel region."""

    @staticmethod
    def symbolic(graph, input_):
        """Symbolic function for tracing."""
        return _reduce_scatter_along_last_dim(input_)

    @staticmethod
    def forward(ctx, input_):
        """Forward function."""
        return _reduce_scatter_along_last_dim(input_)

    @staticmethod
    def backward(ctx, grad_output):
        """Backward function."""
        return _gather_along_last_dim(grad_output)


class _AllToAll(torch.autograd.Function):
    @staticmethod
    def forward(ctx, group, input, output_split_sizes, input_split_sizes):
        """Forward function."""
        ctx.group = group
        ctx.output_split_sizes = output_split_sizes
        ctx.input_split_sizes = input_split_sizes

        world_size = torch.distributed.get_world_size(group=group)
        # Bypass the function if we are using only 1 GPU.
        if world_size == 1:
            return input

        input = input.contiguous()
        if output_split_sizes is None:
            # Equal split (all2all)
            output = torch.empty_like(input)
        else:
            # Unequal split (all2all-v)
            output = input.new_empty(
                size=[sum(output_split_sizes)] + list(input.size()[1:]),
                dtype=input.dtype,
                device=get_current_device(),
            )
        torch.distributed.all_to_all_single(
            output,
            input,
            output_split_sizes=output_split_sizes,
            input_split_sizes=input_split_sizes,
            group=group,
        )
        return output

    @staticmethod
    def backward(ctx, *grad_output):
        """Backward function."""
        return (
            None,
            _AllToAll.apply(ctx.group, *grad_output, ctx.input_split_sizes, ctx.output_split_sizes),
            None,
            None,
        )


# -----------------
# Helper functions.
# -----------------


def copy_to_tensor_model_parallel_region(input_):
    """Wrapper for autograd function"""
    return _CopyToModelParallelRegion.apply(input_)


def reduce_from_tensor_model_parallel_region(input_):
    """Wrapper for autograd function"""
    return _ReduceFromModelParallelRegion.apply(input_)


def scatter_to_tensor_model_parallel_region(input_):
    """Wrapper for autograd function"""
    return _ScatterToModelParallelRegion.apply(input_)


def gather_from_tensor_model_parallel_region(input_):
    """Wrapper for autograd function"""
    return _GatherFromModelParallelRegion.apply(input_)


def scatter_to_sequence_parallel_region(input_):
    """Wrapper for autograd function"""
    return _ScatterToSequenceParallelRegion.apply(input_)


def gather_from_sequence_parallel_region(
    input_, tensor_parallel_output_grad=True, output_split_sizes=None
):
    """Wrapper for autograd function"""
    return _GatherFromSequenceParallelRegion.apply(
        input_, tensor_parallel_output_grad, output_split_sizes
    )


def reduce_scatter_to_sequence_parallel_region(input_, input_split_sizes=None):
    """Wrapper for autograd function"""
    return _ReduceScatterToSequenceParallelRegion.apply(input_, input_split_sizes)


def gather_from_sequence_parallel_region_to_moe(input_, use_global_buffer=False):
    """Wrapper for autograd function"""
    return _GatherFromSequenceParallelRegionToMOE.apply(input_, use_global_buffer)


def reduce_scatter_to_sequence_parallel_region_from_moe(input_, use_global_buffer=False):
    """Wrapper for autograd function"""
    return _ReduceScatterToSequenceParallelRegionFromMOE.apply(input_, use_global_buffer)


def all_gather_last_dim_from_tensor_parallel_region(input_):
    """Wrapper for autograd function"""
    return _AllGatherFromTensorParallelRegion.apply(input_)


def reduce_scatter_last_dim_to_tensor_parallel_region(input_):
    """Wrapper for autograd function"""
    return _ReduceScatterToTensorParallelRegion.apply(input_)


def all_to_all(group, input_, output_split_sizes_=None, input_split_sizes=None):
    """Wrapper for autograd function"""
    return _AllToAll.apply(group, input_, output_split_sizes_, input_split_sizes)


def all_to_all_sp2hp(input_):
    """
    Perform AlltoAll communication on tensor parallel group, transform the input tensor from shape [num_tokens/TP, H] to [num_tokens, H/TP].

    Args:
        input_ (torch.Tensor): The input tensor which has been distributed along the sequence dimension.

    Returns:
        torch.Tensor: The output tensor with shape [num_tokens, H/TP].

    """
    world_size = get_tensor_model_parallel_world_size()
    tp_group = get_tensor_model_parallel_group()
    input_ = input_.reshape(-1, input_.shape[-1])
    split_tensors = torch.split(
        input_, split_size_or_sections=input_.shape[-1] // world_size, dim=1
    )
    concat_tensor = torch.cat(split_tensors, dim=0)
    output = all_to_all(tp_group, concat_tensor)
    return output


def all_to_all_hp2sp(input_):
    """
    Perform AlltoAll communication on tensor parallel group, transform the input tensor from shape [num_tokens, H/TP] to [num_tokens/TP, H].

    Args:
        input_ (torch.Tensor): The input tensor which has been distributed along the hidden dimension.

    Returns:
        torch.Tensor: The output tensor with shape [num_tokens/TP, H].
    """
    world_size = get_tensor_model_parallel_world_size()
    input_ = input_.reshape(-1, input_.shape[-1])
    tp_group = get_tensor_model_parallel_group()
    input_exchanged = all_to_all(tp_group, input_)
    input_reshaped = input_exchanged.reshape(-1, input_exchanged.shape[-1])
    split_tensors = torch.split(
        input_reshaped, split_size_or_sections=input_reshaped.shape[0] // world_size, dim=0
    )
    output = torch.cat(split_tensors, dim=-1)
    return output<|MERGE_RESOLUTION|>--- conflicted
+++ resolved
@@ -125,24 +125,17 @@
     if output_split_sizes is None:
         dim_size[0] = dim_size[0] * world_size
 
-<<<<<<< HEAD
-    output = torch.empty(dim_size, dtype=input_.dtype, device=get_current_device())
-    torch.distributed._all_gather_base(
-        output, input_.contiguous(), group=get_tensor_model_parallel_group()
-    )
-=======
-        output = torch.empty(dim_size, dtype=input_.dtype, device=torch.cuda.current_device())
+        output = torch.empty(dim_size, dtype=input_.dtype, device=get_current_device())
         torch.distributed._all_gather_base(
             output, input_.contiguous(), group=get_tensor_model_parallel_group()
         )
     else:
         dim_size[0] = sum(output_split_sizes)
-        output = torch.empty(dim_size, dtype=input_.dtype, device=torch.cuda.current_device())
+        output = torch.empty(dim_size, dtype=input_.dtype, device=get_current_device())
         output_tensor_list = list(torch.split(output, output_split_sizes, dim=0))
         torch.distributed.all_gather(
             output_tensor_list, input_, group=get_tensor_model_parallel_group()
         )
->>>>>>> e32b60b5
 
     return output
 
@@ -169,13 +162,7 @@
 
         dim_size[0] = dim_size[0] // world_size
 
-<<<<<<< HEAD
-    output = torch.empty(dim_size, dtype=input_.dtype, device=get_current_device())
-    torch.distributed._reduce_scatter_base(
-        output, input_.contiguous(), group=get_tensor_model_parallel_group()
-    )
-=======
-        output = torch.empty(dim_size, dtype=input_.dtype, device=torch.cuda.current_device())
+        output = torch.empty(dim_size, dtype=input_.dtype, device=get_current_device())
         torch.distributed._reduce_scatter_base(
             output, input_.contiguous(), group=get_tensor_model_parallel_group()
         )
@@ -186,7 +173,6 @@
         torch.distributed.reduce_scatter(
             output, input_tensor_list, group=get_tensor_model_parallel_group()
         )
->>>>>>> e32b60b5
     return output
 
 
