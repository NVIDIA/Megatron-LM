--- conflicted
+++ resolved
@@ -11,7 +11,6 @@
 
 from .utils import split_tensor_along_last_dim
 
-<<<<<<< HEAD
 xm = get_xla_model()
 if xm:
     xm_reduce_op = {
@@ -23,11 +22,6 @@
         torch.distributed.ReduceOp.BOR: xm.REDUCE_OR,
     }
 
-if is_torch_min_version("1.13.0"):
-    dist_all_gather_func = torch.distributed.all_gather_into_tensor
-    dist_reduce_scatter_func = torch.distributed.reduce_scatter_tensor
-else:
-=======
 try:
     if is_torch_min_version("1.13.0"):
         dist_all_gather_func = torch.distributed.all_gather_into_tensor
@@ -36,7 +30,6 @@
         dist_all_gather_func = torch.distributed._all_gather_base
         dist_reduce_scatter_func = torch.distributed._reduce_scatter_base
 except:
->>>>>>> 3450806c
     dist_all_gather_func = torch.distributed._all_gather_base
     dist_reduce_scatter_func = torch.distributed._reduce_scatter_base
 
