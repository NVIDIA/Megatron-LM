--- conflicted
+++ resolved
@@ -5,11 +5,8 @@
 
 import contextlib
 import logging
-<<<<<<< HEAD
+from typing import Optional
 from functools import partial
-=======
-from typing import Optional, Union
->>>>>>> a58f3810
 
 from megatron.core.device_utils import get_current_rng_state, get_xla_model, set_current_rng_state, set_device_manual_seed
 import torch
