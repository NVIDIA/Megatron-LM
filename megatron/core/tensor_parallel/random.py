--- conflicted
+++ resolved
@@ -5,7 +5,7 @@
 
 import contextlib
 import logging
-from importlib.metadata import version
+from importlib.metadata import PackageNotFoundError, version
 
 from megatron.core.device_utils import get_current_rng_state, get_xla_model, set_current_rng_state, set_manual_seed
 import torch
@@ -108,13 +108,9 @@
         # Store current rng state.
         orig_rng_state = get_current_rng_state()
         # Set rng state to the desired one
-<<<<<<< HEAD
         set_current_rng_state(self.states_[name])
-=======
-        _set_cuda_rng_state(self.states_[name])
         # Record cpu RNG state
         cpu_rng_state = torch.get_rng_state()
->>>>>>> e32b60b5
         # Do the stuff we wanted to do.
         try:
             yield
@@ -151,8 +147,9 @@
             _te_version = packaging.version.Version(version("transformer-engine"))
             if _te_version < packaging.version.Version("1.5.0"):
                 raise RuntimeError("use_te_rng_tracker requires TransformerEngine version >= 1.5")
-        except ImportError:
+        except PackageNotFoundError:
             raise RuntimeError("use_te_rng_tracker requires TransformerEngine, but not installed")
+        
     if use_te_rng_tracker:
         _DEVICE_RNG_STATE_TRACKER = te.distributed.DeviceRNGStatesTracker()
     else:
