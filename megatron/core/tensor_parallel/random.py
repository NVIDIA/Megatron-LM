--- conflicted
+++ resolved
@@ -182,11 +182,7 @@
 
     if inference_rng_tracker:
 
-<<<<<<< HEAD
-        class InferenceDeviceRNGStatesTracker(base_tracker):
-=======
-        class InferenceCudaRNGStatesTracker(base_tracker):  # type: ignore[valid-type, misc]
->>>>>>> 819dd004
+        class InferenceDeviceRNGStatesTracker(base_tracker): # type: ignore[valid-type, misc]
             """RNG tracker for inference."""
 
             def add(self, name, seed):
@@ -216,11 +212,7 @@
 
 
 def get_all_rng_states():
-<<<<<<< HEAD
     """Returns all generator states used by the current `DeviceRNGStatesTracker`."""
-=======
-    """Returns all generator states used by the current `CudaRNGStatesTracker`."""
->>>>>>> 819dd004
 
     assert (
         _DEVICE_RNG_STATE_TRACKER_INITIALIZED
@@ -288,16 +280,16 @@
 def _get_all_rng_states():
     """Get all the rng states."""
     cpu_rng_state = torch.get_rng_state()
-    cuda_rng_state = _get_cuda_rng_state()
-    cuda_rng_state_tracker = get_cuda_rng_tracker().get_states()
-    return cpu_rng_state, cuda_rng_state, cuda_rng_state_tracker
-
-
-def _set_all_rng_states(cpu_rng_state, cuda_rng_state, cuda_rng_state_tracker):
+    device_rng_state = get_current_rng_state()
+    device_rng_state_tracker = get_device_rng_tracker().get_states()
+    return cpu_rng_state, device_rng_state, device_rng_state_tracker
+
+
+def _set_all_rng_states(cpu_rng_state, device_rng_state, device_rng_state_tracker):
     """Set all the rng states."""
     torch.set_rng_state(cpu_rng_state)
-    _set_cuda_rng_state(cuda_rng_state)
-    get_cuda_rng_tracker().set_states(cuda_rng_state_tracker)
+    set_current_rng_state(device_rng_state)
+    get_device_rng_tracker().set_states(device_rng_state_tracker)
 
 
 @contextlib.contextmanager
@@ -328,13 +320,7 @@
         ctx.distribute_saved_activations = distribute_saved_activations
 
         # Copy the rng states.
-<<<<<<< HEAD
-        ctx.fwd_cpu_rng_state = torch.get_rng_state()
-        ctx.fwd_device_rng_state = get_current_rng_state()
-        ctx.fwd_device_rng_state_tracker = get_device_rng_tracker().get_states()
-=======
         ctx.rng_states = _get_all_rng_states()
->>>>>>> 819dd004
 
         with torch.no_grad():
             outputs = run_function(*args)
@@ -372,27 +358,6 @@
                 inputs[0], gather_split_1d_tensor(inputs[0].data).view(ctx.input_0_shape)
             )
 
-<<<<<<< HEAD
-        # Store the current states.
-        bwd_cpu_rng_state = torch.get_rng_state()
-        bwd_device_rng_state = get_current_rng_state()
-        bwd_device_rng_state_tracker = get_device_rng_tracker().get_states()
-
-        # Set the states to what it used to be before the forward pass.
-        torch.set_rng_state(ctx.fwd_cpu_rng_state)
-        set_current_rng_state(ctx.fwd_device_rng_state)
-        get_device_rng_tracker().set_states(ctx.fwd_device_rng_state_tracker)
-
-        # Compute the forward pass.
-        detached_inputs = detach_variable(inputs)
-        with torch.enable_grad():
-            outputs = ctx.run_function(*detached_inputs)
-
-        # Set the states back to what it was at the start of this function.
-        torch.set_rng_state(bwd_cpu_rng_state)
-        set_current_rng_state(bwd_device_rng_state)
-        get_device_rng_tracker().set_states(bwd_device_rng_state_tracker)
-=======
         with _fork_rng():
             # Set the states to what it used to be before the forward pass.
             _set_all_rng_states(*ctx.rng_states)
@@ -401,7 +366,6 @@
             detached_inputs = detach_variable(inputs)
             with torch.enable_grad():
                 outputs = ctx.run_function(*detached_inputs)
->>>>>>> 819dd004
 
         if isinstance(outputs, torch.Tensor):
             outputs = (outputs,)
