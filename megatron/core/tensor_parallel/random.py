--- conflicted
+++ resolved
@@ -157,21 +157,13 @@
     Megatron or TransformerEngine's implementation.
     In particular, TransformerEngine's implementation is cudagraphable and supports FP8.
     """
-<<<<<<< HEAD
-
-
     global _DEVICE_RNG_STATE_TRACKER
     global _DEVICE_RNG_STATE_TRACKER_INITIALIZED
+    if force_reset:
+        _DEVICE_RNG_STATE_TRACKER = None
+        _DEVICE_RNG_STATE_TRACKER_INITIALIZED = False
+
     if _DEVICE_RNG_STATE_TRACKER_INITIALIZED:
-=======
-    global _CUDA_RNG_STATE_TRACKER
-    global _CUDA_RNG_STATE_TRACKER_INITIALIZED
-    if force_reset:
-        _CUDA_RNG_STATE_TRACKER = None
-        _CUDA_RNG_STATE_TRACKER_INITIALIZED = False
-
-    if _CUDA_RNG_STATE_TRACKER_INITIALIZED:
->>>>>>> d905ac7f
         return
 
     if get_xla_model() and use_te_rng_tracker:
