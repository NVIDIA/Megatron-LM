# Copyright (c) 2022, NVIDIA CORPORATION. All rights reserved.

# Parts of the code here are adapted from PyTorch
# repo: https://github.com/pytorch/pytorch

import contextlib
import logging
<<<<<<< HEAD
from importlib.metadata import PackageNotFoundError, version
=======
from typing import Union
>>>>>>> 49c07123

from megatron.core.device_utils import get_current_rng_state, get_xla_model, set_current_rng_state, set_device_manual_seed
import torch
from pkg_resources import packaging
from torch.utils.checkpoint import detach_variable

from megatron.core.parallel_state import (
    get_expert_model_parallel_rank,
    get_expert_tensor_parallel_rank,
    get_tensor_model_parallel_rank,
)
from megatron.core.utils import is_te_min_version, safely_set_viewless_tensor_data

from .utils import gather_split_1d_tensor, split_tensor_into_1d_equal_chunks

try:
    import transformer_engine  # pylint: disable=unused-import

    HAVE_TE = True
except ModuleNotFoundError:
    HAVE_TE = False


# Default name for the model parallel rng tracker.
_MODEL_PARALLEL_RNG_TRACKER_NAME = 'model-parallel-rng'
_EXPERT_PARALLEL_RNG_TRACKER_NAME = 'expert-parallel-rng'
_DATA_PARALLEL_RNG_TRACKER_NAME = 'data-parallel-rng'

def get_expert_parallel_rng_tracker_name():
    """Get the expert parallel rng tracker name"""
    global _EXPERT_PARALLEL_RNG_TRACKER_NAME
    return _EXPERT_PARALLEL_RNG_TRACKER_NAME


def get_data_parallel_rng_tracker_name():
    """Get the data parallel rng tracker name"""
    global _DATA_PARALLEL_RNG_TRACKER_NAME
    return _DATA_PARALLEL_RNG_TRACKER_NAME


class DeviceRNGStatesTracker:
    """Tracker for the device RNG states.

    Using the `add` method, a device rng state is initialized based on
    the input `seed` and is assigned to `name`. Later, by forking the
    rng state, we can perform operations and return to our starting
    device state.
    """

    def __init__(self, use_cudagraphable_rng=False, is_inference_rng_tracker=False):
        self.reset()
        self.use_cudagraphable_rng = use_cudagraphable_rng
        self.is_inference_rng_tracker = is_inference_rng_tracker

        if self.use_cudagraphable_rng:
            assert (
                hasattr(torch.cuda.CUDAGraph, "register_generator_state")
                and hasattr(torch.Generator, "graphsafe_set_state")
                and hasattr(torch.Generator, "graphsafe_get_state")
                and hasattr(torch.Generator, "clone_state")
            ), "Tried using cudagraphs with RNG, however not detected in pytorch!"

    def is_initialized(self):
        """Checks if the internal RNG state has been set wirth set_states()."""
        return self._is_initialized

    def reset(self):
        """Set to the initial state (no tracker)."""

        # Track if initialized.
        self._is_initialized = False

        # Map from a string name to the device rng state.
        self.states_ = {}

        # Seeds are just for book keeping and ensure no seed is set twice.
        self.seeds_ = set()

    def get_states(self):
        """Get rng states. Copy the dictionary so we have direct
        pointers to the states, not just a pointer to the dictionary."""
        states = {}
        for name in self.states_:
            states[name] = self.states_[name]
        return states

    def set_states(self, states):
        """Set the rng states. For efficiency purposes, we do not check
        the size of seed for compatibility."""
        self._is_initialized = True
        self.states_ = states

    def add(self, name, seed):
        """Track the rng state."""
        self._is_initialized = True
        # Check seed is not already used.
        if seed in self.seeds_:
            raise Exception('seed {} already exists'.format(seed))
        self.seeds_.add(seed)
        # Check that state is not already defined.
        if name in self.states_:
            raise Exception('device rng state {} already exists'.format(name))
        # Get the current rng state.
        orig_rng_state = get_current_rng_state()
            
        # Set the new state and store it.
        set_device_manual_seed(seed)
        self.states_[name] = get_current_rng_state()
        # Reset rng state to what it was.
        set_current_rng_state(orig_rng_state)

    @contextlib.contextmanager
    def fork(self, name=_MODEL_PARALLEL_RNG_TRACKER_NAME):
        """Fork the device rng state, perform operations, and exit with
        the original state."""
        # Check if we have added the state
        if name not in self.states_:
            raise Exception('device rng state {} is not added'.format(name))
        # Store current rng state.
        orig_rng_state = get_current_rng_state()
        # Set rng state to the desired one
        set_current_rng_state(self.states_[name])
        # Record cpu RNG state
        cpu_rng_state = torch.get_rng_state()
        # Do the stuff we wanted to do.
        try:
            yield
        finally:
            # Throw a warning if cpu RNG state changed
            if not torch.all(cpu_rng_state == torch.get_rng_state()).item():
                logging.getLogger(__name__).warning('CPU RNG state changed within GPU RNG context')
            # Update the current rng state for later use.
            self.states_[name] = get_current_rng_state()
            # And set the state to the original state we started with.
            set_current_rng_state(orig_rng_state)


# RNG tracker object.
_DEVICE_RNG_STATE_TRACKER = None
_DEVICE_RNG_STATE_TRACKER_INITIALIZED = False


def initialize_rng_tracker(
    use_te_rng_tracker: bool = False,
    inference_rng_tracker: bool = False,
    use_cudagraphable_rng: bool = False,
):
    """Create the RNG tracker. 'use_te_rng_tracker' determines whether to use
    Megatron or TransformerEngine's implementation.
    In particular, TransformerEngine's implementation is cudagraphable and supports FP8.
    """


    global _DEVICE_RNG_STATE_TRACKER
    global _DEVICE_RNG_STATE_TRACKER_INITIALIZED
    if _DEVICE_RNG_STATE_TRACKER_INITIALIZED:
        return

    if get_xla_model() and use_te_rng_tracker:
        import warnings
        warnings.warn("XLA model fall back: use_te_rng_tracker=False")
        use_te_rng_tracker = False

    # Get the base tracker class
    base_tracker = None
    if HAVE_TE and use_te_rng_tracker:
        if not is_te_min_version("1.5.0"):
            raise RuntimeError("use_te_rng_tracker requires TransformerEngine version >= 1.5")
        from megatron.core.extensions.transformer_engine import TECudaRNGStatesTracker

        base_tracker = TECudaRNGStatesTracker
        tracker_kwargs = {"is_inference_rng_tracker": inference_rng_tracker}
    else:
<<<<<<< HEAD
        base_tracker = DeviceRNGStatesTracker
=======
        base_tracker = CudaRNGStatesTracker
        tracker_kwargs = {
            "use_cudagraphable_rng": use_cudagraphable_rng,
            "is_inference_rng_tracker": inference_rng_tracker,
        }
>>>>>>> 49c07123

    if inference_rng_tracker:

        class InferenceDeviceRNGStatesTracker(base_tracker):
            """RNG tracker for inference."""

            def add(self, name, seed):
                """Mirrors the interface from the training RNG tracker."""
                pass

            def set_states(self, states):
                """Mirrors the interface from the training RNG tracker."""
                pass

            def fork(self, name=_MODEL_PARALLEL_RNG_TRACKER_NAME):
                """Mirrors the interface from the training RNG tracker."""
                return contextlib.nullcontext()

        tracker_class = InferenceDeviceRNGStatesTracker
    else:
        tracker_class = base_tracker

<<<<<<< HEAD
    _DEVICE_RNG_STATE_TRACKER = tracker_class()
    _DEVICE_RNG_STATE_TRACKER_INITIALIZED = True
=======
    _CUDA_RNG_STATE_TRACKER = tracker_class(**tracker_kwargs)
    _CUDA_RNG_STATE_TRACKER_INITIALIZED = True
>>>>>>> 49c07123


def get_device_rng_tracker():
    """Get device rng tracker."""
    initialize_rng_tracker()
    return _DEVICE_RNG_STATE_TRACKER


def get_all_rng_states():
    """Returns all generator states used by the current `DeviceRNGStatesTracker`."""

    assert (
        _DEVICE_RNG_STATE_TRACKER_INITIALIZED
    ), "Tried getting all rng states but RNG Tracker has not been initalized!"

    if isinstance(_DEVICE_RNG_STATE_TRACKER, DeviceRNGStatesTracker):
        return _DEVICE_RNG_STATE_TRACKER.states_
    # If TE is installed, check if we are using TE's RNG tracker
    elif HAVE_TE and is_te_min_version("1.5.0"):
        from megatron.core.extensions.transformer_engine import TECudaRNGStatesTracker

        if isinstance(_DEVICE_RNG_STATE_TRACKER, TECudaRNGStatesTracker):
            from transformer_engine.pytorch.distributed import get_all_rng_states

            return get_all_rng_states()
    # no valid tracker, return an empty dict
    else:
        return {}
    
def model_parallel_device_manual_seed(seed, te_rng_tracker=False, inference_rng_tracker=False):
    """Initialize model parallel device seed.

    This function should be called after the model parallel is
    initialized. Also, no set_manual_seed should be called
    after this function. Basically, this is replacement for that
    function.
    Three set of RNG states are tracked:
    default state: This is for data parallelism and is the same among a set of model parallel GPUs
    but different across different model parallel groups. This is used for example for dropout
    in the non-tensor-model-parallel regions.
    tensor-model-parallel state: This state is different among a set of model parallel GPUs,
    but the same across data parallel groups. This is used for example for dropout
    in model parallel regions.
    expert-parallel-seed: This state is only used for the expert layer of MoE models.
    It is different among expert-tensor and expert-model parallel GPUs, and the same
    across expert-data parallel groups.
    """
    # 2718 is just for fun and any POSITIVE value will work.
    offset = seed + 2718
    tensor_model_parallel_seed = offset + get_tensor_model_parallel_rank()
    # Data parallel gets the original seed.
    data_parallel_seed = seed

    initialize_rng_tracker(te_rng_tracker, inference_rng_tracker)
    _DEVICE_RNG_STATE_TRACKER.reset()
    
    # Set the default state.
    set_device_manual_seed(data_parallel_seed)
    _DEVICE_RNG_STATE_TRACKER.add(_DATA_PARALLEL_RNG_TRACKER_NAME, data_parallel_seed)

    # and model parallel state.
    _DEVICE_RNG_STATE_TRACKER.add(_MODEL_PARALLEL_RNG_TRACKER_NAME, tensor_model_parallel_seed)

    expert_parallel_seed = (
        seed + 1024 + 100 * get_expert_model_parallel_rank() + get_expert_tensor_parallel_rank()
    )
    _DEVICE_RNG_STATE_TRACKER.add(_EXPERT_PARALLEL_RNG_TRACKER_NAME, expert_parallel_seed)


class CheckpointFunction(torch.autograd.Function):
    """Checkpoint Function

    This function is adapted from torch.utils.checkpoint with two main changes:
    1) torch.cuda.set_rng_state is replaced with `set_rng_state`
    2) the states in the model parallel tracker are also properly tracked/set/reset.
    """

    # pylint: disable=missing-function-docstring
    @staticmethod
    def forward(ctx, run_function, distribute_saved_activations, *args):
        """Forward pass."""
        ctx.run_function = run_function
        ctx.distribute_saved_activations = distribute_saved_activations

        # Copy the rng states.
        ctx.fwd_cpu_rng_state = torch.get_rng_state()
        ctx.fwd_device_rng_state = get_current_rng_state()
        ctx.fwd_device_rng_state_tracker = get_device_rng_tracker().get_states()

        with torch.no_grad():
            outputs = run_function(*args)

        # Divide hidden states across model parallel group and only keep
        # the chunk corresponding to the current rank.
    
        if distribute_saved_activations:
            ctx.input_0_shape = args[0].data.shape
            split_tensor = split_tensor_into_1d_equal_chunks(args[0].data, new_buffer=True)
            xm = get_xla_model()
            if xm:
                target_device = args[0].get_device()
                if target_device != split_tensor.get_device():
                    split_tensor = split_tensor.cpu() if target_device == -1 else split_tensor.to(device=target_device)
            safely_set_viewless_tensor_data(args[0], split_tensor)

        # Store everything.
        ctx.save_for_backward(*args)

        return outputs

    # pylint: disable=missing-function-docstring
    @staticmethod
    def backward(ctx, *args):
        """Backward pass."""
        if not torch.autograd._is_checkpoint_valid():
            raise RuntimeError(
                "Checkpointing is not compatible with .grad(), "
                "please use .backward() if possible"
            )
        inputs = ctx.saved_tensors
        if ctx.distribute_saved_activations:
            safely_set_viewless_tensor_data(
                inputs[0], gather_split_1d_tensor(inputs[0].data).view(ctx.input_0_shape)
            )

        # Store the current states.
        bwd_cpu_rng_state = torch.get_rng_state()
        bwd_device_rng_state = get_current_rng_state()
        bwd_device_rng_state_tracker = get_device_rng_tracker().get_states()

        # Set the states to what it used to be before the forward pass.
        torch.set_rng_state(ctx.fwd_cpu_rng_state)
        set_current_rng_state(ctx.fwd_device_rng_state)
        get_device_rng_tracker().set_states(ctx.fwd_device_rng_state_tracker)

        # Compute the forward pass.
        detached_inputs = detach_variable(inputs)
        with torch.enable_grad():
            outputs = ctx.run_function(*detached_inputs)

        # Set the states back to what it was at the start of this function.
        torch.set_rng_state(bwd_cpu_rng_state)
        set_current_rng_state(bwd_device_rng_state)
        get_device_rng_tracker().set_states(bwd_device_rng_state_tracker)

        if isinstance(outputs, torch.Tensor):
            outputs = (outputs,)

        # filter out non tensor outputs for backward pass
        outputs, args = zip(
            *filter(lambda x: torch.is_tensor(x[0]) and x[0].requires_grad, zip(outputs, args))
        )
        torch.autograd.backward(outputs, args)
        grads = tuple(inp.grad if isinstance(inp, torch.Tensor) else inp for inp in detached_inputs)
        return (None, None) + grads


def checkpoint(function, distribute_saved_activations, *args):
    """Checkpoint a model or part of the model.
    This has been directly copied from torch.utils.checkpoint."""
    return CheckpointFunction.apply(function, distribute_saved_activations, *args)<|MERGE_RESOLUTION|>--- conflicted
+++ resolved
@@ -5,11 +5,8 @@
 
 import contextlib
 import logging
-<<<<<<< HEAD
-from importlib.metadata import PackageNotFoundError, version
-=======
+from functools import partial
 from typing import Union
->>>>>>> 49c07123
 
 from megatron.core.device_utils import get_current_rng_state, get_xla_model, set_current_rng_state, set_device_manual_seed
 import torch
@@ -183,15 +180,7 @@
         base_tracker = TECudaRNGStatesTracker
         tracker_kwargs = {"is_inference_rng_tracker": inference_rng_tracker}
     else:
-<<<<<<< HEAD
-        base_tracker = DeviceRNGStatesTracker
-=======
-        base_tracker = CudaRNGStatesTracker
-        tracker_kwargs = {
-            "use_cudagraphable_rng": use_cudagraphable_rng,
-            "is_inference_rng_tracker": inference_rng_tracker,
-        }
->>>>>>> 49c07123
+        base_tracker = partial(DeviceRNGStatesTracker, use_cudagraphable_rng=use_cudagraphable_rng)
 
     if inference_rng_tracker:
 
@@ -214,13 +203,8 @@
     else:
         tracker_class = base_tracker
 
-<<<<<<< HEAD
     _DEVICE_RNG_STATE_TRACKER = tracker_class()
     _DEVICE_RNG_STATE_TRACKER_INITIALIZED = True
-=======
-    _CUDA_RNG_STATE_TRACKER = tracker_class(**tracker_kwargs)
-    _CUDA_RNG_STATE_TRACKER_INITIALIZED = True
->>>>>>> 49c07123
 
 
 def get_device_rng_tracker():
