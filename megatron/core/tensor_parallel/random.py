--- conflicted
+++ resolved
@@ -5,22 +5,11 @@
 
 import contextlib
 import logging
-<<<<<<< HEAD
 from importlib.metadata import PackageNotFoundError, version
-=======
-from functools import partial
-from typing import Union
->>>>>>> 6219d96e
 
 from megatron.core.device_utils import get_current_rng_state, get_xla_model, set_current_rng_state, set_device_manual_seed
 import torch
-<<<<<<< HEAD
 from pkg_resources import packaging
-=======
-from torch import _C
-from torch.cuda import _lazy_call, _lazy_init
-from torch.cuda import device as device_ctx_manager
->>>>>>> 6219d96e
 from torch.utils.checkpoint import detach_variable
 
 from megatron.core.parallel_state import (
@@ -45,83 +34,6 @@
 _EXPERT_PARALLEL_RNG_TRACKER_NAME = 'expert-parallel-rng'
 _DATA_PARALLEL_RNG_TRACKER_NAME = 'data-parallel-rng'
 
-<<<<<<< HEAD
-=======
-
-def _get_cuda_rng_state(
-    device: Union[int, str, torch.device] = "cuda", clone: bool = False, graph_safe: bool = False
-) -> torch.Tensor:
-    """Return the random number generator state of the specified GPU.
-
-    Arguments:
-        device (int): The gpu to retrieve the rng state
-        clone (bool): Whether to also clone the retrieved RNG state
-        graph_safe (bool): Get the rng state in a graph safe manner.
-
-    This function is adapted from torch.cuda.random.get_rng_state()"""
-
-    # if not using cuda graphs, just use the builtin pytorch function
-    if not graph_safe:
-        return torch.cuda.random.get_rng_state(device=device)
-
-    _lazy_init()
-    if isinstance(device, str):
-        device = torch.device(device)
-    elif isinstance(device, int):
-        device = torch.device("cuda", device)
-    idx = device.index
-    if idx is None:
-        idx = torch.cuda.current_device()
-
-    default_generator = torch.cuda.default_generators[idx]
-    if clone:
-        return default_generator.clone_state()
-    return default_generator.graphsafe_get_state()
-
-
-def _set_cuda_rng_state(new_state: torch.Tensor, device: int = -1, graph_safe: bool = False):
-    """Sets the random number generator state of the current GPU.
-
-    Arguments:
-        new_state (torch.ByteTensor): The desired state
-        device (int): The gpu to retrieve the rng state
-        graph_safe (bool): Set the rng state in a graph safe manner.
-
-    This function is adapted from PyTorch repo (torch.cuda.set_rng_state)
-    with a single change: the input state is not cloned. Cloning caused
-    major performance issues for +4 GPU cases.
-    """
-    if hasattr(_C, '_cuda_setRNGState') and callable(_C._cuda_setRNGState):
-        # older PyTorch
-        def cb():
-            with device_ctx_manager(device):
-                _C._cuda_setRNGState(new_state)
-
-    else:
-        # newer PyTorch
-        if device == -1:
-            device = torch.device('cuda')
-        elif isinstance(device, str):
-            device = torch.device(device)
-        elif isinstance(device, int):
-            device = torch.device('cuda', device)
-
-        def cb():
-            idx = device.index
-            if idx is None:
-                idx = torch.cuda.current_device()
-            default_generator = torch.cuda.default_generators[idx]
-
-            # if graph capturing, set the rng state in a cudagraphable way
-            if graph_safe:
-                default_generator.graphsafe_set_state(new_state)
-            else:
-                default_generator.set_state(new_state)
-
-    _lazy_call(cb)
-
-
->>>>>>> 6219d96e
 def get_expert_parallel_rng_tracker_name():
     """Get the expert parallel rng tracker name"""
     global _EXPERT_PARALLEL_RNG_TRACKER_NAME
@@ -194,7 +106,6 @@
         self.seeds_.add(seed)
         # Check that state is not already defined.
         if name in self.states_:
-<<<<<<< HEAD
             raise Exception('device rng state {} already exists'.format(name))
         # Get the current rng state.
         orig_rng_state = get_current_rng_state()
@@ -204,23 +115,6 @@
         self.states_[name] = get_current_rng_state()
         # Reset rng state to what it was.
         set_current_rng_state(orig_rng_state)
-=======
-            raise Exception('cuda rng state {} already exists'.format(name))
-
-        # If available, create the state in a graph safe manner
-        if self.use_cudagraphable_rng:
-            new_state = _get_cuda_rng_state(clone=True, graph_safe=True)
-            new_state.manual_seed(seed)
-            self.states_[name] = new_state
-        else:
-            # Get the current rng state.
-            orig_rng_state = torch.cuda.get_rng_state()
-            # Set the new state and store it.
-            torch.cuda.manual_seed(seed)
-            self.states_[name] = torch.cuda.get_rng_state()
-            # Reset rng state to what it was.
-            _set_cuda_rng_state(orig_rng_state)
->>>>>>> 6219d96e
 
     @contextlib.contextmanager
     def fork(self, name=_MODEL_PARALLEL_RNG_TRACKER_NAME):
@@ -230,15 +124,9 @@
         if name not in self.states_:
             raise Exception('device rng state {} is not added'.format(name))
         # Store current rng state.
-<<<<<<< HEAD
         orig_rng_state = get_current_rng_state()
         # Set rng state to the desired one
         set_current_rng_state(self.states_[name])
-=======
-        orig_cuda_rng_state = _get_cuda_rng_state(graph_safe=self.use_cudagraphable_rng)
-        # Set rng state to the desired one
-        _set_cuda_rng_state(self.states_[name], graph_safe=self.use_cudagraphable_rng)
->>>>>>> 6219d96e
         # Record cpu RNG state
         cpu_rng_state = torch.get_rng_state()
         # Do the stuff we wanted to do.
@@ -249,15 +137,9 @@
             if not torch.all(cpu_rng_state == torch.get_rng_state()).item():
                 logging.getLogger(__name__).warning('CPU RNG state changed within GPU RNG context')
             # Update the current rng state for later use.
-<<<<<<< HEAD
             self.states_[name] = get_current_rng_state()
             # And set the state to the original state we started with.
             set_current_rng_state(orig_rng_state)
-=======
-            self.states_[name] = _get_cuda_rng_state(graph_safe=self.use_cudagraphable_rng)
-            # And set the state to the original state we started with.
-            _set_cuda_rng_state(orig_cuda_rng_state, graph_safe=self.use_cudagraphable_rng)
->>>>>>> 6219d96e
 
 
 # RNG tracker object.
@@ -295,11 +177,7 @@
 
         base_tracker = TECudaRNGStatesTracker
     else:
-<<<<<<< HEAD
         base_tracker = DeviceRNGStatesTracker
-=======
-        base_tracker = partial(CudaRNGStatesTracker, use_cudagraphable_rng=use_cudagraphable_rng)
->>>>>>> 6219d96e
 
     if inference_rng_tracker:
 
@@ -332,35 +210,29 @@
     return _DEVICE_RNG_STATE_TRACKER
 
 
-<<<<<<< HEAD
-def model_parallel_device_manual_seed(seed, te_rng_tracker=False, inference_rng_tracker=False):
-    """Initialize model parallel device seed.
-=======
-def get_all_rng_states() -> bool:
-    """Returns all generator states used by the current `CudaRNGStatesTracker`."""
+def get_all_rng_states():
+    """Returns all generator states used by the current `DeviceRNGStatesTracker`."""
 
     assert (
-        _CUDA_RNG_STATE_TRACKER_INITIALIZED
+        _DEVICE_RNG_STATE_TRACKER_INITIALIZED
     ), "Tried getting all rng states but RNG Tracker has not been initalized!"
 
-    if isinstance(_CUDA_RNG_STATE_TRACKER, CudaRNGStatesTracker):
-        return _CUDA_RNG_STATE_TRACKER.states_
+    if isinstance(_DEVICE_RNG_STATE_TRACKER, DeviceRNGStatesTracker):
+        return _DEVICE_RNG_STATE_TRACKER.states_
     # If TE is installed, check if we are using TE's RNG tracker
     elif HAVE_TE and is_te_min_version("1.5.0"):
         from megatron.core.extensions.transformer_engine import TECudaRNGStatesTracker
 
-        if isinstance(_CUDA_RNG_STATE_TRACKER, TECudaRNGStatesTracker):
+        if isinstance(_DEVICE_RNG_STATE_TRACKER, TECudaRNGStatesTracker):
             from transformer_engine.pytorch.distributed import get_all_rng_states
 
             return get_all_rng_states()
     # no valid tracker, return an empty dict
     else:
         return {}
-
-
-def model_parallel_cuda_manual_seed(seed, te_rng_tracker=False, inference_rng_tracker=False):
-    """Initialize model parallel cuda seed.
->>>>>>> 6219d96e
+    
+def model_parallel_device_manual_seed(seed, te_rng_tracker=False, inference_rng_tracker=False):
+    """Initialize model parallel device seed.
 
     This function should be called after the model parallel is
     initialized. Also, no set_manual_seed should be called
@@ -415,13 +287,8 @@
 
         # Copy the rng states.
         ctx.fwd_cpu_rng_state = torch.get_rng_state()
-<<<<<<< HEAD
         ctx.fwd_device_rng_state = get_current_rng_state()
         ctx.fwd_device_rng_state_tracker = get_device_rng_tracker().get_states()
-=======
-        ctx.fwd_cuda_rng_state = _get_cuda_rng_state()
-        ctx.fwd_cuda_rng_state_tracker = get_cuda_rng_tracker().get_states()
->>>>>>> 6219d96e
 
         with torch.no_grad():
             outputs = run_function(*args)
@@ -460,13 +327,8 @@
 
         # Store the current states.
         bwd_cpu_rng_state = torch.get_rng_state()
-<<<<<<< HEAD
         bwd_device_rng_state = get_current_rng_state()
         bwd_device_rng_state_tracker = get_device_rng_tracker().get_states()
-=======
-        bwd_cuda_rng_state = _get_cuda_rng_state()
-        bwd_cuda_rng_state_tracker = get_cuda_rng_tracker().get_states()
->>>>>>> 6219d96e
 
         # Set the states to what it used to be before the forward pass.
         torch.set_rng_state(ctx.fwd_cpu_rng_state)
