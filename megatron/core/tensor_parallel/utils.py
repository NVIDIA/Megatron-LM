# Copyright (c) 2022, NVIDIA CORPORATION. All rights reserved.

from typing import List, Sequence, Union

import torch.distributed

from megatron.core.device_utils import get_current_device, get_xla_model
import torch

from megatron.core.utils import (
    divide,
    get_tensor_model_parallel_group_if_none,
    is_torch_min_version,
)

if is_torch_min_version("1.13.0"):
    dist_all_gather_func = torch.distributed.all_gather_into_tensor
else:
    dist_all_gather_func = torch.distributed._all_gather_base


def split_tensor_along_last_dim(
    tensor: torch.Tensor, num_partitions: int, contiguous_split_chunks: bool = False
) -> List[torch.Tensor]:
    """Split a tensor along its last dimension.

    Args:
        tensor: input tensor.
        num_partitions: number of partitions to split the tensor
        contiguous_split_chunks: If True, make each chunk contiguous
                                 in memory.

    Returns:
        A list of Tensors
    """
    # Get the size and dimension.
    last_dim = tensor.dim() - 1
    last_dim_size = divide(tensor.size()[last_dim], num_partitions)
    # Split.
    tensor_list = torch.split(tensor, last_dim_size, dim=last_dim)
    # Note: torch.split does not create contiguous tensors by default.
    if contiguous_split_chunks:
        return tuple(chunk.contiguous() for chunk in tensor_list)

    return tensor_list


def split_tensor_into_1d_equal_chunks(tensor, new_buffer=False, tp_group=None):
    """Break a tensor into equal 1D chunks across tensor parallel ranks.

    Returns a Tensor or View with this rank's portion of the data.

    Args:
        tensor: The tensor to split

    Keyword Args:
        new_buffer (bool): If True, returns a new Tensor.
                           If False, returns a view into the existing Tensor.
                           Default is False

    """
    tp_group = get_tensor_model_parallel_group_if_none(tp_group)
    partition_size = torch.numel(tensor) // tp_group.size()
    start_index = partition_size * tp_group.rank()
    end_index = start_index + partition_size
    if new_buffer:
        data = torch.empty(
            partition_size,
            dtype=tensor.dtype,
            device=get_current_device(),
            requires_grad=False,
        )
        data.copy_(tensor.view(-1)[start_index:end_index])
    else:
        data = tensor.view(-1)[start_index:end_index]
    return data


def gather_split_1d_tensor(tensor, tp_group=None):
    """Opposite of split_tensor_into_1d_equal_chunks. Gather values from tensor
    model parallel ranks.

    Returns a new Tensor with the gathered data.

    Args:
        tensor: A Tensor or view of this rank's portion of the data.
    """
<<<<<<< HEAD
    
    numel_gathered = torch.numel(tensor) * parallel_state.get_tensor_model_parallel_world_size()
    xm = get_xla_model()
    if xm:
        gathered = xm.all_gather(tensor, groups=parallel_state.get_tensor_model_parallel_groups(), pin_layout=False).view(numel_gathered)
    else:
        gathered = torch.empty(
            numel_gathered, dtype=tensor.dtype, device=get_current_device(), requires_grad=False
        )
        dist_all_gather_func(gathered, tensor, group=parallel_state.get_tensor_model_parallel_group())
=======
    tp_group = get_tensor_model_parallel_group_if_none(tp_group)
    numel_gathered = torch.numel(tensor) * tp_group.size()
    gathered = torch.empty(
        numel_gathered, dtype=tensor.dtype, device=torch.cuda.current_device(), requires_grad=False
    )
    dist_all_gather_func(gathered, tensor, group=tp_group)
>>>>>>> 8e0215c8
    return gathered

class VocabUtility:
    """Split the vocabulary into `world_size` chunks and return the first
    and last index of the vocabulary belonging to the `rank`
    partition: Note that indices in [fist, last)

    """

    @staticmethod
    def vocab_range_from_per_partition_vocab_size(
        per_partition_vocab_size: int, rank, world_size: int
    ) -> Sequence[int]:
        """Vocab range from per partition vocab size."""
        index_f = rank * per_partition_vocab_size
        index_l = index_f + per_partition_vocab_size
        return index_f, index_l

    @staticmethod
    def vocab_range_from_global_vocab_size(
        global_vocab_size: int, rank: int, world_size: int
    ) -> Sequence[int]:
        """Vocab range from global vocab size."""
        per_partition_vocab_size = divide(global_vocab_size, world_size)
        return VocabUtility.vocab_range_from_per_partition_vocab_size(
            per_partition_vocab_size, rank, world_size
        )<|MERGE_RESOLUTION|>--- conflicted
+++ resolved
@@ -12,6 +12,7 @@
     get_tensor_model_parallel_group_if_none,
     is_torch_min_version,
 )
+from megatron.core.wrapped_process_group import WrappedProcessGroup
 
 if is_torch_min_version("1.13.0"):
     dist_all_gather_func = torch.distributed.all_gather_into_tensor
@@ -59,7 +60,7 @@
                            Default is False
 
     """
-    tp_group = get_tensor_model_parallel_group_if_none(tp_group)
+    tp_group = get_tensor_model_parallel_group_if_none(tp_group, wrapped=True)
     partition_size = torch.numel(tensor) // tp_group.size()
     start_index = partition_size * tp_group.rank()
     end_index = start_index + partition_size
@@ -85,25 +86,18 @@
     Args:
         tensor: A Tensor or view of this rank's portion of the data.
     """
-<<<<<<< HEAD
     
-    numel_gathered = torch.numel(tensor) * parallel_state.get_tensor_model_parallel_world_size()
+    tp_group = get_tensor_model_parallel_group_if_none(tp_group, wrapped=True)
+    numel_gathered = torch.numel(tensor) * tp_group.size()
     xm = get_xla_model()
     if xm:
-        gathered = xm.all_gather(tensor, groups=parallel_state.get_tensor_model_parallel_groups(), pin_layout=False).view(numel_gathered)
+        gathered = xm.all_gather(tensor, groups=tp_group.rank_groups, pin_layout=False).view(numel_gathered)
     else:
-        gathered = torch.empty(
-            numel_gathered, dtype=tensor.dtype, device=get_current_device(), requires_grad=False
-        )
-        dist_all_gather_func(gathered, tensor, group=parallel_state.get_tensor_model_parallel_group())
-=======
-    tp_group = get_tensor_model_parallel_group_if_none(tp_group)
-    numel_gathered = torch.numel(tensor) * tp_group.size()
-    gathered = torch.empty(
-        numel_gathered, dtype=tensor.dtype, device=torch.cuda.current_device(), requires_grad=False
-    )
-    dist_all_gather_func(gathered, tensor, group=tp_group)
->>>>>>> 8e0215c8
+        gathered = torch.empty(numel_gathered, dtype=tensor.dtype, device=get_current_device(), 
+                               requires_grad=False)
+        dist_all_gather_func(gathered, tensor, group=tp_group.process_group)
+    
+    
     return gathered
 
 class VocabUtility:
