--- conflicted
+++ resolved
@@ -81,7 +81,6 @@
     """
     
     numel_gathered = torch.numel(tensor) * parallel_state.get_tensor_model_parallel_world_size()
-<<<<<<< HEAD
     xm = get_xla_model()
     if xm:
         gathered = xm.all_gather(tensor, groups=parallel_state.get_tensor_model_parallel_groups()).view(numel_gathered)
@@ -89,15 +88,7 @@
         gathered = torch.empty(
             numel_gathered, dtype=tensor.dtype, device=get_current_device(), requires_grad=False
         )
-        torch.distributed.all_gather_into_tensor(
-            gathered, tensor, group=parallel_state.get_tensor_model_parallel_group()
-        )
-=======
-    gathered = torch.empty(
-        numel_gathered, dtype=tensor.dtype, device=torch.cuda.current_device(), requires_grad=False
-    )
-    dist_all_gather_func(gathered, tensor, group=parallel_state.get_tensor_model_parallel_group())
->>>>>>> 1b8fce7e
+        dist_all_gather_func(gathered, tensor, group=parallel_state.get_tensor_model_parallel_group())
     return gathered
 
 
