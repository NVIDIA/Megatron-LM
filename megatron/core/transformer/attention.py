--- conflicted
+++ resolved
@@ -1,10 +1,5 @@
-<<<<<<< HEAD
 # Copyright (c) 2025 NVIDIA CORPORATION & AFFILIATES. All rights reserved.
-
-=======
-# Copyright (c) 2025, NVIDIA CORPORATION. All rights reserved.
 import copy
->>>>>>> 01aad931
 from abc import ABC, abstractmethod
 from dataclasses import dataclass
 from typing import NoReturn, Optional, Tuple, Union
