--- conflicted
+++ resolved
@@ -1661,37 +1661,6 @@
                 sample_start_idx = (prefix_num_layers[model_chunk_idx] * self.num_microbatches) + (
                     fwd_idx[model_chunk_idx] * self.num_layers_per_chunk[model_chunk_idx]
                 )
-<<<<<<< HEAD
-                fwd_sample_idx = [
-                    sample_start_idx + i for i in range(self.num_layers_per_chunk[model_chunk_idx])
-                ]
-                if model_chunk_idx not in fwd_sample_queues:
-                    fwd_sample_queues[model_chunk_idx] = []
-                for per_callable_fwd_idx in fwd_sample_idx:
-                    if sample_args[per_callable_fwd_idx] is None:
-                        layer_idx = per_callable_fwd_idx - sample_start_idx
-                        if chunk_id_list:
-                            # the chunk_id is actually layer id, chunk_id_list maps it
-                            # back to the original chunk id.
-                            model_chunk_idx = chunk_id_list[idx][0]
-                            layer_idx = chunk_id_list[idx][1]
-                        sample_args[per_callable_fwd_idx], sample_kwargs[per_callable_fwd_idx] = (
-                            _get_layer_static_inputs(
-                                self.callables_per_chunk[model_chunk_idx][layer_idx],
-                                self.chunks_with_decoder[model_chunk_idx],
-                            )
-                        )
-
-                        model_chunk_idx = abs(chunk_id) - 1
-                    sample_args_keys = tuple(
-                        (t.shape, t.dtype, t.layout) for t in sample_args[per_callable_fwd_idx]
-                    )
-                    sample_kwargs_keys = tuple(
-                        (k, v.shape, v.dtype, v.layout)
-                        for k, v in sorted(sample_kwargs[per_callable_fwd_idx].items())
-                    )
-                    sample_keys = sample_args_keys + sample_kwargs_keys
-=======
                 for layer_idx, layer in enumerate(self.callables_per_chunk[model_chunk_idx]):
                     per_callable_fwd_idx = sample_start_idx + layer_idx
 
@@ -1712,7 +1681,7 @@
                         # cache the signature.
                         sample_args[per_callable_fwd_idx], sample_kwargs[per_callable_fwd_idx] = (
                             _get_layer_static_inputs(
-                                layer, self.chunks_with_decoder[model_chunk_idx]
+                                layer, self.chunks_with_decoder[chunk_id_list[idx][0]]
                             )
                         )
                         sample_args_keys = tuple(
@@ -1729,7 +1698,6 @@
                         # reuse the static inputs of a previous forward pass for this forward pass.
                         # If not, we still need to generate the new static inputs.
                         sample_keys = layer_sample_keys_cache[id(layer)]
->>>>>>> 3714d81d
 
                     fwd_sample_queues[model_chunk_idx].append((sample_keys, per_callable_fwd_idx))
                     if consumed_sample_queue.get(sample_keys, []):
