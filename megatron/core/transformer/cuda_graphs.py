# Copyright (c) 2024, NVIDIA CORPORATION. All rights reserved.

import gc
import inspect
import logging
from collections import defaultdict
from contextlib import nullcontext
from dataclasses import fields, is_dataclass
from enum import Enum

import torch
from torch.utils._pytree import tree_flatten

from megatron.core import parallel_state
from megatron.core.device_utils import get_current_device
from megatron.core.tensor_parallel.random import (
    DeviceRNGStatesTracker,
    get_all_rng_states,
    get_device_rng_tracker,
)
from megatron.core.transformer.identity_op import IdentityOp
from megatron.core.transformer.module import MegatronModule
from megatron.core.transformer.transformer_config import TransformerConfig
from megatron.core.utils import is_te_min_version

try:
    from transformer_engine.pytorch.fp8 import FP8GlobalStateManager, fp8_autocast
    from transformer_engine.pytorch.graph import restore_fp8_tensors, save_fp8_tensors
    from transformer_engine.pytorch.graph import set_capture_end as te_set_capture_end
    from transformer_engine.pytorch.graph import set_capture_start as te_set_capture_start
    from transformer_engine.pytorch.module.base import TransformerEngineBaseModule

    HAVE_TE_GRAPHS = True
except:
    HAVE_TE_GRAPHS = False

_IS_GRAPH_CAPTURING = False

logger = logging.getLogger(__name__)


def is_graph_capturing():
    """Query if currently capturing."""
    global _IS_GRAPH_CAPTURING
    return _IS_GRAPH_CAPTURING


def _set_capture_start():
    """Set graph capture has started."""
    global _IS_GRAPH_CAPTURING
    _IS_GRAPH_CAPTURING = True


def _set_capture_end():
    """Set graph capture has ended."""
    global _IS_GRAPH_CAPTURING
    _IS_GRAPH_CAPTURING = False


def _check_supported_type(arg):
    """Check if arg is a supported type for cudagraph input/outputs."""

    from megatron.core.inference.contexts import (  # guard against circular import
        DynamicInferenceContext,
        StaticInferenceContext,
    )

    _SUPPORTED_TYPES = {
        torch.Tensor,
        type(None),
        bool,
        int,
        str,
        float,
        StaticInferenceContext,
        DynamicInferenceContext,
    }
    assert type(arg) in _SUPPORTED_TYPES or is_dataclass(
        arg
    ), f"Cudagraphs recieved an arg of type {type(arg)} which is not supported."


class _CudagraphGlobalRecord:
    """A global datastructure that records of the ordering of all _CudaGraphRunner's
    first fwd or bwd passes. 'create_cudagraphs' will use this to create
    cudagraphs in execution order, which is required for cudagraphs sharing a mempool."""

    """A global flag that if true, all cudagraph runners
    fwd and bwd passes will be performed using their cudagraphed versions."""
    cudagraph_created = False

    """A record of fwd and bwd graph creation, populated with 'record_fwd_graph' and 
    'record_bwd_graph."""
    cudagraph_record = []

    @classmethod
    def record_fwd_graph(cls, runner, args, kwargs):
        """Record a fwd graph to 'cudagraph_record"""
        cls.cudagraph_record.append((runner, "fwd", args, kwargs))

    @classmethod
    def record_bwd_graph(cls, runner):
        """Record a bwd graph to 'cudagraph_record"""
        cls.cudagraph_record.append((runner, "bwd"))

    @classmethod
    def create_cudagraphs(cls):
        """Iterate through 'cudagraph_record' creating graphs in the order in which
        they were recorded."""

        # Cudagraphs have already been created, check that no cudagraphed modules ran in eager mode
        if cls.cudagraph_created:
            assert len(cls.cudagraph_record) == 0, (
                "One or more _CudaGraphRunners requested to create a graph after cudagraphs",
                "were already created!",
            )
            return

        # No cudagraphs have been created or recorded, so do nothing
        if len(cls.cudagraph_record) == 0:
            return

        # Otherwise, create all the recorded cudagraphs.
        logging.getLogger(__name__).info(f"Creating {len(cls.cudagraph_record)} CUDA graphs")

        has_te_modules = False
        if HAVE_TE_GRAPHS:
            for g in cls.cudagraph_record:
                base_module = g[0].base_module
                has_te_modules = has_te_modules or any(
                    [isinstance(m, TransformerEngineBaseModule) for m in base_module.modules()]
                )

        # If graphing only transformer layers with self attention, then apply the following
        # transformer layer specific optimizations that reduce memory usage and tensor copies:
        # These eventually will become unneccessary with:
        # https://github.com/pytorch/pytorch/pull/137318
        # 1. Some inputs to TransformerLayer (e.g. rotary_emb) are the same over all layers
        #    and only need to be set once.
        # 2. Because the next layer consumes the previous layer's hidden states, all fwd
        #    cudagraphs can alternate reusing the same hidden_state input, output buffer.
        #    Similarly, bwd graphs can alternate the same output, input grad buffers.
        optimize_transformer_layer_graph_buffers = all(
            [g[0].reuse_input_output_buffer for g in cls.cudagraph_record]
        )
        if optimize_transformer_layer_graph_buffers:
            prev_fwd_hidden_state_output = None
            prev_bwd_hidden_state_inputgrad = None

        gc.collect()
        torch.cuda.empty_cache()

        _set_capture_start()
        if has_te_modules:
            te_set_capture_start()

        for idx, g in enumerate(cls.cudagraph_record):
            runner, graph_type = g[0:2]

            if optimize_transformer_layer_graph_buffers:
                if graph_type == 'fwd':
                    args, kwargs = g[2:]

                    if not runner.is_first_layer:
                        kwargs['hidden_states'] = prev_fwd_hidden_state_output
                    runner.create_fwd_graph(args, kwargs, clone_inputs=False)

                    # The output of TransformerLayer is: (hidden_states, None)
                    if isinstance(runner.fwd_graph_outputs, tuple):
                        prev_fwd_hidden_state_output, _ = runner.fwd_graph_outputs
                    # MambaLayer returns only hidden_states
                    elif isinstance(runner.fwd_graph_outputs, torch.Tensor):
                        prev_fwd_hidden_state_output = runner.fwd_graph_outputs

                else:
                    runner.create_bwd_graph(prev_bwd_hidden_state_inputgrad)

                    # The first input grad TransformerLayer is for 'hidden_states'
                    if not runner.is_last_layer:
                        prev_bwd_hidden_state_inputgrad = runner.static_grad_inputs[0]
            else:
                runner, graph_type = g[0:2]
                if graph_type == 'fwd':
                    args, kwargs = g[2:]
                    runner.create_fwd_graph(args, kwargs)
                else:
                    runner.create_bwd_graph()

        for g in cls.cudagraph_record:
            runner = g[0]
            runner.cudagraph_created = True

        cls.cudagraph_created = True
        cls.cudagraph_record = []

        _set_capture_end()
        if has_te_modules:
            te_set_capture_end()


def create_cudagraphs():
    """Should be called at the end of each schedule function,
    (e.g. forward_backward_pipelining_with_interleaving) in
    `megatron.core.pipeline_parallel.schedules.py`. During the first step, _CudaGraphRunners
    populate _CudagraphGlobalRecord with the global order in which cudagraphs should be created.
    At the end for the first step, this function calls each runner's `create_fwd_graph` and
    `create_bwd_graph` in the order recorded in _CudagraphGlobalRecord, which allows cudagraphs
    to be created in execution order, which allows multiple cudagraphs to share a single
    memory pool, minimizing cudagraph memory usage."""

    _CudagraphGlobalRecord.create_cudagraphs()


class _GraphStatus(Enum):
    """An Enum to track if a cudagraph is ready to perform a forward or backward pass."""

    FWD_READY = 0  # Set immediately after a bwd pass
    BWD_READY = 1  # Set immediately after a fwd pass


class _CudagraphRecordNode(torch.autograd.Function):
    """Inserts a noop node into the autograd graph, used to record when a bwd graph needs
    to be created."""

    @staticmethod
    def forward(ctx, runner, inputs):
        """Forward pass, does nothing but registers an autograd node."""

        assert (
            runner.status == _GraphStatus.FWD_READY
        ), "Tried calling the fwd cudagraph when the bwd cudagraph was expected to be called next!"

        ctx.runner = runner
        return inputs

    @staticmethod
    def backward(ctx, grads):
        """If this is the first bwd pass of this runner, record that a
        bwd graph needs to be created."""

        runner = ctx.runner
        assert (
            runner.status == _GraphStatus.BWD_READY
        ), "Tried calling the bwd cudagraph when the fwd cudagraph was expected to be called next!"
        runner.status = _GraphStatus.FWD_READY
        if not runner.bwd_graph_recorded:
            _CudagraphGlobalRecord.record_bwd_graph(runner)
            runner.bwd_graph_recorded = True

        return None, grads


class _CudagraphReplayNode(torch.autograd.Function):
    """Replays the runner's cudagraphs with autograd. Handles copying data into/out of the
    cudagraph io and fp8 if used."""

    @staticmethod
    def forward(ctx, runner, is_first_microbatch, *inputs):
        """Replay the forward graph of the passed runner."""

        assert (
            runner.fwd_graph is not None
        ), "Tried replaying fwd cudagraph before calling 'create_fwd_cudagraph!"
        assert (
            runner.status == _GraphStatus.FWD_READY
        ), "Tried calling the fwd cudagraph when the bwd cudagraph was expected to be called next!"
        assert len(inputs) == len(
            runner.fwd_graph_input_surface
        ), "Fwd cudagraph received a different number of tensors than what it was graphed with!"

        # Copy new data into fwd graph input buffer
        for user_input, cudagraph_input in zip(inputs, runner.fwd_graph_input_surface):
            if user_input.data_ptr() != cudagraph_input.data_ptr():
                cudagraph_input.copy_(user_input)

        ctx.runner = runner
        if runner.fp8_enabled:
            for m in runner.base_module.modules():
                if isinstance(m, TransformerEngineBaseModule):
                    m.fp8_meta["fp8_group"] = FP8GlobalStateManager.get_fp8_group()
                    m.fp8_meta["recipe"] = FP8GlobalStateManager.get_fp8_recipe()

                    if is_te_min_version("1.13.0"):
                        FP8GlobalStateManager.add_fp8_tensors_to_global_buffer(m.fp8_meta)
                    else:
                        FP8GlobalStateManager.add_fp8_tensors_to_global_buffer(
                            m.fp8_meta, fp8_weights=m._get_fp8_params()
                        )

            is_first_fp8_module = FP8GlobalStateManager.is_first_fp8_module()
            if is_first_fp8_module:
                FP8GlobalStateManager.set_skip_fp8_weight_update_tensor(not is_first_microbatch)
            ctx.is_first_fp8_module = is_first_fp8_module

        runner.fwd_graph.replay()

        # if last transformer layer, return a clone of the cudagraph output buffer, as releasing
        # the cudagraph output buffer into the rest of the system may allow it to be corrupted
        if runner.is_last_layer:
            out = tuple(o.clone().detach() for o in runner.fwd_graph_output_surface)
        else:
            out = tuple(o.detach() for o in runner.fwd_graph_output_surface)
        return out

    @staticmethod
    def backward(ctx, *grads):
        """Replay the backward graph of the passed runner."""

        runner = ctx.runner
        assert (
            runner.bwd_graph is not None
        ), "Tried replaying bwd cudagraph before calling 'create_bwd_cudagraph'!"
        assert (
            runner.status == _GraphStatus.BWD_READY
        ), "Tried calling the bwd cudagraph when the fwd cudagraph was expected to be called next!"
        assert len(grads) == len(
            runner.static_grad_outputs
        ), "Bwd cudagraph received a different number of tensors than what it was graphed with!"

        # Copy new data into bwd graph input buffer
        for user_output_grad, cudagraph_output_grad in zip(grads, runner.static_grad_outputs):
            if user_output_grad.data_ptr() != cudagraph_output_grad.data_ptr():
                cudagraph_output_grad.copy_(user_output_grad)

        runner.bwd_graph.replay()
        runner.status = _GraphStatus.FWD_READY

        # Update FP8 scale factors if needed
        if runner.fp8_enabled and ctx.is_first_fp8_module:
            FP8GlobalStateManager.reduce_and_update_fp8_tensors(forward=False)

        # If using gradient_accumulation_fusion, whenever `main_grad` is calculated
        # the `grad_added_to_main_grad` attribute is expected to set. However when using
        # cudagraphs this doesn't occur so we emulate this behavior here.
        for param, grad_added in runner.groundtruth_grad_added_to_main_grad.items():
            param.grad_added_to_main_grad = grad_added

        if runner.is_first_layer:
            output_grads = tuple(
                b.clone().detach() if b is not None else b for b in runner.get_input_grads()
            )
        else:
            output_grads = tuple(
                b.detach() if b is not None else b for b in runner.get_input_grads()
            )
        return None, None, *output_grads


class _CudaGraphRunner(torch.nn.Module):
    """Represents the execution of a cudagraphed module for a single microbatch.
    If there are multiple outstanding microbatches per module, such as for pipeline parallelism,
    CudaGraphManager automatically creates multiple _CudaGraphRunners per module."""

    def __init__(self, base_module, fwd_mempool, bwd_mempool, share_cudagraph_io_buffers=None):
        """Creates a _CudaGraphRunner, which holds a single pair of fwd and bwd cudagraphs, which
        are not created until this runner records its graph creation into
        '_CudagraphGlobalRecord', and 'create_cudagraphs()' is called. share_cudagraph_io_buffers
        is a boolean flag to indicate whether to reuse the cudagraph input and output buffers for
        transformer layer specific optimizations that reduce memory usage and tensor copies."""

        super().__init__()

        self.base_module = base_module
        self.fwd_mempool = fwd_mempool
        self.bwd_mempool = bwd_mempool

        self.fwd_graph = None
        self.bwd_graph = None

        self.fwd_graph_recorded = False
        self.bwd_graph_recorded = False
        self.cudagraph_created = False
        self.status = _GraphStatus.FWD_READY

        self.fuse_wgrad_accumulation = False
        self.backward_retain_grad = False
        self.fp8_enabled = False
        self.deallocate_pipeline_outputs = False
        self.num_warmup_steps = 2
        if isinstance(self.base_module.config, TransformerConfig):
            self.fuse_wgrad_accumulation = self.base_module.config.gradient_accumulation_fusion
            self.backward_retain_grad = self.base_module.config.cuda_graph_retain_backward_graph
            self.fp8_enabled = self.base_module.config.fp8 is not None
            self.deallocate_pipeline_outputs = self.base_module.config.deallocate_pipeline_outputs
            self.num_warmup_steps = self.base_module.config.cuda_graph_warmup_steps

            if self.fp8_enabled:
                self.fp8_recipe = FP8GlobalStateManager.get_fp8_recipe()
                FP8GlobalStateManager.set_skip_fp8_weight_update_tensor(False)

        from megatron.core.ssm.mamba_layer import MambaLayer
        from megatron.core.transformer.transformer_layer import TransformerLayer

        self.is_first_layer = None
        self.is_last_layer = None
        if share_cudagraph_io_buffers == False:
            self.reuse_input_output_buffer = False
            self.is_first_layer = True
            self.is_last_layer = True
        else:
            if (
                isinstance(base_module, TransformerLayer)
                and isinstance(base_module.cross_attention, IdentityOp)
            ) or isinstance(base_module, MambaLayer):
                self.reuse_input_output_buffer = True
                total_num_layers = base_module.config.num_layers
                pp_size = parallel_state.get_pipeline_model_parallel_world_size()
                vpp_size = parallel_state.get_virtual_pipeline_model_parallel_world_size()
                if vpp_size is None:
                    vpp_size = 1

                layers_per_chunk = total_num_layers // vpp_size // pp_size
                self.is_first_layer = ((base_module.layer_number - 1) % layers_per_chunk) == 0
                self.is_last_layer = (base_module.layer_number % layers_per_chunk) == 0
            else:
                self.reuse_input_output_buffer = False

    def get_fp8_context(self):
        """Return a new fp8 context in cudagraph mode."""

        if self.fp8_enabled:
            return fp8_autocast(
                enabled=True, calibrating=False, fp8_recipe=self.fp8_recipe, _graph=True
            )
        return nullcontext()

    def create_fwd_graph(self, args, kwargs, clone_inputs=True):
        """Create a fwd cudagraph for this runner. Should be called inside
        'create_cudagraphs()'."""

        # save grads and other variables that may be affected by graph warmup
        if self.training and torch.is_grad_enabled():
            save_main_grads = [
                param.main_grad.clone()
                for param in self.base_module.parameters()
                if hasattr(param, 'main_grad')
            ]

        if self.fp8_enabled:
            if is_te_min_version("1.13.0"):
                saved_fp8_tensors = save_fp8_tensors([self.base_module], self.fp8_recipe)
            else:
                saved_fp8_tensors = save_fp8_tensors(
                    [self.base_module], self.fp8_recipe.amax_history_len
                )

        if clone_inputs:
            args, kwargs = self.zero_out_tensors(args, kwargs)

        self.fwd_graph_input_args = args
        self.fwd_graph_input_kwargs = kwargs

        input_tensors = self.get_tensors(args, kwargs)
        self.fwd_graph_input_surface = input_tensors + tuple(self.base_module.parameters())

        self.fwd_graph = torch.cuda.CUDAGraph()

        # For cases with multiple active RNG states, e.g. TP.
        for _, state in get_all_rng_states().items():
            self.fwd_graph.register_generator_state(state)

        # warmup again as case graph capture mode may execute a different codepath
        for _ in range(self.num_warmup_steps):
            with self.get_fp8_context():
                outputs = self.base_module.forward(
                    *self.fwd_graph_input_args, **self.fwd_graph_input_kwargs
                )
            if self.training and torch.is_grad_enabled():
                outputs = self.get_tensors(outputs)
                grad_inputs = torch.autograd.grad(
                    outputs=tuple(o for o in outputs if o.requires_grad),
                    inputs=tuple(i for i in self.fwd_graph_input_surface if i.requires_grad),
                    grad_outputs=tuple(
                        torch.zeros_like(o) if o.requires_grad else None for o in outputs
                    ),
                    only_inputs=True,
                    allow_unused=True,
                )

        with self.get_fp8_context():
            torch.cuda.synchronize()
            with torch.cuda.graph(self.fwd_graph, pool=self.fwd_mempool):
                outputs = self.base_module.forward(
                    *self.fwd_graph_input_args, **self.fwd_graph_input_kwargs
                )

        # save cudagraph output buffer
        self.fwd_graph_outputs = outputs
        self.fwd_graph_output_surface = self.get_tensors(outputs)

        if self.training and torch.is_grad_enabled():
            assert (
                len(self.fwd_graph_output_surface) > 0
            ), """Tried graphing a moudule that returned no tensors in training mode, 
                however the graphed module must output at least one tensor, 
                so that a corresponding backward node may be registered in the autograd graph."""

            # restore cached grads
            for param in self.base_module.parameters():
                if hasattr(param, 'main_grad'):
                    saved_grad = save_main_grads.pop(0)
                    assert (
                        param.main_grad.shape == saved_grad.shape
                    ), "Error restoring grads while cudagraphing!"
                    param.main_grad.copy_(saved_grad)

        if self.fp8_enabled:
            restore_fp8_tensors([self.base_module], saved_fp8_tensors)

    def create_bwd_graph(self, static_grad_outputs=None):
        """Create a bwd cudagraph for this runner. Should be called inside
        'create_cudagraphs()'."""

        self.bwd_graph = torch.cuda.CUDAGraph()

        # For cases with multiple active RNG states, e.g. TP.
        for _, state in get_all_rng_states().items():
            self.bwd_graph.register_generator_state(state)

        if static_grad_outputs is None:
            static_grad_outputs = tuple(
                torch.zeros_like(o) if o.requires_grad else None
                for o in self.fwd_graph_output_surface
            )
        else:
            # canoncalize as tuple
            if torch.is_tensor(static_grad_outputs):
                static_grad_outputs = (static_grad_outputs,)

        torch.cuda.synchronize()
        with torch.cuda.graph(self.bwd_graph, pool=self.bwd_mempool):
            grad_inputs = torch.autograd.grad(
                outputs=tuple(o for o in self.fwd_graph_output_surface if o.requires_grad),
                inputs=tuple(i for i in self.fwd_graph_input_surface if i.requires_grad),
                grad_outputs=tuple(o for o in static_grad_outputs if o is not None),
                retain_graph=self.backward_retain_grad,
                only_inputs=True,
                allow_unused=True,
            )

        # Constructs a tuple suitable for returning from Graphed.backward:
        # Pads out the actually-needed grads with Nones in gradient slots for inputs
        # that don't require grad. I couldn't think of a one-liner for this pattern.
        static_grad_inputs = []
        grad_idx = 0
        for arg in self.fwd_graph_input_surface:
            has_wgrad_fusion = self.fuse_wgrad_accumulation and getattr(
                arg, "grad_added_to_main_grad", False
            )
            if arg.requires_grad:
                if has_wgrad_fusion:
                    static_grad_inputs.append(None)
                else:
                    static_grad_inputs.append(grad_inputs[grad_idx])
                grad_idx += 1
            else:
                static_grad_inputs.append(None)

        self.groundtruth_grad_added_to_main_grad = {}
        if self.fuse_wgrad_accumulation:
            for param in self.base_module.parameters():
                if hasattr(param, "grad_added_to_main_grad"):
                    self.groundtruth_grad_added_to_main_grad[param] = param.grad_added_to_main_grad

        self.static_grad_outputs = static_grad_outputs
        self.static_grad_inputs = static_grad_inputs

    def get_input_grads(self):
        """Get the inputs grads that are returned by the bwd cudagraph call. If using grad accum
        fusion, wgrads have already been accumulated, so return dummy wgrads."""

        if not self.fuse_wgrad_accumulation:
            return self.static_grad_inputs
        else:
            num_dgrads = len(self.static_grad_inputs) - len(list(self.base_module.parameters()))
            dgrads = self.static_grad_inputs[:num_dgrads]
            wgrads = self.static_grad_inputs[num_dgrads:]

            wgrads_with_placeholders = []
            for idx, param in enumerate(self.base_module.parameters()):
                if getattr(param, "grad_added_to_main_grad", False):
                    if getattr(param, "zero_out_wgrad", False):
                        wgrad = torch.zeros(
                            param.main_grad.shape,
                            dtype=param.dtype,
                            device=get_current_device(),
                            requires_grad=False,
                        )
                    else:
                        wgrad = torch.empty(
                            param.main_grad.shape,
                            dtype=param.dtype,
                            device=get_current_device(),
                            requires_grad=False,
                        )
                else:
                    wgrad = wgrads[idx]
                wgrads_with_placeholders.append(wgrad)
            return tuple(dgrads + wgrads_with_placeholders)

    def record_graph_capture(self, args, kwargs):
        """Records the data needed to create this runner's forward cudagraph.
        The first pass records a graph and appends the runner to _CudagraphGlobalRecord.
        The actual cudagraph will be created when 'create_cudagraphs()` is called. Subsequent
        passes should replay the graph."""

        if not self.fwd_graph_recorded:
            logger.debug(f"Recording forward graph creation...")
            if not self.is_first_layer:
                # transformer layers hidden_states are already saved as the output of the previous
                # layer's cudagraph so avoid saving again
                kwargs_copy = dict(kwargs)
                kwargs_copy['hidden_states'] = None
                _CudagraphGlobalRecord.record_fwd_graph(self, args, kwargs_copy)
            else:
                _CudagraphGlobalRecord.record_fwd_graph(self, args, kwargs)

            self.fwd_graph_recorded = True

        # Run the forward pass as normal in eager mode.
        out = super(MegatronModule, self.base_module).__call__(*args, **kwargs)

        if type(out) != tuple:
            out = (out,)

        # Register a noop autograd node that toggles `self.graph_status` in the bwd pass, which
        # tracks when the runner completes its bwd pass.
        # If it's the first bwd encountered by this runner, record it to _CudagraphGlobalRecord
        # We record the noop autograd node to the first output tensor. This is sufficient for
        # TransformerLayer and MambaLayer as their output is just the hidden_states.
        out = tuple(
            [
                _CudagraphRecordNode.apply(self, o) if torch.is_tensor(o) and i == 0 else o
                for i, o in enumerate(out)
            ]
        )

        # autograd nodes return inputs as views, so clone the tensor as returning views may cause
        # issues, for instance with pipeline parallelism
        return tuple(o.clone() if torch.is_tensor(o) else o for o in out)

    def replay_graph_capture(self, is_first_microbatch, args, kwargs):
        """Replay the fwd cuda graph with autograd."""

        assert self.matches_graph_inputs(
            args, kwargs
        ), "Tried replaying a cudagraph with different arguments than what if was created with!"

        inp_tensors = self.get_tensors(args, kwargs)
        func_args = inp_tensors + tuple(self.parameters())

        out = _CudagraphReplayNode.apply(self, is_first_microbatch, *func_args)
        out = list(out)
        return tuple(out.pop(0) if torch.is_tensor(o) else o for o in self.fwd_graph_outputs)

    def matches_graph_inputs(self, args, kwargs):
        """Check that the passed args, kwargs match with the arg, kwargs
        the graph was created with."""

        def check(val, ref):

            _check_supported_type(val)
            _check_supported_type(ref)

            # check that the args are the same type
            if not ((type(val) == type(ref)) or (is_dataclass(val) and is_dataclass(ref))):
                return False

            # if tensors, check they have the same shape, device and type
            # differing memory layout is allowed as 'copy_' is able interop different layouts
            if isinstance(ref, torch.Tensor):
                return (
                    val.shape == ref.shape and val.dtype == ref.dtype and val.device == ref.device
                )

            # if dataclass, check args in fields are the same
            elif is_dataclass(ref):
                for field in fields(ref):
                    if not check(getattr(val, field.name), getattr(ref, field.name)):
                        return False
                return True
            else:
                return ref == val

        if len(args) != len(self.fwd_graph_input_args):
            return False
        for arg, graph_arg in zip(args, self.fwd_graph_input_args):
            if not check(arg, graph_arg):
                return False

        if kwargs.keys() != self.fwd_graph_input_kwargs.keys():
            return False
        for k, v in self.fwd_graph_input_kwargs.items():
            if not check(kwargs[k], v):
                return False
        return True

    def zero_out_tensors(self, args, kwargs=None):
        """Replace all tensors inside arg, kwargs with zeroed copies."""

        def clone_tensor(ten):
            cloned = torch.zeros_like(ten)
            cloned.requires_grad = ten.requires_grad
            return cloned

        def process_arg(arg):
            _check_supported_type(arg)
            if torch.is_tensor(arg):
                return clone_tensor(arg)
            elif is_dataclass(arg):
                for field in fields(arg):
                    attr = getattr(arg, field.name)
                    if torch.is_tensor(attr):
                        setattr(arg, field.name, clone_tensor(attr))
            return arg

        args_replaced = []
        for arg in args:
            args_replaced.append(process_arg(arg))
        if kwargs is None:
            return args_replaced

        kwargs_replaced = {}
        for k, v in kwargs.items():
            kwargs_replaced[k] = process_arg(v)

        return args_replaced, kwargs_replaced

    def get_tensors(self, args, kwargs=None):
        """Filter and flatten all tensors from args and kwargs."""

        def extract_tensors(arg):
            _check_supported_type(arg)
            if torch.is_tensor(arg):
                return [arg]
            elif is_dataclass(arg):
                tens = []
                for field in fields(arg):
                    attr = getattr(arg, field.name)
                    if torch.is_tensor(attr):
                        tens.append(attr)
                return tens
            else:
                return []

        tens = []
        args, _ = tree_flatten(args)
        for a in args:
            tens.extend(extract_tensors(a))

        if kwargs is not None:
            kwargs, _ = tree_flatten(kwargs)
            for k in kwargs:
                tens.extend(extract_tensors(k))
        return tuple(tens)


class CudaGraphManager(torch.nn.Module):
    """Creates and runs cudagraphs for a megatron module"""

    """A global mempool for when 'cuda_graph_use_single_mempool' is used."""
    global_mempool = None

    """Forward pass mempools, used with cudagraph reuse mode."""
    fwd_mempools = None

    """Backward pass mempool, used with cudagraph reuse mode."""
    bwd_mempool = None

    def __init__(self, config: TransformerConfig, share_cudagraph_io_buffers: bool = None):
        super().__init__()
        """Creates a CudaGraphManager to manage CUDA graphs for a Megatron module.

<<<<<<< HEAD
        rng_tracker = get_device_rng_tracker()

=======
        Args:
            config: TransformerConfig object containing CUDA graph settings for memory
                pooling, graph retention, gradient accumulation, FP8, and warmup steps.
            share_cudagraph_io_buffers (bool, optional): If None (default) or True, enables 
                buffer reuse optimizations for transformer and mamba layers. If False,
                disables buffer reuse.
        """
        rng_tracker = get_cuda_rng_tracker()
        self.share_cudagraph_io_buffers = share_cudagraph_io_buffers

        # need to delay the import here to avoid a circular import
        global HAVE_TE_GRAPHS
>>>>>>> 8e0215c8
        try:
            from megatron.core.tensor_parallel.random  import TECudaRNGStatesTracker
        except ImportError:
            TECudaRNGStatesTracker = None

        assert (
            rng_tracker.is_inference_rng_tracker
            or (HAVE_TE_GRAPHS and isinstance(rng_tracker, TECudaRNGStatesTracker))
            or (isinstance(rng_tracker, DeviceRNGStatesTracker) and rng_tracker.use_cudagraphable_rng)
        ), "RNG tracker does not support cudagraphs!"

        self.cudagraph_runners = []
        self.is_first_microbatch = False

        # Without pipeline parallelism, microbatches execute one at a time.
        # Therefore modules will always execute in the same order, so cudagraphs
        # can both be reused and share a single mempool.
        if parallel_state.get_pipeline_model_parallel_world_size() == 1:
            self.reuse_cudagraphs = True
            self.use_single_mempool = True
        else:
            if config.cuda_graph_use_single_mempool:
                self.reuse_cudagraphs = False
                self.use_single_mempool = True
            else:
                self.reuse_cudagraphs = True
                self.use_single_mempool = False

        # Mempools are static so that multiple cudagraph managers may share the same mempool
        if self.use_single_mempool:
            if CudaGraphManager.global_mempool is None:
                CudaGraphManager.global_mempool = torch.cuda.graph_pool_handle()
        else:
            # All cudagraphs in the same microbatch use the same mempool. For pipeline parallelism,
            # additonally all bwd passes share the same mempool
            if CudaGraphManager.fwd_mempools is None:
                CudaGraphManager.fwd_mempools = defaultdict(
                    lambda: defaultdict(torch.cuda.graph_pool_handle)
                )
                CudaGraphManager.bwd_mempool = torch.cuda.graph_pool_handle()

        # Cudagraph stream capture requires no operations on the default stream prior to the
        # capture, so change to a side stream.
        self.stream = torch.cuda.current_stream()
        torch.cuda.set_stream(torch.cuda.Stream())

    def call_ddp_preforward_hook(self, module):
        """Call any DDP pre-forward hooks which are used to launch async data parallel
        param gather. Any other pre-forward hooks are not allowed."""

        from megatron.core.distributed import distributed_data_parallel

        if module._forward_pre_hooks:
            for _, hook in module._forward_pre_hooks.items():
                assert (
                    inspect.getmodule(hook) == distributed_data_parallel
                ), "Tried to cudagraph a module with user registered pre-forward hooks, \
                which is not allowed."
                # Only hooks from Mcore DDP, which take no args, should be called at this point.
                hook(module)

    def get_cudagraph_runner(self, megatron_module):
        '''Returns a valid cudagraph runner for the current forward call.
        For single mempool mode, we create a cudagraph for each call, if the module is called
        multiple times per step, for instance in the case of pipeline parallelism.
        The cudagraph corresponding to this call is the first element of 'self.cudagraph_runners'.
        We iterate through the list by 1 for each call, and the number of calls is equal to the
        length of 'self.cudagraph_runners'.
        Otherwise, we assign a mempool per microbatch, which allows cudagraphs to be reused
        over different microbatches by tracking their respective fwd and bwd passes.'''

        if self.use_single_mempool:
            fwd_mempool = CudaGraphManager.global_mempool
            bwd_mempool = CudaGraphManager.global_mempool
        else:
            vpp_rank = parallel_state.get_virtual_pipeline_model_parallel_rank()
            vpp_rank = 0 if vpp_rank is None else vpp_rank
            fwd_mempool = CudaGraphManager.fwd_mempools[vpp_rank][len(self.cudagraph_runners)]
            bwd_mempool = CudaGraphManager.bwd_mempool

        if self.reuse_cudagraphs:
            runner = next(
                (r for r in self.cudagraph_runners if r.status == _GraphStatus.FWD_READY), None
            )
            if runner is None:
                if _CudagraphGlobalRecord.cudagraph_created:
                    assert False
                else:
                    runner = _CudaGraphRunner(
                        megatron_module, fwd_mempool, bwd_mempool, self.share_cudagraph_io_buffers
                    )
                    self.cudagraph_runners.append(runner)
        else:
            # Create cudagraphs for every microbatch
            if _CudagraphGlobalRecord.cudagraph_created:
                runner = self.cudagraph_runners[0]
                assert runner.status == _GraphStatus.FWD_READY
                self.cudagraph_runners = self.cudagraph_runners[1:] + self.cudagraph_runners[:1]
            else:
                runner = _CudaGraphRunner(
                    megatron_module, fwd_mempool, bwd_mempool, self.share_cudagraph_io_buffers
                )
                self.cudagraph_runners.append(runner)

        return runner

    def __call__(self, megatron_module, args, kwargs):
        """Calls the forward pass of the cudagraphed module.

        Args:
            megatron_module (torch.nn.module): The megatron module to be graphed and run

            args (tuple):  The positional args to be passed to the module.

            kwargs (dict):  The keyword args to be passed to the module.

        """

        if _CudagraphGlobalRecord.cudagraph_created:
            if self.training and torch.is_grad_enabled():
                # param.data_ptr() below is used to trigger any hooks that have attached to the
                # parameter. Specifically, this is trying to trigger the param sync hook for the
                # APEX optimizer, which triggers param syncs by hooking into any param references.
                # However cudagraphs disables this, so we workaround by manually referencing
                # params here. For more information see:
                # https://github.com/NVIDIA/apex/blob/7001836/apex/contrib/optimizers/distributed_fused_adam.py#L885C9
                for param in megatron_module.parameters():
                    param.data_ptr()

                # Trigger Mcore DDP pre-forward hooks
                self.call_ddp_preforward_hook(megatron_module)
                for module in megatron_module.modules():
                    self.call_ddp_preforward_hook(module)

            runner = self.get_cudagraph_runner(megatron_module)
            out = runner.replay_graph_capture(self.is_first_microbatch, args, kwargs)
        else:
            if 'inference_context' in kwargs.keys() and kwargs['inference_context']:
                # Inference generation mode
                runner = self.get_cudagraph_runner(megatron_module)
                runner.eval()
                out = runner.record_graph_capture(args, kwargs)
            elif self.training and torch.is_grad_enabled():
                # Training mode
                runner = self.get_cudagraph_runner(megatron_module)
                out = runner.record_graph_capture(args, kwargs)
            else:
                # No cudagraphs were found in training mode with grad disabled, so fallback to
                # eager since autograd is needed to correctly trace the backward graph.
                return super(MegatronModule, megatron_module).__call__(*args, **kwargs)

        # If forward only, next replay should be a forward pass as well
        if self.training and torch.is_grad_enabled():
            runner.status = _GraphStatus.BWD_READY
        else:
            runner.status = _GraphStatus.FWD_READY

        return out<|MERGE_RESOLUTION|>--- conflicted
+++ resolved
@@ -771,10 +771,6 @@
         super().__init__()
         """Creates a CudaGraphManager to manage CUDA graphs for a Megatron module.
 
-<<<<<<< HEAD
-        rng_tracker = get_device_rng_tracker()
-
-=======
         Args:
             config: TransformerConfig object containing CUDA graph settings for memory
                 pooling, graph retention, gradient accumulation, FP8, and warmup steps.
@@ -782,12 +778,11 @@
                 buffer reuse optimizations for transformer and mamba layers. If False,
                 disables buffer reuse.
         """
-        rng_tracker = get_cuda_rng_tracker()
+        rng_tracker = get_device_rng_tracker()
         self.share_cudagraph_io_buffers = share_cudagraph_io_buffers
 
         # need to delay the import here to avoid a circular import
         global HAVE_TE_GRAPHS
->>>>>>> 8e0215c8
         try:
             from megatron.core.tensor_parallel.random  import TECudaRNGStatesTracker
         except ImportError:
