--- conflicted
+++ resolved
@@ -58,10 +58,8 @@
 _IS_GRAPH_CAPTURING = False
 
 logger = logging.getLogger(__name__)
-
-<<<<<<< HEAD
 #TODO(Peter) We have changes needed in this for refit to work properly.
-=======
+
 # Freeze GC during capture.
 # TODO (@lmcafee): remove all freeze-GC code once most users are on PyTorch 2.9+.
 FREEZE_GC = os.getenv("CUDA_GRAPH_CAPTURE_FREEZE_GC") != "0"
@@ -75,7 +73,6 @@
     pass
 
 
->>>>>>> 6f655365
 def is_graph_capturing():
     """Query if currently capturing."""
     global _IS_GRAPH_CAPTURING
