--- conflicted
+++ resolved
@@ -1879,21 +1879,14 @@
         for layers in self.callables_per_chunk:
             for layer_number, layer in enumerate(layers):
                 layer.cuda_graphs = []
-<<<<<<< HEAD
-                for batch_number in range(get_num_microbatches()):
+                for batch_number in range(self.num_microbatches):
                     if self.config.overlap_moe_expert_parallel_comm:
                         graph_idx = (
                             num_layers_accumulated + layer_number
-                        ) * get_num_microbatches() + batch_number
+                        ) * self.num_microbatches + batch_number
                     else:
                         graph_idx = (
-                            num_layers_accumulated * get_num_microbatches()
-=======
-                for batch_number in range(self.num_microbatches):
-                    layer.cuda_graphs.append(
-                        graphs[
                             num_layers_accumulated * self.num_microbatches
->>>>>>> 9cf6838a
                             + batch_number * len(layers)
                             + layer_number
                         )
