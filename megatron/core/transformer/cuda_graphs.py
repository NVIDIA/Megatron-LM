--- conflicted
+++ resolved
@@ -1574,11 +1574,13 @@
             from megatron.core.transformer.identity_op import IdentityOp
             from megatron.core.transformer.transformer_layer import TransformerLayer
 
-<<<<<<< HEAD
             contains_self_attn = (
                 isinstance(layer, TransformerLayer)
                 and not isinstance(layer.self_attention, IdentityOp)
-                and (not self.config.cuda_graph_scope or 'attn' in self.config.cuda_graph_scope)
+                and (
+                    not self.config.cuda_graph_scope
+                    or CudaGraphScope.attn in self.config.cuda_graph_scope
+                )
             )
 
             _sample_kwargs = {}
@@ -1637,30 +1639,6 @@
                                     per_callable_fwd_idx - sample_start_idx
                                 ],
                                 self.chunks_with_decoder[model_chunk_idx],
-=======
-                    contains_self_attn = (
-                        isinstance(layer, TransformerLayer)
-                        and not isinstance(layer.self_attention, IdentityOp)
-                        and (
-                            not self.config.cuda_graph_scope
-                            or CudaGraphScope.attn in self.config.cuda_graph_scope
-                        )
-                    )
-                    if is_te_min_version("1.10.0"):
-                        # te.make_graphed_callables() accepts keyword arguments since 1.10.0.
-                        hidden_states = static_inputs.pop("hidden_states")
-                        sample_args.append((hidden_states,))
-                        if contains_self_attn:
-                            rotary_pos_emb = get_rotary_pos_emb(chunk_with_decoder, hidden_states)
-                            if rotary_pos_emb is not None:
-                                static_inputs["rotary_pos_emb"] = rotary_pos_emb
-                        sample_kwargs.append(static_inputs)
-                    elif contains_self_attn:
-                        sample_args.append(
-                            (
-                                static_inputs.pop("hidden_states"),
-                                static_inputs.pop("attention_mask"),
->>>>>>> b0c96b3c
                             )
                         )
 
