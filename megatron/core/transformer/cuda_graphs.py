# Copyright (c) 2025 NVIDIA CORPORATION & AFFILIATES. All rights reserved.

import gc
import inspect
import logging
import math
import os
import time
from collections import defaultdict
from contextlib import nullcontext
from dataclasses import fields, is_dataclass
from enum import Enum
from typing import Any, Dict, List, Optional

import torch
from torch.utils._pytree import tree_flatten

from megatron.core import parallel_state
from megatron.core.num_microbatches_calculator import get_num_microbatches
from megatron.core.tensor_parallel.random import (
    CudaRNGStatesTracker,
    get_all_rng_states,
    get_cuda_rng_tracker,
)
from megatron.core.transformer.enums import CudaGraphScope
from megatron.core.transformer.identity_op import IdentityOp
from megatron.core.transformer.module import GraphableMegatronModule, MegatronModule
from megatron.core.transformer.transformer_config import TransformerConfig
from megatron.core.utils import (
    get_attr_wrapped_model,
    get_torch_version,
    is_te_min_version,
    log_on_each_pipeline_stage,
    log_single_rank,
)

try:
    import transformer_engine as te  # pylint: disable=unused-import
    from transformer_engine.pytorch.fp8 import FP8GlobalStateManager
    from transformer_engine.pytorch.graph import (
        make_graphed_callables,
        restore_fp8_tensors,
        save_fp8_tensors,
    )
    from transformer_engine.pytorch.graph import set_capture_end as te_set_capture_end
    from transformer_engine.pytorch.graph import set_capture_start as te_set_capture_start
    from transformer_engine.pytorch.module.base import TransformerEngineBaseModule

    HAVE_TE_GRAPHS = True
except:
    HAVE_TE_GRAPHS = False

try:
    from tqdm import tqdm

    HAVE_TQDM = True
except:
    HAVE_TQDM = False

_IS_GRAPH_CAPTURING = False

logger = logging.getLogger(__name__)

# Freeze GC during capture.
# TODO (@lmcafee): remove all freeze-GC code once most users are on PyTorch 2.9+.
FREEZE_GC = os.getenv("CUDA_GRAPH_CAPTURE_FREEZE_GC") != "0"
try:
    from packaging.version import Version as PkgVersion

    FREEZE_GC_MAX_TORCH_VERSION = PkgVersion("2.9.0a0")
    if get_torch_version() >= FREEZE_GC_MAX_TORCH_VERSION:
        FREEZE_GC = False
except ImportError:
    pass


def is_graph_capturing():
    """Query if currently capturing."""
    global _IS_GRAPH_CAPTURING
    return _IS_GRAPH_CAPTURING


def _set_capture_start():
    """Set graph capture has started."""
    global _IS_GRAPH_CAPTURING
    _IS_GRAPH_CAPTURING = True


def _set_capture_end():
    """Set graph capture has ended."""
    global _IS_GRAPH_CAPTURING
    _IS_GRAPH_CAPTURING = False


class ArgMetadata:
    """Arg meta."""

    def __init__(self, arg):
        self.type = type(arg)
        if isinstance(arg, torch.Tensor):
            self.shape = arg.shape
            self.dtype = arg.dtype
            self.device = arg.device
        else:
            self.value = arg


def _check_supported_type(meta):
    """Check if arg meta is a supported type for cudagraph input/outputs."""

    assert isinstance(meta, ArgMetadata)

    # Import inference contexts here to guard against circular import.
    from megatron.core.inference.contexts.dynamic_context import DynamicInferenceContext
    from megatron.core.inference.contexts.static_context import StaticInferenceContext

    _SUPPORTED_TYPES = {
        torch.Tensor,
        type(None),
        bool,
        int,
        str,
        float,
        StaticInferenceContext,
        DynamicInferenceContext,
    }
    assert meta.type in _SUPPORTED_TYPES or is_dataclass(
        meta.value
    ), f"Cudagraphs recieved an arg of type {meta.type} which is not supported."


def _determine_if_transformer_decoder_layer(base_module):
    """Determine if the given module is a transformer decoder layer."""
    # import modules here to avoid a circular import
    from megatron.core.ssm.mamba_layer import MambaLayer
    from megatron.core.transformer.transformer_layer import BaseTransformerLayer, TransformerLayer

    is_potential_decoder_layer = isinstance(
        base_module, (TransformerLayer, BaseTransformerLayer, MambaLayer)
    )
    if not is_potential_decoder_layer:
        return False
    if isinstance(base_module, TransformerLayer) and not isinstance(
        base_module.cross_attention, IdentityOp
    ):
        # If the layer has a cross attention, it is not a decoder layer
        return False
    else:
        # Otherwise it is a decoder layer
        return True


def _determine_if_first_last_layer_of_this_vp_chunk(base_module):
    """Determine if the given module is the first/last layer of the PP+VPP chunk it belongs to.
    Returns a tuple of two booleans indicating if the module is the first/last layer of the chunk.
    """

    # import modules here to avoid a circular import
    from megatron.core.transformer.transformer_block import get_num_layers_to_build
    from megatron.core.transformer.transformer_layer import get_transformer_layer_offset

    # find all first/last layers of this PP stage
    first_layer_numbers = []
    last_layer_numbers = []
    vp_size = base_module.config.virtual_pipeline_model_parallel_size or 1
    for i in range(vp_size):
        # layer numbers are 1-indexed
        layer_offset = get_transformer_layer_offset(base_module.config, vp_stage=i)
        num_layers_to_build = get_num_layers_to_build(base_module.config, vp_stage=i)
        if num_layers_to_build > 0:
            first_layer_numbers.append(layer_offset + 1)
            last_layer_numbers.append(layer_offset + num_layers_to_build)
    return (
        base_module.layer_number in first_layer_numbers,
        base_module.layer_number in last_layer_numbers,
    )


class _CudagraphGlobalRecord:
    """A global datastructure that records of the ordering of all _CudaGraphRunner's
    first fwd or bwd passes. 'create_cudagraphs' will use this to create
    cudagraphs in execution order, which is required for cudagraphs sharing a mempool."""

    """A global flag that if true, all cudagraph runners
    fwd and bwd passes will be performed using their cudagraphed versions."""
    cudagraph_created = False

    """A record of fwd and bwd graph creation, populated with 'record_fwd_graph' and
    'record_bwd_graph."""
    cudagraph_record = []
    cudagraph_inference_record = []

    @classmethod
    def record_fwd_graph(cls, runner, args, kwargs):
        """Record a fwd graph to 'cudagraph_record"""
        cls.cudagraph_record.append((runner, "fwd", args, kwargs))

    @classmethod
    def record_bwd_graph(cls, runner):
        """Record a bwd graph to 'cudagraph_record"""
        cls.cudagraph_record.append((runner, "bwd"))

    @classmethod
    def create_cudagraphs(cls):
        """Iterate through 'cudagraph_record' creating graphs in the order in which
        they were recorded."""

        # Cudagraphs have already been created, check that no cudagraphed modules ran in eager mode
        if cls.cudagraph_created:
            assert len(cls.cudagraph_record) == 0, (
                "One or more _CudaGraphRunners requested to create a graph after cudagraphs",
                "were already created!",
            )
            return

        # No cudagraphs have been created or recorded, so do nothing
        if len(cls.cudagraph_record) == 0:
            return

        # Otherwise, create all the recorded cudagraphs.
        logging.getLogger(__name__).info(f"Creating {len(cls.cudagraph_record)} CUDA graphs")

        has_te_modules = False
        if HAVE_TE_GRAPHS:
            for g in cls.cudagraph_record:
                base_module = g[0].base_module
                has_te_modules = has_te_modules or any(
                    [isinstance(m, TransformerEngineBaseModule) for m in base_module.modules()]
                )

        # If graphing only transformer layers with self attention, then apply the following
        # transformer layer specific optimizations that reduce memory usage and tensor copies:
        # These eventually will become unneccessary with:
        # https://github.com/pytorch/pytorch/pull/137318
        # 1. Some inputs to TransformerLayer (e.g. rotary_emb) are the same over all layers
        #    and only need to be set once.
        # 2. Because the next layer consumes the previous layer's hidden states, all fwd
        #    cudagraphs can alternate reusing the same hidden_state input, output buffer.
        #    Similarly, bwd graphs can alternate the same output, input grad buffers.
        optimize_transformer_layer_graph_buffers = all(
            [g[0].reuse_input_output_buffer for g in cls.cudagraph_record]
        )
        if optimize_transformer_layer_graph_buffers:
            prev_fwd_hidden_state_output = None
            prev_bwd_hidden_state_inputgrad = None

        gc.collect()
        torch.cuda.empty_cache()

        _set_capture_start()
        if has_te_modules:
            te_set_capture_start()

        def format_mem_bytes(mem_bytes):
            for power, suffix in [(4, "tb"), (3, "gb"), (2, "mb"), (1, "kb"), (0, "bytes")]:
                suffix_bytes = 1024**power
                if mem_bytes >= suffix_bytes:
                    return "%.1f %s" % (mem_bytes / suffix_bytes, suffix)
            return "%d bytes" % mem_bytes

        time_start = time.time()
        mem_stats_start = torch.cuda.memory_stats()
        progress_bar = enumerate(cls.cudagraph_record)
        if HAVE_TQDM:
            progress_bar = tqdm(progress_bar, "create cuda graphs", total=len(cls.cudagraph_record))
        for g_idx, g in progress_bar:

            runner, graph_type = g[0:2]

            mem_stats = torch.cuda.memory_stats()
            progress_str = "create cuda graphs | mem: alloc %s, res %s" % (
                format_mem_bytes(mem_stats["allocated_bytes.all.current"]),
                format_mem_bytes(mem_stats["reserved_bytes.all.current"]),
            )
            if HAVE_TQDM:
                progress_bar.set_description(progress_str)
            elif g_idx % 100 == 0 or g_idx == len(cls.cudagraph_record) - 1:
                logger.info(f"{g_idx}/{len(cls.cudagraph_record)}. {progress_str}")

            if optimize_transformer_layer_graph_buffers:
                if graph_type == 'fwd':
                    args, kwargs = g[2:]

                    if not runner.is_first_layer:
                        kwargs['hidden_states'] = prev_fwd_hidden_state_output
                    runner.create_fwd_graph(args, kwargs, clone_inputs=False)

                    # The output of TransformerLayer is: (hidden_states, None)
                    # The output of MambaLayer is: (hidden_states,)
                    # make sure to get the hidden states tensor from the tuple
                    prev_fwd_hidden_state_output = runner.fwd_graph_outputs[0]

                else:
                    # In vision models, encoder and decoder transformers have different
                    # hidden_states shapes. Each has its own first and last layers that
                    # are noncontiguous. Reset prev_bwd_hidden_state_inputgrad to None at
                    # each last layer to avoid shape mismatch when transitioning between
                    # encoder and decoder.
                    if runner.is_last_layer:
                        prev_bwd_hidden_state_inputgrad = None

                    runner.create_bwd_graph(prev_bwd_hidden_state_inputgrad)

                    # The first input grad TransformerLayer is for 'hidden_states'
                    prev_bwd_hidden_state_inputgrad = runner.static_grad_inputs[0]
            else:
                runner, graph_type = g[0:2]
                if graph_type == 'fwd':
                    args, kwargs = g[2:]
                    runner.create_fwd_graph(args, kwargs)
                else:
                    runner.create_bwd_graph()

        # Memory usage.
        time_end = time.time()
        mem_stats_end = torch.cuda.memory_stats()
        capture_stats = {
            "time": time_end - time_start,
            "allocated_bytes": (
                mem_stats_end["allocated_bytes.all.current"]
                - mem_stats_start["allocated_bytes.all.current"]
            ),
            "reserved_bytes": (
                mem_stats_end["reserved_bytes.all.current"]
                - mem_stats_start["reserved_bytes.all.current"]
            ),
        }
        logger.info(
            "> built %d cuda graph(s) in %.2f sec, with total memory usage: "
            "allocated %s, reserved %s."
            % (
                len(cls.cudagraph_record),
                capture_stats["time"],
                format_mem_bytes(capture_stats["allocated_bytes"]),
                format_mem_bytes(capture_stats["reserved_bytes"]),
            )
        )

        # Mark cuda graphs as created.
        for g in cls.cudagraph_record:
            runner = g[0]
            runner.cudagraph_created = True

        # Reset global record.
        cls.cudagraph_created = True
        cls.cudagraph_record = []

        # Finished capturing.
        _set_capture_end()
        if has_te_modules:
            te_set_capture_end()

        # Return capture time and memory usage.
        return capture_stats


def create_cudagraphs():
    """Should be called at the end of each schedule function,
    (e.g. forward_backward_pipelining_with_interleaving) in
    `megatron.core.pipeline_parallel.schedules.py`. During the first step, _CudaGraphRunners
    populate _CudagraphGlobalRecord with the global order in which cudagraphs should be created.
    At the end for the first step, this function calls each runner's `create_fwd_graph` and
    `create_bwd_graph` in the order recorded in _CudagraphGlobalRecord, which allows cudagraphs
    to be created in execution order, which allows multiple cudagraphs to share a single
    memory pool, minimizing cudagraph memory usage."""

    return _CudagraphGlobalRecord.create_cudagraphs()


def delete_cuda_graphs():
    """Delete all CUDA graphs."""

    # Reset runners.
    for record in [
        *_CudagraphGlobalRecord.cudagraph_record,
        *_CudagraphGlobalRecord.cudagraph_inference_record,
    ]:
        runner = record[0]
        assert isinstance(runner, _CudaGraphRunner)

        runner.cudagraph_created = False
        runner.fwd_graph_recorded = False
        runner.bwd_graph_recorded = False
        runner.fwd_graph = None
        runner.bwd_graph = None
        runner.fwd_mempool = None
        runner.bwd_mempool = None

    # Reset global tracking state
    _CudagraphGlobalRecord.cudagraph_created = False
    _CudagraphGlobalRecord.cudagraph_record = []
    _CudagraphGlobalRecord.cudagraph_inference_record = []

    # TODO: Optional?: Force garbage collection to clean up memory
    gc.collect()
    torch.cuda.empty_cache()

    CudaGraphManager.global_mempool = None
    CudaGraphManager.fwd_mempools = None
    CudaGraphManager.bwd_mempool = None


class _GraphStatus(Enum):
    """An Enum to track if a cudagraph is ready to perform a forward or backward pass."""

    FWD_READY = 0  # Set immediately after a bwd pass
    BWD_READY = 1  # Set immediately after a fwd pass


class _CudagraphRecordNode(torch.autograd.Function):
    """Inserts a noop node into the autograd graph, used to record when a bwd graph needs
    to be created."""

    @staticmethod
    def forward(ctx, runner, inputs):
        """Forward pass, does nothing but registers an autograd node."""

        assert (
            runner.status == _GraphStatus.FWD_READY
        ), "Tried calling the fwd cudagraph when the bwd cudagraph was expected to be called next!"

        ctx.runner = runner
        return inputs

    @staticmethod
    def backward(ctx, grads):
        """If this is the first bwd pass of this runner, record that a
        bwd graph needs to be created."""

        runner = ctx.runner
        assert (
            runner.status == _GraphStatus.BWD_READY
        ), "Tried calling the bwd cudagraph when the fwd cudagraph was expected to be called next!"
        runner.status = _GraphStatus.FWD_READY
        if not runner.bwd_graph_recorded:
            _CudagraphGlobalRecord.record_bwd_graph(runner)
            runner.bwd_graph_recorded = True

        return None, grads


class _CudagraphReplayNode(torch.autograd.Function):
    """Replays the runner's cudagraphs with autograd. Handles copying data into/out of the
    cudagraph io and fp8/fp4 if used."""

    @staticmethod
    def forward(ctx, runner, is_first_microbatch, *inputs):
        """Replay the forward graph of the passed runner."""

        assert (
            runner.fwd_graph is not None
        ), "Tried replaying fwd cudagraph before calling 'create_fwd_cudagraph!"
        assert (
            runner.status == _GraphStatus.FWD_READY
        ), "Tried calling the fwd cudagraph when the bwd cudagraph was expected to be called next!"
        assert len(inputs) == len(
            runner.fwd_graph_input_surface
        ), "Fwd cudagraph received a different number of tensors than what it was graphed with!"

        # Copy new data into fwd graph input buffer
        for user_input, cudagraph_input in zip(inputs, runner.fwd_graph_input_surface):
            if user_input.data_ptr() != cudagraph_input.data_ptr():
                cudagraph_input.copy_(user_input)

        ctx.runner = runner
        if runner.fp8_enabled or runner.fp4_enabled:
            for m in runner.base_module.modules():
                if isinstance(m, TransformerEngineBaseModule):
                    m.fp8_meta["fp8_group"] = FP8GlobalStateManager.get_fp8_group()
                    m.fp8_meta["recipe"] = FP8GlobalStateManager.get_fp8_recipe()

                    if is_te_min_version("1.13.0"):
                        FP8GlobalStateManager.add_fp8_tensors_to_global_buffer(m.fp8_meta)
                    else:
                        FP8GlobalStateManager.add_fp8_tensors_to_global_buffer(
                            m.fp8_meta, fp8_weights=m._get_fp8_params()
                        )

            is_first_fp8_module = FP8GlobalStateManager.is_first_fp8_module()
            if is_first_fp8_module:
                FP8GlobalStateManager.set_skip_fp8_weight_update_tensor(not is_first_microbatch)
            ctx.is_first_fp8_module = is_first_fp8_module

        runner.fwd_graph.replay()

        # if last transformer layer, return a clone of the cudagraph output buffer, as releasing
        # the cudagraph output buffer into the rest of the system may allow it to be corrupted
        if runner.is_last_layer:
            out = tuple(o.clone().detach() for o in runner.fwd_graph_output_surface)
        else:
            out = tuple(o.detach() for o in runner.fwd_graph_output_surface)
        return out

    @staticmethod
    def backward(ctx, *grads):
        """Replay the backward graph of the passed runner."""

        runner = ctx.runner
        assert (
            runner.bwd_graph is not None
        ), "Tried replaying bwd cudagraph before calling 'create_bwd_cudagraph'!"
        assert (
            runner.status == _GraphStatus.BWD_READY
        ), "Tried calling the bwd cudagraph when the fwd cudagraph was expected to be called next!"
        assert len(grads) == len(
            runner.static_grad_outputs
        ), "Bwd cudagraph received a different number of tensors than what it was graphed with!"

        # Copy new data into bwd graph input buffer
        for user_output_grad, cudagraph_output_grad in zip(grads, runner.static_grad_outputs):
            if user_output_grad.data_ptr() != cudagraph_output_grad.data_ptr():
                cudagraph_output_grad.copy_(user_output_grad)

        runner.bwd_graph.replay()
        runner.status = _GraphStatus.FWD_READY

        # Update FP8/FP4 scale factors if needed
        if (runner.fp8_enabled or runner.fp4_enabled) and ctx.is_first_fp8_module:
            FP8GlobalStateManager.reduce_and_update_fp8_tensors(forward=False)

        # If using gradient_accumulation_fusion, whenever `main_grad` is calculated
        # the `grad_added_to_main_grad` attribute is expected to set. However when using
        # cudagraphs this doesn't occur so we emulate this behavior here.
        for param, grad_added in runner.groundtruth_grad_added_to_main_grad.items():
            param.grad_added_to_main_grad = grad_added

        grads, is_dummy_grad = runner.get_input_grads_with_dummy_flags()
        if runner.is_first_layer:
            output_grads = tuple(
                b.clone().detach() if not (b is None or dummy) else b
                for dummy, b in zip(is_dummy_grad, grads)
            )
        else:
            output_grads = tuple(
                b.detach() if not (b is None or dummy) else b
                for dummy, b in zip(is_dummy_grad, grads)
            )
        return None, None, *output_grads


class _CudaGraphRunner(torch.nn.Module):
    """Represents the execution of a cudagraphed module for a single microbatch.
    If there are multiple outstanding microbatches per module, such as for pipeline parallelism,
    CudaGraphManager automatically creates multiple _CudaGraphRunners per module."""

    def __init__(
        self,
        base_module: MegatronModule,
        fwd_mempool: int,
        bwd_mempool: int,
        fwd_graph_input_args: List[Any],
        fwd_graph_input_kwargs: Dict[str, Any],
        share_cudagraph_io_buffers=None,
    ):
        """Creates a _CudaGraphRunner, which holds a single pair of fwd and bwd cudagraphs, which
        are not created until this runner records its graph creation into
        '_CudagraphGlobalRecord', and 'create_cudagraphs()' is called. share_cudagraph_io_buffers
        is a boolean flag to indicate whether to reuse the cudagraph input and output buffers for
        transformer layer specific optimizations that reduce memory usage and tensor copies."""

        super().__init__()

        self.base_module = base_module
        self.fwd_mempool = fwd_mempool
        self.bwd_mempool = bwd_mempool

        self.fwd_graph_input_arg_metas = [ArgMetadata(a) for a in fwd_graph_input_args]
        self.fwd_graph_input_kwarg_metas = {
            k: ArgMetadata(a) for k, a in fwd_graph_input_kwargs.items()
        }

        self.fwd_graph = None
        self.bwd_graph = None

        self.fwd_graph_recorded = False
        self.bwd_graph_recorded = False
        self.cudagraph_created = False
        self.status = _GraphStatus.FWD_READY

        self.fuse_wgrad_accumulation = False
        self.backward_retain_grad = False
        self.fp8_enabled = False
        self.fp4_enabled = False
        self.deallocate_pipeline_outputs = False
        self.num_warmup_steps = 2
        if isinstance(self.base_module.config, TransformerConfig):
            self.fuse_wgrad_accumulation = self.base_module.config.gradient_accumulation_fusion
            self.backward_retain_grad = self.base_module.config.cuda_graph_retain_backward_graph
            self.fp8_enabled = self.base_module.config.fp8 is not None
            self.fp4_enabled = self.base_module.config.fp4 is not None
            self.deallocate_pipeline_outputs = self.base_module.config.deallocate_pipeline_outputs
            self.num_warmup_steps = self.base_module.config.cuda_graph_warmup_steps

            if self.fp8_enabled:
                self.fp8_recipe = FP8GlobalStateManager.get_fp8_recipe()
                FP8GlobalStateManager.set_skip_fp8_weight_update_tensor(False)

            if self.fp4_enabled:
                from megatron.core.fp4_utils import get_fp4_recipe  # to avoid circular import

                self.fp4_recipe = get_fp4_recipe(self.base_module.config)
                FP8GlobalStateManager.set_skip_fp8_weight_update_tensor(False)

        # Decide whether to reuse the input and output buffer, and if so,
        # whether this layer is the first layer (which needs an input buffer)
        # or the last layer (which needs an output buffer)

        self.is_transformer_decoder_layer = _determine_if_transformer_decoder_layer(base_module)
        self.reuse_input_output_buffer = (
            share_cudagraph_io_buffers and self.is_transformer_decoder_layer
        )
        if self.reuse_input_output_buffer:
            self.is_first_layer, self.is_last_layer = (
                _determine_if_first_last_layer_of_this_vp_chunk(base_module)
            )
        else:
            self.is_first_layer, self.is_last_layer = True, True

    def __str__(self):
        return "%s; hid %s" % (
            self.base_module.__class__.__name__,
            tuple(self.fwd_graph_input_kwarg_metas["hidden_states"].shape),
        )

    def get_fp8_context(self):
        """Return a new fp8 context in cudagraph mode."""
        from megatron.core.fp8_utils import get_fp8_context  # to avoid circular import

        return get_fp8_context(self.base_module.config, self.base_module.layer_number - 1)

    def get_fp4_context(self):
        """Return a new fp4 context in cudagraph mode."""
        from megatron.core.fp4_utils import get_fp4_context  # to avoid circular import

        return get_fp4_context(self.base_module.config, self.base_module.layer_number - 1)

    def get_quantization_context(self):
        """Return appropriate quantization context (FP8 or FP4) in cudagraph mode."""
        if self.fp8_enabled:
            return self.get_fp8_context()
        elif self.fp4_enabled:
            return self.get_fp4_context()
        else:
            return nullcontext()

    def create_fwd_graph(self, args, kwargs, clone_inputs=True):
        """Create a fwd cudagraph for this runner. Should be called inside
        'create_cudagraphs()'."""

        # Freeze GC, to speed up capture time ~15-20x.
        if FREEZE_GC:
            gc.freeze()

        # save grads and other variables that may be affected by graph warmup
        if self.training and torch.is_grad_enabled():
            save_main_grads = [
                param.main_grad.clone()
                for param in self.base_module.parameters()
                if hasattr(param, 'main_grad')
            ]

        saved_fp8_tensors = None

        if self.fp8_enabled:
            if is_te_min_version("1.13.0"):
                saved_fp8_tensors = save_fp8_tensors([self.base_module], self.fp8_recipe)
            else:
                saved_fp8_tensors = save_fp8_tensors(
                    [self.base_module], self.fp8_recipe.amax_history_len
                )
        elif self.fp4_enabled:
            if is_te_min_version("2.7.0.dev0"):
                saved_fp8_tensors = save_fp8_tensors([self.base_module], self.fp4_recipe)
            else:
                raise ValueError("FP4 requires TE >= 2.7.0.dev0 for NVFP4BlockScaling support.")

        if clone_inputs:
            args, kwargs = self.zero_out_tensors(args, kwargs)

        input_tensors = self.get_tensors(args, kwargs)
        self.fwd_graph_input_surface = input_tensors + tuple(self.base_module.parameters())

        self.fwd_graph = torch.cuda.CUDAGraph()

        # For cases with multiple active RNG states, e.g. TP.
        for _, state in get_all_rng_states().items():
            self.fwd_graph.register_generator_state(state)

        # warmup again as case graph capture mode may execute a different codepath
        for _ in range(self.num_warmup_steps):
            with self.get_quantization_context():
                outputs = self.base_module.forward(*args, **kwargs)
            if self.training and torch.is_grad_enabled():
                if isinstance(outputs, torch.Tensor):
                    outputs = (outputs,)
                outputs = self.get_tensors(outputs)
                grad_inputs = torch.autograd.grad(
                    outputs=tuple(o for o in outputs if o.requires_grad),
                    inputs=tuple(i for i in self.fwd_graph_input_surface if i.requires_grad),
                    grad_outputs=tuple(
                        torch.zeros_like(o) if o.requires_grad else None for o in outputs
                    ),
                    only_inputs=True,
                    allow_unused=True,
                )

        with self.get_quantization_context():
            torch.cuda.synchronize()
            with torch.cuda.graph(
                self.fwd_graph, pool=self.fwd_mempool, capture_error_mode="thread_local"
            ):
                outputs = self.base_module.forward(*args, **kwargs)

        # save cudagraph output buffer
        if isinstance(outputs, torch.Tensor):
            outputs = (outputs,)
        self.fwd_graph_outputs = outputs
        self.fwd_graph_output_surface = self.get_tensors(outputs)

        if self.training and torch.is_grad_enabled():
            assert (
                len(self.fwd_graph_output_surface) > 0
            ), """Tried graphing a moudule that returned no tensors in training mode,
                however the graphed module must output at least one tensor,
                so that a corresponding backward node may be registered in the autograd graph."""

            # restore cached grads
            for param in self.base_module.parameters():
                if hasattr(param, 'main_grad'):
                    saved_grad = save_main_grads.pop(0)
                    assert (
                        param.main_grad.shape == saved_grad.shape
                    ), "Error restoring grads while cudagraphing!"
                    param.main_grad.copy_(saved_grad)

        if self.fp8_enabled or self.fp4_enabled:
            restore_fp8_tensors([self.base_module], saved_fp8_tensors)

        # Unfreeze GC.
        if FREEZE_GC:
            gc.unfreeze()

            # gc.collect() drops references to unreachable tensors created during capture,
            # returning their storage to the allocator to avoid a slowdown during replay. However,
            # it forces expensive global garbage collection, so must be done only on the last layer
            # per-device to avoid slowing down graph creation.
            if self.is_last_layer:
                gc.collect()

    def create_bwd_graph(self, static_grad_outputs=None):
        """Create a bwd cudagraph for this runner. Should be called inside
        'create_cudagraphs()'."""

        # Freeze GC, to speed up capture time ~15-20x.
        if FREEZE_GC:
            gc.freeze()

        self.bwd_graph = torch.cuda.CUDAGraph()

        # For cases with multiple active RNG states, e.g. TP.
        for _, state in get_all_rng_states().items():
            self.bwd_graph.register_generator_state(state)

        if static_grad_outputs is None:
            static_grad_outputs = tuple(
                torch.zeros_like(o) if o.requires_grad else None
                for o in self.fwd_graph_output_surface
            )
        else:
            # canoncalize as tuple
            if torch.is_tensor(static_grad_outputs):
                static_grad_outputs = (static_grad_outputs,)

        torch.cuda.synchronize()
        with torch.cuda.graph(
            self.bwd_graph, pool=self.bwd_mempool, capture_error_mode="thread_local"
        ):
            grad_inputs = torch.autograd.grad(
                outputs=tuple(o for o in self.fwd_graph_output_surface if o.requires_grad),
                inputs=tuple(i for i in self.fwd_graph_input_surface if i.requires_grad),
                grad_outputs=tuple(o for o in static_grad_outputs if o is not None),
                retain_graph=self.backward_retain_grad,
                only_inputs=True,
                allow_unused=True,
            )

        # Constructs a tuple suitable for returning from Graphed.backward:
        # Pads out the actually-needed grads with Nones in gradient slots for inputs
        # that don't require grad. I couldn't think of a one-liner for this pattern.
        static_grad_inputs = []
        grad_idx = 0
        for arg in self.fwd_graph_input_surface:
            has_wgrad_fusion = self.fuse_wgrad_accumulation and getattr(
                arg, "grad_added_to_main_grad", False
            )
            if arg.requires_grad:
                if has_wgrad_fusion:
                    static_grad_inputs.append(None)
                else:
                    static_grad_inputs.append(grad_inputs[grad_idx])
                grad_idx += 1
            else:
                static_grad_inputs.append(None)

        self.groundtruth_grad_added_to_main_grad = {}
        if self.fuse_wgrad_accumulation:
            for param in self.base_module.parameters():
                if hasattr(param, "grad_added_to_main_grad"):
                    self.groundtruth_grad_added_to_main_grad[param] = param.grad_added_to_main_grad

        self.static_grad_outputs = static_grad_outputs
        self.static_grad_inputs = static_grad_inputs

        # Unfreeze GC.
        if FREEZE_GC:
            gc.unfreeze()

            if self.is_first_layer:
                gc.collect()

    def get_input_grads_with_dummy_flags(self):
        """Get the inputs grads that are returned by the bwd cudagraph call. If using grad accum
        fusion, wgrads have already been accumulated, so return dummy wgrads."""

        is_dummy_grad = [False] * len(self.static_grad_inputs)
        if not self.fuse_wgrad_accumulation:
            return self.static_grad_inputs, is_dummy_grad
        else:
            num_dgrads = len(self.static_grad_inputs) - len(list(self.base_module.parameters()))
            dgrads = self.static_grad_inputs[:num_dgrads]
            wgrads = self.static_grad_inputs[num_dgrads:]

            wgrads_with_placeholders = []
            is_dummy_grad = [False] * len(dgrads)
            for idx, param in enumerate(self.base_module.parameters()):
                wgrad_is_dummy = getattr(param, "grad_added_to_main_grad", False)
                if wgrad_is_dummy:
                    if getattr(param, "zero_out_wgrad", False):
                        wgrad = torch.zeros(
                            param.main_grad.shape,
                            dtype=param.dtype,
                            device=torch.cuda.current_device(),
                            requires_grad=False,
                        )
                    else:
                        wgrad = torch.empty(
                            param.main_grad.shape,
                            dtype=param.dtype,
                            device=torch.cuda.current_device(),
                            requires_grad=False,
                        )
                else:
                    wgrad = wgrads[idx]
                wgrads_with_placeholders.append(wgrad)
                is_dummy_grad.append(wgrad_is_dummy)
            return tuple(dgrads + wgrads_with_placeholders), is_dummy_grad

    def record_graph_capture(self, args, kwargs):
        """Records the data needed to create this runner's forward cudagraph.
        The first pass records a graph and appends the runner to _CudagraphGlobalRecord.
        The actual cudagraph will be created when 'create_cudagraphs()` is called. Subsequent
        passes should replay the graph."""

        if not self.fwd_graph_recorded:
            logger.debug(f"Recording forward graph creation...")
            if self.is_transformer_decoder_layer and not self.is_first_layer:
                # transformer layers hidden_states are already saved as the output of the previous
                # layer's cudagraph so avoid saving again
                kwargs_copy = dict(kwargs)
                kwargs_copy['hidden_states'] = None
                _CudagraphGlobalRecord.record_fwd_graph(self, args, kwargs_copy)
            else:
                _CudagraphGlobalRecord.record_fwd_graph(self, args, kwargs)

            self.fwd_graph_recorded = True

        # Run the forward pass as normal in eager mode.
        out = super(MegatronModule, self.base_module).__call__(*args, **kwargs)

        if type(out) != tuple:
            out = (out,)

        # Register a noop autograd node that toggles `self.graph_status` in the bwd pass, which
        # tracks when the runner completes its bwd pass.
        # If it's the first bwd encountered by this runner, record it to _CudagraphGlobalRecord
        # We record the noop autograd node to the first output tensor. This is sufficient for
        # TransformerLayer and MambaLayer as their output is just the hidden_states.
        out = tuple(
            [
                _CudagraphRecordNode.apply(self, o) if torch.is_tensor(o) and i == 0 else o
                for i, o in enumerate(out)
            ]
        )

        # autograd nodes return inputs as views, so clone the tensor as returning views may cause
        # issues, for instance with pipeline parallelism
        return tuple(o.clone() if torch.is_tensor(o) else o for o in out)

    def replay_graph_capture(self, is_first_microbatch, args, kwargs):
        """Replay the fwd cuda graph with autograd."""

        # Arguments passed to a cudagraph for replay must match the args in the captured graph.
        #  Tensor arguments need to have the same shape, dtype, and device location.
        #  All other arguments must have the exact same memory addresses for graph safety.
        mismatch_errors = self.get_mismatch_errors(args, kwargs)
        if mismatch_errors:
            error_msg = "CUDA graph argument mismatch:\n" + "\n".join(mismatch_errors)
            raise AssertionError(error_msg)

        inp_tensors = self.get_tensors(args, kwargs)
        func_args = inp_tensors + tuple(self.parameters())
        out = _CudagraphReplayNode.apply(self, is_first_microbatch, *func_args)
        out = list(out)

        if torch.is_tensor(self.fwd_graph_outputs):
            self.fwd_graph_outputs = [self.fwd_graph_outputs]

        return tuple(out.pop(0) if torch.is_tensor(o) else o for o in self.fwd_graph_outputs)

    def get_mismatch_errors(self, args, kwargs):
        """Return list of detailed errors for mismatched cudagraph args."""
        errors = []

        def add_error(msg):
            errors.append(f"  - {msg}")

        def check(val, ref, context):

            assert isinstance(val, ArgMetadata)
            assert isinstance(ref, ArgMetadata)

            _check_supported_type(val)
            _check_supported_type(ref)

            if val.type != ref.type and not (is_dataclass(val.value) and is_dataclass(ref.value)):
                add_error(f"Type mismatch at {context}: {val.type} vs {ref.type}")
                return False

            if ref.type == torch.Tensor or issubclass(ref.type, torch.Tensor):
                mismatches = []
                if val.shape != ref.shape:
                    mismatches.append(f"expected shape {val.shape} vs. {ref.shape}")
                if val.dtype != ref.dtype:
                    mismatches.append(f"expected dtype {val.dtype} vs. {ref.dtype}")
                if val.device != ref.device:
                    mismatches.append(f"expected device {val.device} vs. {ref.device}")
                if mismatches:
                    add_error(f"Tensor mismatch at {context}: {', '.join(mismatches)}")

            elif is_dataclass(ref.value):
                for field in fields(ref.value):
                    check(
                        ArgMetadata(getattr(val.value, field.name)),
                        ArgMetadata(getattr(ref.value, field.name)),
                        f"{context}.{field.name}",
                    )
            elif val.value != ref.value:
                add_error(f"Value mismatch at {context}: {val.value} vs {ref.value}")

        # Check positional arguments
        if len(args) != len(self.fwd_graph_input_arg_metas):
            add_error(
                f"Argument count mismatch: {len(args)} vs {len(self.fwd_graph_input_arg_metas)}"
            )
        else:
            for i, (arg, graph_arg_meta) in enumerate(zip(args, self.fwd_graph_input_arg_metas)):
                check(ArgMetadata(arg), graph_arg_meta, f"args[{i}]")

        # Check keyword arguments
        kwargs_keys = set(kwargs.keys())
        graph_keys = set(self.fwd_graph_input_kwarg_metas.keys())

        if missing_keys := graph_keys - kwargs_keys:
            add_error(f"Missing kwargs: {missing_keys}")
        if extra_keys := kwargs_keys - graph_keys:
            add_error(f"Unexpected kwargs: {extra_keys}")

        for k in kwargs_keys & graph_keys:
            check(ArgMetadata(kwargs[k]), self.fwd_graph_input_kwarg_metas[k], f"kwargs['{k}']")

        return errors

    def zero_out_tensors(self, args, kwargs=None):
        """Replace all tensors inside arg, kwargs with zeroed copies."""

        def clone_tensor(ten):
            cloned = torch.zeros_like(ten)
            cloned.requires_grad = ten.requires_grad
            return cloned

        def process_arg(arg):
            _check_supported_type(ArgMetadata(arg))
            if torch.is_tensor(arg):
                return clone_tensor(arg)
            elif is_dataclass(arg):
                for field in fields(arg):
                    attr = getattr(arg, field.name)
                    if torch.is_tensor(attr):
                        setattr(arg, field.name, clone_tensor(attr))
            return arg

        args_replaced = []
        for arg in args:
            args_replaced.append(process_arg(arg))
        if kwargs is None:
            return args_replaced

        kwargs_replaced = {}
        for k, v in kwargs.items():
            kwargs_replaced[k] = process_arg(v)

        return args_replaced, kwargs_replaced

    @classmethod
    def get_tensors(cls, args, kwargs=None):
        """Filter and flatten all tensors from args and kwargs."""

        def extract_tensors(arg):
            _check_supported_type(ArgMetadata(arg))
            if torch.is_tensor(arg):
                return [arg]
            elif is_dataclass(arg):
                tens = []
                for field in fields(arg):
                    attr = getattr(arg, field.name)
                    if torch.is_tensor(attr):
                        tens.append(attr)
                return tens
            else:
                return []

        tens = []
        args, _ = tree_flatten(args)
        for a in args:
            tens.extend(extract_tensors(a))

        if kwargs is not None:
            kwargs, _ = tree_flatten(kwargs)
            for k in kwargs:
                tens.extend(extract_tensors(k))

        return tuple(tens)


class CudaGraphManager(torch.nn.Module):
    """Creates and runs cudagraphs for a megatron module"""

    """A global mempool for when 'cuda_graph_use_single_mempool' is used."""
    global_mempool = None

    """Forward pass mempools, used with cudagraph reuse mode."""
    fwd_mempools = None

    """Backward pass mempool, used with cudagraph reuse mode."""
    bwd_mempool = None

    def __init__(
        self,
        config: TransformerConfig,
        share_cudagraph_io_buffers: bool = True,
        vp_stage: Optional[int] = None,
    ):
        super().__init__()
        """Creates a CudaGraphManager to manage CUDA graphs for a Megatron module.

        Args:
            config: TransformerConfig object containing CUDA graph settings for memory
                pooling, graph retention, gradient accumulation, FP8/FP4, and warmup steps.
            share_cudagraph_io_buffers (bool, optional): (DEPRECATED, will be replaced by
                config.cuda_graph_share_io_buffers) If None (default) or True, enables
                buffer reuse optimizations for transformer and mamba layers. If False,
                disables buffer reuse.
        """
        rng_tracker = get_cuda_rng_tracker()
        self.share_cudagraph_io_buffers = share_cudagraph_io_buffers
        self.vp_stage = vp_stage

        # need to delay the import here to avoid a circular import
        global HAVE_TE_GRAPHS
        try:
            from megatron.core.extensions.transformer_engine import TECudaRNGStatesTracker
        except ImportError:
            TECudaRNGStatesTracker = None

        assert (
            rng_tracker.is_inference_rng_tracker
            or (HAVE_TE_GRAPHS and isinstance(rng_tracker, TECudaRNGStatesTracker))
            or (isinstance(rng_tracker, CudaRNGStatesTracker) and rng_tracker.use_cudagraphable_rng)
        ), "RNG tracker does not support cudagraphs!"

        assert config.cuda_graph_impl == "local", "Option cuda_graph_impl=local not enabled."
        assert (
            "expandable_segments:True" not in os.getenv("PYTORCH_CUDA_ALLOC_CONF", "")
            or os.getenv("NCCL_GRAPH_REGISTER", "") == "0"
        ), (
            "Setting NCCL_GRAPH_REGISTER=0 to avoid illegal memory access when using "
            "CUDA Graph with PYTORCH_CUDA_ALLOC_CONF=expandable_segments:True."
        )

        self.cudagraph_runners = []
        self.inference_cudagraphs_lookup_table = defaultdict(lambda: None)
        self.is_first_microbatch = False

        # Without pipeline parallelism, microbatches execute one at a time.
        # Therefore modules will always execute in the same order, so cudagraphs
        # can both be reused and share a single mempool.
        if parallel_state.get_pipeline_model_parallel_world_size() == 1:
            self.reuse_cudagraphs = True
            self.use_single_mempool = True
        else:
            if config.cuda_graph_use_single_mempool:
                self.reuse_cudagraphs = False
                self.use_single_mempool = True
            else:
                self.reuse_cudagraphs = True
                self.use_single_mempool = False

        # Mempools are static so that multiple cudagraph managers may share the same mempool
        if self.use_single_mempool:
            if CudaGraphManager.global_mempool is None:
                CudaGraphManager.global_mempool = torch.cuda.graph_pool_handle()
        else:
            # All cudagraphs in the same microbatch use the same mempool. For pipeline parallelism,
            # additonally all bwd passes share the same mempool
            if CudaGraphManager.fwd_mempools is None:
                CudaGraphManager.fwd_mempools = defaultdict(
                    lambda: defaultdict(torch.cuda.graph_pool_handle)
                )
                CudaGraphManager.bwd_mempool = torch.cuda.graph_pool_handle()

        # Cudagraph stream capture requires no operations on the default stream prior to the
        # capture, so change to a side stream.
        self.stream = torch.cuda.current_stream()
        torch.cuda.set_stream(torch.cuda.Stream())

    def set_is_first_microbatch(self, is_first_microbatch: bool):
        """Update the is_first_microbatch flag for weight caching.

        Args:
            is_first_microbatch (bool): Whether this is the first microbatch in the step.
        """
        self.is_first_microbatch = is_first_microbatch

    def call_ddp_preforward_hook(self, module):
        """Call any DDP pre-forward hooks which are used to launch async data parallel
        param gather. Any other pre-forward hooks are not allowed."""

        from megatron.core.distributed import distributed_data_parallel

        if module._forward_pre_hooks:
            for _, hook in module._forward_pre_hooks.items():
                assert (
                    inspect.getmodule(hook) == distributed_data_parallel
                ), "Tried to cudagraph a module with user registered pre-forward hooks, \
                which is not allowed."
                # Only hooks from Mcore DDP, which take no args, should be called at this point.
                hook(module)

    def get_cudagraph_runner(self, megatron_module, args, kwargs):
        '''Returns a valid cudagraph runner for the current forward call.
        For single mempool mode, we create a cudagraph for each call, if the module is called
        multiple times per step, for instance in the case of pipeline parallelism.
        The cudagraph corresponding to this call is the first element of 'self.cudagraph_runners'.
        We iterate through the list by 1 for each call, and the number of calls is equal to the
        length of 'self.cudagraph_runners'.
        Otherwise, we assign a mempool per microbatch, which allows cudagraphs to be reused
        over different microbatches by tracking their respective fwd and bwd passes.'''

        if self.use_single_mempool:
            fwd_mempool = CudaGraphManager.global_mempool
            bwd_mempool = CudaGraphManager.global_mempool
        else:
            if megatron_module.config.virtual_pipeline_model_parallel_size is not None:
                assert (
                    self.vp_stage is not None
                ), "vp_stage must be passed if virtual pipeline is enabled"
                vpp_rank = self.vp_stage
            else:
                vpp_rank = 0
            fwd_mempool = CudaGraphManager.fwd_mempools[vpp_rank][len(self.cudagraph_runners)]
            bwd_mempool = CudaGraphManager.bwd_mempool

        if self.reuse_cudagraphs:
            is_inference_mode = 'inference_context' in kwargs.keys() and kwargs['inference_context']
            if is_inference_mode:
                is_static_batching = kwargs['inference_context'].is_static_batching()
                if is_static_batching:
                    batch_size = kwargs['hidden_states'].shape[0]
                    is_decode_only = kwargs["inference_context"].is_decode_only()
                    runner = self.inference_cudagraphs_lookup_table[(batch_size, is_decode_only)]
                else:
                    padded_batch_dimensions = kwargs['inference_context'].padded_batch_dimensions
                    runner = self.inference_cudagraphs_lookup_table[padded_batch_dimensions]
            else:
                # Todo: For training, we could also cache runners based on input shape.
                runner = next(
                    (
                        r
                        for r in self.cudagraph_runners
                        if r.status == _GraphStatus.FWD_READY
                        and not r.get_mismatch_errors(args, kwargs)
                    ),
                    None,
                )

            if runner is None:
                if _CudagraphGlobalRecord.cudagraph_created:
                    assert False, (
                        f"`cudagraph_created` is set to True but no matching cudagraph "
                        f"runners were found. This module has {len(self.cudagraph_runners)} "
                        f"existing runners. Use `get_mismatch_errors` to debug mismatches."
                    )
                else:
                    runner = _CudaGraphRunner(
                        megatron_module,
                        fwd_mempool,
                        bwd_mempool,
                        args,
                        kwargs,
                        self.share_cudagraph_io_buffers,
                    )
                    self.cudagraph_runners.append(runner)
                    if is_inference_mode:
                        # Cache the newly created runner in the inference lookup table.
                        if is_static_batching:
                            self.inference_cudagraphs_lookup_table[(batch_size, is_decode_only)] = (
                                runner
                            )
                        else:
                            self.inference_cudagraphs_lookup_table[padded_batch_dimensions] = runner
        else:
            # Create cudagraphs for every microbatch
            if _CudagraphGlobalRecord.cudagraph_created:
                runner = self.cudagraph_runners[0]
                assert runner.status == _GraphStatus.FWD_READY
                self.cudagraph_runners = self.cudagraph_runners[1:] + self.cudagraph_runners[:1]
            else:
                runner = _CudaGraphRunner(
                    megatron_module,
                    fwd_mempool,
                    bwd_mempool,
                    args,
                    kwargs,
                    self.share_cudagraph_io_buffers,
                )
                self.cudagraph_runners.append(runner)

        return runner

    def __call__(self, megatron_module, args, kwargs):
        """Calls the forward pass of the cudagraphed module.

        Args:
            megatron_module (torch.nn.module): The megatron module to be graphed and run

            args (tuple):  The positional args to be passed to the module.

            kwargs (dict):  The keyword args to be passed to the module.
        """
        # Set the is_first_microbatch flag on the megatron module if it's the first microbatch
        if self.is_first_microbatch and hasattr(megatron_module, 'set_is_first_microbatch'):
            megatron_module.set_is_first_microbatch()

        if _CudagraphGlobalRecord.cudagraph_created:
            if self.training and torch.is_grad_enabled():
                # param.data_ptr() below is used to trigger any hooks that have attached to the
                # parameter. Specifically, this is trying to trigger the param sync hook for the
                # APEX optimizer, which triggers param syncs by hooking into any param references.
                # However cudagraphs disables this, so we workaround by manually referencing
                # params here. For more information see:
                # https://github.com/NVIDIA/apex/blob/7001836/apex/contrib/optimizers/distributed_fused_adam.py#L885C9
                for param in megatron_module.parameters():
                    param.data_ptr()

                # Trigger Mcore DDP pre-forward hooks
                self.call_ddp_preforward_hook(megatron_module)
                for module in megatron_module.modules():
                    self.call_ddp_preforward_hook(module)

            runner = self.get_cudagraph_runner(megatron_module, args, kwargs)
            out = runner.replay_graph_capture(self.is_first_microbatch, args, kwargs)
        else:
            if 'inference_context' in kwargs.keys() and kwargs['inference_context']:
                # Inference generation mode creates graphs immediately
                runner = self.get_cudagraph_runner(megatron_module, args, kwargs)
                runner.eval()

                if not runner.fwd_graph_recorded:
                    # Reuse graph input-output buffers for inference
                    local_args, local_kwargs = args, kwargs
                    if runner.reuse_input_output_buffer and not runner.is_first_layer:
                        # Find previous layer's runner in the global record
                        try:
                            previous_runner = next(
                                r
                                for r in _CudagraphGlobalRecord.cudagraph_inference_record
                                if (
                                    r[0].base_module.layer_number
                                    == runner.base_module.layer_number - 1
                                    and r[0].fwd_graph is not None
                                    and ArgMetadata(r[3]['hidden_states'])
                                    == ArgMetadata(kwargs['hidden_states'])
                                )
                            )
                            # Replace the hidden states from previous layer's output buffer
                            local_kwargs = dict(kwargs)
                            local_kwargs['hidden_states'] = previous_runner[0].fwd_graph_outputs[0]
                        except StopIteration:
                            # No match found for previous layer, continue with no buffer reuse
                            pass

                    clone_inputs = not (
                        runner.reuse_input_output_buffer and not runner.is_first_layer
                    )
                    runner.create_fwd_graph(local_args, local_kwargs, clone_inputs=clone_inputs)
                    runner.fwd_graph_recorded = True
                    runner.cudagraph_created = True

                    # Record this to the global execution record
                    _CudagraphGlobalRecord.cudagraph_inference_record.append(
                        (runner, "fwd", args, kwargs)
                    )

                # Now replay the graph
                out = runner.replay_graph_capture(self.is_first_microbatch, args, kwargs)

            elif self.training:
                # Training mode
                runner = self.get_cudagraph_runner(megatron_module, args, kwargs)
                # check if a layer is frozen during training.
                if not torch.is_grad_enabled():
                    # If the layer is frozen, we need to set the runner to eval mode.
                    runner.eval()
                out = runner.record_graph_capture(args, kwargs)
            else:
                # No cudagraphs were found in training mode with grad disabled, so fallback to
                # eager since autograd is needed to correctly trace the backward graph.
                return super(MegatronModule, megatron_module).__call__(*args, **kwargs)

        # If forward only, next replay should be a forward pass as well
        if self.training and torch.is_grad_enabled():
            runner.status = _GraphStatus.BWD_READY
        else:
            runner.status = _GraphStatus.FWD_READY

        return out


# The following functions are for capturing CUDA Graphs using TE make_graphed_callables().
def _layer_is_graphable(layer, config):
    """
    Check if a layer is graphable.
    """

    # Only GraphableMegatronModule can be graphed.
    if not isinstance(layer, GraphableMegatronModule):
        return False

    # If cuda_graph_scope is not set, every layer is graphed.
    if not config.cuda_graph_scope:
        return True

    # import modules here to avoid a circular import
    from megatron.core.ssm.mamba_layer import MambaLayer
    from megatron.core.transformer.identity_op import IdentityOp
    from megatron.core.transformer.mlp import MLP
    from megatron.core.transformer.moe.moe_layer import MoELayer
    from megatron.core.transformer.transformer_layer import TransformerLayer

    if isinstance(layer, MambaLayer) and CudaGraphScope.mamba in config.cuda_graph_scope:
        # mamba layer.
        return True
    if isinstance(layer, TransformerLayer):
        if CudaGraphScope.attn in config.cuda_graph_scope and not (
            isinstance(layer.self_attention, IdentityOp)
            and isinstance(layer.cross_attention, IdentityOp)
        ):
            # attn layer.
            return True
        if (
            CudaGraphScope.moe in config.cuda_graph_scope
            or CudaGraphScope.moe_router in config.cuda_graph_scope
            or CudaGraphScope.moe_preprocess in config.cuda_graph_scope
        ) and isinstance(layer.mlp, MoELayer):
            # moe layer.
            return True
        if CudaGraphScope.mlp in config.cuda_graph_scope and isinstance(layer.mlp, MLP):
            # mlp layer.
            return True
    return False


class TECudaGraphHelper:
    """
    Helper class to capture CUDA Graphs using TE make_graphed_callables().
    It is used in the beginning of the training loop to capture per-layer CUDA Graphs.
    `self.create_cudagraphs()` should be called to capture the CUDA Graphs and
    `self.cuda_graph_set_manual_hooks()` should be called to set manual pre-forward hooks for the
    parameters that are covered by cudagraphs.
    """

    def __init__(self, model, config, seq_length, micro_batch_size, optimizers=[]):
        assert HAVE_TE_GRAPHS, "CUDA Graphs are not supported without TE."
        assert (
            config.cuda_graph_impl == "transformer_engine"
        ), "Option cuda_graph_impl=transformer_engine not enabled."
        assert (
            "expandable_segments:True" not in os.getenv("PYTORCH_CUDA_ALLOC_CONF", "")
            or os.getenv("NCCL_GRAPH_REGISTER", "") == "0"
        ), (
            "Setting NCCL_GRAPH_REGISTER=0 to avoid illegal memory access when using "
            "CUDA Graph with PYTORCH_CUDA_ALLOC_CONF=expandable_segments:True."
        )
        assert CudaGraphScope.full_iteration not in config.cuda_graph_scope, (
            "full_iteration cuda graph is not supported for cuda_graph_impl=transformer_engine. "
            "Please use cuda_graph_impl=local instead."
        )

        self.model = model
        self.config = config
        self.seq_length = seq_length
        self.micro_batch_size = micro_batch_size
        self.optimizers = optimizers
        self.num_model_chunks = len(model)

        # Number of microbatches to capture. The value will be set in _get_cuda_graph_input_data().
        self.num_microbatches = None

        # Get callables with captureable layers.
        self.chunks_with_decoder = []
        self.num_layers_per_chunk = []
        self.callables_per_chunk = []
        self.callables_per_chunk_is_mtp = []
        self.flattened_callables = []
        self.flattened_callables_is_mtp = []
        for chunk_number, model_chunk in enumerate(model):
            try:
                chunk_with_decoder = get_attr_wrapped_model(
                    model_chunk, 'decoder', allow_none=False, return_model_obj=True
                )
            except RuntimeError:
                num_graphable_layers = 0
                log_on_each_pipeline_stage(
                    logger=logger,
                    tp_group=None,
                    dp_cp_group=None,
                    level=logging.DEBUG,
                    msg=f'Rank {torch.distributed.get_rank()}: '
                    f'No valid layer in model chunk {chunk_number}.',
                )
            else:
                num_decoder_layers = len(chunk_with_decoder.decoder.layers)
                if hasattr(chunk_with_decoder, 'mtp'):
                    num_mtp_layers = len(chunk_with_decoder.mtp.layers)
                else:
                    num_mtp_layers = 0
                num_graphable_layers = 0
                callables, callables_is_mtp = [], []
                for layer_number in range(num_decoder_layers):
                    layer = chunk_with_decoder.decoder.layers[layer_number]
                    if _layer_is_graphable(layer, config):
                        num_graphable_layers += 1
                        callables.append(layer)
                        callables_is_mtp.append(False)
                for layer_number in range(num_mtp_layers):
                    layer = chunk_with_decoder.mtp.layers[layer_number].transformer_layer
                    if _layer_is_graphable(layer, config):
                        num_graphable_layers += 1
                        callables.append(layer)
                        callables_is_mtp.append(True)
                log_on_each_pipeline_stage(
                    logger=logger,
                    tp_group=None,
                    dp_cp_group=None,
                    level=logging.DEBUG,
                    msg=f'Rank {torch.distributed.get_rank()}: '
                    f'{num_decoder_layers} decoder layers and {num_mtp_layers} MTP layers in '
                    f'model chunk {chunk_number}. {num_graphable_layers} graphable layers.',
                )
            finally:
                if num_graphable_layers > 0:
                    self.chunks_with_decoder.append(chunk_with_decoder)
                    self.num_layers_per_chunk.append(num_graphable_layers)
                    self.callables_per_chunk.append(callables)
                    self.callables_per_chunk_is_mtp.append(callables_is_mtp)
                    self.flattened_callables.extend(callables)
                    self.flattened_callables_is_mtp.extend(callables_is_mtp)
                else:
                    self.chunks_with_decoder.append(None)
                    self.num_layers_per_chunk.append(0)
                    self.callables_per_chunk.append([])
                    self.callables_per_chunk_is_mtp.append([])

        log_on_each_pipeline_stage(
            logger=logger,
            tp_group=None,
            dp_cp_group=None,
            level=logging.INFO,
            msg=f'Rank {torch.distributed.get_rank()}: '
            f'{len(self.flattened_callables)} graphable layers.',
        )

        # One helper object can only capture CUDA Graphs once. Use this flag to check if the graphs
        # have been created.
        self._graphs_created = False

    def graphs_created(self):
        """
        Returns whether the CUDA Graphs have been created.
        """
        return self._graphs_created

    def _get_sample_arguments(self, order):
        """
        Generate sample arguments and keyword arguments for CUDA Graph capturing with
        memory-optimized buffer reuse.

        This method creates static input tensors for each (layer, microbatch) pair needed
        by TE's make_graphed_callables(). It optimizes memory usage by reusing input buffers
        across non-overlapping forward passes based on the pipeline parallel schedule.
        This optimization is essential for reducing peak memory during CUDA Graph capturing with
        many microbatches, as it allows buffers to be reused instead of allocating new ones for
        later microbatches.

        Memory Optimization Strategy:
            The 1F1B (one-forward-one-backward) interleaved schedule in pipeline parallelism
            means that once a microbatch's backward pass completes, its input buffers are no
            longer needed. This method tracks buffer lifecycle and reuses "consumed" buffers
            (those whose backward has completed) for new forward passes with matching tensor
            signatures (shape, dtype, layout).

            Example schedule: [1, 1, 1, 2, 2, 2, -2, 1, -2, 1, -2, 2, -1, 2, -1, -1, -2, -2, -1, -1]
            - Positive values indicate forward passes (chunk_id = value)
            - Negative values indicate backward passes (chunk_id = -value)
            - When processing -2 (backward of chunk 2), its buffers become available for reuse
            - The next forward with matching signature can reuse those buffers

        Args:
            order (List[int]): The forward/backward execution order from
                convert_schedule_table_to_order(). Positive integers represent forward passes
                (1-indexed chunk ID), negative integers represent backward passes.

        Returns:
            Tuple[List[Tuple], List[Dict]]: A tuple containing:
                - sample_args: List of positional argument tuples for each (layer, microbatch).
                    Length = num_layers * num_microbatches. Elements with the same tensor
                    signature may share references to reduce memory allocation.
                - sample_kwargs: List of keyword argument dicts for each (layer, microbatch).
                    Length = num_layers * num_microbatches. Elements with the same tensor
                    signature may share references to reduce memory allocation.

        Data Structures:
            - fwd_sample_queues: Dict[chunk_id, List[Tuple[sample_keys, fwd_idx]]]
                Queue of forward samples per chunk awaiting their backward pass.
            - consumed_sample_queue: Dict[sample_keys, List[fwd_idx]]
                Pool of buffer indices whose backward is complete, keyed by tensor signature.
            - sample_keys: Tuple of (shape, dtype, layout) for args + (key, shape, dtype, layout)
                for kwargs, used to match compatible buffers for reuse.
        """
        assert self.num_model_chunks == max(
            order
        ), "num_model_chunks must match the max chunk id in order."
        assert (
            self.num_microbatches == len(order) // self.num_model_chunks // 2
        ), "num_microbatches must match the number of microbatches in order."

        # Generate sample arguments and keyword arguments for capturing.
        sample_args = [None] * (len(self.flattened_callables) * self.num_microbatches)
        sample_kwargs = [None] * (len(self.flattened_callables) * self.num_microbatches)

        rotary_pos_emb_cache = {}

        def _get_layer_static_inputs(layer, chunk_of_the_layer):
            """
            Get the static inputs for a layer.
            """
            assert layer in chunk_of_the_layer.decoder.layers or any(
                layer is mtp_layer.transformer_layer for mtp_layer in chunk_of_the_layer.mtp.layers
            ), "Layer is not in the chunk"

            def get_rotary_pos_emb(transformer_module, transformer_input):
                if (
                    transformer_module.position_embedding_type == 'rope'
                    and not self.config.multi_latent_attention
                ):
                    rotary_seq_len = transformer_module.rotary_pos_emb.get_rotary_seq_len(
                        None, transformer_module.decoder, transformer_input, self.config, None
                    )
                    if rotary_seq_len not in rotary_pos_emb_cache:
                        rotary_pos_emb_cache[rotary_seq_len] = transformer_module.rotary_pos_emb(
                            rotary_seq_len
                        )
                    return rotary_pos_emb_cache[rotary_seq_len]
                else:
                    return None

            static_inputs = layer.get_layer_static_inputs(self.seq_length, self.micro_batch_size)

            from megatron.core.transformer.identity_op import IdentityOp
            from megatron.core.transformer.transformer_layer import TransformerLayer

            contains_self_attn = (
                isinstance(layer, TransformerLayer)
                and not isinstance(layer.self_attention, IdentityOp)
                and (
                    not self.config.cuda_graph_scope
                    or CudaGraphScope.attn in self.config.cuda_graph_scope
                )
            )

            _sample_kwargs = {}
            if is_te_min_version("1.10.0"):
                # te.make_graphed_callables() accepts keyword arguments since 1.10.0.
                hidden_states = static_inputs.pop("hidden_states")
                _sample_args = (hidden_states,)
                if contains_self_attn:
                    rotary_pos_emb = get_rotary_pos_emb(chunk_of_the_layer, hidden_states)
                    if rotary_pos_emb is not None:
                        static_inputs["rotary_pos_emb"] = rotary_pos_emb
                _sample_kwargs = static_inputs
            elif contains_self_attn:
                _sample_args = (
                    static_inputs.pop("hidden_states"),
                    static_inputs.pop("attention_mask"),
                )
            else:
                _sample_args = (static_inputs.pop("hidden_states"),)
            return _sample_args, _sample_kwargs

        # Calculate the starting index of each chunk in callables for future use.
        prefix_num_layers = [0]
        for model_chunk_idx in range(self.num_model_chunks):
            num_layers = self.num_layers_per_chunk[model_chunk_idx]
            prefix_num_layers.append(prefix_num_layers[-1] + num_layers)

        # Reorganize args and kwargs for input tensor reuse.
        # fwd_sample_queues is keyed by model chunk index. The value is a queue of tuples.
        # Each tuple contains the sample key signature and its fwd_idx. When we finish a backward
        # chunk, we pop the corresponding fwd_idx and push to the consumed_sample_queue.
        # consumed_sample_queue is keyed by the sample key signature. The value is a queue of the
        # fwd_idx whose backward has been called so that we can reuse the same static buffers.
        # In this way, we can reuse the same static input buffers for the non-overlapping samples
        # with the same input signature.
        fwd_sample_queues = {}
        consumed_sample_queue = {}
        layer_sample_keys_cache = {}
        fwd_idx = [0] * self.num_model_chunks
        for chunk_id in order:
            model_chunk_idx = abs(chunk_id) - 1

            if chunk_id > 0:
                if model_chunk_idx not in fwd_sample_queues:
                    fwd_sample_queues[model_chunk_idx] = []

                sample_start_idx = (prefix_num_layers[model_chunk_idx] * self.num_microbatches) + (
                    fwd_idx[model_chunk_idx] * self.num_layers_per_chunk[model_chunk_idx]
                )
                for layer_idx, layer in enumerate(self.callables_per_chunk[model_chunk_idx]):
                    per_callable_fwd_idx = sample_start_idx + layer_idx

                    # Get sample_args and sample_kwargs for index per_callable_fwd_idx.
                    assert (
                        sample_args[per_callable_fwd_idx] is None
                        and sample_kwargs[per_callable_fwd_idx] is None
                    ), (
                        f"sample_args and sample_kwargs must be None before assigning static data, "
                        f"but got sample_args[{per_callable_fwd_idx}] = "
                        f"{sample_args[per_callable_fwd_idx]} and "
                        f"sample_kwargs[{per_callable_fwd_idx}] = "
                        f"{sample_kwargs[per_callable_fwd_idx]}."
                    )
                    if id(layer) not in layer_sample_keys_cache:
                        # Have not generated the static inputs for this layer yet. So we don't
                        # know the input signature of this layer. Generate the static inputs, and
                        # cache the signature.
                        sample_args[per_callable_fwd_idx], sample_kwargs[per_callable_fwd_idx] = (
                            _get_layer_static_inputs(
                                layer, self.chunks_with_decoder[model_chunk_idx]
                            )
                        )
                        sample_args_keys = tuple(
                            (t.shape, t.dtype, t.layout) for t in sample_args[per_callable_fwd_idx]
                        )
                        sample_kwargs_keys = tuple(
                            (k, v.shape, v.dtype, v.layout)
                            for k, v in sorted(sample_kwargs[per_callable_fwd_idx].items())
                        )
                        sample_keys = sample_args_keys + sample_kwargs_keys
                        layer_sample_keys_cache[id(layer)] = sample_keys
                    else:
                        # Get signature from cache. This signature will be used to see if we can
                        # reuse the static inputs of a previous forward pass for this forward pass.
                        # If not, we still need to generate the new static inputs.
                        sample_keys = layer_sample_keys_cache[id(layer)]

                    fwd_sample_queues[model_chunk_idx].append((sample_keys, per_callable_fwd_idx))
                    if consumed_sample_queue.get(sample_keys, []):
                        # We can reuse the static inputs of a previous forward pass for this
                        # forward pass, because they are of the same input signature and the
                        # backward pass of the previous forward pass has completed.
                        reuse_fwd_idx = consumed_sample_queue[sample_keys].pop(0)
                        assert (
                            sample_args[reuse_fwd_idx] is not None
                            and sample_kwargs[reuse_fwd_idx] is not None
                        ), (
                            f"sample_args and sample_kwargs must not be None when reusing, but got "
                            f"sample_args[{reuse_fwd_idx}] = {sample_args[reuse_fwd_idx]} and "
                            f"sample_kwargs[{reuse_fwd_idx}] = {sample_kwargs[reuse_fwd_idx]}.",
                        )
                        sample_args[per_callable_fwd_idx] = sample_args[reuse_fwd_idx]
                        sample_kwargs[per_callable_fwd_idx] = sample_kwargs[reuse_fwd_idx]

                    if sample_args[per_callable_fwd_idx] is None:
                        # Unfortunately, no previous static inputs are available for reuse,
                        # sample_args is still None. Last attempt: generate the new static inputs
                        # for this forward pass.
                        sample_args[per_callable_fwd_idx], sample_kwargs[per_callable_fwd_idx] = (
                            _get_layer_static_inputs(
                                layer, self.chunks_with_decoder[model_chunk_idx]
                            )
                        )
                fwd_idx[model_chunk_idx] += 1
            else:
                num_consumed_samples = min(
                    len(fwd_sample_queues[model_chunk_idx]),
                    self.num_layers_per_chunk[model_chunk_idx],
                )
                for sample_keys, per_callable_fwd_idx in fwd_sample_queues[model_chunk_idx][
                    :num_consumed_samples
                ]:
                    if sample_keys not in consumed_sample_queue:
                        consumed_sample_queue[sample_keys] = []
                    consumed_sample_queue[sample_keys].append(per_callable_fwd_idx)
                fwd_sample_queues[model_chunk_idx] = fwd_sample_queues[model_chunk_idx][
                    num_consumed_samples:
                ]

        return sample_args, sample_kwargs

    def _get_cuda_graph_input_data(self):
        """
        Create the CUDA Graph capturing input data.
        The data is organized per-chunk per-microbatch per-layer.
        """

        # Get the PP and VPP scheduling order.
        from megatron.core.pipeline_parallel.schedules import (
            convert_schedule_table_to_order,
            get_pp_rank_microbatches,
            get_schedule_table,
        )

        # If PP is not enabled, we only need to capture one microbatch.
        if parallel_state.get_pipeline_model_parallel_world_size() == 1:
            assert (
                self.num_model_chunks == 1
            ), "If PP is not enabled, there should be only one model chunk."
            self.num_microbatches = 1
        else:
            self.num_microbatches = get_num_microbatches()

        _, _, num_warmup_microbatches, _ = get_pp_rank_microbatches(
            self.num_microbatches,
            self.num_model_chunks,
            self.config.microbatch_group_size_per_vp_stage,
            False,
        )
        schedule_table = get_schedule_table(
            self.num_microbatches,
            self.num_model_chunks,
            self.config.microbatch_group_size_per_vp_stage,
        )
        order = convert_schedule_table_to_order(
            num_warmup_microbatches, self.num_model_chunks, schedule_table
        )
        log_on_each_pipeline_stage(
            logger=logger,
            tp_group=None,
            dp_cp_group=None,
            level=logging.DEBUG,
            msg=f'Rank {torch.distributed.get_rank()}: ORDER {order}',
        )

        # Generate sample arguments and keyword arguments for capturing.
        sample_args, sample_kwargs = self._get_sample_arguments(order)

        def get_make_graphed_callables_kwargs():
<<<<<<< HEAD
            kwargs = {'allow_unused_input': True, '_order': order}

            # Calculate the number of warmup iterations per layer per microbatch inside TE
            # make_graphed_callables(). There are two rules:
            # 1. There should be at least 1 warmup iteration per layer per microbatch inside TE
            # make_graphed_callables().
            # 2. There should be at least 10 warmup iterations per layer, counting the MCore warmup
            # steps before going into this capture routine.
            kwargs['num_warmup_iters'] = max(
                1,
                math.ceil(
                    (10 - self.config.cuda_graph_warmup_steps * get_num_microbatches())
                    / self.num_microbatches
                ),
            )
=======
            kwargs = {
                'num_warmup_iters': 11,
                'allow_unused_input': True,
                '_order': order,
                'retain_graph_in_backward': self.config.cuda_graph_retain_backward_graph,
            }
>>>>>>> 40d590d7

            if is_te_min_version("2.6.0"):
                # Starting from TE 2.6.0, make_graphed_callables() accepts different number
                # of layers per chunk.
                kwargs['_num_layers_per_chunk'] = self.num_layers_per_chunk
            if is_te_min_version("2.7.0"):
                # Starting from TE 2.7.0, make_graphed_callables() optimizes the graph memory usage
                # by reusing input/output data buffers between graphs.
                kwargs['_reuse_graph_input_output_buffers'] = True

            if sample_kwargs:
                kwargs['sample_kwargs'] = sample_kwargs

            from megatron.core.fp4_utils import get_fp4_recipe
            from megatron.core.fp8_utils import get_fp8_recipe

            if self.config.fp8 or self.config.fp4:
                # FP4 and FP8 are mutually exclusive, so use fp8_* kwargs for FP4 too
                # since TE currently uses fp8_autocast for both FP8 and FP4 quantization

                def _get_fp8_enabled():
                    if is_te_min_version("2.8.0"):
                        from megatron.core.fp8_utils import is_first_last_bf16_layer

                        fp8_enabled = []
                        for callable, is_mtp in zip(
                            self.flattened_callables, self.flattened_callables_is_mtp
                        ):
                            fp8_enabled.append(
                                not is_first_last_bf16_layer(
                                    self.config, callable.layer_number - 1 if not is_mtp else -1
                                )
                            )
                        return tuple(fp8_enabled)
                    else:
                        return True

                kwargs['fp8_enabled'] = _get_fp8_enabled()
                kwargs['fp8_recipe'] = (
                    get_fp8_recipe(self.config) if self.config.fp8 else get_fp4_recipe(self.config)
                )
                kwargs['fp8_weight_caching'] = True
                if is_te_min_version("1.14.0") and parallel_state.model_parallel_is_initialized():
                    kwargs['fp8_group'] = parallel_state.get_amax_reduction_group(
                        with_context_parallel=True, tp_only_amax_red=self.config.tp_only_amax_red
                    )
            else:
                kwargs['fp8_enabled'] = False
            return kwargs

        kwargs = get_make_graphed_callables_kwargs()
        return sample_args, kwargs

    def _start_capturing(self):
        """
        Start capturing CUDA Graphs.
        """
        assert not self._graphs_created, "CUDA Graphs have already been created."

        torch.distributed.barrier()
        gc.collect()
        torch.cuda.empty_cache()
        if FREEZE_GC:
            gc.freeze()

        _set_capture_start()
        log_single_rank(logger, logging.INFO, f'Start CUDA Graphs capture...')
        return time.time()

    def _finish_capturing(self, start_time):
        """
        Finish capturing CUDA Graphs and clean up the related state.
        """
        log_single_rank(
            logger,
            logging.INFO,
            f'Time spent in CUDA Graphs capture on rank {torch.distributed.get_rank()}: '
            f'{time.time() - start_time}s',
        )
        _set_capture_end()

        from megatron.core.distributed.finalize_model_grads import reset_model_temporary_tensors
        from megatron.core.transformer.moe.moe_utils import clear_aux_losses_tracker

        torch.distributed.barrier()
        for model_chunk in self.model:
            model_chunk.zero_grad_buffer()
        for optimizer in self.optimizers:
            optimizer.zero_grad()
        clear_aux_losses_tracker()
        reset_model_temporary_tensors(self.config, self.model)

        if FREEZE_GC:
            gc.unfreeze()
        gc.collect()
        torch.cuda.empty_cache()

        self._graphs_created = True

    def create_cudagraphs(self):
        """
        Capture CUDA Graphs per TransformerLayer per microbatch.
        """
        start_time = self._start_capturing()

        # Prepare CUDA Graph capturing input data and call `make_graphed_callables`.
        sample_args, kwargs = self._get_cuda_graph_input_data()
        graphs = make_graphed_callables(tuple(self.flattened_callables), sample_args, **kwargs)

        # Push the captured graphs to the corresponding TransformerBlock.
        num_layers_accumulated = 0
        for layers in self.callables_per_chunk:
            for layer_number, layer in enumerate(layers):
                layer.cuda_graphs = []
                for batch_number in range(self.num_microbatches):
                    layer.cuda_graphs.append(
                        graphs[
                            num_layers_accumulated * self.num_microbatches
                            + batch_number * len(layers)
                            + layer_number
                        ]
                    )
            num_layers_accumulated += len(layers)

        self._finish_capturing(start_time)

    def cuda_graph_set_manual_hooks(self):
        """
        Set CUDA Graph manual hooks for the modules that contain direct parameters and
        are covered by cudagraphs.
        """
        for chunk_number, layers in enumerate(self.callables_per_chunk):
            model_chunk = self.model[chunk_number]
            for layer in layers:
                layer.setup_manual_hooks(model_chunk._make_forward_pre_hook)

    def delete_cuda_graphs(self):
        """
        Delete all CUDA graphs.
        """
        assert self._graphs_created, "CUDA Graphs have not been created."

        graph_resettable = is_te_min_version("2.10.0")
        graphs_reset, graphs_not_reset = 0, 0
        for layers in self.callables_per_chunk:
            for layer in layers:
                for graph in layer.cuda_graphs:
                    if graph_resettable:
                        graph.reset()
                        graphs_reset += 1
                    else:
                        graphs_not_reset += 1
                layer.cuda_graphs = []
                layer.cuda_graph_manual_hooks = []

        log_on_each_pipeline_stage(
            logger=logger,
            tp_group=None,
            dp_cp_group=None,
            level=logging.INFO,
            msg=f'Rank {torch.distributed.get_rank()}: '
            f'{graphs_reset} graphs deleted with explicit reset, '
            f'{graphs_not_reset} graphs deleted without explicit reset.',
        )
        self._graphs_created = False<|MERGE_RESOLUTION|>--- conflicted
+++ resolved
@@ -1785,8 +1785,11 @@
         sample_args, sample_kwargs = self._get_sample_arguments(order)
 
         def get_make_graphed_callables_kwargs():
-<<<<<<< HEAD
-            kwargs = {'allow_unused_input': True, '_order': order}
+            kwargs = {
+                'allow_unused_input': True,
+                '_order': order,
+                'retain_graph_in_backward': self.config.cuda_graph_retain_backward_graph,
+            }
 
             # Calculate the number of warmup iterations per layer per microbatch inside TE
             # make_graphed_callables(). There are two rules:
@@ -1801,14 +1804,6 @@
                     / self.num_microbatches
                 ),
             )
-=======
-            kwargs = {
-                'num_warmup_iters': 11,
-                'allow_unused_input': True,
-                '_order': order,
-                'retain_graph_in_backward': self.config.cuda_graph_retain_backward_graph,
-            }
->>>>>>> 40d590d7
 
             if is_te_min_version("2.6.0"):
                 # Starting from TE 2.6.0, make_graphed_callables() accepts different number
