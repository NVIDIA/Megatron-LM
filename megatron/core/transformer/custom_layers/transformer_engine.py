import dataclasses
import os
from importlib.metadata import version
from typing import Callable

import torch
import transformer_engine as te
from pkg_resources import packaging
from torch import Tensor

from megatron.core import ModelParallelConfig
from megatron.core.packed_seq_params import PackedSeqParams
from megatron.core.parallel_state import (
    get_context_parallel_global_ranks,
    get_context_parallel_group,
    get_tensor_model_parallel_group,
)
from megatron.core.tensor_parallel import get_cuda_rng_tracker
from megatron.core.transformer.enums import AttnMaskType
from megatron.core.transformer.transformer_config import TransformerConfig
from megatron.core.transformer.utils import make_sharded_tensors_for_checkpoint


def _get_extra_te_kwargs(config: TransformerConfig):
    extra_transformer_engine_kwargs = {
        "params_dtype": config.params_dtype,
    }

    te_version = packaging.version.Version(version("transformer-engine"))
    if te_version >= packaging.version.Version("0.12.0"):
        if config.use_cpu_initialization:
            extra_transformer_engine_kwargs["device"] = 'cpu'
        else:
            extra_transformer_engine_kwargs["device"] = torch.cuda.current_device()
    return extra_transformer_engine_kwargs


class TENorm:
    """
    A conditional wrapper to initialize an instance of Transformer-Engine's
    `LayerNorm` or `RMSNorm` based on input
    """

    # TODO should we ditch normalization config and just use spec to choose LayerNorm vs RMSNorm?
    def __new__(
        cls, config: TransformerConfig, hidden_size: int, eps: float = 1e-5,
    ):
        if config.normalization == "LayerNorm":
            instance = te.pytorch.LayerNorm(
                hidden_size=hidden_size,
                eps=eps,
                sequence_parallel=config.sequence_parallel,
                zero_centered_gamma=config.layernorm_zero_centered_gamma,
                **_get_extra_te_kwargs(config),
            )
        elif config.normalization == "RMSNorm":
            assert hasattr(
                te.pytorch, "RMSNorm"
            ), "Transformer-Engine >= v0.11 required to use this feature"
            instance = te.pytorch.RMSNorm(
                hidden_size=hidden_size,
                eps=eps,
                sequence_parallel=config.sequence_parallel,
                zero_centered_gamma=config.layernorm_zero_centered_gamma,
                **_get_extra_te_kwargs(config),
            )
        else:
            raise Exception('Only LayerNorm and RMSNorm are curently supported')

        return instance


class TELinear(te.pytorch.Linear):
    """
    Wrapper for the Transformer-Engine's `Linear` layer.

    Note that if Megatron's parallel_state has not been initialized
    yet, the tp_group passed to TE will be None and must be set later
    via set_tensor_parallel_group().
    """

    def __init__(
        self,
        input_size: int,
        output_size: int,
        *,
        parallel_mode: str,
        config: ModelParallelConfig,
        init_method: Callable,
        bias: bool,
        skip_bias_add: bool,
        skip_weight_param_allocation: bool,
        tp_comm_buffer_name: str = None,
    ):
        self.config = config

        # TE returns a zero length Tensor when bias=False and
        # return_bias=True, but we prefer None.  So in that case we
        # tell TE to not return the bias, and return None
        # ourselves. This way our forward always returns two values
        # and we don't have to deal with the zero length Tensor.
        self.te_return_bias = skip_bias_add and bias
        self.is_first_microbatch = True
        if skip_weight_param_allocation:
            raise ValueError(
                'Transformer Engine linear layers do not support skip_weight_param_allocation'
            )

        extra_kwargs = _get_extra_te_kwargs(config)

        te_version = packaging.version.Version(version("transformer-engine"))
        if te_version >= packaging.version.Version("0.8.0"):
            if self.config.tp_comm_overlap:
                extra_kwargs["ub_split_ag"] = self.config.tp_comm_split_ag
                extra_kwargs["ub_atomic_gemm_ag"] = self.config.tp_comm_atomic_ag
                extra_kwargs["ub_split_rs"] = self.config.tp_comm_split_rs
                extra_kwargs["ub_atomic_gemm_rs"] = self.config.tp_comm_atomic_rs
                if te_version > packaging.version.Version("1.0.0"):
                    assert (
                        tp_comm_buffer_name is not None
                    ), "Buffer name should be set to configure communication overlap settings"
                    extra_kwargs["ub_name"] = tp_comm_buffer_name

        super().__init__(
            in_features=input_size,
            out_features=output_size,
            sequence_parallel=self.config.sequence_parallel,
            fuse_wgrad_accumulation=self.config.gradient_accumulation_fusion,
            tp_group=get_tensor_model_parallel_group(check_initialized=False),
            tp_size=self.config.tensor_model_parallel_size,
            get_rng_state_tracker=get_cuda_rng_tracker,
            init_method=init_method,
            bias=bias,
            return_bias=self.te_return_bias,
            parallel_mode=parallel_mode,
            **extra_kwargs,
        )

    def forward(self, x):
        out = super().forward(x, is_first_microbatch=self.is_first_microbatch)
        self.is_first_microbatch = False

        # TE only returns a tuple when return_bias is True, otherwise
        # it returns a single Tensor, we always want to return two
        # values regardless of the arguments.
        if self.te_return_bias:
            return out
        return out, None


class TELayerNormColumnParallelLinear(te.pytorch.LayerNormLinear):
    """
    Wrapper for the Transformer-Engine's `LayerNormLinear` layer that combines
    layernorm and linear layers
    """

    def __init__(
        self,
        input_size: int,
        output_size: int,
        *,
        config: TransformerConfig,
        init_method: Callable,
        gather_output: bool,
        bias: bool,
        skip_bias_add: bool,
        is_expert: bool,
        skip_weight_param_allocation: bool = False,
        tp_comm_buffer_name: str = None,
    ):
        self.config = config

        if gather_output:
            raise ValueError('Transformer Engine linear layers do not support gather_output = True')

        if is_expert:
            raise ValueError('Transformer Engine linear layers do not yet support MoE')

        if skip_weight_param_allocation:
            raise ValueError(
                'Transformer Engine linear layers do not support skip_weight_param_allocation'
            )

        # TE returns a zero length Tensor when bias=False and
        # return_bias=True, but we prefer None.  So in that case we
        # tell TE to not return the bias, and return None
        # ourselves. This way our forward always returns two values
        # and we don't have to deal with the zero length Tensor.
        self.te_return_bias = skip_bias_add and bias
        self.is_first_microbatch = True
        extra_kwargs = _get_extra_te_kwargs(config)

        # Only Transformer-Engine version >= 0.11.0 supports `RMSNorm`
        te_version = packaging.version.Version(version("transformer-engine"))
        if te_version >= packaging.version.Version("0.11.0"):
            extra_kwargs["normalization"] = self.config.normalization
        elif self.config.normalization != "LayerNorm":
            raise ValueError(
                f"Transformer Engine v{te_version} does not support {self.config.normalization}."
            )

        if te_version >= packaging.version.Version("0.8.0"):
            if self.config.tp_comm_overlap:
                extra_kwargs["ub_bulk_wgrad"] = self.config.tp_comm_bulk_wgrad
                extra_kwargs["ub_bulk_dgrad"] = self.config.tp_comm_bulk_dgrad
                extra_kwargs["ub_atomic_gemm_ag"] = self.config.tp_comm_atomic_ag
                extra_kwargs["ub_split_ag"] = self.config.tp_comm_split_ag
                if te_version > packaging.version.Version("1.0.0"):
                    assert (
                        tp_comm_buffer_name is not None
                    ), "Buffer name should be set to configure communication overlap settings"
                    extra_kwargs["ub_name"] = tp_comm_buffer_name

        super().__init__(
            in_features=input_size,
            out_features=output_size,
            eps=self.config.layernorm_epsilon,
            sequence_parallel=self.config.sequence_parallel,
            fuse_wgrad_accumulation=self.config.gradient_accumulation_fusion,
            tp_group=get_tensor_model_parallel_group(check_initialized=False),
            tp_size=self.config.tensor_model_parallel_size,
            get_rng_state_tracker=get_cuda_rng_tracker,
            init_method=init_method,
            bias=bias,
            return_bias=self.te_return_bias,
            parallel_mode="column",
            return_layernorm_output=False,
            zero_centered_gamma=self.config.layernorm_zero_centered_gamma,
            **extra_kwargs,
        )

    def forward(self, x):
        out = super().forward(x, is_first_microbatch=self.is_first_microbatch)
        self.is_first_microbatch = False

        # TE only returns a tuple when return_bias is True, otherwise
        # it returns a single Tensor, we always want to return two
        # values regardless of the arguments.
        if self.te_return_bias:
            return out
        return out, None

    def sharded_state_dict(self, prefix='', sharded_offsets=()):
        """ Sharding along axis 0, bias sharded """
        state_dict = self.state_dict(prefix='', keep_vars=True)
        return make_sharded_tensors_for_checkpoint(
            state_dict, prefix, {'weight': 0, 'bias': 0}, sharded_offsets
        )


class TEColumnParallelLinear(TELinear):
    """
    Wrapper for the Transformer-Engine's `Linear` layer but specialized similar
    to megatron's `ColumnParallelLinear` layer.
    """

    def __init__(
        self,
        input_size: int,
        output_size: int,
        *,
        config: ModelParallelConfig,
        init_method: Callable,
        gather_output: bool,
        bias: bool,
        skip_bias_add: bool,
        is_expert: bool,
        skip_weight_param_allocation: bool = False,
        tp_comm_buffer_name: str = None,
    ):
        if gather_output:
            raise ValueError('Transformer Engine linear layers do not support gather_output = True')

        if is_expert:
            raise ValueError('Transformer Engine linear layers do not yet support MoE')

        super().__init__(
            input_size=input_size,
            output_size=output_size,
            parallel_mode="column",
            config=config,
            init_method=init_method,
            bias=bias,
            skip_bias_add=skip_bias_add,
            skip_weight_param_allocation=skip_weight_param_allocation,
            tp_comm_buffer_name=tp_comm_buffer_name,
        )

    def sharded_state_dict(self, prefix='', sharded_offsets=()):
        """ Sharding along axis 0, bias sharded """
        state_dict = self.state_dict(prefix='', keep_vars=True)
        return make_sharded_tensors_for_checkpoint(
            state_dict, prefix, {'weight': 0, 'bias': 0}, sharded_offsets
        )


class TERowParallelLinear(TELinear):
    """
    Wrapper for the Transformer-Engine's `Linear` layer but specialized similar
    to megatron's `RowParallelLinear` layer.
    """

    def __init__(
        self,
        input_size: int,
        output_size: int,
        *,
        config: ModelParallelConfig,
        init_method: Callable,
        bias: bool,
        input_is_parallel: bool,
        skip_bias_add: bool,
        is_expert: bool,
        tp_comm_buffer_name: str = None,
    ):
        if not input_is_parallel:
            raise ValueError(
                "Transformer Engine linear layers do not support input_is_parallel = False"
            )

        if is_expert:
            raise ValueError('Transformer Engine linear layers do not yet support MoE')

        super().__init__(
            input_size=input_size,
            output_size=output_size,
            parallel_mode="row",
            config=config,
            init_method=init_method,
            bias=bias,
            skip_bias_add=skip_bias_add,
            skip_weight_param_allocation=False,  # We don't currently use this for row parallel layers
            tp_comm_buffer_name=tp_comm_buffer_name,
        )

    def sharded_state_dict(self, prefix='', sharded_offsets=()):
        """ Sharding along axis 1, bias not sharded """
        state_dict = self.state_dict(prefix='', keep_vars=True)
        return make_sharded_tensors_for_checkpoint(
            state_dict, prefix, {'weight': 1}, sharded_offsets
        )


class TEDotProductAttention(te.pytorch.DotProductAttention):
    """
    Wrapper for the Transformer-Engine's `DotProductAttention` layer that also
    has "flash attention" enabled.

    Note that if Megatron's parallel_state has not been initialized yet, the
    tp_group and cp_group passed to TE will be None and must be set later
    via set_tensor_parallel_group() and set_context_parallel_group().
    """

    cp_stream: torch.cuda.Stream = None

    def __init__(
        self,
        config: TransformerConfig,
        layer_number: int,
        attn_mask_type: AttnMaskType,
        attention_type: str,
        attention_dropout: float = None,
    ):
        self.config = config
        self.te_forward_mask_type = False
        self.qkv_format: str = 'sbhd'

        if self.config.apply_query_key_layer_scaling != bool(
            int(os.getenv('NVTE_APPLY_QK_LAYER_SCALING', '0'))
        ):
            raise ValueError(
                f"apply_query_key_layer_scaling is {self.config.apply_query_key_layer_scaling} "
                f"but environment variable NVTE_APPLY_QK_LAYER_SCALING is "
                f"{os.getenv('NVTE_APPLY_QK_LAYER_SCALING')}. Transformer Engine does not support "
                f"setting query key layer scaling via argument, so these two must match."
            )

        extra_kwargs = {}
        te_version = packaging.version.Version(version("transformer-engine"))
        if te_version >= packaging.version.Version("0.11.0"):
            extra_kwargs["num_gqa_groups"] = self.config.num_query_groups
        elif self.config.num_query_groups != self.config.num_attention_heads:
            raise ValueError(
                f"Transformer Engine v{te_version} does not support Grouped Query Attention, "
                f"use a newer version of Transformer Engine. "
                f"(num_query_groups ({self.config.num_query_groups}) != "
                f"num_attention_heads ({self.config.num_attention_heads}))"
            )

        if te_version >= packaging.version.Version("0.10.0"):
            extra_kwargs["attention_type"] = attention_type
            # older version don't need attention_type

        if te_version > packaging.version.Version("0.12.0"):
            self.te_forward_mask_type = True

        if self.config.apply_rope_fusion and te_version > packaging.version.Version("0.13.0"):
            extra_kwargs["qkv_format"] = self.qkv_format = 'bshd'

        # Only Transformer-Engine version >= 1.0.0 supports context parallelism
        if te_version >= packaging.version.Version("1.0.0"):
            if getattr(TEDotProductAttention, "cp_stream") is None:
                TEDotProductAttention.cp_stream = torch.cuda.Stream()
            extra_kwargs["cp_group"] = get_context_parallel_group(check_initialized=False)
            extra_kwargs["cp_global_ranks"] = get_context_parallel_global_ranks(
                check_initialized=False
            )
            extra_kwargs["cp_stream"] = TEDotProductAttention.cp_stream
        else:
            assert (
                self.config.context_parallel_size == 1
            ), "Only Transformer-Engine version >= 1.0.0 supports context parallelism!"

        if config.window_size is not None:
            # Check version
            assert te_version >= packaging.version.Version(
                "1.2.0"
            ), f"Transformer-Engine version ({str(te_version)}) must be >= 1.2.0 to support sliding window attention."
            extra_kwargs['window_size'] = config.window_size

        super().__init__(
            num_attention_heads=self.config.num_attention_heads,
            kv_channels=self.config.kv_channels,
            attention_dropout=self.config.attention_dropout
            if attention_dropout is None
            else attention_dropout,
            attn_mask_type=attn_mask_type.name,
            sequence_parallel=self.config.sequence_parallel,
            tp_size=self.config.tensor_model_parallel_size,
            get_rng_state_tracker=get_cuda_rng_tracker,
            tp_group=get_tensor_model_parallel_group(check_initialized=False),
            layer_number=layer_number,
            **extra_kwargs,
        )

    def forward(
        self,
        query: Tensor,
        key: Tensor,
        value: Tensor,
        attention_mask: Tensor,
        attn_mask_type: AttnMaskType,
        packed_seq_params: PackedSeqParams = None,
    ):
        packed_seq_kwargs = (
            dataclasses.asdict(packed_seq_params) if packed_seq_params is not None else {}
        )
        te_version = packaging.version.Version(version("transformer-engine"))
        if te_version < packaging.version.Version("1.3.0"):
            # TE 1.3.0 introduces precomputing max_seqlen to remove unnecessary kernels and D2H copies (#555)
            # These two arguments did not exist prior to 1.3.0
            packed_seq_kwargs.pop("max_seqlen_q", None)
            packed_seq_kwargs.pop("max_seqlen_kv", None)

        if self.config.apply_rope_fusion and self.qkv_format == 'bshd':
            query, key, value = [x.transpose(0, 1).contiguous() for x in (query, key, value)]

        if self.te_forward_mask_type:
            core_attn_out = super().forward(
<<<<<<< HEAD
                query, key, value, attention_mask, attn_mask_type=attn_mask_type.name, core_attention_bias_type=self.config.core_attention_bias_type
            )
        else:
            return super().forward(query, key, value, attention_mask, core_attention_bias_type=self.config.core_attention_bias_type)
=======
                query,
                key,
                value,
                attention_mask,
                attn_mask_type=attn_mask_type.name,
                **packed_seq_kwargs,
            )
        else:
            core_attn_out = super().forward(query, key, value, attention_mask, **packed_seq_kwargs,)
>>>>>>> bd6f4ead

        if self.config.apply_rope_fusion and self.qkv_format == 'bshd':
            return core_attn_out.transpose(0, 1)
        else:
            return core_attn_out


try:

    from transformer_engine.pytorch.attention import _SplitAlongDim

    SplitAlongDim = _SplitAlongDim.apply

except ImportError:

    SplitAlongDim = None

try:

    from transformer_engine.pytorch.cpu_offload import get_cpu_offload_context

except ImportError:

    get_cpu_offload_context = None<|MERGE_RESOLUTION|>--- conflicted
+++ resolved
@@ -457,22 +457,16 @@
 
         if self.te_forward_mask_type:
             core_attn_out = super().forward(
-<<<<<<< HEAD
-                query, key, value, attention_mask, attn_mask_type=attn_mask_type.name, core_attention_bias_type=self.config.core_attention_bias_type
-            )
-        else:
-            return super().forward(query, key, value, attention_mask, core_attention_bias_type=self.config.core_attention_bias_type)
-=======
                 query,
                 key,
                 value,
                 attention_mask,
                 attn_mask_type=attn_mask_type.name,
+                core_attention_bias_type=self.config.core_attention_bias_type,
                 **packed_seq_kwargs,
             )
         else:
-            core_attn_out = super().forward(query, key, value, attention_mask, **packed_seq_kwargs,)
->>>>>>> bd6f4ead
+            core_attn_out = super().forward(query, key, value, attention_mask, core_attention_bias_type=self.config.core_attention_bias_type, **packed_seq_kwargs,)
 
         if self.config.apply_rope_fusion and self.qkv_format == 'bshd':
             return core_attn_out.transpose(0, 1)
