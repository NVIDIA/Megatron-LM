# Copyright (c) 2024, NVIDIA CORPORATION. All rights reserved.

<<<<<<< HEAD
import dataclasses
import os
from importlib.metadata import version
from typing import Callable

from megatron.core.device_utils import get_current_device
import torch
import transformer_engine as te
from pkg_resources import packaging
from torch import Tensor

from megatron.core import ModelParallelConfig, parallel_state
from megatron.core.dist_checkpointing.utils import replace_prefix_for_sharding
from megatron.core.packed_seq_params import PackedSeqParams
from megatron.core.parallel_state import (
    get_context_parallel_global_ranks,
    get_context_parallel_group,
    get_tensor_model_parallel_group,
)
from megatron.core.tensor_parallel import get_device_rng_tracker, get_expert_parallel_rng_tracker_name
from megatron.core.tensor_parallel.utils import divide
from megatron.core.transformer.enums import AttnMaskType
from megatron.core.transformer.transformer_config import TransformerConfig
from megatron.core.transformer.utils import make_sharded_tensors_for_checkpoint


def get_te_version():
    def get_te_version_str():
        if hasattr(te, '__version__'):
            return str(te.__version__)
        else:
            return version("transformer-engine")

    return packaging.version.Version(get_te_version_str())


_te_version = get_te_version()


def _get_extra_te_kwargs(config: TransformerConfig):
    extra_transformer_engine_kwargs = {"params_dtype": config.params_dtype}

    if _te_version >= packaging.version.Version("0.12.0"):
        if config.use_cpu_initialization:
            extra_transformer_engine_kwargs["device"] = 'cpu'
        else:
            extra_transformer_engine_kwargs["device"] = get_current_device()
    return extra_transformer_engine_kwargs


def condition_init_method(config, init_method):
    return init_method if config.perform_initialization else (lambda w: None)


class TENorm:
    """
    A conditional wrapper to initialize an instance of Transformer-Engine's
    `LayerNorm` or `RMSNorm` based on input
    """

    # TODO should we ditch normalization config and just use spec to choose LayerNorm vs RMSNorm?
    def __new__(cls, config: TransformerConfig, hidden_size: int, eps: float = 1e-5):
        if config.normalization == "LayerNorm":
            instance = te.pytorch.LayerNorm(
                hidden_size=hidden_size,
                eps=eps,
                sequence_parallel=config.sequence_parallel,
                zero_centered_gamma=config.layernorm_zero_centered_gamma,
                **_get_extra_te_kwargs(config),
            )
        elif config.normalization == "RMSNorm":
            assert hasattr(
                te.pytorch, "RMSNorm"
            ), "Transformer-Engine >= v0.11 required to use this feature"
            instance = te.pytorch.RMSNorm(
                hidden_size=hidden_size,
                eps=eps,
                sequence_parallel=config.sequence_parallel,
                zero_centered_gamma=config.layernorm_zero_centered_gamma,
                **_get_extra_te_kwargs(config),
            )
        else:
            raise Exception('Only LayerNorm and RMSNorm are curently supported')

        return instance


class TELinear(te.pytorch.Linear):
    """
    Wrapper for the Transformer-Engine's `Linear` layer.

    Note that if Megatron's parallel_state has not been initialized
    yet, the tp_group passed to TE will be None and must be set later
    via set_tensor_parallel_group().
    """

    def __init__(
        self,
        input_size: int,
        output_size: int,
        *,
        parallel_mode: str,
        config: ModelParallelConfig,
        init_method: Callable,
        bias: bool,
        skip_bias_add: bool,
        skip_weight_param_allocation: bool,
        tp_comm_buffer_name: str = None,
    ):
        self.config = config

        # TE returns a zero length Tensor when bias=False and
        # return_bias=True, but we prefer None.  So in that case we
        # tell TE to not return the bias, and return None
        # ourselves. This way our forward always returns two values
        # and we don't have to deal with the zero length Tensor.
        self.te_return_bias = skip_bias_add and bias
        self.is_first_microbatch = True
        self.disable_parameter_transpose_cache = self.config.disable_parameter_transpose_cache
        if skip_weight_param_allocation:
            raise ValueError(
                'Transformer Engine linear layers do not support skip_weight_param_allocation'
            )

        extra_kwargs = _get_extra_te_kwargs(config)

        if _te_version >= packaging.version.Version("0.8.0"):
            if self.config.tp_comm_overlap:
                if _te_version > packaging.version.Version("1.5.0"):
                    # Use old overlap flags if they were supplied instead
                    extra_kwargs["ub_overlap_ag"] = (
                        self.config.tp_comm_overlap_ag
                        if hasattr(self.config, "tp_comm_overlap_ag")
                        else self.config.tp_comm_split_ag or self.config.tp_comm_atomic_ag
                    )
                    extra_kwargs["ub_overlap_rs"] = (
                        self.config.tp_comm_overlap_rs
                        if hasattr(self.config, "tp_comm_overlap_rs")
                        else self.config.tp_comm_split_rs or self.config.tp_comm_atomic_rs
                    )
                else:
                    extra_kwargs["ub_split_ag"] = self.config.tp_comm_split_ag
                    extra_kwargs["ub_atomic_gemm_ag"] = self.config.tp_comm_atomic_ag
                    extra_kwargs["ub_split_rs"] = self.config.tp_comm_split_rs
                    extra_kwargs["ub_atomic_gemm_rs"] = self.config.tp_comm_atomic_rs
                if _te_version > packaging.version.Version("1.0.0"):
                    assert (
                        tp_comm_buffer_name is not None
                    ), "Buffer name should be set to configure communication overlap settings"
                    extra_kwargs["ub_name"] = tp_comm_buffer_name

        super().__init__(
            in_features=input_size,
            out_features=output_size,
            sequence_parallel=self.config.sequence_parallel,
            fuse_wgrad_accumulation=self.config.gradient_accumulation_fusion,
            tp_group=get_tensor_model_parallel_group(check_initialized=False),
            tp_size=self.config.tensor_model_parallel_size,
            get_rng_state_tracker=(
                get_device_rng_tracker if get_device_rng_tracker().is_initialized() else None
            ),
            init_method=condition_init_method(config, init_method),
            bias=bias,
            return_bias=self.te_return_bias,
            parallel_mode=parallel_mode,
            **extra_kwargs,
        )

    def forward(self, x):
        _is_first_microbatch = (
            None if self.disable_parameter_transpose_cache else self.is_first_microbatch
        )
        out = super().forward(x, is_first_microbatch=_is_first_microbatch)
        self.is_first_microbatch = False

        # TE only returns a tuple when return_bias is True, otherwise
        # it returns a single Tensor, we always want to return two
        # values regardless of the arguments.
        if self.te_return_bias:
            return out
        return out, None


class TELayerNormColumnParallelLinear(te.pytorch.LayerNormLinear):
    """
    Wrapper for the Transformer-Engine's `LayerNormLinear` layer that combines
    layernorm and linear layers
    """

    def __init__(
        self,
        input_size: int,
        output_size: int,
        *,
        config: TransformerConfig,
        init_method: Callable,
        gather_output: bool,
        bias: bool,
        skip_bias_add: bool,
        is_expert: bool,
        skip_weight_param_allocation: bool = False,
        tp_comm_buffer_name: str = None,
    ):
        self.config = config

        if gather_output:
            raise ValueError('Transformer Engine linear layers do not support gather_output = True')

        if is_expert:
            raise ValueError('Transformer Engine linear layers do not yet support MoE')

        if skip_weight_param_allocation:
            raise ValueError(
                'Transformer Engine linear layers do not support skip_weight_param_allocation'
            )

        # TE returns a zero length Tensor when bias=False and
        # return_bias=True, but we prefer None.  So in that case we
        # tell TE to not return the bias, and return None
        # ourselves. This way our forward always returns two values
        # and we don't have to deal with the zero length Tensor.
        self.te_return_bias = skip_bias_add and bias
        self.is_first_microbatch = True
        self.disable_parameter_transpose_cache = self.config.disable_parameter_transpose_cache
        extra_kwargs = _get_extra_te_kwargs(config)

        # Only Transformer-Engine version >= 0.11.0 supports `RMSNorm`
        if _te_version >= packaging.version.Version("0.11.0"):
            extra_kwargs["normalization"] = self.config.normalization
        elif self.config.normalization != "LayerNorm":
            raise ValueError(
                f"Transformer Engine v{_te_version} does not support {self.config.normalization}."
            )

        if _te_version >= packaging.version.Version("0.8.0"):
            if self.config.tp_comm_overlap:
                extra_kwargs["ub_bulk_wgrad"] = self.config.tp_comm_bulk_wgrad
                extra_kwargs["ub_bulk_dgrad"] = self.config.tp_comm_bulk_dgrad
                if _te_version > packaging.version.Version("1.5.0"):
                    # Use old overlap flags if they were supplied instead
                    extra_kwargs["ub_overlap_ag"] = (
                        self.config.tp_comm_overlap_ag
                        if hasattr(self.config, "tp_comm_overlap_ag")
                        else self.config.tp_comm_split_ag or self.config.tp_comm_atomic_ag
                    )
                    if _te_version > packaging.version.Version("1.6.0.dev0"):
                        extra_kwargs["ub_overlap_rs_dgrad"] = (
                            self.config.tp_comm_overlap_rs_dgrad
                            if hasattr(self.config, "tp_comm_overlap_rs_dgrad")
                            else False
                        )
                    if tp_comm_buffer_name == 'qkv' and self.config.tp_comm_overlap_disable_qkv:
                        extra_kwargs["ub_overlap_ag"] = False
                        extra_kwargs["ub_overlap_rs_dgrad"] = False

                    if tp_comm_buffer_name == 'fc1' and self.config.tp_comm_overlap_disable_fc1:
                        extra_kwargs["ub_overlap_ag"] = False
                        extra_kwargs["ub_overlap_rs_dgrad"] = False
                else:
                    extra_kwargs["ub_atomic_gemm_ag"] = self.config.tp_comm_atomic_ag
                    extra_kwargs["ub_split_ag"] = self.config.tp_comm_split_ag
                if _te_version > packaging.version.Version("1.0.0"):
                    assert (
                        tp_comm_buffer_name is not None
                    ), "Buffer name should be set to configure communication overlap settings"
                    extra_kwargs["ub_name"] = tp_comm_buffer_name

        super().__init__(
            in_features=input_size,
            out_features=output_size,
            eps=self.config.layernorm_epsilon,
            sequence_parallel=self.config.sequence_parallel,
            fuse_wgrad_accumulation=self.config.gradient_accumulation_fusion,
            tp_group=get_tensor_model_parallel_group(check_initialized=False),
            tp_size=self.config.tensor_model_parallel_size,
            get_rng_state_tracker=(
                get_device_rng_tracker if get_device_rng_tracker().is_initialized() else None
            ),
            init_method=condition_init_method(config, init_method),
            bias=bias,
            return_bias=self.te_return_bias,
            parallel_mode="column",
            return_layernorm_output=False,
            zero_centered_gamma=self.config.layernorm_zero_centered_gamma,
            **extra_kwargs,
        )

    def forward(self, x):
        _is_first_microbatch = (
            None if self.disable_parameter_transpose_cache else self.is_first_microbatch
        )
        out = super().forward(x, is_first_microbatch=_is_first_microbatch)
        self.is_first_microbatch = False

        # TE only returns a tuple when return_bias is True, otherwise
        # it returns a single Tensor, we always want to return two
        # values regardless of the arguments.
        if self.te_return_bias:
            return out
        return out, None

    def sharded_state_dict(self, prefix='', sharded_offsets=(), metadata=None):
        """Sharding along axis 0, bias sharded"""
        state_dict = self.state_dict(prefix='', keep_vars=True)
        return make_sharded_tensors_for_checkpoint(
            state_dict, prefix, {'weight': 0, 'bias': 0}, sharded_offsets
        )


class TEColumnParallelLinear(TELinear):
    """
    Wrapper for the Transformer-Engine's `Linear` layer but specialized similar
    to megatron's `ColumnParallelLinear` layer.
    """

    def __init__(
        self,
        input_size: int,
        output_size: int,
        *,
        config: ModelParallelConfig,
        init_method: Callable,
        gather_output: bool,
        bias: bool,
        skip_bias_add: bool,
        is_expert: bool,
        skip_weight_param_allocation: bool = False,
        tp_comm_buffer_name: str = None,
    ):
        if gather_output:
            raise ValueError('Transformer Engine linear layers do not support gather_output = True')

        if is_expert:
            raise ValueError('Transformer Engine linear layers do not yet support MoE')

        super().__init__(
            input_size=input_size,
            output_size=output_size,
            parallel_mode="column",
            config=config,
            init_method=condition_init_method(config, init_method),
            bias=bias,
            skip_bias_add=skip_bias_add,
            skip_weight_param_allocation=skip_weight_param_allocation,
            tp_comm_buffer_name=tp_comm_buffer_name,
        )

    def sharded_state_dict(self, prefix='', sharded_offsets=(), metadata=None):
        """Sharding along axis 0, bias sharded"""
        state_dict = self.state_dict(prefix='', keep_vars=True)
        return make_sharded_tensors_for_checkpoint(
            state_dict, prefix, {'weight': 0, 'bias': 0}, sharded_offsets
        )


class TERowParallelLinear(TELinear):
    """
    Wrapper for the Transformer-Engine's `Linear` layer but specialized similar
    to megatron's `RowParallelLinear` layer.
    """

    def __init__(
        self,
        input_size: int,
        output_size: int,
        *,
        config: ModelParallelConfig,
        init_method: Callable,
        bias: bool,
        input_is_parallel: bool,
        skip_bias_add: bool,
        is_expert: bool,
        tp_comm_buffer_name: str = None,
    ):
        if not input_is_parallel:
            raise ValueError(
                "Transformer Engine linear layers do not support input_is_parallel = False"
            )

        if is_expert:
            raise ValueError('Transformer Engine linear layers do not yet support MoE')

        super().__init__(
            input_size=input_size,
            output_size=output_size,
            parallel_mode="row",
            config=config,
            init_method=condition_init_method(config, init_method),
            bias=bias,
            skip_bias_add=skip_bias_add,
            skip_weight_param_allocation=False,  # We don't currently use this for row parallel layers
            tp_comm_buffer_name=tp_comm_buffer_name,
        )

    def sharded_state_dict(self, prefix='', sharded_offsets=(), metadata=None):
        """Sharding along axis 1, bias not sharded"""
        state_dict = self.state_dict(prefix='', keep_vars=True)
        return make_sharded_tensors_for_checkpoint(
            state_dict, prefix, {'weight': 1}, sharded_offsets
        )


class TEDotProductAttention(te.pytorch.DotProductAttention):
    """
    Wrapper for the Transformer-Engine's `DotProductAttention` layer that also
    has "flash attention" enabled.

    Note that if Megatron's parallel_state has not been initialized yet, the
    tp_group and cp_group passed to TE will be None and must be set later
    via set_tensor_parallel_group() and set_context_parallel_group().
    """

    cp_stream: torch.cuda.Stream = None

    def __init__(
        self,
        config: TransformerConfig,
        layer_number: int,
        attn_mask_type: AttnMaskType,
        attention_type: str,
        attention_dropout: float = None,
    ):
        self.config = config
        self.te_forward_mask_type = False
        self.qkv_format: str = 'sbhd'

        if self.config.apply_query_key_layer_scaling != bool(
            int(os.getenv('NVTE_APPLY_QK_LAYER_SCALING', '0'))
        ):
            raise ValueError(
                f"apply_query_key_layer_scaling is {self.config.apply_query_key_layer_scaling} "
                f"but environment variable NVTE_APPLY_QK_LAYER_SCALING is "
                f"{os.getenv('NVTE_APPLY_QK_LAYER_SCALING')}. Transformer Engine does not support "
                f"setting query key layer scaling via argument, so these two must match."
            )

        extra_kwargs = {}
        if _te_version >= packaging.version.Version("0.11.0"):
            extra_kwargs["num_gqa_groups"] = self.config.num_query_groups
        elif self.config.num_query_groups != self.config.num_attention_heads:
            raise ValueError(
                f"Transformer Engine v{_te_version} does not support Grouped Query Attention, "
                f"use a newer version of Transformer Engine. "
                f"(num_query_groups ({self.config.num_query_groups}) != "
                f"num_attention_heads ({self.config.num_attention_heads}))"
            )

        if _te_version >= packaging.version.Version("0.10.0"):
            extra_kwargs["attention_type"] = attention_type
            # older version don't need attention_type

        if _te_version > packaging.version.Version("0.12.0"):
            self.te_forward_mask_type = True

        # Only Transformer-Engine version >= 1.0.0 supports context parallelism
        if _te_version >= packaging.version.Version("1.0.0"):
            if getattr(TEDotProductAttention, "cp_stream") is None:
                TEDotProductAttention.cp_stream = torch.cuda.Stream()
            extra_kwargs["cp_group"] = get_context_parallel_group(check_initialized=False)
            extra_kwargs["cp_global_ranks"] = get_context_parallel_global_ranks(
                check_initialized=False
            )
            extra_kwargs["cp_stream"] = TEDotProductAttention.cp_stream
        else:
            assert (
                self.config.context_parallel_size == 1
            ), "Only Transformer-Engine version >= 1.0.0 supports context parallelism!"

        if self.config.deterministic_mode:
            if int(os.getenv("NVTE_ALLOW_NONDETERMINISTIC_ALGO", "1")) != 0:
                raise RuntimeError(
                    "deterministic_mode is on and we are using DotProductAttention from "
                    "Transformer Engine, but NVTE_ALLOW_NONDETERMINISTIC_ALGO is not 0. "
                    f"Currently set to: {os.getenv('NVTE_ALLOW_NONDETERMINISTIC_ALGO', 'not set')}."
                )

        if config.window_size is not None:
            # Check version
            assert _te_version >= packaging.version.Version(
                "1.2.0"
            ), f"Transformer-Engine version ({str(_te_version)}) must be >= 1.2.0 to support sliding window attention."
            extra_kwargs['window_size'] = config.window_size

        super().__init__(
            num_attention_heads=self.config.num_attention_heads,
            kv_channels=self.config.kv_channels,
            attention_dropout=(
                self.config.attention_dropout if attention_dropout is None else attention_dropout
            ),
            attn_mask_type=attn_mask_type.name,
            sequence_parallel=self.config.sequence_parallel,
            tp_size=self.config.tensor_model_parallel_size,
            get_rng_state_tracker=(
                get_device_rng_tracker if get_device_rng_tracker().is_initialized() else None
            ),
            tp_group=get_tensor_model_parallel_group(check_initialized=False),
            layer_number=layer_number,
            **extra_kwargs,
        )

    def forward(
        self,
        query: Tensor,
        key: Tensor,
        value: Tensor,
        attention_mask: Tensor,
        attn_mask_type: AttnMaskType,
        packed_seq_params: PackedSeqParams = None,
    ):
        packed_seq_kwargs = (
            dataclasses.asdict(packed_seq_params) if packed_seq_params is not None else {}
        )
        # overwrite self.qkv_format depending on self.config.apply_rope_fusion, which can be set after init
        if self.config.apply_rope_fusion and _te_version > packaging.version.Version("0.13.0"):
            self.qkv_format = 'bshd'

        qkv_format = packed_seq_kwargs.get('qkv_format', self.qkv_format)

        if _te_version < packaging.version.Version("1.3.0"):
            # TE 1.3.0 introduces precomputing max_seqlen to remove unnecessary kernels and D2H copies (#555)
            # These two arguments did not exist prior to 1.3.0
            packed_seq_kwargs.pop("max_seqlen_q", None)
            packed_seq_kwargs.pop("max_seqlen_kv", None)

        if self.config.apply_rope_fusion and qkv_format == 'bshd':
            query, key, value = [x.transpose(0, 1).contiguous() for x in (query, key, value)]
            # In PyTorch, the following two tensors are in fact the same:
            #   Tensor with shape (1, S, H, D) and stride (S*H*D, H*D, D, 1)
            #   Tensor with shape (1, S, H, D) and stride (H*D, H*D, D, 1)
            # Stride for a dimension that is 1 has no meaning, so tensors created two different ways
            # can have same shape but different strides.
            # We unify them to the first one to pass the stride check in TE
            if value.shape == key.shape and value.shape[0] == 1 and value.stride() != key.stride():
                value = value.as_strided(value.shape, key.stride())

        if self.te_forward_mask_type:
            if qkv_format == 'thd' and _te_version >= packaging.version.Version("1.7.0"):
                # thd format uses flash attention with cuDNN kernel which requires is_padding=True, so the only
                # acceptable mask types are `padding_causal` and `padding`. These do not necessarily indicate
                # there are padded tokens in the sequence.
                if attn_mask_type == AttnMaskType.causal:
                    attn_mask_type = AttnMaskType.padding_causal
                elif attn_mask_type == AttnMaskType.no_mask:
                    attn_mask_type = AttnMaskType.padding
            core_attn_out = super().forward(
                query,
                key,
                value,
                attention_mask,
                attn_mask_type=attn_mask_type.name,
                **packed_seq_kwargs,
            )
        else:
            core_attn_out = super().forward(query, key, value, attention_mask, **packed_seq_kwargs)

        if self.config.apply_rope_fusion and qkv_format == 'bshd':
            return core_attn_out.transpose(0, 1)
        else:
            return core_attn_out


if _te_version >= packaging.version.Version("1.9.0.dev0"):

    class TEGroupedLinear(te.pytorch.GroupedLinear):
        """
        Wrapper for the Transformer-Engine's `GroupedLinear` layer.

        Note that if Megatron's parallel_state has not been initialized
        yet, the tp_group passed to TE will be None and must be set later
        via set_tensor_parallel_group().
        """

        def __init__(
            self,
            num_gemms: int,
            input_size: int,
            output_size: int,
            *,
            parallel_mode: str,
            config: ModelParallelConfig,
            init_method: Callable,
            bias: bool,
            skip_bias_add: bool,
            is_expert: bool = False,
            tp_comm_buffer_name: str = None,
        ):
            self.config = config

            # TE returns a zero length Tensor when bias=False and
            # return_bias=True, but we prefer None.  So in that case we
            # tell TE to not return the bias, and return None
            # ourselves. This way our forward always returns two values
            # and we don't have to deal with the zero length Tensor.
            self.te_return_bias = skip_bias_add and bias
            self.is_first_microbatch = True
            self.disable_parameter_transpose_cache = self.config.disable_parameter_transpose_cache

            extra_kwargs = _get_extra_te_kwargs(config)
            extra_kwargs["ub_name"] = tp_comm_buffer_name

            self.expert_parallel = self.config.expert_model_parallel_size > 1
            if self.expert_parallel:
                extra_kwargs["rng_tracker_name"] = get_expert_parallel_rng_tracker_name()

            # For MoE models, the comms between TP and EP group is explicitly handled by MoE token dispatcher.
            # So we disable comms by making TE agnostic of model parallel.
            self.explicit_expert_comm = is_expert and (
                config.tensor_model_parallel_size > 1 or self.expert_parallel
            )
            tp_group = get_tensor_model_parallel_group(check_initialized=False)
            if self.explicit_expert_comm and config.moe_extended_tp:
                tp_size = parallel_state.get_tensor_and_expert_parallel_world_size()
            else:
                tp_size = parallel_state.get_tensor_model_parallel_world_size()
            if self.explicit_expert_comm:
                if parallel_mode == "column":
                    output_size = divide(output_size, tp_size)
                elif parallel_mode == "row":
                    input_size = divide(input_size, tp_size)
                parallel_mode = None
                tp_size = 1
                tp_group = None

            super().__init__(
                num_gemms=num_gemms,
                in_features=input_size,
                out_features=output_size,
                sequence_parallel=self.config.sequence_parallel,
                fuse_wgrad_accumulation=self.config.gradient_accumulation_fusion,
                tp_group=tp_group,
                tp_size=tp_size,
                get_rng_state_tracker=(
                    get_device_rng_tracker if get_device_rng_tracker().is_initialized() else None
                ),
                init_method=condition_init_method(config, init_method),
                bias=bias,
                return_bias=self.te_return_bias,
                parallel_mode=parallel_mode,
                **extra_kwargs,
            )

            for param in self.parameters():
                setattr(param, 'allreduce', not (is_expert and self.expert_parallel))

        def forward(self, x, m_splits):
            _is_first_microbatch = (
                None if self.disable_parameter_transpose_cache else self.is_first_microbatch
            )
            out = super().forward(x, m_splits, is_first_microbatch=_is_first_microbatch)
            self.is_first_microbatch = False

            # TE only returns a tuple when return_bias is True, otherwise
            # it returns a single Tensor, we always want to return two
            # values regardless of the arguments.
            if self.te_return_bias:
                return out
            return out, None

        def _sharded_state_dict_grouped(
            self, tp_axis_map, prefix='', sharded_offsets=(), metadata=None
        ):
            """
            prefix should be module_name to make keys identical to sequetial ones.
            """
            sharded_state_dict = {}
            full_state_dict = self.state_dict(prefix='', keep_vars=True)
            num_global_experts = (
                parallel_state.get_expert_model_parallel_world_size() * self.num_gemms
            )
            local_expert_indices_offset = (
                parallel_state.get_expert_model_parallel_rank() * self.num_gemms
            )
            ep_axis = len(sharded_offsets)
            for gemm_idx in range(self.num_gemms):
                state_dict = {
                    f'{gemm_idx}.weight': full_state_dict[f'weight{gemm_idx}'],
                    f'{gemm_idx}._extra_state': full_state_dict['_extra_state'],
                }
                if self.use_bias:
                    state_dict[f'{gemm_idx}.bias'] = full_state_dict[f'bias{gemm_idx}']
                sub_sd = make_sharded_tensors_for_checkpoint(
                    state_dict,
                    '',
                    tp_axis_map,
                    (
                        *sharded_offsets,
                        (ep_axis, local_expert_indices_offset + gemm_idx, num_global_experts),
                    ),
                )
                # Remove expert layers indexing from sharded keys
                replace_prefix_for_sharding(sub_sd, f'{gemm_idx}.', prefix)
                sharded_state_dict.update(
                    {
                        f'{prefix}weight{gemm_idx}': sub_sd[f'{gemm_idx}.weight'],
                        # TODO: TE's GroupedLinear only has one _extra_state for all experts.
                        # We need sharding or build/merge fn to handle _extra_state correctly.
                        f'{prefix}_extra_state{"" if gemm_idx == 0 else gemm_idx}': sub_sd[
                            f'{gemm_idx}._extra_state'
                        ],
                    }
                )
                if self.use_bias:
                    sharded_state_dict[f'{prefix}bias{gemm_idx}'] = sub_sd[f'{gemm_idx}.bias']
            # Adjust replica ids - replication along DP modulo EP
            for k, sh_ten in sharded_state_dict.items():
                replica_id = sh_ten.replica_id
                assert (
                    len(replica_id) == 3
                ), f'Expected replica_id for {k} to be in (PP, TP, DP) format, got: {replica_id}'
                sh_ten.replica_id = (
                    *replica_id[:2],
                    parallel_state.get_data_modulo_expert_parallel_rank(),
                )
            return sharded_state_dict

    class TEColumnParallelGroupedLinear(TEGroupedLinear):
        """
        Wrapper for the Transformer-Engine's `GroupedLinear` layer but specialized
        to column-parallel style.
        """

        def __init__(
            self,
            num_gemms: int,
            input_size: int,
            output_size: int,
            *,
            config: ModelParallelConfig,
            init_method: Callable,
            bias: bool,
            skip_bias_add: bool,
            is_expert: bool,
            tp_comm_buffer_name: str = None,
        ):

            super().__init__(
                num_gemms=num_gemms,
                input_size=input_size,
                output_size=output_size,
                parallel_mode="column",
                config=config,
                init_method=condition_init_method(config, init_method),
                bias=bias,
                skip_bias_add=skip_bias_add,
                is_expert=is_expert,
                tp_comm_buffer_name=tp_comm_buffer_name,
            )

        def sharded_state_dict(self, prefix='', sharded_offsets=(), metadata=None):
            """
            For each gemm, sharding along axis 0, bias sharded.
            Assume sharded_offsets[-1] is the expert parallel offset.
            """
            tp_axis_map = {}
            for gemm_idx in range(self.num_gemms):
                tp_axis_map.update({f'{gemm_idx}.weight': 0, f'{gemm_idx}.bias': 0})
            return super()._sharded_state_dict_grouped(
                tp_axis_map, prefix, sharded_offsets, metadata
            )

    class TERowParallelGroupedLinear(TEGroupedLinear):
        """
        Wrapper for the Transformer-Engine's `GroupedLinear` layer but specialized
        to row-parallel style.
        """

        def __init__(
            self,
            num_gemms: int,
            input_size: int,
            output_size: int,
            *,
            config: ModelParallelConfig,
            init_method: Callable,
            bias: bool,
            skip_bias_add: bool,
            is_expert: bool,
            tp_comm_buffer_name: str = None,
        ):

            super().__init__(
                num_gemms=num_gemms,
                input_size=input_size,
                output_size=output_size,
                parallel_mode="row",
                config=config,
                init_method=condition_init_method(config, init_method),
                bias=bias,
                skip_bias_add=skip_bias_add,
                is_expert=is_expert,
                tp_comm_buffer_name=tp_comm_buffer_name,
            )

        def sharded_state_dict(self, prefix='', sharded_offsets=(), metadata=None):
            """
            For each gemm, sharding along axis 1, bias not sharded.
            Assume sharded_offsets[-1] is the expert parallel offset.
            """
            tp_axis_map = {f'{gemm_idx}.weight': 1 for gemm_idx in range(self.num_gemms)}
            return super()._sharded_state_dict_grouped(
                tp_axis_map, prefix, sharded_offsets, metadata
            )

else:

    TEGroupedLinear = None
    TEColumnParallelGroupedLinear = None
    TERowParallelGroupedLinear = None


class TEDelayedScaling(te.common.recipe.DelayedScaling):
    """
    Wrapper for the Transformer-Engine's `DelayedScaling` layer.
    """

    def __init__(
        self,
        config: ModelParallelConfig,
        fp8_format: int,
        override_linear_precision: tuple = (False, False, False),
    ):
        extra_kwargs = _get_extra_te_kwargs(config)
        if _te_version >= packaging.version.Version("1.6.0.dev0"):
            extra_kwargs["fp8_dpa"] = config.fp8_dot_product_attention
            extra_kwargs["fp8_mha"] = config.fp8_multi_head_attention

        super().__init__(
            margin=config.fp8_margin,
            interval=config.fp8_interval,
            fp8_format=fp8_format,
            amax_compute_algo=config.fp8_amax_compute_algo,
            amax_history_len=config.fp8_amax_history_len,
            override_linear_precision=override_linear_precision,
            **extra_kwargs,
        )


def te_checkpoint(
    forward_func,
    distribute_saved_activations,
    get_rng_state_tracker,
    tp_group,
    hidden_states,
    attention_mask,
    context,
    context_mask,
    rotary_pos_emb,
):
    from transformer_engine.pytorch.distributed import checkpoint

    if _te_version >= packaging.version.Version("1.5.0"):
        return checkpoint(
            forward_func,
            hidden_states,
            attention_mask,
            context,
            context_mask,
            rotary_pos_emb,
            distribute_saved_activations=distribute_saved_activations,
            get_rng_state_tracker=get_rng_state_tracker,
            tp_group=tp_group,
        )
    else:
        return checkpoint(
            forward_func,
            distribute_saved_activations,
            get_rng_state_tracker,
            tp_group,
            hidden_states,
            attention_mask,
            context,
            context_mask,
            rotary_pos_emb,
        )


try:

    from transformer_engine.pytorch.attention import _SplitAlongDim

    SplitAlongDim = _SplitAlongDim.apply

except ImportError:

    SplitAlongDim = None

try:

    from transformer_engine.pytorch.cpu_offload import (
        get_cpu_offload_context as _get_cpu_offload_context,
    )

    def get_cpu_offload_context(
        enabled, num_layers, model_layers, activation_offloading, weight_offloading
    ):
        if _te_version > packaging.version.Version("1.8.0"):
            context, sync_func = _get_cpu_offload_context(
                enabled, num_layers, model_layers, activation_offloading, weight_offloading
            )
        else:
            context, sync_func = _get_cpu_offload_context(
                enabled, num_layers, activation_offloading, weight_offloading
            )

        return context, sync_func

except ImportError:

    get_cpu_offload_context = None
=======
import warnings

warnings.warn(
    """The 'megatron.core.transformer.custom_layers.transformer_engine' 
    module is deprecated and will be removed in 0.10.0. Please use 
    'megatron.core.extensions.transformer_engine' instead.""",
    DeprecationWarning,
    stacklevel=2,
)
from megatron.core.extensions.transformer_engine import *
>>>>>>> 1b8fce7e
<|MERGE_RESOLUTION|>--- conflicted
+++ resolved
@@ -1,916 +1,5 @@
 # Copyright (c) 2024, NVIDIA CORPORATION. All rights reserved.
 
-<<<<<<< HEAD
-import dataclasses
-import os
-from importlib.metadata import version
-from typing import Callable
-
-from megatron.core.device_utils import get_current_device
-import torch
-import transformer_engine as te
-from pkg_resources import packaging
-from torch import Tensor
-
-from megatron.core import ModelParallelConfig, parallel_state
-from megatron.core.dist_checkpointing.utils import replace_prefix_for_sharding
-from megatron.core.packed_seq_params import PackedSeqParams
-from megatron.core.parallel_state import (
-    get_context_parallel_global_ranks,
-    get_context_parallel_group,
-    get_tensor_model_parallel_group,
-)
-from megatron.core.tensor_parallel import get_device_rng_tracker, get_expert_parallel_rng_tracker_name
-from megatron.core.tensor_parallel.utils import divide
-from megatron.core.transformer.enums import AttnMaskType
-from megatron.core.transformer.transformer_config import TransformerConfig
-from megatron.core.transformer.utils import make_sharded_tensors_for_checkpoint
-
-
-def get_te_version():
-    def get_te_version_str():
-        if hasattr(te, '__version__'):
-            return str(te.__version__)
-        else:
-            return version("transformer-engine")
-
-    return packaging.version.Version(get_te_version_str())
-
-
-_te_version = get_te_version()
-
-
-def _get_extra_te_kwargs(config: TransformerConfig):
-    extra_transformer_engine_kwargs = {"params_dtype": config.params_dtype}
-
-    if _te_version >= packaging.version.Version("0.12.0"):
-        if config.use_cpu_initialization:
-            extra_transformer_engine_kwargs["device"] = 'cpu'
-        else:
-            extra_transformer_engine_kwargs["device"] = get_current_device()
-    return extra_transformer_engine_kwargs
-
-
-def condition_init_method(config, init_method):
-    return init_method if config.perform_initialization else (lambda w: None)
-
-
-class TENorm:
-    """
-    A conditional wrapper to initialize an instance of Transformer-Engine's
-    `LayerNorm` or `RMSNorm` based on input
-    """
-
-    # TODO should we ditch normalization config and just use spec to choose LayerNorm vs RMSNorm?
-    def __new__(cls, config: TransformerConfig, hidden_size: int, eps: float = 1e-5):
-        if config.normalization == "LayerNorm":
-            instance = te.pytorch.LayerNorm(
-                hidden_size=hidden_size,
-                eps=eps,
-                sequence_parallel=config.sequence_parallel,
-                zero_centered_gamma=config.layernorm_zero_centered_gamma,
-                **_get_extra_te_kwargs(config),
-            )
-        elif config.normalization == "RMSNorm":
-            assert hasattr(
-                te.pytorch, "RMSNorm"
-            ), "Transformer-Engine >= v0.11 required to use this feature"
-            instance = te.pytorch.RMSNorm(
-                hidden_size=hidden_size,
-                eps=eps,
-                sequence_parallel=config.sequence_parallel,
-                zero_centered_gamma=config.layernorm_zero_centered_gamma,
-                **_get_extra_te_kwargs(config),
-            )
-        else:
-            raise Exception('Only LayerNorm and RMSNorm are curently supported')
-
-        return instance
-
-
-class TELinear(te.pytorch.Linear):
-    """
-    Wrapper for the Transformer-Engine's `Linear` layer.
-
-    Note that if Megatron's parallel_state has not been initialized
-    yet, the tp_group passed to TE will be None and must be set later
-    via set_tensor_parallel_group().
-    """
-
-    def __init__(
-        self,
-        input_size: int,
-        output_size: int,
-        *,
-        parallel_mode: str,
-        config: ModelParallelConfig,
-        init_method: Callable,
-        bias: bool,
-        skip_bias_add: bool,
-        skip_weight_param_allocation: bool,
-        tp_comm_buffer_name: str = None,
-    ):
-        self.config = config
-
-        # TE returns a zero length Tensor when bias=False and
-        # return_bias=True, but we prefer None.  So in that case we
-        # tell TE to not return the bias, and return None
-        # ourselves. This way our forward always returns two values
-        # and we don't have to deal with the zero length Tensor.
-        self.te_return_bias = skip_bias_add and bias
-        self.is_first_microbatch = True
-        self.disable_parameter_transpose_cache = self.config.disable_parameter_transpose_cache
-        if skip_weight_param_allocation:
-            raise ValueError(
-                'Transformer Engine linear layers do not support skip_weight_param_allocation'
-            )
-
-        extra_kwargs = _get_extra_te_kwargs(config)
-
-        if _te_version >= packaging.version.Version("0.8.0"):
-            if self.config.tp_comm_overlap:
-                if _te_version > packaging.version.Version("1.5.0"):
-                    # Use old overlap flags if they were supplied instead
-                    extra_kwargs["ub_overlap_ag"] = (
-                        self.config.tp_comm_overlap_ag
-                        if hasattr(self.config, "tp_comm_overlap_ag")
-                        else self.config.tp_comm_split_ag or self.config.tp_comm_atomic_ag
-                    )
-                    extra_kwargs["ub_overlap_rs"] = (
-                        self.config.tp_comm_overlap_rs
-                        if hasattr(self.config, "tp_comm_overlap_rs")
-                        else self.config.tp_comm_split_rs or self.config.tp_comm_atomic_rs
-                    )
-                else:
-                    extra_kwargs["ub_split_ag"] = self.config.tp_comm_split_ag
-                    extra_kwargs["ub_atomic_gemm_ag"] = self.config.tp_comm_atomic_ag
-                    extra_kwargs["ub_split_rs"] = self.config.tp_comm_split_rs
-                    extra_kwargs["ub_atomic_gemm_rs"] = self.config.tp_comm_atomic_rs
-                if _te_version > packaging.version.Version("1.0.0"):
-                    assert (
-                        tp_comm_buffer_name is not None
-                    ), "Buffer name should be set to configure communication overlap settings"
-                    extra_kwargs["ub_name"] = tp_comm_buffer_name
-
-        super().__init__(
-            in_features=input_size,
-            out_features=output_size,
-            sequence_parallel=self.config.sequence_parallel,
-            fuse_wgrad_accumulation=self.config.gradient_accumulation_fusion,
-            tp_group=get_tensor_model_parallel_group(check_initialized=False),
-            tp_size=self.config.tensor_model_parallel_size,
-            get_rng_state_tracker=(
-                get_device_rng_tracker if get_device_rng_tracker().is_initialized() else None
-            ),
-            init_method=condition_init_method(config, init_method),
-            bias=bias,
-            return_bias=self.te_return_bias,
-            parallel_mode=parallel_mode,
-            **extra_kwargs,
-        )
-
-    def forward(self, x):
-        _is_first_microbatch = (
-            None if self.disable_parameter_transpose_cache else self.is_first_microbatch
-        )
-        out = super().forward(x, is_first_microbatch=_is_first_microbatch)
-        self.is_first_microbatch = False
-
-        # TE only returns a tuple when return_bias is True, otherwise
-        # it returns a single Tensor, we always want to return two
-        # values regardless of the arguments.
-        if self.te_return_bias:
-            return out
-        return out, None
-
-
-class TELayerNormColumnParallelLinear(te.pytorch.LayerNormLinear):
-    """
-    Wrapper for the Transformer-Engine's `LayerNormLinear` layer that combines
-    layernorm and linear layers
-    """
-
-    def __init__(
-        self,
-        input_size: int,
-        output_size: int,
-        *,
-        config: TransformerConfig,
-        init_method: Callable,
-        gather_output: bool,
-        bias: bool,
-        skip_bias_add: bool,
-        is_expert: bool,
-        skip_weight_param_allocation: bool = False,
-        tp_comm_buffer_name: str = None,
-    ):
-        self.config = config
-
-        if gather_output:
-            raise ValueError('Transformer Engine linear layers do not support gather_output = True')
-
-        if is_expert:
-            raise ValueError('Transformer Engine linear layers do not yet support MoE')
-
-        if skip_weight_param_allocation:
-            raise ValueError(
-                'Transformer Engine linear layers do not support skip_weight_param_allocation'
-            )
-
-        # TE returns a zero length Tensor when bias=False and
-        # return_bias=True, but we prefer None.  So in that case we
-        # tell TE to not return the bias, and return None
-        # ourselves. This way our forward always returns two values
-        # and we don't have to deal with the zero length Tensor.
-        self.te_return_bias = skip_bias_add and bias
-        self.is_first_microbatch = True
-        self.disable_parameter_transpose_cache = self.config.disable_parameter_transpose_cache
-        extra_kwargs = _get_extra_te_kwargs(config)
-
-        # Only Transformer-Engine version >= 0.11.0 supports `RMSNorm`
-        if _te_version >= packaging.version.Version("0.11.0"):
-            extra_kwargs["normalization"] = self.config.normalization
-        elif self.config.normalization != "LayerNorm":
-            raise ValueError(
-                f"Transformer Engine v{_te_version} does not support {self.config.normalization}."
-            )
-
-        if _te_version >= packaging.version.Version("0.8.0"):
-            if self.config.tp_comm_overlap:
-                extra_kwargs["ub_bulk_wgrad"] = self.config.tp_comm_bulk_wgrad
-                extra_kwargs["ub_bulk_dgrad"] = self.config.tp_comm_bulk_dgrad
-                if _te_version > packaging.version.Version("1.5.0"):
-                    # Use old overlap flags if they were supplied instead
-                    extra_kwargs["ub_overlap_ag"] = (
-                        self.config.tp_comm_overlap_ag
-                        if hasattr(self.config, "tp_comm_overlap_ag")
-                        else self.config.tp_comm_split_ag or self.config.tp_comm_atomic_ag
-                    )
-                    if _te_version > packaging.version.Version("1.6.0.dev0"):
-                        extra_kwargs["ub_overlap_rs_dgrad"] = (
-                            self.config.tp_comm_overlap_rs_dgrad
-                            if hasattr(self.config, "tp_comm_overlap_rs_dgrad")
-                            else False
-                        )
-                    if tp_comm_buffer_name == 'qkv' and self.config.tp_comm_overlap_disable_qkv:
-                        extra_kwargs["ub_overlap_ag"] = False
-                        extra_kwargs["ub_overlap_rs_dgrad"] = False
-
-                    if tp_comm_buffer_name == 'fc1' and self.config.tp_comm_overlap_disable_fc1:
-                        extra_kwargs["ub_overlap_ag"] = False
-                        extra_kwargs["ub_overlap_rs_dgrad"] = False
-                else:
-                    extra_kwargs["ub_atomic_gemm_ag"] = self.config.tp_comm_atomic_ag
-                    extra_kwargs["ub_split_ag"] = self.config.tp_comm_split_ag
-                if _te_version > packaging.version.Version("1.0.0"):
-                    assert (
-                        tp_comm_buffer_name is not None
-                    ), "Buffer name should be set to configure communication overlap settings"
-                    extra_kwargs["ub_name"] = tp_comm_buffer_name
-
-        super().__init__(
-            in_features=input_size,
-            out_features=output_size,
-            eps=self.config.layernorm_epsilon,
-            sequence_parallel=self.config.sequence_parallel,
-            fuse_wgrad_accumulation=self.config.gradient_accumulation_fusion,
-            tp_group=get_tensor_model_parallel_group(check_initialized=False),
-            tp_size=self.config.tensor_model_parallel_size,
-            get_rng_state_tracker=(
-                get_device_rng_tracker if get_device_rng_tracker().is_initialized() else None
-            ),
-            init_method=condition_init_method(config, init_method),
-            bias=bias,
-            return_bias=self.te_return_bias,
-            parallel_mode="column",
-            return_layernorm_output=False,
-            zero_centered_gamma=self.config.layernorm_zero_centered_gamma,
-            **extra_kwargs,
-        )
-
-    def forward(self, x):
-        _is_first_microbatch = (
-            None if self.disable_parameter_transpose_cache else self.is_first_microbatch
-        )
-        out = super().forward(x, is_first_microbatch=_is_first_microbatch)
-        self.is_first_microbatch = False
-
-        # TE only returns a tuple when return_bias is True, otherwise
-        # it returns a single Tensor, we always want to return two
-        # values regardless of the arguments.
-        if self.te_return_bias:
-            return out
-        return out, None
-
-    def sharded_state_dict(self, prefix='', sharded_offsets=(), metadata=None):
-        """Sharding along axis 0, bias sharded"""
-        state_dict = self.state_dict(prefix='', keep_vars=True)
-        return make_sharded_tensors_for_checkpoint(
-            state_dict, prefix, {'weight': 0, 'bias': 0}, sharded_offsets
-        )
-
-
-class TEColumnParallelLinear(TELinear):
-    """
-    Wrapper for the Transformer-Engine's `Linear` layer but specialized similar
-    to megatron's `ColumnParallelLinear` layer.
-    """
-
-    def __init__(
-        self,
-        input_size: int,
-        output_size: int,
-        *,
-        config: ModelParallelConfig,
-        init_method: Callable,
-        gather_output: bool,
-        bias: bool,
-        skip_bias_add: bool,
-        is_expert: bool,
-        skip_weight_param_allocation: bool = False,
-        tp_comm_buffer_name: str = None,
-    ):
-        if gather_output:
-            raise ValueError('Transformer Engine linear layers do not support gather_output = True')
-
-        if is_expert:
-            raise ValueError('Transformer Engine linear layers do not yet support MoE')
-
-        super().__init__(
-            input_size=input_size,
-            output_size=output_size,
-            parallel_mode="column",
-            config=config,
-            init_method=condition_init_method(config, init_method),
-            bias=bias,
-            skip_bias_add=skip_bias_add,
-            skip_weight_param_allocation=skip_weight_param_allocation,
-            tp_comm_buffer_name=tp_comm_buffer_name,
-        )
-
-    def sharded_state_dict(self, prefix='', sharded_offsets=(), metadata=None):
-        """Sharding along axis 0, bias sharded"""
-        state_dict = self.state_dict(prefix='', keep_vars=True)
-        return make_sharded_tensors_for_checkpoint(
-            state_dict, prefix, {'weight': 0, 'bias': 0}, sharded_offsets
-        )
-
-
-class TERowParallelLinear(TELinear):
-    """
-    Wrapper for the Transformer-Engine's `Linear` layer but specialized similar
-    to megatron's `RowParallelLinear` layer.
-    """
-
-    def __init__(
-        self,
-        input_size: int,
-        output_size: int,
-        *,
-        config: ModelParallelConfig,
-        init_method: Callable,
-        bias: bool,
-        input_is_parallel: bool,
-        skip_bias_add: bool,
-        is_expert: bool,
-        tp_comm_buffer_name: str = None,
-    ):
-        if not input_is_parallel:
-            raise ValueError(
-                "Transformer Engine linear layers do not support input_is_parallel = False"
-            )
-
-        if is_expert:
-            raise ValueError('Transformer Engine linear layers do not yet support MoE')
-
-        super().__init__(
-            input_size=input_size,
-            output_size=output_size,
-            parallel_mode="row",
-            config=config,
-            init_method=condition_init_method(config, init_method),
-            bias=bias,
-            skip_bias_add=skip_bias_add,
-            skip_weight_param_allocation=False,  # We don't currently use this for row parallel layers
-            tp_comm_buffer_name=tp_comm_buffer_name,
-        )
-
-    def sharded_state_dict(self, prefix='', sharded_offsets=(), metadata=None):
-        """Sharding along axis 1, bias not sharded"""
-        state_dict = self.state_dict(prefix='', keep_vars=True)
-        return make_sharded_tensors_for_checkpoint(
-            state_dict, prefix, {'weight': 1}, sharded_offsets
-        )
-
-
-class TEDotProductAttention(te.pytorch.DotProductAttention):
-    """
-    Wrapper for the Transformer-Engine's `DotProductAttention` layer that also
-    has "flash attention" enabled.
-
-    Note that if Megatron's parallel_state has not been initialized yet, the
-    tp_group and cp_group passed to TE will be None and must be set later
-    via set_tensor_parallel_group() and set_context_parallel_group().
-    """
-
-    cp_stream: torch.cuda.Stream = None
-
-    def __init__(
-        self,
-        config: TransformerConfig,
-        layer_number: int,
-        attn_mask_type: AttnMaskType,
-        attention_type: str,
-        attention_dropout: float = None,
-    ):
-        self.config = config
-        self.te_forward_mask_type = False
-        self.qkv_format: str = 'sbhd'
-
-        if self.config.apply_query_key_layer_scaling != bool(
-            int(os.getenv('NVTE_APPLY_QK_LAYER_SCALING', '0'))
-        ):
-            raise ValueError(
-                f"apply_query_key_layer_scaling is {self.config.apply_query_key_layer_scaling} "
-                f"but environment variable NVTE_APPLY_QK_LAYER_SCALING is "
-                f"{os.getenv('NVTE_APPLY_QK_LAYER_SCALING')}. Transformer Engine does not support "
-                f"setting query key layer scaling via argument, so these two must match."
-            )
-
-        extra_kwargs = {}
-        if _te_version >= packaging.version.Version("0.11.0"):
-            extra_kwargs["num_gqa_groups"] = self.config.num_query_groups
-        elif self.config.num_query_groups != self.config.num_attention_heads:
-            raise ValueError(
-                f"Transformer Engine v{_te_version} does not support Grouped Query Attention, "
-                f"use a newer version of Transformer Engine. "
-                f"(num_query_groups ({self.config.num_query_groups}) != "
-                f"num_attention_heads ({self.config.num_attention_heads}))"
-            )
-
-        if _te_version >= packaging.version.Version("0.10.0"):
-            extra_kwargs["attention_type"] = attention_type
-            # older version don't need attention_type
-
-        if _te_version > packaging.version.Version("0.12.0"):
-            self.te_forward_mask_type = True
-
-        # Only Transformer-Engine version >= 1.0.0 supports context parallelism
-        if _te_version >= packaging.version.Version("1.0.0"):
-            if getattr(TEDotProductAttention, "cp_stream") is None:
-                TEDotProductAttention.cp_stream = torch.cuda.Stream()
-            extra_kwargs["cp_group"] = get_context_parallel_group(check_initialized=False)
-            extra_kwargs["cp_global_ranks"] = get_context_parallel_global_ranks(
-                check_initialized=False
-            )
-            extra_kwargs["cp_stream"] = TEDotProductAttention.cp_stream
-        else:
-            assert (
-                self.config.context_parallel_size == 1
-            ), "Only Transformer-Engine version >= 1.0.0 supports context parallelism!"
-
-        if self.config.deterministic_mode:
-            if int(os.getenv("NVTE_ALLOW_NONDETERMINISTIC_ALGO", "1")) != 0:
-                raise RuntimeError(
-                    "deterministic_mode is on and we are using DotProductAttention from "
-                    "Transformer Engine, but NVTE_ALLOW_NONDETERMINISTIC_ALGO is not 0. "
-                    f"Currently set to: {os.getenv('NVTE_ALLOW_NONDETERMINISTIC_ALGO', 'not set')}."
-                )
-
-        if config.window_size is not None:
-            # Check version
-            assert _te_version >= packaging.version.Version(
-                "1.2.0"
-            ), f"Transformer-Engine version ({str(_te_version)}) must be >= 1.2.0 to support sliding window attention."
-            extra_kwargs['window_size'] = config.window_size
-
-        super().__init__(
-            num_attention_heads=self.config.num_attention_heads,
-            kv_channels=self.config.kv_channels,
-            attention_dropout=(
-                self.config.attention_dropout if attention_dropout is None else attention_dropout
-            ),
-            attn_mask_type=attn_mask_type.name,
-            sequence_parallel=self.config.sequence_parallel,
-            tp_size=self.config.tensor_model_parallel_size,
-            get_rng_state_tracker=(
-                get_device_rng_tracker if get_device_rng_tracker().is_initialized() else None
-            ),
-            tp_group=get_tensor_model_parallel_group(check_initialized=False),
-            layer_number=layer_number,
-            **extra_kwargs,
-        )
-
-    def forward(
-        self,
-        query: Tensor,
-        key: Tensor,
-        value: Tensor,
-        attention_mask: Tensor,
-        attn_mask_type: AttnMaskType,
-        packed_seq_params: PackedSeqParams = None,
-    ):
-        packed_seq_kwargs = (
-            dataclasses.asdict(packed_seq_params) if packed_seq_params is not None else {}
-        )
-        # overwrite self.qkv_format depending on self.config.apply_rope_fusion, which can be set after init
-        if self.config.apply_rope_fusion and _te_version > packaging.version.Version("0.13.0"):
-            self.qkv_format = 'bshd'
-
-        qkv_format = packed_seq_kwargs.get('qkv_format', self.qkv_format)
-
-        if _te_version < packaging.version.Version("1.3.0"):
-            # TE 1.3.0 introduces precomputing max_seqlen to remove unnecessary kernels and D2H copies (#555)
-            # These two arguments did not exist prior to 1.3.0
-            packed_seq_kwargs.pop("max_seqlen_q", None)
-            packed_seq_kwargs.pop("max_seqlen_kv", None)
-
-        if self.config.apply_rope_fusion and qkv_format == 'bshd':
-            query, key, value = [x.transpose(0, 1).contiguous() for x in (query, key, value)]
-            # In PyTorch, the following two tensors are in fact the same:
-            #   Tensor with shape (1, S, H, D) and stride (S*H*D, H*D, D, 1)
-            #   Tensor with shape (1, S, H, D) and stride (H*D, H*D, D, 1)
-            # Stride for a dimension that is 1 has no meaning, so tensors created two different ways
-            # can have same shape but different strides.
-            # We unify them to the first one to pass the stride check in TE
-            if value.shape == key.shape and value.shape[0] == 1 and value.stride() != key.stride():
-                value = value.as_strided(value.shape, key.stride())
-
-        if self.te_forward_mask_type:
-            if qkv_format == 'thd' and _te_version >= packaging.version.Version("1.7.0"):
-                # thd format uses flash attention with cuDNN kernel which requires is_padding=True, so the only
-                # acceptable mask types are `padding_causal` and `padding`. These do not necessarily indicate
-                # there are padded tokens in the sequence.
-                if attn_mask_type == AttnMaskType.causal:
-                    attn_mask_type = AttnMaskType.padding_causal
-                elif attn_mask_type == AttnMaskType.no_mask:
-                    attn_mask_type = AttnMaskType.padding
-            core_attn_out = super().forward(
-                query,
-                key,
-                value,
-                attention_mask,
-                attn_mask_type=attn_mask_type.name,
-                **packed_seq_kwargs,
-            )
-        else:
-            core_attn_out = super().forward(query, key, value, attention_mask, **packed_seq_kwargs)
-
-        if self.config.apply_rope_fusion and qkv_format == 'bshd':
-            return core_attn_out.transpose(0, 1)
-        else:
-            return core_attn_out
-
-
-if _te_version >= packaging.version.Version("1.9.0.dev0"):
-
-    class TEGroupedLinear(te.pytorch.GroupedLinear):
-        """
-        Wrapper for the Transformer-Engine's `GroupedLinear` layer.
-
-        Note that if Megatron's parallel_state has not been initialized
-        yet, the tp_group passed to TE will be None and must be set later
-        via set_tensor_parallel_group().
-        """
-
-        def __init__(
-            self,
-            num_gemms: int,
-            input_size: int,
-            output_size: int,
-            *,
-            parallel_mode: str,
-            config: ModelParallelConfig,
-            init_method: Callable,
-            bias: bool,
-            skip_bias_add: bool,
-            is_expert: bool = False,
-            tp_comm_buffer_name: str = None,
-        ):
-            self.config = config
-
-            # TE returns a zero length Tensor when bias=False and
-            # return_bias=True, but we prefer None.  So in that case we
-            # tell TE to not return the bias, and return None
-            # ourselves. This way our forward always returns two values
-            # and we don't have to deal with the zero length Tensor.
-            self.te_return_bias = skip_bias_add and bias
-            self.is_first_microbatch = True
-            self.disable_parameter_transpose_cache = self.config.disable_parameter_transpose_cache
-
-            extra_kwargs = _get_extra_te_kwargs(config)
-            extra_kwargs["ub_name"] = tp_comm_buffer_name
-
-            self.expert_parallel = self.config.expert_model_parallel_size > 1
-            if self.expert_parallel:
-                extra_kwargs["rng_tracker_name"] = get_expert_parallel_rng_tracker_name()
-
-            # For MoE models, the comms between TP and EP group is explicitly handled by MoE token dispatcher.
-            # So we disable comms by making TE agnostic of model parallel.
-            self.explicit_expert_comm = is_expert and (
-                config.tensor_model_parallel_size > 1 or self.expert_parallel
-            )
-            tp_group = get_tensor_model_parallel_group(check_initialized=False)
-            if self.explicit_expert_comm and config.moe_extended_tp:
-                tp_size = parallel_state.get_tensor_and_expert_parallel_world_size()
-            else:
-                tp_size = parallel_state.get_tensor_model_parallel_world_size()
-            if self.explicit_expert_comm:
-                if parallel_mode == "column":
-                    output_size = divide(output_size, tp_size)
-                elif parallel_mode == "row":
-                    input_size = divide(input_size, tp_size)
-                parallel_mode = None
-                tp_size = 1
-                tp_group = None
-
-            super().__init__(
-                num_gemms=num_gemms,
-                in_features=input_size,
-                out_features=output_size,
-                sequence_parallel=self.config.sequence_parallel,
-                fuse_wgrad_accumulation=self.config.gradient_accumulation_fusion,
-                tp_group=tp_group,
-                tp_size=tp_size,
-                get_rng_state_tracker=(
-                    get_device_rng_tracker if get_device_rng_tracker().is_initialized() else None
-                ),
-                init_method=condition_init_method(config, init_method),
-                bias=bias,
-                return_bias=self.te_return_bias,
-                parallel_mode=parallel_mode,
-                **extra_kwargs,
-            )
-
-            for param in self.parameters():
-                setattr(param, 'allreduce', not (is_expert and self.expert_parallel))
-
-        def forward(self, x, m_splits):
-            _is_first_microbatch = (
-                None if self.disable_parameter_transpose_cache else self.is_first_microbatch
-            )
-            out = super().forward(x, m_splits, is_first_microbatch=_is_first_microbatch)
-            self.is_first_microbatch = False
-
-            # TE only returns a tuple when return_bias is True, otherwise
-            # it returns a single Tensor, we always want to return two
-            # values regardless of the arguments.
-            if self.te_return_bias:
-                return out
-            return out, None
-
-        def _sharded_state_dict_grouped(
-            self, tp_axis_map, prefix='', sharded_offsets=(), metadata=None
-        ):
-            """
-            prefix should be module_name to make keys identical to sequetial ones.
-            """
-            sharded_state_dict = {}
-            full_state_dict = self.state_dict(prefix='', keep_vars=True)
-            num_global_experts = (
-                parallel_state.get_expert_model_parallel_world_size() * self.num_gemms
-            )
-            local_expert_indices_offset = (
-                parallel_state.get_expert_model_parallel_rank() * self.num_gemms
-            )
-            ep_axis = len(sharded_offsets)
-            for gemm_idx in range(self.num_gemms):
-                state_dict = {
-                    f'{gemm_idx}.weight': full_state_dict[f'weight{gemm_idx}'],
-                    f'{gemm_idx}._extra_state': full_state_dict['_extra_state'],
-                }
-                if self.use_bias:
-                    state_dict[f'{gemm_idx}.bias'] = full_state_dict[f'bias{gemm_idx}']
-                sub_sd = make_sharded_tensors_for_checkpoint(
-                    state_dict,
-                    '',
-                    tp_axis_map,
-                    (
-                        *sharded_offsets,
-                        (ep_axis, local_expert_indices_offset + gemm_idx, num_global_experts),
-                    ),
-                )
-                # Remove expert layers indexing from sharded keys
-                replace_prefix_for_sharding(sub_sd, f'{gemm_idx}.', prefix)
-                sharded_state_dict.update(
-                    {
-                        f'{prefix}weight{gemm_idx}': sub_sd[f'{gemm_idx}.weight'],
-                        # TODO: TE's GroupedLinear only has one _extra_state for all experts.
-                        # We need sharding or build/merge fn to handle _extra_state correctly.
-                        f'{prefix}_extra_state{"" if gemm_idx == 0 else gemm_idx}': sub_sd[
-                            f'{gemm_idx}._extra_state'
-                        ],
-                    }
-                )
-                if self.use_bias:
-                    sharded_state_dict[f'{prefix}bias{gemm_idx}'] = sub_sd[f'{gemm_idx}.bias']
-            # Adjust replica ids - replication along DP modulo EP
-            for k, sh_ten in sharded_state_dict.items():
-                replica_id = sh_ten.replica_id
-                assert (
-                    len(replica_id) == 3
-                ), f'Expected replica_id for {k} to be in (PP, TP, DP) format, got: {replica_id}'
-                sh_ten.replica_id = (
-                    *replica_id[:2],
-                    parallel_state.get_data_modulo_expert_parallel_rank(),
-                )
-            return sharded_state_dict
-
-    class TEColumnParallelGroupedLinear(TEGroupedLinear):
-        """
-        Wrapper for the Transformer-Engine's `GroupedLinear` layer but specialized
-        to column-parallel style.
-        """
-
-        def __init__(
-            self,
-            num_gemms: int,
-            input_size: int,
-            output_size: int,
-            *,
-            config: ModelParallelConfig,
-            init_method: Callable,
-            bias: bool,
-            skip_bias_add: bool,
-            is_expert: bool,
-            tp_comm_buffer_name: str = None,
-        ):
-
-            super().__init__(
-                num_gemms=num_gemms,
-                input_size=input_size,
-                output_size=output_size,
-                parallel_mode="column",
-                config=config,
-                init_method=condition_init_method(config, init_method),
-                bias=bias,
-                skip_bias_add=skip_bias_add,
-                is_expert=is_expert,
-                tp_comm_buffer_name=tp_comm_buffer_name,
-            )
-
-        def sharded_state_dict(self, prefix='', sharded_offsets=(), metadata=None):
-            """
-            For each gemm, sharding along axis 0, bias sharded.
-            Assume sharded_offsets[-1] is the expert parallel offset.
-            """
-            tp_axis_map = {}
-            for gemm_idx in range(self.num_gemms):
-                tp_axis_map.update({f'{gemm_idx}.weight': 0, f'{gemm_idx}.bias': 0})
-            return super()._sharded_state_dict_grouped(
-                tp_axis_map, prefix, sharded_offsets, metadata
-            )
-
-    class TERowParallelGroupedLinear(TEGroupedLinear):
-        """
-        Wrapper for the Transformer-Engine's `GroupedLinear` layer but specialized
-        to row-parallel style.
-        """
-
-        def __init__(
-            self,
-            num_gemms: int,
-            input_size: int,
-            output_size: int,
-            *,
-            config: ModelParallelConfig,
-            init_method: Callable,
-            bias: bool,
-            skip_bias_add: bool,
-            is_expert: bool,
-            tp_comm_buffer_name: str = None,
-        ):
-
-            super().__init__(
-                num_gemms=num_gemms,
-                input_size=input_size,
-                output_size=output_size,
-                parallel_mode="row",
-                config=config,
-                init_method=condition_init_method(config, init_method),
-                bias=bias,
-                skip_bias_add=skip_bias_add,
-                is_expert=is_expert,
-                tp_comm_buffer_name=tp_comm_buffer_name,
-            )
-
-        def sharded_state_dict(self, prefix='', sharded_offsets=(), metadata=None):
-            """
-            For each gemm, sharding along axis 1, bias not sharded.
-            Assume sharded_offsets[-1] is the expert parallel offset.
-            """
-            tp_axis_map = {f'{gemm_idx}.weight': 1 for gemm_idx in range(self.num_gemms)}
-            return super()._sharded_state_dict_grouped(
-                tp_axis_map, prefix, sharded_offsets, metadata
-            )
-
-else:
-
-    TEGroupedLinear = None
-    TEColumnParallelGroupedLinear = None
-    TERowParallelGroupedLinear = None
-
-
-class TEDelayedScaling(te.common.recipe.DelayedScaling):
-    """
-    Wrapper for the Transformer-Engine's `DelayedScaling` layer.
-    """
-
-    def __init__(
-        self,
-        config: ModelParallelConfig,
-        fp8_format: int,
-        override_linear_precision: tuple = (False, False, False),
-    ):
-        extra_kwargs = _get_extra_te_kwargs(config)
-        if _te_version >= packaging.version.Version("1.6.0.dev0"):
-            extra_kwargs["fp8_dpa"] = config.fp8_dot_product_attention
-            extra_kwargs["fp8_mha"] = config.fp8_multi_head_attention
-
-        super().__init__(
-            margin=config.fp8_margin,
-            interval=config.fp8_interval,
-            fp8_format=fp8_format,
-            amax_compute_algo=config.fp8_amax_compute_algo,
-            amax_history_len=config.fp8_amax_history_len,
-            override_linear_precision=override_linear_precision,
-            **extra_kwargs,
-        )
-
-
-def te_checkpoint(
-    forward_func,
-    distribute_saved_activations,
-    get_rng_state_tracker,
-    tp_group,
-    hidden_states,
-    attention_mask,
-    context,
-    context_mask,
-    rotary_pos_emb,
-):
-    from transformer_engine.pytorch.distributed import checkpoint
-
-    if _te_version >= packaging.version.Version("1.5.0"):
-        return checkpoint(
-            forward_func,
-            hidden_states,
-            attention_mask,
-            context,
-            context_mask,
-            rotary_pos_emb,
-            distribute_saved_activations=distribute_saved_activations,
-            get_rng_state_tracker=get_rng_state_tracker,
-            tp_group=tp_group,
-        )
-    else:
-        return checkpoint(
-            forward_func,
-            distribute_saved_activations,
-            get_rng_state_tracker,
-            tp_group,
-            hidden_states,
-            attention_mask,
-            context,
-            context_mask,
-            rotary_pos_emb,
-        )
-
-
-try:
-
-    from transformer_engine.pytorch.attention import _SplitAlongDim
-
-    SplitAlongDim = _SplitAlongDim.apply
-
-except ImportError:
-
-    SplitAlongDim = None
-
-try:
-
-    from transformer_engine.pytorch.cpu_offload import (
-        get_cpu_offload_context as _get_cpu_offload_context,
-    )
-
-    def get_cpu_offload_context(
-        enabled, num_layers, model_layers, activation_offloading, weight_offloading
-    ):
-        if _te_version > packaging.version.Version("1.8.0"):
-            context, sync_func = _get_cpu_offload_context(
-                enabled, num_layers, model_layers, activation_offloading, weight_offloading
-            )
-        else:
-            context, sync_func = _get_cpu_offload_context(
-                enabled, num_layers, activation_offloading, weight_offloading
-            )
-
-        return context, sync_func
-
-except ImportError:
-
-    get_cpu_offload_context = None
-=======
 import warnings
 
 warnings.warn(
@@ -920,5 +9,4 @@
     DeprecationWarning,
     stacklevel=2,
 )
-from megatron.core.extensions.transformer_engine import *
->>>>>>> 1b8fce7e
+from megatron.core.extensions.transformer_engine import *