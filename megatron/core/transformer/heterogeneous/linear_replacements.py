--- conflicted
+++ resolved
@@ -16,12 +16,8 @@
 from megatron.core.utils import divide
 
 try:
-<<<<<<< HEAD
-    import transformer_engine # pylint: disable=unused-import
-=======
     import transformer_engine as te  # pylint: disable=unused-import
 
->>>>>>> 3149f23b
     from megatron.core.extensions.transformer_engine import TELayerNormColumnParallelLinear
 
     HAVE_TE = True
