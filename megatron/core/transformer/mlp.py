--- conflicted
+++ resolved
@@ -1,4 +1,4 @@
-<<<<<<< HEAD
+# Copyright (c) 2024, NVIDIA CORPORATION. All rights reserved.
 # Copyright (c) 2024 Alibaba PAI and Nvidia Megatron-LM Team.
 #
 # Licensed under the Apache License, Version 2.0 (the "License");
@@ -12,13 +12,9 @@
 # WITHOUT WARRANTIES OR CONDITIONS OF ANY KIND, either express or implied.
 # See the License for the specific language governing permissions and
 # limitations under the License.
-
-=======
-# Copyright (c) 2024, NVIDIA CORPORATION. All rights reserved.
 import gc
 import logging
 import warnings
->>>>>>> bf341cb4
 from dataclasses import dataclass
 from typing import Optional, Union
 
@@ -84,14 +80,10 @@
         config: TransformerConfig,
         submodules: MLPSubmodules,
         is_expert: bool = False,
-<<<<<<< HEAD
-        input_size: int = None,
-        is_shared_expert: bool = False,
-=======
         input_size: Optional[int] = None,
         ffn_hidden_size: int = None,
+        is_shared_expert: bool = False,
         tp_group: Optional[torch.distributed.ProcessGroup] = None,
->>>>>>> bf341cb4
     ):
         super().__init__(config=config)
 
@@ -99,30 +91,6 @@
 
         self.input_size = input_size if input_size != None else self.config.hidden_size
 
-<<<<<<< HEAD
-        # If this is a gated linear unit we double the output width, see https://arxiv.org/pdf/2002.05202.pdf
-        if is_expert:
-            ffn_hidden_size = self.config.ffn_hidden_size if not self.config.moe_ffn_hidden_size else self.config.moe_ffn_hidden_size
-        else:
-            if not is_shared_expert:
-                ffn_hidden_size = self.config.ffn_hidden_size
-            else:
-                ffn_hidden_size = self.config.moe_ffn_hidden_size * self.config.num_shared_experts
-
-        self.linear_fc2 = build_module(
-            submodules.linear_fc2,
-            ffn_hidden_size,
-            self.config.hidden_size,
-            config=self.config,
-            init_method=self.config.output_layer_init_method,
-            bias=self.config.add_bias_linear,
-            input_is_parallel=True,
-            skip_bias_add=True,
-            is_expert=is_expert,
-            tp_comm_buffer_name='fc2',
-        )
-
-=======
         tp_group = get_tensor_model_parallel_group_if_none(tp_group, is_expert=is_expert)
         if ffn_hidden_size is None:
             if is_expert:
@@ -133,11 +101,15 @@
                 DeprecationWarning,
                 stacklevel=2,
             )
-            ffn_hidden_size = self.config.ffn_hidden_size
-
-        # If this is a gated linear unit we double the output width
-        # see https://arxiv.org/pdf/2002.05202.pdf
->>>>>>> bf341cb4
+            # If this is a gated linear unit we double the output width, see https://arxiv.org/pdf/2002.05202.pdf
+            if is_expert:
+                ffn_hidden_size = self.config.ffn_hidden_size if not self.config.moe_ffn_hidden_size else self.config.moe_ffn_hidden_size
+            else:
+                if not is_shared_expert:
+                    ffn_hidden_size = self.config.ffn_hidden_size
+                else:
+                    ffn_hidden_size = self.config.moe_ffn_hidden_size * self.config.num_shared_experts
+
         if self.config.gated_linear_unit:
             ffn_hidden_size *= 2
 
@@ -157,8 +129,6 @@
 
         self.activation_func = self.config.activation_func
 
-<<<<<<< HEAD
-=======
         self.linear_fc2 = build_module(
             submodules.linear_fc2,
             self.config.ffn_hidden_size,
@@ -172,7 +142,6 @@
             tp_comm_buffer_name="fc2",
             tp_group=tp_group,
         )
->>>>>>> bf341cb4
 
     def forward(self, hidden_states, per_token_scale=None):
         """Perform the forward pass through the MLP block."""
