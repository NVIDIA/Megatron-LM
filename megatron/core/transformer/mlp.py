# Copyright (c) 2024, NVIDIA CORPORATION. All rights reserved.

from dataclasses import dataclass
from typing import Optional, Union

import numpy as np
import torch
import torch.nn.functional as F

from megatron.core.dist_checkpointing import ShardedTensor
from megatron.core.dist_checkpointing.mapping import (
    ReplicaId,
    ShardedStateDict,
    ShardedTensorFactory,
)
from megatron.core.fusions.fused_bias_geglu import bias_geglu_impl
from megatron.core.fusions.fused_bias_gelu import bias_gelu_impl
from megatron.core.fusions.fused_bias_swiglu import bias_swiglu_impl, weighted_bias_swiglu_impl
from megatron.core.transformer.module import MegatronModule
from megatron.core.transformer.spec_utils import ModuleSpec, build_module
from megatron.core.transformer.transformer_config import TransformerConfig


# pylint: disable=missing-class-docstring
@dataclass
class MLPSubmodules:
    linear_fc1: Union[ModuleSpec, type] = None
    linear_fc2: Union[ModuleSpec, type] = None


class MLP(MegatronModule):
    """
    MLP will take the input with h hidden state, project it to 4*h
    hidden dimension, perform nonlinear transformation, and project the
    state back into h hidden dimension.


    Returns an output and a bias to be added to the output.
    If config.add_bias_linear is False, the bias returned is None.

    We use the following notation:
     h: hidden size
     p: number of tensor model parallel partitions
     b: batch size
     s: sequence length
    """

    def __init__(
        self,
        config: TransformerConfig,
        submodules: MLPSubmodules,
        is_expert: bool = False,
        input_size: Optional[int] = None,
    ):
        super().__init__(config=config)

        self.config: TransformerConfig = config

        self.input_size = input_size if input_size != None else self.config.hidden_size

        # If this is a gated linear unit we double the output width
        # see https://arxiv.org/pdf/2002.05202.pdf
        if is_expert and self.config.moe_ffn_hidden_size != None:
            # Experts read ffn_hidden_size from config.moe_ffn_hidden_size
            ffn_hidden_size = self.config.moe_ffn_hidden_size
        else:
            # Normal MLPs read ffn_hidden_size from config.ffn_hidden_size
            ffn_hidden_size = self.config.ffn_hidden_size
        if self.config.gated_linear_unit:
            ffn_hidden_size *= 2

        self.linear_fc1 = build_module(
            submodules.linear_fc1,
            self.input_size,
            ffn_hidden_size,
            config=self.config,
            init_method=self.config.init_method,
            gather_output=False,
            bias=self.config.add_bias_linear,
            skip_bias_add=True,
            is_expert=is_expert,
            tp_comm_buffer_name='fc1',
        )

        self.activation_func = self.config.activation_func

        self.linear_fc2 = build_module(
            submodules.linear_fc2,
            self.config.ffn_hidden_size,
            self.config.hidden_size,
            config=self.config,
            init_method=self.config.output_layer_init_method,
            bias=self.config.add_bias_linear,
            input_is_parallel=True,
            skip_bias_add=True,
            is_expert=is_expert,
            tp_comm_buffer_name='fc2',
        )

    def forward(self, hidden_states, per_token_scale=None):
        """Perform the forward pass through the MLP block."""
        # [s, b, 4 * h/p]
        intermediate_parallel, bias_parallel = self.linear_fc1(hidden_states)

        if self.config.bias_activation_fusion:
            if per_token_scale is not None:
                if self.activation_func == F.silu and self.config.gated_linear_unit:
                    # dtype is handled inside the fused kernel
                    intermediate_parallel = weighted_bias_swiglu_impl(
                        intermediate_parallel,
                        bias_parallel,
                        per_token_scale.unsqueeze(-1),
                        self.config.activation_func_fp8_input_store,
                    )
                else:
                    raise ValueError("Only support fusion of swiglu with per_token_scale in MLP.")
            else:
                if self.activation_func == F.gelu:
                    if self.config.gated_linear_unit:
                        intermediate_parallel = bias_geglu_impl(
                            intermediate_parallel, bias_parallel
                        )
                    else:
                        assert self.config.add_bias_linear is True
                        intermediate_parallel = bias_gelu_impl(intermediate_parallel, bias_parallel)
                elif self.activation_func == F.silu and self.config.gated_linear_unit:
                    intermediate_parallel = bias_swiglu_impl(
                        intermediate_parallel,
                        bias_parallel,
                        self.config.activation_func_fp8_input_store,
                    )
                else:
                    raise ValueError("Only support fusion of gelu and swiglu")
        else:
            if bias_parallel is not None:
                intermediate_parallel = intermediate_parallel + bias_parallel
            if self.config.gated_linear_unit:

                def glu(x):
                    x = torch.chunk(x, 2, dim=-1)
                    return self.config.activation_func(x[0]) * x[1]

                intermediate_parallel = glu(intermediate_parallel)
            else:
                intermediate_parallel = self.activation_func(intermediate_parallel)

            if per_token_scale is not None:
                original_dtype = intermediate_parallel.dtype
                intermediate_parallel = intermediate_parallel * per_token_scale.unsqueeze(-1)
                intermediate_parallel = intermediate_parallel.to(original_dtype)

        # [s, b, h]
        output, output_bias = self.linear_fc2(intermediate_parallel)
<<<<<<< HEAD
            
=======

        if per_token_scale is not None:
            assert output_bias is None, "Bias is not supported with per_token_scale"

>>>>>>> a8aab72a
        return output, output_bias

    # pylint: disable=missing-function-docstring
    def sharded_state_dict(
        self, prefix: str = '', sharded_offsets: tuple = (), metadata: Optional[dict] = None
    ) -> ShardedStateDict:
        sharded_state_dict = {}
        for name, module in self._modules.items():
            sub_sd = module.sharded_state_dict(f'{prefix}{name}.', sharded_offsets, metadata)
            if self.config.gated_linear_unit and name == 'linear_fc1':
                for k, v in sub_sd.items():
                    if k in (f'{prefix}{name}.weight', f'{prefix}{name}.bias'):
                        sub_sd[k] = apply_swiglu_sharded_factory(v, sharded_offsets)
            sharded_state_dict.update(sub_sd)
        return sharded_state_dict


# pylint: disable=missing-function-docstring
def apply_swiglu_sharded_factory(original_sh_ten, sharded_offsets):
    # We must split the tensor into 2 parts, each sharded separately.
    # This requires a ShardedTensorFactory which `chunk`s during saving
    # and `cat`s during loading

    swiglu_shard_axis = 0
    prepend_axis_num = len(sharded_offsets)
    original_shape = original_sh_ten.local_shape
    original_numel = int(np.prod(original_shape))
    local_axis_size = original_shape[swiglu_shard_axis]
    assert (
        original_sh_ten.global_offset[swiglu_shard_axis + prepend_axis_num] % local_axis_size == 0
    )
    rank_offset = (
        original_sh_ten.global_offset[swiglu_shard_axis + prepend_axis_num] // local_axis_size
    )
    axis_frag = original_sh_ten.axis_fragmentations[swiglu_shard_axis + prepend_axis_num]

    @torch.no_grad()
    def sh_ten_build_fn(
        key: str, t: torch.Tensor, replica_id: ReplicaId, flattened_range: Optional[slice]
    ):
        offset_w = (swiglu_shard_axis + prepend_axis_num, rank_offset, axis_frag * 2)
        offset_v = (swiglu_shard_axis + prepend_axis_num, rank_offset + axis_frag, axis_frag * 2)
        if flattened_range is None:
            tensor_w, tensor_v = torch.chunk(t, 2, dim=swiglu_shard_axis)
            return [
                ShardedTensor.from_rank_offsets(
                    key,
                    tensor_w,
                    *sharded_offsets,
                    offset_w,
                    replica_id=replica_id,
                    prepend_axis_num=prepend_axis_num,
                ),
                ShardedTensor.from_rank_offsets(
                    key,
                    tensor_v,
                    *sharded_offsets,
                    offset_v,
                    replica_id=replica_id,
                    prepend_axis_num=prepend_axis_num,
                ),
            ]
        else:
            # Here we need to map a slice `t` (`flattened_range` specifies slice start and stop)
            # of the *original* flattened tensor into slices `w` and `v` of chunked
            # and flattened tensor.
            # Example:
            # If original tensor has (16, 5) shape and flattened_range is `slice(8, 64)`,
            # then `t` has shape `(56,)` and we need to create 2 tensors:
            # w: first 32 elements of `t` with flattened_range slice(8, 40)
            # v: last 24 elements of `t` with flattened_range slice(0, 24)
            # Global offsets are the same as in the non-flattened case
            assert t.ndim == 1, (key, t.shape)
            non_flat_local_shape = (original_shape[0] // 2, *original_shape[1:])
            chunk_numel = original_numel // 2
            result = []
            if flattened_range.start < chunk_numel:
                # Non-empty `w` chunk
                tensor_w = t[: chunk_numel - flattened_range.start]
                flattened_range_w = slice(
                    flattened_range.start, min(chunk_numel, flattened_range.stop)
                )
                assert len(tensor_w) == flattened_range_w.stop - flattened_range_w.start
                result.append(
                    ShardedTensor.from_rank_offsets_flat(
                        key,
                        tensor_w,
                        non_flat_local_shape,
                        *sharded_offsets,
                        offset_w,
                        replica_id=replica_id,
                        prepend_axis_num=prepend_axis_num,
                        flattened_range=flattened_range_w,
                    )
                )
            if flattened_range.stop > chunk_numel:
                # Non-empty `v` chunk
                tensor_v = t[-(flattened_range.stop - chunk_numel) :]
                flattened_range_v = slice(
                    max(chunk_numel, flattened_range.start) - chunk_numel,
                    flattened_range.stop - chunk_numel,
                )
                assert len(tensor_v) == flattened_range_v.stop - flattened_range_v.start, (
                    len(tensor_v),
                    flattened_range_v,
                )

                result.append(
                    ShardedTensor.from_rank_offsets_flat(
                        key,
                        tensor_v,
                        non_flat_local_shape,
                        *sharded_offsets,
                        offset_v,
                        replica_id=replica_id,
                        prepend_axis_num=prepend_axis_num,
                        flattened_range=flattened_range_v,
                    )
                )
            assert sum(sh_ten.data.numel() for sh_ten in result) == t.numel(), (result, t.shape)
            return result

    def sh_ten_merge_fn(sub_state_dict):
        with torch.no_grad():
            return torch.cat(sub_state_dict)

    return ShardedTensorFactory(
        original_sh_ten.key,
        original_sh_ten.data,
        sh_ten_build_fn,
        sh_ten_merge_fn,
        original_sh_ten.replica_id,
        flattened_range=original_sh_ten.flattened_range,
    )<|MERGE_RESOLUTION|>--- conflicted
+++ resolved
@@ -151,14 +151,10 @@
 
         # [s, b, h]
         output, output_bias = self.linear_fc2(intermediate_parallel)
-<<<<<<< HEAD
-            
-=======
 
         if per_token_scale is not None:
             assert output_bias is None, "Bias is not supported with per_token_scale"
 
->>>>>>> a8aab72a
         return output, output_bias
 
     # pylint: disable=missing-function-docstring
