# Copyright (c) 2024, NVIDIA CORPORATION. All rights reserved.

from dataclasses import dataclass
from typing import Optional, Union

import numpy as np
import torch
import torch.nn.functional as F

from megatron.core.dist_checkpointing import ShardedTensor
from megatron.core.dist_checkpointing.mapping import (
    ReplicaId,
    ShardedStateDict,
    ShardedTensorFactory,
)
from megatron.core.fusions.fused_bias_geglu import bias_geglu_impl
from megatron.core.fusions.fused_bias_gelu import bias_gelu_impl
from megatron.core.fusions.fused_bias_swiglu import bias_swiglu_impl
from megatron.core.transformer.module import MegatronModule
from megatron.core.transformer.spec_utils import ModuleSpec, build_module
from megatron.core.transformer.transformer_config import TransformerConfig
<<<<<<< HEAD
from megatron.core.transformer.utils import make_sharded_tensors_for_checkpoint
import transformer_engine.pytorch as te
=======

>>>>>>> eedb2fe3

@dataclass
class MLPSubmodules:
    linear_fc1: Union[ModuleSpec, type] = None
    linear_fc2: Union[ModuleSpec, type] = None
    swiglu_fc2: Union[ModuleSpec, type] = None
    seq_linear_fc1: Union[ModuleSpec, type] = None


class MLP(MegatronModule):
    """
    MLP will take the input with h hidden state, project it to 4*h
    hidden dimension, perform nonlinear transformation, and project the
    state back into h hidden dimension.


    Returns an output and a bias to be added to the output.
    If config.add_bias_linear is False, the bias returned is None.

    We use the following notation:
     h: hidden size
     p: number of tensor model parallel partitions
     b: batch size
     s: sequence length
    """

    def __init__(
        self,
        config: TransformerConfig,
        submodules: MLPSubmodules,
        is_expert: bool = False,
        input_size: int = None,
    ):
        super().__init__(config=config)

        self.config: TransformerConfig = config

        self.input_size = input_size if input_size != None else self.config.hidden_size

<<<<<<< HEAD
        self.fuse_swiglu_fc2 = True

        # If this is a gated linear unit we double the output width, see https://arxiv.org/pdf/2002.05202.pdf
=======
        # If this is a gated linear unit we double the output width
        # see https://arxiv.org/pdf/2002.05202.pdf
>>>>>>> eedb2fe3
        ffn_hidden_size = self.config.ffn_hidden_size
        if self.config.gated_linear_unit:
            ffn_hidden_size *= 2

        import pdb
        #pdb.set_trace()
        activation_is_swiglu = self.config.activation_func == F.silu and self.config.gated_linear_unit
        
        if activation_is_swiglu and self.config.tensor_model_parallel_size==1 and self.fuse_swiglu_fc2:
            self.seq_linear_fc1 = build_module(
                submodules.seq_linear_fc1,
                self.input_size,
                ffn_hidden_size,
                config=self.config,
                init_method=self.config.output_layer_init_method,
                bias=self.config.add_bias_linear,
                skip_bias_add=True,
                is_expert=is_expert,
            )
            self.swiglu_fc2 = build_module(
                submodules.swiglu_fc2,
                self.config.ffn_hidden_size, 
                self.config.hidden_size,
                config=self.config,
                init_method=self.config.output_layer_init_method,
                bias=self.config.add_bias_linear,
                skip_bias_add=True,
                is_expert=is_expert,
            )
        else:
            self.linear_fc1 = build_module(
                submodules.linear_fc1,
                self.input_size,
                ffn_hidden_size,
                config=self.config,
                init_method=self.config.init_method,
                gather_output=False,
                bias=self.config.add_bias_linear,
                skip_bias_add=True,
                is_expert=is_expert,
                tp_comm_buffer_name='fc1',
            )
            self.activation_func = self.config.activation_func
            
            self.linear_fc2 = build_module(
                submodules.linear_fc2,
                self.config.ffn_hidden_size,
                self.config.hidden_size,
                config=self.config,
                init_method=self.config.output_layer_init_method,
                bias=self.config.add_bias_linear,
                input_is_parallel=True,
                skip_bias_add=True,
                is_expert=is_expert,
                tp_comm_buffer_name='fc2',
            )

    def forward(self, hidden_states):
<<<<<<< HEAD
=======
        """Perform the forward pass through the MLP block."""
>>>>>>> eedb2fe3
        # [s, b, 4 * h/p]
        activation_is_swiglu = self.config.activation_func == F.silu and self.config.gated_linear_unit 
        if activation_is_swiglu and self.config.tensor_model_parallel_size==1 and self.fuse_swiglu_fc2:
            with te.fp8_autocast():
                output = self.swiglu_fc2(self.seq_linear_fc1(hidden_states))
            return output, None 
        else:
            intermediate_parallel, bias_parallel = self.linear_fc1(hidden_states)
            if self.config.bias_activation_fusion:
                if self.activation_func == F.gelu:
                    if self.config.gated_linear_unit:
                        intermediate_parallel = bias_geglu_impl(intermediate_parallel, bias_parallel)
                    else:
                        assert self.config.add_bias_linear is True
                        intermediate_parallel = bias_gelu_impl(intermediate_parallel, bias_parallel)
                elif self.activation_func == F.silu and self.config.gated_linear_unit:
                    intermediate_parallel = bias_swiglu_impl(
                        intermediate_parallel,
                        bias_parallel,
                        self.config.activation_func_fp8_input_store,
                    )
                else:
                    raise ValueError("Only support fusion of gelu and swiglu")
            else:
                if bias_parallel is not None:
                    intermediate_parallel = intermediate_parallel + bias_parallel
                if self.config.gated_linear_unit:

                    def glu(x):
                        x = torch.chunk(x, 2, dim=-1)
                        return self.config.activation_func(x[0]) * x[1]

                    intermediate_parallel = glu(intermediate_parallel)
                else:
                    intermediate_parallel = self.activation_func(intermediate_parallel)

            # [s, b, h]
            output, output_bias = self.linear_fc2(intermediate_parallel)
            return output, output_bias

    def sharded_state_dict(
        self, prefix: str = '', sharded_offsets: tuple = (), metadata: Optional[dict] = None
    ) -> ShardedStateDict:
        sharded_state_dict = {}
        for name, module in self._modules.items():
            sub_sd = module.sharded_state_dict(f'{prefix}{name}.', sharded_offsets, metadata)
            if self.config.gated_linear_unit and name == 'linear_fc1':
                assert f'{prefix}{name}.weight' in sub_sd, sub_sd.keys()
                for k, v in sub_sd.items():
                    if k in (f'{prefix}{name}.weight', f'{prefix}{name}.bias'):
                        sub_sd[k] = apply_swiglu_sharded_factory(v, sharded_offsets)
            sharded_state_dict.update(sub_sd)
        return sharded_state_dict


def apply_swiglu_sharded_factory(original_sh_ten, sharded_offsets):
    # We must split the tensor into 2 parts, each sharded separately.
    # This requires a ShardedTensorFactory which `chunk`s during saving
    # and `cat`s during loading

    swiglu_shard_axis = 0
    prepend_axis_num = len(sharded_offsets)
    original_shape = original_sh_ten.local_shape
    original_numel = int(np.prod(original_shape))
    local_axis_size = original_shape[swiglu_shard_axis]
    assert (
        original_sh_ten.global_offset[swiglu_shard_axis + prepend_axis_num] % local_axis_size == 0
    )
    rank_offset = (
        original_sh_ten.global_offset[swiglu_shard_axis + prepend_axis_num] // local_axis_size
    )
    axis_frag = original_sh_ten.axis_fragmentations[swiglu_shard_axis + prepend_axis_num]

    @torch.no_grad()
    def sh_ten_build_fn(
        key: str, t: torch.Tensor, replica_id: ReplicaId, flattened_range: Optional[slice]
    ):
        offset_w = (swiglu_shard_axis + prepend_axis_num, rank_offset, axis_frag * 2)
        offset_v = (swiglu_shard_axis + prepend_axis_num, rank_offset + axis_frag, axis_frag * 2)
        if flattened_range is None:
            tensor_w, tensor_v = torch.chunk(t, 2, dim=swiglu_shard_axis)
            return [
                ShardedTensor.from_rank_offsets(
                    key,
                    tensor_w,
                    *sharded_offsets,
                    offset_w,
                    replica_id=replica_id,
                    prepend_axis_num=prepend_axis_num,
                ),
                ShardedTensor.from_rank_offsets(
                    key,
                    tensor_v,
                    *sharded_offsets,
                    offset_v,
                    replica_id=replica_id,
                    prepend_axis_num=prepend_axis_num,
                ),
            ]
        else:
            # Here we need to map a slice `t` (`flattened_range` specifies slice start and stop)
            # of the *original* flattened tensor into slices `w` and `v` of chunked
            # and flattened tensor.
            # Example:
            # If original tensor has (16, 5) shape and flattened_range is `slice(8, 64)`,
            # then `t` has shape `(56,)` and we need to create 2 tensors:
            # w: first 32 elements of `t` with flattened_range slice(8, 40)
            # v: last 24 elements of `t` with flattened_range slice(0, 24)
            # Global offsets are the same as in the non-flattened case
            assert t.ndim == 1, (key, t.shape)
            non_flat_local_shape = (original_shape[0] // 2, *original_shape[1:])
            chunk_numel = original_numel // 2
            result = []
            if flattened_range.start < chunk_numel:
                # Non-empty `w` chunk
                tensor_w = t[: chunk_numel - flattened_range.start]
                flattened_range_w = slice(
                    flattened_range.start, min(chunk_numel, flattened_range.stop)
                )
                assert len(tensor_w) == flattened_range_w.stop - flattened_range_w.start
                result.append(
                    ShardedTensor.from_rank_offsets_flat(
                        key,
                        tensor_w,
                        non_flat_local_shape,
                        *sharded_offsets,
                        offset_w,
                        replica_id=replica_id,
                        prepend_axis_num=prepend_axis_num,
                        flattened_range=flattened_range_w,
                    )
                )
            if flattened_range.stop > chunk_numel:
                # Non-empty `v` chunk
                tensor_v = t[-(flattened_range.stop - chunk_numel) :]
                flattened_range_v = slice(
                    max(chunk_numel, flattened_range.start) - chunk_numel,
                    flattened_range.stop - chunk_numel,
                )
                assert len(tensor_v) == flattened_range_v.stop - flattened_range_v.start, (
                    len(tensor_v),
                    flattened_range_v,
                )

                result.append(
                    ShardedTensor.from_rank_offsets_flat(
                        key,
                        tensor_v,
                        non_flat_local_shape,
                        *sharded_offsets,
                        offset_v,
                        replica_id=replica_id,
                        prepend_axis_num=prepend_axis_num,
                        flattened_range=flattened_range_v,
                    )
                )
            assert sum(sh_ten.data.numel() for sh_ten in result) == t.numel(), (result, t.shape)
            return result

    def sh_ten_merge_fn(sub_state_dict):
        with torch.no_grad():
            return torch.cat(sub_state_dict)

    return ShardedTensorFactory(
        original_sh_ten.key,
        original_sh_ten.data,
        sh_ten_build_fn,
        sh_ten_merge_fn,
        original_sh_ten.replica_id,
    )<|MERGE_RESOLUTION|>--- conflicted
+++ resolved
@@ -19,12 +19,8 @@
 from megatron.core.transformer.module import MegatronModule
 from megatron.core.transformer.spec_utils import ModuleSpec, build_module
 from megatron.core.transformer.transformer_config import TransformerConfig
-<<<<<<< HEAD
 from megatron.core.transformer.utils import make_sharded_tensors_for_checkpoint
 import transformer_engine.pytorch as te
-=======
-
->>>>>>> eedb2fe3
 
 @dataclass
 class MLPSubmodules:
@@ -64,20 +60,15 @@
 
         self.input_size = input_size if input_size != None else self.config.hidden_size
 
-<<<<<<< HEAD
         self.fuse_swiglu_fc2 = True
 
         # If this is a gated linear unit we double the output width, see https://arxiv.org/pdf/2002.05202.pdf
-=======
         # If this is a gated linear unit we double the output width
         # see https://arxiv.org/pdf/2002.05202.pdf
->>>>>>> eedb2fe3
         ffn_hidden_size = self.config.ffn_hidden_size
         if self.config.gated_linear_unit:
             ffn_hidden_size *= 2
 
-        import pdb
-        #pdb.set_trace()
         activation_is_swiglu = self.config.activation_func == F.silu and self.config.gated_linear_unit
         
         if activation_is_swiglu and self.config.tensor_model_parallel_size==1 and self.fuse_swiglu_fc2:
@@ -130,10 +121,7 @@
             )
 
     def forward(self, hidden_states):
-<<<<<<< HEAD
-=======
         """Perform the forward pass through the MLP block."""
->>>>>>> eedb2fe3
         # [s, b, 4 * h/p]
         activation_is_swiglu = self.config.activation_func == F.silu and self.config.gated_linear_unit 
         if activation_is_swiglu and self.config.tensor_model_parallel_size==1 and self.fuse_swiglu_fc2:
