# Megatron Core MoE

Megatron-Core MoE provides comprehensive parallelism strategies, seamlessly integrating Expert Parallelism with tensor, data, sequence, and pipeline parallelism. With MCore v0.9, we've achieved remarkable performance of **468 TFLOPS** for Mixtral 8X7B bf16 training. Additionally, we support state-of-the-art MoE model architectures including DeepSeek-V3 and Qwen-MoE.

### What's New
- **Support for DeepSeek-V3 architecture**
  - Enable TP for MLA and DeepSeek-V3
  - Support aux-loss-free load balancing strategy
  - Support node-limited routing
  - Support Multi-Token Prediction (MTP)
  - Batch-level overlapping to hide EP-A2A communication
- **Support DeepSeek's DeepEP for efficient token dispatching and combining**
- Add fusion for token permutation and unpermutation
- Support Uneven virtual pipeline parallel split
- Support output-discarding checkpointing on some submodules

### Parallelism
- **Expert Parallelism**
    - A specific method of parallelism for MoE models, where experts are partitioned onto different workers and each worker processes a different batch of training samples, each worker process one or more experts for each MoE layer.
- **3D Parallelism**: Data Parallelism, Tensor Parallelism, Pipeline Parallelism
    - Note: When using MoE with expert parallelism and tensor parallelism, sequence parallelism must be enabled.
- **Context Parallelism**:
    - Split the sequence dimension to support long context training.
- **Richer parallel mappings**: EP can be combined with DP/TP/PP/CP for handling larger MoE variants.
- **MoE Parallel Folding**: Support for setting different parallelism strategies for Attention and MoE components, enabling more flexible and efficient model sharding. See detailed documentation below.
- **Full distributed optimizer support.**

### Router and Load Balancing
- Router type:
    - Top-K MLP router
- Load Balancing algorithms:
    - Sinkhorn (S-BASE)
    - Aux loss / Load balancing loss
    - Aux-loss-free load balancing strategy

### Performance Optimizations
- (Experimental) **DeepEP** is integrated for efficient token communication in large-scale MoE training.
- GroupedGEMM when num local experts > 1
    - Supported dtype: bf16
    - Performance improvements for larger MoE models
- Enable `--tp-comm-overlap` for MoE
- FP8 training support

### Token Dispatch Mechanism
- Dropless / No token drop
- Token drop, with or without padding to capacity
- Token permutation / Unpermutation fusion

### Ease of use
- Checkpoint converter for Mixtral models, see the [example](https://github.com/NVIDIA/Megatron-LM/tree/main/examples/mixtral) for details.
- MoE Layer Frequency to customize the hybrid MoE/Dense layer architecture
- Distributed checkpoining
- Per-layer logging
- Upcycling Support

## Upcoming features
- TopK Router Fusion
- Multi-token Prediction

# User Guide

## Usage

### Quick Start
To train a top-2 MoE model with 8 experts and auxiliary loss, include the following arguments:

```bash
--num-experts 8
--expert-model-parallel-size 8
--moe-grouped-gemm
--moe-permute-fusion
--moe-router-load-balancing-type aux_loss # options: aux_loss, sinkhorn, none. Default is aux_loss.
--moe-router-topk 2
--moe-aux-loss-coeff 1e-2
--use-distributed-optimizer
--moe-token-dispatcher-type alltoall
```

To enable the token drop mechanism, such as GShard and SwitchTransformer, include the following arguments:

```bash
--moe-expert-capacity-factor 1.0
--moe-pad-expert-input-to-capacity # Optional
```

The following figure illustrates differenting dropping strategies in MCore:
<!-- This image is uncommented for now as Sphinx cannot resolve this path. Sphinx imports this markdown file, and from the imported location this relative path does not exist anymore. Ideally, this markdown should not live here but rather in the `docs/` directory that Sphinx uses. -->
<!-- ![Token Droppling Strategies](../../../../docs/source/images/moe/token_drop.png) -->

1. The default dropless strategy will not drop or pad any token.
2. By setting `--moe-expert-capacity-factor`, the tokens exceed the capacity of expert will be dropped based on their selected probabilities. 
   The dropping is performed before the token exchange operation between EP ranks when EP > 1. 
   The formula of capacity is `capacity = num_tokens_per_rank * topk * capacity_factor / num_experts`.
3. By setting `--moe-pad-expert-input-to-capacity`, the experts with tokens less than capacity will be padded to the capacity.

### Fine-tuning Mixtral Models
Megatron-Core has full support for Mixtral MoE models, and we provide the checkpoint converter for Mixtral models from huggingface format to MCore format. 
<!-- See more details in the [mixtral example](../../../../examples/mixtral/README.md). -->

### Distributed Checkpointing
MCore v0.7 introduced fully parallel and asynchronous saving capabilities to distributed checkpointing, 
which addresses the issues of low efficiency in the traditional checkpoint saving methods. 
It also solved the problem of incompatibility between checkpoints of different parallel mappings in the traditional format.
With the new distributed checkpointing solution, MCore can achieve flexible parallelism configurations by saving and loading the unified format checkpoints.
Compared to native PyTorch solution, MCore achieves up to 50x reduction in checkpointing overhead.

From MCore v0.8, MoE supports Distributed Checkpointing, which means users can save and load with any combination of parallelism and it is currently available, including expert parallel.
1. Loading weight and distributed optimizer states with TPxCPxEPxPP resharding with SequentialMLP is supported in version 0.8.
2. GroupedMLP weight resharding is supported in version 0.8.0 and optimizer state resharding is supported in version 0.10.0. Switching between GroupedMLP/SequentialMLP when loading and saving is partially supported.
3. TEGroupedMLP has fully support on distributed checkpointing and is fully exchangable with SequentialMLP in version 0.9.0.
4. Optimizer state resharding cannot do across EP=1 with EP>1 due to the different optimizer type.

Usage
- `--ckpt-format torch_dist` The main argument, it will attempt to save and load using distributed checkpointing.
- `--auto-detect-ckpt-format` With this, it can load both distributed checkpointing and legacy checkpointing.

Checkpoint compatibility across SequentialMLP, GroupedMLP, and TEGroupedMLP:
```text
    ┌───────────────┐          ┌───────────────┐          ┌───────────────┐     
    │   GroupedMLP  │          │ SequentialMLP │          │ TEGroupedMLP  │     
    │               │          │               │          │               │     
    │               │          │               │          │               │     
    │ ┌───────────┐ │          │ ┌───────────┐ │          │ ┌───────────┐ │     
    │ │legacy ckpt│ │          │ │legacy ckpt│ │          │ │legacy ckpt│ │     
    │ └─────┬─────┘ │          │ └─────┬─────┘ │          │ └─────┬─────┘ │     
    │       ▼       │          │       ▼       │          │       ▼       │     
    │  ┌─────────┐  │          │  ┌─────────┐  │          │  ┌─────────┐  │     
    │  │dist ckpt│  │          │  │dist ckpt│  │          │  │dist ckpt│  │     
┌──►│  │ weight  │  │◄────────►│  │ weight  │  │◄────────►│  │ weight  │  │◄──┐ 
│   │  └─────────┘  │          │  └─────────┘  │          │  └─────────┘  │   │ 
└───┼───────────────┼──────────┼───────────────┼──────────┼───────────────┼───┘ 
    │┌─────────────┐│          │┌─────────────┐│          │┌─────────────┐│     
    ││  dist ckpt  ││          ││  dist ckpt  ││          ││  dist ckpt  ││     
    ││optim states ││          ││optim states ││◄────────►││optim states ││     
    │└─────────────┘│          │└─────────────┘│          │└─────────────┘│     
    └───────────────┘          └───────────────┘          └───────────────┘     
```

Best practices for distributed checkpointing:
1. Convert a legacy checkpoint to a distributed checkpoint. To achieve this, we can add both `--ckpt-format torch_dist --auto-detect-ckpt-format`, then it will load the legacy one and save as the distributed checkpoint format later when the training progress tries to save checkpoints.
2. Convert checkpoint of the legacy GroupedMLP to TEGroupedMLP. This is only supported for the weight parts. To achieve this, we can use the above method to convert the legacy checkpoint to a distributed checkpoint of the legacy GroupedMLP. After updating the libraries and using TEGroupedMLP, we can directly load the previously saved checkpoint by adding argument `--no-load-optim`.

### Shared Experts
MCore v0.9 introduced the shared expert feature. We can enable this feature by setting suitable `--moe-shared-expert-intermediate-size`.

The parallelism patterns of the shared experts follow the settings of the dense part, i.e., the attention module. The shared experts are not distributed but replicated in EP ranks.

We also have an experimental feature that tries to overlap the communications and computations in the shared experts and the dispatcher.
We can set `--moe-shared-expert-overlap` and use `alltoall` dispatcher to enable it.
The overlapping relies on the envirionment setting `CUDA_DEVICE_MAX_CONNECTIONS=1`.
The `AllGather` and `ReduceScatter` communications in the shared experts are overlapped with `permute`/`unpermute` in the dispatcher.
The `MLP` computation part in the shared experts are overlapped with the `AlltoAll` communications in the dispatcher.
Both the forward and the backward pass can overlap. But to get the overlapping in the backward pass, the PyTorch version should `>= 2.2.0`.

### Checkpointing
A new output-discarding checkpointing method is also supported. This method discards the output memory of certain submodules during the forward pass and recomputes them during the backward pass, which can save memory compared to standard checkpointing. This can be enabled for specific submodules using the `--recompute-granularity selective --recompute-modules [submodule1, submodule2, ...]` argument. The supported submodules are:

* `moe_act`: Recompute the GroupedMLP activation function.
* `layernorm`: Recompute the input_layernorm and pre_mlp_layernorm (when they are not `IdentityOp`).
* `mla_up_proj`: Recompute the MLA up projection and RoPE applying parts.
* `core_attn`: Recompute the core attention submodule (uses standard checkpointing rather than output-discarding).
* `mlp`: Recompute the dense MLP submodule (uses standard checkpointing rather than output-discarding) which is useful for hybrid-models like DeepSeek-V3.
* `moe`: Recompute the MoE layer submodule (uses standard checkpointing rather than output-discarding).

### Upcycling
Use `--moe-use-upcycling` to enable upcycling, which loads the dense model from the `--load` directory, converts it to an MoE model at runtime, and starts training. The converted model is saved to the `--save` path before training begins. Upcycling is built on distributed checkpointing, supporting parallel modes different from existing dense checkpoints, such as arbitrary expert parallelism during upcycling.

In addition to the default upcycling strategy, we also support granular upcycling strategy which is a more state-of-the-art upcycling strategy from [our recent research work](https://arxiv.org/abs/2410.07524). For the default upcycling strategy, we duplicate the existing MLP to multiple experts, with each expert starting from a copy of the MLP. For the granular upcycling strategy, we use `--moe-upcycling-granularity` to specify how many times smaller is the expert hidden size compared with the original dense FFN hidden size. For using granular upcycling strategy, please set `--moe-upcycling-granularity` as a positive integer. If this param is set to 1, it means using the default upcycling strategy.

Note: The MoE model structure is defined through script arguments. All MoE-related arguments (such as `--num-experts`) can be customized; however, other model structure arguments must be consistent with those of the dense model. For granular upcycling strategy, the moe's FFN hidden size should be set as dense FFN hidden size divided by `--moe-upcycling-granularity`.

### Leverage DeepSeek's DeepEP for High-Performance Cross-Node Token Dispatching
- [DeepSeek-DeepEP](https://github.com/deepseek-ai/deepep) provides a highly optimized implementation for MoE token dispatching and combining operations, specifically designed for large-scale MoE training scenarios.
- DeepEP is particularly recommended for training large-scale, fine-grained MoE architectures such as DeepSeek-V3 and other advanced MoE models.
- To enable DeepEP in your training configuration, simply set `--moe-token-dispatcher-type=flex` and `--moe-enable-deepep` in your command line arguments.

### CUDA Graph Support
CUDA Graph functionality can be enabled through two options:

1. `--enable-cuda-graph`: Automatically captures graphs during runtime (just-in-time)
2. `--external-cuda-graph`: Requires manual graph capture before runtime (ahead-of-time)

Note: These two options cannot be enabled simultaneously.

For manual capture with `--external-cuda-graph`, refer to the `cuda_graph_capture()` and `cuda_graph_set_manual_hooks()` functions in `megatron/training/training.py`.

For MoE models, certain configurations may prevent CUDA Graph capture of MoE layers. Specifically, when `--moe-expert-capacity-factor` and `--moe-pad-expert-input-to-capacity` are not set, the resulting dynamic shapes make MoE layers uncapturable. In such cases, you can still leverage CUDA Graphs for attention layers by setting `--cuda-graph-scope=attn`, while leaving MoE layers unmodified. Note that the `--cuda-graph-scope` parameter is only applicable when using `--external-cuda-graph` mode.


### Batch-Level EP-A2A hidding
Enable A2A overlap in the interleaved 1F1B pipeline parallel introduced from the DSv3 DualPipe implmentation. \
**Features** 
- Hide ep a2a communication by batch-level overlapping
- Compatitable with interleaved 1F1B pipeline parallel
- Support dW&dX split for better overlapping

**Usage** 
```bash
# Add the following flags to your training scripts
--overlap-moe-expert-parallel-comm
# [optional] only works with specific TE version
--delay-wgrad-compute
```

### MoE Related Arguments
| Item | Description |
| --- | --- |
| --num-experts | Number of Experts in MoE (None means no MoE) |
| --expert-model-parallel-size | Degree of expert model parallelism. Default is 1. |
| --moe-ffn-hidden-size | MoE Feed-Forward Network hidden size. Default is None. |

<details>
<summary> View all MoE related arguments. </summary>

| Item | Description |
| --- | --- |
| --num-experts | Number of Experts in MoE (None means no MoE) |
| --expert-model-parallel-size | Degree of expert model parallelism. Default is 1. |
| --moe-ffn-hidden-size | MoE Feed-Forward Network hidden size. Default is None. |
| --expert-tensor-parallel-size | Degree of tensor model parallelism of expert layer. Default is same to --tensor-model-parallel-size. |
| --moe-layer-freq | Frequency between MoE layers and Dense layers. Accepts either: 1) An integer N for 1:N ratio (one expert layer for every N-1 dense layers), 2) A string "N" for the same ratio, or 3) A string with Python list expression for custom patterns like `([1]*3+[0]*1)*3` which gives [1,1,1,0,1,1,1,0,1,1,1,0] where 1=expert layer and 0=dense layer. Examples: `([0]+[1]*23)` for 1 dense layer followed by 23 experts layers, `([1]*3+[0]*2)*2` for three expert layers followed by two dense layers, repeated twice. Default is 1. |
| --moe-grouped-gemm | When there are multiple experts per rank, launch multiple local GEMM kernels in multiple streams to improve the utilization and performance with GroupedLinear in TransformerEngine. |
| --moe-router-load-balancing-type | Determines the load balancing strategy for the router. "aux_loss" corresponds to the load balancing loss used in GShard and SwitchTransformer; "seq_aux_loss" corresponds to the load balancing loss used in DeepSeekV2 and DeepSeekV3, which computes the loss for each individual sample; "sinkhorn" corresponds to the balancing algorithm used in S-BASE, and "none" implies no load balancing. The default is "aux_loss". |
| --moe-router-dtype | Data type for routing computation and expert output weighted averaging. Options are 'fp32' and 'fp64'. This can improve numerical stability, particularly when using a large number of experts. The throughput/memory impact should be negligible when used with --moe-permute-fusion. Default is None (no dtype promotion). |
| --moe-router-topk | Number of experts to route to for each token. The default is 2. |  
| --moe-router-score-function | Score function for MoE routing. Can be "softmax" or "sigmoid". Default is "softmax". |
| --moe-router-pre-softmax | Enable pre-softmax routing for MoE, which means softmax is before the top-k selection. By default, softmax is done after top-k. |
| --moe-router-num-groups | Number of groups to divide experts into for group-limited routing. When using group-limited routing: 1) Experts are divided into equal-sized groups, 2) For each token, a subset of groups are selected based on routing scores (sum of top-2 expert scores within each group), 3) From these selected groups, moe_router_topk experts are chosen.  Two common use cases: 1) Device-limited routing: Set equal to expert parallel size (EP) to limit each token to experts on a subset of devices (See DeepSeek-V2: https://arxiv.org/pdf/2405.04434) 2) Node-limited routing: Set equal to number of nodes in EP group to limit each token to experts on a subset of nodes (See DeepSeek-V3: https://arxiv.org/pdf/2412.19437)) |
| --moe-router-group-topk | Number of selected groups for group-limited routing. |
| --moe-router-topk-scaling-factor | Scaling factor for routing score in top-k selection, only works when --moe-router-pre-softmax enabled. Defaults to None, which means no scaling. |
| --moe-router-enable-expert-bias | TopK routing with dynamic per-expert bias in the aux-loss-free load balancing strategy. The routing decision is based on the sum of the routing scores and the expert bias. See https://arxiv.org/abs/2408.15664 for details. |
| --moe-router-bias-update-rate | The expert bias is updated based on the number of assigned tokens to each expert in a global batch, where the bias is increased for experts with less assigned tokens and decreased for experts with more assigned tokens. Default is 1e-3 same as that used in DeepSeekV3. |
| --moe-router-force-load-balancing | (Experimental) Force override routing to balance token distribution using random logits for MoE routers, supporting naive top-k and group-limited top-k. This experimental feature is for benchmarking purposes only! |
| --moe-router-padding-for-fp8 | Pad the routing_map to make sure the number of tokens each expert received is a multiple of 16/32 for FP8 precision. It is suggested to enable this for dropless training with FP8 precision when num_local_experts > 1. This is a more efficient way to pad for FP8 which eliminates the explicit padding in the GroupedMLP layer. |
| --moe-aux-loss-coeff | Scaling coefficient for the aux loss: a starting value of 1e-2 is recommended. Default is 0.0. |
| --moe-z-loss-coeff | Scaling coefficient for the z-loss: a starting value of 1e-3 is recommended. Default is None. |
| --moe-input-jitter-eps | Add noise to the input tensor by applying jitter with a specified epsilon value. Default is None. |
| --moe-token-dispatcher-type | Determines the token dispatcher type. Choices are "allgather", "alltoall". Default is "allgather". We recommend using 'alltoall' if expert parallelism is applied. We have upgraded the "alltoall" dispatcher in place during MCore v0.9, while the original implementation renamed as "alltoall_seq" is retained until MCore v0.13.|
| --moe-enable-deepep | (Experimental) Enable DeepSeek/DeepEP for efficient token dispatching and combine in MoE models. Only works with flex token dispatcher by setting --moe-token-dispatcher-type=flex. |
| --moe-per-layer-logging | Enable per-layer logging for MoE, currently supports auxiliary loss and z loss. |
| --moe-expert-capacity-factor | The capacity factor for each expert, None means no token will be dropped. Default is None. |
| --moe-pad-expert-input-to-capacity | Pads the input for each expert to match the expert capacity length, effective only after the --moe-expert-capacity-factor is set. |
| --moe-token-drop-policy | The policy to drop tokens. Can be either "probs" or "position". If "probs", the tokens with the lowest probabilities will be dropped. If "position", tokens at the end of each batch will be dropped. |
| --moe-layer-recompute | Enable activation checkpointing for moe_layer, should be used when memory is not sufficient. |
| --moe-permute-fusion | Fuse token rearrangement ops during token dispatching. |
| --moe-shared-expert-intermediate-size | Set shared expert total ffn hidden size. It should be equal to `num_shared_experts * ffn_size_of_each_shared_expert` if there are multiple shared experts. None means no shared expert. |
| --moe-shared-expert-overlap | (Experimental, may change) If this is set, the communications/computations in the shared experts and the dispatcher will overlap (The `alltoall` dispatcher is needed.) Otherwise, the shared expert runs after the routed experts. |
| --moe-use-upcycling | Load the dense model checkpoint, convert it into an MoE model at runtime and start training. The converted model will be saved to the path specified by `--save` before training begins. Upcycling is implemented on the top of distributed checkpointing, so it supports parallel modes different from the dense model.|
<<<<<<< HEAD
| --overlap-moe-expert-parallel-comm | Enable batch-level overlapping in 1f1b stage. |
| --delay-wgrad-compute | Enable split dgrad and wgrad for `overlap-moe-expert-parallel-comm` execution. Increasing room to hide communication latency by more finegrained control. |
=======
| --pipeline-model-parallel-layout | (Experimental, may change) A string containing a Python list expression that defines a custom pipeline model parallel layout. |
| --moe-upcycling-granularity | This param sepecifics how many times smaller is the expert hidden size compared with the original dense FFN hidden size. For using granular upcycling strategy, please set this param as a positive integer. If this param is set to 1, it means using the default upcycling strategy.|
>>>>>>> 3e55583f

</details>

## MoE training example:
<details>
<summary>Click here. </summary>

```bash
#!/bin/bash

# Runs Mixtral 8x7B model on 32 H100/A100 GPUs
# The Dropless MoE suffers from an imbalanced token distribution at the early stage of training (the first few hundred iterations), which may lead to poor performance and out-of-memory (OOM) issues.
# To check the performance of a Dropless MoE model, we should run the model for at least 500 iterations or resume from trained checkpoints.

export CUDA_DEVICE_MAX_CONNECTIONS=1

GPUS_PER_NODE=8
# Change for multinode config
MASTER_ADDR=${MASTER_ADDR:-"localhost"}
MASTER_PORT=${MASTER_PORT:-"6000"}
NNODES=${NNODES:-"1"}
NODE_RANK=${RANK:-"0"}
WORLD_SIZE=$(($GPUS_PER_NODE*$NNODES))

CHECKPOINT_PATH=$1
TOKENIZER_MODEL=$2
DATA_PATH=$3

DISTRIBUTED_ARGS=(
    --nproc_per_node $GPUS_PER_NODE
    --nnodes $NNODES
    --node_rank $NODE_RANK
    --master_addr $MASTER_ADDR
    --master_port $MASTER_PORT
)

MODEL_ARGS=(
    --disable-bias-linear
    --seq-length 4096
    --max-position-embeddings 32768
    --num-layers 32
    --hidden-size 4096
    --ffn-hidden-size 14336
    --num-attention-heads 32
    --init-method-std 0.01
    --attention-dropout 0.0
    --hidden-dropout 0.0
    --normalization RMSNorm
    --position-embedding-type rope
    --swiglu
    --untie-embeddings-and-output-weights
    --group-query-attention
    --num-query-groups 8
    --no-masked-softmax-fusion
    --no-position-embedding
)

MOE_ARGS=(
    --num-experts 8
    --expert-model-parallel-size 8
    --moe-router-load-balancing-type aux_loss # options: aux_loss, sinkhorn, None. Default is aux_loss.
    --moe-router-topk 2
    --moe-aux-loss-coeff 1e-2
    --moe-grouped-gemm
    --moe-permute-fusion
)

DATA_ARGS=(
    --tokenizer-type Llama2Tokenizer
    --tokenizer-model ${TOKENIZER_MODEL}
    --data-path $DATA_PATH
    --split 99990,8,2
)

TRAINING_ARGS=(
    --micro-batch-size 1
    --global-batch-size 128
    --lr 1e-4
    --train-iters 500000
    --lr-decay-iters 320000
    --lr-decay-style cosine
    --min-lr 1.0e-5
    --weight-decay 0.1
    --lr-warmup-iters 500
    --clip-grad 1.0
    --bf16
    --overlap-grad-reduce
    --overlap-param-gather
)

MODEL_PARALLEL_ARGS=(
    --tensor-model-parallel-size 1
    --pipeline-model-parallel-size 4
    --num-layers-per-virtual-pipeline-stage 8
    --sequence-parallel
    --use-distributed-optimizer
)

LOGGING_ARGS=(
    --log-interval 1 \
    --save-interval 10000 \
    --eval-interval 1000 \
    --eval-iters 10 \
    --save $CHECKPOINT_PATH \
    --load $CHECKPOINT_PATH \
    --tensorboard-dir "${CHECKPOINT_PATH}/tensorboard" \
    --no-load-optim \
    --no-load-rng
)

if [ -n "${WANDB_API_KEY}" ]; then
    LOGGING_ARGS+=(
        --wandb-project ${WANDB_PROJECT:-"Mixtral-Finetuning"}
        --wandb-exp-name ${WANDB_NAME:-"Mixtral_8x7B"} 
    )
fi

torchrun ${DISTRIBUTED_ARGS[@]} pretrain_gpt.py \
    ${MODEL_ARGS[@]} \
    ${MOE_ARGS[@]} \
    ${DATA_ARGS[@]} \
    ${TRAINING_ARGS[@]} \
    ${MODEL_PARALLEL_ARGS[@]} \
    ${LOGGING_ARGS[@]}
```
</details>

# Performance Best Practice

### Tuning Guide of Parallel Mappings

To find a good parallel mapping that help you achieve a high throughput of a new model, there are some general rule that could help. Here is an overview of properties in different aspects for each parallel strategy.

| Parallel Strategy | Peak Activation Memory          | Weight Memory  | Optimizer states                  | Communication (Per-Layer) |
|:-----------------:|:-------------------------------:|:--------------:|:---------------------------------:|:-------------------------:|
| TP                | 1/N (with SP on)                | 1/N            | 1/N                               |        High               |
| EP                | 1                               | 1/N in MoELayer| 1/N                               |       Medium              |
| PP                | 1 (>1 with virtual pipeline)    | 1/N            | 1/N                               |       Medium              |
| CP                | 1/N                             | 1              | 1/N (with distributed optimizer)  |       Medium              |
| DP                | 1                               | 1              | 1/N (with distributed optimizer)  |        Low                |

For a specific model, the best parallel mapping varies based on the model architecture, trained sequence length and the hardware platform.
Here we provide some general rules to get better performance:
1. Keep the model parallism size as small as possible. 
    - For the large language models, model parallism is often required to prevent OOM, but it will bring communication overhead and hurt performance. 
    - With distributed optimizer, master weights and optimizer states will be sharded across all DP ranks with slight communication overhead.
    So try to reduce the model parallism size and increase data parallism size when there are lots of free GPU memory during training.
2. Ensure the EPxTP communication winthin the NVLink domain.
    - Communications of EP and TP should remain within the NVLink domain as much as possible, as both are communication-intensive.
    - If the model is too large and requires scaling across multiple nodes, consider PP before TP and EP. See item 3 for details.
3. Use Pipeline Parallelism to scale the model further.
    - Enable Virtual Pipeline Parallelism(VPP) to reduce pp bubbles when PP_size >= 2 by setting `num_layers_per_virtual_pipeline_stage`.
    - VPP_size tuning: the legal values of vpp_size are all common divisors of num_layers/pp_size, E.g., num_layers=24, pp_size=4, then we can pick vpp_size from {1, 2, 3, 6}. The larger the vpp_size, the lower the pipeline bubbles, while the larger number of P2P communications between each PP stages. Empirically a value in the middle often gives the best trade-off. `VPP_size=num_layers / PP_size / num_layers_per_virtual_pipeline_stage`
4. Prefer EP over TP for the expert layer when possible:
    - TP saves more memory than EP, but EP can achieve better GEMM efficiency and less communication overhead than TP.
    - If EP size increased to the number of expert, the local token permutation/un-permutation for experts computation are omitted.
    - Simplify the computation graph of MoE layers, more convenient for performing potential comm-computation overlapping.
    - In practice, EP8TP1 is better than EP4TP2 for 8x7B.
5. Enable Context Parallelism for long context training.
    - The efficiency of CP largely depends on whether its communication can be overlapped with computation. 
    - Empirically, use CP when sequence length >= 8K.

### MoE Parallel Folding

MoE Parallel Folding separates the MoE related parallel groups from Dense groups.
1. Traditional MoE parallel groups are entangled with dense by using a 5-dimension parallel group generator with default order `tp-cp-ep-dp-pp`. The EP group in MoE is a sub-group of DP in Attention.
2. With MoE Parallel Folding, we use a parallel group generator with `tp-cp-dp-pp` for Attention, and another with `tp-ep-dp-pp` for MoE. The EPxTP group in MoE is a sub-group of DPxCPxTP in Attention.

By setting `--expert-tensor-parallel-size`, we can set MoE-specific TP size.

#### Advantages of MoE Parallel Folding
1. The CP and EP group are folded together by defualt, such that:
    1. It reduces the minimal required GPUs to turn on both CP and EP. For example, the traditional way with (CP=8, EP=8) needs at least 64 GPUs, for now it only requires 8 GPUs.
    2. The CP and EP communication can be both put in the NVLink domain.
2. We can set different TP sizes for Attention and MoE part.
    1. For MoE, EP is often more efficient than TP. But in the traditional way, only using EP can get OOM for most models.
    2. With MoE parallel folding, we can turn on TP for Attention part and setting TP=1 for MoE models, which often gets better MFU.

### End-to-End Training Practice
**Use the latest NVIDIA PyTorch or NeMo Docker Image**
- [NGC PyTorch Image](https://catalog.ngc.nvidia.com/orgs/nvidia/containers/pytorch)
- [NGC NeMo Image](https://catalog.ngc.nvidia.com/orgs/nvidia/containers/nemo)

**Token Dispatcher Choices**
- Token Dispatcher sends tokens to the designated expert, involves tensor rearangement and communications.
- Dispatcher `allgather` is the default option. It achieves better performance and efficiency when only tensor parallelism is used or when the Top-k value is very large.
- Dispatcher `alltoall` is recommended if expert parallelism is applied.
- Dispatcher `flex` is a new dispatcher decouples communication group from model parallelism. Currently, only the DeepEP backend is supported for by setting `--moe-enable-deepep`.

**Enable Communication Overlap**
- Enable `--overlap-param-gather` and `--overlap-grad-reduce` with distributed optimizer.
- Enable `--tp-comm-overlap` when TP>1.
- Enable p2p comm overlap when PP > 1 by setting `num_layers_per_virtual_pipeline_stage`.

**Enable GroupedGEMM when num_local_experts>1 with `--moe-grouped-gemm`**
- GroupedGEMM has higher efficiency than vanilla sequential GEMMs for each expert.
- Recommend to use the TE version of Grouped GEMM (by upgrading to MCore v0.8 and TE v1.9), which support Gradient Accumulation Fusion and FP8 Training.

**OOM Caused by Token Distribution Imbalance when Training From Scratch**  
MoE suffers from a severe load imbalance issue when the router is under-trained, leading to the model easily running out of memory (OOM), which typically occurs in the first 100~300 steps when training from scratch. 
Therefore, there are two recommended ways during the first 200 steps to avoid the OOM problem, which can be removed after the token distribution is more stable:
1. Increase the `expert-tensor-parallel-size` and decrease `expert-model-parallel-size` to replace EP with TP in MoELayer, this can prevent the load imbalancing between EP ranks. Since current ETP implementation has some memeory overhead, you can further enable activation recomputation only for MoE Layer by adding `--moe-layer-recompute`.
2. Setting capacity factor to a relatively small number like 1.0 by adding `--moe-token-capacity-factor 1.0`.

**Leverage DeepSeek's DeepEP for High-Performance Cross-Node Token Dispatching**
- The primary advantage of DeepEP is its cross-node token communication efficiency, which delivers substantial performance improvements when deploying expert parallelism across multiple nodes with large TopK values.
- To enable DeepEP in your training configuration, simply set `--moe-token-dispatcher-type=flex` and `--moe-enable-deepep` in your command line arguments.

**FP8 Training Best Practice**
- Using latest version of [TransformerEngine](https://github.com/NVIDIA/TransformerEngine).
- Enable router padding with `--moe-router-padding-for-fp8` to reduce padding overhead.
- Enable native FP8 weights with `--fp8-param-gather` to reduce weights memory cost.

### Reference Best Parallel Mapping

Here are the reference parallel mappings of MCore v0.8 for Mixtral 8x7B and 8x22B models:
|        Model            | Vocab Size| Dispatcher | Precision | #GPUs | SEQ LEN | TP | EP | PP | VP | MBS | GBS |
|:-----------------------:|:---------:|:----------:|:---------:|:-----:|:-------:|:--:|:--:|:--:|:--:|:---:|:---:|
| Mixtral 8x7B(Dropless)  |   32K     | All-to-All | BF16      | 64    | 4096    | 1  | 8  | 4  | 8  | 1   | 256 |
| Mixtral 8x22B(Dropless) |   32K     | All-to-All | BF16      | 128   | 4096    | 4  | 2  | 8  | 7  | 1   | 256 |

Detailed Benchmark Information:  
Server:
- 8xH100 80GB HBM3 
- NVLink 4th Generation
- InfiniBand 8x400 Gbit/s

Docker Image:
- PyTorch 24.09 with TransformerEngine v1.11<|MERGE_RESOLUTION|>--- conflicted
+++ resolved
@@ -246,13 +246,10 @@
 | --moe-shared-expert-intermediate-size | Set shared expert total ffn hidden size. It should be equal to `num_shared_experts * ffn_size_of_each_shared_expert` if there are multiple shared experts. None means no shared expert. |
 | --moe-shared-expert-overlap | (Experimental, may change) If this is set, the communications/computations in the shared experts and the dispatcher will overlap (The `alltoall` dispatcher is needed.) Otherwise, the shared expert runs after the routed experts. |
 | --moe-use-upcycling | Load the dense model checkpoint, convert it into an MoE model at runtime and start training. The converted model will be saved to the path specified by `--save` before training begins. Upcycling is implemented on the top of distributed checkpointing, so it supports parallel modes different from the dense model.|
-<<<<<<< HEAD
 | --overlap-moe-expert-parallel-comm | Enable batch-level overlapping in 1f1b stage. |
 | --delay-wgrad-compute | Enable split dgrad and wgrad for `overlap-moe-expert-parallel-comm` execution. Increasing room to hide communication latency by more finegrained control. |
-=======
 | --pipeline-model-parallel-layout | (Experimental, may change) A string containing a Python list expression that defines a custom pipeline model parallel layout. |
 | --moe-upcycling-granularity | This param sepecifics how many times smaller is the expert hidden size compared with the original dense FFN hidden size. For using granular upcycling strategy, please set this param as a positive integer. If this param is set to 1, it means using the default upcycling strategy.|
->>>>>>> 3e55583f
 
 </details>
 
