--- conflicted
+++ resolved
@@ -35,10 +35,7 @@
     - Sinkhorn (S-BASE)
     - Aux loss / Load balancing loss
     - Aux-loss-free load balancing strategy
-<<<<<<< HEAD
-=======
 - CUDA fused routing and load balancing kernels
->>>>>>> bf341cb4
 
 ### Performance Optimizations
 - (Experimental) **DeepEP** is integrated for efficient token communication in large-scale MoE training.
@@ -62,7 +59,6 @@
 
 # User Guide
 
-<<<<<<< HEAD
 ### MoE Related Arguments
 
 | Item | Description |
@@ -73,15 +69,8 @@
 | --expert-tensor-parallel-size | Degree of tensor model parallelism of expert layer. Default is same to --tensor-model-parallel-size. |
 | --moe-layer-freq | Frequency between MoE layers and Dense layers. Accepts either: 1) An integer N for 1:N ratio (one expert layer for every N-1 dense layers), 2) A string "N" for the same ratio, or 3) A string with Python list expression for custom patterns like `([1]*3+[0]*1)*3` which gives [1,1,1,0,1,1,1,0,1,1,1,0] where 1=expert layer and 0=dense layer. Examples: `([0]+[1]*23)` for 1 dense layer followed by 23 experts layers, `([1]*3+[0]*2)*2` for three expert layers followed by two dense layers, repeated twice. Default is 1. |
 | --moe-grouped-gemm | When there are multiple experts per rank, launch multiple local GEMM kernels in multiple streams to improve the utilization and performance with GroupedLinear in TransformerEngine. |
-| --moe-router-load-balancing-type | Determines the load balancing strategy for the router. "aux_loss" corresponds to the load balancing loss used in GShard and SwitchTransformer; "seq_aux_loss" corresponds to the load balancing loss used in DeepSeekV2, which computes the loss for each individual sample; "sinkhorn" corresponds to the balancing algorithm used in S-BASE, and "none" implies no load balancing. The default is "aux_loss". |
+| --moe-router-load-balancing-type | Determines the load balancing strategy for the router. "aux_loss" corresponds to the load balancing loss used in GShard and SwitchTransformer, "sinkhorn" corresponds to the balancing algorithm used in S-BASE, and "none" implies no load balancing. The default is "aux_loss". |
 | --moe-router-topk | Number of experts to route to for each token. The default is 2. |  
-| --moe-router-score-function | Score function for MoE routing. Can be "softmax" or "sigmoid". Default is "softmax". |
-| --moe-router-pre-softmax | Enable pre-softmax routing for MoE, which means softmax is before the top-k selection. By default, softmax is done after top-k. |
-| --moe-router-num-groups | Number of groups to divide experts into for group-limited routing. When using group-limited routing: 1) Experts are divided into equal-sized groups, 2) For each token, a subset of groups are selected based on routing scores (sum of top-2 expert scores within each group), 3) From these selected groups, moe_router_topk experts are chosen.  Two common use cases: 1) Device-limited routing: Set equal to expert parallel size (EP) to limit each token to experts on a subset of devices (See DeepSeek-V2: https://arxiv.org/pdf/2405.04434) 2) Node-limited routing: Set equal to number of nodes in EP group to limit each token to experts on a subset of nodes (See DeepSeek-V3: https://arxiv.org/pdf/2412.19437)) |
-| --moe-router-group-topk | Number of selected groups for group-limited routing. |
-| --moe-router-topk-scaling-factor | Scaling factor for routing score in top-k selection, only works when --moe-router-pre-softmax enabled. Defaults to None, which means no scaling. |
-| --moe-router-enable-expert-bias | TopK routing with dynamic per-expert bias in the aux-loss-free load balancing strategy. The routing decision is based on the sum of the routing scores and the expert bias. See https://arxiv.org/abs/2408.15664 for details. |
-| --moe-router-bias-update-rate | The expert bias is updated based on the number of assigned tokens to each expert in a global batch, where the bias is increased for experts with less assigned tokens and decreased for experts with more assigned tokens. Default is 1e-3 same as that used in DeepSeekV3. |
 | --moe-aux-loss-coeff | Scaling coefficient for the aux loss: a starting value of 1e-2 is recommended. Default is 0.0. |
 | --moe-z-loss-coeff | Scaling coefficient for the z-loss: a starting value of 1e-3 is recommended. Default is None. |
 | --moe-input-jitter-eps | Add noise to the input tensor by applying jitter with a specified epsilon value. Default is None. |
@@ -91,14 +80,11 @@
 | --moe-pad-expert-input-to-capacity | Pads the input for each expert to match the expert capacity length, effective only after the --moe-expert-capacity-factor is set. |
 | --moe-token-drop-policy | The policy to drop tokens. Can be either "probs" or "position". If "probs", the tokens with the lowest probabilities will be dropped. If "position", tokens at the end of each batch will be dropped. |
 | --moe-layer-recompute | Enable activation checkpointing for moe_layer, should be used when memory is not sufficient. |
-| --moe-permute-fusion | Fuse token rearrangement ops during token dispatching. |
 | --moe-shared-expert-intermediate-size | Set shared expert total ffn hidden size. It should be equal to `num_shared_experts * ffn_size_of_each_shared_expert` if there are multiple shared experts. None means no shared expert. |
 | --moe-shared-expert-overlap | (Experimental, may changed) If this is set, the communications/computations in the shared experts and the dispatcher will overlap (The `alltoall` dispatcher is needed.) Otherwise, the shared expert runs after the routed experts. |
 | --moe-use-upcycling | Load the dense model checkpoint, convert it into an MoE model at runtime and start training. The converted model will be saved to the path specified by `--save` before training begins. Upcycling is implemented on the top of distributed checkpointing, so it supports parallel modes different from the dense model.|
 
 
-=======
->>>>>>> bf341cb4
 ## Usage
 
 ### Quick Start
