# Copyright (c) 2024, NVIDIA CORPORATION. All rights reserved.

import itertools
from copy import deepcopy
from functools import partial
from math import ceil
from typing import Optional, Tuple

from megatron.core.device_utils import get_current_device, get_xla_model
import torch
import torch.nn.functional as F
from torch.nn.parameter import Parameter

from megatron.core import parallel_state
from megatron.core.dist_checkpointing import ShardedTensor
from megatron.core.dist_checkpointing.mapping import (
    LocalNonpersistentObject,
    ReplicaId,
    ShardedStateDict,
    ShardedTensorFactory,
)
from megatron.core.dist_checkpointing.utils import replace_prefix_for_sharding
from megatron.core.fusions.fused_bias_geglu import bias_geglu_impl
from megatron.core.fusions.fused_bias_gelu import bias_gelu_impl
from megatron.core.fusions.fused_bias_swiglu import bias_swiglu_impl
from megatron.core.jit import jit_fuser
from megatron.core.tensor_parallel.layers import (
    _initialize_affine_weight_cpu,
    _initialize_affine_weight_device,
)
from megatron.core.tensor_parallel.utils import divide
from megatron.core.transformer.mlp import MLP, MLPSubmodules, apply_swiglu_sharded_factory
from megatron.core.transformer.module import MegatronModule
from megatron.core.transformer.moe import grouped_gemm_util as gg
from megatron.core.transformer.spec_utils import build_module
from megatron.core.transformer.transformer_config import TransformerConfig
from megatron.core.transformer.utils import make_sharded_object_for_checkpoint

<<<<<<< HEAD
=======
try:

    from megatron.core.extensions.transformer_engine import Fp8Padding, Fp8Unpadding

    HAVE_TE = True

except ImportError:

    HAVE_TE = False


>>>>>>> 1b8fce7e
class GroupedMLP(MegatronModule):
    """An efficient implementation of the Experts layer using GroupedGEMM.

    Executes multiple experts in parallel to maximize computational efficiency.
    """

    def __init__(self, num_local_experts: int, config: TransformerConfig):
        super().__init__(config=config)
        self.config: TransformerConfig = config
        self.num_local_experts = num_local_experts
        gg.assert_grouped_gemm_is_available()
        assert (
            config.add_bias_linear == False
        ), "bias not supported in Grouped GEMM yet, please set '--disable-bias-linear' instead."

        self.expert_parallel = config.expert_model_parallel_size > 1
        if self.config.gated_linear_unit:
            if self.config.activation_func not in (F.silu, F.gelu):
                raise ValueError("Activation function must be silu or gelu when using GroupedMLP.")

            @jit_fuser
            def glu(x):
                x = torch.chunk(x, 2, dim=-1)
                return self.config.activation_func(x[0]) * x[1]

            self.activation_func = glu
        else:
            self.activation_func = self.config.activation_func

        # How many feature each rank holds for fc1 and fc2, respectively.
        self.moe_extended_tp = config.moe_extended_tp
        if config.moe_extended_tp:
            tp_size = parallel_state.get_tensor_and_expert_parallel_world_size()
        else:
            tp_size = parallel_state.get_tensor_model_parallel_world_size()

        fc1_output_size = self.config.ffn_hidden_size * self.num_local_experts
        if config.gated_linear_unit:
            # Project to 4h. If using swiglu double the output width,
            # see https://arxiv.org/pdf/2002.05202.pdf
            fc1_output_size *= 2
        fc1_output_size_per_partition = divide(fc1_output_size, tp_size)

        fc2_input_size = self.config.ffn_hidden_size * self.num_local_experts
        fc2_input_size_per_partition = divide(fc2_input_size, tp_size)

        # Note: The current kernel implementations of grouped_gemm
        # does not support transposition with CUTLASS grouped GEMM
        # (https://github.com/fanshiqing/grouped_gemm/blob/main/csrc/grouped_gemm.cu#L355-L358)
        # and as a result we avoid allocate the transpose of weights.
        # Initialize weight.
        if config.use_cpu_initialization:
            self.weight1 = Parameter(
                torch.empty(
                    self.config.hidden_size,
                    fc1_output_size_per_partition,
                    dtype=config.params_dtype,
                )
            )
            self.weight2 = Parameter(
                torch.empty(
                    fc2_input_size_per_partition, self.config.hidden_size, dtype=config.params_dtype
                )
            )
            if config.perform_initialization:
                _initialize_affine_weight_cpu(
                    self.weight1,
                    self.config.hidden_size,
                    fc1_output_size,
                    fc1_output_size_per_partition,
                    partition_dim=1,
                    init_method=config.init_method,
                    params_dtype=config.params_dtype,
                )
                _initialize_affine_weight_cpu(
                    self.weight2,
                    fc2_input_size,
                    self.config.hidden_size,
                    fc2_input_size_per_partition,
                    partition_dim=0,
                    init_method=config.output_layer_init_method,
                    params_dtype=config.params_dtype,
                )
        else:
            self.weight1 = Parameter(
                torch.empty(
                    self.config.hidden_size,
                    fc1_output_size_per_partition,
                    device=get_current_device(),
                    dtype=config.params_dtype,
                )
            )
            self.weight2 = Parameter(
                torch.empty(
                    fc2_input_size_per_partition,
                    self.config.hidden_size,
                    device=get_current_device(),
                    dtype=config.params_dtype,
                )
            )
            if config.perform_initialization:
                _initialize_affine_weight_device(
                    self.weight1,
                    config.init_method,
                    partition_dim=1,
                    expert_parallel=self.expert_parallel,
                )
                _initialize_affine_weight_device(
                    self.weight2,
                    config.output_layer_init_method,
                    partition_dim=0,
                    expert_parallel=self.expert_parallel,
                )
        setattr(self.weight1, 'allreduce', not self.expert_parallel)
        setattr(self.weight2, 'allreduce', not self.expert_parallel)

        def remove_extra_states_check(self, incompatible_keys):
            """
            Remove _extra_state from unexpected keys.
            These keys are for dist ckpt compatibility with SequentialMLP.
            """
            keys = deepcopy(incompatible_keys.unexpected_keys)
            for key in keys:
                if '_extra_state' in key:
                    incompatible_keys.unexpected_keys.remove(key)

        self.register_load_state_dict_post_hook(remove_extra_states_check)

    def forward(self, permuted_local_hidden_states: torch.Tensor, tokens_per_expert: torch.Tensor):
        """Forward step of the GroupedMLP."""
        if permuted_local_hidden_states.nelement() != 0:
            # Reshape the weights for the grouped GEMMs.
            w1 = self.weight1.view(self.num_local_experts, self.config.hidden_size, -1)
            w2 = self.weight2.view(self.num_local_experts, -1, self.config.hidden_size)

            fc1_output = gg.ops.gmm(
                permuted_local_hidden_states, w1, tokens_per_expert, trans_b=False
            )

            intermediate_parallel = self.activation_func(fc1_output)

            fc2_output = gg.ops.gmm(intermediate_parallel, w2, tokens_per_expert, trans_b=False)
        else:
            # No token is allocated for local experts.
            assert torch.count_nonzero(tokens_per_expert) == 0

            # Make sure params of experts still have gradients even given zero tokens.
            w1 = self.weight1.view(self.config.hidden_size, -1)
            w2 = self.weight2.view(-1, self.config.hidden_size)
            h = torch.matmul(permuted_local_hidden_states, w1)
            h = self.activation_func(h)
            h = torch.matmul(h, w2)

            fc2_output = h
            
        return fc2_output, None

    def sharded_state_dict(self, prefix='', sharded_offsets=(), metadata=None):
        """
        Maps local expert to global experts.
        The sharded_state_dict for the weight parts are compatible with the SequentialMLP,
        whereas the optimizer states are not due to the limitation from weight transposing.
        That is, for finetuning scenario, the checkpoint is compatible with the SequentialMLP.
        """
        if self.moe_extended_tp:
            raise NotImplementedError(
                'Currently distributed checkpointing is not supported for moe_extended_tp'
            )

        sharded_state_dict = {}
        num_global_experts = (
            parallel_state.get_expert_model_parallel_world_size() * self.num_local_experts
        )
        local_expert_indices_offset = (
            parallel_state.get_expert_model_parallel_rank() * self.num_local_experts
        )
        tp_size = parallel_state.get_tensor_model_parallel_world_size()
        tp_rank = parallel_state.get_tensor_model_parallel_rank()

        prepend_axis_num = len(sharded_offsets)
        replica_id = (
            0,
            0,
            parallel_state.get_data_modulo_expert_parallel_rank(with_context_parallel=True),
        )

        local_ffn_dim_size = (
            self.weight2.numel() // self.num_local_experts // self.config.hidden_size
        )

        @torch.no_grad()
        def sh_ten_build_fn(
            key: str,
            t: torch.Tensor,
            replica_id: ReplicaId,
            flattened_range: Optional[slice],
            tp_axis: int,
            with_glu: bool,
        ):
            # TODO: write a generic implementation to cover both cases with and without GLU
            if tp_axis == 1:
                # weight1
                if with_glu:
                    last_dim_size = local_ffn_dim_size * 2
                else:
                    last_dim_size = local_ffn_dim_size
                real_shape = (self.num_local_experts, self.config.hidden_size, last_dim_size)
            elif tp_axis == 0:
                # weight2
                real_shape = (self.num_local_experts, local_ffn_dim_size, self.config.hidden_size)
                assert with_glu == False
            else:
                raise ValueError("tp_axis should be 0 or 1.")
            if flattened_range is None:
                # weights
                t = t.view(real_shape).transpose(-1, -2)
                # change tp_axis due to the transposing
                tp_axis = 1 - tp_axis
                if with_glu:
                    local_tensors = torch.chunk(t, 2, -2)
                    sub_states = [
                        ShardedTensor.from_rank_offsets(
                            key,
                            local_tensors[0].contiguous(),
                            *sharded_offsets,
                            (
                                prepend_axis_num,
                                parallel_state.get_expert_model_parallel_rank(),
                                parallel_state.get_expert_model_parallel_world_size(),
                            ),
                            (prepend_axis_num + 1, tp_rank, tp_size * 2),
                            replica_id=replica_id,
                            prepend_axis_num=prepend_axis_num,
                        ),
                        ShardedTensor.from_rank_offsets(
                            key,
                            local_tensors[1].contiguous(),
                            *sharded_offsets,
                            (
                                prepend_axis_num,
                                parallel_state.get_expert_model_parallel_rank(),
                                parallel_state.get_expert_model_parallel_world_size(),
                            ),
                            (prepend_axis_num + 1, tp_size + tp_rank, tp_size * 2),
                            replica_id=replica_id,
                            prepend_axis_num=prepend_axis_num,
                        ),
                    ]
                else:
                    sub_states = ShardedTensor.from_rank_offsets(
                        key,
                        t.contiguous(),
                        *sharded_offsets,
                        (
                            prepend_axis_num,
                            parallel_state.get_expert_model_parallel_rank(),
                            parallel_state.get_expert_model_parallel_world_size(),
                        ),
                        (prepend_axis_num + 1 + tp_axis, tp_rank, tp_size),
                        replica_id=replica_id,
                        prepend_axis_num=prepend_axis_num,
                    )
            else:
                # flattened optmizer states
                # the non-flattened weight shape is [local_expert_num, hidden_size, ffn_size]
                #
                # For the case without GLU, it is straightforward, we just need to split each
                # expert along the dim-0.
                #
                # For the case with GLU, we need to split the experts along dim-0 and split the
                # two tensors for GLU along dim-2.
                # To split along the non-first dim, we need to chunk the tensor into small pieces,
                # since they belong to different tenors and are interleaved in the flattened space.
                # Refer to the below sketch graph.
                # |................|           |........|........|
                # |............FFFF|           |........|....BBBB|
                # |FFFFFFFFFFFFFFFF|     ->    |AAAAAAAA|BBBBBBBB|
                # |FFFFFFFFFFFFFFFF|           |AAAAAAAA|BBBBBBBB|
                # |FF..............|           |AA......|........|
                # |................|           |........|........|
                #
                # But too many chunks have severe performance issues. We merge these chunks during
                # the save process along with some length information and recover them during the
                # load process.
                assert t.ndim == 1, (key, t.shape)
                if with_glu:
                    non_flat_local_shape = (1, self.config.hidden_size, local_ffn_dim_size)
                    chunk_numel = local_ffn_dim_size
                    sub_states = []
                    start_pos = 0
                    for local_expert_idx in range(self.num_local_experts):
                        first_glu_idx = -1
                        w_start_range = -1
                        v_start_range = -1
                        w_tensors = []
                        v_tensors = []
                        w_lens = []
                        v_lens = []
                        for input_dim_idx in range(self.config.hidden_size):
                            for glu_idx in range(2):
                                local_idx = (
                                    local_expert_idx * self.config.hidden_size * 2
                                    + input_dim_idx * 2
                                    + glu_idx
                                )
                                if (
                                    flattened_range.start < chunk_numel * (local_idx + 1)
                                    and flattened_range.stop > chunk_numel * local_idx
                                ):
                                    if first_glu_idx == -1:
                                        first_glu_idx = glu_idx
                                    end_pos = min(
                                        flattened_range.stop,
                                        chunk_numel * (local_idx + 1) - flattened_range.start,
                                    )
                                    local_tensor = t[start_pos:end_pos]
                                    local_flattened_range = slice(
                                        max(0, flattened_range.start - chunk_numel * local_idx),
                                        min(
                                            chunk_numel,
                                            flattened_range.stop - chunk_numel * local_idx,
                                        ),
                                    )
                                    assert (
                                        len(local_tensor)
                                        == local_flattened_range.stop - local_flattened_range.start
                                    )
                                    start_pos += len(local_tensor)
                                    expert_global_idx = (
                                        local_expert_indices_offset + local_expert_idx
                                    )
                                    if glu_idx == 0:
                                        w_tensors.append(local_tensor)
                                        w_lens.append(len(local_tensor))
                                        if w_start_range == -1:
                                            w_start_range = max(
                                                0, flattened_range.start - chunk_numel * local_idx
                                            )
                                    else:
                                        v_tensors.append(local_tensor)
                                        v_lens.append(len(local_tensor))
                                        if v_start_range == -1:
                                            v_start_range = max(
                                                0, flattened_range.start - chunk_numel * local_idx
                                            )
                        sub_states.append(
                            {
                                'w_tensors': ShardedTensor.from_rank_offsets_flat(
                                    key,
                                    (
                                        torch.cat(w_tensors, -1)
                                        if len(w_tensors) > 0
                                        else torch.Tensor()
                                    ),
                                    non_flat_local_shape,
                                    *sharded_offsets,
                                    (prepend_axis_num, expert_global_idx, num_global_experts),
                                    (prepend_axis_num + 1 + tp_axis, tp_rank, tp_size * 2),
                                    replica_id=replica_id,
                                    prepend_axis_num=prepend_axis_num,
                                    flattened_range=slice(
                                        w_start_range, w_start_range + sum(w_lens)
                                    ),
                                ),
                                'w_lens': LocalNonpersistentObject(w_lens),
                                'v_tensors': ShardedTensor.from_rank_offsets_flat(
                                    key,
                                    (
                                        torch.cat(v_tensors, -1)
                                        if len(v_tensors) > 0
                                        else torch.Tensor()
                                    ),
                                    non_flat_local_shape,
                                    *sharded_offsets,
                                    (prepend_axis_num, expert_global_idx, num_global_experts),
                                    (
                                        prepend_axis_num + 1 + tp_axis,
                                        tp_rank + tp_size,
                                        tp_size * 2,
                                    ),
                                    replica_id=replica_id,
                                    prepend_axis_num=prepend_axis_num,
                                    flattened_range=slice(
                                        v_start_range, v_start_range + sum(v_lens)
                                    ),
                                ),
                                'v_lens': LocalNonpersistentObject(v_lens),
                                'first_glu_idx': LocalNonpersistentObject(first_glu_idx),
                            }
                        )
                else:
                    non_flat_local_shape = (
                        real_shape[0] // self.num_local_experts,
                        *real_shape[1:],
                    )
                    chunk_numel = local_ffn_dim_size * self.config.hidden_size
                    sub_states = []
                    start_pos = 0
                    for local_expert_idx in range(self.num_local_experts):
                        if (
                            flattened_range.start < chunk_numel * (local_expert_idx + 1)
                            and flattened_range.stop > chunk_numel * local_expert_idx
                        ):
                            end_pos = min(
                                flattened_range.stop,
                                chunk_numel * (local_expert_idx + 1) - flattened_range.start,
                            )
                            local_tensor = t[start_pos:end_pos]
                            local_flattened_range = slice(
                                max(0, flattened_range.start - chunk_numel * local_expert_idx),
                                min(
                                    chunk_numel,
                                    flattened_range.stop - chunk_numel * local_expert_idx,
                                ),
                            )
                            assert (
                                len(local_tensor)
                                == local_flattened_range.stop - local_flattened_range.start
                            )
                            start_pos += len(local_tensor)
                            expert_global_idx = local_expert_indices_offset + local_expert_idx
                            sub_states.append(
                                ShardedTensor.from_rank_offsets_flat(
                                    key,
                                    local_tensor,
                                    non_flat_local_shape,
                                    *sharded_offsets,
                                    (prepend_axis_num, expert_global_idx, num_global_experts),
                                    (prepend_axis_num + 1 + tp_axis, tp_rank, tp_size),
                                    replica_id=replica_id,
                                    prepend_axis_num=prepend_axis_num,
                                    flattened_range=local_flattened_range,
                                )
                            )
            return sub_states

        @torch.no_grad()
        def sh_ten_merge_fn(sub_state_dict, tp_axis: int, with_glu: bool):
            if tp_axis == 1:
                # weight1
                weight_shape = (self.config.hidden_size, -1)
            elif tp_axis == 0:
                # weight2
                weight_shape = (-1, self.config.hidden_size)
                assert with_glu == False
            else:
                raise ValueError("tp_axis should be 0 or 1.")
            if isinstance(sub_state_dict, list) and isinstance(sub_state_dict[0], dict):
                # flattened tensor with glu
                res = []
                for local_expert_dict in sub_state_dict:
                    w_tensors = torch.split(
                        local_expert_dict['w_tensors'], local_expert_dict['w_lens']
                    )
                    v_tensors = torch.split(
                        local_expert_dict['v_tensors'], local_expert_dict['v_lens']
                    )
                    first_glu_idx = local_expert_dict['first_glu_idx']
                    if first_glu_idx == 0:
                        res += [
                            x for x in itertools.chain(*itertools.zip_longest(w_tensors, v_tensors))
                        ]
                    else:
                        res += [
                            x for x in itertools.chain(*itertools.zip_longest(v_tensors, w_tensors))
                        ]
                return torch.cat(res)
            elif isinstance(sub_state_dict, list) and sub_state_dict[0].ndim == 1:
                # flattened tensor without glu
                return torch.cat(sub_state_dict)
            else:
                if with_glu:
                    sub_state_dict = torch.cat(sub_state_dict, -2)
                return sub_state_dict.transpose(-1, -2).reshape(weight_shape)

        state_dict = self.state_dict(prefix='', keep_vars=True)
        for name, tensor in state_dict.items():
            if name == 'weight1':
                tp_axis = 1
                with_glu = self.config.gated_linear_unit
                wkey = f'{prefix}experts.linear_fc1.weight'
            else:
                tp_axis = 0
                with_glu = False
                wkey = f'{prefix}experts.linear_fc2.weight'
            sharded_state_dict[f'{prefix}{name}'] = ShardedTensorFactory(
                wkey,
                tensor,
                partial(sh_ten_build_fn, tp_axis=tp_axis, with_glu=with_glu),
                partial(sh_ten_merge_fn, tp_axis=tp_axis, with_glu=with_glu),
                replica_id,
            )

        replica_id = (
            0,
            parallel_state.get_tensor_model_parallel_rank(),
            parallel_state.get_data_modulo_expert_parallel_rank(with_context_parallel=True),
        )
        # Add fake _extra_state to be compatible with SequentialMLP
        for expert_local_idx in range(self.num_local_experts):
            expert_global_idx = local_expert_indices_offset + expert_local_idx
            expert_sharded_offsets = (
                *sharded_offsets,
                (len(sharded_offsets), expert_global_idx, num_global_experts),
            )
            for mod in ['linear_fc1', 'linear_fc2']:
                sharded_state_dict[f'{prefix}expert{expert_global_idx}.{mod}._extra_state'] = (
                    make_sharded_object_for_checkpoint(
                        None,
                        f'{prefix}experts.{mod}._extra_state',
                        expert_sharded_offsets,
                        replica_id,
                    )
                )

        return sharded_state_dict


class TEGroupedMLP(MegatronModule):
    """An efficient implementation of the Experts layer using TE's GroupedLinear.

    Executes multiple experts in parallel to maximize computational efficiency.
    """

    def __init__(self, num_local_experts, config: TransformerConfig, submodules: MLPSubmodules):
        super().__init__(config=config)
        self.moe_extended_tp = config.moe_extended_tp
        self.num_local_experts = num_local_experts
        self.input_size = self.config.hidden_size

        # Double the output width with gated linear unit, see https://arxiv.org/pdf/2002.05202.pdf
        ffn_hidden_size = self.config.ffn_hidden_size
        if self.config.gated_linear_unit:
            ffn_hidden_size *= 2

        self.linear_fc1 = build_module(
            submodules.linear_fc1,
            self.num_local_experts,
            self.input_size,
            ffn_hidden_size,
            config=self.config,
            init_method=self.config.init_method,
            bias=self.config.add_bias_linear,
            skip_bias_add=True,
            is_expert=True,
            tp_comm_buffer_name='fc1',
        )

        self.activation_func = self.config.activation_func

        self.linear_fc2 = build_module(
            submodules.linear_fc2,
            self.num_local_experts,
            self.config.ffn_hidden_size,
            self.config.hidden_size,
            config=self.config,
            init_method=self.config.output_layer_init_method,
            bias=self.config.add_bias_linear,
            skip_bias_add=True,
            is_expert=True,
            tp_comm_buffer_name='fc2',
        )

        if self.config.fp8:
            assert HAVE_TE, "FP8 requires TE."
            self.fp8_padding = Fp8Padding(self.num_local_experts)
            self.fp8_unpadding = Fp8Unpadding(self.num_local_experts)

    def forward(
        self, permuted_local_hidden_states: torch.Tensor, tokens_per_expert: torch.Tensor
    ) -> Tuple[torch.Tensor, Optional[torch.Tensor]]:
        """Forward of TEGroupedMLP

        Args:
            permuted_local_hidden_states (torch.Tensor): The permuted input hidden states of the
            local experts.
            tokens_per_expert (torch.Tensor): The number of tokens per expert.

        Return:
            output (torch.Tensor): The output of the local experts.
        """
        tokens_per_expert = tokens_per_expert.tolist()
        if self.config.fp8:
            actual_tokens_per_expert = tokens_per_expert
            permuted_local_hidden_states, tokens_per_expert = self.fp8_padding(
                permuted_local_hidden_states, tokens_per_expert
            )

        intermediate_parallel, bias_parallel = self.linear_fc1(
            permuted_local_hidden_states, tokens_per_expert
        )

        if self.config.bias_activation_fusion:
            if self.activation_func == F.gelu:
                if self.config.gated_linear_unit:
                    intermediate_parallel = bias_geglu_impl(intermediate_parallel, bias_parallel)
                else:
                    assert self.config.add_bias_linear is True
                    intermediate_parallel = bias_gelu_impl(intermediate_parallel, bias_parallel)
            elif self.activation_func == F.silu and self.config.gated_linear_unit:
                intermediate_parallel = bias_swiglu_impl(
                    intermediate_parallel,
                    bias_parallel,
                    self.config.activation_func_fp8_input_store,
                )
            else:
                raise ValueError("Only support fusion of gelu and swiglu")
        else:
            if bias_parallel is not None:
                shape = intermediate_parallel.shape
                intermediate_parallel = torch.cat(
                    [
                        t + b
                        for t, b in zip(
                            torch.split(
                                intermediate_parallel.view(-1, shape[-1]), tokens_per_expert
                            ),
                            bias_parallel,
                        )
                    ]
                ).view(shape)
            if self.config.gated_linear_unit:

                def glu(x):
                    x = torch.chunk(x, 2, dim=-1)
                    return self.config.activation_func(x[0]) * x[1]

                intermediate_parallel = glu(intermediate_parallel)
            else:
                intermediate_parallel = self.activation_func(intermediate_parallel)

        output, output_bias = self.linear_fc2(intermediate_parallel, tokens_per_expert)

        # upad and concat the output
        if self.config.fp8:
            output = self.fp8_unpadding(output, actual_tokens_per_expert)

        return output, output_bias

    def sharded_state_dict(
        self, prefix: str = '', sharded_offsets: tuple = (), metadata: Optional[dict] = None
    ) -> ShardedStateDict:
        """
        Maps local expert to global experts.
        The sharded state dict is interchangable with SequentialMLP's.
        """
        if self.moe_extended_tp:
            raise NotImplementedError(
                'Currently distributed checkpointing is not supported for moe_extended_tp'
            )
        sharded_state_dict = {}
        for name, module in self._modules.items():
            sub_sd = module.sharded_state_dict(f'{name}.', sharded_offsets, metadata)
            if name == 'linear_fc1' and self.config.gated_linear_unit:
                num_global_experts = (
                    parallel_state.get_expert_model_parallel_world_size() * self.num_local_experts
                )
                local_expert_indices_offset = (
                    parallel_state.get_expert_model_parallel_rank() * self.num_local_experts
                )
                ep_axis = len(sharded_offsets)
                for i in range(self.num_local_experts):
                    new_sharded_offsets = (
                        *sharded_offsets,
                        (ep_axis, local_expert_indices_offset + i, num_global_experts),
                    )
                    for k in (f'{name}.weight{i}', f'{name}.bias{i}'):
                        if k in sub_sd:
                            sub_sd[k] = apply_swiglu_sharded_factory(sub_sd[k], new_sharded_offsets)
            # Add prefix here to match sequential's keys
            replace_prefix_for_sharding(sub_sd, f'{name}.', f'{prefix}experts.{name}.')
            sharded_state_dict.update({f"{prefix}{k}": v for k, v in sub_sd.items()})
        return sharded_state_dict


class SequentialMLP(MegatronModule):
    """An implementation of the Experts layer using a sequence of MLP layers.

    This class executes each expert sequentially.
    """

    def __init__(self, num_local_experts, config: TransformerConfig, submodules: MLPSubmodules):
        super().__init__(config=config)
        self.add_bias = config.add_bias_linear
        self.moe_extended_tp = config.moe_extended_tp
        self.num_local_experts = num_local_experts
        self.local_experts = torch.nn.ModuleList()
        for _ in range(self.num_local_experts):
            expert = MLP(self.config, submodules, is_expert=True)
            self.local_experts.append(expert)

    def _pad_tensor_for_fp8(self, hidden):
        """Padding tensor shape to multiples of 16."""
        actual_num_tokens = hidden.shape[0]
        divisor = 16
        padded_num_tokens = ceil(actual_num_tokens / divisor) * divisor - actual_num_tokens
        if padded_num_tokens > 0:
            pad_tensor = torch.zeros(
                padded_num_tokens, hidden.shape[1], dtype=hidden.dtype, device=hidden.device
            )
            hidden = torch.cat((hidden, pad_tensor), dim=0)
        return hidden

    def forward(self, permuted_local_hidden_states: torch.Tensor, tokens_per_expert: torch.Tensor):
        """Forward step of the SequentialMLP."""
        if self.num_local_experts == 1:
            if self.config.fp8:
                hidden = self._pad_tensor_for_fp8(permuted_local_hidden_states)
                output, output_bias = self.local_experts[0](hidden)
                output = output[: permuted_local_hidden_states.shape[0]]
            else:
                output, output_bias = self.local_experts[0](permuted_local_hidden_states)

            return output, output_bias
        else:
            tokens_per_expert = tokens_per_expert.tolist()
            tokens_list = torch.split(permuted_local_hidden_states, tokens_per_expert)

            output_local_list = []
            output_bias_list = []

            for expert, tokens in zip(self.local_experts, tokens_list):
                if self.config.fp8:
                    hidden = self._pad_tensor_for_fp8(tokens)
                    output, output_bias = expert(hidden)
                    output = output[: tokens.shape[0]]
                else:
                    output, output_bias = expert(tokens)
                output_local_list.append(output)
                if self.add_bias:
                    output_bias_list.append(output_bias.expand_as(output))

            output_local = torch.cat(output_local_list, dim=0)
            if self.add_bias:
                output_bias_local = torch.cat(output_bias_list, dim=0)
            else:
                output_bias_local = None

            return output_local, output_bias_local

    def sharded_state_dict(self, prefix='', sharded_offsets=(), metadata=None):
        """Maps local expert to global experts."""
        if self.moe_extended_tp:
            raise NotImplementedError(
                'Currently distributed checkpointing is not supported for moe_extended_tp'
            )

        sharded_state_dict = {}
        num_global_experts = (
            parallel_state.get_expert_model_parallel_world_size() * self.num_local_experts
        )
        local_expert_indices_offset = (
            parallel_state.get_expert_model_parallel_rank() * self.num_local_experts
        )

        expert_sharded_prefix = f'{prefix}experts.'
        for expert_local_idx, expert in enumerate(self.local_experts):
            expert_global_idx = local_expert_indices_offset + expert_local_idx
            expert_state_dict_prefix = f'{prefix}local_experts.{expert_local_idx}.'
            expert_sharded_offsets = (
                *sharded_offsets,
                (len(sharded_offsets), expert_global_idx, num_global_experts),
            )

            expert_state_dict = expert.sharded_state_dict(
                expert_state_dict_prefix, expert_sharded_offsets, metadata
            )
            # Remove expert layers indexing from sharded keys
            replace_prefix_for_sharding(
                expert_state_dict, expert_state_dict_prefix, expert_sharded_prefix
            )
            # Adjust replica ids - replication along DP modulo EP
            for k, sh_ten in expert_state_dict.items():
                replica_id = sh_ten.replica_id
                assert (
                    len(replica_id) == 3
                ), f'Expected replica_id for {k} to be in (PP, TP, DP) format, got: {replica_id}'
                sh_ten.replica_id = (
                    *replica_id[:2],
                    parallel_state.get_data_modulo_expert_parallel_rank(with_context_parallel=True),
                )

            sharded_state_dict.update(expert_state_dict)
        return sharded_state_dict<|MERGE_RESOLUTION|>--- conflicted
+++ resolved
@@ -36,8 +36,6 @@
 from megatron.core.transformer.transformer_config import TransformerConfig
 from megatron.core.transformer.utils import make_sharded_object_for_checkpoint
 
-<<<<<<< HEAD
-=======
 try:
 
     from megatron.core.extensions.transformer_engine import Fp8Padding, Fp8Unpadding
@@ -49,7 +47,6 @@
     HAVE_TE = False
 
 
->>>>>>> 1b8fce7e
 class GroupedMLP(MegatronModule):
     """An efficient implementation of the Experts layer using GroupedGEMM.
 
@@ -60,7 +57,7 @@
         super().__init__(config=config)
         self.config: TransformerConfig = config
         self.num_local_experts = num_local_experts
-        gg.assert_grouped_gemm_is_available()
+        # gg.assert_grouped_gemm_is_available()
         assert (
             config.add_bias_linear == False
         ), "bias not supported in Grouped GEMM yet, please set '--disable-bias-linear' instead."
