--- conflicted
+++ resolved
@@ -243,13 +243,6 @@
             w1 = self.weight1.view(self.config.hidden_size, -1)
             w2 = self.weight2.view(-1, self.config.hidden_size)
             h = torch.matmul(permuted_local_hidden_states, w1)
-<<<<<<< HEAD
-            h = self.activation_func(h)
-            h = torch.matmul(h, w2)
-
-            fc2_output = h
-            
-=======
             if self.activation_recompute:
                 h = self.activation_checkpoint.checkpoint(self.activation_func, h)
                 fc2_output = torch.matmul(h, w2)
@@ -258,7 +251,6 @@
                 h = self.activation_func(h)
                 fc2_output = torch.matmul(h, w2)
 
->>>>>>> 819dd004
         return fc2_output, None
 
     @expert_dist_ckpt_decorator
