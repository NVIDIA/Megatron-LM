--- conflicted
+++ resolved
@@ -948,15 +948,11 @@
 
             return output_local, output_bias_local
 
-<<<<<<< HEAD
-=======
     def backward_dw(self):
         """Backward pass for weight gradients in SequentialMLP."""
         for expert in self.local_experts:
             expert.backward_dw()
 
-    @expert_dist_ckpt_decorator
->>>>>>> 75e2efd1
     def sharded_state_dict(self, prefix='', sharded_offsets=(), metadata=None):
         """Maps local expert to global experts."""
         sharded_state_dict = {}
