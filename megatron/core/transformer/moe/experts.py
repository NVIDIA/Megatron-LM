--- conflicted
+++ resolved
@@ -44,11 +44,6 @@
     make_sharded_object_for_checkpoint,
     sharded_state_dict_default,
 )
-<<<<<<< HEAD
-from megatron.core.utils import internal_api
-=======
-from megatron.core.utils import deprecated
->>>>>>> 4bdd7b10
 
 try:
     import transformer_engine as te  # pylint: disable=unused-import
@@ -63,55 +58,6 @@
 
 logger = logging.getLogger(__name__)
 
-<<<<<<< HEAD
-=======
-
-@deprecated(
-    version="0.16",
-    removal_version="0.17",
-    alternative=None,
-    reason="pg_collection is being passed to sub-module",
-)
-def expert_dist_ckpt_decorator(func):
-    """Decorator of shared_state_dict in expert layer for distributed checkpoint.
-    Since !1940, the TP size for Expert layer can be different with Attention.
-    To make distributed checkpoint work in such cases, we use a decorator to
-    replace the default TP parallel states with expert-TP parallel states.
-    """
-
-    logger.warning("expert_dist_ckpt_decorator is deprecated and will be removed in version 0.17.")
-
-    @wraps(func)
-    def wrapper(*args, **kwargs):
-        # Store original states
-        original_rank = parallel_state._MPU_TENSOR_MODEL_PARALLEL_RANK
-        original_size = parallel_state._MPU_TENSOR_MODEL_PARALLEL_WORLD_SIZE
-        original_group = parallel_state._TENSOR_MODEL_PARALLEL_GROUP
-        try:
-            # Set new states
-            parallel_state._MPU_TENSOR_MODEL_PARALLEL_RANK = (
-                parallel_state.get_expert_tensor_parallel_rank()
-            )
-            parallel_state._MPU_TENSOR_MODEL_PARALLEL_WORLD_SIZE = (
-                parallel_state.get_expert_tensor_parallel_world_size()
-            )
-            parallel_state._TENSOR_MODEL_PARALLEL_GROUP = (
-                parallel_state.get_expert_tensor_parallel_group()
-            )
-
-            # Execute the function
-            result = func(*args, **kwargs)
-        finally:
-            # Restore original states
-            parallel_state._MPU_TENSOR_MODEL_PARALLEL_RANK = original_rank
-            parallel_state._MPU_TENSOR_MODEL_PARALLEL_WORLD_SIZE = original_size
-            parallel_state._TENSOR_MODEL_PARALLEL_GROUP = original_group
-        return result
-
-    return wrapper
-
-
->>>>>>> 4bdd7b10
 class GroupedMLP(MegatronModule):
     """An efficient implementation of the Experts layer using GroupedGEMM.
 
