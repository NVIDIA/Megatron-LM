--- conflicted
+++ resolved
@@ -183,25 +183,11 @@
                 )
             )
             if config.perform_initialization:
-<<<<<<< HEAD
                 _initialize_affine_weight_device(
-                    self.weight1,
-                    config.init_method,
-                    partition_dim=1,
-                    expert_parallel=self.expert_parallel,
+                    self.weight1, config.init_method, partition_dim=1, is_expert=True
                 )
                 _initialize_affine_weight_device(
-                    self.weight2,
-                    config.output_layer_init_method,
-                    partition_dim=0,
-                    expert_parallel=self.expert_parallel,
-=======
-                _initialize_affine_weight_gpu(
-                    self.weight1, config.init_method, partition_dim=1, is_expert=True
-                )
-                _initialize_affine_weight_gpu(
                     self.weight2, config.output_layer_init_method, partition_dim=0, is_expert=True
->>>>>>> cc207f80
                 )
         setattr(self.weight1, 'allreduce', not self.expert_parallel)
         setattr(self.weight2, 'allreduce', not self.expert_parallel)
