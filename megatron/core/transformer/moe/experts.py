--- conflicted
+++ resolved
@@ -877,16 +877,10 @@
         """Forward step of the SequentialMLP."""
         if self.num_local_experts == 1:
             if self.config.fp8:
-<<<<<<< HEAD
-                assert HAVE_TE_FP8, f"fp8 config {self.config.fp8} requires Transformer Engine FP8"
-                hidden = self._pad_tensor_for_fp8(permuted_local_hidden_states)
-                output, output_bias = self.local_experts[0](hidden)
-=======
                 hidden, probs = self._pad_tensor_for_fp8(
                     permuted_local_hidden_states, permuted_probs
                 )
                 output, output_bias = self.local_experts[0](hidden, probs)
->>>>>>> a8aab72a
                 output = output[: permuted_local_hidden_states.shape[0]]
             else:
                 output, output_bias = self.local_experts[0](
@@ -904,14 +898,8 @@
 
             for expert, tokens, probs in zip(self.local_experts, tokens_list, probs_list):
                 if self.config.fp8:
-<<<<<<< HEAD
-                    assert HAVE_TE_FP8, f"fp8 config {self.config.fp8} requires Transformer Engine FP8"
-                    hidden = self._pad_tensor_for_fp8(tokens)
-                    output, output_bias = expert(hidden)
-=======
                     hidden, probs = self._pad_tensor_for_fp8(tokens, probs)
                     output, output_bias = expert(hidden, probs)
->>>>>>> a8aab72a
                     output = output[: tokens.shape[0]]
                 else:
                     output, output_bias = expert(tokens, probs)
