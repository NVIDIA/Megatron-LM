# Copyright (c) 2024, NVIDIA CORPORATION. All rights reserved.

import copy
import itertools
import traceback
from copy import deepcopy
from functools import partial
from math import ceil
from typing import Optional, Tuple

import torch
import torch.nn.functional as F
from torch.nn.parameter import Parameter

from megatron.core import parallel_state, tensor_parallel
from megatron.core.activations import squared_relu
from megatron.core.dist_checkpointing import ShardedTensor
from megatron.core.dist_checkpointing.mapping import (
    LocalNonpersistentObject,
    ReplicaId,
    ShardedStateDict,
    ShardedTensorFactory,
)
from megatron.core.dist_checkpointing.utils import replace_prefix_for_sharding
from megatron.core.fp8_utils import get_fp8_align_size
from megatron.core.fusions.fused_bias_geglu import quick_gelu, weighted_bias_quick_geglu_impl
from megatron.core.fusions.fused_bias_swiglu import weighted_bias_swiglu_impl
from megatron.core.fusions.fused_weighted_squared_relu import weighted_squared_relu_impl
from megatron.core.jit import jit_fuser
from megatron.core.tensor_parallel.layers import (
    _initialize_affine_weight_cpu,
    _initialize_affine_weight_gpu,
)
from megatron.core.tensor_parallel.utils import divide
from megatron.core.transformer.mlp import MLP, MLPSubmodules, apply_swiglu_sharded_factory
from megatron.core.transformer.module import MegatronModule
from megatron.core.transformer.moe import grouped_gemm_util as gg
from megatron.core.transformer.moe.moe_utils import ProcessGroupCollection
from megatron.core.transformer.spec_utils import build_module
from megatron.core.transformer.transformer_config import TransformerConfig
from megatron.core.transformer.utils import (
    make_sharded_object_for_checkpoint,
    sharded_state_dict_default,
)

try:
    import transformer_engine as te  # pylint: disable=unused-import

    from megatron.core.extensions.transformer_engine import Fp8Padding, Fp8Unpadding

    HAVE_TE = True

except ImportError:

    HAVE_TE = False


<<<<<<< HEAD
class TrackedValue:
    """A wrapper class that tracks access to a value and prints a traceback.
=======
# TODO(Hepteract): delete the usage of the global parallel_state.
# Currently we still have to use the global parallel_state in expert_dist_ckpt_decorator(),
# in order to set sub-module's process group while getting sharded_state_dict.
# After sub-module's refactoring is done, we can pass pg_collection to sub-module
# and delete the function expert_dist_ckpt_decorator.
def expert_dist_ckpt_decorator(func):
    """Decorator of shared_state_dict in expert layer for distributed checkpoint.
>>>>>>> 4fea9928

    This class wraps any value and prints a detailed traceback whenever the value
    is accessed through any operation (arithmetic, comparison, conversion, etc.).

    Usage:
        tracked_var = TrackedValue(42, "my_variable")
        # Any access to tracked_var will print a traceback:
        print(tracked_var + 5)  # Prints traceback for addition
        if tracked_var == 42:   # Prints traceback for comparison
            pass

    To disable tracking globally:
        TrackedValue.GLOBAL_TRACKING_ENABLED = False
    """

    # Global flag to enable/disable all tracking
    GLOBAL_TRACKING_ENABLED = True

    def __init__(self, value, var_name, enable_tracking=True):
        self._value = value
        self._var_name = var_name
        self._enable_tracking = enable_tracking

    def _print_access(self, operation):
        from megatron.training.utils import print_rank_0

        """Print the access traceback if tracking is enabled."""
        if not self._enable_tracking or not TrackedValue.GLOBAL_TRACKING_ENABLED:
            return
        print_rank_0(f"\n=== TRACKED ACCESS to {self._var_name} ===")
        print_rank_0("".join(traceback.format_stack()[:-2]))  # Skip this method and the caller
        print_rank_0(f"{operation} on {self._var_name} = {self._value}")
        print_rank_0("=" * 50)

    def __getattribute__(self, name):
        if name.startswith('_') or name in ['__class__', '__dict__']:
            return object.__getattribute__(self, name)

        # Print traceback when the tracked value is accessed
        self._print_access(f"Accessing attribute '{name}'")

        # Return the attribute from the actual value
        return getattr(self._value, name)

    def __int__(self):
        self._print_access("Converting to int")
        return int(self._value)

    def __float__(self):
        self._print_access("Converting to float")
        return float(self._value)

    def __bool__(self):
        self._print_access("Converting to bool")
        return bool(self._value)

    def __eq__(self, other):
        self._print_access(f"Comparing == with {other}")
        return self._value == other

    def __ne__(self, other):
        self._print_access(f"Comparing != with {other}")
        return self._value != other

    def __lt__(self, other):
        self._print_access(f"Comparing < with {other}")
        return self._value < other

    def __le__(self, other):
        self._print_access(f"Comparing <= with {other}")
        return self._value <= other

    def __gt__(self, other):
        self._print_access(f"Comparing > with {other}")
        return self._value > other

    def __ge__(self, other):
        self._print_access(f"Comparing >= with {other}")
        return self._value >= other

    def __str__(self):
        self._print_access("Converting to string")
        return str(self._value)

    def __repr__(self):
        self._print_access("Getting repr")
        return repr(self._value)

    def __add__(self, other):
        self._print_access(f"Adding + {other}")
        return self._value + other

    def __radd__(self, other):
        self._print_access(f"Right adding {other} +")
        return other + self._value

    def __sub__(self, other):
        self._print_access(f"Subtracting - {other}")
        return self._value - other

    def __rsub__(self, other):
        self._print_access(f"Right subtracting {other} -")
        return other - self._value

    def __mul__(self, other):
        self._print_access(f"Multiplying * {other}")
        return self._value * other

    def __rmul__(self, other):
        self._print_access(f"Right multiplying {other} *")
        return other * self._value

    def __truediv__(self, other):
        self._print_access(f"Dividing / {other}")
        return self._value / other

    def __rtruediv__(self, other):
        self._print_access(f"Right dividing {other} /")
        return other / self._value

    def __floordiv__(self, other):
        self._print_access(f"Floor dividing // {other}")
        return self._value // other

    def __rfloordiv__(self, other):
        self._print_access(f"Right floor dividing {other} //")
        return other // self._value

    def __mod__(self, other):
        self._print_access(f"Modulo % {other}")
        return self._value % other

    def __rmod__(self, other):
        self._print_access(f"Right modulo {other} %")
        return other % self._value

    def __pow__(self, other):
        self._print_access(f"Power ** {other}")
        return self._value**other

    def __rpow__(self, other):
        self._print_access(f"Right power {other} **")
        return other**self._value

    def __hash__(self):
        self._print_access("Getting hash")
        return hash(self._value)

    def __len__(self):
        self._print_access("Getting length")
        return len(self._value)

    def __getitem__(self, key):
        self._print_access(f"Getting item [{key}]")
        return self._value[key]

    def __setitem__(self, key, value):
        self._print_access(f"Setting item [{key}] = {value}")
        self._value[key] = value

    def __contains__(self, item):
        self._print_access(f"Checking if contains {item}")
        return item in self._value

    def __iter__(self):
        self._print_access("Getting iterator")
        return iter(self._value)

    def __call__(self, *args, **kwargs):
        self._print_access(f"Calling with args={args}, kwargs={kwargs}")
        return self._value(*args, **kwargs)


class GroupedMLP(MegatronModule):
    """An efficient implementation of the Experts layer using GroupedGEMM.

    Executes multiple experts in parallel to maximize computational efficiency.
    """

    def __init__(
        self,
        num_local_experts: int,
        config: TransformerConfig,
        pg_collection: Optional[ProcessGroupCollection] = None,
    ):
        super().__init__(config=config)
        self.config: TransformerConfig = config
        self.num_local_experts = num_local_experts
        gg.assert_grouped_gemm_is_available()
        assert (
            config.add_bias_linear == False
        ), "bias not supported in Grouped GEMM yet, please set '--disable-bias-linear' instead."

        self.expert_parallel = config.expert_model_parallel_size > 1
        if self.config.gated_linear_unit:
            if self.config.activation_func not in (F.silu, F.gelu):
                raise ValueError("Activation function must be silu or gelu when using GroupedMLP.")

            @jit_fuser
            def glu(x):
                x = torch.chunk(x, 2, dim=-1)
                return self.config.activation_func(x[0]) * x[1]

            self.activation_func = glu
        else:
            self.activation_func = self.config.activation_func
        self.activation_recompute = (
            self.config.recompute_granularity == 'selective'
            and "moe_act" in self.config.recompute_modules
        )
        if self.activation_recompute and self.config.fp8:
            raise ValueError("moe_act recompute for fp8 cannot work with the legacy GroupedMLP.")

        @jit_fuser
        def activation_func_with_probs(x, probs):
            dtype = x.dtype
            res = self.activation_func(x) * probs
            return res.to(dtype)

        self.activation_func_with_probs = activation_func_with_probs

        self.ep_group = pg_collection.ep
        # use pg_collection.expt_tp_group as tensor parallel group in this module.
        self.tp_group = pg_collection.expt_tp
        # use pg_collection.expt_dp_group as data parallel group in this module.
        self.dp_group = pg_collection.expt_dp
        # How many feature each rank holds for fc1 and fc2, respectively.
        tp_size = self.tp_group.size()
        tp_rank = self.tp_group.rank()

        fc1_output_size = self.config.moe_ffn_hidden_size * self.num_local_experts
        if config.gated_linear_unit:
            # Project to 4h. If using swiglu double the output width,
            # see https://arxiv.org/pdf/2002.05202.pdf
            fc1_output_size *= 2
        fc1_output_size_per_partition = divide(fc1_output_size, tp_size)

        fc2_input_size = self.config.moe_ffn_hidden_size * self.num_local_experts
        fc2_input_size_per_partition = divide(fc2_input_size, tp_size)

        # Note: The current kernel implementations of grouped_gemm
        # does not support transposition with CUTLASS grouped GEMM
        # (https://github.com/fanshiqing/grouped_gemm/blob/main/csrc/grouped_gemm.cu#L355-L358)
        # and as a result we avoid allocate the transpose of weights.
        # Initialize weight.
        if config.use_cpu_initialization:
            self.weight1 = Parameter(
                torch.empty(
                    self.config.hidden_size,
                    fc1_output_size_per_partition,
                    dtype=config.params_dtype,
                )
            )
            self.weight2 = Parameter(
                torch.empty(
                    fc2_input_size_per_partition, self.config.hidden_size, dtype=config.params_dtype
                )
            )
            if config.perform_initialization:
                _initialize_affine_weight_cpu(
                    self.weight1,
                    self.config.hidden_size,
                    fc1_output_size,
                    fc1_output_size_per_partition,
                    partition_dim=1,
                    init_method=config.init_method,
                    params_dtype=config.params_dtype,
                    rank=tp_rank,
                    world_size=tp_size,
                )
                _initialize_affine_weight_cpu(
                    self.weight2,
                    fc2_input_size,
                    self.config.hidden_size,
                    fc2_input_size_per_partition,
                    partition_dim=0,
                    init_method=config.output_layer_init_method,
                    params_dtype=config.params_dtype,
                    rank=tp_rank,
                    world_size=tp_size,
                )
        else:
            self.weight1 = Parameter(
                torch.empty(
                    self.config.hidden_size,
                    fc1_output_size_per_partition,
                    device=torch.cuda.current_device(),
                    dtype=config.params_dtype,
                )
            )
            self.weight2 = Parameter(
                torch.empty(
                    fc2_input_size_per_partition,
                    self.config.hidden_size,
                    device=torch.cuda.current_device(),
                    dtype=config.params_dtype,
                )
            )
            if config.perform_initialization:
                _initialize_affine_weight_gpu(
                    self.weight1, config.init_method, partition_dim=1, is_expert=True
                )
                _initialize_affine_weight_gpu(
                    self.weight2, config.output_layer_init_method, partition_dim=0, is_expert=True
                )
        setattr(self.weight1, 'allreduce', not self.expert_parallel)
        setattr(self.weight2, 'allreduce', not self.expert_parallel)

        def remove_extra_states_check(self, incompatible_keys):
            """
            Remove _extra_state from unexpected keys.
            These keys are for dist ckpt compatibility with SequentialMLP.
            """
            keys = deepcopy(incompatible_keys.unexpected_keys)
            for key in keys:
                if '_extra_state' in key:
                    incompatible_keys.unexpected_keys.remove(key)

        self.register_load_state_dict_post_hook(remove_extra_states_check)

    def forward(
        self,
        permuted_local_hidden_states: torch.Tensor,
        tokens_per_expert: torch.Tensor,
        permuted_probs: torch.Tensor,
    ):
        """Forward step of the GroupedMLP."""
        if self.activation_recompute:
            self.activation_checkpoint = tensor_parallel.CheckpointWithoutOutput()

        if self.config.moe_apply_probs_on_input:
            assert (
                self.config.moe_router_topk == 1
            ), "`moe_apply_probs_on_input` only works with `moe_router_topk`=1."
            original_dtype = permuted_local_hidden_states.dtype
            permuted_local_hidden_states = (
                permuted_probs.unsqueeze(-1) * permuted_local_hidden_states
            )
            permuted_local_hidden_states = permuted_local_hidden_states.to(original_dtype)
            # Probs already applied, so reset to 1.
            permuted_probs = torch.ones_like(permuted_probs)

        if permuted_local_hidden_states.nelement() != 0:
            # Reshape the weights for the grouped GEMMs.
            w1 = self.weight1.view(self.num_local_experts, self.config.hidden_size, -1)
            w2 = self.weight2.view(self.num_local_experts, -1, self.config.hidden_size)

            fc1_output = gg.ops.gmm(
                permuted_local_hidden_states, w1, tokens_per_expert, trans_b=False
            )
            if self.activation_recompute:
                intermediate_parallel = self.activation_checkpoint.checkpoint(
                    self.activation_func_with_probs, fc1_output, permuted_probs.unsqueeze(-1)
                )
                fc2_output = gg.ops.gmm(intermediate_parallel, w2, tokens_per_expert, trans_b=False)
                self.activation_checkpoint.discard_output_and_register_recompute(fc2_output)
            else:
                intermediate_parallel = self.activation_func_with_probs(
                    fc1_output, permuted_probs.unsqueeze(-1)
                )
                fc2_output = gg.ops.gmm(intermediate_parallel, w2, tokens_per_expert, trans_b=False)
        else:
            # No token is allocated for local experts.
            assert torch.count_nonzero(tokens_per_expert) == 0

            # Make sure params of experts still have gradients even given zero tokens.
            w1 = self.weight1.view(self.config.hidden_size, -1)
            w2 = self.weight2.view(-1, self.config.hidden_size)
            h = torch.matmul(permuted_local_hidden_states, w1)
            if self.activation_recompute:
                h = self.activation_checkpoint.checkpoint(
                    self.activation_func_with_probs, h, permuted_probs.unsqueeze(-1)
                )
                fc2_output = torch.matmul(h, w2)
                self.activation_checkpoint.discard_output_and_register_recompute(fc2_output)
            else:
                h = self.activation_func_with_probs(h, permuted_probs.unsqueeze(-1))
                fc2_output = torch.matmul(h, w2)

        return fc2_output, None

    def sharded_state_dict(self, prefix='', sharded_offsets=(), metadata=None):
        """
        Maps local expert to global experts.
        The sharded_state_dict for the weight parts are compatible with the SequentialMLP,
        whereas the optimizer states are not due to the limitation from weight transposing.
        That is, for finetuning scenario, the checkpoint is compatible with the SequentialMLP.

        When `singleton_local_shards` metadata flag is True, experts are broken down into
        separate tensors and stored under separate global keys. Additionally, similarly to MLP,
        layers with GLU activations are broken down into separate `w` and `v` tensors.
        """
        singleton_local_shards = (metadata or {}).get('singleton_local_shards', False)
        sharded_state_dict = {}
        ep_size = self.ep_group.size()
        ep_rank = self.ep_group.rank()
        tp_size = self.tp_group.size()
        tp_rank = self.tp_group.rank()
        dp_rank = self.dp_group.rank()
        num_global_experts = ep_size * self.num_local_experts
        local_expert_indices_offset = ep_rank * self.num_local_experts

        prepend_axis_num = len(sharded_offsets)
        replica_id = (0, 0, dp_rank)

        local_ffn_dim_size = (
            self.weight2.numel() // self.num_local_experts // self.config.hidden_size
        )

        def _break_into_individual_experts(
            experts_ten: torch.Tensor,
            key: str,
            tp_offset: Tuple[int, int, int],
            replica_id: ReplicaId,
        ):
            """Breaks experts into individual tensors and stores them under separate global keys"""
            experts_state = []
            assert len(experts_ten) == self.num_local_experts, (
                experts_ten.shape,
                self.num_local_experts,
            )
            for local_expert_idx, expert_ten in enumerate(experts_ten):
                global_expert_idx = local_expert_indices_offset + local_expert_idx
                expert_key = key.replace(
                    f'{prefix}experts.', f'{prefix}experts.{global_expert_idx}.'
                )
                experts_state.append(
                    ShardedTensor.from_rank_offsets(
                        expert_key,
                        expert_ten.contiguous(),
                        *sharded_offsets,
                        tp_offset,
                        replica_id=replica_id,
                        prepend_axis_num=prepend_axis_num,
                    )
                )
            return experts_state

        @torch.no_grad()
        def sh_ten_build_fn(
            key: str,
            t: torch.Tensor,
            replica_id: ReplicaId,
            flattened_range: Optional[slice],
            tp_axis: int,
            with_glu: bool,
        ):
            # TODO: write a generic implementation to cover both cases with and without GLU
            if tp_axis == 1:
                # weight1
                if with_glu:
                    last_dim_size = local_ffn_dim_size * 2
                else:
                    last_dim_size = local_ffn_dim_size
                real_shape = (self.num_local_experts, self.config.hidden_size, last_dim_size)
            elif tp_axis == 0:
                # weight2
                real_shape = (self.num_local_experts, local_ffn_dim_size, self.config.hidden_size)
                assert with_glu == False
            else:
                raise ValueError("tp_axis should be 0 or 1.")
            if flattened_range is None:
                # weights
                t = t.view(real_shape).transpose(-1, -2)
                # change tp_axis due to the transposing
                tp_axis = 1 - tp_axis
                if with_glu:
                    assert tp_axis == 0, tp_axis
                    if singleton_local_shards:
                        w_tensor, v_tensor = torch.chunk(t, 2, -2)
                        w_key = f'{key}_w'
                        v_key = f'{key}_v'
                        sub_states = {
                            'singleton_local_shards': LocalNonpersistentObject(True),
                            'data': {
                                'w': _break_into_individual_experts(
                                    w_tensor,
                                    w_key,
                                    (prepend_axis_num, tp_rank, tp_size),
                                    replica_id,
                                ),
                                'v': _break_into_individual_experts(
                                    v_tensor,
                                    v_key,
                                    (prepend_axis_num, tp_rank, tp_size),
                                    replica_id,
                                ),
                            },
                        }
                    else:
                        local_tensors = torch.chunk(t, 2, -2)
                        sub_states = [
                            ShardedTensor.from_rank_offsets(
                                key,
                                local_tensors[0].contiguous(),
                                *sharded_offsets,
                                (prepend_axis_num, ep_rank, ep_size),
                                (prepend_axis_num + 1, tp_rank, tp_size * 2),
                                replica_id=replica_id,
                                prepend_axis_num=prepend_axis_num,
                            ),
                            ShardedTensor.from_rank_offsets(
                                key,
                                local_tensors[1].contiguous(),
                                *sharded_offsets,
                                (prepend_axis_num, ep_rank, ep_size),
                                (prepend_axis_num + 1, tp_size + tp_rank, tp_size * 2),
                                replica_id=replica_id,
                                prepend_axis_num=prepend_axis_num,
                            ),
                        ]
                else:
                    if singleton_local_shards:
                        sub_states = {
                            'singleton_local_shards': LocalNonpersistentObject(True),
                            'data': _break_into_individual_experts(
                                t, key, (prepend_axis_num + tp_axis, tp_rank, tp_size), replica_id
                            ),
                        }
                    else:
                        sub_states = ShardedTensor.from_rank_offsets(
                            key,
                            t.contiguous(),
                            *sharded_offsets,
                            (prepend_axis_num, ep_rank, ep_size),
                            (prepend_axis_num + 1 + tp_axis, tp_rank, tp_size),
                            replica_id=replica_id,
                            prepend_axis_num=prepend_axis_num,
                        )
            else:
                if singleton_local_shards:
                    raise NotImplementedError(
                        'flattened_range not supported for'
                        ' GroupedMLP with singleton_local_shards'
                    )
                # flattened optmizer states
                # the non-flattened weight shape is [local_expert_num, hidden_size, ffn_size]
                #
                # For the case without GLU, it is straightforward, we just need to split each
                # expert along the dim-0.
                #
                # For the case with GLU, we need to split the experts along dim-0 and split the
                # two tensors for GLU along dim-2.
                # To split along the non-first dim, we need to chunk the tensor into small pieces,
                # since they belong to different tenors and are interleaved in the flattened space.
                # Refer to the below sketch graph.
                # |................|           |........|........|
                # |............FFFF|           |........|....BBBB|
                # |FFFFFFFFFFFFFFFF|     ->    |AAAAAAAA|BBBBBBBB|
                # |FFFFFFFFFFFFFFFF|           |AAAAAAAA|BBBBBBBB|
                # |FF..............|           |AA......|........|
                # |................|           |........|........|
                #
                # But too many chunks have severe performance issues. We merge these chunks during
                # the save process along with some length information and recover them during the
                # load process.
                assert t.ndim == 1, (key, t.shape)
                if with_glu:
                    non_flat_local_shape = (1, self.config.hidden_size, local_ffn_dim_size)
                    chunk_numel = local_ffn_dim_size
                    sub_states = []
                    start_pos = 0
                    for local_expert_idx in range(self.num_local_experts):
                        first_glu_idx = -1
                        w_start_range = -1
                        v_start_range = -1
                        w_tensors = []
                        v_tensors = []
                        w_lens = []
                        v_lens = []
                        expert_global_idx = local_expert_indices_offset + local_expert_idx
                        for input_dim_idx in range(self.config.hidden_size):
                            for glu_idx in range(2):
                                local_idx = (
                                    local_expert_idx * self.config.hidden_size * 2
                                    + input_dim_idx * 2
                                    + glu_idx
                                )
                                if (
                                    flattened_range.start < chunk_numel * (local_idx + 1)
                                    and flattened_range.stop > chunk_numel * local_idx
                                ):
                                    if first_glu_idx == -1:
                                        first_glu_idx = glu_idx
                                    end_pos = min(
                                        flattened_range.stop,
                                        chunk_numel * (local_idx + 1) - flattened_range.start,
                                    )
                                    local_tensor = t[start_pos:end_pos]
                                    local_flattened_range = slice(
                                        max(0, flattened_range.start - chunk_numel * local_idx),
                                        min(
                                            chunk_numel,
                                            flattened_range.stop - chunk_numel * local_idx,
                                        ),
                                    )
                                    assert (
                                        len(local_tensor)
                                        == local_flattened_range.stop - local_flattened_range.start
                                    )
                                    start_pos += len(local_tensor)
                                    if glu_idx == 0:
                                        w_tensors.append(local_tensor)
                                        w_lens.append(len(local_tensor))
                                        if w_start_range == -1:
                                            w_start_range = max(
                                                0, flattened_range.start - chunk_numel * local_idx
                                            )
                                    else:
                                        v_tensors.append(local_tensor)
                                        v_lens.append(len(local_tensor))
                                        if v_start_range == -1:
                                            v_start_range = max(
                                                0, flattened_range.start - chunk_numel * local_idx
                                            )
                        sub_states.append(
                            {
                                'w_tensors': ShardedTensor.from_rank_offsets_flat(
                                    key,
                                    (
                                        torch.cat(w_tensors, -1)
                                        if len(w_tensors) > 0
                                        else torch.Tensor()
                                    ),
                                    non_flat_local_shape,
                                    *sharded_offsets,
                                    (
                                        prepend_axis_num,
                                        expert_global_idx,  # pylint: disable=E0606
                                        num_global_experts,
                                    ),
                                    (prepend_axis_num + 1 + tp_axis, tp_rank, tp_size * 2),
                                    replica_id=replica_id,
                                    prepend_axis_num=prepend_axis_num,
                                    flattened_range=slice(
                                        w_start_range, w_start_range + sum(w_lens)
                                    ),
                                ),
                                'w_lens': LocalNonpersistentObject(w_lens),
                                'v_tensors': ShardedTensor.from_rank_offsets_flat(
                                    key,
                                    (
                                        torch.cat(v_tensors, -1)
                                        if len(v_tensors) > 0
                                        else torch.Tensor()
                                    ),
                                    non_flat_local_shape,
                                    *sharded_offsets,
                                    (prepend_axis_num, expert_global_idx, num_global_experts),
                                    (
                                        prepend_axis_num + 1 + tp_axis,
                                        tp_rank + tp_size,
                                        tp_size * 2,
                                    ),
                                    replica_id=replica_id,
                                    prepend_axis_num=prepend_axis_num,
                                    flattened_range=slice(
                                        v_start_range, v_start_range + sum(v_lens)
                                    ),
                                ),
                                'v_lens': LocalNonpersistentObject(v_lens),
                                'first_glu_idx': LocalNonpersistentObject(first_glu_idx),
                            }
                        )
                else:
                    non_flat_local_shape = (
                        real_shape[0] // self.num_local_experts,
                        *real_shape[1:],
                    )
                    chunk_numel = local_ffn_dim_size * self.config.hidden_size
                    sub_states = []
                    start_pos = 0
                    for local_expert_idx in range(self.num_local_experts):
                        if (
                            flattened_range.start < chunk_numel * (local_expert_idx + 1)
                            and flattened_range.stop > chunk_numel * local_expert_idx
                        ):
                            end_pos = min(
                                flattened_range.stop,
                                chunk_numel * (local_expert_idx + 1) - flattened_range.start,
                            )
                            local_tensor = t[start_pos:end_pos]
                            local_flattened_range = slice(
                                max(0, flattened_range.start - chunk_numel * local_expert_idx),
                                min(
                                    chunk_numel,
                                    flattened_range.stop - chunk_numel * local_expert_idx,
                                ),
                            )
                            assert (
                                len(local_tensor)
                                == local_flattened_range.stop - local_flattened_range.start
                            )
                            start_pos += len(local_tensor)
                            expert_global_idx = local_expert_indices_offset + local_expert_idx
                            sub_states.append(
                                ShardedTensor.from_rank_offsets_flat(
                                    key,
                                    local_tensor,
                                    non_flat_local_shape,
                                    *sharded_offsets,
                                    (prepend_axis_num, expert_global_idx, num_global_experts),
                                    (prepend_axis_num + 1 + tp_axis, tp_rank, tp_size),
                                    replica_id=replica_id,
                                    prepend_axis_num=prepend_axis_num,
                                    flattened_range=local_flattened_range,
                                )
                            )
            return sub_states

        @torch.no_grad()
        def sh_ten_merge_fn(sub_state_dict, tp_axis: int, with_glu: bool):
            if tp_axis == 1:
                # weight1
                weight_shape = (self.config.hidden_size, -1)
            elif tp_axis == 0:
                # weight2
                weight_shape = (-1, self.config.hidden_size)
                assert with_glu == False
            else:
                raise ValueError("tp_axis should be 0 or 1.")
            if isinstance(sub_state_dict, list) and isinstance(sub_state_dict[0], dict):
                # flattened tensor with glu
                res = []
                for local_expert_dict in sub_state_dict:
                    w_tensors = torch.split(
                        local_expert_dict['w_tensors'], local_expert_dict['w_lens']
                    )
                    v_tensors = torch.split(
                        local_expert_dict['v_tensors'], local_expert_dict['v_lens']
                    )
                    first_glu_idx = local_expert_dict['first_glu_idx']
                    if first_glu_idx == 0:
                        res += [
                            x for x in itertools.chain(*itertools.zip_longest(w_tensors, v_tensors))
                        ]
                    else:
                        res += [
                            x for x in itertools.chain(*itertools.zip_longest(v_tensors, w_tensors))
                        ]
                return torch.cat(res)
            elif isinstance(sub_state_dict, list) and sub_state_dict[0].ndim == 1:
                # flattened tensor without glu
                return torch.cat(sub_state_dict)
            else:
                if isinstance(sub_state_dict, dict):
                    assert sub_state_dict['singleton_local_shards']
                    if with_glu:
                        assert isinstance(sub_state_dict['data'], dict)
                        sub_state_dict = torch.cat(
                            (
                                torch.stack(sub_state_dict['data']['w']),
                                torch.stack(sub_state_dict['data']['v']),
                            ),
                            dim=-2,
                        )
                    else:
                        assert isinstance(sub_state_dict['data'], list)
                        sub_state_dict = torch.stack(sub_state_dict['data'])
                else:
                    if with_glu:
                        sub_state_dict = torch.cat(sub_state_dict, -2)
                return sub_state_dict.transpose(-1, -2).reshape(weight_shape)

        state_dict = self.state_dict(prefix='', keep_vars=True)
        for name, tensor in state_dict.items():
            if name == 'weight1':
                tp_axis = 1
                with_glu = self.config.gated_linear_unit
                wkey = f'{prefix}experts.linear_fc1.weight'
            else:
                tp_axis = 0
                with_glu = False
                wkey = f'{prefix}experts.linear_fc2.weight'

            this_replica_id = list(copy.deepcopy(replica_id))
            flattened_range = None

            sharded_state_dict[f'{prefix}{name}'] = ShardedTensorFactory(
                wkey,
                tensor,
                partial(sh_ten_build_fn, tp_axis=tp_axis, with_glu=with_glu),
                partial(sh_ten_merge_fn, tp_axis=tp_axis, with_glu=with_glu),
                tuple(this_replica_id),
                flattened_range=flattened_range,
            )

        replica_id = (0, tp_rank, dp_rank)
        # Add fake _extra_state to be compatible with SequentialMLP
        for expert_local_idx in range(self.num_local_experts):
            expert_global_idx = local_expert_indices_offset + expert_local_idx
            if singleton_local_shards:
                expert_sharded_offsets = sharded_offsets
            else:
                expert_sharded_offsets = (
                    *sharded_offsets,
                    (len(sharded_offsets), expert_global_idx, num_global_experts),
                )
            for mod in ['linear_fc1', 'linear_fc2']:
                if singleton_local_shards:
                    expert_key = f'{prefix}experts.{expert_global_idx}.{mod}._extra_state'
                else:
                    expert_key = f'{prefix}experts.{mod}._extra_state'
                sharded_state_dict[f'{prefix}expert{expert_global_idx}.{mod}._extra_state'] = (
                    make_sharded_object_for_checkpoint(
                        None, expert_key, expert_sharded_offsets, replica_id
                    )
                )

        return sharded_state_dict

    def backward_dw(self):
        """Performs backward pass for weight gradients in Experts.
        Empty implementation for compatibility with SequentialMLP and TEGroupedMLP.
        """
        pass


class TEGroupedMLP(MegatronModule):
    """An efficient implementation of the Experts layer using TE's GroupedLinear.

    Executes multiple experts in parallel to maximize computational efficiency.
    """

    def __init__(
        self,
        num_local_experts,
        config: TransformerConfig,
        submodules: MLPSubmodules,
        pg_collection: Optional[ProcessGroupCollection] = None,
    ):
        super().__init__(config=config)
        self.num_local_experts = num_local_experts
        self.input_size = self.config.hidden_size
        assert not (
            self.config.add_bias_linear and config.bias_dropout_fusion
        ), "bias_dropout_fusion is not supported in TEGroupedMLP when add_bias_linear=True"

<<<<<<< HEAD
        self.ep_group = model_comm_pgs.ep
        self.tp_group = model_comm_pgs.expt_tp
=======
        self.ep_group = pg_collection.ep
>>>>>>> 4fea9928

        # Double the output width with gated linear unit, see https://arxiv.org/pdf/2002.05202.pdf
        ffn_hidden_size = self.config.moe_ffn_hidden_size
        if self.config.gated_linear_unit:
            ffn_hidden_size *= 2

        # TODO(Hepteract): pass pg_collection to submodule after refactoring Linear modules
        self.linear_fc1 = build_module(
            submodules.linear_fc1,
            self.num_local_experts,
            self.input_size,
            ffn_hidden_size,
            config=self.config,
            init_method=self.config.init_method,
            bias=self.config.add_bias_linear,
            skip_bias_add=False,
            is_expert=True,
            tp_comm_buffer_name='fc1',
<<<<<<< HEAD
            tp_group=self.tp_group,
=======
            tp_group=pg_collection.expt_tp,
>>>>>>> 4fea9928
        )

        if self.config.use_te_activation_func and not (submodules.activation_func is None):
            self.activation_func = build_module(submodules.activation_func, config=self.config)
        else:
            self.activation_func = self.config.activation_func

        # TODO(Hepteract): pass pg_collection to submodule after refactoring Linear modules
        self.linear_fc2 = build_module(
            submodules.linear_fc2,
            self.num_local_experts,
            self.config.moe_ffn_hidden_size,
            self.config.hidden_size,
            config=self.config,
            init_method=self.config.output_layer_init_method,
            bias=self.config.add_bias_linear,
            skip_bias_add=True,
            is_expert=True,
            tp_comm_buffer_name='fc2',
<<<<<<< HEAD
            tp_group=self.tp_group,
=======
            tp_group=pg_collection.expt_tp,
        )

        self.activation_recompute = (
            self.config.recompute_granularity == 'selective'
            and "moe_act" in self.config.recompute_modules
>>>>>>> 4fea9928
        )
        if self.activation_recompute and self.config.fp8:
            from megatron.core.extensions.transformer_engine import set_save_original_input

            set_save_original_input(self.linear_fc2)

        if self.config.fp8:
            assert HAVE_TE, "FP8 requires TE."
            self.fp8_padding = Fp8Padding(self.num_local_experts)
            self.fp8_unpadding = Fp8Unpadding(self.num_local_experts)

    @staticmethod
    def _apply_bias(intermediate_parallel, bias_parallel, tokens_per_expert, permuted_probs):
        if bias_parallel is None:
            return intermediate_parallel
        shape = intermediate_parallel.shape
        return (
            torch.cat(
                [
                    t + b * p
                    for t, b, p in zip(
                        torch.split(intermediate_parallel.view(-1, shape[-1]), tokens_per_expert),
                        bias_parallel,
                        torch.split(permuted_probs, tokens_per_expert),
                    )
                ]
            )
            .view(shape)
            .to(intermediate_parallel.dtype)
        )

    def forward(
        self,
        permuted_local_hidden_states: torch.Tensor,
        tokens_per_expert: torch.Tensor,
        permuted_probs: torch.Tensor,
    ) -> Tuple[torch.Tensor, Optional[torch.Tensor]]:
        """Forward of TEGroupedMLP

        Args:
            permuted_local_hidden_states (torch.Tensor): The permuted input hidden states of the
            local experts.
            tokens_per_expert (torch.Tensor): The number of tokens per expert.
            permuted_probs (torch.Tensor): The permuted probs of each token produced by the router.

        Return:
            output (torch.Tensor): The output of the local experts.
        """
        tokens_per_expert = tokens_per_expert.tolist()
        if self.config.fp8:
            actual_tokens_per_expert = tokens_per_expert
            permuted_local_hidden_states, tokens_per_expert = self.fp8_padding(
                permuted_local_hidden_states, tokens_per_expert
            )
            permuted_probs, _ = self.fp8_padding(
                permuted_probs.unsqueeze(-1), actual_tokens_per_expert
            )
        else:
            permuted_probs = permuted_probs.unsqueeze(-1)

        if self.config.moe_apply_probs_on_input:
            assert (
                self.config.moe_router_topk == 1
            ), "`moe_apply_probs_on_input` only works with `moe_router_topk`=1."
            original_dtype = permuted_local_hidden_states.dtype
            permuted_local_hidden_states = permuted_probs * permuted_local_hidden_states
            permuted_local_hidden_states = permuted_local_hidden_states.to(original_dtype)
            # Probs already applied, so reset to 1.
            permuted_probs = torch.ones_like(permuted_probs)

        intermediate_parallel, bias_parallel = self.linear_fc1(
            permuted_local_hidden_states, tokens_per_expert
        )

        def bias_act_func(intermediate_parallel, bias_parallel, permuted_probs):
            if self.config.use_te_activation_func:
                if bias_parallel is not None:
                    intermediate_parallel = intermediate_parallel + bias_parallel
                intermediate_parallel = self.activation_func(intermediate_parallel)
                if permuted_probs is not None:
                    original_dtype = intermediate_parallel.dtype
                    intermediate_parallel = intermediate_parallel * permuted_probs
                    intermediate_parallel = intermediate_parallel.to(original_dtype)
            elif self.config.bias_activation_fusion:
                if self.activation_func == F.silu and self.config.gated_linear_unit:
                    # dtype is handled inside the fused kernel
                    intermediate_parallel = weighted_bias_swiglu_impl(
                        intermediate_parallel,
                        bias_parallel,
                        permuted_probs,
                        self.config.activation_func_fp8_input_store,
                    )
                elif self.activation_func == quick_gelu and self.config.gated_linear_unit:
                    intermediate_parallel = weighted_bias_quick_geglu_impl(
                        intermediate_parallel,
                        bias_parallel,
                        permuted_probs,
                        self.config.activation_func_fp8_input_store,
                        self.config.glu_linear_offset,
                        self.config.activation_func_clamp_value,
                    )
                else:
                    raise ValueError(
                        "Only support fusion of swiglu and quick_gelu in TEGroupedMLP."
                    )
            elif (
                self.activation_func == squared_relu and self.config.use_fused_weighted_squared_relu
            ):
                assert bias_parallel is None
                intermediate_parallel = weighted_squared_relu_impl(
                    intermediate_parallel, permuted_probs
                )
            else:
                if self.config.gated_linear_unit:

                    def glu(x):
                        x_glu, x_linear = torch.chunk(x, 2, dim=-1)
                        if (val := self.config.activation_func_clamp_value) is not None:
                            x_glu = x_glu.clamp(min=None, max=val)
                            x_linear = x_linear.clamp(min=-val, max=val)
                        return self.config.activation_func(x_glu) * (
                            x_linear + self.config.glu_linear_offset
                        )

                    intermediate_parallel = glu(intermediate_parallel)
                else:
                    intermediate_parallel = self.activation_func(intermediate_parallel)
                original_dtype = intermediate_parallel.dtype
                intermediate_parallel = intermediate_parallel * permuted_probs
                intermediate_parallel = intermediate_parallel.to(original_dtype)
            return intermediate_parallel

        if self.activation_recompute:
            self.activation_checkpoint = tensor_parallel.CheckpointWithoutOutput()
            intermediate_parallel = self.activation_checkpoint.checkpoint(
                bias_act_func, intermediate_parallel, bias_parallel, permuted_probs
            )
            output, output_bias = self.linear_fc2(intermediate_parallel, tokens_per_expert)
            self.activation_checkpoint.discard_output_and_register_recompute(output)
        else:
            intermediate_parallel = bias_act_func(
                intermediate_parallel, bias_parallel, permuted_probs
            )
            output, output_bias = self.linear_fc2(intermediate_parallel, tokens_per_expert)

        # upad and concat the output
        if self.config.fp8:
            output = self.fp8_unpadding(output, actual_tokens_per_expert)

        output = self._apply_bias(output, output_bias, tokens_per_expert, permuted_probs)
        output_bias = None

        return output, output_bias

    def sharded_state_dict(
        self, prefix: str = '', sharded_offsets: tuple = (), metadata: Optional[dict] = None
    ) -> ShardedStateDict:
        """
        Maps local expert to global experts.
        The sharded state dict is interchangable with SequentialMLP's.
        """
        # Guard for cases metadata is not provided
        if metadata is None:
            metadata = {
                "dp_cp_group": parallel_state.get_data_parallel_group(with_context_parallel=True)
            }
        elif isinstance(metadata, dict) and "dp_cp_group" not in metadata:
            metadata.update(
                {"dp_cp_group": parallel_state.get_data_parallel_group(with_context_parallel=True)}
            )
        else:
            assert "dp_cp_group" in metadata, "metadata must be a dict with dp_cp_group as key"
        singleton_local_shards = (metadata or {}).get('singleton_local_shards', False)
        sharded_state_dict = {}
        for name, module in self._modules.items():
            sub_sd = sharded_state_dict_default(module, f'{name}.', sharded_offsets, metadata, self.tp_group)
            if name == 'linear_fc1' and self.config.gated_linear_unit:
                num_global_experts = self.ep_group.size() * self.num_local_experts
                local_expert_indices_offset = self.ep_group.rank() * self.num_local_experts
                ep_axis = len(sharded_offsets)
                for i in range(self.num_local_experts):
                    if singleton_local_shards:
                        new_sharded_offsets = sharded_offsets
                    else:
                        new_sharded_offsets = (
                            *sharded_offsets,
                            (ep_axis, local_expert_indices_offset + i, num_global_experts),
                        )
                    for k in (f'{name}.weight{i}', f'{name}.bias{i}'):
                        if k in sub_sd:
                            sub_sd[k] = apply_swiglu_sharded_factory(
                                sub_sd[k], new_sharded_offsets, singleton_local_shards
                            )
            if singleton_local_shards:
                replace_prefix_for_sharding(sub_sd, '', f'{prefix}experts.')
            else:
                # Add prefix here to match sequential's keys
                replace_prefix_for_sharding(sub_sd, f'{name}.', f'{prefix}experts.{name}.')
            sharded_state_dict.update({f"{prefix}{k}": v for k, v in sub_sd.items()})
        return sharded_state_dict

    def backward_dw(self):
        """Performs backward pass for weight gradients in TEGroupedMLP.

        This method executes the backward pass for weight gradients by calling
        backward_dw() on the linear layers in reverse order (fc2 followed by fc1).
        If an error occurs during execution, it is caught and re-raised with a
        descriptive message.
        """
        self.linear_fc2.backward_dw()
        self.linear_fc1.backward_dw()


class SequentialMLP(MegatronModule):
    """An implementation of the Experts layer using a sequence of MLP layers.

    This class executes each expert sequentially.
    """

    def __init__(
        self,
        num_local_experts,
        config: TransformerConfig,
        submodules: MLPSubmodules,
        pg_collection: Optional[ProcessGroupCollection] = None,
    ):

        if config.moe_ffn_hidden_size == config.ffn_hidden_size:
            super().__init__(config=config)
        else:
            # Local SequentialMLP can still be used here by overriding the ffn_hidden_size
            # with a deepcopied config.
            sequential_mlp_config = deepcopy(config)
            sequential_mlp_config.ffn_hidden_size = config.moe_ffn_hidden_size
            super().__init__(config=sequential_mlp_config)

        self.num_local_experts = num_local_experts
        self.local_experts = torch.nn.ModuleList()
<<<<<<< HEAD
        self.ep_group = model_comm_pgs.ep
        self.tp_group = model_comm_pgs.expt_tp
        # use model_comm_pgs.expt_dp_group as data parallel group in this module.
=======
        self.ep_group = pg_collection.ep
        # use pg_collection.expt_dp_group as data parallel group in this module.
>>>>>>> 4fea9928
        # TODO (Hepteract): expt_dp wont be needed here once distributed checkpoint is refactored
        self.dp_group = pg_collection.expt_dp

        for _ in range(self.num_local_experts):
            expert = MLP(
                self.config,
                submodules,
                ffn_hidden_size=self.config.moe_ffn_hidden_size,
                is_expert=True,
<<<<<<< HEAD
                tp_group=self.tp_group,
=======
                tp_group=pg_collection.expt_tp,
>>>>>>> 4fea9928
            )
            self.local_experts.append(expert)

    def _pad_tensor_for_fp8(self, hidden, probs):
        """Padding tensor shape to multiples of 16/32."""
        actual_num_tokens = hidden.shape[0]
        divisor = get_fp8_align_size(self.config.fp8_recipe)
        padded_num_tokens = ceil(actual_num_tokens / divisor) * divisor - actual_num_tokens
        if padded_num_tokens > 0:
            pad_tensor = torch.zeros(
                padded_num_tokens, hidden.shape[1], dtype=hidden.dtype, device=hidden.device
            )
            hidden = torch.cat((hidden, pad_tensor), dim=0)
            pad_probs = torch.zeros(padded_num_tokens, dtype=probs.dtype, device=probs.device)
            probs = torch.cat((probs, pad_probs), dim=0)
        return hidden, probs

    def forward(
        self,
        permuted_local_hidden_states: torch.Tensor,
        tokens_per_expert: torch.Tensor,
        permuted_probs: torch.Tensor,
    ):
        """Forward step of the SequentialMLP."""

        if self.config.moe_apply_probs_on_input:
            assert (
                self.config.moe_router_topk == 1
            ), "`moe_apply_probs_on_input` only works with `moe_router_topk`=1."
            original_dtype = permuted_local_hidden_states.dtype
            permuted_local_hidden_states = (
                permuted_probs.unsqueeze(-1) * permuted_local_hidden_states
            )
            permuted_local_hidden_states = permuted_local_hidden_states.to(original_dtype)
            # Probs already applied, so reset to 1.
            permuted_probs = torch.ones_like(permuted_probs)

        if self.num_local_experts == 1:
            if self.config.fp8:
                hidden, probs = self._pad_tensor_for_fp8(
                    permuted_local_hidden_states, permuted_probs
                )
                output, output_bias = self.local_experts[0](hidden, probs)
                output = output[: permuted_local_hidden_states.shape[0]]
            else:
                output, output_bias = self.local_experts[0](
                    permuted_local_hidden_states, permuted_probs
                )

            return output, output_bias
        else:
            tokens_per_expert = tokens_per_expert.tolist()
            tokens_list = torch.split(permuted_local_hidden_states, tokens_per_expert)
            probs_list = torch.split(permuted_probs, tokens_per_expert)

            output_local_list = []

            for expert, tokens, probs in zip(self.local_experts, tokens_list, probs_list):
                if self.config.fp8:
                    hidden, probs = self._pad_tensor_for_fp8(tokens, probs)
                    output, output_bias = expert(hidden, probs)
                    output = output[: tokens.shape[0]]
                else:
                    output, output_bias = expert(tokens, probs)
                output_local_list.append(output)

            output_local = torch.cat(output_local_list, dim=0)
            output_bias_local = None
            # Note: if bias is enabled on experts, it is already added to the output at this point
            return output_local, output_bias_local

    def backward_dw(self):
        """Backward pass for weight gradients in SequentialMLP."""
        for expert in self.local_experts:
            expert.backward_dw()

    def sharded_state_dict(self, prefix='', sharded_offsets=(), metadata=None):
        """Maps local expert to global experts."""
        # Guard for cases metadata is not provided
        if metadata is None:
            metadata = {
                "dp_cp_group": parallel_state.get_data_parallel_group(with_context_parallel=True)
            }
        elif isinstance(metadata, dict) and "dp_cp_group" not in metadata:
            metadata.update(
                {"dp_cp_group": parallel_state.get_data_parallel_group(with_context_parallel=True)}
            )
        else:
            assert "dp_cp_group" in metadata, "metadata must be a dict with dp_cp_group as key"

        sharded_state_dict = {}
        num_global_experts = self.ep_group.size() * self.num_local_experts
        local_expert_indices_offset = self.ep_group.rank() * self.num_local_experts

        singleton_local_shards = (metadata or {}).get('singleton_local_shards', False)

        for expert_local_idx, expert in enumerate(self.local_experts):
            expert_global_idx = local_expert_indices_offset + expert_local_idx
            expert_state_dict_prefix = f'{prefix}local_experts.{expert_local_idx}.'
            if singleton_local_shards:
                expert_sharded_prefix = f'{prefix}experts.{expert_global_idx}.'
                expert_sharded_offsets = sharded_offsets
            else:
                expert_sharded_prefix = f'{prefix}experts.'
                expert_sharded_offsets = (
                    *sharded_offsets,
                    (len(sharded_offsets), expert_global_idx, num_global_experts),
                )

            expert_state_dict = expert.sharded_state_dict(
                expert_state_dict_prefix, expert_sharded_offsets, metadata
            )
            # Remove expert layers indexing from sharded keys
            replace_prefix_for_sharding(
                expert_state_dict, expert_state_dict_prefix, expert_sharded_prefix
            )
            # Adjust replica ids - replication along DP modulo EP
            for k, sh_ten in expert_state_dict.items():
                replica_id = sh_ten.replica_id
                assert (
                    len(replica_id) == 3
                ), f'Expected replica_id for {k} to be in (PP, TP, DP) format, got: {replica_id}'

                sh_ten.replica_id = (*replica_id[:2], self.dp_group.rank())

            sharded_state_dict.update(expert_state_dict)
        return sharded_state_dict<|MERGE_RESOLUTION|>--- conflicted
+++ resolved
@@ -55,10 +55,6 @@
     HAVE_TE = False
 
 
-<<<<<<< HEAD
-class TrackedValue:
-    """A wrapper class that tracks access to a value and prints a traceback.
-=======
 # TODO(Hepteract): delete the usage of the global parallel_state.
 # Currently we still have to use the global parallel_state in expert_dist_ckpt_decorator(),
 # in order to set sub-module's process group while getting sharded_state_dict.
@@ -66,10 +62,6 @@
 # and delete the function expert_dist_ckpt_decorator.
 def expert_dist_ckpt_decorator(func):
     """Decorator of shared_state_dict in expert layer for distributed checkpoint.
->>>>>>> 4fea9928
-
-    This class wraps any value and prints a detailed traceback whenever the value
-    is accessed through any operation (arithmetic, comparison, conversion, etc.).
 
     Usage:
         tracked_var = TrackedValue(42, "my_variable")
@@ -905,12 +897,7 @@
             self.config.add_bias_linear and config.bias_dropout_fusion
         ), "bias_dropout_fusion is not supported in TEGroupedMLP when add_bias_linear=True"
 
-<<<<<<< HEAD
-        self.ep_group = model_comm_pgs.ep
-        self.tp_group = model_comm_pgs.expt_tp
-=======
         self.ep_group = pg_collection.ep
->>>>>>> 4fea9928
 
         # Double the output width with gated linear unit, see https://arxiv.org/pdf/2002.05202.pdf
         ffn_hidden_size = self.config.moe_ffn_hidden_size
@@ -929,11 +916,7 @@
             skip_bias_add=False,
             is_expert=True,
             tp_comm_buffer_name='fc1',
-<<<<<<< HEAD
-            tp_group=self.tp_group,
-=======
             tp_group=pg_collection.expt_tp,
->>>>>>> 4fea9928
         )
 
         if self.config.use_te_activation_func and not (submodules.activation_func is None):
@@ -953,16 +936,12 @@
             skip_bias_add=True,
             is_expert=True,
             tp_comm_buffer_name='fc2',
-<<<<<<< HEAD
-            tp_group=self.tp_group,
-=======
             tp_group=pg_collection.expt_tp,
         )
 
         self.activation_recompute = (
             self.config.recompute_granularity == 'selective'
             and "moe_act" in self.config.recompute_modules
->>>>>>> 4fea9928
         )
         if self.activation_recompute and self.config.fp8:
             from megatron.core.extensions.transformer_engine import set_save_original_input
@@ -1201,14 +1180,8 @@
 
         self.num_local_experts = num_local_experts
         self.local_experts = torch.nn.ModuleList()
-<<<<<<< HEAD
-        self.ep_group = model_comm_pgs.ep
-        self.tp_group = model_comm_pgs.expt_tp
-        # use model_comm_pgs.expt_dp_group as data parallel group in this module.
-=======
         self.ep_group = pg_collection.ep
         # use pg_collection.expt_dp_group as data parallel group in this module.
->>>>>>> 4fea9928
         # TODO (Hepteract): expt_dp wont be needed here once distributed checkpoint is refactored
         self.dp_group = pg_collection.expt_dp
 
@@ -1218,11 +1191,7 @@
                 submodules,
                 ffn_hidden_size=self.config.moe_ffn_hidden_size,
                 is_expert=True,
-<<<<<<< HEAD
-                tp_group=self.tp_group,
-=======
                 tp_group=pg_collection.expt_tp,
->>>>>>> 4fea9928
             )
             self.local_experts.append(expert)
 
