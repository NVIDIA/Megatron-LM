# Copyright (c) 2025 NVIDIA CORPORATION & AFFILIATES. All rights reserved.

import copy
import itertools
from copy import deepcopy
from functools import partial, wraps
from math import ceil
from typing import Optional, Tuple

import torch
import torch.nn.functional as F
from torch.nn.parameter import Parameter

from megatron.core import parallel_state, tensor_parallel
from megatron.core.activations import squared_relu
from megatron.core.dist_checkpointing import ShardedTensor
from megatron.core.dist_checkpointing.mapping import (
    LocalNonpersistentObject,
    ReplicaId,
    ShardedStateDict,
    ShardedTensorFactory,
)
from megatron.core.dist_checkpointing.utils import replace_prefix_for_sharding
from megatron.core.fusions.fused_bias_geglu import quick_gelu, weighted_bias_quick_geglu_impl
from megatron.core.fusions.fused_bias_swiglu import weighted_bias_swiglu_impl
from megatron.core.fusions.fused_weighted_squared_relu import weighted_squared_relu_impl
from megatron.core.jit import jit_fuser
from megatron.core.pipeline_parallel.fine_grained_activation_offload import (
    fine_grained_offloading_group_commit,
    fine_grained_offloading_group_start,
    get_fine_grained_offloading_context,
)
from megatron.core.tensor_parallel.layers import (
    _initialize_affine_weight_cpu,
    _initialize_affine_weight_gpu,
)
from megatron.core.tensor_parallel.utils import divide
from megatron.core.transformer.mlp import MLP, MLPSubmodules, apply_swiglu_sharded_factory
from megatron.core.transformer.module import MegatronModule
from megatron.core.transformer.moe import grouped_gemm_util as gg
from megatron.core.transformer.moe.moe_utils import (
    ProcessGroupCollection,
    get_align_size_for_quantization,
)
from megatron.core.transformer.spec_utils import build_module
from megatron.core.transformer.transformer_config import TransformerConfig
from megatron.core.transformer.utils import (
    make_sharded_object_for_checkpoint,
    sharded_state_dict_default,
)

try:
    import transformer_engine as te  # pylint: disable=unused-import

    from megatron.core.extensions.transformer_engine import Fp8Padding, Fp8Unpadding

    HAVE_TE = True

except ImportError:

    HAVE_TE = False


# TODO(Hepteract): delete the usage of the global parallel_state.
# Currently we still have to use the global parallel_state in expert_dist_ckpt_decorator(),
# in order to set sub-module's process group while getting sharded_state_dict.
# After sub-module's refactoring is done, we can pass pg_collection to sub-module
# and delete the function expert_dist_ckpt_decorator.
def expert_dist_ckpt_decorator(func):
    """Decorator of shared_state_dict in expert layer for distributed checkpoint.

    Since !1940, the TP size for Expert layer can be different with Attention.
    To make distributed checkpoint work in such cases, we use a decorator to
    replace the default TP parallel states with expert-TP parallel states.
    """

    @wraps(func)
    def wrapper(*args, **kwargs):
        # Store original states
        original_rank = parallel_state._MPU_TENSOR_MODEL_PARALLEL_RANK
        original_size = parallel_state._MPU_TENSOR_MODEL_PARALLEL_WORLD_SIZE
        original_group = parallel_state._TENSOR_MODEL_PARALLEL_GROUP
        try:
            # Set new states
            parallel_state._MPU_TENSOR_MODEL_PARALLEL_RANK = (
                parallel_state.get_expert_tensor_parallel_rank()
            )
            parallel_state._MPU_TENSOR_MODEL_PARALLEL_WORLD_SIZE = (
                parallel_state.get_expert_tensor_parallel_world_size()
            )
            parallel_state._TENSOR_MODEL_PARALLEL_GROUP = (
                parallel_state.get_expert_tensor_parallel_group()
            )

            # Execute the function
            result = func(*args, **kwargs)
        finally:
            # Restore original states
            parallel_state._MPU_TENSOR_MODEL_PARALLEL_RANK = original_rank
            parallel_state._MPU_TENSOR_MODEL_PARALLEL_WORLD_SIZE = original_size
            parallel_state._TENSOR_MODEL_PARALLEL_GROUP = original_group
        return result

    return wrapper


class GroupedMLP(MegatronModule):
    """An efficient implementation of the Experts layer using GroupedGEMM.

    Executes multiple experts in parallel to maximize computational efficiency.
    """

    def __init__(
        self,
        num_local_experts: int,
        config: TransformerConfig,
        pg_collection: Optional[ProcessGroupCollection] = None,
    ):
        super().__init__(config=config)
        self.config: TransformerConfig = config
        self.num_local_experts = num_local_experts
        gg.assert_grouped_gemm_is_available()
        assert (
            config.add_bias_linear == False
        ), "bias not supported in Grouped GEMM yet, please set '--disable-bias-linear' instead."

        self.expert_parallel = config.expert_model_parallel_size > 1
        if self.config.gated_linear_unit:
            if self.config.activation_func not in (F.silu, F.gelu):
                raise ValueError("Activation function must be silu or gelu when using GroupedMLP.")

            @jit_fuser
            def glu(x):
                x = torch.chunk(x, 2, dim=-1)
                return self.config.activation_func(x[0]) * x[1]

            self.activation_func = glu
        else:
            self.activation_func = self.config.activation_func
        self.activation_recompute = (
            self.config.recompute_granularity == 'selective'
            and "moe_act" in self.config.recompute_modules
        )
        if self.activation_recompute and (self.config.fp8 or self.config.fp4):
            raise ValueError(
                "moe_act recompute for fp8 or fp4 cannot work with the legacy GroupedMLP."
            )

        @jit_fuser
        def activation_func_with_probs(x, probs):
            dtype = x.dtype
            res = self.activation_func(x) * probs
            return res.to(dtype)

        self.activation_func_with_probs = activation_func_with_probs

        self.ep_group = pg_collection.ep
        # use pg_collection.expt_tp_group as tensor parallel group in this module.
        self.tp_group = pg_collection.expt_tp
        # use pg_collection.expt_dp_group as data parallel group in this module.
        self.dp_group = pg_collection.expt_dp
        # How many feature each rank holds for fc1 and fc2, respectively.
        tp_size = self.tp_group.size()
        tp_rank = self.tp_group.rank()

        fc1_output_size = self.config.moe_ffn_hidden_size * self.num_local_experts
        if config.gated_linear_unit:
            # Project to 4h. If using swiglu double the output width,
            # see https://arxiv.org/pdf/2002.05202.pdf
            fc1_output_size *= 2
        fc1_output_size_per_partition = divide(fc1_output_size, tp_size)

        fc2_input_size = self.config.moe_ffn_hidden_size * self.num_local_experts
        fc2_input_size_per_partition = divide(fc2_input_size, tp_size)

        # Note: The current kernel implementations of grouped_gemm
        # does not support transposition with CUTLASS grouped GEMM
        # (https://github.com/fanshiqing/grouped_gemm/blob/main/csrc/grouped_gemm.cu#L355-L358)
        # and as a result we avoid allocate the transpose of weights.
        # Initialize weight.
        if config.use_cpu_initialization:
            self.weight1 = Parameter(
                torch.empty(
                    self.config.hidden_size,
                    fc1_output_size_per_partition,
                    dtype=config.params_dtype,
                )
            )
            self.weight2 = Parameter(
                torch.empty(
                    fc2_input_size_per_partition, self.config.hidden_size, dtype=config.params_dtype
                )
            )
            if config.perform_initialization:
                _initialize_affine_weight_cpu(
                    self.weight1,
                    self.config.hidden_size,
                    fc1_output_size,
                    fc1_output_size_per_partition,
                    partition_dim=1,
                    init_method=config.init_method,
                    params_dtype=config.params_dtype,
                    rank=tp_rank,
                    world_size=tp_size,
                )
                _initialize_affine_weight_cpu(
                    self.weight2,
                    fc2_input_size,
                    self.config.hidden_size,
                    fc2_input_size_per_partition,
                    partition_dim=0,
                    init_method=config.output_layer_init_method,
                    params_dtype=config.params_dtype,
                    rank=tp_rank,
                    world_size=tp_size,
                )
        else:
            self.weight1 = Parameter(
                torch.empty(
                    self.config.hidden_size,
                    fc1_output_size_per_partition,
                    device=torch.cuda.current_device(),
                    dtype=config.params_dtype,
                )
            )
            self.weight2 = Parameter(
                torch.empty(
                    fc2_input_size_per_partition,
                    self.config.hidden_size,
                    device=torch.cuda.current_device(),
                    dtype=config.params_dtype,
                )
            )
            if config.perform_initialization:
                _initialize_affine_weight_gpu(
                    self.weight1, config.init_method, partition_dim=1, is_expert=True
                )
                _initialize_affine_weight_gpu(
                    self.weight2, config.output_layer_init_method, partition_dim=0, is_expert=True
                )
        setattr(self.weight1, 'allreduce', not self.expert_parallel)
        setattr(self.weight2, 'allreduce', not self.expert_parallel)

        def remove_extra_states_check(self, incompatible_keys):
            """
            Remove _extra_state from unexpected keys.
            These keys are for dist ckpt compatibility with SequentialMLP.
            """
            keys = deepcopy(incompatible_keys.unexpected_keys)
            for key in keys:
                if '_extra_state' in key:
                    incompatible_keys.unexpected_keys.remove(key)

        self.register_load_state_dict_post_hook(remove_extra_states_check)

    def forward(
        self,
        permuted_local_hidden_states: torch.Tensor,
        tokens_per_expert: torch.Tensor,
        permuted_probs: torch.Tensor,
    ):
        """Forward step of the GroupedMLP."""
        if self.activation_recompute:
            self.activation_checkpoint = tensor_parallel.CheckpointWithoutOutput()

        if self.config.moe_apply_probs_on_input:
            assert (
                self.config.moe_router_topk == 1
            ), "`moe_apply_probs_on_input` only works with `moe_router_topk`=1."
            original_dtype = permuted_local_hidden_states.dtype
            permuted_local_hidden_states = (
                permuted_probs.unsqueeze(-1) * permuted_local_hidden_states
            )
            permuted_local_hidden_states = permuted_local_hidden_states.to(original_dtype)
            # Probs already applied, so reset to 1.
            permuted_probs = torch.ones_like(permuted_probs)

        if permuted_local_hidden_states.nelement() != 0:
            # Reshape the weights for the grouped GEMMs.
            w1 = self.weight1.view(self.num_local_experts, self.config.hidden_size, -1)
            w2 = self.weight2.view(self.num_local_experts, -1, self.config.hidden_size)

            fc1_output = gg.ops.gmm(
                permuted_local_hidden_states, w1, tokens_per_expert, trans_b=False
            )
            if self.activation_recompute:
                intermediate_parallel = self.activation_checkpoint.checkpoint(
                    self.activation_func_with_probs, fc1_output, permuted_probs.unsqueeze(-1)
                )
                fc2_output = gg.ops.gmm(intermediate_parallel, w2, tokens_per_expert, trans_b=False)
                self.activation_checkpoint.discard_output_and_register_recompute(fc2_output)
            else:
                intermediate_parallel = self.activation_func_with_probs(
                    fc1_output, permuted_probs.unsqueeze(-1)
                )
                fc2_output = gg.ops.gmm(intermediate_parallel, w2, tokens_per_expert, trans_b=False)
        else:
            # No token is allocated for local experts.
            assert torch.count_nonzero(tokens_per_expert) == 0

            # Make sure params of experts still have gradients even given zero tokens.
            w1 = self.weight1.view(self.config.hidden_size, -1)
            w2 = self.weight2.view(-1, self.config.hidden_size)
            h = torch.matmul(permuted_local_hidden_states, w1)
            if self.activation_recompute:
                h = self.activation_checkpoint.checkpoint(
                    self.activation_func_with_probs, h, permuted_probs.unsqueeze(-1)
                )
                fc2_output = torch.matmul(h, w2)
                self.activation_checkpoint.discard_output_and_register_recompute(fc2_output)
            else:
                h = self.activation_func_with_probs(h, permuted_probs.unsqueeze(-1))
                fc2_output = torch.matmul(h, w2)

        return fc2_output, None

    @expert_dist_ckpt_decorator
    def sharded_state_dict(self, prefix='', sharded_offsets=(), metadata=None):
        """
        Maps local expert to global experts.
        The sharded_state_dict for the weight parts are compatible with the SequentialMLP,
        whereas the optimizer states are not due to the limitation from weight transposing.
        That is, for finetuning scenario, the checkpoint is compatible with the SequentialMLP.

        When `singleton_local_shards` metadata flag is True, experts are broken down into
        separate tensors and stored under separate global keys. Additionally, similarly to MLP,
        layers with GLU activations are broken down into separate `w` and `v` tensors.
        """
        singleton_local_shards = (metadata or {}).get('singleton_local_shards', False)
        sharded_state_dict = {}
        ep_size = self.ep_group.size()
        ep_rank = self.ep_group.rank()
        tp_size = self.tp_group.size()
        tp_rank = self.tp_group.rank()
        dp_rank = self.dp_group.rank()
        num_global_experts = ep_size * self.num_local_experts
        local_expert_indices_offset = ep_rank * self.num_local_experts

        prepend_axis_num = len(sharded_offsets)
        replica_id = (0, 0, dp_rank)

        local_ffn_dim_size = (
            self.weight2.numel() // self.num_local_experts // self.config.hidden_size
        )

        def _break_into_individual_experts(
            experts_ten: torch.Tensor,
            key: str,
            tp_offset: Tuple[int, int, int],
            replica_id: ReplicaId,
        ):
            """Breaks experts into individual tensors and stores them under separate global keys"""
            experts_state = []
            assert len(experts_ten) == self.num_local_experts, (
                experts_ten.shape,
                self.num_local_experts,
            )
            for local_expert_idx, expert_ten in enumerate(experts_ten):
                global_expert_idx = local_expert_indices_offset + local_expert_idx
                expert_key = key.replace(
                    f'{prefix}experts.', f'{prefix}experts.{global_expert_idx}.'
                )
                experts_state.append(
                    ShardedTensor.from_rank_offsets(
                        expert_key,
                        expert_ten.contiguous(),
                        *sharded_offsets,
                        tp_offset,
                        replica_id=replica_id,
                        prepend_axis_num=prepend_axis_num,
                    )
                )
            return experts_state

        @torch.no_grad()
        def sh_ten_build_fn(
            key: str,
            t: torch.Tensor,
            replica_id: ReplicaId,
            flattened_range: Optional[slice],
            tp_axis: int,
            with_glu: bool,
        ):
            # TODO: write a generic implementation to cover both cases with and without GLU
            if tp_axis == 1:
                # weight1
                if with_glu:
                    last_dim_size = local_ffn_dim_size * 2
                else:
                    last_dim_size = local_ffn_dim_size
                real_shape = (self.num_local_experts, self.config.hidden_size, last_dim_size)
            elif tp_axis == 0:
                # weight2
                real_shape = (self.num_local_experts, local_ffn_dim_size, self.config.hidden_size)
                assert with_glu == False
            else:
                raise ValueError("tp_axis should be 0 or 1.")
            if flattened_range is None:
                # weights
                t = t.view(real_shape).transpose(-1, -2)
                # change tp_axis due to the transposing
                tp_axis = 1 - tp_axis
                if with_glu:
                    assert tp_axis == 0, tp_axis
                    if singleton_local_shards:
                        w_tensor, v_tensor = torch.chunk(t, 2, -2)
                        w_key = f'{key}_w'
                        v_key = f'{key}_v'
                        sub_states = {
                            'singleton_local_shards': LocalNonpersistentObject(True),
                            'data': {
                                'w': _break_into_individual_experts(
                                    w_tensor,
                                    w_key,
                                    (prepend_axis_num, tp_rank, tp_size),
                                    replica_id,
                                ),
                                'v': _break_into_individual_experts(
                                    v_tensor,
                                    v_key,
                                    (prepend_axis_num, tp_rank, tp_size),
                                    replica_id,
                                ),
                            },
                        }
                    else:
                        local_tensors = torch.chunk(t, 2, -2)
                        sub_states = [
                            ShardedTensor.from_rank_offsets(
                                key,
                                local_tensors[0].contiguous(),
                                *sharded_offsets,
                                (prepend_axis_num, ep_rank, ep_size),
                                (prepend_axis_num + 1, tp_rank, tp_size * 2),
                                replica_id=replica_id,
                                prepend_axis_num=prepend_axis_num,
                            ),
                            ShardedTensor.from_rank_offsets(
                                key,
                                local_tensors[1].contiguous(),
                                *sharded_offsets,
                                (prepend_axis_num, ep_rank, ep_size),
                                (prepend_axis_num + 1, tp_size + tp_rank, tp_size * 2),
                                replica_id=replica_id,
                                prepend_axis_num=prepend_axis_num,
                            ),
                        ]
                else:
                    if singleton_local_shards:
                        sub_states = {
                            'singleton_local_shards': LocalNonpersistentObject(True),
                            'data': _break_into_individual_experts(
                                t, key, (prepend_axis_num + tp_axis, tp_rank, tp_size), replica_id
                            ),
                        }
                    else:
                        sub_states = ShardedTensor.from_rank_offsets(
                            key,
                            t.contiguous(),
                            *sharded_offsets,
                            (prepend_axis_num, ep_rank, ep_size),
                            (prepend_axis_num + 1 + tp_axis, tp_rank, tp_size),
                            replica_id=replica_id,
                            prepend_axis_num=prepend_axis_num,
                        )
            else:
                if singleton_local_shards:
                    raise NotImplementedError(
                        'flattened_range not supported for'
                        ' GroupedMLP with singleton_local_shards'
                    )
                # flattened optmizer states
                # the non-flattened weight shape is [local_expert_num, hidden_size, ffn_size]
                #
                # For the case without GLU, it is straightforward, we just need to split each
                # expert along the dim-0.
                #
                # For the case with GLU, we need to split the experts along dim-0 and split the
                # two tensors for GLU along dim-2.
                # To split along the non-first dim, we need to chunk the tensor into small pieces,
                # since they belong to different tenors and are interleaved in the flattened space.
                # Refer to the below sketch graph.
                # |................|           |........|........|
                # |............FFFF|           |........|....BBBB|
                # |FFFFFFFFFFFFFFFF|     ->    |AAAAAAAA|BBBBBBBB|
                # |FFFFFFFFFFFFFFFF|           |AAAAAAAA|BBBBBBBB|
                # |FF..............|           |AA......|........|
                # |................|           |........|........|
                #
                # But too many chunks have severe performance issues. We merge these chunks during
                # the save process along with some length information and recover them during the
                # load process.
                assert t.ndim == 1, (key, t.shape)
                if with_glu:
                    non_flat_local_shape = (1, self.config.hidden_size, local_ffn_dim_size)
                    chunk_numel = local_ffn_dim_size
                    sub_states = []
                    start_pos = 0
                    for local_expert_idx in range(self.num_local_experts):
                        first_glu_idx = -1
                        w_start_range = -1
                        v_start_range = -1
                        w_tensors = []
                        v_tensors = []
                        w_lens = []
                        v_lens = []
                        expert_global_idx = local_expert_indices_offset + local_expert_idx
                        for input_dim_idx in range(self.config.hidden_size):
                            for glu_idx in range(2):
                                local_idx = (
                                    local_expert_idx * self.config.hidden_size * 2
                                    + input_dim_idx * 2
                                    + glu_idx
                                )
                                if (
                                    flattened_range.start < chunk_numel * (local_idx + 1)
                                    and flattened_range.stop > chunk_numel * local_idx
                                ):
                                    if first_glu_idx == -1:
                                        first_glu_idx = glu_idx
                                    end_pos = min(
                                        flattened_range.stop,
                                        chunk_numel * (local_idx + 1) - flattened_range.start,
                                    )
                                    local_tensor = t[start_pos:end_pos]
                                    local_flattened_range = slice(
                                        max(0, flattened_range.start - chunk_numel * local_idx),
                                        min(
                                            chunk_numel,
                                            flattened_range.stop - chunk_numel * local_idx,
                                        ),
                                    )
                                    assert (
                                        len(local_tensor)
                                        == local_flattened_range.stop - local_flattened_range.start
                                    )
                                    start_pos += len(local_tensor)
                                    if glu_idx == 0:
                                        w_tensors.append(local_tensor)
                                        w_lens.append(len(local_tensor))
                                        if w_start_range == -1:
                                            w_start_range = max(
                                                0, flattened_range.start - chunk_numel * local_idx
                                            )
                                    else:
                                        v_tensors.append(local_tensor)
                                        v_lens.append(len(local_tensor))
                                        if v_start_range == -1:
                                            v_start_range = max(
                                                0, flattened_range.start - chunk_numel * local_idx
                                            )
                        sub_states.append(
                            {
                                'w_tensors': ShardedTensor.from_rank_offsets_flat(
                                    key,
                                    (
                                        torch.cat(w_tensors, -1)
                                        if len(w_tensors) > 0
                                        else torch.Tensor()
                                    ),
                                    non_flat_local_shape,
                                    *sharded_offsets,
                                    (
                                        prepend_axis_num,
                                        expert_global_idx,  # pylint: disable=E0606
                                        num_global_experts,
                                    ),
                                    (prepend_axis_num + 1 + tp_axis, tp_rank, tp_size * 2),
                                    replica_id=replica_id,
                                    prepend_axis_num=prepend_axis_num,
                                    flattened_range=slice(
                                        w_start_range, w_start_range + sum(w_lens)
                                    ),
                                ),
                                'w_lens': LocalNonpersistentObject(w_lens),
                                'v_tensors': ShardedTensor.from_rank_offsets_flat(
                                    key,
                                    (
                                        torch.cat(v_tensors, -1)
                                        if len(v_tensors) > 0
                                        else torch.Tensor()
                                    ),
                                    non_flat_local_shape,
                                    *sharded_offsets,
                                    (prepend_axis_num, expert_global_idx, num_global_experts),
                                    (
                                        prepend_axis_num + 1 + tp_axis,
                                        tp_rank + tp_size,
                                        tp_size * 2,
                                    ),
                                    replica_id=replica_id,
                                    prepend_axis_num=prepend_axis_num,
                                    flattened_range=slice(
                                        v_start_range, v_start_range + sum(v_lens)
                                    ),
                                ),
                                'v_lens': LocalNonpersistentObject(v_lens),
                                'first_glu_idx': LocalNonpersistentObject(first_glu_idx),
                            }
                        )
                else:
                    non_flat_local_shape = (
                        real_shape[0] // self.num_local_experts,
                        *real_shape[1:],
                    )
                    chunk_numel = local_ffn_dim_size * self.config.hidden_size
                    sub_states = []
                    start_pos = 0
                    for local_expert_idx in range(self.num_local_experts):
                        if (
                            flattened_range.start < chunk_numel * (local_expert_idx + 1)
                            and flattened_range.stop > chunk_numel * local_expert_idx
                        ):
                            end_pos = min(
                                flattened_range.stop,
                                chunk_numel * (local_expert_idx + 1) - flattened_range.start,
                            )
                            local_tensor = t[start_pos:end_pos]
                            local_flattened_range = slice(
                                max(0, flattened_range.start - chunk_numel * local_expert_idx),
                                min(
                                    chunk_numel,
                                    flattened_range.stop - chunk_numel * local_expert_idx,
                                ),
                            )
                            assert (
                                len(local_tensor)
                                == local_flattened_range.stop - local_flattened_range.start
                            )
                            start_pos += len(local_tensor)
                            expert_global_idx = local_expert_indices_offset + local_expert_idx
                            sub_states.append(
                                ShardedTensor.from_rank_offsets_flat(
                                    key,
                                    local_tensor,
                                    non_flat_local_shape,
                                    *sharded_offsets,
                                    (prepend_axis_num, expert_global_idx, num_global_experts),
                                    (prepend_axis_num + 1 + tp_axis, tp_rank, tp_size),
                                    replica_id=replica_id,
                                    prepend_axis_num=prepend_axis_num,
                                    flattened_range=local_flattened_range,
                                )
                            )
            return sub_states

        @torch.no_grad()
        def sh_ten_merge_fn(sub_state_dict, tp_axis: int, with_glu: bool):
            if tp_axis == 1:
                # weight1
                weight_shape = (self.config.hidden_size, -1)
            elif tp_axis == 0:
                # weight2
                weight_shape = (-1, self.config.hidden_size)
                assert with_glu == False
            else:
                raise ValueError("tp_axis should be 0 or 1.")
            if isinstance(sub_state_dict, list) and isinstance(sub_state_dict[0], dict):
                # flattened tensor with glu
                res = []
                for local_expert_dict in sub_state_dict:
                    w_tensors = torch.split(
                        local_expert_dict['w_tensors'], local_expert_dict['w_lens']
                    )
                    v_tensors = torch.split(
                        local_expert_dict['v_tensors'], local_expert_dict['v_lens']
                    )
                    first_glu_idx = local_expert_dict['first_glu_idx']
                    if first_glu_idx == 0:
                        res += [
                            x for x in itertools.chain(*itertools.zip_longest(w_tensors, v_tensors))
                        ]
                    else:
                        res += [
                            x for x in itertools.chain(*itertools.zip_longest(v_tensors, w_tensors))
                        ]
                return torch.cat(res)
            elif isinstance(sub_state_dict, list) and sub_state_dict[0].ndim == 1:
                # flattened tensor without glu
                return torch.cat(sub_state_dict)
            else:
                if isinstance(sub_state_dict, dict):
                    assert sub_state_dict['singleton_local_shards']
                    if with_glu:
                        assert isinstance(sub_state_dict['data'], dict)
                        sub_state_dict = torch.cat(
                            (
                                torch.stack(sub_state_dict['data']['w']),
                                torch.stack(sub_state_dict['data']['v']),
                            ),
                            dim=-2,
                        )
                    else:
                        assert isinstance(sub_state_dict['data'], list)
                        sub_state_dict = torch.stack(sub_state_dict['data'])
                else:
                    if with_glu:
                        sub_state_dict = torch.cat(sub_state_dict, -2)
                return sub_state_dict.transpose(-1, -2).reshape(weight_shape)

        state_dict = self.state_dict(prefix='', keep_vars=True)
        for name, tensor in state_dict.items():
            if name == 'weight1':
                tp_axis = 1
                with_glu = self.config.gated_linear_unit
                wkey = f'{prefix}experts.linear_fc1.weight'
            else:
                tp_axis = 0
                with_glu = False
                wkey = f'{prefix}experts.linear_fc2.weight'

            this_replica_id = list(copy.deepcopy(replica_id))
            flattened_range = None

            sharded_state_dict[f'{prefix}{name}'] = ShardedTensorFactory(
                wkey,
                tensor,
                partial(sh_ten_build_fn, tp_axis=tp_axis, with_glu=with_glu),
                partial(sh_ten_merge_fn, tp_axis=tp_axis, with_glu=with_glu),
                tuple(this_replica_id),
                flattened_range=flattened_range,
            )

        replica_id = (0, tp_rank, dp_rank)
        # Add fake _extra_state to be compatible with SequentialMLP
        for expert_local_idx in range(self.num_local_experts):
            expert_global_idx = local_expert_indices_offset + expert_local_idx
            if singleton_local_shards:
                expert_sharded_offsets = sharded_offsets
            else:
                expert_sharded_offsets = (
                    *sharded_offsets,
                    (len(sharded_offsets), expert_global_idx, num_global_experts),
                )
            for mod in ['linear_fc1', 'linear_fc2']:
                if singleton_local_shards:
                    expert_key = f'{prefix}experts.{expert_global_idx}.{mod}._extra_state'
                else:
                    expert_key = f'{prefix}experts.{mod}._extra_state'
                sharded_state_dict[f'{prefix}expert{expert_global_idx}.{mod}._extra_state'] = (
                    make_sharded_object_for_checkpoint(
                        None, expert_key, expert_sharded_offsets, replica_id
                    )
                )

        return sharded_state_dict

    def backward_dw(self):
        """Performs backward pass for weight gradients in Experts.
        Empty implementation for compatibility with SequentialMLP and TEGroupedMLP.
        """
        pass


class TEGroupedMLP(MegatronModule):
    """An efficient implementation of the Experts layer using TE's GroupedLinear.

    Executes multiple experts in parallel to maximize computational efficiency.
    """

    def __init__(
        self,
        num_local_experts,
        config: TransformerConfig,
        submodules: MLPSubmodules,
        pg_collection: Optional[ProcessGroupCollection] = None,
    ):
        super().__init__(config=config)
        self.num_local_experts = num_local_experts
        self.input_size = self.config.hidden_size
        assert not (
            self.config.add_bias_linear and config.bias_dropout_fusion
        ), "bias_dropout_fusion is not supported in TEGroupedMLP when add_bias_linear=True"

        self.ep_group = pg_collection.ep

        # Double the output width with gated linear unit, see https://arxiv.org/pdf/2002.05202.pdf
        ffn_hidden_size = self.config.moe_ffn_hidden_size
        if self.config.gated_linear_unit:
            ffn_hidden_size *= 2

        # TODO(Hepteract): pass pg_collection to submodule after refactoring Linear modules
        self.linear_fc1 = build_module(
            submodules.linear_fc1,
            self.num_local_experts,
            self.input_size,
            ffn_hidden_size,
            config=self.config,
            init_method=self.config.init_method,
            bias=self.config.add_bias_linear,
            skip_bias_add=False,
            is_expert=True,
            tp_comm_buffer_name='fc1',
            tp_group=pg_collection.expt_tp,
        )

        if self.config.use_te_activation_func and not (submodules.activation_func is None):
            self.activation_func = build_module(submodules.activation_func, config=self.config)
        else:
            self.activation_func = self.config.activation_func

        # TODO(Hepteract): pass pg_collection to submodule after refactoring Linear modules
        self.linear_fc2 = build_module(
            submodules.linear_fc2,
            self.num_local_experts,
            self.config.moe_ffn_hidden_size,
            self.config.hidden_size,
            config=self.config,
            init_method=self.config.output_layer_init_method,
            bias=self.config.add_bias_linear,
            skip_bias_add=True,
            is_expert=True,
            tp_comm_buffer_name='fc2',
            tp_group=pg_collection.expt_tp,
        )

        self.offload_expert_fc1 = (
            self.config.fine_grained_activation_offloading
            and "expert_fc1" in self.config.offload_modules
        )

        self.offload_moe_act = (
            self.config.fine_grained_activation_offloading
            and "moe_act" in self.config.offload_modules
        )

        self.activation_recompute = (
            self.config.recompute_granularity == 'selective'
            and "moe_act" in self.config.recompute_modules
        )
        if self.activation_recompute and (self.config.fp8 or self.config.fp4):
            from megatron.core.extensions.transformer_engine import set_save_original_input

            set_save_original_input(self.linear_fc2)

<<<<<<< HEAD
        # This is to avoid the CPU overhead of multiple d2h copies
        if self.offload_expert_fc1 and not (self.config.fp8 or self.config.fp4):
            from megatron.core.extensions.transformer_engine import set_save_original_input

            set_save_original_input(self.linear_fc1)

        if self.config.fp8:
            assert HAVE_TE, "FP8 requires TE."
            self.fp8_padding = Fp8Padding(self.num_local_experts)
            self.fp8_unpadding = Fp8Unpadding(self.num_local_experts)
=======
        if self.config.fp8 or self.config.fp4:
            assert HAVE_TE, "FP8 and FP4 requires TE."
            self.quantization_padding = Fp8Padding(self.num_local_experts)
            self.quantization_unpadding = Fp8Unpadding(self.num_local_experts)
>>>>>>> 6cc29a20

    @staticmethod
    def _apply_bias(intermediate_parallel, bias_parallel, tokens_per_expert, permuted_probs):
        if bias_parallel is None:
            return intermediate_parallel
        shape = intermediate_parallel.shape
        return (
            torch.cat(
                [
                    t + b * p
                    for t, b, p in zip(
                        torch.split(intermediate_parallel.view(-1, shape[-1]), tokens_per_expert),
                        bias_parallel,
                        torch.split(permuted_probs, tokens_per_expert),
                    )
                ]
            )
            .view(shape)
            .to(intermediate_parallel.dtype)
        )

    def forward(
        self,
        permuted_local_hidden_states: torch.Tensor,
        tokens_per_expert: torch.Tensor,
        permuted_probs: torch.Tensor,
    ) -> Tuple[torch.Tensor, Optional[torch.Tensor]]:
        """Forward of TEGroupedMLP

        Args:
            permuted_local_hidden_states (torch.Tensor): The permuted input hidden states of the
            local experts.
            tokens_per_expert (torch.Tensor): The number of tokens per expert.
            permuted_probs (torch.Tensor): The permuted probs of each token produced by the router.

        Return:
            output (torch.Tensor): The output of the local experts.
        """
        tokens_per_expert = tokens_per_expert.tolist()
        if self.config.fp8 or self.config.fp4:
            actual_tokens_per_expert = tokens_per_expert
            permuted_local_hidden_states, tokens_per_expert = self.quantization_padding(
                permuted_local_hidden_states, tokens_per_expert
            )
            permuted_probs, _ = self.quantization_padding(
                permuted_probs.unsqueeze(-1), actual_tokens_per_expert
            )
        else:
            permuted_probs = permuted_probs.unsqueeze(-1)

        if self.config.moe_apply_probs_on_input:
            assert (
                self.config.moe_router_topk == 1
            ), "`moe_apply_probs_on_input` only works with `moe_router_topk`=1."
            original_dtype = permuted_local_hidden_states.dtype
            permuted_local_hidden_states = permuted_probs * permuted_local_hidden_states
            permuted_local_hidden_states = permuted_local_hidden_states.to(original_dtype)
            # Probs already applied, so reset to 1.
            permuted_probs = torch.ones_like(permuted_probs)

        if self.offload_expert_fc1:
            permuted_local_hidden_states = fine_grained_offloading_group_start(
                permuted_local_hidden_states, name="expert_fc1"
            )
        with get_fine_grained_offloading_context(self.offload_expert_fc1):
            fc1_output, bias_parallel = self.linear_fc1(
                permuted_local_hidden_states, tokens_per_expert
            )
        if self.offload_expert_fc1:
            fc1_output, bias_parallel = fine_grained_offloading_group_commit(
                fc1_output,
                bias_parallel,
                name="expert_fc1",
                forced_released_tensors=[permuted_local_hidden_states],
            )

        def bias_act_func(intermediate_parallel, bias_parallel, permuted_probs):
            if self.config.use_te_activation_func:
                if bias_parallel is not None:
                    intermediate_parallel = intermediate_parallel + bias_parallel
                intermediate_parallel = self.activation_func(intermediate_parallel)
                if permuted_probs is not None:
                    original_dtype = intermediate_parallel.dtype
                    intermediate_parallel = intermediate_parallel * permuted_probs
                    intermediate_parallel = intermediate_parallel.to(original_dtype)
            elif self.config.bias_activation_fusion:
                if self.activation_func == F.silu and self.config.gated_linear_unit:
                    # dtype is handled inside the fused kernel
                    intermediate_parallel = weighted_bias_swiglu_impl(
                        intermediate_parallel,
                        bias_parallel,
                        permuted_probs,
                        self.config.activation_func_fp8_input_store,
                    )
                elif self.activation_func == quick_gelu and self.config.gated_linear_unit:
                    intermediate_parallel = weighted_bias_quick_geglu_impl(
                        intermediate_parallel,
                        bias_parallel,
                        permuted_probs,
                        self.config.activation_func_fp8_input_store,
                        self.config.glu_linear_offset,
                        self.config.activation_func_clamp_value,
                    )
                else:
                    raise ValueError(
                        "Only support fusion of swiglu and quick_gelu in TEGroupedMLP."
                    )
            elif (
                self.activation_func == squared_relu and self.config.use_fused_weighted_squared_relu
            ):
                assert bias_parallel is None
                intermediate_parallel = weighted_squared_relu_impl(
                    intermediate_parallel, permuted_probs
                )
            else:
                if self.config.gated_linear_unit:

                    def glu(x):
                        x_glu, x_linear = torch.chunk(x, 2, dim=-1)
                        if (val := self.config.activation_func_clamp_value) is not None:
                            x_glu = x_glu.clamp(min=None, max=val)
                            x_linear = x_linear.clamp(min=-val, max=val)
                        return self.config.activation_func(x_glu) * (
                            x_linear + self.config.glu_linear_offset
                        )

                    intermediate_parallel = glu(intermediate_parallel)
                else:
                    intermediate_parallel = self.activation_func(intermediate_parallel)
                original_dtype = intermediate_parallel.dtype
                intermediate_parallel = intermediate_parallel * permuted_probs
                intermediate_parallel = intermediate_parallel.to(original_dtype)
            return intermediate_parallel

        if self.offload_moe_act:
            fc1_output = fine_grained_offloading_group_start(fc1_output, name="moe_act")

        if self.activation_recompute:
            self.activation_checkpoint = tensor_parallel.CheckpointWithoutOutput()
            with get_fine_grained_offloading_context(self.offload_moe_act):
                bias_act_output = self.activation_checkpoint.checkpoint(
                    bias_act_func, fc1_output, bias_parallel, permuted_probs
                )
        else:
            with get_fine_grained_offloading_context(self.offload_moe_act):
                bias_act_output = bias_act_func(fc1_output, bias_parallel, permuted_probs)

        output, output_bias = self.linear_fc2(bias_act_output, tokens_per_expert)
        if self.activation_recompute:
            self.activation_checkpoint.discard_output_and_register_recompute(output)
        if self.offload_moe_act:
            (output,) = fine_grained_offloading_group_commit(
                output, name="moe_act", forced_released_tensors=[fc1_output]
            )

        # upad and concat the output
        if self.config.fp8 or self.config.fp4:
            output = self.quantization_unpadding(output, actual_tokens_per_expert)

        output = self._apply_bias(output, output_bias, tokens_per_expert, permuted_probs)
        output_bias = None

        return output, output_bias

    @expert_dist_ckpt_decorator
    def sharded_state_dict(
        self, prefix: str = '', sharded_offsets: tuple = (), metadata: Optional[dict] = None
    ) -> ShardedStateDict:
        """
        Maps local expert to global experts.
        The sharded state dict is interchangable with SequentialMLP's.
        """
        singleton_local_shards = (metadata or {}).get('singleton_local_shards', False)
        sharded_state_dict = {}
        for name, module in self._modules.items():
            sub_sd = sharded_state_dict_default(module, f'{name}.', sharded_offsets, metadata)
            if name == 'linear_fc1' and self.config.gated_linear_unit:
                num_global_experts = self.ep_group.size() * self.num_local_experts
                local_expert_indices_offset = self.ep_group.rank() * self.num_local_experts
                ep_axis = len(sharded_offsets)
                for i in range(self.num_local_experts):
                    if singleton_local_shards:
                        new_sharded_offsets = sharded_offsets
                    else:
                        new_sharded_offsets = (
                            *sharded_offsets,
                            (ep_axis, local_expert_indices_offset + i, num_global_experts),
                        )
                    for k in (f'{name}.weight{i}', f'{name}.bias{i}'):
                        if k in sub_sd:
                            sub_sd[k] = apply_swiglu_sharded_factory(
                                sub_sd[k], new_sharded_offsets, singleton_local_shards
                            )
            if singleton_local_shards:
                replace_prefix_for_sharding(sub_sd, '', f'{prefix}experts.')
            else:
                # Add prefix here to match sequential's keys
                replace_prefix_for_sharding(sub_sd, f'{name}.', f'{prefix}experts.{name}.')
            sharded_state_dict.update({f"{prefix}{k}": v for k, v in sub_sd.items()})
        return sharded_state_dict

    def backward_dw(self):
        """Performs backward pass for weight gradients in TEGroupedMLP.

        This method executes the backward pass for weight gradients by calling
        backward_dw() on the linear layers in reverse order (fc2 followed by fc1).
        If an error occurs during execution, it is caught and re-raised with a
        descriptive message.
        """
        self.linear_fc2.backward_dw()
        self.linear_fc1.backward_dw()


class SequentialMLP(MegatronModule):
    """An implementation of the Experts layer using a sequence of MLP layers.

    This class executes each expert sequentially.
    """

    def __init__(
        self,
        num_local_experts,
        config: TransformerConfig,
        submodules: MLPSubmodules,
        pg_collection: Optional[ProcessGroupCollection] = None,
    ):

        if config.moe_ffn_hidden_size == config.ffn_hidden_size:
            super().__init__(config=config)
        else:
            # Local SequentialMLP can still be used here by overriding the ffn_hidden_size
            # with a deepcopied config.
            sequential_mlp_config = deepcopy(config)
            sequential_mlp_config.ffn_hidden_size = config.moe_ffn_hidden_size
            super().__init__(config=sequential_mlp_config)

        self.num_local_experts = num_local_experts
        self.local_experts = torch.nn.ModuleList()
        self.ep_group = pg_collection.ep
        # use pg_collection.expt_dp_group as data parallel group in this module.
        # TODO (Hepteract): expt_dp wont be needed here once distributed checkpoint is refactored
        self.dp_group = pg_collection.expt_dp

        for _ in range(self.num_local_experts):
            expert = MLP(
                self.config,
                submodules,
                ffn_hidden_size=self.config.moe_ffn_hidden_size,
                is_expert=True,
                tp_group=pg_collection.expt_tp,
            )
            self.local_experts.append(expert)

    def _pad_tensor_for_quantization(self, hidden, probs):
        """Padding tensor shape to multiples of 16/32."""
        actual_num_tokens = hidden.shape[0]
        divisor = get_align_size_for_quantization(self.config)
        padded_num_tokens = ceil(actual_num_tokens / divisor) * divisor - actual_num_tokens
        if padded_num_tokens > 0:
            pad_tensor = torch.zeros(
                padded_num_tokens, hidden.shape[1], dtype=hidden.dtype, device=hidden.device
            )
            hidden = torch.cat((hidden, pad_tensor), dim=0)
            pad_probs = torch.zeros(padded_num_tokens, dtype=probs.dtype, device=probs.device)
            probs = torch.cat((probs, pad_probs), dim=0)
        return hidden, probs

    def forward(
        self,
        permuted_local_hidden_states: torch.Tensor,
        tokens_per_expert: torch.Tensor,
        permuted_probs: torch.Tensor,
    ):
        """Forward step of the SequentialMLP."""

        if self.config.moe_apply_probs_on_input:
            assert (
                self.config.moe_router_topk == 1
            ), "`moe_apply_probs_on_input` only works with `moe_router_topk`=1."
            original_dtype = permuted_local_hidden_states.dtype
            permuted_local_hidden_states = (
                permuted_probs.unsqueeze(-1) * permuted_local_hidden_states
            )
            permuted_local_hidden_states = permuted_local_hidden_states.to(original_dtype)
            # Probs already applied, so reset to 1.
            permuted_probs = torch.ones_like(permuted_probs)

        if self.num_local_experts == 1:
            if self.config.fp8 or self.config.fp4:
                hidden, probs = self._pad_tensor_for_quantization(
                    permuted_local_hidden_states, permuted_probs
                )
                output, output_bias = self.local_experts[0](hidden, probs)
                output = output[: permuted_local_hidden_states.shape[0]]
            else:
                output, output_bias = self.local_experts[0](
                    permuted_local_hidden_states, permuted_probs
                )

            return output, output_bias
        else:
            tokens_per_expert = tokens_per_expert.tolist()
            tokens_list = torch.split(permuted_local_hidden_states, tokens_per_expert)
            probs_list = torch.split(permuted_probs, tokens_per_expert)

            output_local_list = []

            for expert, tokens, probs in zip(self.local_experts, tokens_list, probs_list):
                if self.config.fp8 or self.config.fp4:
                    hidden, probs = self._pad_tensor_for_quantization(tokens, probs)
                    output, output_bias = expert(hidden, probs)
                    output = output[: tokens.shape[0]]
                else:
                    output, output_bias = expert(tokens, probs)
                output_local_list.append(output)

            output_local = torch.cat(output_local_list, dim=0)
            output_bias_local = None
            # Note: if bias is enabled on experts, it is already added to the output at this point
            return output_local, output_bias_local

    def backward_dw(self):
        """Backward pass for weight gradients in SequentialMLP."""
        for expert in self.local_experts:
            expert.backward_dw()

    @expert_dist_ckpt_decorator
    def sharded_state_dict(self, prefix='', sharded_offsets=(), metadata=None):
        """Maps local expert to global experts."""
        sharded_state_dict = {}
        num_global_experts = self.ep_group.size() * self.num_local_experts
        local_expert_indices_offset = self.ep_group.rank() * self.num_local_experts

        singleton_local_shards = (metadata or {}).get('singleton_local_shards', False)

        for expert_local_idx, expert in enumerate(self.local_experts):
            expert_global_idx = local_expert_indices_offset + expert_local_idx
            expert_state_dict_prefix = f'{prefix}local_experts.{expert_local_idx}.'
            if singleton_local_shards:
                expert_sharded_prefix = f'{prefix}experts.{expert_global_idx}.'
                expert_sharded_offsets = sharded_offsets
            else:
                expert_sharded_prefix = f'{prefix}experts.'
                expert_sharded_offsets = (
                    *sharded_offsets,
                    (len(sharded_offsets), expert_global_idx, num_global_experts),
                )

            expert_state_dict = expert.sharded_state_dict(
                expert_state_dict_prefix, expert_sharded_offsets, metadata
            )
            # Remove expert layers indexing from sharded keys
            replace_prefix_for_sharding(
                expert_state_dict, expert_state_dict_prefix, expert_sharded_prefix
            )
            # Adjust replica ids - replication along DP modulo EP
            for k, sh_ten in expert_state_dict.items():
                replica_id = sh_ten.replica_id
                assert (
                    len(replica_id) == 3
                ), f'Expected replica_id for {k} to be in (PP, TP, DP) format, got: {replica_id}'

                sh_ten.replica_id = (*replica_id[:2], self.dp_group.rank())

            sharded_state_dict.update(expert_state_dict)
        return sharded_state_dict<|MERGE_RESOLUTION|>--- conflicted
+++ resolved
@@ -833,23 +833,16 @@
 
             set_save_original_input(self.linear_fc2)
 
-<<<<<<< HEAD
         # This is to avoid the CPU overhead of multiple d2h copies
         if self.offload_expert_fc1 and not (self.config.fp8 or self.config.fp4):
             from megatron.core.extensions.transformer_engine import set_save_original_input
 
             set_save_original_input(self.linear_fc1)
 
-        if self.config.fp8:
-            assert HAVE_TE, "FP8 requires TE."
-            self.fp8_padding = Fp8Padding(self.num_local_experts)
-            self.fp8_unpadding = Fp8Unpadding(self.num_local_experts)
-=======
         if self.config.fp8 or self.config.fp4:
             assert HAVE_TE, "FP8 and FP4 requires TE."
             self.quantization_padding = Fp8Padding(self.num_local_experts)
             self.quantization_unpadding = Fp8Unpadding(self.num_local_experts)
->>>>>>> 6cc29a20
 
     @staticmethod
     def _apply_bias(intermediate_parallel, bias_parallel, tokens_per_expert, permuted_probs):
