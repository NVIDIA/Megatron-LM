# Copyright (c) 2025, NVIDIA CORPORATION. All rights reserved.
# Portions of this code are from DeepSeek DeepEP project
# Copyright (c) 2025 DeepSeek
# Licensed under the MIT License - https://github.com/deepseek-ai/DeepEP/blob/main/LICENSE

from megatron.core.utils import internal_api

try:
    from deep_ep import Buffer
    from deep_ep.utils import EventHandle, EventOverlap

    HAVE_DEEP_EP = True
except ImportError:
    HAVE_DEEP_EP = False

import torch

_buffer = None


def get_hidden_bytes(x: torch.Tensor) -> int:
    """Calculate the number of hidden bytes for a tensor.

    Args:
        x (torch.Tensor): Input tensor

    Returns:
        int: Number of hidden bytes
    """
    return x.size(1) * max(x.element_size(), 2)


def get_buffer(group: torch.distributed.ProcessGroup, hidden_bytes: int):
    """Get or create a buffer for all-to-all communication.

    Args:
        group (torch.distributed.ProcessGroup): Process group for communication
        hidden_bytes (int): Number of hidden bytes needed

    Returns:
        Buffer: Communication buffer
    """
    global _buffer
    num_nvl_bytes, num_rdma_bytes = 0, 0
    for config in (
        Buffer.get_dispatch_config(group.size()),
        Buffer.get_combine_config(group.size()),
    ):
        # Split long line for PEP8 compliance
        num_nvl_bytes = max(
            config.get_nvl_buffer_size_hint(hidden_bytes, group.size()), num_nvl_bytes
        )
        num_rdma_bytes = max(
            config.get_rdma_buffer_size_hint(hidden_bytes, group.size()), num_rdma_bytes
        )

    # Allocate buffer if not existed or not enough buffer
    # NOTES: the adaptive routing configuration of the network **must be off**
    if (
        _buffer is None
        or _buffer.group != group
        or _buffer.num_nvl_bytes < num_nvl_bytes
        or _buffer.num_rdma_bytes < num_rdma_bytes
    ):
        _buffer = Buffer(group, num_nvl_bytes, num_rdma_bytes)
    return _buffer


class FusedDispatch(torch.autograd.Function):
    """Fused dispatch operation for MoE routing combining computation and communication."""

    @staticmethod
    def forward(
        ctx,
        x,
        token_indices,
        token_probs,
        num_experts,
        group,
        async_finish=False,
        allocate_on_comm_stream=False,
    ):
        """Forward pass of fused dispatch."""
        previous_event = None
        if async_finish:
            previous_event = EventOverlap(EventHandle())
        # Calculate layout before actual dispatch
        buffer = get_buffer(group, get_hidden_bytes(x))
        (
            num_tokens_per_rank,
            num_tokens_per_rdma_rank,
            num_tokens_per_expert,
            is_token_in_rank,
            event,
        ) = buffer.get_dispatch_layout(
            token_indices,
            num_experts,
            previous_event=previous_event,
            async_finish=async_finish,
            allocate_on_comm_stream=allocate_on_comm_stream,
        )

        # Do MoE dispatch
        # NOTES: the CPU will wait for GPU's signal to arrive,
        # so this is not compatible with CUDA graph
        (
            recv_x,
            recv_token_indices,
            recv_token_probs,
            num_recv_tokens_per_expert_list,
            handle,
            after_event_overlap,
        ) = buffer.dispatch(
            x,
            topk_idx=token_indices,
            topk_weights=token_probs,  # DeepEP only supports float32 probs
            num_tokens_per_rank=num_tokens_per_rank,
            num_tokens_per_rdma_rank=num_tokens_per_rdma_rank,
            is_token_in_rank=is_token_in_rank,
            num_tokens_per_expert=num_tokens_per_expert,
            previous_event=event,  # wait in deepep::intra/inter_dispatch
            async_finish=async_finish,
            allocate_on_comm_stream=allocate_on_comm_stream,
        )

        # Make sure current stream is synchronized
        if async_finish:
            after_event_overlap.current_stream_wait()

        # Save for backward
        ctx.group = group
        ctx.handle = handle
        ctx.async_finish = async_finish
        ctx.allocate_on_comm_stream = allocate_on_comm_stream
        tokens_per_expert = torch.tensor(num_recv_tokens_per_expert_list)

        return (recv_x, recv_token_indices, recv_token_probs, tokens_per_expert, handle)

    @staticmethod
    def backward(
        ctx, grad_output, grad_token_indices, grad_token_probs, grad_tokens_per_expert, grad_handle
    ):
        """Backward pass of fused dispatch."""
        buffer = get_buffer(ctx.group, get_hidden_bytes(grad_output))
        handle = ctx.handle
        previous_event = None
        if ctx.async_finish:
            previous_event = EventOverlap(EventHandle())
        grad_x, grad_token_probs, after_event = buffer.combine(
            grad_output.contiguous(),
            handle,
            topk_weights=grad_token_probs.float(),
            previous_event=previous_event,
            async_finish=ctx.async_finish,
            allocate_on_comm_stream=ctx.allocate_on_comm_stream,
        )
        # Make sure current stream is synchronized
        if ctx.async_finish:
            after_event.current_stream_wait()
        return grad_x, None, grad_token_probs, None, None, None, None


class FusedCombine(torch.autograd.Function):
    """Fused combine operation for MoE output combining computation and communication."""

    @staticmethod
    def forward(ctx, x, group, handle, async_finish=False, allocate_on_comm_stream=False):
        """Forward pass of fused combine."""
        previous_event = None
        if async_finish:
            previous_event = EventOverlap(EventHandle())
        buffer = get_buffer(group, get_hidden_bytes(x))
        combined_x, _, after_event = buffer.combine(
            x,
            handle=handle,
            async_finish=async_finish,
            previous_event=previous_event,
            allocate_on_comm_stream=allocate_on_comm_stream,
        )
        # Make sure current stream is synchronized
        if async_finish:
            after_event.current_stream_wait()

        ctx.handle = handle
        ctx.group = group
        ctx.async_finish = async_finish
        ctx.allocate_on_comm_stream = allocate_on_comm_stream
        return combined_x, None

    @staticmethod
    def backward(ctx, grad_output, previous_event=None):
        """Backward pass of fused combine."""
        previous_event = None
        if ctx.async_finish:
            previous_event = EventOverlap(EventHandle())
        buffer = get_buffer(ctx.group, get_hidden_bytes(grad_output))
        grad_x, _, _, _, _, after_event = buffer.dispatch(
            grad_output.contiguous(),
            handle=ctx.handle,
            previous_event=previous_event,
            async_finish=ctx.async_finish,
            allocate_on_comm_stream=ctx.allocate_on_comm_stream,
        )
        # Make sure current stream is synchronized
        if ctx.async_finish:
            after_event.current_stream_wait()
        return grad_x, None, None, None, None


if HAVE_DEEP_EP:

    def fused_dispatch(
        x,
        token_indices,
        token_probs,
        num_experts,
        group,
        async_finish=False,
        allocate_on_comm_stream=False,
    ):
        """Perform fused dispatch operation if deep_ep is available.

        Args:
            x: Input tensor [num_tokens, hidden_size]
            token_indices: Token routing indices [num_tokens, topk]
            token_probs: Token routing probabilities [num_tokens, topk]
            num_experts: Number of experts
            group: Process group
            previous_event: Previous CUDA event

        Returns:
            Result of FusedDispatch
        """
        return FusedDispatch.apply(
            x.contiguous(),
            token_indices,
            token_probs,
            num_experts,
            group,
            async_finish,
            allocate_on_comm_stream,
        )

    def fused_combine(x, group, handle, async_finish=False, allocate_on_comm_stream=False):
        """Perform fused combine operation if deep_ep is available.

        Args:
            x: Input tensor
            group: Process group
            handle: Communication handle
            previous_event: Previous CUDA event

        Returns:
            Result of FusedCombine
        """
        return FusedCombine.apply(x, group, handle, async_finish, allocate_on_comm_stream)

    def set_deepep_num_sms(num_sms):
        """Sets the number of SMs to use for DeepEP"""
        Buffer.set_num_sms(num_sms)

else:
    fused_dispatch = None
    fused_combine = None
    set_deepep_num_sms = None


try:
    from deep_ep import HybridEPBuffer

    HAVE_HYBRIDEP = True
except ImportError:
    HAVE_HYBRIDEP = False

_hybrid_ep_buffer = None


def init_hybrid_ep_buffer(
    group: torch.distributed.ProcessGroup,
    hidden_dim: int,
    seq_len: int,
    num_local_experts: int,
    num_sms_dispatch_api: int,
    num_sms_combine_api: int,
    fp8_dispatch: bool,
) -> None:
    '''
    Initialize the HybridEP buffer, including buffer allocation and metadata
    initialization.

    If a runtime dispatch/combine requires a larger buffer than the one
    initialized, the buffer will be reallocated at runtime,
    incuring extra run-time overhead.

    Args:
        group (torch.distributed.ProcessGroup):
            Process group for HybridEP all-to-all communication.
        hidden_dim (int):
            Hidden dimension of the input tensor.
        seq_len (int):
            Maximum sequence length of the input tensor.
        num_local_experts (int):
            Number of local experts.
        num_sms_dispatch_api (int):
            Number of SMs used by the dispatch API.
        num_sms_combine_api (int):
            Number of SMs used by the combine API.
        fp8_dispatch (bool):
            Whether to use FP8 communication during the dispatch phase.
    '''
    assert not fp8_dispatch, "HybridEP dispatcher does not support fp8 dispatch now"
    global _hybrid_ep_buffer
    _hybrid_ep_buffer = HybridEPBuffer(
        group=group,
        hidden_dim=hidden_dim,
        max_num_of_tokens_per_rank=seq_len,
        num_local_experts=num_local_experts,
        use_fp8=fp8_dispatch,
        num_sms_dispatch_api=num_sms_dispatch_api,
        num_sms_combine_api=num_sms_combine_api,
    )


<<<<<<< HEAD
def reset_hybrid_ep_buffer():
    '''
    Reset the HybridEP buffer
    '''
    global _hybrid_ep_buffer
    _hybrid_ep_buffer = None


=======
@internal_api
>>>>>>> d2b500fa
class HybridEPDispatch(torch.autograd.Function):
    '''
    Fused dispatch operation for permute + dispatch a2a + permute using the HybridEP backend
    '''

    @staticmethod
    def forward(
        ctx,
        x,
        routing_map,
        probs,
        group,
        num_local_experts,
        num_sms_dispatch_api=24,
        num_sms_combine_api=24,
        num_permuted_tokens=None,
        pad_multiple=None,
    ):
        '''
        Forward pass of fused dispatch of the HybridEP backend
        '''
        if _hybrid_ep_buffer is None:
            seq_len, hidden_dim = x.shape[-2:]
            fp8_dispatch = False  # Currently, we do not support fp8 dispatch
            init_hybrid_ep_buffer(
                group,
                hidden_dim,
                seq_len,
                num_local_experts,
                num_sms_dispatch_api,
                num_sms_combine_api,
                fp8_dispatch,
            )
        # If we provide the num_permuted_tokens, we do not need to use sync to
        # wait for the data in pinned memory ready
        non_blocking = num_permuted_tokens is not None
        # Process the dispatch
        (
            dispatched_hidden,
            dispatched_probs,
            dispatched_scaling_factor,
            tokens_per_expert,
            handle,
        ) = _hybrid_ep_buffer.dispatch_with_permute(
            hidden=x,
            routing_map=routing_map,
            probs=probs,
            scaling_factor=None,
            num_of_experts_per_rank=num_local_experts,
            pad_multiple=pad_multiple,
            num_permuted_tokens=num_permuted_tokens,
            non_blocking=non_blocking,
        )

        ctx.handle = handle
        ctx.pad_multiple = pad_multiple
        return (
            dispatched_hidden,
            dispatched_probs,
            dispatched_scaling_factor,
            tokens_per_expert,
            handle,
        )

    @staticmethod
    def backward(ctx, grad_x, grad_probs, grad_scaling_factor, grad_tokens_per_expert, grad_handle):
        '''
        Backward pass of fused dispatch of the HybridEP backend
        '''
        handle = ctx.handle
        combined_hidden, combined_probs = _hybrid_ep_buffer.combine_with_unpermute(
            hidden=grad_x, probs=grad_probs, handle=handle, pad_multiple=ctx.pad_multiple
        )
        return combined_hidden, None, combined_probs, None, None, None, None, None, None, None


@internal_api
class HybridEPCombine(torch.autograd.Function):
    '''
    Fused combine operation for permute + combine a2a + permute using the HybridEP backend
    '''

    @staticmethod
    def forward(ctx, x, handle, num_permuted_tokens=None, pad_multiple=None):
        '''
        Forward pass of fused combine of the HybridEP backend
        '''
        combined_hidden, _ = _hybrid_ep_buffer.combine_with_unpermute(
            hidden=x, handle=handle, pad_multiple=pad_multiple
        )
        ctx.handle = handle
        ctx.pad_multiple = pad_multiple
        ctx.num_permuted_tokens = num_permuted_tokens
        return combined_hidden

    @staticmethod
    def backward(ctx, grad_x):
        '''
        Backward pass of fused combine of the HybridEP backend
        '''
        handle = ctx.handle
        dispatched_hidden, _, _, _, _ = _hybrid_ep_buffer.dispatch_with_permute(
            hidden=grad_x,
            scaling_factor=None,
            handle=handle,
            pad_multiple=ctx.pad_multiple,
            num_permuted_tokens=ctx.num_permuted_tokens,
        )
        return dispatched_hidden, None, None, None, None


if HAVE_HYBRIDEP:

    @internal_api
    def hybrid_ep_dispatch(
        x,
        routing_map,
        probs,
        group,
        num_local_experts,
        num_sms_dispatch_api=24,
        num_sms_combine_api=24,
        num_permuted_tokens=None,
        pad_multiple=None,
    ):
        '''
        Perform fused dispatch for "permute + dispatch a2a + permute" using the
        HybridEP backend.

        Args:
            x (torch.Tensor):
                Input hidden states to dispatch.
            routing_map (torch.Tensor):
                Map indicating which expert each token is routed to.
            probs (torch.Tensor):
                Routing probabilities for each token-expert pair.
            group (torch.distributed.ProcessGroup):
                Process group used for communication.
            num_local_experts (int):
                Number of local experts.
            num_sms_dispatch_api (int):
                Number of SMs used by the dispatch API.
            num_sms_combine_api (int):
                Number of SMs used by the combine API.
            num_permuted_tokens (int):
                Number of tokens after permute. HybridEP uses this to allocate buffers.
                If not provided, HybridEP obtains the size from a GPU tensor,
                which causes a D2H synchronization.
            pad_multiple (int):
                Alignment multiple required for FP8 GEMM. If not provided, no padding
                is performed.
        '''
        return HybridEPDispatch.apply(
            x,
            routing_map,
            probs,
            group,
            num_local_experts,
            num_sms_dispatch_api,
            num_sms_combine_api,
            num_permuted_tokens,
            pad_multiple,
        )

    @internal_api
    def hybrid_ep_combine(x, handle, num_permuted_tokens, pad_multiple):
        '''
        Perform fused combine operation for unpermute + combine a2a + unpermute
        using the HybridEP backend

        args:
            x (torch.Tensor):
                Input hidden states to combine
            handle (EventHandle):
                Communication handle from dispatch operation
            num_permuted_tokens (int): The number of tokens before unpermute. HybridEP uses this
                to allocate buffers. If not provided, HybridEP obtains the size from a GPU tensor,
                which causes a D2H synchronization.
            pad_multiple (int):
                The alignment multiple required for FP8 GEMM. If not provided, no padding
                is performed.
        '''
        return HybridEPCombine.apply(x, handle, num_permuted_tokens, pad_multiple)

else:
    hybrid_ep_dispatch = None
    hybrid_ep_combine = None<|MERGE_RESOLUTION|>--- conflicted
+++ resolved
@@ -321,7 +321,6 @@
     )
 
 
-<<<<<<< HEAD
 def reset_hybrid_ep_buffer():
     '''
     Reset the HybridEP buffer
@@ -330,9 +329,6 @@
     _hybrid_ep_buffer = None
 
 
-=======
-@internal_api
->>>>>>> d2b500fa
 class HybridEPDispatch(torch.autograd.Function):
     '''
     Fused dispatch operation for permute + dispatch a2a + permute using the HybridEP backend
