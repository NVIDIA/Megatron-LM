--- conflicted
+++ resolved
@@ -321,7 +321,6 @@
     )
 
 
-<<<<<<< HEAD
 def reset_hybrid_ep_buffer():
     '''
     Reset the HybridEP buffer
@@ -330,9 +329,6 @@
     _hybrid_ep_buffer = None
 
 
-=======
-@internal_api
->>>>>>> 72416d0b
 class HybridEPDispatch(torch.autograd.Function):
     '''
     Fused dispatch operation for permute + dispatch a2a + permute using the HybridEP backend
@@ -348,10 +344,7 @@
         num_local_experts,
         num_sms_dispatch_api=24,
         num_sms_combine_api=24,
-<<<<<<< HEAD
         num_dispatched_tokens=None,
-=======
->>>>>>> 72416d0b
         num_permuted_tokens=None,
         pad_multiple=None,
     ):
@@ -370,17 +363,11 @@
                 num_sms_combine_api,
                 fp8_dispatch,
             )
-<<<<<<< HEAD
         # Defaultly, the output token_per_expert and num_dispatched_tokens_tensor
         # will be put on the CPU to avoid the potential sync in combine/backward pass,
         # but if we provide the num_dispatched_tokens and num_permuted_tokens on CPU,
         # we do not need to the D2H here.
         use_host_meta = num_dispatched_tokens is None or num_permuted_tokens is None
-=======
-        # If we provide the num_permuted_tokens, we do not need to use sync to
-        # wait for the data in pinned memory ready
-        non_blocking = num_permuted_tokens is not None
->>>>>>> 72416d0b
         # Process the dispatch
         (
             dispatched_hidden,
@@ -395,22 +382,14 @@
             scaling_factor=None,
             num_of_experts_per_rank=num_local_experts,
             pad_multiple=pad_multiple,
-<<<<<<< HEAD
             num_dispatched_tokens=num_dispatched_tokens,
             num_permuted_tokens=num_permuted_tokens,
             use_host_meta=use_host_meta,
-=======
-            num_permuted_tokens=num_permuted_tokens,
-            non_blocking=non_blocking,
->>>>>>> 72416d0b
         )
 
         ctx.handle = handle
         ctx.pad_multiple = pad_multiple
-<<<<<<< HEAD
         ctx.num_dispatched_tokens = num_dispatched_tokens
-=======
->>>>>>> 72416d0b
         return (
             dispatched_hidden,
             dispatched_probs,
@@ -426,41 +405,28 @@
         '''
         handle = ctx.handle
         combined_hidden, combined_probs = _hybrid_ep_buffer.combine_with_unpermute(
-<<<<<<< HEAD
             hidden=grad_x,
             probs=grad_probs,
             handle=handle,
             pad_multiple=ctx.pad_multiple,
             num_dispatched_tokens=ctx.num_dispatched_tokens,
-=======
-            hidden=grad_x, probs=grad_probs, handle=handle, pad_multiple=ctx.pad_multiple
->>>>>>> 72416d0b
         )
         return combined_hidden, None, combined_probs, None, None, None, None, None, None, None
 
 
-<<<<<<< HEAD
-=======
-@internal_api
->>>>>>> 72416d0b
 class HybridEPCombine(torch.autograd.Function):
     '''
     Fused combine operation for permute + combine a2a + permute using the HybridEP backend
     '''
 
     @staticmethod
-<<<<<<< HEAD
     def forward(
         ctx, x, handle, num_dispatched_tokens=None, num_permuted_tokens=None, pad_multiple=None
     ):
-=======
-    def forward(ctx, x, handle, num_permuted_tokens=None, pad_multiple=None):
->>>>>>> 72416d0b
         '''
         Forward pass of fused combine of the HybridEP backend
         '''
         combined_hidden, _ = _hybrid_ep_buffer.combine_with_unpermute(
-<<<<<<< HEAD
             hidden=x,
             handle=handle,
             pad_multiple=pad_multiple,
@@ -469,12 +435,6 @@
         ctx.handle = handle
         ctx.pad_multiple = pad_multiple
         ctx.num_dispatched_tokens = num_dispatched_tokens
-=======
-            hidden=x, handle=handle, pad_multiple=pad_multiple
-        )
-        ctx.handle = handle
-        ctx.pad_multiple = pad_multiple
->>>>>>> 72416d0b
         ctx.num_permuted_tokens = num_permuted_tokens
         return combined_hidden
 
@@ -489,10 +449,7 @@
             scaling_factor=None,
             handle=handle,
             pad_multiple=ctx.pad_multiple,
-<<<<<<< HEAD
             num_dispatched_tokens=ctx.num_dispatched_tokens,
-=======
->>>>>>> 72416d0b
             num_permuted_tokens=ctx.num_permuted_tokens,
         )
         return dispatched_hidden, None, None, None, None
@@ -500,10 +457,6 @@
 
 if HAVE_HYBRIDEP:
 
-<<<<<<< HEAD
-=======
-    @internal_api
->>>>>>> 72416d0b
     def hybrid_ep_dispatch(
         x,
         routing_map,
@@ -512,10 +465,7 @@
         num_local_experts,
         num_sms_dispatch_api=24,
         num_sms_combine_api=24,
-<<<<<<< HEAD
         num_dispatched_tokens=None,
-=======
->>>>>>> 72416d0b
         num_permuted_tokens=None,
         pad_multiple=None,
     ):
@@ -538,13 +488,10 @@
                 Number of SMs used by the dispatch API.
             num_sms_combine_api (int):
                 Number of SMs used by the combine API.
-<<<<<<< HEAD
             num_dispatched_tokens (int):
                 Number of tokens after dispatch but before permute. HybridEP uses this
                 to allocate buffers. If not provided, HybridEP obtains the size from
                 a GPU tensor, which causes a D2H synchronization.
-=======
->>>>>>> 72416d0b
             num_permuted_tokens (int):
                 Number of tokens after permute. HybridEP uses this to allocate buffers.
                 If not provided, HybridEP obtains the size from a GPU tensor,
@@ -561,20 +508,12 @@
             num_local_experts,
             num_sms_dispatch_api,
             num_sms_combine_api,
-<<<<<<< HEAD
             num_dispatched_tokens,
-=======
->>>>>>> 72416d0b
             num_permuted_tokens,
             pad_multiple,
         )
 
-<<<<<<< HEAD
     def hybrid_ep_combine(x, handle, num_dispatched_tokens, num_permuted_tokens, pad_multiple):
-=======
-    @internal_api
-    def hybrid_ep_combine(x, handle, num_permuted_tokens, pad_multiple):
->>>>>>> 72416d0b
         '''
         Perform fused combine operation for unpermute + combine a2a + unpermute
         using the HybridEP backend
@@ -584,13 +523,10 @@
                 Input hidden states to combine
             handle (EventHandle):
                 Communication handle from dispatch operation
-<<<<<<< HEAD
             num_dispatched_tokens (int):
                 The number of tokens after unpermute but before combine. HybridEP uses this
                 to allocate buffers. If not provided, HybridEP obtains the size from a GPU tensor,
                 which causes a D2H synchronization.
-=======
->>>>>>> 72416d0b
             num_permuted_tokens (int): The number of tokens before unpermute. HybridEP uses this
                 to allocate buffers. If not provided, HybridEP obtains the size from a GPU tensor,
                 which causes a D2H synchronization.
@@ -598,13 +534,9 @@
                 The alignment multiple required for FP8 GEMM. If not provided, no padding
                 is performed.
         '''
-<<<<<<< HEAD
         return HybridEPCombine.apply(
             x, handle, num_dispatched_tokens, num_permuted_tokens, pad_multiple
         )
-=======
-        return HybridEPCombine.apply(x, handle, num_permuted_tokens, pad_multiple)
->>>>>>> 72416d0b
 
 else:
     hybrid_ep_dispatch = None
