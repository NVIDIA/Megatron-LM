# Copyright (c) 2025 NVIDIA CORPORATION & AFFILIATES. All rights reserved.

from abc import ABC, abstractmethod
from dataclasses import dataclass
from typing import Optional, Union

import torch

from megatron.core import parallel_state, tensor_parallel, utils
from megatron.core.process_groups_config import ProcessGroupCollection
from megatron.core.transformer.module import MegatronModule
from megatron.core.transformer.moe.moe_utils import (
    MoECudaGraphPartialCaptureSignal,
    MoECudaGraphTensorStore,
    get_default_pg_collection,
    maybe_skip_or_early_return_by_cudagraph,
)
from megatron.core.transformer.moe.router import TopKRouter
from megatron.core.transformer.moe.token_dispatcher import (
    MoEAllGatherTokenDispatcher,
    MoEAlltoAllTokenDispatcher,
    MoEFlexTokenDispatcher,
    MoETokenDispatcher,
)
from megatron.core.transformer.spec_utils import ModuleSpec, build_module
from megatron.core.transformer.transformer_config import TransformerConfig

try:
    import transformer_engine as te  # pylint: disable=unused-import

    from megatron.core.extensions.transformer_engine import te_checkpoint

    HAVE_TE = True
except ImportError:
    HAVE_TE = False


@dataclass
class MoESubmodules:
    """MoE Layer Submodule spec"""

    experts: Union[ModuleSpec, type] = None
    shared_experts: Union[ModuleSpec, type] = None


class BaseMoELayer(MegatronModule, ABC):
    """Base class for a mixture of experts layer.

    Args:
        config (TransformerConfig): Configuration object for the transformer model.
    """

    def __init__(
        self,
        config: TransformerConfig,
        layer_number: Optional[int] = None,
        pg_collection: Optional[ProcessGroupCollection] = None,
    ):
        super(BaseMoELayer, self).__init__(config)
        self.config = config
        self.layer_number = layer_number
        self.ep_group = pg_collection.ep
        # use pg_collection.expt_tp_group as tensor parallel group in this module.
        self.attn_tp_group = pg_collection.tp
        ep_size = utils.get_pg_size(self.ep_group)
        ep_rank = utils.get_pg_rank(self.ep_group)
        assert ep_size > 0, "Expected non-negative expert parallel size"

        assert self.config.num_moe_experts % ep_size == 0
        self.num_local_experts = self.config.num_moe_experts // ep_size
        local_expert_indices_offset = ep_rank * self.num_local_experts

        self.use_shared_expert = self.config.moe_shared_expert_intermediate_size is not None
        self.shared_expert_overlap = self.config.moe_shared_expert_overlap

        self.local_expert_indices = [
            local_expert_indices_offset + i for i in range(self.num_local_experts)
        ]
        assert all(map(lambda x: x < self.config.num_moe_experts, self.local_expert_indices))
        self.router: TopKRouter = None
        self.experts = None
        self.shared_experts = None
        self.token_dispatcher: Optional[MoETokenDispatcher] = None
        self.layer_number = layer_number

    @abstractmethod
    def forward(self, hidden_states):
        """Forward method for the MoE layer."""
        pass

    def set_layer_number(self, layer_number: int):
        """Set the layer number for the MoE layer."""
        self.layer_number = layer_number
        self.router.set_layer_number(layer_number)


class MoELayer(BaseMoELayer):
    """Mixture of Experts layer.

    This layer implements a Mixture of Experts model, where each token is routed to a
    subset of experts. This implementation supports different token dispatching
    strategies such as All-to-All and All-Gather.
    """

    def __init__(
        self,
        config: TransformerConfig,
        submodules: Optional[MoESubmodules] = None,
        layer_number: Optional[int] = None,
        pg_collection: Optional[ProcessGroupCollection] = None,
    ):
        self.submodules = submodules
        # TODO(Hepteract): delete the usage of the global parallel_state.
        # Initialize process groups with the global parallel_state.
        if pg_collection is None:
            pg_collection = get_default_pg_collection()
        super(MoELayer, self).__init__(
            config=config, layer_number=layer_number, pg_collection=pg_collection
        )
        self.moe_layer_recompute = (
            config.recompute_granularity == 'selective' and "moe" in config.recompute_modules
        )
        self.shared_experts_recompute = (
            config.recompute_granularity == 'selective'
            and "shared_experts" in config.recompute_modules
        )

        # Initialize router
        self.router = TopKRouter(config=self.config, pg_collection=pg_collection)

        # Initialize token dispatcher
        if config.moe_token_dispatcher_type == "allgather":
            self.token_dispatcher = MoEAllGatherTokenDispatcher(
                self.num_local_experts,
                self.local_expert_indices,
                config=self.config,
                pg_collection=pg_collection,
            )
        elif config.moe_token_dispatcher_type == "alltoall":
            self.token_dispatcher = MoEAlltoAllTokenDispatcher(
                self.num_local_experts,
                self.local_expert_indices,
                config=self.config,
                pg_collection=pg_collection,
            )
        elif config.moe_token_dispatcher_type == "flex":
            self.token_dispatcher = MoEFlexTokenDispatcher(
                self.num_local_experts,
                self.local_expert_indices,
                config=self.config,
                pg_collection=pg_collection,
            )
        else:
            raise ValueError(
                f"Unsupported token dispatcher type: {config.moe_token_dispatcher_type}"
            )

        # Initialize experts
        self.experts = build_module(
            self.submodules.experts,
            self.num_local_experts,
            self.config,
            pg_collection=pg_collection,
        )

        # Initialize shared experts
        if self.use_shared_expert:
            self.shared_experts = build_module(
                self.submodules.shared_experts, config=self.config, pg_collection=pg_collection
            )
            if self.shared_expert_overlap:
                self.token_dispatcher.set_shared_experts(self.shared_experts)

        # Cudagraph tensor store for resuming the forward pass from the end of the cudagraph.
        self.cudagraph_tensor_store = MoECudaGraphTensorStore()

    @maybe_skip_or_early_return_by_cudagraph("route")
    def route(self, hidden_states: torch.Tensor):
        """Compute token routing for preprocessing.

        This method uses the router to determine which experts to send each token to,
        producing routing probabilities and a mapping.
        """
        probs, routing_map = self.router(hidden_states)
        return probs, routing_map

    @maybe_skip_or_early_return_by_cudagraph("preprocess")
    def preprocess(
        self, hidden_states: torch.Tensor, probs: torch.Tensor, routing_map: torch.Tensor
    ):
        """Preprocess token routing for dispatch.

        This method preprocesses the hidden states and routing probabilities for the token
        dispatcher. The original hidden states are returned as a residual connection.
        """
        residual = hidden_states
        hidden_states, probs = self.token_dispatcher.dispatch_preprocess(
            hidden_states, routing_map, probs
        )
        return hidden_states, probs, residual

    def dispatch(self, hidden_states: torch.Tensor, probs: torch.Tensor):
        """Dispatches tokens to assigned expert ranks via communication.

        This method performs the actual communication (e.g., All-to-All) to distribute
        tokens and their associated probabilities to the devices hosting their assigned
        experts.
        """
        return self.token_dispatcher.token_dispatch(hidden_states, probs)

    @maybe_skip_or_early_return_by_cudagraph("shared_experts_compute")
    def shared_experts_compute(self, hidden_states: torch.Tensor):
        """Computes the output of the shared experts.

        If a shared expert is configured and not overlapped with communication,
        it is computed here.
        """
        shared_expert_output = None
        if self.use_shared_expert and not self.shared_expert_overlap:
            # Compute the shared expert separately when not overlapped with communication.
            if self.shared_experts_recompute:
                if self.config.fp8 or self.config.fp4:
                    shared_expert_output = te_checkpoint(
                        self.shared_experts,
                        False,
                        tensor_parallel.random.get_cuda_rng_tracker,
                        parallel_state.get_tensor_model_parallel_group(),
                        hidden_states,
                    )
                else:
                    shared_expert_output = tensor_parallel.checkpoint(
                        self.shared_experts, False, hidden_states
                    )
            else:
                shared_expert_output = self.shared_experts(hidden_states)

        return shared_expert_output

    def routed_experts_compute(
        self, hidden_states: torch.Tensor, probs: torch.Tensor, residual: torch.Tensor
    ):
        """Computes the output of the routed experts on the dispatched tokens.

        This method first post-processes the dispatched input to get permuted tokens
        for each expert. It then passes the tokens through the local experts.
        The output from the experts is preprocessed for the combine step.
        """
        dispatched_input, tokens_per_expert, permuted_probs = (
            self.token_dispatcher.dispatch_postprocess(hidden_states, probs)
        )
        expert_output, mlp_bias = self.experts(dispatched_input, tokens_per_expert, permuted_probs)
        assert mlp_bias is None, f"mlp_bias is not supported for {type(self.token_dispatcher)}"
        output = self.token_dispatcher.combine_preprocess(expert_output)

        return output, mlp_bias

    def combine(self, output: torch.Tensor, shared_expert_output: Optional[torch.Tensor]):
        """Combines expert outputs via communication and adds shared expert output.

        This method uses the token dispatcher to combine the outputs from different
        experts (e.g., via an All-to-All communication). It then adds the output
        from the shared expert if it exists.
        """
        output = self.token_dispatcher.token_combine(output)
        output = self.token_dispatcher.combine_postprocess(output)
        if shared_expert_output is not None:
            output = output + shared_expert_output
        return output

    def forward(self, hidden_states: torch.Tensor):
        """Forward pass for the MoE layer.

        The forward pass comprises four main steps:
        1. Routing & Preprocessing: Route tokens to the assigned experts and prepare for dispatch.
        2. Dispatch: Tokens are sent to the expert devices using communication collectives.
        3. Expert Computation: Experts process the dispatched tokens.
        4. Combine: The outputs from the experts are combined and returned.

        Args:
            hidden_states (torch.Tensor): The input tensor to the MoE layer.

        Returns:
            A tuple containing the output tensor and the MLP bias, if any.
        """
        if self.training and self.attn_tp_group.size() > 1 and not self.config.sequence_parallel:
            raise ValueError(
                "During training, performance may degrade if MoE and tensor parallelism"
                "are enabled without also enabling sequence parallelism."
            )

        # MoE forward: route -> dispatch -> compute -> combine
        def custom_forward(hidden_states):
            try:
                shared_expert_output = self.shared_experts_compute(hidden_states)
                probs, routing_map = self.route(hidden_states)
                hidden_states, probs, residual = self.preprocess(hidden_states, probs, routing_map)
            except MoECudaGraphPartialCaptureSignal as e:
                # This signal is raised from the maybe_skip_or_early_return_by_cudagraph decorator.
                # It means we should early-return from the MoE layer forward pass.
                # This happens when we are partially capturing the CUDA graph of the MoE layer,
                # like cuda_graph_scope=["moe_router", "moe_preprocess"].
                # We need to return the intermediate tensors as CUDA graph outputs.
                return e.get_early_return_outputs(hidden_states, shared_expert_output)

            dispatched_input, probs = self.dispatch(hidden_states, probs)
            output, mlp_bias = self.routed_experts_compute(dispatched_input, probs, residual)
            output = self.combine(output, shared_expert_output)
            return output, mlp_bias

        if self.moe_layer_recompute:
<<<<<<< HEAD
            if self.config.fp8:
                outputs = te_checkpoint(
=======
            if self.config.fp8 or self.config.fp4:
                output, mlp_bias = te_checkpoint(
>>>>>>> 6c8cdd57
                    custom_forward,
                    False,
                    tensor_parallel.random.get_cuda_rng_tracker,
                    parallel_state.get_tensor_model_parallel_group(),
                    hidden_states,
                )
            else:
                outputs = tensor_parallel.checkpoint(custom_forward, False, hidden_states)
        else:
            outputs = custom_forward(hidden_states)

        return outputs

    def backward_dw(self):
        """Compute weight gradients for experts and shared experts."""
        self.experts.backward_dw()
        if self.use_shared_expert and not self.shared_expert_overlap:
            self.shared_experts.backward_dw()

    def set_for_recompute_pre_mlp_layernorm(self):
        """Set the MoE layer for recompute pre_mlp_layernorm. Only needed for fp8/fp4."""
        # If shared_experts_recompute is used, nothing needs to be done because the checkpoint
        # function will save the original input tensors.
        if self.shared_experts is not None and not self.shared_experts_recompute:
            from megatron.core.extensions.transformer_engine import set_save_original_input

            set_save_original_input(self.shared_experts.linear_fc1)<|MERGE_RESOLUTION|>--- conflicted
+++ resolved
@@ -308,13 +308,8 @@
             return output, mlp_bias
 
         if self.moe_layer_recompute:
-<<<<<<< HEAD
-            if self.config.fp8:
+            if self.config.fp8 or self.config.fp4:
                 outputs = te_checkpoint(
-=======
-            if self.config.fp8 or self.config.fp4:
-                output, mlp_bias = te_checkpoint(
->>>>>>> 6c8cdd57
                     custom_forward,
                     False,
                     tensor_parallel.random.get_cuda_rng_tracker,
