# Copyright (c) 2025 NVIDIA CORPORATION & AFFILIATES. All rights reserved.

from abc import ABC, abstractmethod
from dataclasses import dataclass
from typing import Optional, Union

import torch

from megatron.core import parallel_state, tensor_parallel, utils
from megatron.core.process_groups_config import ProcessGroupCollection
from megatron.core.transformer.module import MegatronModule
from megatron.core.transformer.moe.moe_utils import (
    MoECudaGraphPartialCaptureSignal,
    MoECudaGraphTensorStore,
    get_default_pg_collection,
    maybe_skip_or_early_return_by_cudagraph,
)
from megatron.core.transformer.moe.router import TopKRouter
from megatron.core.transformer.moe.token_dispatcher import (
    MoEAllGatherTokenDispatcher,
    MoEAlltoAllTokenDispatcher,
    MoEFlexTokenDispatcher,
    MoETokenDispatcher,
)
from megatron.core.transformer.spec_utils import ModuleSpec, build_module
from megatron.core.transformer.transformer_config import TransformerConfig

try:
    import transformer_engine as te  # pylint: disable=unused-import

    from megatron.core.extensions.transformer_engine import TELinear, te_checkpoint

    HAVE_TE = True
except ImportError:
    HAVE_TE = False


@dataclass
class MoESubmodules:
    """MoE Layer Submodule spec"""

    experts: Union[ModuleSpec, type] = None
    shared_experts: Union[ModuleSpec, type] = None


class BaseMoELayer(MegatronModule, ABC):
    """Base class for a mixture of experts layer.

    Args:
        config (TransformerConfig): Configuration object for the transformer model.
    """

    def __init__(
        self,
        config: TransformerConfig,
        layer_number: Optional[int] = None,
        pg_collection: Optional[ProcessGroupCollection] = None,
    ):
        super(BaseMoELayer, self).__init__(config)
        self.config = config
        self.layer_number = layer_number
        self.ep_group = pg_collection.ep
        # use pg_collection.expt_tp_group as tensor parallel group in this module.
        self.attn_tp_group = pg_collection.tp
        ep_size = utils.get_pg_size(self.ep_group)
        ep_rank = utils.get_pg_rank(self.ep_group)
        assert ep_size > 0, "Expected non-negative expert parallel size"

        assert self.config.num_moe_experts % ep_size == 0
        self.num_local_experts = self.config.num_moe_experts // ep_size
        local_expert_indices_offset = ep_rank * self.num_local_experts

        self.use_shared_expert = self.config.moe_shared_expert_intermediate_size is not None
        self.shared_expert_overlap = self.config.moe_shared_expert_overlap

        self.local_expert_indices = [
            local_expert_indices_offset + i for i in range(self.num_local_experts)
        ]
        assert all(map(lambda x: x < self.config.num_moe_experts, self.local_expert_indices))
        self.router: TopKRouter = None
        self.experts = None
        self.shared_experts = None
        self.token_dispatcher: Optional[MoETokenDispatcher] = None
        self.layer_number = layer_number

    @abstractmethod
    def forward(self, hidden_states):
        """Forward method for the MoE layer."""
        pass

    def set_layer_number(self, layer_number: int):
        """Set the layer number for the MoE layer."""
        self.layer_number = layer_number
        self.router.set_layer_number(layer_number)


class MoELayer(BaseMoELayer):
    """Mixture of Experts layer.

    This layer implements a Mixture of Experts model, where each token is routed to a
    subset of experts. This implementation supports different token dispatching
    strategies such as All-to-All and All-Gather.
    """

    def __init__(
        self,
        config: TransformerConfig,
        submodules: Optional[MoESubmodules] = None,
        layer_number: Optional[int] = None,
        pg_collection: Optional[ProcessGroupCollection] = None,
    ):
        self.submodules = submodules
        # TODO(Hepteract): delete the usage of the global parallel_state.
        # Initialize process groups with the global parallel_state.
        if pg_collection is None:
            pg_collection = get_default_pg_collection()
        super(MoELayer, self).__init__(
            config=config, layer_number=layer_number, pg_collection=pg_collection
        )
        self.moe_layer_recompute = (
            config.recompute_granularity == 'selective' and "moe" in config.recompute_modules
        )
        self.shared_experts_recompute = (
            config.recompute_granularity == 'selective'
            and "shared_experts" in config.recompute_modules
        )

        self.tp_group = pg_collection.tp

        # Initialize router.
        self.router = TopKRouter(config=self.config, pg_collection=pg_collection)
<<<<<<< HEAD
        self.tp_group = pg_collection.tp
=======

        # Initialize latent projections.
        if self.config.moe_latent_size:
            assert HAVE_TE, "TransformerEngine is required for MoE latent projections."
            self.fc1_latent_proj = TELinear(
                self.config.hidden_size,
                self.config.moe_latent_size,
                parallel_mode="duplicated",
                config=self.config,
                init_method=self.config.init_method,
                bias=self.config.add_bias_linear,
                skip_bias_add=False,
                skip_weight_param_allocation=False,
                is_expert=False,
            )
            self.fc2_latent_proj = TELinear(
                self.config.moe_latent_size,
                self.config.hidden_size,
                parallel_mode="duplicated",
                config=self.config,
                init_method=self.config.output_layer_init_method,
                bias=self.config.add_bias_linear,
                skip_bias_add=False,
                skip_weight_param_allocation=False,
                is_expert=False,
            )

>>>>>>> 72416d0b
        # Initialize token dispatcher
        if config.moe_token_dispatcher_type == "allgather":
            self.token_dispatcher = MoEAllGatherTokenDispatcher(
                self.num_local_experts,
                self.local_expert_indices,
                config=self.config,
                pg_collection=pg_collection,
            )
        elif config.moe_token_dispatcher_type == "alltoall":
            self.token_dispatcher = MoEAlltoAllTokenDispatcher(
                self.num_local_experts,
                self.local_expert_indices,
                config=self.config,
                pg_collection=pg_collection,
            )
        elif config.moe_token_dispatcher_type == "flex":
            self.token_dispatcher = MoEFlexTokenDispatcher(
                self.num_local_experts,
                self.local_expert_indices,
                config=self.config,
                pg_collection=pg_collection,
            )
        else:
            raise ValueError(
                f"Unsupported token dispatcher type: {config.moe_token_dispatcher_type}"
            )

        # Initialize experts
        self.experts = build_module(
            self.submodules.experts,
            self.num_local_experts,
            self.config,
            pg_collection=pg_collection,
        )

        # Initialize shared experts
        if self.use_shared_expert:
            self.shared_experts = build_module(
                self.submodules.shared_experts,
                config=self.config,
                pg_collection=pg_collection,
                gate=self.config.moe_shared_expert_gate,
            )
            if self.shared_expert_overlap:
                self.token_dispatcher.set_shared_experts(self.shared_experts)

        # Cudagraph tensor store for resuming the forward pass from the end of the cudagraph.
        self.cudagraph_tensor_store = MoECudaGraphTensorStore()

    @maybe_skip_or_early_return_by_cudagraph("route")
    def route(self, hidden_states: torch.Tensor):
        """Compute token routing for preprocessing.

        This method uses the router to determine which experts to send each token to,
        producing routing probabilities and a mapping.
        """
        probs, routing_map = self.router(hidden_states)
<<<<<<< HEAD
        return probs, routing_map

    @maybe_skip_or_early_return_by_cudagraph("preprocess")
    def preprocess(
        self, hidden_states: torch.Tensor, probs: torch.Tensor, routing_map: torch.Tensor
    ):
        """Preprocess token routing for dispatch.

        This method preprocesses the hidden states and routing probabilities for the token
        dispatcher. The original hidden states are returned as a residual connection.
        """
        residual = hidden_states
=======
        # Project the hidden_states from hidden dimension down to latent dimenion.
        if self.config.moe_latent_size:
            assert (
                not self.shared_expert_overlap
            ), "Shared expert overlap not supported when MoE latent projections are used."
            hidden_states, _ = self.fc1_latent_proj(hidden_states)
>>>>>>> 72416d0b
        hidden_states, probs = self.token_dispatcher.dispatch_preprocess(
            hidden_states, routing_map, probs
        )
        return hidden_states, probs, residual

    def dispatch(self, hidden_states: torch.Tensor, probs: torch.Tensor):
        """Dispatches tokens to assigned expert ranks via communication.

        This method performs the actual communication (e.g., All-to-All) to distribute
        tokens and their associated probabilities to the devices hosting their assigned
        experts.
        """
        return self.token_dispatcher.token_dispatch(hidden_states, probs)

    @maybe_skip_or_early_return_by_cudagraph("shared_experts_compute")
    def shared_experts_compute(self, hidden_states: torch.Tensor):
        """Computes the output of the shared experts.

        If a shared expert is configured and not overlapped with communication,
        it is computed here.
        """
        shared_expert_output = None
        if self.use_shared_expert and not self.shared_expert_overlap:
            # Compute the shared expert separately when not overlapped with communication.
            if self.shared_experts_recompute:
                if self.config.fp8 or self.config.fp4:
                    shared_expert_output = te_checkpoint(
                        self.shared_experts,
                        False,
                        tensor_parallel.random.get_cuda_rng_tracker,
                        parallel_state.get_tensor_model_parallel_group(),
                        hidden_states,
                    )
                else:
                    shared_expert_output = tensor_parallel.checkpoint(
                        self.shared_experts, False, hidden_states
                    )
            else:
                shared_expert_output = self.shared_experts(hidden_states)

        return shared_expert_output

    def routed_experts_compute(
        self, hidden_states: torch.Tensor, probs: torch.Tensor, residual: torch.Tensor
    ):
        """Computes the output of the routed experts on the dispatched tokens.

        This method first post-processes the dispatched input to get permuted tokens
        for each expert. It then passes the tokens through the local experts.
        The output from the experts is preprocessed for the combine step.
        """
        dispatched_input, tokens_per_expert, permuted_probs = (
            self.token_dispatcher.dispatch_postprocess(hidden_states, probs)
        )
        expert_output, mlp_bias = self.experts(dispatched_input, tokens_per_expert, permuted_probs)
        assert mlp_bias is None, f"mlp_bias is not supported for {type(self.token_dispatcher)}"
        output = self.token_dispatcher.combine_preprocess(expert_output)

        return output, mlp_bias

    def combine(self, output: torch.Tensor, shared_expert_output: Optional[torch.Tensor]):
        """Combines expert outputs via communication and adds shared expert output.

        This method uses the token dispatcher to combine the outputs from different
        experts (e.g., via an All-to-All communication). It then adds the output
        from the shared expert if it exists.
        """
        output = self.token_dispatcher.token_combine(output)
        output = self.token_dispatcher.combine_postprocess(output)
        # Project the output back from latent dimension to hidden dimension after combine
        # in latent dimension.
        if self.config.moe_latent_size:
            output, _ = self.fc2_latent_proj(output)
        if shared_expert_output is not None:
            output = output + shared_expert_output
        return output

    def forward(self, hidden_states: torch.Tensor):
        """Forward pass for the MoE layer.

        The forward pass comprises four main steps:
        1. Routing & Preprocessing: Route tokens to the assigned experts and prepare for dispatch.
        2. Dispatch: Tokens are sent to the expert devices using communication collectives.
        3. Expert Computation: Experts process the dispatched tokens.
        4. Combine: The outputs from the experts are combined and returned.

        Args:
            hidden_states (torch.Tensor): The input tensor to the MoE layer.

        Returns:
            A tuple containing the output tensor and the MLP bias, if any.
        """
        if self.training and self.attn_tp_group.size() > 1 and not self.config.sequence_parallel:
            raise ValueError(
                "During training, performance may degrade if MoE and tensor parallelism"
                "are enabled without also enabling sequence parallelism."
            )

        # MoE forward: route -> dispatch -> compute -> combine
        def custom_forward(hidden_states):
            try:
                shared_expert_output = self.shared_experts_compute(hidden_states)
                probs, routing_map = self.route(hidden_states)
                hidden_states, probs, residual = self.preprocess(hidden_states, probs, routing_map)
            except MoECudaGraphPartialCaptureSignal as e:
                # This signal is raised from the maybe_skip_or_early_return_by_cudagraph decorator.
                # It means we should early-return from the MoE layer forward pass.
                # This happens when we are partially capturing the CUDA graph of the MoE layer,
                # like cuda_graph_scope=["moe_router", "moe_preprocess"].
                # We need to return the intermediate tensors as CUDA graph outputs.
                return e.get_early_return_outputs(hidden_states, shared_expert_output)

            dispatched_input, probs = self.dispatch(hidden_states, probs)
            output, mlp_bias = self.routed_experts_compute(dispatched_input, probs, residual)
            assert mlp_bias is None, f"mlp_bias is not supported for {type(self.token_dispatcher)}"
            output = self.combine(output, shared_expert_output)

            return output, mlp_bias

        if self.moe_layer_recompute:
            if self.config.fp8 or self.config.fp4:
<<<<<<< HEAD
                outputs = te_checkpoint(
=======
                output, mlp_bias = te_checkpoint(
>>>>>>> 72416d0b
                    custom_forward,
                    False,
                    tensor_parallel.random.get_cuda_rng_tracker,
                    parallel_state.get_tensor_model_parallel_group(),
                    hidden_states,
                )
            else:
                outputs = tensor_parallel.checkpoint(custom_forward, False, hidden_states)
        else:
            outputs = custom_forward(hidden_states)

        return outputs

    def backward_dw(self):
        """Compute weight gradients for experts and shared experts."""
        self.experts.backward_dw()
        if self.use_shared_expert and not self.shared_expert_overlap:
            self.shared_experts.backward_dw()

    def set_for_recompute_pre_mlp_layernorm(self):
        """Set the MoE layer for recompute pre_mlp_layernorm. Only needed for fp8/fp4."""
        # If shared_experts_recompute is used, nothing needs to be done because the checkpoint
        # function will save the original input tensors.
        if self.shared_experts is not None and not self.shared_experts_recompute:
            from megatron.core.extensions.transformer_engine import set_save_original_input

            set_save_original_input(self.shared_experts.linear_fc1)<|MERGE_RESOLUTION|>--- conflicted
+++ resolved
@@ -129,9 +129,7 @@
 
         # Initialize router.
         self.router = TopKRouter(config=self.config, pg_collection=pg_collection)
-<<<<<<< HEAD
         self.tp_group = pg_collection.tp
-=======
 
         # Initialize latent projections.
         if self.config.moe_latent_size:
@@ -159,7 +157,6 @@
                 is_expert=False,
             )
 
->>>>>>> 72416d0b
         # Initialize token dispatcher
         if config.moe_token_dispatcher_type == "allgather":
             self.token_dispatcher = MoEAllGatherTokenDispatcher(
@@ -217,7 +214,6 @@
         producing routing probabilities and a mapping.
         """
         probs, routing_map = self.router(hidden_states)
-<<<<<<< HEAD
         return probs, routing_map
 
     @maybe_skip_or_early_return_by_cudagraph("preprocess")
@@ -230,14 +226,12 @@
         dispatcher. The original hidden states are returned as a residual connection.
         """
         residual = hidden_states
-=======
         # Project the hidden_states from hidden dimension down to latent dimenion.
         if self.config.moe_latent_size:
             assert (
                 not self.shared_expert_overlap
             ), "Shared expert overlap not supported when MoE latent projections are used."
             hidden_states, _ = self.fc1_latent_proj(hidden_states)
->>>>>>> 72416d0b
         hidden_states, probs = self.token_dispatcher.dispatch_preprocess(
             hidden_states, routing_map, probs
         )
@@ -359,11 +353,7 @@
 
         if self.moe_layer_recompute:
             if self.config.fp8 or self.config.fp4:
-<<<<<<< HEAD
                 outputs = te_checkpoint(
-=======
-                output, mlp_bias = te_checkpoint(
->>>>>>> 72416d0b
                     custom_forward,
                     False,
                     tensor_parallel.random.get_cuda_rng_tracker,
