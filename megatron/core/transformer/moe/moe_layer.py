--- conflicted
+++ resolved
@@ -159,7 +159,6 @@
             if self.shared_expert_overlap:
                 self.token_dispatcher.set_shared_experts(self.shared_experts)
 
-<<<<<<< HEAD
     def router_and_preprocess(self, hidden_states: torch.Tensor):
         """
         Determines token-to-expert routing and preprocesses tokens for dispatch.
@@ -286,10 +285,6 @@
 
     def forward(self, hidden_states: torch.Tensor, start="None", end=None):
         if self.training and self.tp_group.size() > 1 and not self.config.sequence_parallel:
-=======
-    def forward(self, hidden_states: torch.Tensor):
-        if self.training and self.attn_tp_group.size() > 1 and not self.config.sequence_parallel:
->>>>>>> d1409db2
             raise ValueError(
                 "During training, performance may degrade if MoE and tensor parallelism"
                 "are enabled without also enabling sequence parallelism."
