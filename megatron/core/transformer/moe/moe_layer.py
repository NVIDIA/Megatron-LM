# Copyright (c) 2023, NVIDIA CORPORATION. All rights reserved.

from abc import ABC, abstractmethod
from dataclasses import dataclass
from typing import Optional, Union

import torch

from megatron.core import parallel_state, tensor_parallel, utils
from megatron.core.process_groups_config import ProcessGroupCollection
from megatron.core.transformer.module import MegatronModule
from megatron.core.transformer.moe.moe_utils import get_default_pg_collection
from megatron.core.transformer.moe.router import TopKRouter
from megatron.core.transformer.moe.token_dispatcher import (
    MoEAllGatherTokenDispatcher,
    MoEAlltoAllTokenDispatcher,
    MoEFlexTokenDispatcher,
    MoETokenDispatcher,
)
from megatron.core.transformer.spec_utils import ModuleSpec, build_module
from megatron.core.transformer.transformer_config import TransformerConfig

try:
    import transformer_engine as te  # pylint: disable=unused-import

    from megatron.core.extensions.transformer_engine import TELinear, te_checkpoint

    HAVE_TE = True
except ImportError:
    HAVE_TE = False


@dataclass
class MoESubmodules:
    """MoE Layer Submodule spec"""

    experts: Union[ModuleSpec, type] = None
    shared_experts: Union[ModuleSpec, type] = None


class BaseMoELayer(MegatronModule, ABC):
    """Base class for a mixture of experts layer.

    Args:
        config (TransformerConfig): Configuration object for the transformer model.
    """

    def __init__(
        self,
        config: TransformerConfig,
        layer_number: Optional[int] = None,
        pg_collection: Optional[ProcessGroupCollection] = None,
    ):
        super(BaseMoELayer, self).__init__(config)
        self.config = config
        self.layer_number = layer_number
        self.ep_group = pg_collection.ep
        # use pg_collection.expt_tp_group as tensor parallel group in this module.
        self.attn_tp_group = pg_collection.tp
        ep_size = utils.get_pg_size(self.ep_group)
        ep_rank = utils.get_pg_rank(self.ep_group)
        assert ep_size > 0, "Expected non-negative expert parallel size"

        assert self.config.num_moe_experts % ep_size == 0
        self.num_local_experts = self.config.num_moe_experts // ep_size
        local_expert_indices_offset = ep_rank * self.num_local_experts

        self.use_shared_expert = self.config.moe_shared_expert_intermediate_size is not None
        self.shared_expert_overlap = self.config.moe_shared_expert_overlap

        self.local_expert_indices = [
            local_expert_indices_offset + i for i in range(self.num_local_experts)
        ]
        assert all(map(lambda x: x < self.config.num_moe_experts, self.local_expert_indices))
        self.router: TopKRouter = None
        self.experts = None
        self.shared_experts = None
        self.token_dispatcher: Optional[MoETokenDispatcher] = None
        self.layer_number = layer_number

    @abstractmethod
    def forward(self, hidden_states):
        """Forward method for the MoE layer."""
        pass

    def set_layer_number(self, layer_number: int):
        """Set the layer number for the MoE layer."""
        self.layer_number = layer_number
        self.router.set_layer_number(layer_number)


class MoELayer(BaseMoELayer):
    """Mixture of Experts layer.

    This layer implements a Mixture of Experts model, where each token is routed to a
    subset of experts. This implementation supports different token dispatching
    strategies such as All-to-All and All-Gather.
    """

    def __init__(
        self,
        config: TransformerConfig,
        submodules: Optional[MoESubmodules] = None,
        layer_number: Optional[int] = None,
        pg_collection: Optional[ProcessGroupCollection] = None,
    ):
        self.submodules = submodules
        # TODO(Hepteract): delete the usage of the global parallel_state.
        # Initialize process groups with the global parallel_state.
        if pg_collection is None:
            pg_collection = get_default_pg_collection()
        super(MoELayer, self).__init__(
            config=config, layer_number=layer_number, pg_collection=pg_collection
        )
        self.moe_layer_recompute = (
            config.recompute_granularity == 'selective' and "moe" in config.recompute_modules
        )
        self.shared_experts_recompute = (
            config.recompute_granularity == 'selective'
            and "shared_experts" in config.recompute_modules
        )

        # Initialize router.
        self.router = TopKRouter(config=self.config, pg_collection=pg_collection)

        # Initialize latent projections.
        if self.config.moe_latent_size:
            assert HAVE_TE, "TransformerEngine is required for MoE latent projections."
            self.fc1_latent_proj = TELinear(
                self.config.hidden_size,
                self.config.moe_latent_size,
                parallel_mode="duplicated",
                config=self.config,
                init_method=self.config.init_method,
                bias=self.config.add_bias_linear,
                skip_bias_add=False,
                skip_weight_param_allocation=False,
                is_expert=False,
            )
            self.fc2_latent_proj = TELinear(
                self.config.moe_latent_size,
                self.config.hidden_size,
                parallel_mode="duplicated",
                config=self.config,
                init_method=self.config.output_layer_init_method,
                bias=self.config.add_bias_linear,
                skip_bias_add=False,
                skip_weight_param_allocation=False,
                is_expert=False,
            )

        # Initialize token dispatcher
        if config.moe_token_dispatcher_type == "allgather":
            self.token_dispatcher = MoEAllGatherTokenDispatcher(
                self.num_local_experts,
                self.local_expert_indices,
                config=self.config,
                pg_collection=pg_collection,
            )
        elif config.moe_token_dispatcher_type == "alltoall":
            self.token_dispatcher = MoEAlltoAllTokenDispatcher(
                self.num_local_experts,
                self.local_expert_indices,
                config=self.config,
                pg_collection=pg_collection,
            )
        elif config.moe_token_dispatcher_type == "flex":
            self.token_dispatcher = MoEFlexTokenDispatcher(
                self.num_local_experts,
                self.local_expert_indices,
                config=self.config,
                pg_collection=pg_collection,
            )
        else:
            raise ValueError(
                f"Unsupported token dispatcher type: {config.moe_token_dispatcher_type}"
            )

        # Initialize experts
        self.experts = build_module(
            self.submodules.experts,
            self.num_local_experts,
            self.config,
            pg_collection=pg_collection,
        )

        # Initialize shared experts
        if self.use_shared_expert:
            self.shared_experts = build_module(
                self.submodules.shared_experts, config=self.config, pg_collection=pg_collection
            )
            if self.shared_expert_overlap:
                self.token_dispatcher.set_shared_experts(self.shared_experts)

    def router_and_preprocess(
        self, hidden_states: torch.Tensor, padding_mask: Optional[torch.Tensor] = None
    ):
        """Compute and preprocess token routing for dispatch.

        This method uses the router to determine which experts to send each token to,
        producing routing probabilities and a mapping. It then preprocesses the
        hidden states and probabilities for the token dispatcher. The original
        hidden states are returned as a residual connection.
        Args:
            hidden_states (torch.Tensor): Input tensor.
            padding_mask (torch.Tensor, optional): Boolean mask indicating non-padding tokens.
                                                   Shape = [seq_length, bsz]. True for valid tokens,
                                                   False for padding tokens. Defaults to None.
        """
        residual = hidden_states
<<<<<<< HEAD
        probs, routing_map = self.router(hidden_states, padding_mask=padding_mask)
=======
        probs, routing_map = self.router(hidden_states)
        # Project the hidden_states from hidden dimension down to latent dimenion.
        if self.config.moe_latent_size:
            assert (
                not self.shared_expert_overlap
            ), "Shared expert overlap not supported when MoE latent projections are used."
            hidden_states, _ = self.fc1_latent_proj(hidden_states)
>>>>>>> 5a24ff3f
        hidden_states, probs = self.token_dispatcher.dispatch_preprocess(
            hidden_states, routing_map, probs
        )
        return hidden_states, probs, residual

    def dispatch(self, hidden_states: torch.Tensor, probs: torch.Tensor):
        """Dispatches tokens to assigned expert ranks via communication.
        This method performs the actual communication (e.g., All-to-All) to distribute
        tokens and their associated probabilities to the devices hosting their assigned
        experts.
        """
        return self.token_dispatcher.token_dispatch(hidden_states, probs)

    def shared_experts_compute(self, hidden_states: torch.Tensor):
        """Computes the output of the shared experts.

        If a shared expert is configured and not overlapped with communication,
        it is computed here.
        """
        shared_expert_output = None
        if self.use_shared_expert and not self.shared_expert_overlap:
            # Compute the shared expert separately when not overlapped with communication.
            if self.shared_experts_recompute:
                if self.config.fp8 or self.config.fp4:
                    shared_expert_output = te_checkpoint(
                        self.shared_experts,
                        False,
                        tensor_parallel.random.get_cuda_rng_tracker,
                        parallel_state.get_tensor_model_parallel_group(),
                        hidden_states,
                    )
                else:
                    shared_expert_output = tensor_parallel.checkpoint(
                        self.shared_experts, False, hidden_states
                    )
            else:
                shared_expert_output = self.shared_experts(hidden_states)

        return shared_expert_output

    def routed_experts_compute(
        self, hidden_states: torch.Tensor, probs: torch.Tensor, residual: torch.Tensor
    ):
        """Computes the output of the routed experts on the dispatched tokens.

        This method first post-processes the dispatched input to get permuted tokens
        for each expert. It then passes the tokens through the local experts.
        The output from the experts is preprocessed for the combine step.
        """
        dispatched_input, tokens_per_expert, permuted_probs = (
            self.token_dispatcher.dispatch_postprocess(hidden_states, probs)
        )
        expert_output, mlp_bias = self.experts(dispatched_input, tokens_per_expert, permuted_probs)
        assert mlp_bias is None, f"mlp_bias is not supported for {type(self.token_dispatcher)}"
        output = self.token_dispatcher.combine_preprocess(expert_output)

        return output, mlp_bias

    def combine(self, output: torch.Tensor, shared_expert_output: Optional[torch.Tensor]):
        """Combines expert outputs via communication and adds shared expert output.

        This method uses the token dispatcher to combine the outputs from different
        experts (e.g., via an All-to-All communication). It then adds the output
        from the shared expert if it exists.
        """
        output = self.token_dispatcher.token_combine(output)
        output = self.token_dispatcher.combine_postprocess(output)
        # Project the output back from latent dimension to hidden dimension after combine
        # in latent dimension.
        if self.config.moe_latent_size:
            output, _ = self.fc2_latent_proj(output)
        if shared_expert_output is not None:
            output = output + shared_expert_output
        return output

    def forward(self, hidden_states: torch.Tensor, padding_mask: Optional[torch.Tensor] = None):
        """Forward pass for the MoE layer.

        The forward pass comprises four main steps:
        1. Routing & Preprocessing: Route tokens to the assigned experts and prepare for dispatch.
        2. Dispatch: Tokens are sent to the expert devices using communication collectives.
        3. Expert Computation: Experts process the dispatched tokens.
        4. Combine: The outputs from the experts are combined and returned.

        Args:
            hidden_states (torch.Tensor): The input tensor shape [seq_length, bsz, hidden_size].
            padding_mask (torch.Tensor, optional): Boolean mask indicating non-padding tokens.
                                                   Shape [seq_length, bsz]. True for valid tokens,
                                                   False for padding tokens. Defaults to None.
        Returns:
            A tuple containing the output tensor and the MLP bias, if any.
        """
        if self.training and self.attn_tp_group.size() > 1 and not self.config.sequence_parallel:
            raise ValueError(
                "During training, performance may degrade if MoE and tensor parallelism"
                "are enabled without also enabling sequence parallelism."
            )
        # Transpose from [bsz, seq_length] to [seq_length, bsz] to align with hidden_states
        if padding_mask is not None:
            padding_mask = padding_mask.transpose(0, 1).bool()

        # MoE forward: route -> dispatch -> compute -> combine
        def custom_forward(hidden_states, padding_mask=None):
            shared_expert_output = self.shared_experts_compute(hidden_states)
            hidden_states, probs, residual = self.router_and_preprocess(
                hidden_states, padding_mask=padding_mask
            )
            dispatched_input, probs = self.dispatch(hidden_states, probs)
            output, mlp_bias = self.routed_experts_compute(dispatched_input, probs, residual)
            assert mlp_bias is None, f"mlp_bias is not supported for {type(self.token_dispatcher)}"
            output = self.combine(output, shared_expert_output)

            return output, mlp_bias

        if self.moe_layer_recompute:
            if self.config.fp8 or self.config.fp4:
                output, mlp_bias = te_checkpoint(
                    custom_forward,
                    False,
                    tensor_parallel.random.get_cuda_rng_tracker,
                    parallel_state.get_tensor_model_parallel_group(),
                    hidden_states,
                    padding_mask,
                )
            else:
                output, mlp_bias = tensor_parallel.checkpoint(
                    custom_forward, False, hidden_states, padding_mask
                )
        else:
            output, mlp_bias = custom_forward(hidden_states, padding_mask)
        return output, mlp_bias

    def backward_dw(self):
        """Compute weight gradients for experts and shared experts."""
        self.experts.backward_dw()
        if self.use_shared_expert and not self.shared_expert_overlap:
            self.shared_experts.backward_dw()

    def set_for_recompute_pre_mlp_layernorm(self):
        """Set the MoE layer for recompute pre_mlp_layernorm. Only needed for fp8/fp4."""
        # If shared_experts_recompute is used, nothing needs to be done because the checkpoint
        # function will save the original input tensors.
        if self.shared_experts is not None and not self.shared_experts_recompute:
            from megatron.core.extensions.transformer_engine import set_save_original_input

            set_save_original_input(self.shared_experts.linear_fc1)<|MERGE_RESOLUTION|>--- conflicted
+++ resolved
@@ -208,17 +208,14 @@
                                                    False for padding tokens. Defaults to None.
         """
         residual = hidden_states
-<<<<<<< HEAD
+
         probs, routing_map = self.router(hidden_states, padding_mask=padding_mask)
-=======
-        probs, routing_map = self.router(hidden_states)
         # Project the hidden_states from hidden dimension down to latent dimenion.
         if self.config.moe_latent_size:
             assert (
                 not self.shared_expert_overlap
             ), "Shared expert overlap not supported when MoE latent projections are used."
             hidden_states, _ = self.fc1_latent_proj(hidden_states)
->>>>>>> 5a24ff3f
         hidden_states, probs = self.token_dispatcher.dispatch_preprocess(
             hidden_states, routing_map, probs
         )
