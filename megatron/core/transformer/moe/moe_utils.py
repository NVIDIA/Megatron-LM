# Copyright (c) 2024, NVIDIA CORPORATION. All rights reserved.

import math
from typing import List, Optional, Union

from megatron.core.device_utils import get_current_device, get_xla_model
import torch

from megatron.core import parallel_state
from megatron.core.tensor_parallel.mappings import gather_from_sequence_parallel_region

<<<<<<< HEAD
xm = get_xla_model()
=======
try:
    from megatron.core.extensions.transformer_engine import (
        fused_permute,
        fused_sort_chunks_by_index,
        fused_unpermute,
    )

    HAVE_TE = True
except ImportError:
    HAVE_TE = False

>>>>>>> e1586c21

def switch_load_balancing_loss_func(
    probs: torch.Tensor,
    tokens_per_expert: torch.Tensor,
    topk: int,
    moe_aux_loss_coeff: float,
    sequence_partition_group=None,
):
    """Calculate the auxiliary loss for load balancing.
    Refer to the Switch Transformer paper (https://arxiv.org/abs/2101.03961) for details.

    Args:
        probs (torch.Tensor): Softmax probabilities output by the router for each token.
                              Shape in [num_tokens, num_experts].
        tokens_per_expert (torch.Tensor): Number of tokens assigned to each expert.
                                          Shape in [num_experts]
        topk (int): The number of experts selected for each token.
        moe_aux_loss_coeff (float): The coefficient for the auxiliary loss.
        sequence_partition_group (optional): The parallel group over which the sequence is
                                             partitioned. If None, no partitioning is applied.
                                             Defaults to None.

    Returns:
        torch.Tensor: The auxiliary loss for load balancing.
    """
    num_sub_sequence = 1

    # If the sequence is partitioned by certain parallelism strategies like Sequence Parallelism
    # or Context Parallelism, compute the gradient of the auxiliary loss with respect to the full
    # sequence.
    if sequence_partition_group is not None:
        # We can keep `aggregated_probs_per_expert` local since we don't need the gradient for
        # `tokens_per_expert`, saving one allreduce operation for `aggregated_probs_per_expert`.
        if xm:
            num_sub_sequence = len(sequence_partition_group[0])
            xm.all_reduce(xm.REDUCE_SUM, [tokens_per_expert], groups=sequence_partition_group, pin_layout=False)
        else:
            num_sub_sequence = torch.distributed.get_world_size(sequence_partition_group)
            torch.distributed.all_reduce(tokens_per_expert, group=sequence_partition_group)

    num_tokens = probs.shape[0] * num_sub_sequence
    num_experts = probs.shape[1]

    # The formula of aux_loss: aux_loss = sum((probs_per_expert/num_tokens) *
    # (tokens_per_expert/(num_tokens*topk))) * num_experts * moe_aux_loss_coeff.
    # This can be simplified to fuse the division and multiplication operations.
    aggregated_probs_per_expert = probs.sum(dim=0)
    aux_loss = torch.sum(aggregated_probs_per_expert * tokens_per_expert) * (
        num_experts * moe_aux_loss_coeff / (num_tokens * num_tokens * topk)
    )
    return aux_loss


def sequence_load_balancing_loss_func(
    probs: torch.Tensor,
    routing_map: torch.Tensor,
    batch_size: int,
    seq_length: int,
    topk: int,
    moe_aux_loss_coeff: float,
    sequence_partition_group=None,
):
    """
    Calculate the auxiliary loss in sequence-level by computing the loss for each individual sample.
    Refer to the DeepSeek-V2 huggingface repo
    (https://huggingface.co/deepseek-ai/DeepSeek-V2) for details.

    Args:
        probs (torch.Tensor): Softmax probabilities output by the router for each token.
                              Shape in [num_tokens, num_experts].
        routing_map (torch.Tensor): Mapping of tokens to experts assignment.
                                    Shape in [num_tokens, num_experts].
        batch_size (int): Batch size to process.
        seq_length (int): Sequence length to process.
        topk (int): Number of experts to route to for each token.
        moe_aux_loss_coeff (float): Scaling coefficient for the auxiliary loss.
        sequence_partition_group (optional): The parallel group over which the sequence is
                                             partitioned. If None, no partitioning is applied.
                                             Defaults to None.

    Returns:
        torch.Tensor: The sequence auxiliary loss for load balancing.
    """
    num_sub_sequence = 1
    num_experts = probs.shape[1]

    probs_for_aux_loss = probs.view(seq_length, batch_size, -1)
    routing_map = routing_map.view(seq_length, batch_size, -1)

    # If the sequence is partitioned by certain parallelism strategies like Sequence Parallelism
    # or Context Parallelism, compute the gradient of the auxiliary loss with respect to the full
    # sequence.
    if sequence_partition_group is not None:
        num_sub_sequence = torch.distributed.get_world_size(sequence_partition_group) if not xm else \
            len(sequence_partition_group[0])
        
        seq_length *= num_sub_sequence
        probs_for_aux_loss = gather_from_sequence_parallel_region(
            probs_for_aux_loss, group=sequence_partition_group
        )

    cost_coeff = routing_map.sum(dim=0, dtype=torch.float).div_(seq_length * topk / num_experts)
    seq_aux_loss = (cost_coeff * probs_for_aux_loss.mean(dim=0)).sum(dim=1).mean()
    seq_aux_loss *= moe_aux_loss_coeff

    return seq_aux_loss


def z_loss_func(logits, z_loss_coeff):
    """Encourages the router's logits to remain small to enhance stability.
    Please refer to the ST-MoE paper (https://arxiv.org/pdf/2202.08906.pdf) for details.

    Args:
        logits (torch.Tensor): The logits of the router.

    Returns:
        torch.Tensor: The logits after applying the z-loss.
    """

    z_loss = torch.mean(torch.square(torch.logsumexp(logits, dim=-1))) * z_loss_coeff
    return z_loss


def sinkhorn(cost: torch.Tensor, tol: float = 0.0001):
    """Sinkhorn based MoE routing function"""
    cost = torch.exp(cost)
    d0 = torch.ones(cost.size(0), device=cost.device, dtype=cost.dtype)
    d1 = torch.ones(cost.size(1), device=cost.device, dtype=cost.dtype)

    eps = 0.00000001
    error = 1e9
    d1_old = d1
    while error > tol:
        d0 = (1 / d0.size(0)) * 1 / (torch.sum(d1 * cost, 1) + eps)
        d1 = (1 / d1.size(0)) * 1 / (torch.sum(d0.unsqueeze(1) * cost, 0) + eps)
        error = torch.mean(torch.abs(d1_old - d1))
        d1_old = d1
    return d1 * cost * d0.unsqueeze(1)


def get_capacity(num_tokens: int, num_experts: int, capacity_factor: float, min_capacity=None):
    """
    Calculate the capacity of each expert.

    Args:
        num_tokens (int): num of the input tokens.
        num_experts (int): num of the experts.
        capacity_factor (float): Capacity factor.
        min_capacity (int, optional): Minimum capacity. Defaults to None.

    Returns:
        Tensor: Capacity of each expert.
    """
    capacity = math.ceil((num_tokens / num_experts) * capacity_factor)
    if min_capacity is not None and capacity < min_capacity:
        capacity = min_capacity
    return capacity


class MoEAuxLossAutoScaler(torch.autograd.Function):
    """An AutoScaler that triggers the backward pass and scales the grad for auxiliary loss."""

    main_loss_backward_scale: torch.Tensor = torch.tensor(1.0)

    @staticmethod
    def forward(ctx, output: torch.Tensor, aux_loss: torch.Tensor):
        """Preserve the aux_loss by storing it in the context to avoid garbage collection.

        Args:
            output (torch.Tensor): The output tensor.
            aux_loss (torch.Tensor): The auxiliary loss tensor.

        Returns:
            torch.Tensor: The output tensor.
        """
        ctx.save_for_backward(aux_loss)
        return output

    @staticmethod
    def backward(ctx, grad_output: torch.Tensor):
        """Compute and scale the gradient for auxiliary loss..

        Args:
            grad_output (torch.Tensor): The gradient of the output.

        Returns:
            Tuple[torch.Tensor, torch.Tensor]: The gradient of the output, scaled auxiliary loss
                                               gradient.
        """
        (aux_loss,) = ctx.saved_tensors
        aux_loss_backward_scale = MoEAuxLossAutoScaler.main_loss_backward_scale
        scaled_aux_loss_grad = torch.ones_like(aux_loss) * aux_loss_backward_scale
        return grad_output, scaled_aux_loss_grad

    @staticmethod
    def set_loss_scale(scale: torch.Tensor):
        """set the scale of the aux loss.

        Args:
            scale (torch.Tensor): The scale value to set. Please ensure that the scale passed in
                                  matches the scale of the main_loss.
        """
        MoEAuxLossAutoScaler.main_loss_backward_scale = scale


def permute(
    tokens,
    routing_map,
    num_out_tokens: Optional[int] = None,
    fused: bool = False,
    drop_and_pad: bool = False,
):
    """Permute the tokens and probs based on the mask.
    Tokens with the same designated expert will be grouped together.
    The shape of mask is [tokens, num_experts], it indicates which experts were selected
    by each token.

    When drop_and_pad=True, in routing_map, the number of non-zeros in each column equals to
    expert capacity. This function exploits this feature to use ops that support cuda graph.

    Args:
        tokens (torch.Tensor): The input token tensor, [num_tokens, hidden].
        routing_map (torch.Tensor): The sparse token to expert mapping, [num_tokens, num_experts].
        num_out_tokens (int, optional): The number of output tokens. If None, it's set to
                                        the number of input tokens.
        fused (bool, optional): Whether use the fused permute function.
        drop_and_pad (bool, optional): Whether or not the token dispatcher uses token-drop
                                       and pads the number of tokens to the expert capacity.
                                       If set to true, routing_map has a fixed number of non-zeros
                                       in each column.
    """
    if fused:
        if not HAVE_TE or fused_permute is None:
            raise ValueError("fused_permute is not available. Please install TE >= 2.1.0.")
        return fused_permute(tokens, routing_map, num_out_tokens)

    num_tokens, hidden = tokens.shape
    num_experts = routing_map.shape[1]
    if drop_and_pad and not (num_out_tokens is None):
        capacity = num_out_tokens // num_experts
        assert not routing_map.requires_grad
        # mask [num_tokens, num_experts] -> [num_experts, num_tokens]
        routing_map = routing_map.to(dtype=torch.int8).T.contiguous()
        # use argsort to put indices of all non-zeros in the beginning of list
        # and keep the first `capacity` number of indices
        sorted_indices = routing_map.argsort(dim=-1, descending=True, stable=True)[
            :, :capacity
        ].contiguous()
        # flatten from [num_experts, capacity] to 1D
        sorted_indices = sorted_indices.view(-1)
    else:
        # mask [num_tokens, num_experts] -> [num_experts, num_tokens]
        routing_map = routing_map.bool().T.contiguous()

        # Create a dense expert-to-token mapping from the sparse token-to-expert mapping
        token_indices = (
            torch.arange(num_tokens, device=routing_map.device).unsqueeze(0).expand(num_experts, -1)
        )
        sorted_indices = token_indices.masked_select(routing_map)

    # use the mapping to permute the tokens
    permuted_input = tokens.index_select(0, sorted_indices)

    return permuted_input, sorted_indices


def unpermute(
    permuted_tokens: torch.Tensor,
    sorted_indices: torch.Tensor,
    restore_shape: torch.Size,
    probs: torch.Tensor = None,
    routing_map: torch.Tensor = None,
    fused: bool = False,
    drop_and_pad: bool = False,
):
    """
    Restore the original order of tokens after permutation. If probs are provided, it
    will also apply them to the tokens before restoring the order.

    When drop_and_pad=True, the tensors will have the following properties:
      - In routing_map, the number of non-zeros in each column equals to expert capacity
      - The size of sorted_indices equals to num_experts * capacity, each split of `capacity`
        contains the indices of tokens routed to an expert.
    This function exploits these features to use ops that support cuda graph.

    Args:
        permuted_tokens (torch.Tensor): The permuted token tensor.
        sorted_indices (torch.Tensor): The indices used to sort the tokens.
        restore_shape (torch.Size): The shape of the unpermuted tensor.
        probs (torch.Tensor, optional): The unpermuted probs tensor,
        routing_map (torch.Tensor, optional): Token to expert mapping, shape
            [num_tokens, num_experts].
        fused (bool, optional): Whether use the fused unpermute function.
        drop_and_pad (bool, optional): Whether or not the token dispatcher uses token-drop
                                       and pads the number of tokens to the expert capacity.

    Returns:
        torch.Tensor: The tokens restored to their original order.
    """
    if fused:
        if not HAVE_TE or fused_unpermute is None:
            raise ValueError("fused_unpermute is not available. Please install TE >= 2.1.0.")
        return fused_unpermute(permuted_tokens, sorted_indices, probs, restore_shape)

    _, hidden = restore_shape

    if probs is not None:
        assert routing_map is not None, "Mask must be provided to permute the probs."
        if drop_and_pad:
            num_experts = routing_map.size(1)
            num_permuted_tokens = sorted_indices.size(0)
            capacity = num_permuted_tokens // num_experts
            num_unpermuted_tokens = probs.size(0)

            # [num_unpermuted_tokens, num_experts] -> num_experts * num_unpermuted_tokens
            probs_T_1D = probs.T.contiguous().view(-1)

            # get 1D indices of the probs selected by routing_map
            indices_dim0 = torch.arange(num_experts, device=routing_map.device).unsqueeze(-1)
            indices_dim1 = sorted_indices.view(num_experts, capacity)
            indices_1D = (indices_dim0 * num_unpermuted_tokens + indices_dim1).view(-1)

            # get probs from indices
            permuted_probs = probs_T_1D.index_select(0, indices_1D)
        else:
            permuted_probs = probs.T.contiguous().masked_select(routing_map.T.contiguous())
        permuted_tokens = permuted_tokens * permuted_probs.unsqueeze(-1)

    # Create an output tensor filled with zeros
    output_tokens = torch.zeros(
        restore_shape, device=permuted_tokens.device, dtype=permuted_tokens.dtype
    )
    # Scatter add the permuted_input back to the original positions
    output_tokens.scatter_add_(0, sorted_indices.unsqueeze(1).expand(-1, hidden), permuted_tokens)
    return output_tokens


def sort_chunks_by_idxs(
    input: torch.Tensor, split_sizes: torch.Tensor, sorted_idxs: torch.Tensor, fused: bool = False
):
    """Split and sort the input tensor based on the split_sizes and sorted indices."""
    if fused:
        if not HAVE_TE or fused_sort_chunks_by_index is None:
            raise ValueError(
                "fused_sort_chunks_by_index is not available. Please install TE >= 2.1.0."
            )
        return fused_sort_chunks_by_index(input, split_sizes, sorted_idxs)

    input = torch.split(input, split_sizes.tolist(), dim=0)
    output = torch.cat([input[i] for i in sorted_idxs.tolist()], dim=0)
    return output


def group_limited_topk(
    scores: torch.Tensor,
    topk: int,
    num_tokens: int,
    num_experts: int,
    num_groups: int,
    group_topk: int,
):
    """Perform top-k routing on a subset of expert groups.

    When using group-limited routing:
    1. Experts are divided into 'moe_router_num_groups' equal-sized groups
    2. For each token, 'moe_router_group_topk' groups are selected based on routing scores
       (specifically, the sum of top-2 expert scores within each group)
    3. From these selected groups, 'moe_router_topk' individual experts are chosen

    Two common use cases:
    - Device-limited routing: Set 'moe_router_num_groups' equal to expert parallel size (EP)
      to limit each token to experts on a subset of devices
      (See DeepSeek-V2: https://arxiv.org/pdf/2405.04434)

    - Node-limited routing: Set 'moe_router_num_groups' equal to number of nodes in EP group
      to limit each token to experts on a subset of nodes
      (See DeepSeek-V3: https://arxiv.org/pdf/2412.19437)

    Args:
        scores (torch.Tensor): Softmax scores generated by the router.
        topk (int): The number of experts to select for each token.
        num_tokens (int): The number of tokens.
        num_experts (int): The number of experts.
        num_groups (int): Number of groups for routed experts.
        group_topk (int): Number of groups selected for each token.

    Returns:
        Tuple[torch.Tensor, torch.Tensor]: Probs and indices tensor.
    """
    # Organize the experts into groups
    group_scores = scores.view(num_tokens, num_groups, -1).topk(2, dim=-1)[0].sum(dim=-1)
    group_idx = torch.topk(group_scores, k=group_topk, dim=-1, sorted=False)[1]
    group_mask = torch.zeros_like(group_scores)
    group_mask.scatter_(1, group_idx, 1)

    # Mask the experts based on selection groups
    score_mask = (
        group_mask.unsqueeze(-1)
        .expand(num_tokens, num_groups, num_experts // num_groups)
        .reshape(num_tokens, -1)
    )

    masked_scores = scores.masked_fill(~score_mask.bool(), float('-inf'))
    probs, top_indices = torch.topk(masked_scores, k=topk, dim=-1)

    return probs, top_indices


def topk_softmax_with_capacity(
    logits: torch.Tensor,
    topk: int,
    capacity_factor: Optional[float] = None,
    pad_to_capacity: bool = False,
    drop_policy: str = "probs",
    use_pre_softmax: bool = False,
    num_groups: Optional[int] = None,
    group_topk: Optional[int] = None,
    scaling_factor: Optional[float] = None,
    deterministic_mode: bool = False,
    score_function: str = "softmax",
    expert_bias: Optional[torch.Tensor] = None,
):
    """Apply capacity and padding to the top-k selection.
    Args:
        logits (torch.Tensor): Logits tensor.
        topk (int): The number of experts to select for each token.
        capacity_factor (float): The capacity factor of each expert. Will drop tokens if the number
                               of tokens exceeds the capacity.
        pad_to_capacity (bool): Whether to need padding in token drop mode.
        drop_policy (str): The policy to drop tokens. Can be either "prob" or "position".
                           If "prob", the tokens with the lowest probabilities will be dropped.
                           If "position", tokens at the end of each batch will be dropped.
        use_pre_softmax (bool): Whether to apply softmax before top-k selection.
        num_groups (int): Number of groups for routed experts.
        group_topk (int): Number of selected groups for each token.
        scaling_factor (float): Scaling factor of routing score in top-k selection.
        deterministic_mode (bool): Deprecated.
        score_function (str): The score function to use. Can be either "softmax" or "sigmoid".
        expert_bias (torch.Tensor): The bias added to logits for expert routing.

    Returns:
        Tuple[torch.Tensor, torch.Tensor, torch.Tensor]:
            - routing_probs (torch.Tensor): A tensor of shape [num_tokens, num_experts] containing
              the routing probabilities for each token to each expert.
            - routing_map (torch.Tensor): A mask tensor of shape [num_tokens, num_experts]
              indicating which experts were selected for each token. True values represent
              the selected experts.
            - tokens_per_expert (torch.Tensor): A tensor of shape [num_experts] containing
              the number of local tokens assigned to each expert before dropping and padding.
    """
    assert logits.dim() == 2, f"Expected 2D logits [num_tokens, num_experts], got {logits.dim()}."
    num_tokens, num_experts = logits.shape

    def compute_topk(scores, topk, num_groups=None, group_topk=None):
        if group_topk:
            return group_limited_topk(
                scores=scores,
                topk=topk,
                num_tokens=num_tokens,
                num_experts=num_experts,
                num_groups=num_groups,
                group_topk=group_topk,
            )
        else:
            return torch.topk(scores, k=topk, dim=1)

    if score_function == "softmax":
        if use_pre_softmax:
            scores = torch.softmax(logits, dim=-1, dtype=torch.float32).type_as(logits)
            probs, top_indices = compute_topk(scores, topk, num_groups, group_topk)
        else:
            scores, top_indices = compute_topk(logits, topk, num_groups, group_topk)
            probs = torch.softmax(scores, dim=-1, dtype=torch.float32).type_as(logits)
    elif score_function == "sigmoid":
        scores = torch.sigmoid(logits)
        if expert_bias is not None:
            scores_for_routing = scores + expert_bias
            _, top_indices = compute_topk(scores_for_routing, topk, num_groups, group_topk)
            scores = torch.gather(scores, dim=1, index=top_indices).type_as(logits)
        else:
            scores, top_indices = compute_topk(scores, topk, num_groups, group_topk)
        probs = scores / (scores.sum(dim=-1, keepdim=True) + 1e-20) if topk > 1 else scores
    else:
        raise ValueError(f"Invalid score_function: {score_function}")

    if scaling_factor:
        probs = probs * scaling_factor

    # TODO Try using element-wise operations instead of scatter?
    topk_masked_gates = torch.zeros_like(logits).scatter(1, top_indices, probs)
    topk_map = torch.zeros_like(logits).int().scatter(1, top_indices, 1).bool()
    tokens_per_expert = topk_map.sum(dim=0)

    if capacity_factor is None:
        # TopK without capacity
        return topk_masked_gates, topk_map, tokens_per_expert
    else:
        # TopK with capacity
        expert_capacity = get_capacity(
            num_tokens=num_tokens * topk, num_experts=num_experts, capacity_factor=capacity_factor
        )

        # Maskout exceeded tokens
        if drop_policy == "probs":
            _, capacity_indices = torch.topk(
                topk_masked_gates, k=expert_capacity, dim=0, sorted=False
            )
            capacity_mask = torch.zeros_like(logits).scatter(0, capacity_indices, 1).bool()
        elif drop_policy == "position":
            _, capacity_indices = torch.topk(topk_map.int(), k=expert_capacity, dim=0, sorted=False)
            capacity_mask = torch.zeros_like(logits).scatter(0, capacity_indices, 1).bool()
        else:
            raise ValueError(f"Invalid drop_policy: {drop_policy}")

        if pad_to_capacity:
            final_map = capacity_mask
            final_probs = topk_masked_gates * final_map
        else:
            # Get exceed mask and maskout exceeded probs and indices
            final_map = torch.logical_and(topk_map, capacity_mask)
            final_probs = topk_masked_gates * final_map
        return final_probs, final_map, tokens_per_expert


def save_to_aux_losses_tracker(
    name: str,
    loss: torch.Tensor,
    layer_number: int,
    num_layers: int,
    reduce_group: Union[torch.distributed.ProcessGroup, List[List[int]]] = None,
    avg_group: Union[torch.distributed.ProcessGroup, List[List[int]]] = None,
):
    """Save the auxiliary loss for logging.
    Args:
        name (str): The name of the loss.
        loss (torch.Tensor): The loss tensor.
        layer_number (int): Layer index of the loss.
        num_layers (int): The number of total layers.
        reduce_group (torch.distributed.ProcessGroup): The group for reducing the loss.
        mean_group (torch.distributed.ProcessGroup): The group for averaging the loss.
    """
    # Skip aux loss logging if layer_number is None.
    if layer_number is None:
        return

    tracker = parallel_state.get_moe_layer_wise_logging_tracker()
    if name not in tracker:
        tracker[name] = {}
        tracker[name]["values"] = torch.zeros(num_layers, device=loss.device)
    tracker[name]["values"][layer_number - 1] += loss.detach()  # Aggregate the loss for the layer.
    tracker[name]["reduce_group"] = reduce_group
    tracker[name]["avg_group"] = avg_group


def clear_aux_losses_tracker():
    """Clear the auxiliary losses."""
    tracker = parallel_state.get_moe_layer_wise_logging_tracker()
    for name in tracker:
        tracker[name]["values"].zero_()
        tracker[name]["reduce_group"] = None
        tracker[name]["avg_group"] = None


def reduce_aux_losses_tracker_across_ranks():
    """Collect and reduce the auxiliary losses across ranks."""
    tracker = parallel_state.get_moe_layer_wise_logging_tracker()
    for name in tracker:
        values = tracker[name]["values"]
        # Collect aux losses across PP.
        xm = get_xla_model()
        if xm:
            xm.all_reduce(xm.REDUCE_SUM, [values], 
                                        groups=parallel_state.get_pipeline_model_parallel_groups(), pin_layout=False)
        else:
            torch.distributed.all_reduce(
                values, group=parallel_state.get_pipeline_model_parallel_group()
            )
        # Reduce aux losses across ranks.
        if tracker[name].get('reduce_group') is not None:
            if xm:
                xm.all_reduce(xm.REDUCE_SUM, [values], 
                                        groups=tracker[name].get('reduce_group'), pin_layout=False)
            else:
                torch.distributed.all_reduce(values, group=tracker[name].get('reduce_group'))
        if tracker[name].get('avg_group') is not None:
            if xm:
                xm.all_reduce(xm.REDUCE_SUM, [values], 
                                        groups=tracker[name].get('avg_group'), pin_layout=False)
                values = values / parallel_state.get_pipeline_model_parallel_world_size()
            else:
                torch.distributed.all_reduce(
                    values, group=tracker[name]['avg_group'], op=torch.distributed.ReduceOp.AVG
                )


def track_moe_metrics(
    loss_scale, iteration, writer, wandb_writer=None, total_loss_dict=None, per_layer_logging=False
):
    """Track the MoE metrics for logging."""
    # Aux loss logging
    reduce_aux_losses_tracker_across_ranks()
    tracker = parallel_state.get_moe_layer_wise_logging_tracker()
    if writer is not None:
        aux_losses = {k: v['values'].float() * loss_scale for k, v in tracker.items()}
        for name, loss_list in aux_losses.items():
            if total_loss_dict is not None:
                if name not in total_loss_dict:
                    total_loss_dict[name] = loss_list.mean()
                else:
                    total_loss_dict[name] += loss_list.mean()

            # currently when using add_scalars,
            # torch.utils.add_scalars makes each timer its own run, which
            # polutes the runs list, so we just add each as a scalar
            writer.add_scalar(name, loss_list.mean(), iteration)
            if per_layer_logging:
                for i, loss in enumerate(loss_list.tolist()):
                    writer.add_scalar(f"moe/{name}_layer_{i}", loss, iteration)

            # W&B logging lacks support for logging multiple scalars simultaneously.
            # As a workaround, we log each scalar individually first, then we can create
            # a custom panel to manually group them to a single plot.
            if wandb_writer:
                wandb_writer.log({f"{name}": loss_list.mean()}, iteration)
                if per_layer_logging:
                    wandb_writer.log(
                        {
                            f"moe/{name}_layer_{i}": loss
                            for i, loss in enumerate(loss_list.tolist())
                        },
                        iteration,
                    )

    clear_aux_losses_tracker()


def get_updated_expert_bias(tokens_per_expert, expert_bias, expert_bias_update_rate):
    """Update expert bias for biased expert routing. See https://arxiv.org/abs/2408.15664v1#

    Args:
        tokens_per_expert (torch.Tensor): The number of tokens assigned to each expert.
        expert_bias (torch.Tensor): The bias for each expert.
        expert_bias_udpate_rate (float): The update rate for the expert bias.
    """
    with torch.no_grad():
        # All Reduce Across TPxCPxDP group
        if xm:
            xm.all_reduce(xm.REDUCE_SUM, [tokens_per_expert], 
                          groups=parallel_state.get_tensor_and_data_parallel_groups(with_context_parallel=True), 
                          pin_layout=False)
        else:
            torch.distributed.all_reduce(
                tokens_per_expert,
                group=parallel_state.get_tensor_and_data_parallel_group(with_context_parallel=True),
            )
        average_tokens = tokens_per_expert.sum(dim=-1, keepdim=True) / tokens_per_expert.shape[-1]
        offset = average_tokens - tokens_per_expert
        updated_expert_bias = expert_bias + torch.sign(offset) * expert_bias_update_rate
        return updated_expert_bias<|MERGE_RESOLUTION|>--- conflicted
+++ resolved
@@ -9,9 +9,7 @@
 from megatron.core import parallel_state
 from megatron.core.tensor_parallel.mappings import gather_from_sequence_parallel_region
 
-<<<<<<< HEAD
 xm = get_xla_model()
-=======
 try:
     from megatron.core.extensions.transformer_engine import (
         fused_permute,
@@ -23,7 +21,6 @@
 except ImportError:
     HAVE_TE = False
 
->>>>>>> e1586c21
 
 def switch_load_balancing_loss_func(
     probs: torch.Tensor,
