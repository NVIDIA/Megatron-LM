--- conflicted
+++ resolved
@@ -418,57 +418,4 @@
                         iteration,
                     )
 
-<<<<<<< HEAD
-    clear_aux_losses_tracker()
-
-
-class moe_gather(torch.autograd.Function):
-    """Gather the input tensor based on the map tensor."""
-
-    @staticmethod
-    def forward(ctx, input_, map_):
-        """Gather the input tensor based on the map tensor."""
-        ctx.input_size = input_.size()
-        ctx.map = map_
-        return torch.gather(input_, 0, map_)
-
-    @staticmethod
-    def backward(ctx, grad_output):
-        """Scatter the grad_output tensor based on the map tensor."""
-        input_size = ctx.input_size
-        map_ = ctx.map
-
-        output = torch.zeros(
-            input_size, dtype=grad_output.dtype, device=get_current_device()
-        )
-        output.scatter_add_(0, map_, grad_output)
-        return output, None, None
-
-
-class moe_scatter(torch.autograd.Function):
-    """Scatter the input tensor based on the map tensor."""
-
-    @staticmethod
-    def forward(ctx, input_, map_, output_size=None):
-        """Scatter the input tensor based on the map tensor."""
-        ctx.map = map_
-
-        if output_size is not None:
-            output = torch.zeros(
-                output_size, dtype=input_.dtype, device=get_current_device()
-            )
-        else:
-            output = torch.zeros_like(input_)
-
-        output.scatter_add_(0, map_, input_)
-        return output
-
-    @staticmethod
-    def backward(ctx, grad_output):
-        """Gather the grad_output tensor based on the map tensor."""
-        map_ = ctx.map
-        grad_input = torch.gather(grad_output, 0, map_)
-        return grad_input, None, None, None
-=======
-    clear_aux_losses_tracker()
->>>>>>> 1b8fce7e
+    clear_aux_losses_tracker()