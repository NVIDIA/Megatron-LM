# Copyright (c) 2024, NVIDIA CORPORATION. All rights reserved.

import math
from typing import List, Optional, Union

from megatron.core.device_utils import get_current_device, get_xla_model
import torch

from megatron.core import parallel_state
from megatron.core.tensor_parallel.mappings import gather_from_sequence_parallel_region

xm = get_xla_model()

def switch_load_balancing_loss_func(
    probs: torch.Tensor,
    tokens_per_expert: torch.Tensor,
    topk: int,
    moe_aux_loss_coeff: float,
    sequence_partition_group=None,
):
    """Calculate the auxiliary loss for load balancing.
    Refer to the Switch Transformer paper (https://arxiv.org/abs/2101.03961) for details.

    Args:
        probs (torch.Tensor): Softmax probabilities output by the router for each token.
                              Shape in [num_tokens, num_experts].
        tokens_per_expert (torch.Tensor): Number of tokens assigned to each expert.
                                          Shape in [num_experts]
        topk (int): The number of experts selected for each token.
        moe_aux_loss_coeff (float): The coefficient for the auxiliary loss.
        sequence_partition_group (optional): The parallel group over which the sequence is
                                             partitioned. If None, no partitioning is applied.
                                             Defaults to None.

    Returns:
        torch.Tensor: The auxiliary loss for load balancing.
    """
    num_sub_sequence = 1

    # If the sequence is partitioned by certain parallelism strategies like Sequence Parallelism
    # or Context Parallelism, compute the gradient of the auxiliary loss with respect to the full
    # sequence.
    if sequence_partition_group is not None:
        # We can keep `aggregated_probs_per_expert` local since we don't need the gradient for
        # `tokens_per_expert`, saving one allreduce operation for `aggregated_probs_per_expert`.
        if xm:
            num_sub_sequence = len(sequence_partition_group[0])
            xm.all_reduce(xm.REDUCE_SUM, [tokens_per_expert], groups=sequence_partition_group, pin_layout=False)
        else:
            num_sub_sequence = torch.distributed.get_world_size(sequence_partition_group)
            torch.distributed.all_reduce(tokens_per_expert, group=sequence_partition_group)

    num_tokens = probs.shape[0] * num_sub_sequence
    num_experts = probs.shape[1]

    # The formula of aux_loss: aux_loss = sum((probs_per_expert/num_tokens) *
    # (tokens_per_expert/(num_tokens*topk))) * num_experts * moe_aux_loss_coeff.
    # This can be simplified to fuse the division and multiplication operations.
    aggregated_probs_per_expert = probs.sum(dim=0)
    aux_loss = torch.sum(aggregated_probs_per_expert * tokens_per_expert) * (
        num_experts * moe_aux_loss_coeff / (num_tokens * num_tokens * topk)
    )
    return aux_loss


def sequence_load_balancing_loss_func(
    probs: torch.Tensor,
    routing_map: torch.Tensor,
    batch_size: int,
    seq_length: int,
    topk: int,
    moe_aux_loss_coeff: float,
    sequence_partition_group=None,
):
    """
    Calculate the auxiliary loss in sequence-level by computing the loss for each individual sample.
    Refer to the DeepSeek-V2 huggingface repo
    (https://huggingface.co/deepseek-ai/DeepSeek-V2) for details.

    Args:
        probs (torch.Tensor): Softmax probabilities output by the router for each token.
                              Shape in [num_tokens, num_experts].
        routing_map (torch.Tensor): Mapping of tokens to experts assignment.
                                    Shape in [num_tokens, num_experts].
        batch_size (int): Batch size to process.
        seq_length (int): Sequence length to process.
        topk (int): Number of experts to route to for each token.
        moe_aux_loss_coeff (float): Scaling coefficient for the auxiliary loss.
        sequence_partition_group (optional): The parallel group over which the sequence is
                                             partitioned. If None, no partitioning is applied.
                                             Defaults to None.

    Returns:
        torch.Tensor: The sequence auxiliary loss for load balancing.
    """
    num_sub_sequence = 1
    num_experts = probs.shape[1]

    probs_for_aux_loss = probs.view(seq_length, batch_size, -1)
    routing_map = routing_map.view(seq_length, batch_size, -1)

    # If the sequence is partitioned by certain parallelism strategies like Sequence Parallelism
    # or Context Parallelism, compute the gradient of the auxiliary loss with respect to the full
    # sequence.
    if sequence_partition_group is not None:
<<<<<<< HEAD
        # We can keep `aggregated_probs_per_expert` local since we don't need the gradient for
        # `tokens_per_expert`, saving one allreduce operation for `aggregated_probs_per_expert`.
        if xm:
            num_sub_sequence = len(sequence_partition_group[0])
            xm.all_reduce(xm.REDUCE_SUM, [tokens_per_expert], groups=sequence_partition_group, pin_layout=False)
        else:
            num_sub_sequence = torch.distributed.get_world_size(sequence_partition_group)
            torch.distributed.all_reduce(tokens_per_expert, group=sequence_partition_group)

    assert num_sub_sequence == 1, "Do not support sequence aux loss in sequence partition case"

    num_experts = probs.shape[1]
=======
        num_sub_sequence = torch.distributed.get_world_size(sequence_partition_group)
        seq_length *= num_sub_sequence
        probs_for_aux_loss = gather_from_sequence_parallel_region(
            probs_for_aux_loss, group=sequence_partition_group
        )
>>>>>>> 883f5fd4

    cost_coeff = routing_map.sum(dim=0, dtype=torch.float).div_(seq_length * topk / num_experts)
    seq_aux_loss = (cost_coeff * probs_for_aux_loss.mean(dim=0)).sum(dim=1).mean()
    seq_aux_loss *= moe_aux_loss_coeff

    return seq_aux_loss


def z_loss_func(logits, z_loss_coeff):
    """Encourages the router's logits to remain small to enhance stability.
    Please refer to the ST-MoE paper (https://arxiv.org/pdf/2202.08906.pdf) for details.

    Args:
        logits (torch.Tensor): The logits of the router.

    Returns:
        torch.Tensor: The logits after applying the z-loss.
    """

    z_loss = torch.mean(torch.square(torch.logsumexp(logits, dim=-1))) * z_loss_coeff
    return z_loss


def sinkhorn(cost: torch.Tensor, tol: float = 0.0001):
    """Sinkhorn based MoE routing function"""
    cost = torch.exp(cost)
    d0 = torch.ones(cost.size(0), device=cost.device, dtype=cost.dtype)
    d1 = torch.ones(cost.size(1), device=cost.device, dtype=cost.dtype)

    eps = 0.00000001
    error = 1e9
    d1_old = d1
    while error > tol:
        d0 = (1 / d0.size(0)) * 1 / (torch.sum(d1 * cost, 1) + eps)
        d1 = (1 / d1.size(0)) * 1 / (torch.sum(d0.unsqueeze(1) * cost, 0) + eps)
        error = torch.mean(torch.abs(d1_old - d1))
        d1_old = d1
    return d1 * cost * d0.unsqueeze(1)


def get_capacity(num_tokens: int, num_experts: int, capacity_factor: float, min_capacity=None):
    """
    Calculate the capacity of each expert.

    Args:
        num_tokens (int): num of the input tokens.
        num_experts (int): num of the experts.
        capacity_factor (float): Capacity factor.
        min_capacity (int, optional): Minimum capacity. Defaults to None.

    Returns:
        Tensor: Capacity of each expert.
    """
    capacity = math.ceil((num_tokens / num_experts) * capacity_factor)
    if min_capacity is not None and capacity < min_capacity:
        capacity = min_capacity
    return capacity


class MoEAuxLossAutoScaler(torch.autograd.Function):
    """An AutoScaler that triggers the backward pass and scales the grad for auxiliary loss."""

    main_loss_backward_scale: torch.Tensor = torch.tensor(1.0)

    @staticmethod
    def forward(ctx, output: torch.Tensor, aux_loss: torch.Tensor):
        """Preserve the aux_loss by storing it in the context to avoid garbage collection.

        Args:
            output (torch.Tensor): The output tensor.
            aux_loss (torch.Tensor): The auxiliary loss tensor.

        Returns:
            torch.Tensor: The output tensor.
        """
        ctx.save_for_backward(aux_loss)
        return output

    @staticmethod
    def backward(ctx, grad_output: torch.Tensor):
        """Compute and scale the gradient for auxiliary loss..

        Args:
            grad_output (torch.Tensor): The gradient of the output.

        Returns:
            Tuple[torch.Tensor, torch.Tensor]: The gradient of the output, scaled auxiliary loss
                                               gradient.
        """
        (aux_loss,) = ctx.saved_tensors
        aux_loss_backward_scale = MoEAuxLossAutoScaler.main_loss_backward_scale
        scaled_aux_loss_grad = torch.ones_like(aux_loss) * aux_loss_backward_scale
        return grad_output, scaled_aux_loss_grad

    @staticmethod
    def set_loss_scale(scale: torch.Tensor):
        """set the scale of the aux loss.

        Args:
            scale (torch.Tensor): The scale value to set. Please ensure that the scale passed in
                                  matches the scale of the main_loss.
        """
        MoEAuxLossAutoScaler.main_loss_backward_scale = scale


def permute(tokens, routing_map, num_out_tokens: int = None, drop_and_pad: bool = False):
    """Permute the tokens and probs based on the mask.
    Tokens with the same designated expert will be grouped together.
    The shape of mask is [tokens, num_experts], it indicates which experts were selected
    by each token.

    When drop_and_pad=True, in routing_map, the number of non-zeros in each column equals to
    expert capacity. This function exploits this feature to use ops that support cuda graph.

    Args:
        tokens (torch.Tensor): The input token tensor, [num_tokens, hidden].
        routing_map (torch.Tensor): The sparse token to expert mapping, [num_tokens, num_experts].
        num_out_tokens (int, optional): The number of output tokens. If None, it's set to
                                        the number of input tokens.
        drop_and_pad (bool, optional): Whether or not the token dispatcher uses token-drop
                                       and pads the number of tokens to the expert capacity.
                                       If set to true, routing_map has a fixed number of non-zeros
                                       in each column.
    """
    num_tokens, hidden = tokens.shape
    num_experts = routing_map.shape[1]
    if drop_and_pad and not (num_out_tokens is None):
        capacity = num_out_tokens // num_experts
        assert not routing_map.requires_grad
        # mask [num_tokens, num_experts] -> [num_experts, num_tokens]
        routing_map = routing_map.to(dtype=torch.int8).T.contiguous()
        # use argsort to put indices of all non-zeros in the beginning of list
        # and keep the first `capacity` number of indices
        sorted_indices = routing_map.argsort(dim=-1, descending=True, stable=True)[
            :, :capacity
        ].contiguous()
        # flatten from [num_experts, capacity] to 1D
        sorted_indices = sorted_indices.view(-1)
    else:
        # mask [num_tokens, num_experts] -> [num_experts, num_tokens]
        routing_map = routing_map.bool().T.contiguous()

        # Create a dense expert-to-token mapping from the sparse token-to-expert mapping
        token_indices = (
            torch.arange(num_tokens, device=routing_map.device).unsqueeze(0).expand(num_experts, -1)
        )
        sorted_indices = token_indices.masked_select(routing_map)

    # use the mapping to permute the tokens
    permuted_input = tokens.index_select(0, sorted_indices)

    return permuted_input, sorted_indices


def unpermute(
    permuted_tokens: torch.Tensor,
    sorted_indices: torch.Tensor,
    restore_shape: torch.Size,
    probs: torch.Tensor = None,
    routing_map: torch.Tensor = None,
    drop_and_pad: bool = False,
):
    """
    Restore the original order of tokens after permutation. If probs are provided, it
    will also apply them to the tokens before restoring the order.

    When drop_and_pad=True, the tensors will have the following properties:
      - In routing_map, the number of non-zeros in each column equals to expert capacity
      - The size of sorted_indices equals to num_experts * capacity, each split of `capacity`
        contains the indices of tokens routed to an expert.
    This function exploits these features to use ops that support cuda graph.

    Args:
        permuted_tokens (torch.Tensor): The permuted token tensor.
        sorted_indices (torch.Tensor): The indices used to sort the tokens.
        restore_shape (torch.Size): The shape of the unpermuted tensor.
        probs (torch.Tensor, optional): The unpermuted probs tensor,
        routing_map (torch.Tensor, optional): Token to expert mapping, shape
            [num_tokens, num_experts].
        drop_and_pad (bool, optional): Whether or not the token dispatcher uses token-drop
                                       and pads the number of tokens to the expert capacity.

    Returns:
        torch.Tensor: The tokens restored to their original order.
    """
    _, hidden = restore_shape

    if probs is not None:
        assert routing_map is not None, "Mask must be provided to permute the probs."
        if drop_and_pad:
            num_experts = routing_map.size(1)
            num_permuted_tokens = sorted_indices.size(0)
            capacity = num_permuted_tokens // num_experts
            num_unpermuted_tokens = probs.size(0)

            # [num_unpermuted_tokens, num_experts] -> num_experts * num_unpermuted_tokens
            probs_T_1D = probs.T.contiguous().view(-1)

            # get 1D indices of the probs selected by routing_map
            indices_dim0 = torch.arange(num_experts, device=routing_map.device).unsqueeze(-1)
            indices_dim1 = sorted_indices.view(num_experts, capacity)
            indices_1D = (indices_dim0 * num_unpermuted_tokens + indices_dim1).view(-1)

            # get probs from indices
            permuted_probs = probs_T_1D.index_select(0, indices_1D)
        else:
            permuted_probs = probs.T.contiguous().masked_select(routing_map.T.contiguous())
        permuted_tokens = permuted_tokens * permuted_probs.unsqueeze(-1)

    # Create an output tensor filled with zeros
    output_tokens = torch.zeros(
        restore_shape, device=permuted_tokens.device, dtype=permuted_tokens.dtype
    )
    # Scatter add the permuted_input back to the original positions
    output_tokens.scatter_add_(0, sorted_indices.unsqueeze(1).expand(-1, hidden), permuted_tokens)
    return output_tokens


def sort_chunks_by_idxs(input: torch.Tensor, split_sizes: torch.Tensor, sorted_idxs: torch.Tensor):
    """Split and sort the input tensor based on the split_sizes and sorted indices."""
    input = torch.split(input, split_sizes.tolist(), dim=0)
    output = torch.cat([input[i] for i in sorted_idxs], dim=0)
    return output


def device_limited_topk(
    scores: torch.Tensor,
    topk: int,
    num_tokens: int,
    num_experts: int,
    moe_router_topk_limited_devices: int,
):
    """Perform top-k routing on a subset of expert parallel ranks.

    Selects N ranks for each token, then conducts top-k selection among experts on these devices.
    See DeepSeek-V2 technical report (https://arxiv.org/pdf/2405.04434) for details.

    Args:
        scores (torch.Tensor): Softmax scores from the router.
        topk (int): The number of experts to select for each token.
        num_tokens (int): The number of tokens.
        num_experts (int): The number of experts.
        moe_router_topk_limited_devices (int): Number of expert parallel ranks to consider for
            each token during routing. None means no device limitation.

    Returns:
        Tuple[torch.Tensor, torch.Tensor]: Probs and indices tensor.
    """

    # Organize the experts into groups
    num_group = (
        parallel_state.get_expert_model_parallel_world_size()
    )  # num_group equals to expert parallel size
    group_scores = scores.view(num_tokens, num_group, -1).max(dim=-1).values
    group_idx = torch.topk(group_scores, k=moe_router_topk_limited_devices, dim=-1, sorted=False)[1]
    group_mask = torch.zeros_like(group_scores)
    group_mask.scatter_(1, group_idx, 1)

    # Mask the experts based on selection groups
    score_mask = (
        group_mask.unsqueeze(-1)
        .expand(num_tokens, num_group, num_experts // num_group)
        .reshape(num_tokens, -1)
    )

    masked_scores = scores.masked_fill(~score_mask.bool(), 0.0)
    probs, top_indices = torch.topk(masked_scores, k=topk, dim=-1)

    return probs, top_indices


def topk_softmax_with_capacity(
    logits: torch.Tensor,
    topk: int,
    capacity_factor: Optional[float] = None,
    pad_to_capacity: bool = False,
    drop_policy: str = "probs",
    use_pre_softmax: bool = False,
    moe_router_topk_limited_devices: int = None,
    moe_router_topk_scaling_factor: float = None,
    deterministic_mode: bool = False,
):
    """Apply capacity and padding to the top-k selection.
    Args:
        logits (torch.Tensor): Logits tensor.
        topk (int): The number of experts to select for each token.
        capacity_factor (int): The capacity factor of each expert. Will drop tokens if the number
                               of tokens exceeds the capacity.
        pad_to_capacity (bool): Whether to need padding in token drop mode.
        drop_policy (str): The policy to drop tokens. Can be either "prob" or "position".
                           If "prob", the tokens with the lowest probabilities will be dropped.
                           If "position", tokens at the end of each batch will be dropped.
        use_pre_softmax (bool): Whether to apply softmax before top-k selection.
        moe_router_topk_limited_devices (int): Number of expert parallel ranks to consider for
            each token during routing. None means no device limitation.
        moe_router_topk_scaling_factor (float): Scaling factor for routing score in top-k
            selection, only works when use_pre_softmax enabled.
        deterministic_mode (bool): Deprecated.
    Returns:
        Tuple[torch.Tensor, torch.Tensor, torch.Tensor]:
            - routing_probs (torch.Tensor): A tensor of shape [num_tokens, num_experts] containing
              the routing probabilities for each token to each expert.
            - routing_map (torch.Tensor): A mask tensor of shape [num_tokens, num_experts]
              indicating which experts were selected for each token. True values represent
              the selected experts.
            - tokens_per_expert (torch.Tensor): A tensor of shape [num_experts] containing
              the number of local tokens assigned to each expert before dropping and padding.
    """
    assert logits.dim() == 2, f"Expected 2D logits [num_tokens, num_experts], got {logits.dim()}."
    num_tokens = logits.shape[0]
    num_experts = logits.shape[1]
    if use_pre_softmax:
        # Pre softmax
        scores = torch.softmax(logits, dim=-1, dtype=torch.float32).type_as(logits)

        if moe_router_topk_limited_devices:
            probs, top_indices = device_limited_topk(
                scores, topk, num_tokens, num_experts, moe_router_topk_limited_devices
            )
        else:
            probs, top_indices = torch.topk(scores, k=topk, dim=1)

        # Normalize the probs.
        if moe_router_topk_scaling_factor:
            probs = probs * moe_router_topk_scaling_factor
    else:
        # Post softmax
        if topk == 1:
            # Requires applying softmax before selecting the top-k when k is 1,
            # since softmax on a [num_tokens, 1] would yield a zero gradient.
            raise ValueError("Please use --moe-router-pre-softmax when topk is 1.")
        assert (
            moe_router_topk_scaling_factor is None
        ), "moe_router_topk_scaling_factor is not supported with post-softmax"
        if moe_router_topk_limited_devices:
            scores, top_indices = device_limited_topk(
                logits, topk, num_tokens, num_experts, moe_router_topk_limited_devices
            )
        else:
            scores, top_indices = torch.topk(logits, k=topk, dim=1)
        probs = torch.softmax(scores, dim=-1, dtype=torch.float32).type_as(logits)

    # TODO Try using element-wise operations instead of scatter?
    topk_masked_gates = torch.zeros_like(logits).scatter(1, top_indices, probs)
    topk_map = torch.zeros_like(logits).int().scatter(1, top_indices, 1).bool()
    tokens_per_expert = topk_map.sum(dim=0)

    if capacity_factor is None:
        # TopK without capacity
        return topk_masked_gates, topk_map, tokens_per_expert
    else:
        # TopK with capacity
        expert_capacity = get_capacity(
            num_tokens=num_tokens * topk, num_experts=num_experts, capacity_factor=capacity_factor
        )

        # Maskout exceeded tokens
        if drop_policy == "probs":
            _, capacity_indices = torch.topk(
                topk_masked_gates, k=expert_capacity, dim=0, sorted=False
            )
            capacity_mask = torch.zeros_like(logits).scatter(0, capacity_indices, 1).bool()
        elif drop_policy == "position":
            _, capacity_indices = torch.topk(topk_map.int(), k=expert_capacity, dim=0, sorted=False)
            capacity_mask = torch.zeros_like(logits).scatter(0, capacity_indices, 1).bool()
        else:
            raise ValueError(f"Invalid drop_policy: {drop_policy}")

        if pad_to_capacity:
            final_map = capacity_mask
            final_probs = topk_masked_gates * final_map
        else:
            # Get exceed mask and maskout exceeded probs and indices
            final_map = torch.logical_and(topk_map, capacity_mask)
            final_probs = topk_masked_gates * final_map
        return final_probs, final_map, tokens_per_expert


def save_to_aux_losses_tracker(
    name: str,
    loss: torch.Tensor,
    layer_number: int,
    num_layers: int,
    reduce_group: Union[torch.distributed.ProcessGroup, List[List[int]]] = None,
    avg_group: Union[torch.distributed.ProcessGroup, List[List[int]]] = None,
):
    """Save the auxiliary loss for logging.
    Args:
        name (str): The name of the loss.
        loss (torch.Tensor): The loss tensor.
        layer_number (int): Layer index of the loss.
        num_layers (int): The number of total layers.
        reduce_group (torch.distributed.ProcessGroup): The group for reducing the loss.
        mean_group (torch.distributed.ProcessGroup): The group for averaging the loss.
    """
    # Skip aux loss logging if layer_number is None.
    if layer_number is None:
        return

    tracker = parallel_state.get_moe_layer_wise_logging_tracker()
    if name not in tracker:
        tracker[name] = {}
        tracker[name]["values"] = torch.zeros(num_layers, device=loss.device)
    tracker[name]["values"][layer_number - 1] += loss.detach()  # Aggregate the loss for the layer.
    tracker[name]["reduce_group"] = reduce_group
    tracker[name]["avg_group"] = avg_group


def clear_aux_losses_tracker():
    """Clear the auxiliary losses."""
    tracker = parallel_state.get_moe_layer_wise_logging_tracker()
    for name in tracker:
        tracker[name]["values"].zero_()
        tracker[name]["reduce_group"] = None
        tracker[name]["avg_group"] = None


def reduce_aux_losses_tracker_across_ranks():
    """Collect and reduce the auxiliary losses across ranks."""
    tracker = parallel_state.get_moe_layer_wise_logging_tracker()
    for name in tracker:
        values = tracker[name]["values"]
        # Collect aux losses across PP.
        xm = get_xla_model()
        if xm:
            xm.all_reduce(xm.REDUCE_SUM, [values], 
                                        groups=parallel_state.get_pipeline_model_parallel_groups(), pin_layout=False)
        else:
            torch.distributed.all_reduce(
                values, group=parallel_state.get_pipeline_model_parallel_group()
            )
        # Reduce aux losses across ranks.
        if tracker[name].get('reduce_group') is not None:
            if xm:
                xm.all_reduce(xm.REDUCE_SUM, [values], 
                                        groups=tracker[name].get('reduce_group'), pin_layout=False)
            else:
                torch.distributed.all_reduce(values, group=tracker[name].get('reduce_group'))
        if tracker[name].get('avg_group') is not None:
            if xm:
                xm.all_reduce(xm.REDUCE_SUM, [values], 
                                        groups=tracker[name].get('avg_group'), pin_layout=False)
                values = values / parallel_state.get_pipeline_model_parallel_world_size()
            else:
                torch.distributed.all_reduce(
                    values, group=tracker[name]['avg_group'], op=torch.distributed.ReduceOp.AVG
                )


def track_moe_metrics(
    loss_scale, iteration, writer, wandb_writer=None, total_loss_dict=None, per_layer_logging=False
):
    """Track the MoE metrics for logging."""
    # Aux loss logging
    reduce_aux_losses_tracker_across_ranks()
    tracker = parallel_state.get_moe_layer_wise_logging_tracker()
    if writer is not None:
        aux_losses = {k: v['values'].float() * loss_scale for k, v in tracker.items()}
        for name, loss_list in aux_losses.items():
            if total_loss_dict is not None:
                if name not in total_loss_dict:
                    total_loss_dict[name] = loss_list.mean()
                else:
                    total_loss_dict[name] += loss_list.mean()

            # currently when using add_scalars,
            # torch.utils.add_scalars makes each timer its own run, which
            # polutes the runs list, so we just add each as a scalar
            writer.add_scalar(name, loss_list.mean(), iteration)
            if per_layer_logging:
                for i, loss in enumerate(loss_list.tolist()):
                    writer.add_scalar(f"moe/{name}_layer_{i}", loss, iteration)

            # W&B logging lacks support for logging multiple scalars simultaneously.
            # As a workaround, we log each scalar individually first, then we can create
            # a custom panel to manually group them to a single plot.
            if wandb_writer:
                wandb_writer.log({f"{name}": loss_list.mean()}, iteration)
                if per_layer_logging:
                    wandb_writer.log(
                        {
                            f"moe/{name}_layer_{i}": loss
                            for i, loss in enumerate(loss_list.tolist())
                        },
                        iteration,
                    )

    clear_aux_losses_tracker()<|MERGE_RESOLUTION|>--- conflicted
+++ resolved
@@ -103,26 +103,13 @@
     # or Context Parallelism, compute the gradient of the auxiliary loss with respect to the full
     # sequence.
     if sequence_partition_group is not None:
-<<<<<<< HEAD
-        # We can keep `aggregated_probs_per_expert` local since we don't need the gradient for
-        # `tokens_per_expert`, saving one allreduce operation for `aggregated_probs_per_expert`.
-        if xm:
-            num_sub_sequence = len(sequence_partition_group[0])
-            xm.all_reduce(xm.REDUCE_SUM, [tokens_per_expert], groups=sequence_partition_group, pin_layout=False)
-        else:
-            num_sub_sequence = torch.distributed.get_world_size(sequence_partition_group)
-            torch.distributed.all_reduce(tokens_per_expert, group=sequence_partition_group)
-
-    assert num_sub_sequence == 1, "Do not support sequence aux loss in sequence partition case"
-
-    num_experts = probs.shape[1]
-=======
-        num_sub_sequence = torch.distributed.get_world_size(sequence_partition_group)
+        num_sub_sequence = torch.distributed.get_world_size(sequence_partition_group) if not xm else \
+            len(sequence_partition_group[0])
+        
         seq_length *= num_sub_sequence
         probs_for_aux_loss = gather_from_sequence_parallel_region(
             probs_for_aux_loss, group=sequence_partition_group
         )
->>>>>>> 883f5fd4
 
     cost_coeff = routing_map.sum(dim=0, dtype=torch.float).div_(seq_length * topk / num_experts)
     seq_aux_loss = (cost_coeff * probs_for_aux_loss.mean(dim=0)).sum(dim=1).mean()
