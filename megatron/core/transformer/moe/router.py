--- conflicted
+++ resolved
@@ -1,12 +1,7 @@
 # Copyright (c) 2023, NVIDIA CORPORATION. All rights reserved.
 
 from abc import ABC, abstractmethod
-<<<<<<< HEAD
-from functools import partial
-from typing import Callable
-=======
 from typing import Optional
->>>>>>> bf341cb4
 
 import torch
 
@@ -162,8 +157,6 @@
             self.local_tokens_per_expert = None
             self.expert_bias = None
 
-<<<<<<< HEAD
-=======
     def _maintain_float32_expert_bias(self):
         """
         Maintain the expert bias in float32.
@@ -175,7 +168,6 @@
             if self.expert_bias.dtype != torch.float32:
                 self.expert_bias.data = self.expert_bias.data.to(torch.float32)
 
->>>>>>> bf341cb4
     def sinkhorn_load_balancing(self, logits: torch.Tensor):
         """Apply sinkhorn routing to the logits tensor.
 
@@ -209,31 +201,6 @@
         scores = logits * map
         return scores, map
 
-<<<<<<< HEAD
-    def aux_loss_load_balancing(self, logits: torch.Tensor):
-        """Apply loss-based load balancing to the logits tensor.
-
-        Args:
-            logits (torch.Tensor): the logits tensor after gating, shape: [num_tokens, num_experts].
-
-        Returns:
-            probs (torch.Tensor): The probabilities of token to experts assignment.
-            routing_map (torch.Tensor): The mask of token to experts assignment.
-        """
-        probs, routing_map, tokens_per_expert = topk_softmax_with_capacity(
-            logits,
-            self.topk,
-            capacity_factor=self.config.moe_expert_capacity_factor,
-            pad_to_capacity=self.config.moe_pad_expert_input_to_capacity,
-            drop_policy=self.config.moe_token_drop_policy,
-            use_pre_softmax=self.config.moe_router_pre_softmax,
-            num_groups=self.config.moe_router_num_groups,
-            group_topk=self.config.moe_router_group_topk,
-            scaling_factor=self.config.moe_router_topk_scaling_factor,
-            deterministic_mode=self.config.deterministic_mode,
-            score_function=self.score_function,
-            expert_bias=self.expert_bias,
-=======
     def get_aux_loss_coeff(self, aux_loss_type: str) -> float:
         """Return the aux loss coeff for the given auxiliary loss type.
         If the auxiliary loss type is not found, return 0.0.
@@ -266,77 +233,10 @@
         tokens_per_expert = routing_map.sum(dim=0)
         tokens_per_expert = reduce_from_tensor_model_parallel_region(
             tokens_per_expert, self.tp_cp_group
->>>>>>> bf341cb4
         )
         num_tokens = routing_map.shape[0]
         total_num_tokens = num_tokens * self.tp_cp_group.size()
 
-<<<<<<< HEAD
-        if self.training:
-            # Apply load balancing loss
-            scores = torch.softmax(logits, dim=-1, dtype=torch.float32)
-            aux_loss_func = partial(
-                switch_load_balancing_loss_func,
-                probs=scores,
-                tokens_per_expert=tokens_per_expert,
-                topk=self.topk,
-            )
-            probs = self.apply_load_balancing_loss(
-                activation=probs, load_balancing_loss_func=aux_loss_func
-            )
-        return probs, routing_map
-
-    def seq_aux_loss_load_balancing(self, logits: torch.Tensor, bsz: int, seq_length: int):
-        """Apply loss-based load balancing to the logits tensor."""
-
-        probs, routing_map, tokens_per_expert = topk_softmax_with_capacity(
-            logits,
-            self.topk,
-            capacity_factor=self.config.moe_expert_capacity_factor,
-            pad_to_capacity=self.config.moe_pad_expert_input_to_capacity,
-            drop_policy=self.config.moe_token_drop_policy,
-            use_pre_softmax=self.config.moe_router_pre_softmax,
-            num_groups=self.config.moe_router_num_groups,
-            group_topk=self.config.moe_router_group_topk,
-            scaling_factor=self.config.moe_router_topk_scaling_factor,
-            deterministic_mode=self.config.deterministic_mode,
-            score_function=self.score_function,
-            expert_bias=self.expert_bias,
-        )
-
-        if self.training:
-            scores = torch.softmax(logits, dim=-1, dtype=torch.float32)
-            aux_loss_func = partial(
-                sequence_load_balancing_loss_func,
-                probs=scores,
-                routing_map=routing_map,
-                batch_size=bsz,
-                seq_length=seq_length,
-                topk=self.topk,
-            )
-            probs = self.apply_load_balancing_loss(
-                activation=probs, load_balancing_loss_func=aux_loss_func
-            )
-
-        return probs, routing_map
-
-    def apply_load_balancing_loss(
-        self, activation: torch.Tensor, load_balancing_loss_func: Callable
-    ):
-        """Calculate auxiliary loss, attach gradient function to activation and add to logging."""
-        moe_aux_loss_coeff = self.config.moe_aux_loss_coeff
-        if moe_aux_loss_coeff == 0:
-            return activation
-        sequence_partition_group = None
-        if self.config.moe_token_dispatcher_type == "alltoall_seq":
-            sequence_partition_group = parallel_state.get_context_parallel_group()
-            moe_aux_loss_coeff /= parallel_state.get_tensor_model_parallel_world_size()
-        elif parallel_state.get_tensor_and_context_parallel_world_size() > 1:
-            sequence_partition_group = parallel_state.get_tensor_and_context_parallel_group()
-
-        aux_loss = load_balancing_loss_func(
-            moe_aux_loss_coeff=moe_aux_loss_coeff, sequence_partition_group=sequence_partition_group
-=======
         aux_loss = switch_load_balancing_loss_func(
             probs=scores_for_aux_loss,
             tokens_per_expert=tokens_per_expert,
@@ -389,7 +289,6 @@
                 fused=self.config.moe_router_fusion,
             )
             / bsz
->>>>>>> bf341cb4
         )
         probs = self.attach_and_log_load_balancing_loss(
             probs, seq_aux_loss_coeff, aux_loss, "seq_load_balancing_loss", self.tp_cp_group
@@ -507,20 +406,9 @@
 
         # Calculate probs and routing_map for token dispatching
         if self.routing_type == "sinkhorn":
-<<<<<<< HEAD
-            scores, routing_map = self.sinkhorn_load_balancing(logits)
-        elif self.routing_type == "aux_loss":
-            scores, routing_map = self.aux_loss_load_balancing(logits)
-        elif self.routing_type == "seq_aux_loss":
-            scores, routing_map = self.seq_aux_loss_load_balancing(logits, bsz, seq_length)
-        elif self.routing_type == "none":
-            # A naive top-k routing without load balancing
-            scores, routing_map, _ = topk_softmax_with_capacity(
-=======
             probs, routing_map = self.sinkhorn_load_balancing(logits)
         else:
             probs, routing_map = topk_routing_with_score_function(
->>>>>>> bf341cb4
                 logits,
                 self.topk,
                 use_pre_softmax=self.config.moe_router_pre_softmax,
@@ -540,32 +428,8 @@
                 router_topk=self.topk,
                 capacity_factor=self.config.moe_expert_capacity_factor,
                 drop_policy=self.config.moe_token_drop_policy,
-<<<<<<< HEAD
-                use_pre_softmax=self.config.moe_router_pre_softmax,
-                num_groups=self.config.moe_router_num_groups,
-                group_topk=self.config.moe_router_group_topk,
-                scaling_factor=self.config.moe_router_topk_scaling_factor,
-                deterministic_mode=self.config.deterministic_mode,
-                score_function=self.score_function,
-                expert_bias=self.expert_bias,
-            )
-        else:
-            raise ValueError(f"Unsupported MoE routing type: {self.routing_type}")
-        # Prevent extra local tokens accumulation on evaluation or activation recomputation
-        if self.enable_expert_bias and torch.is_grad_enabled():
-            with torch.no_grad():
-                self.local_tokens_per_expert += routing_map.sum(dim=0)
-
-        # profile for moe
-        if self.config.moe_router_force_load_balancing:
-            indices = torch.arange(routing_map.sum(),device=routing_map.device).view(routing_map.size(0),self.topk) % self.num_experts
-            row = torch.arange(routing_map.size(0),device=routing_map.device).repeat_interleave(self.topk)
-            col = indices.view(-1)
-            routing_map = torch.zeros_like(routing_map,dtype=torch.bool).index_put_((row,col),torch.ones(1,device=routing_map.device,dtype=torch.bool))
-=======
                 pad_to_capacity=self.config.moe_pad_expert_input_to_capacity,
             )
->>>>>>> bf341cb4
 
         # Apply each aux loss type and attach aux loss autograd function to probs
         if self.training and torch.is_grad_enabled() and self.is_aux_loss_enabled():
@@ -593,10 +457,7 @@
         Args:
             input (torch.Tensor): Input tensor.
         """
-<<<<<<< HEAD
-=======
         self._maintain_float32_expert_bias()
->>>>>>> bf341cb4
 
         # Apply input jitter
         input = self.apply_input_jitter(input)
