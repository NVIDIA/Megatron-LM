# Copyright (c) 2023, NVIDIA CORPORATION. All rights reserved.

from abc import ABC, abstractmethod

import torch

from megatron.core import parallel_state
from megatron.core.tensor_parallel import (
    gather_from_sequence_parallel_region,
    get_device_rng_tracker,
    get_data_parallel_rng_tracker_name,
)
<<<<<<< HEAD
from megatron.core.tensor_parallel.random import (
    get_device_rng_tracker,
    get_data_parallel_rng_tracker_name,
)
=======
>>>>>>> e32b60b5
from megatron.core.transformer.module import MegatronModule
from megatron.core.transformer.moe.moe_utils import (
    MoEAuxLossAutoScaler,
    save_to_aux_losses_tracker,
    sinkhorn,
    switch_load_balancing_loss_func,
    topk_softmax_with_capacity,
    z_loss_func,
)
from megatron.core.transformer.transformer_config import TransformerConfig


class Router(ABC, MegatronModule):
    """Base Router class"""

    def __init__(self, config: TransformerConfig) -> None:
        """
        Initialize the Router module.

        Args:
            config (TransformerConfig): Configuration object for the Transformer model.
        """
        super().__init__(config)
        self.config = config
        self.num_experts = self.config.num_moe_experts
        self.moe_aux_loss_func = None
        self.layer_number = None

        # Initialize the gate weights.
        self.weight = torch.nn.Parameter(
            torch.empty((self.config.num_moe_experts, self.config.hidden_size), dtype=torch.float32)
        )
        if config.perform_initialization:
            if get_device_rng_tracker().is_initialized():
                with get_device_rng_tracker().fork(get_data_parallel_rng_tracker_name()):
                    config.init_method(self.weight)
        else:
            config.init_method(self.weight)
        self.weight.data = self.weight.data.to(dtype=config.params_dtype)
        setattr(self.weight, 'sequence_parallel', config.sequence_parallel)

    def gating(self, input: torch.Tensor):
        """Forward pass of the router gate.

        Args:
            input (torch.Tensor): Input tensor.

        Returns:
            torch.Tensor: Logits tensor.
        """
        if self.weight.device.type == 'cpu':
            # move weights to GPU
            self.weight.data = self.weight.data.to(device=torch.cuda.current_device())
        logits = torch.nn.functional.linear(input, self.weight)
        return logits

    @abstractmethod
    def routing(self, logits: torch.Tensor):
        """Routing function.

        Args:
            logits (torch.Tensor): Logits tensor.

        Returns:
            Tuple[torch.Tensor, torch.Tensor]: Tuple of tensors representing max probs and the indices.
        """
        raise NotImplementedError("Routing function not implemented.")

    @abstractmethod
    def forward(self, input: torch.Tensor):
        """
        Forward pass of the router.

        Args:
            input (torch.Tensor): Input tensor.
        """
        raise NotImplementedError("Forward function not implemented.")

    def set_layer_number(self, layer_number: int):
        """Set the layer number for the router."""
        self.layer_number = layer_number


class TopKRouter(Router):
    """Route each token to the top-k experts."""

    def __init__(self, config: TransformerConfig) -> None:
        """Initialize the zero token dropping router.

        Args:
            config (TransformerConfig): The configuration for the transformer model.
        """
        super().__init__(config=config)
        self.topk = self.config.moe_router_topk
        self.routing_type = self.config.moe_router_load_balancing_type
        self.input_jitter = None

    def sinkhorn_load_balancing(self, logits: torch.Tensor):
        """Apply sinkhorn routing to the logits tensor.

        Args:
            logits (torch.Tensor): The logits tensor.

        Returns:
            torch.Tensor: The logits tensor after applying sinkhorn routing.
        """

        def _sinkhorn_activation(logits):
            if self.topk == 1:
                logits = torch.sigmoid(logits)
            else:  # k > 1
                logits = torch.softmax(logits, dim=-1, dtype=torch.float32).type_as(logits)
            return logits

        assert self.config.moe_aux_loss_coeff == 0, "Sinkhorn routing does not support aux loss."
        if self.training:
            with torch.no_grad():
                norm_logits = sinkhorn(
                    logits.to(dtype=torch.float32)
                )  # explicit fp32 conversion for stability
                _, indices = torch.topk(norm_logits, k=self.topk, dim=1)
            logits = _sinkhorn_activation(logits)
            scores = torch.gather(logits, 1, indices)
        else:
            logits = _sinkhorn_activation(logits)
            scores, indices = torch.topk(logits, k=self.topk, dim=1)
        return scores, indices

    def aux_loss_load_balancing(self, logits: torch.Tensor):
        """Apply loss-based load balancing to the logits tensor.

        Args:
            logits (torch.Tensor): the logits tensor after gating, shape: [num_tokens, num_experts].

        Returns:
            probs (torch.Tensor): the probabilities tensor after load balancing.
            indices (torch.Tensor): the indices tensor after top-k selection.
        """
        probs, indices, tokens_per_expert = topk_softmax_with_capacity(
            logits,
            self.topk,
            capacity_factor=self.config.moe_expert_capacity_factor,
            pad_to_capacity=self.config.moe_pad_expert_input_to_capacity,
            drop_policy=self.config.moe_token_drop_policy,
            use_pre_softmax=self.config.moe_router_pre_softmax,
        )

        if self.training:
            # Apply load balancing loss
            scores = torch.softmax(logits, dim=-1, dtype=torch.float32)
            probs = self.apply_load_balancing_loss(scores, tokens_per_expert, activation=probs)
        return probs, indices

    def apply_load_balancing_loss(
        self,
        probs: torch.Tensor,
        num_local_tokens_per_expert: torch.Tensor,
        activation: torch.Tensor,
    ):
        """Applies auxiliary loss to the MoE layer.

        Args:
            probs (torch.Tensor): The probs output by the router for each token. [num_tokens, num_experts]
            num_local_tokens_per_expert (torch.Tensor): The number of tokens per expert. [num_experts]
            activation (torch.Tensor): The activation tensor to attach the gradient function to.

        Returns:
            torch.Tensor: The activation tensor with the attached gradient function.
        """
        moe_aux_loss_coeff = self.config.moe_aux_loss_coeff
        sequence_partition_group = None
        if self.config.moe_token_dispatcher_type == "alltoall_seq":
            sequence_partition_group = parallel_state.get_context_parallel_group()
            moe_aux_loss_coeff /= parallel_state.get_tensor_model_parallel_world_size()
        else:
            sequence_partition_group = parallel_state.get_tensor_and_context_parallel_group()

        aux_loss = switch_load_balancing_loss_func(
            probs,
            num_local_tokens_per_expert,
            self.topk,
            moe_aux_loss_coeff,
            sequence_partition_group=sequence_partition_group,
        )
        save_to_aux_losses_tracker(
            "load_balancing_loss",
            aux_loss / moe_aux_loss_coeff,
            self.layer_number,
            self.config.num_layers,
            reduce_group=sequence_partition_group,
        )
        activation = MoEAuxLossAutoScaler.apply(activation, aux_loss)
        return activation

    def apply_z_loss(self, logits):
        """Encourages the router's logits to remain small to enhance stability.
        Please refer to the ST-MoE paper (https://arxiv.org/pdf/2202.08906.pdf) for details.

        Args:
            logits (torch.Tensor): The logits of the router.

        Returns:
            torch.Tensor: The logits after applying the z-loss.
        """
        if self.config.moe_z_loss_coeff is not None and self.training:
            moe_z_loss_coeff = (
                self.config.moe_z_loss_coeff
                / parallel_state.get_tensor_and_context_parallel_world_size()
            )
            z_loss = z_loss_func(logits, moe_z_loss_coeff)
            logits = MoEAuxLossAutoScaler.apply(logits, z_loss)
            save_to_aux_losses_tracker(
                "z_loss", z_loss / moe_z_loss_coeff, self.layer_number, self.config.num_layers
            )
        return logits

    def apply_input_jitter(self, input: torch.Tensor):
        """Add noise to the input tensor.
        Refer to https://arxiv.org/abs/2101.03961.

        Args:
            input (Tensor): Input tensor.

        Returns:
            Tensor: Jittered input.
        """
        if self.config.moe_input_jitter_eps is not None:
            eps = self.config.moe_input_jitter_eps
            if self.input_jitter is None:
                self.input_jitter = torch.distributions.uniform.Uniform(
                    torch.tensor(1.0 - eps, device=input.device),
                    torch.tensor(1.0 + eps, device=input.device),
                ).rsample
            return input * self.input_jitter(input.shape)
        else:
            return input

    def routing(self, logits: torch.Tensor):
        """Top-k routing function

        Args:
            logits (torch.Tensor): Logits tensor after gating.

        Returns:
            probs (torch.Tensor): the probabilities tensor after load balancing.
            indices (torch.Tensor): the indices tensor after top-k selection.
        """
        logits = logits.view(-1, self.config.num_moe_experts)

        # Apply Z-Loss
        logits = self.apply_z_loss(logits)

        if self.config.moe_token_dispatcher_type == "alltoall_seq":
            # Gather the logits from the TP region
            logits = gather_from_sequence_parallel_region(logits)

        if self.routing_type == "sinkhorn":
            scores, indices = self.sinkhorn_load_balancing(logits)
        elif self.routing_type == "aux_loss":
            scores, indices = self.aux_loss_load_balancing(logits)
        elif self.routing_type == "none":
            # A naive top-k routing without load balancing
            scores, indices, _ = topk_softmax_with_capacity(
                logits,
                self.topk,
                capacity_factor=self.config.moe_expert_capacity_factor,
                pad_to_capacity=self.config.moe_pad_expert_input_to_capacity,
                drop_policy=self.config.moe_token_drop_policy,
                use_pre_softmax=self.config.moe_router_pre_softmax,
            )
        else:
            raise ValueError(f"Unsupported MoE routing type: {self.routing_type}")

        return scores, indices

    def forward(self, input: torch.Tensor):
        """
        Forward pass of the router.

        Args:
            input (torch.Tensor): Input tensor.
        """
        self.hidden = input.shape[-1]

        # Apply input jitter
        input = self.apply_input_jitter(input)
        logits = self.gating(input)
        logits = logits.view(-1, self.config.num_moe_experts)

        scores, indices = self.routing(logits)

        return scores, indices<|MERGE_RESOLUTION|>--- conflicted
+++ resolved
@@ -5,18 +5,16 @@
 import torch
 
 from megatron.core import parallel_state
+from megatron.core.device_utils import get_current_device
 from megatron.core.tensor_parallel import (
     gather_from_sequence_parallel_region,
     get_device_rng_tracker,
     get_data_parallel_rng_tracker_name,
 )
-<<<<<<< HEAD
 from megatron.core.tensor_parallel.random import (
     get_device_rng_tracker,
     get_data_parallel_rng_tracker_name,
 )
-=======
->>>>>>> e32b60b5
 from megatron.core.transformer.module import MegatronModule
 from megatron.core.transformer.moe.moe_utils import (
     MoEAuxLossAutoScaler,
@@ -69,7 +67,7 @@
         """
         if self.weight.device.type == 'cpu':
             # move weights to GPU
-            self.weight.data = self.weight.data.to(device=torch.cuda.current_device())
+            self.weight.data = self.weight.data.to(device=get_current_device())
         logits = torch.nn.functional.linear(input, self.weight)
         return logits
 
