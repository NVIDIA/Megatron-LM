--- conflicted
+++ resolved
@@ -5,11 +5,8 @@
 
 import torch
 
-<<<<<<< HEAD
-=======
 from megatron.core.jit import jit_fuser
 from megatron.core.tensor_parallel import reduce_from_tensor_model_parallel_region
->>>>>>> 5a24ff3f
 from megatron.core.transformer.module import MegatronModule
 from megatron.core.transformer.moe.moe_utils import (
     MoEAuxLossAutoScaler,
@@ -407,11 +404,8 @@
             global_aux_loss,
             "global_load_balancing_loss",
             self.tp_dp_cp_group,
-<<<<<<< HEAD
             valid_token_count=local_num_tokens,
-=======
             reduce_group_has_dp=True,
->>>>>>> 5a24ff3f
         )
         return probs
 
@@ -422,16 +416,12 @@
         aux_loss: torch.Tensor,
         aux_loss_name: str,
         reduce_group: torch.distributed.ProcessGroup,
-<<<<<<< HEAD
         valid_token_count: Optional[Union[int, torch.Tensor]] = None,
-=======
         reduce_group_has_dp: bool = False,
->>>>>>> 5a24ff3f
     ):
         """Attach aux loss function to activation and add to logging.
 
         Args:
-<<<<<<< HEAD
             activation (torch.Tensor): Activation tensor to attach the aux loss to.
             aux_loss_coeff (float): Coefficient for the aux loss.
             aux_loss (torch.Tensor): Computed aux loss.
@@ -440,16 +430,9 @@
             valid_token_count (int or torch.Tensor, optional): Number of valid tokens excluding
                 padding tokens. Can be a Python int or a torch.Tensor (typically 0-d tensor).
                 If None, uses activation.shape[0]. Defaults to None.
-=======
-            activation (torch.Tensor): The activation tensor to attach the loss to.
-            aux_loss_coeff (float): The coefficient for the auxiliary loss.
-            aux_loss (torch.Tensor): The auxiliary loss tensor.
-            aux_loss_name (str): The name of the auxiliary loss for logging.
-            reduce_group (torch.distributed.ProcessGroup): The group for reducing the loss.
             reduce_group_has_dp (bool): Whether the reduce group has data parallel ranks.
                 Set this to True if the reduce group has data parallel ranks. This flag is used to
                 ensure the correct reduction in aux loss tracking.
->>>>>>> 5a24ff3f
         """
         # TODO (zijiey): fix the per_layer_logging for MTP, currently it will incorrectly
         # add the aux loss logging value to other layer's since it is difficult to get the
@@ -542,9 +525,6 @@
         else:
             return input
 
-<<<<<<< HEAD
-    def routing(self, logits: torch.Tensor, padding_mask: Optional[torch.Tensor] = None):
-=======
     @jit_fuser
     def _apply_expert_bias(self, routing_map: torch.Tensor):
         """
@@ -553,10 +533,11 @@
         """
         if self.enable_expert_bias and torch.is_grad_enabled():
             with torch.no_grad():
+              if padding_mask is not None:
+                    routing_map = routing_map & (~padding_mask)
                 self.local_tokens_per_expert += routing_map.sum(dim=0)
 
-    def routing(self, logits: torch.Tensor):
->>>>>>> 5a24ff3f
+    def routing(self, logits: torch.Tensor, padding_mask: Optional[torch.Tensor] = None):
         """Top-k routing function
 
         Args:
@@ -638,18 +619,8 @@
                 with_padding_mask=padding_mask is not None,
             )
 
-<<<<<<< HEAD
-        # Update expert bias and tokens_per_expert
-        # Prevent extra local tokens accumulation on evaluation or activation recomputation
-        if self.enable_expert_bias and torch.is_grad_enabled():
-            with torch.no_grad():
-                if padding_mask is not None:
-                    routing_map = routing_map & (~padding_mask)
-                self.local_tokens_per_expert += routing_map.sum(dim=0)
-=======
         # Optionally apply expert bias
         self._apply_expert_bias(routing_map)
->>>>>>> 5a24ff3f
 
         return probs, routing_map
 
