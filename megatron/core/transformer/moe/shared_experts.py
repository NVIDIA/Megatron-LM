--- conflicted
+++ resolved
@@ -62,15 +62,10 @@
         else:
             self.gate_weight = None
 
-<<<<<<< HEAD
-        if self.config.fp8 and self.config.fp8_recipe != 'delayed' and is_te_min_version("2.6.0dev0"):
-            # For fp8 training, the output of pre_mlp_layernorm is saved by router, and
-=======
-        if (self.config.fp8 and is_te_min_version("2.6.0dev0")) or (
+        if (self.config.fp8 and self.config.fp8_recipe != 'delayed' and is_te_min_version("2.6.0dev0")) or (
             self.config.fp4 and is_te_min_version("2.7.0.dev0")
         ):
             # For fp8/fp4 training, the output of pre_mlp_layernorm is saved by router, and
->>>>>>> 6646d1aa
             # the shared expert linear_fc1 also saves the quantized tensor of this output.
             # Here we set the linear_fc1 to save the original input tensors to avoid the extra
             # memory usage of the quantized tensor.
