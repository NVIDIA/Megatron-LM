--- conflicted
+++ resolved
@@ -48,13 +48,8 @@
         "please set '--disable-bias-linear' instead."
 
         config.ffn_hidden_size = config.moe_shared_expert_intermediate_size
-<<<<<<< HEAD
-        # TODO(Hepteract): pass model_comm_pgs to MLP after refactoring MLP
-        super().__init__(config=config, submodules=submodules, tp_group=model_comm_pgs.tp)
-=======
         # TODO(Hepteract): pass pg_collection to MLP after refactoring MLP
-        super().__init__(config=config, submodules=submodules)
->>>>>>> 4fea9928
+        super().__init__(config=config, submodules=submodules, tp_group=pg_collection.tp)
 
         self.use_shared_expert_gate = gate
         if self.use_shared_expert_gate:
