--- conflicted
+++ resolved
@@ -18,13 +18,6 @@
     reduce_from_tensor_model_parallel_region,
     reduce_scatter_to_sequence_parallel_region,
 )
-<<<<<<< HEAD
-from megatron.core.tensor_parallel.random import (
-    get_device_rng_tracker,
-    get_data_parallel_rng_tracker_name,
-)
-=======
->>>>>>> 8e9d4dc7
 from megatron.core.transformer.mlp import MLP
 from megatron.core.transformer.spec_utils import ModuleSpec
 from megatron.core.transformer.transformer_config import TransformerConfig
@@ -53,13 +46,6 @@
             # TODO: Add support for GPU initialization, which requires updating the golden values.
             self.gate_weight = torch.nn.Parameter(torch.empty((1, self.config.hidden_size)))
             if config.perform_initialization:
-<<<<<<< HEAD
-                if get_device_rng_tracker().is_initialized():
-                    with get_device_rng_tracker().fork(get_data_parallel_rng_tracker_name()):
-                        config.init_method(self.gate_weight)
-            else:
-=======
->>>>>>> 8e9d4dc7
                 config.init_method(self.gate_weight)
             self.gate_weight.data = self.gate_weight.data.to(dtype=config.params_dtype)
             setattr(self.gate_weight, 'sequence_parallel', self.config.sequence_parallel)
