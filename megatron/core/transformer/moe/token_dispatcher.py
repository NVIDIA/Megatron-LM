--- conflicted
+++ resolved
@@ -626,10 +626,6 @@
         assert routing_map.dim() == 2, "Expected 2D tensor for token2expert mask"
         assert routing_map.dtype == torch.bool, "Expected bool tensor for mask"
         hidden_states = hidden_states.view(-1, self.hidden_shape[-1])
-<<<<<<< HEAD
-        self.tokens_per_expert = self.preprocess(self.routing_map)
-=======
-
         if self.config.moe_router_padding_for_fp8:
             pad_multiple = get_fp8_align_size(self.config.fp8_recipe)
             if experimental_config.ENABLE_EXPERIMENTAL and self.config.moe_permute_fusion:
@@ -637,7 +633,6 @@
             else:
                 self.routing_map = pad_routing_map(self.routing_map, pad_multiple)
         tokens_per_expert = self.preprocess(self.routing_map)
->>>>>>> d1409db2
 
         if self.shared_experts is not None:
             self.shared_experts.pre_forward_comm(hidden_states.view(self.hidden_shape))
