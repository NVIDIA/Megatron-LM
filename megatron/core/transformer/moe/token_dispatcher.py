--- conflicted
+++ resolved
@@ -296,11 +296,7 @@
         # [tp_size]. Represents the number of tokens received by the current rank from
         # other TP ranks.
         self.output_splits_tp = None
-<<<<<<< HEAD
-        self.permute_idx_device = get_current_device() if self.config.moe_permute_fusion else None
-=======
-        self.permute_idx_device = torch.device("cuda") if self.config.moe_permute_fusion else "cpu"
->>>>>>> a58f3810
+        self.permute_idx_device = get_current_device() if self.config.moe_permute_fusion else "cpu"
         input_chunk_idxs = torch.arange(
             self.num_experts * self.tp_size, device=self.permute_idx_device
         )
