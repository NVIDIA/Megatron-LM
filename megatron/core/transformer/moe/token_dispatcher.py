--- conflicted
+++ resolved
@@ -985,16 +985,11 @@
         if self.drop_and_pad:
             assert self.capacity_factor is not None
         self.capacity = None
-<<<<<<< HEAD
         # The up-bound for the number of tokens after dispatch op, -1 means no up-bound,
         # which will cause a CPU sync
         self.num_dispatched_tokens = None
         # Actually the sum of tokens_per_expert, the up-bound for the number of tokens
         # after permute op, -1 means no up-bound, will cause a CPU sync
-=======
-        # Actually the the up-bound for the number of tokens
-        # after permute op, None means no up-bound, will cause a CPU sync
->>>>>>> 72416d0b
         self.num_permuted_tokens = None
 
         # Metadata
@@ -1023,18 +1018,12 @@
                 num_experts=self.num_experts,
                 capacity_factor=self.capacity_factor,
             )
-<<<<<<< HEAD
             # We cannot predict the actual number of tokens after the dispatch op,
             # so we set it to the worst case in drop_and_pad mode
             self.num_dispatched_tokens = self.capacity * self.group.size() * self.num_local_experts
             # In drop_and_pad mode, the number of tokens after the permute op
             # can be computed on the CPU
             self.num_permuted_tokens = self.num_dispatched_tokens
-=======
-            # In drop_and_pad mode, the number of tokens after the permute op
-            # can be computed on the CPU
-            self.num_permuted_tokens = self.capacity * self.group.size() * self.num_local_experts
->>>>>>> 72416d0b
             self.tokens_per_expert = torch.full(
                 (self.num_local_experts,), self.capacity * self.group.size(), dtype=torch.long
             )
@@ -1063,10 +1052,7 @@
                 num_local_experts=self.num_local_experts,
                 num_sms_dispatch_api=self.config.moe_hybridep_num_sms,
                 num_sms_combine_api=self.config.moe_hybridep_num_sms,
-<<<<<<< HEAD
                 num_dispatched_tokens=self.num_dispatched_tokens,
-=======
->>>>>>> 72416d0b
                 num_permuted_tokens=self.num_permuted_tokens,
                 pad_multiple=self.pad_multiple,
             )
@@ -1088,7 +1074,6 @@
         hidden_states = hybrid_ep_combine(
             x=hidden_states,
             handle=self.handle,
-<<<<<<< HEAD
             num_dispatched_tokens=self.num_dispatched_tokens,
             num_permuted_tokens=self.num_permuted_tokens,
             pad_multiple=self.pad_multiple,
@@ -1100,15 +1085,6 @@
         if not self.drop_and_pad:
             self.num_permuted_tokens = None
             self.num_dispatched_tokens = None
-=======
-            num_permuted_tokens=self.num_permuted_tokens,
-            pad_multiple=self.pad_multiple,
-        )
-        # Release the used handle/num_permuted_tokens which could change in each iteration
-        self.handle = None
-        if not self.drop_and_pad:
-            self.num_permuted_tokens = None
->>>>>>> 72416d0b
         return hidden_states
 
     def get_permuted_hidden_states_by_experts(self, hidden_states: torch.Tensor) -> torch.Tensor:
@@ -1388,10 +1364,7 @@
                 num_experts=self.tp_size * self.config.num_moe_experts,
                 config=self.config,
             )
-<<<<<<< HEAD
             self.cudagraph_attrs = ['_comm_manager.token_probs', '_comm_manager.token_indices']
-=======
->>>>>>> 72416d0b
         elif self.config.moe_flex_dispatcher_backend == "hybridep":
             self._comm_manager = _HybridEPManager(
                 group=self.tp_ep_group,
@@ -1399,10 +1372,7 @@
                 num_experts=self.tp_size * self.config.num_moe_experts,
                 config=self.config,
             )
-<<<<<<< HEAD
             self.cudagraph_attrs = ['_comm_manager.token_probs', '_comm_manager.routing_map']
-=======
->>>>>>> 72416d0b
         else:
             raise ValueError(
                 f"Invalid backend: {self.config.moe_flex_dispatcher_backend}"
