--- conflicted
+++ resolved
@@ -1182,11 +1182,7 @@
         # DeepEP only supports float32 probs
         if self.token_probs.dtype != torch.float32:
             if self.token_probs.dtype in [torch.bfloat16, torch.float16]:
-<<<<<<< HEAD
-                logger.info(
-=======
                 logger.warning(
->>>>>>> 6c8cdd57
                     "DeepEP only supports float32 probs, please set --moe-router-dtype=fp32"
                 )
             self.token_probs = self.token_probs.float()  # downcast or upcast
@@ -1357,22 +1353,6 @@
         self.num_local_experts = num_local_experts
         self.local_expert_indices = local_expert_indices
         assert self.tp_size * self.ep_size > 1, "Flex token dispatcher requires TPxEP > 1"
-<<<<<<< HEAD
-        assert (
-            self.config.moe_enable_deepep
-        ), "DeepEP is not enabled. Please set --moe-enable-deepep to use DeepEP backend."
-        assert (
-            self.config.moe_pad_expert_input_to_capacity is False
-        ), "Flex token dispatcher does not support --moe-pad-expert-input-to-capacity"
-        self._comm_manager = _DeepepManager(
-            group=self.tp_ep_group,
-            num_local_experts=self.num_local_experts,
-            router_topk=self.tp_size * self.config.moe_router_topk,
-            num_experts=self.tp_size * self.config.num_moe_experts,
-            config=self.config,
-        )
-        self.cudagraph_attrs = ['_comm_manager.token_probs', '_comm_manager.token_indices']
-=======
         if self.config.moe_flex_dispatcher_backend == "deepep":
             self._comm_manager = _DeepepManager(
                 group=self.tp_ep_group,
@@ -1381,6 +1361,7 @@
                 num_experts=self.tp_size * self.config.num_moe_experts,
                 config=self.config,
             )
+            self.cudagraph_attrs = ['_comm_manager.token_probs', '_comm_manager.token_indices']
         elif self.config.moe_flex_dispatcher_backend == "hybridep":
             self._comm_manager = _HybridEPManager(
                 group=self.tp_ep_group,
@@ -1394,7 +1375,6 @@
                 "Please set --moe-flex-dispatcher-backend=deepep or "
                 "--moe-flex-dispatcher-backend=hybridep"
             )
->>>>>>> 6c8cdd57
 
     def set_shared_experts(self, shared_experts):
         raise NotImplementedError(
