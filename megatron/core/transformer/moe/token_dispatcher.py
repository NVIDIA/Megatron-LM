# Copyright (c) 2024, NVIDIA CORPORATION. All rights reserved.

from abc import ABC, abstractmethod
import contextlib
from typing import List, Optional, Tuple

from megatron.core.device_utils import get_current_device, get_xla_model
import torch

from megatron.core.config import ENABLE_EXPERIMENTAL
from megatron.core.fusions.fused_indices_converter import fused_indices_to_multihot
<<<<<<< HEAD
from megatron.core.parallel_state import (
    get_expert_model_parallel_group,
    get_expert_model_parallel_groups,
    get_expert_tensor_and_model_parallel_group,
    get_expert_tensor_and_model_parallel_groups,
    get_expert_tensor_parallel_group,
    get_expert_tensor_parallel_groups,
    get_expert_tensor_parallel_rank,
)
=======
>>>>>>> 1a15bd4b
from megatron.core.tensor_parallel import (
    all_to_all,
    gather_from_sequence_parallel_region,
    reduce_scatter_to_sequence_parallel_region,
)
from megatron.core.transformer.moe.fused_a2a import fused_combine, fused_dispatch
from megatron.core.transformer.moe.moe_utils import (
    ModelCommProcessGroups,
    get_capacity,
    maybe_move_tensor_to_cpu,
    permute,
    sort_chunks_by_idxs,
    unpermute,
)
from megatron.core.transformer.moe.shared_experts import SharedExpertMLP
from megatron.core.transformer.transformer_config import TransformerConfig

""" We use the following notation throughout this file:
     H: hidden size
     B: micro batch size
     S: sequence length
     TP: tensor model parallel size
     EP: expert model parallel size
     num_local_tokens: S/TP*B
     num_global_tokens: num_local_tokens*TP*EP
"""

xm = get_xla_model()

class MoETokenDispatcher:
    """
    MoE Token Dispatcher
    """

    def __init__(
        self, config: TransformerConfig, model_comm_pgs: Optional[ModelCommProcessGroups] = None
    ) -> None:
        """
        Initialize the MoE Token Dispatcher.

        Args:
            config (TransformerConfig): Configuration for the MoE layer.
            model_comm_pgs (ModelCommProcessGroups, optional): Process groups for MoE operations.
        """
        self.config = config
        self.shared_experts: Optional[SharedExpertMLP] = None

        self.ep_group = model_comm_pgs.ep_group
        # use model_comm_pgs.expt_tp_group as tensor parallel group in this module.
        self.tp_group = model_comm_pgs.expt_tp_group
        self.tp_ep_group = model_comm_pgs.tp_ep_group

<<<<<<< HEAD
    @property
    def ep_group(self):
        """Get expert model parallel group."""
        return get_expert_model_parallel_group() if not xm else \
            get_expert_model_parallel_groups()

    @property
    def tp_group(self):
        """Get expert tensor parallel group."""
        return get_expert_tensor_parallel_group() if not xm else \
            get_expert_tensor_parallel_groups()

    @property
    def tp_rank(self):
        """Get expert tensor parallel rank."""
        return get_expert_tensor_parallel_rank()

    @property
    def tp_ep_group(self):
        """Get expert tensor and model parallel group."""
        return get_expert_tensor_and_model_parallel_group() if not xm else \
            get_expert_tensor_and_model_parallel_groups()
=======
        self.tp_size = self.tp_group.size()
        self.tp_rank = self.tp_group.rank()
        self.ep_size = self.ep_group.size()
>>>>>>> 1a15bd4b

    @abstractmethod
    def token_permutation(
        self, tokens: torch.Tensor, probs: torch.Tensor, routing_map: torch.Tensor
    ):
        """Dispatch tokens to experts.

        Args:
            tokens (torch.Tensor): Input tokens.
            probs (torch.Tensor): The routing probability tensor [num_tokens, num_experts].
            routing_map (torch.Tensor): Token to expert mapping tensor.

        Returns:
            Tuple[torch.Tensor, torch.Tensor, torch.Tensor]:
                - Permuted token embeddings for local experts.
                - Number of tokens per expert.
                - Permuted probs of each token produced by the router.
        """
        raise NotImplementedError("Dispatch function not implemented.")

    @abstractmethod
    def token_unpermutation(self, expert_output: torch.Tensor, bias: torch.Tensor = None):
        """Restores the expert output to its original ordering.

        Args:
            expert_output (torch.Tensor): The output tensor from the expert models.
            bias (torch.Tensor): The bias tensor.

        Returns:
            (torch.Tensor, torch.Tensor): Unpermuted activation and optional bias.
        """
        raise NotImplementedError("Restore function not implemented.")

    def set_shared_experts(self, shared_experts):
        """Set shared expert to the dispatcher."""
        assert self.config.moe_shared_expert_overlap
        self.shared_experts = shared_experts


class MoEAllGatherTokenDispatcher(MoETokenDispatcher):
    """
    AllGather Based Token dispatcher.
    Note that this allgather spans the communication domain of TP*EP:
    """

    def __init__(
        self,
        num_local_experts: int,
        local_expert_indices: List[int],
        config: TransformerConfig,
        model_comm_pgs: Optional[ModelCommProcessGroups] = None,
    ) -> None:
        """
        Initialize the zero token dropping router.

        Args:
            num_local_experts (int): Number of local experts.
            local_expert_indices (List[int]): Indices of local experts.
            config (TransformerConfig): Configuration for the MoE layer.
            model_comm_pgs (ModelCommProcessGroups, optional): Process groups for MoE operations.
        """
        super().__init__(config=config, model_comm_pgs=model_comm_pgs)
        self.num_local_experts = num_local_experts
        assert self.num_local_experts > 0, "Expected at least one expert"
        self.local_expert_indices = local_expert_indices
        assert len(self.local_expert_indices) > 0, "Expected at least one local expert index"
        self.router_topk = config.moe_router_topk
        self.add_bias = config.add_bias_linear

        # self.global_local_map: 2D tensor. A mask of mapping between global and local tokens where
        # each element is True if it's between the local_expert_indices. Only useful when cross
        # device token permutation is enabled and **AllGahter** is performed.
        self.global_local_map = None

    def token_permutation(
        self, hidden_states: torch.Tensor, probs: torch.Tensor, routing_map: torch.Tensor
    ):
        """Dispatch tokens to local experts. It's composed of two stages:
        (1) Gather the tokens across the expert parallel devices. After this stage,
        each device receives all of the tokens assigned to its local set of experts
        in its local HBM.
        (2) Permute the tokens locally so that they are grouped by their expert
        assignment.

        Args:
            hidden_states: 3D tensor [S/TP, B, H]. Input tokens.
            probs: 2D tensor [S/TP*B, num_experts]. Each row of probs contains
            the probility distribution across `topk` experts for one local token.
            routing_map: 2D tensor [S/TP*B, num_experts], representing token assignment to
            global experts.

        Returns:
            permuted_local_hidden_states: Permutation of tokens to local experts group.
            tokens_per_expert: the number of tokens each local expert to process.
            permuted_probs: the permuted probs of each token produced by the router.
        """
        self.hidden_shape = hidden_states.shape
        # [S/TP, B, H] -> [S*B/TP, H]
        hidden_states = hidden_states.view(-1, self.hidden_shape[-1])

        # Permute the tokens across the expert parallel devices.
        if self.tp_size > 1 or self.ep_size > 1:
            ## local_indices calculation
            with torch.no_grad():
                # [num_local_tokens, num_experts] -> [num_global_tokens, num_experts], where:
                #     num_local_tokens=(S/TP)*B, num_global_tokens=S*B*EP
                routing_map = gather_from_sequence_parallel_region(
                    routing_map, group=self.tp_ep_group
                )

            ## local_probs calculation
            # max_prob: [S/TP*B, num_experts] -> global_probs: [S*B*EP, num_experts]
            probs = gather_from_sequence_parallel_region(probs, group=self.tp_ep_group)

            # Note that this allgather spans the communication domain of TP*EP.
            #  [(S/TP)*B, H] -> [((S/TP)*B)*(TP*EP), H] = [S*B*EP, H]
            hidden_states = gather_from_sequence_parallel_region(
                hidden_states, group=self.tp_ep_group, use_global_buffer=True
            )
        self.hidden_shape_before_permute = hidden_states.shape

        # The routing map and probs that for local experts.
        self.local_map = routing_map[
            :, self.local_expert_indices[0] : self.local_expert_indices[-1] + 1
        ].contiguous()
        # probs of global token assignment to local experts.
        self.local_probs = probs[
            :, self.local_expert_indices[0] : self.local_expert_indices[-1] + 1
        ].contiguous()

        tokens_per_expert = self.local_map.sum(dim=0).long().cpu()

        (permuted_local_hidden_states, _, self.reversed_local_input_permutation_mapping) = permute(
            hidden_states,
            self.local_map,
            num_out_tokens=tokens_per_expert.sum(),
            fused=self.config.moe_permute_fusion,
        )

        self.local_probs = self.local_probs.T.contiguous().masked_select(
            self.local_map.T.contiguous()
        )

        return permuted_local_hidden_states, tokens_per_expert, self.local_probs

    def token_unpermutation(self, hidden_states: torch.Tensor, bias: torch.Tensor = None):
        """
        Reverse process of `dispatch()` which permutes the output of local
        experts locallay and across expert parallel rank into the original order to
        produce the final output.

        Args:
            hidden_states: 2D tensor [num_permuted_tokens_for_local_experts, H],
            output of local experts.
            bias (optional): The bias tensor.

        Returns:
            output_total: un-permuted updated hidden states output from all local experts
            with shape of [S/TP, B, H]
        """
        assert bias is None, "Bias is not supported in MoEAllGatherTokenDispatcher"

        # Scale the expert output prior to reduction and subsequent to local unpermutation if k > 1.
        # Unpermute the expert output and bias
        unpermuted_local_hidden = unpermute(
            hidden_states,
            self.reversed_local_input_permutation_mapping,
            restore_shape=self.hidden_shape_before_permute,
            routing_map=self.local_map,
            fused=self.config.moe_permute_fusion,
        )
        output_total = unpermuted_local_hidden

        # Unpermute the tokens across ranks.
        if self.tp_size > 1 or self.ep_size > 1:
            output_total = reduce_scatter_to_sequence_parallel_region(
                output_total.to(self.local_probs.dtype), group=self.tp_ep_group
            ).to(output_total.dtype)

        output_total = output_total.view(self.hidden_shape)
        return output_total, None


class MoEAlltoAllTokenDispatcher(MoETokenDispatcher):
    """
    AlltoAll-based token dispatcher.

    The workflow of AlltoAll token dispatcher is as follows:
    (1) preprocess(): calculate necessary metadata for communication and permute
    (2) token_permutation(): permute->A2A(EP)->AG(TP)->sort_chunk(if num_local_experts>1)
    (3) token_unpermutation(): sort_chunk(if num_local_experts>1)->RS(TP)->A2A(EP)->unpermute
    """

    def __init__(
        self,
        num_local_experts: int,
        local_expert_indices: List[int],
        config: TransformerConfig,
        model_comm_pgs: Optional[ModelCommProcessGroups] = None,
    ) -> None:
        """
        Initialize the AlltoAll token dispatcher.

        Args:
            num_local_experts (int): Number of local experts on the current device.
            local_expert_indices (List[int]): Indices of local experts on the current device.
            config (TransformerConfig): Configuration for the transformer model.
            model_comm_pgs (ModelCommProcessGroups, optional): Process groups for MoE operations.
        """
        super().__init__(config=config, model_comm_pgs=model_comm_pgs)
        self.num_local_experts = num_local_experts
        assert config.num_moe_experts is not None
        self.num_experts = config.num_moe_experts
        assert self.num_local_experts > 0, "Expected at least one expert"
        self.local_expert_indices = local_expert_indices
        assert (
            len(self.local_expert_indices) == self.num_local_experts
        ), "Invalid local expert indices"
        for i in range(len(self.local_expert_indices) - 1):
            assert (
                self.local_expert_indices[i] == self.local_expert_indices[i + 1] - 1
            ), "local_expert_indices must be continous"

        # [ep_size]. Represents the number of tokens sent by the current rank to other
        # EP ranks.
        self.input_splits = None
        # [ep_size]. Represents the number of tokens received by the current rank from
        # other EP ranks.
        self.output_splits = None
        # [tp_size]. Represents the number of tokens received by the current rank from
        # other TP ranks.
        self.output_splits_tp = None
        self.permute_idx_device = get_current_device() if self.config.moe_permute_fusion else None
        input_chunk_idxs = torch.arange(
            self.num_experts * self.tp_size, device=self.permute_idx_device
        )
        # [num_local_experts, tp_size * ep_size]. Sort the input chunks by local experts.
        self.sort_input_by_local_experts = input_chunk_idxs.reshape(
            -1, self.num_local_experts
        ).T.ravel()
        # [tp_size * ep_size, num_local_experts]. Restore the output chunks by local experts.
        self.restore_output_by_local_experts = input_chunk_idxs.reshape(
            self.num_local_experts, -1
        ).T.ravel()

        # Token drop and padding.
        # Drop and pad the input to capacity.
        self.drop_and_pad = self.config.moe_pad_expert_input_to_capacity
        if self.drop_and_pad:
            assert self.config.moe_expert_capacity_factor is not None
            self.moe_expert_capacity_factor = self.config.moe_expert_capacity_factor
        self.capacity = None

        # A cuda stream synchronization is needed in self.token_permutation() in some cases,
        # because there are several non-blocking DtoH data transfers called at
        # `self.cuda_dtoh_point`. The synchronization happens at `self.cuda_sync_point`, which is
        # decided based on the MoE and parallel settings. Valid points are "before_permutation_1",
        # "before_ep_alltoall", "before_permutation_2", "before_finish", and "no_sync".
        self.cuda_sync_point = "no_sync"
        self.cuda_sync_point_priority = {
            "before_permutation_1": 0,
            "before_ep_alltoall": 1,
            "before_permutation_2": 2,
            "before_finish": 3,
            "no_sync": 4,
        }
        self.cuda_dtoh_point = "before_permutation_1"
        self.cuda_dtoh_stream = torch.cuda.Stream() if torch.cuda.is_available() else None

        self.shared_experts = None

    def preprocess(self, routing_map: torch.Tensor) -> torch.Tensor:
        """
        Preprocess token routing map for AlltoAll communication and token permutation.

        This method computes the number of tokens assigned to each expert based on the routing_map.
        It also initializes the necessary data structures for AlltoAll communication, such as input
        and output splits, and the mapping between global tokens and local experts. This method
        should not call any DtoH data copying due to performance consideration. The necessary DtoH
        copies are made on the `self.cuda_dtoh_stream` at `self.cuda_dtoh_point`.

        Args:
            routing_map (torch.Tensor): The mapping of tokens to experts, with shape
                [num_tokens, num_experts].

        Returns:
            torch.Tensor: Tensor containing the number of tokens assigned to local expert.
        """
        if self.drop_and_pad:
            # Drop and pad the input to capacity.
            num_tokens = routing_map.size(0) * self.config.moe_router_topk
            self.capacity = get_capacity(
                num_tokens=num_tokens,
                num_experts=self.num_experts,
                capacity_factor=self.moe_expert_capacity_factor,
            )
            self.num_out_tokens = self.capacity * self.num_experts
            # [num_local_experts], number of tokens processed by each expert.
            num_tokens_per_local_expert = torch.full(
                (self.num_local_experts,),
                self.capacity * self.tp_size * self.ep_size,
                dtype=torch.long,
            )
            # [tp_size * ep_size, num_local_experts]. Represents the number of tokens sent
            # to each local expert by all ranks.
            self.num_global_tokens_per_local_expert = torch.full(
                (self.num_experts * self.tp_size,),
                self.capacity,
                dtype=torch.long,
                device=self.permute_idx_device,
            )
            return num_tokens_per_local_expert

        # [num_experts], number of tokens assigned to each expert from the current rank's input.
        num_local_tokens_per_expert = routing_map.sum(dim=0).long()

        if self.config.moe_expert_capacity_factor is not None:
            # Drop tokens to capacity, no padding.
            self.num_out_tokens = num_local_tokens_per_expert.sum()

            # A synchronization is needed before the first permutation
            # to get the `num_out_tokens` CPU value.
            self._maybe_update_cuda_sync_point("before_permutation_1")
        else:
            # Dropless
            self.num_out_tokens = routing_map.size(0) * self.config.moe_router_topk

        if self.ep_size > 1 or self.tp_size > 1:
            # ===================================================
            # Calculate input_splits, output_splits for alltoall/allgather in variable size.
            # ===================================================
            # [ep_size]. Represents the number of tokens sent by the current rank to other
            # EP ranks.
            self.input_splits = num_local_tokens_per_expert.reshape(
                self.ep_size, self.num_local_experts
            ).sum(axis=1)
            # Gather the global distribution of tokens across ranks.
            # num_global_tokens_per_expert represents the number of tokens sent to each
            # expert by all ranks.
            # [tp_size, ep_size, num_experts]
            num_global_tokens_per_expert = (
                gather_from_sequence_parallel_region(
                    num_local_tokens_per_expert, group=self.tp_ep_group
                )
                .reshape(self.ep_size, self.tp_size, self.num_experts)
                .transpose(0, 1)
            )
            # [tp_size, ep_size, num_experts] -> [tp_size, ep_size, num_local_experts]
            num_global_tokens_per_local_expert = num_global_tokens_per_expert[
                :, :, self.local_expert_indices[0] : self.local_expert_indices[-1] + 1
            ].contiguous()
            # [tp_size, ep_size, num_local_experts] -> [tp_size, ep_size]
            num_global_tokens_per_rank = num_global_tokens_per_local_expert.sum(axis=2)
            # [tp_size, ep_size] -> [ep_size]
            # self.output_splits represents the number of tokens received by the current rank
            # from other EP rank.
            self.output_splits = num_global_tokens_per_rank[self.tp_rank]
            # [tp_size, ep_size] -> [tp_size]
            # self.output_splits_tp represents the number of tokens received by the current
            # rank from other TP rank.
            self.output_splits_tp = num_global_tokens_per_rank.sum(axis=1)
            # [tp_size, ep_size, num_local_experts] -> [num_local_experts]
            num_tokens_per_local_expert = num_global_tokens_per_local_expert.sum(dim=(0, 1))

            # A synchronization is needed before expert parallel AlltoAll communication
            # to get the `input_splits` and `output_splits` CPU values.
            self._maybe_update_cuda_sync_point("before_ep_alltoall")
        else:
            num_global_tokens_per_local_expert = num_local_tokens_per_expert.reshape(
                self.num_experts
            )
            num_tokens_per_local_expert = num_local_tokens_per_expert

            # A synchronization is needed before the returns
            # to get the `num_tokens_per_local_expert` CPU value.
            self._maybe_update_cuda_sync_point("before_finish")

        if self.num_local_experts > 1:
            # [tp_size * ep_size, num_local_experts]. Represents the number of tokens sent
            # to each local expert by all ranks.
            self.num_global_tokens_per_local_expert = num_global_tokens_per_local_expert.view(
                -1, self.num_local_experts
            )
            if not self.config.moe_permute_fusion:
                # A synchronization is needed before permutation 2
                # to get the `num_global_tokens_per_local_expert` CPU value.
                self._maybe_update_cuda_sync_point("before_permutation_2")

        assert (
            self.cuda_sync_point_priority[self.cuda_dtoh_point]
            <= self.cuda_sync_point_priority[self.cuda_sync_point]
        ), "cuda_sync_point must be after cuda_dtoh_point."
        return num_tokens_per_local_expert

    def token_permutation(
        self, hidden_states: torch.Tensor, probs: torch.Tensor, routing_map: torch.Tensor
    ) -> Tuple[torch.Tensor, torch.Tensor, torch.Tensor]:
        """
        Dispatch tokens to local experts using AlltoAll communication.

        This method performs the following steps:
        1. Preprocess the routing map to get metadata for communication and permutation.
        2. Permute input tokens for AlltoAll communication.
        3. Perform expert parallel AlltoAll communication.
        4. Sort tokens by local expert (if multiple local experts exist).

        Args:
            hidden_states (torch.Tensor): Input token embeddings.
            probs (torch.Tensor): The probabilities of token to experts assignment.
            routing_map (torch.Tensor): The mapping of token to experts assignment.

        Returns:
            Tuple[torch.Tensor, torch.Tensor, torch.Tensor]:
                - Permuted token embeddings for local experts.
                - Number of tokens per expert.
                - Permuted probs of each token produced by the router.
        """
        # Preprocess: Get the metadata for communication, permutation and computation operations.
        self.hidden_shape = hidden_states.shape
        self.probs = probs
        self.routing_map = routing_map
        assert probs.dim() == 2, "Expected 2D tensor for probs"
        assert routing_map.dim() == 2, "Expected 2D tensor for token2expert mask"
        assert routing_map.dtype == torch.bool, "Expected bool tensor for mask"
        hidden_states = hidden_states.view(-1, self.hidden_shape[-1])
        tokens_per_expert = self.preprocess(self.routing_map)

        if self.shared_experts is not None:
            self.shared_experts.pre_forward_comm(hidden_states.view(self.hidden_shape))

        # Permutation 1: input to AlltoAll input
        tokens_per_expert = self._maybe_dtoh_and_synchronize(
            "before_permutation_1", tokens_per_expert
        )
        self.hidden_shape_before_permute = hidden_states.shape
        (
            permutated_local_input_tokens,
            permuted_probs,
            self.reversed_local_input_permutation_mapping,
        ) = permute(
            hidden_states,
            routing_map,
            probs=probs,
            num_out_tokens=self.num_out_tokens,
            fused=self.config.moe_permute_fusion,
            drop_and_pad=self.drop_and_pad,
        )

        # Perform expert parallel AlltoAll communication
        tokens_per_expert = self._maybe_dtoh_and_synchronize(
            "before_ep_alltoall", tokens_per_expert
        )
        global_input_tokens = all_to_all(
            self.ep_group, permutated_local_input_tokens, self.output_splits, self.input_splits
        )
        global_probs = all_to_all(
            self.ep_group, permuted_probs, self.output_splits, self.input_splits
        )
        if self.shared_experts is not None:
            self.shared_experts.linear_fc1_forward_and_act(global_input_tokens)

        if self.tp_size > 1:
            if self.output_splits_tp is None:
                output_split_sizes = None
            else:
                output_split_sizes = self.output_splits_tp.tolist()
            global_input_tokens = gather_from_sequence_parallel_region(
                global_input_tokens, group=self.tp_group, output_split_sizes=output_split_sizes
            )
            global_probs = gather_from_sequence_parallel_region(
                global_probs, group=self.tp_group, output_split_sizes=output_split_sizes
            )

        # Permutation 2: Sort tokens by local expert.
        tokens_per_expert = self._maybe_dtoh_and_synchronize(
            "before_permutation_2", tokens_per_expert
        )
        if self.num_local_experts > 1:
            if self.drop_and_pad:
                global_input_tokens = (
                    global_input_tokens.view(
                        self.tp_size * self.ep_size,
                        self.num_local_experts,
                        self.capacity,
                        *global_input_tokens.size()[1:],
                    )
                    .transpose(0, 1)
                    .contiguous()
                    .flatten(start_dim=0, end_dim=2)
                )
                global_probs = (
                    global_probs.view(
                        self.tp_size * self.ep_size,
                        self.num_local_experts,
                        self.capacity,
                        *global_probs.size()[1:],
                    )
                    .transpose(0, 1)
                    .contiguous()
                    .flatten(start_dim=0, end_dim=2)
                )
            else:
                global_input_tokens, global_probs = sort_chunks_by_idxs(
                    global_input_tokens,
                    self.num_global_tokens_per_local_expert.ravel(),
                    self.sort_input_by_local_experts,
                    probs=global_probs,
                    fused=self.config.moe_permute_fusion,
                )

        tokens_per_expert = self._maybe_dtoh_and_synchronize("before_finish", tokens_per_expert)

        return global_input_tokens, tokens_per_expert, global_probs

    def token_unpermutation(
        self, hidden_states: torch.Tensor, bias: Optional[torch.Tensor] = None
    ) -> Tuple[torch.Tensor, Optional[torch.Tensor]]:
        """
        Reverse the token permutation to restore the original order.

        This method performs the following steps:
        1. Unsort tokens by local expert (if multiple local experts exist).
        2. Perform expert parallel AlltoAll communication to restore the original order.
        3. Unpermute tokens to restore the original order.

        Args:
            hidden_states (torch.Tensor): Output from local experts.
            bias (torch.Tensor, optional): Bias tensor (not supported).

        Returns:
            Tuple[torch.Tensor, Optional[torch.Tensor]]:
                - Unpermuted token embeddings in the original order.
                - None (bias is not supported).
        """
        assert bias is None, "Bias is not supported in MoEAlltoAllTokenDispatcher"

        # Unpermutation 2: Unsort tokens by local expert.
        if self.num_local_experts > 1:
            if self.drop_and_pad:
                hidden_states = (
                    hidden_states.view(
                        self.num_local_experts,
                        self.tp_size * self.ep_size,
                        self.capacity,
                        *hidden_states.size()[1:],
                    )
                    .transpose(0, 1)
                    .contiguous()
                    .flatten(start_dim=0, end_dim=2)
                )
            else:
                hidden_states, _ = sort_chunks_by_idxs(
                    hidden_states,
                    self.num_global_tokens_per_local_expert.T.ravel(),
                    self.restore_output_by_local_experts,
                    fused=self.config.moe_permute_fusion,
                )

        if self.tp_size > 1:
            if self.output_splits_tp is None:
                input_split_sizes = None
            else:
                input_split_sizes = self.output_splits_tp.tolist()
            # The precision of TP reduce_scatter should be the same as the router_dtype
            hidden_states = reduce_scatter_to_sequence_parallel_region(
                hidden_states.to(self.probs.dtype),
                group=self.tp_group,
                input_split_sizes=input_split_sizes,
            ).to(hidden_states.dtype)

        # Perform expert parallel AlltoAll communication
        # hidden_states: [SEQL, H] -> [SEQL, H/TP]
        permutated_local_input_tokens = all_to_all(
            self.ep_group, hidden_states, self.input_splits, self.output_splits
        )
        if self.shared_experts is not None:
            self.shared_experts.linear_fc2_forward(permutated_local_input_tokens)
            self.shared_experts.post_forward_comm()

        # Unpermutation 1: AlltoAll output to output
        output = unpermute(
            permutated_local_input_tokens,
            self.reversed_local_input_permutation_mapping,
            restore_shape=self.hidden_shape_before_permute,
            routing_map=self.routing_map,
            fused=self.config.moe_permute_fusion,
            drop_and_pad=self.drop_and_pad,
        )

        # Reshape the output tensor
        output = output.view(self.hidden_shape)

        # Add shared experts output
        if self.shared_experts is not None:
            shared_expert_output = self.shared_experts.get_output()
            output += shared_expert_output
        return output, None

    def _maybe_update_cuda_sync_point(self, point: str):
        """
        Update the CUDA sync point if the priority of the new point is higher than the current
        sync point, which means the new point is reached earlier than the current sync point.
        """
        if (
            self.cuda_sync_point_priority[point]
            < self.cuda_sync_point_priority[self.cuda_sync_point]
        ):
            self.cuda_sync_point = point

    def _maybe_dtoh_and_synchronize(
        self, point: str, tokens_per_expert: torch.Tensor = None
    ) -> torch.Tensor:
        """
        Move all possible GPU tensors to CPU and make a synchronization at the expected point.
        """
        if not self.drop_and_pad:
            if point == self.cuda_dtoh_point:
                # Move all possible GPU tensors to CPU at self.cuda_dtoh_point.
                on_side_stream = torch.cuda.is_available() and \
                    (torch.cuda.current_stream() != self.cuda_dtoh_stream)
                if on_side_stream:
                    self.cuda_dtoh_stream.wait_stream(torch.cuda.current_stream())
                stream_context = torch.cuda.stream(self.cuda_dtoh_stream) if torch.cuda.is_available() \
                    else contextlib.nullcontext()
                with stream_context:
                    # TODO: use MemcpyBatchAsync instead.
                    tokens_per_expert = maybe_move_tensor_to_cpu(
                        tokens_per_expert, record_stream=on_side_stream
                    )
                    self.input_splits = maybe_move_tensor_to_cpu(
                        self.input_splits, as_numpy=True, record_stream=on_side_stream
                    )
                    self.output_splits = maybe_move_tensor_to_cpu(
                        self.output_splits, as_numpy=True, record_stream=on_side_stream
                    )
                    self.output_splits_tp = maybe_move_tensor_to_cpu(
                        self.output_splits_tp, as_numpy=True, record_stream=on_side_stream
                    )
                    self.num_out_tokens = maybe_move_tensor_to_cpu(
                        self.num_out_tokens, record_stream=on_side_stream
                    )
                    if self.num_local_experts > 1 and not self.config.moe_permute_fusion:
                        self.num_global_tokens_per_local_expert = maybe_move_tensor_to_cpu(
                            self.num_global_tokens_per_local_expert, record_stream=on_side_stream
                        )

            if torch.cuda.is_available() and point == self.cuda_sync_point:
                # Synchronize with the dtoh stream at self.cuda_sync_point.
                self.cuda_dtoh_stream.synchronize()

        return tokens_per_expert


class _DispatchManager(ABC):
    """
    A manager class to handle dispatch and combine processes for MoE models.

    DispatcherManager handles token dispatching according to the routing_map of format
    [num_local_tokens, world_size, num_instances]. The routing_map is a 3D tensor where each
    element indicates whether a token should be sent to a specific rank.

    num_instances is the maximum number of tokens instances dispatched into a target rank, it
    can be the number of local experts, or the size of sub_group.
    """

    @abstractmethod
    def setup_metadata(self, routing_map: torch.Tensor, probs: torch.Tensor):
        """Set up metadata of routing_map and probs."""
        pass

    @abstractmethod
    def dispatch(self, hidden_states: torch.Tensor) -> torch.Tensor:
        """Dispatch the hidden_states according to the routing_map."""
        pass

    @abstractmethod
    def combine(self, hidden_states: torch.Tensor) -> torch.Tensor:
        """Combine the hidden_states after expert processing."""
        pass

    @abstractmethod
    def get_dispached_metadata(self) -> torch.Tensor:
        """Get the metadata of the dispatched hidden_states."""
        pass

    @abstractmethod
    def get_permuted_hidden_states_by_experts(self, hidden_states: torch.Tensor) -> torch.Tensor:
        """Get the permuted hidden states by instances."""
        pass

    @abstractmethod
    def get_restored_hidden_states_by_experts(self, hidden_states: torch.Tensor) -> torch.Tensor:
        """Get the restored hidden states by instances."""
        pass


class _DeepepManager(_DispatchManager):
    """
    A manager class to handle fused all-to-all communication processes for MoE models using
    DeepEP backend. See https://github.com/deepseek-ai/deepep for more details.

    The workflow of the DeepEP dispatcher is:
    (1) setup_metadata(): Process routing map and probabilities to prepare dispatch metadata
    (2) dispatch():
        - Use fused kernel to permute tokens and perform all-to-all communication in single step
    (3) get_permuted_hidden_states_by_instances():
        - Convert routing map and probabilities to multihot format
        - Permute tokens using fused kernel
    (4) get_restored_hidden_states_by_instances():
        - Reverse permutation using fused kernel
    (5) combine():
        - Reverse process using fused kernel to unpermute and perform all-to-all in single step

    This implementation uses fused communication kernels (fused_dispatch/fused_combine) that
    combine permutation and communication operations for improved efficiency compared to
    separate permute+alltoall steps.
    """

    def __init__(
        self,
        group: torch.distributed.ProcessGroup,
        router_topk: int,
        permute_fusion: bool = False,
        capacity_factor: Optional[float] = None,
        num_experts: Optional[int] = None,
        num_local_experts: Optional[int] = None,
        router_dtype: Optional[str] = None,
    ):
        self.group = group
        self.router_topk = router_topk
        self.capacity_factor = capacity_factor
        self.permute_fusion = permute_fusion
        self.num_experts = num_experts
        self.num_local_experts = num_local_experts
        self.router_dtype = router_dtype

        # Metadata
        self.token_indices: Optional[torch.Tensor] = None
        self.token_probs: Optional[torch.Tensor] = None
        # Handle used for combine operation
        self.handle = None

        if fused_dispatch is None:
            raise ImportError(
                "DeepEP is not installed. Please install DeepEP package from "
                "https://github.com/deepseek-ai/deepep."
            )

    def setup_metadata(self, routing_map: torch.Tensor, probs: torch.Tensor):
        num_tokens = routing_map.shape[0]

        routing_map = routing_map.reshape(num_tokens, self.num_experts)
        probs = probs.reshape(num_tokens, self.num_experts)
        # Convert the format of routing map from multihot to indices.
        self.token_probs, self.token_indices = torch.topk(probs, self.router_topk, dim=-1)
        # Mask the indices of dropped tokens with -1
        if self.capacity_factor is not None:
            mask = self.token_probs == 0
            self.token_indices = self.token_indices.masked_fill(mask, -1)

    def dispatch(self, hidden_states: torch.Tensor) -> torch.Tensor:
        # DeepEP only supports float32 probs
        if self.token_probs.dtype != torch.float32:
            if self.token_probs.dtype in [torch.bfloat16, torch.float16]:
                print("DeepEP only supports float32 probs, please set --moe-router-dtype=fp32")
            self.token_probs = self.token_probs.float()  # downcast or upcast
        hidden_states, dispatched_indices, dispatched_probs, num_tokens_per_expert, handle = (
            fused_dispatch(
                hidden_states, self.token_indices, self.token_probs, self.num_experts, self.group
            )
        )
        self.handle = handle
        self.tokens_per_expert = num_tokens_per_expert
        self.dispatched_indices = dispatched_indices
        self.dispatched_probs = dispatched_probs

        return hidden_states

    def _indices_to_multihot(self, indices, probs):
        """
        Converts a tensor of indices to a multihot vector.

        Args:
            indices (torch.Tensor): [num_tokens, topk] token indices, where -1 means masked out.
            probs (torch.Tensor): [num_tokens, topk] token probabilities.

        Returns:
            Tuple[torch.Tensor, torch.Tensor]:
                - routing_map: Multihot vector.
                - probs: Multihot probabilities.
        """
        batch_size = indices.shape[0]
        multihot_routing_map = torch.zeros(
            (batch_size, self.num_local_experts), dtype=torch.long, device=indices.device
        )

        multihot_probs = torch.zeros(
            (batch_size, self.num_local_experts), dtype=torch.float, device=indices.device
        )

        mask = indices != -1
        valid_indices = indices[mask]
        row_indices = torch.arange(batch_size, device=indices.device).repeat_interleave(
            mask.sum(dim=1)
        )
        multihot_routing_map[row_indices, valid_indices] = 1
        multihot_probs[row_indices, valid_indices] = probs[mask]
        return multihot_routing_map.bool(), multihot_probs

    def get_dispached_metadata(self) -> torch.Tensor:
        return self.dispatched_indices, self.dispatched_probs

    def get_number_of_tokens_per_expert(self) -> torch.Tensor:
        """
        Get the number of tokens per expert.
        """
        return self.tokens_per_expert

    def combine(self, hidden_states: torch.Tensor) -> torch.Tensor:
        hidden_states, event = fused_combine(hidden_states, self.group, self.handle)
        # Release the handle after combine operation
        self.handle = None
        return hidden_states

    def get_permuted_hidden_states_by_experts(self, hidden_states: torch.Tensor) -> torch.Tensor:
        if ENABLE_EXPERIMENTAL and self.permute_fusion:
            self.dispatched_routing_map, self.dispatched_probs = fused_indices_to_multihot(
                self.dispatched_indices, self.dispatched_probs, self.num_local_experts
            )
        else:
            self.dispatched_routing_map, self.dispatched_probs = self._indices_to_multihot(
                self.dispatched_indices, self.dispatched_probs
            )
        self.hidden_shape_before_permute = hidden_states.shape
        assert self.dispatched_probs.dtype == torch.float32, "DeepEP only supports float32 probs"
        hidden_states, permuted_probs, self.reversed_mapping_for_combine = permute(
            hidden_states,
            self.dispatched_routing_map,
            probs=self.dispatched_probs,
            num_out_tokens=sum(self.tokens_per_expert),
            fused=self.permute_fusion,
        )
        if self.router_dtype == "fp64":
            permuted_probs = permuted_probs.to(torch.float64)
        return hidden_states, permuted_probs

    def get_restored_hidden_states_by_experts(self, hidden_states: torch.Tensor) -> torch.Tensor:
        hidden_states = unpermute(
            hidden_states,
            self.reversed_mapping_for_combine,
            restore_shape=self.hidden_shape_before_permute,
            routing_map=self.dispatched_routing_map,
            fused=self.permute_fusion,
        )
        return hidden_states


class MoEFlexTokenDispatcher(MoETokenDispatcher):
    """
    Flex token dispatcher using DeepEP.
    """

    def __init__(
        self,
        num_local_experts: int,
        local_expert_indices: List[int],
        config: TransformerConfig,
        model_comm_pgs: Optional[ModelCommProcessGroups] = None,
    ):
        """
        Initialize the Flex token dispatcher.

        Args:
            num_local_experts (int): Number of local experts on the current device.
            local_expert_indices (List[int]): Indices of local experts on the current device.
            config (TransformerConfig): Configuration for the transformer model.
            model_comm_pgs (ModelCommProcessGroups, optional): Process groups for MoE operations.
        """
        super().__init__(config=config, model_comm_pgs=model_comm_pgs)

        self.num_local_experts = num_local_experts
        self.local_expert_indices = local_expert_indices
        assert self.tp_size * self.ep_size > 1, "Flex token dispatcher requires TPxEP > 1"
        assert (
            self.config.moe_enable_deepep
        ), "DeepEP is not enabled. Please set --moe-enable-deepep to use DeepEP backend."
        assert (
            self.config.moe_pad_expert_input_to_capacity is False
        ), "Flex token dispatcher does not support --moe-pad-expert-input-to-capacity"
        self._comm_manager = _DeepepManager(
            group=self.tp_ep_group,
            router_topk=self.tp_size * self.config.moe_router_topk,
            permute_fusion=self.config.moe_permute_fusion,
            capacity_factor=self.config.moe_expert_capacity_factor,
            num_experts=self.tp_size * self.config.num_moe_experts,
            num_local_experts=self.num_local_experts,
            router_dtype=self.config.moe_router_dtype,
        )

    def set_shared_experts(self, shared_experts):
        raise NotImplementedError(
            "Shared expert overlap is not supported in Flex Token Dispatcher."
        )

    def _initialize_metadata(self, routing_map: torch.Tensor, probs: torch.Tensor) -> torch.Tensor:
        """
        Initialize the routing map and probs to a unified format covering the TPxEP group.
        This design decouples the communication group from underlying model parallelism groups,
        such that the communication strategy of tokens can be agnostic of TP size and EP size.

        This function expands the routing_map from shape [num_local_tokens, num_experts] to
        [num_local_tokens, world_size, num_local_experts]. Each element in the routing_map
        indicates whether a token should be sent to a specific rank. Specifically, the
        routing_map is replicated across TP group since each TP ranks in a TP group should
        receive the same tokens.
        """
        num_local_tokens = routing_map.shape[0]
        world_size = self.tp_size * self.ep_size
        # Organize routing map and probs to [num_local_tokens, world_size, num_local_experts]
        routing_map = (
            routing_map.reshape(num_local_tokens, self.ep_size, 1, self.num_local_experts)
            .expand(-1, -1, self.tp_size, -1)
            .reshape(num_local_tokens, world_size, self.num_local_experts)
        ).contiguous()
        probs = (
            probs.reshape(num_local_tokens, self.ep_size, 1, self.num_local_experts)
            .expand(-1, -1, self.tp_size, -1)
            .reshape(num_local_tokens, world_size, self.num_local_experts)
        ).contiguous()
        return routing_map, probs

    def token_permutation(
        self, hidden_states: torch.Tensor, probs: torch.Tensor, routing_map: torch.Tensor
    ) -> Tuple[torch.Tensor, torch.Tensor, torch.Tensor]:
        self.hidden_shape = hidden_states.shape
        hidden_states = hidden_states.view(-1, self.hidden_shape[-1])

        # Initialize metadata
        routing_map, probs = self._initialize_metadata(routing_map, probs)

        self._comm_manager.setup_metadata(routing_map, probs)
        hidden_states = self._comm_manager.dispatch(hidden_states)
        global_input_tokens, permuted_probs = (
            self._comm_manager.get_permuted_hidden_states_by_experts(hidden_states)
        )
        tokens_per_expert = self._comm_manager.get_number_of_tokens_per_expert()

        return global_input_tokens, tokens_per_expert, permuted_probs

    def token_unpermutation(
        self, hidden_states: torch.Tensor, bias: Optional[torch.Tensor] = None
    ) -> Tuple[torch.Tensor, Optional[torch.Tensor]]:
        assert bias is None, "Bias is not supported in MoEFlexTokenDispatcher"
        hidden_states = self._comm_manager.get_restored_hidden_states_by_experts(hidden_states)
        hidden_states = self._comm_manager.combine(hidden_states)

        return hidden_states.view(self.hidden_shape), None<|MERGE_RESOLUTION|>--- conflicted
+++ resolved
@@ -9,18 +9,6 @@
 
 from megatron.core.config import ENABLE_EXPERIMENTAL
 from megatron.core.fusions.fused_indices_converter import fused_indices_to_multihot
-<<<<<<< HEAD
-from megatron.core.parallel_state import (
-    get_expert_model_parallel_group,
-    get_expert_model_parallel_groups,
-    get_expert_tensor_and_model_parallel_group,
-    get_expert_tensor_and_model_parallel_groups,
-    get_expert_tensor_parallel_group,
-    get_expert_tensor_parallel_groups,
-    get_expert_tensor_parallel_rank,
-)
-=======
->>>>>>> 1a15bd4b
 from megatron.core.tensor_parallel import (
     all_to_all,
     gather_from_sequence_parallel_region,
@@ -73,34 +61,9 @@
         self.tp_group = model_comm_pgs.expt_tp_group
         self.tp_ep_group = model_comm_pgs.tp_ep_group
 
-<<<<<<< HEAD
-    @property
-    def ep_group(self):
-        """Get expert model parallel group."""
-        return get_expert_model_parallel_group() if not xm else \
-            get_expert_model_parallel_groups()
-
-    @property
-    def tp_group(self):
-        """Get expert tensor parallel group."""
-        return get_expert_tensor_parallel_group() if not xm else \
-            get_expert_tensor_parallel_groups()
-
-    @property
-    def tp_rank(self):
-        """Get expert tensor parallel rank."""
-        return get_expert_tensor_parallel_rank()
-
-    @property
-    def tp_ep_group(self):
-        """Get expert tensor and model parallel group."""
-        return get_expert_tensor_and_model_parallel_group() if not xm else \
-            get_expert_tensor_and_model_parallel_groups()
-=======
         self.tp_size = self.tp_group.size()
         self.tp_rank = self.tp_group.rank()
         self.ep_size = self.ep_group.size()
->>>>>>> 1a15bd4b
 
     @abstractmethod
     def token_permutation(
