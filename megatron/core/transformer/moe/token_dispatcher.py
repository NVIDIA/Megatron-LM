--- conflicted
+++ resolved
@@ -1,6 +1,7 @@
 # Copyright (c) 2024, NVIDIA CORPORATION. All rights reserved.
 
 from abc import ABC, abstractmethod
+import contextlib
 from typing import List, Optional, Tuple
 
 from megatron.core.device_utils import get_current_device, get_xla_model
@@ -357,7 +358,7 @@
             "no_sync": 4,
         }
         self.cuda_dtoh_point = "before_permutation_1"
-        self.cuda_dtoh_stream = torch.cuda.Stream()
+        self.cuda_dtoh_stream = torch.cuda.Stream() if torch.cuda.is_available() else None
 
         self.shared_experts = None
 
@@ -524,11 +525,6 @@
             "before_permutation_1", tokens_per_expert
         )
         self.hidden_shape_before_permute = hidden_states.shape
-<<<<<<< HEAD
-        if self.cuda_sync_point == "before_permutation_1" and torch.cuda.is_available():
-            torch.cuda.current_stream().synchronize()
-=======
->>>>>>> a4306f75
         permutated_local_input_tokens, self.reversed_local_input_permutation_mapping = permute(
             hidden_states,
             routing_map,
@@ -538,14 +534,9 @@
         )
 
         # Perform expert parallel AlltoAll communication
-<<<<<<< HEAD
-        if self.cuda_sync_point == "before_ep_alltoall" and torch.cuda.is_available():
-            torch.cuda.current_stream().synchronize()
-=======
         tokens_per_expert = self._maybe_dtoh_and_synchronize(
             "before_ep_alltoall", tokens_per_expert
         )
->>>>>>> a4306f75
         global_input_tokens = all_to_all(
             self.ep_group, permutated_local_input_tokens, self.output_splits, self.input_splits
         )
@@ -586,12 +577,7 @@
                     fused=self.config.moe_permute_fusion,
                 )
 
-<<<<<<< HEAD
-        if self.cuda_sync_point == "before_finish" and torch.cuda.is_available():
-            torch.cuda.current_stream().synchronize()
-=======
         tokens_per_expert = self._maybe_dtoh_and_synchronize("before_finish", tokens_per_expert)
->>>>>>> a4306f75
 
         return global_input_tokens, tokens_per_expert
 
@@ -697,10 +683,13 @@
         if not self.drop_and_pad:
             if point == self.cuda_dtoh_point:
                 # Move all possible GPU tensors to CPU at self.cuda_dtoh_point.
-                on_side_stream = torch.cuda.current_stream() != self.cuda_dtoh_stream
+                on_side_stream = torch.cuda.is_available() and \
+                    (torch.cuda.current_stream() != self.cuda_dtoh_stream)
                 if on_side_stream:
                     self.cuda_dtoh_stream.wait_stream(torch.cuda.current_stream())
-                with torch.cuda.stream(self.cuda_dtoh_stream):
+                stream_context = torch.cuda.stream(self.cuda_dtoh_stream) if torch.cuda.is_available() \
+                    else contextlib.nullcontext()
+                with stream_context:
                     # TODO: use MemcpyBatchAsync instead.
                     tokens_per_expert = maybe_move_tensor_to_cpu(
                         tokens_per_expert, record_stream=on_side_stream
@@ -722,7 +711,7 @@
                             self.num_global_tokens_per_local_expert, record_stream=on_side_stream
                         )
 
-            if point == self.cuda_sync_point:
+            if torch.cuda.is_available() and point == self.cuda_sync_point:
                 # Synchronize with the dtoh stream at self.cuda_sync_point.
                 self.cuda_dtoh_stream.synchronize()
 
