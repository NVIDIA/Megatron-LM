--- conflicted
+++ resolved
@@ -719,12 +719,6 @@
     """
 
     def __init__(
-<<<<<<< HEAD
-        self, group: torch.distributed.ProcessGroup, router_topk: int, permute_fusion: bool = False
-    ):
-        self.group = group
-        self.router_topk = router_topk
-=======
         self,
         group: torch.distributed.ProcessGroup,
         router_topk: int,
@@ -739,7 +733,6 @@
         self.permute_fusion = permute_fusion
         self.num_experts = num_experts
         self.num_local_experts = num_local_experts
->>>>>>> 8a5521ac
 
         # Metadata
         self.token_indices = None
@@ -747,11 +740,6 @@
         # Handle used for combine operation
         self.handle = None
 
-<<<<<<< HEAD
-        self.permute_fusion = permute_fusion
-
-=======
->>>>>>> 8a5521ac
         if fused_dispatch is None:
             raise ImportError(
                 "DeepEP is not installed. Please install DeepEP package from "
@@ -759,13 +747,6 @@
             )
 
     def setup_metadata(self, routing_map: torch.Tensor, probs: torch.Tensor):
-<<<<<<< HEAD
-        self.num_instances = routing_map.shape[-1]
-
-        probs = probs.reshape(probs.shape[0], -1)
-        self.num_experts = probs.shape[-1]
-        self.token_probs, self.token_indices = torch.topk(probs, self.router_topk, dim=-1)
-=======
         num_tokens = routing_map.shape[0]
 
         routing_map = routing_map.reshape(num_tokens, self.num_experts)
@@ -776,7 +757,6 @@
         if self.capacity_factor is not None:
             mask = self.token_probs == 0
             self.token_indices = self.token_indices.masked_fill(mask, -1)
->>>>>>> 8a5521ac
 
     def dispatch(self, hidden_states: torch.Tensor) -> torch.Tensor:
         hidden_states, dispatched_indices, dispatched_probs, num_tokens_per_expert, handle = (
@@ -793,11 +773,7 @@
 
     def _indices_to_multihot(self, indices, probs):
         """
-<<<<<<< HEAD
-        Converts a tensor of indices to a multihot vector efficiently in PyTorch.
-=======
         Converts a tensor of indices to a multihot vector.
->>>>>>> 8a5521ac
 
         Args:
             indices (torch.Tensor): [num_tokens, topk] token indices, where -1 means masked out.
@@ -810,19 +786,11 @@
         """
         batch_size = indices.shape[0]
         multihot_routing_map = torch.zeros(
-<<<<<<< HEAD
-            (batch_size, self.num_instances), dtype=torch.long, device=indices.device
-        )
-
-        multihot_probs = torch.zeros(
-            (batch_size, self.num_instances), dtype=torch.float, device=indices.device
-=======
             (batch_size, self.num_local_experts), dtype=torch.long, device=indices.device
         )
 
         multihot_probs = torch.zeros(
             (batch_size, self.num_local_experts), dtype=torch.float, device=indices.device
->>>>>>> 8a5521ac
         )
 
         mask = indices != -1
@@ -845,11 +813,8 @@
 
     def combine(self, hidden_states: torch.Tensor) -> torch.Tensor:
         hidden_states, event = fused_combine(hidden_states, self.group, self.handle)
-<<<<<<< HEAD
-=======
         # Release the handle after combine operation
         self.handle = None
->>>>>>> 8a5521ac
         return hidden_states
 
     def get_permuted_hidden_states_by_experts(self, hidden_states: torch.Tensor) -> torch.Tensor:
@@ -895,12 +860,6 @@
         assert (
             self.config.moe_enable_deepep
         ), "DeepEP is not enabled. Please set --moe-enable-deepep to use DeepEP backend."
-<<<<<<< HEAD
-        self._comm_manager = _DeepepManager(
-            self.tp_ep_group,
-            self.tp_size * self.config.moe_router_topk,
-            permute_fusion=self.config.moe_permute_fusion,
-=======
         assert (
             self.config.moe_pad_expert_input_to_capacity is False
         ), "Flex token dispatcher does not support --moe-pad-expert-input-to-capacity"
@@ -911,7 +870,6 @@
             capacity_factor=self.config.moe_expert_capacity_factor,
             num_experts=self.tp_size * self.config.num_moe_experts,
             num_local_experts=self.num_local_experts,
->>>>>>> 8a5521ac
         )
 
     def set_shared_experts(self, shared_experts):
