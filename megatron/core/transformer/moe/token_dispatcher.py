# Copyright (c) 2024, NVIDIA CORPORATION. All rights reserved.

import logging
from abc import ABC, abstractmethod
import contextlib
from typing import List, Optional, Tuple

from megatron.core.device_utils import get_current_device, get_xla_model
import torch

from megatron.core.config import is_experimental_enabled
from megatron.core.fp8_utils import get_fp8_align_size
from megatron.core.fusions.fused_indices_converter import fused_indices_to_multihot
from megatron.core.fusions.fused_pad_routing_map import fused_pad_routing_map
from megatron.core.tensor_parallel import (
    all_to_all,
    gather_from_sequence_parallel_region,
    reduce_scatter_to_sequence_parallel_region,
)
from megatron.core.transformer.moe.fused_a2a import (
    fused_combine,
    fused_dispatch,
    set_deepep_num_sms,
)
from megatron.core.transformer.moe.moe_utils import (
    ModelCommProcessGroups,
    get_capacity,
    maybe_move_tensor_to_cpu,
    pad_routing_map,
    permute,
    sort_chunks_by_idxs,
    unpermute,
)
from megatron.core.transformer.moe.shared_experts import SharedExpertMLP
from megatron.core.transformer.transformer_config import TransformerConfig

""" We use the following notation throughout this file:
     H: hidden size
     B: micro batch size
     S: sequence length
     TP: tensor model parallel size
     EP: expert model parallel size
     num_local_tokens: S/TP*B
     num_global_tokens: num_local_tokens*TP*EP
"""

xm = get_xla_model()

class MoETokenDispatcher:
    """
    MoE Token Dispatcher
    """

    def __init__(
        self, config: TransformerConfig, model_comm_pgs: Optional[ModelCommProcessGroups] = None
    ) -> None:
        """
        Initialize the MoE Token Dispatcher.

        Args:
            config (TransformerConfig): Configuration for the MoE layer.
            model_comm_pgs (ModelCommProcessGroups, optional): Process groups for MoE operations.
        """
        self.config = config
        self.shared_experts: Optional[SharedExpertMLP] = None

        self.ep_group = model_comm_pgs.ep
        # use model_comm_pgs.expt_tp_group as tensor parallel group in this module.
        self.tp_group = model_comm_pgs.expt_tp
        self.tp_ep_group = model_comm_pgs.tp_ep

        self.tp_size = self.tp_group.size()
        self.tp_rank = self.tp_group.rank()
        self.ep_size = self.ep_group.size()

    @abstractmethod
    def dispatch_preprocess(
        self, tokens: torch.Tensor, routing_map: torch.Tensor, probs: torch.Tensor
    ):
        """Prepares tokens for dispatch without inter-device communication.

        This method should handle all local computations like tensor rearrangement and
        metadata extraction before the main communication step.

        Note:
            Try to avoid any communication here to enable optimal computation-communication
            overlapping when enabling communication overlap, since communications in the
            same stream runs sequentially and may get exposed.

        Args:
            tokens (torch.Tensor): Input tokens.
            routing_map (torch.Tensor): Token to expert mapping tensor.
            probs (torch.Tensor): The routing probability tensor, [num_tokens, num_experts].

        Returns:
            A tuple of preprocessed tokens and probabilities.
        """
        raise NotImplementedError("dispatch_preprocess function not implemented.")

    @abstractmethod
    def token_dispatch(self, hidden_states: torch.Tensor, probs: torch.Tensor):
        """Dispatches tokens to expert devices using communication.

        This method performs the main communication (e.g., All-to-All) to send
        tokens to the devices where their assigned experts reside.

        Args:
            hidden_states (torch.Tensor): Preprocessed hidden states to be dispatched.
            probs (torch.Tensor): Preprocessed probabilities for each token-expert pair.

        Returns:
            A tuple of dispatched tokens and probabilities.
        """
        raise NotImplementedError("token_dispatch function not implemented.")

    @abstractmethod
    def dispatch_postprocess(self, hidden_states: torch.Tensor, probs: torch.Tensor):
        """Performs local processing after token dispatch communication.

        This method handles post-communication tasks like token reordering and
        preparing metadata for the expert forward pass.

        Note:
            Try to avoid any communication here to enable optimal computation-communication
            overlapping when enabling communication overlap, since communications in the
            same stream runs sequentially and may get exposed.

        Args:
            hidden_states (torch.Tensor): Dispatched hidden states.
            probs (torch.Tensor): Dispatched probabilities.

        Returns:
            A tuple containing the permuted tokens for experts, the number of
            tokens per expert, and the permuted probabilities.
        """
        raise NotImplementedError("dispatch_postprocess function not implemented.")

    @abstractmethod
    def combine_preprocess(self, hidden_states):
        """Prepares expert outputs for the combine step.

        This method performs local computations on expert outputs before the
        communication step for combining them.

        Note:
            Try to avoid any communication here to enable optimal computation-communication
            overlapping when enabling communication overlap, since communications in the
            same stream runs sequentially and may get exposed.

        Args:
            hidden_states (torch.Tensor): The output tensor from the experts.

        Returns:
            The preprocessed expert output.
        """
        raise NotImplementedError("combine_preprocess function not implemented.")

    @abstractmethod
    def token_combine(self, hidden_states):
        """Combines expert outputs across devices using communication.

        This method aggregates expert outputs from different devices via
        communication (e.g., All-to-All or Reduce-Scatter).

        Args:
            hidden_states (torch.Tensor): Preprocessed output from experts.

        Returns:
            The combined expert outputs.
        """
        raise NotImplementedError("token_combine function not implemented.")

    @abstractmethod
    def combine_postprocess(self, hidden_states):
        """Performs local processing after token combine.

        This method handles post-communication tasks like unpermuting and
        reshaping to restore the original tensor structure.

        Note:
            Try to avoid any communication here to enable optimal computation-communication
            overlapping when enabling communication overlap, since communications in the
            same stream runs sequentially and may get exposed.

        Args:
            hidden_states (torch.Tensor): Combined hidden states from token combination

        Returns:
            The final output tensor.
        """
        raise NotImplementedError("combine_postprocess function not implemented.")

    def set_shared_experts(self, shared_experts):
        """Set shared expert to the dispatcher."""
        assert self.config.moe_shared_expert_overlap
        self.shared_experts = shared_experts


class MoEAllGatherTokenDispatcher(MoETokenDispatcher):
    """
    AllGather Based Token dispatcher.
    Note that this allgather spans the communication domain of TP*EP:
    """

    def __init__(
        self,
        num_local_experts: int,
        local_expert_indices: List[int],
        config: TransformerConfig,
        model_comm_pgs: Optional[ModelCommProcessGroups] = None,
    ) -> None:
        """Initialize the AllGather based token dispatcher.

        Args:
            num_local_experts (int): Number of local experts.
            local_expert_indices (List[int]): Indices of local experts.
            config (TransformerConfig): Configuration for the MoE layer.
            model_comm_pgs (ModelCommProcessGroups, optional): Process groups for MoE operations.
        """
        super().__init__(config=config, model_comm_pgs=model_comm_pgs)
        self.num_local_experts = num_local_experts
        assert self.num_local_experts > 0, "Expected at least one expert"
        self.local_expert_indices = local_expert_indices
        assert len(self.local_expert_indices) > 0, "Expected at least one local expert index"
        self.router_topk = config.moe_router_topk
        self.add_bias = config.add_bias_linear

        # self.global_local_map: 2D tensor. A mask of mapping between global and local tokens where
        # each element is True if it's between the local_expert_indices. Only useful when cross
        # device token permutation is enabled and **AllGahter** is performed.
        self.global_local_map = None

    def dispatch_preprocess(
        self, hidden_states: torch.Tensor, routing_map: torch.Tensor, probs: torch.Tensor
    ):
        """Reshapes hidden states and caches the routing map."""
        self.hidden_shape = hidden_states.shape
        # [S/TP, B, H] -> [S*B/TP, H]
        hidden_states = hidden_states.view(-1, self.hidden_shape[-1])
        self.routing_map = routing_map
        return hidden_states, probs

    def token_dispatch(self, hidden_states, probs):
        """Gathers tokens from all TP*EP ranks using AllGather."""

        # Permute the tokens across the expert parallel devices.
        if self.tp_size > 1 or self.ep_size > 1:
            ## local_indices calculation
            with torch.no_grad():
                # [num_local_tokens, num_experts] -> [num_global_tokens, num_experts], where:
                #     num_local_tokens=(S/TP)*B, num_global_tokens=S*B*EP
                self.routing_map = gather_from_sequence_parallel_region(
                    self.routing_map, group=self.tp_ep_group
                )

            ## local_probs calculation
            # max_prob: [S/TP*B, num_experts] -> global_probs: [S*B*EP, num_experts]
            probs = gather_from_sequence_parallel_region(probs, group=self.tp_ep_group)
            # Note that this allgather spans the communication domain of TP*EP.
            #  [(S/TP)*B, H] -> [((S/TP)*B)*(TP*EP), H] = [S*B*EP, H]
            hidden_states = gather_from_sequence_parallel_region(
                hidden_states, group=self.tp_ep_group, use_global_buffer=True
            )

        return hidden_states, probs

    def dispatch_postprocess(self, hidden_states, probs):
        """After gathering in token_dispatch, this method identifies tokens for local experts and
        permutes them for expert processing.
        """
        self.hidden_shape_before_permute = hidden_states.shape

        # The routing map and probs that for local experts.
        self.local_map = self.routing_map[
            :, self.local_expert_indices[0] : self.local_expert_indices[-1] + 1
        ].contiguous()
        # probs of global token assignment to local experts.
        self.local_probs = probs[
            :, self.local_expert_indices[0] : self.local_expert_indices[-1] + 1
        ].contiguous()

        tokens_per_expert = self.local_map.sum(dim=0).long().cpu()

        (permuted_local_hidden_states, _, self.reversed_local_input_permutation_mapping) = permute(
            hidden_states,
            self.local_map,
            num_out_tokens=tokens_per_expert.sum(),
            fused=self.config.moe_permute_fusion,
        )

        self.local_probs = self.local_probs.T.contiguous().masked_select(
            self.local_map.T.contiguous()
        )
        self.routing_map = None
        return permuted_local_hidden_states, tokens_per_expert, self.local_probs

    def combine_preprocess(self, hidden_states):
        """
        Reverses token permutation to restore original ordering before reduction operations.

        This method unpermutes the expert outputs using the cached permutation mapping
        from the dispatch phase. The unpermutation operation restores tokens to their
        original sequence positions, preparing them for the subsequent reduction scatter
        operation that will aggregate results across ranks.
        """
        unpermuted_local_hidden = unpermute(
            hidden_states,
            self.reversed_local_input_permutation_mapping,
            restore_shape=self.hidden_shape_before_permute,
            routing_map=self.local_map,
            fused=self.config.moe_permute_fusion,
        )
        return unpermuted_local_hidden

    def token_combine(self, hidden_states):
        """Combines expert outputs using Reduce-Scatter.

        This method performs the ReduceScatter communication operation to collect expert
        outputs from their processing ranks and redistribute tokens back to the ranks that
        originally held them. This completes the expert processing
        communication pattern and prepares tokens for final unpermutation.
        """
        # Unpermute the tokens across ranks.
        if self.tp_size > 1 or self.ep_size > 1:
            hidden_states = reduce_scatter_to_sequence_parallel_region(
                hidden_states.to(self.local_probs.dtype), group=self.tp_ep_group
            ).to(hidden_states.dtype)
        return hidden_states

    def combine_postprocess(self, hidden_states):
        """Restores the original tensor shape."""
        return hidden_states.view(self.hidden_shape)


class MoEAlltoAllTokenDispatcher(MoETokenDispatcher):
    """
    AlltoAll-based token dispatcher.

    The workflow of AlltoAll token dispatcher is as follows:
    (1) preprocess: calculate necessary metadata for communication and permute
    (2) dispatch process: permute tokens
    (3) token dispatch: A2A(EP)
    (4) dispatch postprocess: AG(TP)->sort_chunk(if num_local_experts>1)
    (5) combine preprocess: sort_chunk(if num_local_experts>1)->RS(TP)
    (6) token combine: A2A(EP)
    (7) combine postprocess: unpermute tokens
    """

    def __init__(
        self,
        num_local_experts: int,
        local_expert_indices: List[int],
        config: TransformerConfig,
        model_comm_pgs: Optional[ModelCommProcessGroups] = None,
    ) -> None:
        """
        Initialize the AlltoAll token dispatcher.

        Args:
            num_local_experts (int): Number of local experts on the current device.
            local_expert_indices (List[int]): Indices of local experts on the current device.
            config (TransformerConfig): Configuration for the transformer model.
            model_comm_pgs (ModelCommProcessGroups, optional): Process groups for MoE operations.
        """
        super().__init__(config=config, model_comm_pgs=model_comm_pgs)
        self.num_local_experts = num_local_experts
        assert config.num_moe_experts is not None
        self.num_experts = config.num_moe_experts
        assert self.num_local_experts > 0, "Expected at least one expert"
        self.local_expert_indices = local_expert_indices
        assert (
            len(self.local_expert_indices) == self.num_local_experts
        ), "Invalid local expert indices"
        for i in range(len(self.local_expert_indices) - 1):
            assert (
                self.local_expert_indices[i] == self.local_expert_indices[i + 1] - 1
            ), "local_expert_indices must be continuous"

        # [ep_size]. Represents the number of tokens sent by the current rank to other
        # EP ranks.
        self.input_splits = None
        # [ep_size]. Represents the number of tokens received by the current rank from
        # other EP ranks.
        self.output_splits = None
        # [tp_size]. Represents the number of tokens received by the current rank from
        # other TP ranks.
        self.output_splits_tp = None
        self.permute_idx_device = get_current_device() if self.config.moe_permute_fusion else "cpu"
        input_chunk_idxs = torch.arange(
            self.num_experts * self.tp_size, device=self.permute_idx_device
        )
        # [num_local_experts, tp_size * ep_size]. Sort the input chunks by local experts.
        self.sort_input_by_local_experts = input_chunk_idxs.reshape(
            -1, self.num_local_experts
        ).T.ravel()
        # [tp_size * ep_size, num_local_experts]. Restore the output chunks by local experts.
        self.restore_output_by_local_experts = input_chunk_idxs.reshape(
            self.num_local_experts, -1
        ).T.ravel()

        # Token drop and padding.
        # Drop and pad the input to capacity.
        self.drop_and_pad = self.config.moe_pad_expert_input_to_capacity
        if self.drop_and_pad:
            assert self.config.moe_expert_capacity_factor is not None
            self.moe_expert_capacity_factor = self.config.moe_expert_capacity_factor
        self.capacity = None

        # A cuda stream synchronization is needed in during token permutation in some cases,
        # because there are several non-blocking DtoH data transfers called at
        # `self.cuda_dtoh_point`. The synchronization happens at `self.cuda_sync_point`, which is
        # decided based on the MoE and parallel settings. Valid points are "before_permutation_1",
        # "before_ep_alltoall", "before_permutation_2", "before_finish", and "no_sync".
        self.cuda_sync_point = "no_sync"
        self.cuda_sync_point_priority = {
            "before_permutation_1": 0,
            "before_ep_alltoall": 1,
            "before_permutation_2": 2,
            "before_finish": 3,
            "no_sync": 4,
        }
        self.cuda_dtoh_point = "before_permutation_1"
        self.cuda_dtoh_stream = torch.cuda.Stream() if torch.cuda.is_available() else None

        self.shared_experts = None

    def preprocess(self, routing_map: torch.Tensor) -> torch.Tensor:
        """
        Preprocesses the token routing map for All-to-All communication and token permutation.

        This method computes the number of tokens assigned to each expert based on the routing_map.
        It also initializes necessary data structures for All-to-All communication, such as input
        and output splits, and the mapping between global tokens and local experts. This method
        should not call any DtoH data copying due to performance consideration. The necessary DtoH
        copies are made on the `self.cuda_dtoh_stream` at `self.cuda_dtoh_point`.

        Args:
            routing_map (torch.Tensor): The mapping of tokens to experts.

        Returns:
            A tensor with the number of tokens for each local expert.
        """
        if self.drop_and_pad:
            # Drop and pad the input to capacity.
            num_tokens = routing_map.size(0) * self.config.moe_router_topk
            self.capacity = get_capacity(
                num_tokens=num_tokens,
                num_experts=self.num_experts,
                capacity_factor=self.moe_expert_capacity_factor,
            )
            self.num_out_tokens = self.capacity * self.num_experts
            # [num_local_experts], number of tokens processed by each expert.
            num_tokens_per_local_expert = torch.full(
                (self.num_local_experts,),
                self.capacity * self.tp_size * self.ep_size,
                dtype=torch.long,
            )
            # [tp_size * ep_size, num_local_experts]. Represents the number of tokens sent
            # to each local expert by all ranks.
            self.num_global_tokens_per_local_expert = torch.full(
                (self.num_experts * self.tp_size,),
                self.capacity,
                dtype=torch.long,
                device=self.permute_idx_device,
            )
            return num_tokens_per_local_expert

        # [num_experts], number of tokens assigned to each expert from the current rank's input.
        num_local_tokens_per_expert = routing_map.sum(dim=0).long()

        if (
            self.config.moe_expert_capacity_factor is not None
            or self.config.moe_router_padding_for_fp8
        ):
            # When using token dropping or router padding, output size is dynamic.
            # Need to sync output size GPU->CPU before allocating output buffer
            self.num_out_tokens = num_local_tokens_per_expert.sum()
            self._maybe_update_cuda_sync_point("before_permutation_1")
        else:
            # For dropless training, output size is static (num_tokens * topk)
            # No explicit sync needed
            self.num_out_tokens = routing_map.size(0) * self.config.moe_router_topk
        if self.ep_size > 1 or self.tp_size > 1:
            # ===================================================
            # Calculate input_splits, output_splits for alltoall/allgather in variable size.
            # ===================================================
            # [ep_size]. Represents the number of tokens sent by the current rank to other
            # EP ranks.
            self.input_splits = num_local_tokens_per_expert.reshape(
                self.ep_size, self.num_local_experts
            ).sum(axis=1)
            # Gather the global distribution of tokens across ranks.
            # num_global_tokens_per_expert represents the number of tokens sent to each
            # expert by all ranks.
            # [tp_size, ep_size, num_experts]
            num_global_tokens_per_expert = (
                gather_from_sequence_parallel_region(
                    num_local_tokens_per_expert, group=self.tp_ep_group
                )
                .reshape(self.ep_size, self.tp_size, self.num_experts)
                .transpose(0, 1)
            )
            # [tp_size, ep_size, num_experts] -> [tp_size, ep_size, num_local_experts]
            num_global_tokens_per_local_expert = num_global_tokens_per_expert[
                :, :, self.local_expert_indices[0] : self.local_expert_indices[-1] + 1
            ].contiguous()
            # [tp_size, ep_size, num_local_experts] -> [tp_size, ep_size]
            num_global_tokens_per_rank = num_global_tokens_per_local_expert.sum(axis=2)
            # [tp_size, ep_size] -> [ep_size]
            # self.output_splits represents the number of tokens received by the current rank
            # from other EP rank.
            self.output_splits = num_global_tokens_per_rank[self.tp_rank]
            # [tp_size, ep_size] -> [tp_size]
            # self.output_splits_tp represents the number of tokens received by the current
            # rank from other TP rank.
            self.output_splits_tp = num_global_tokens_per_rank.sum(axis=1)
            # [tp_size, ep_size, num_local_experts] -> [num_local_experts]
            num_tokens_per_local_expert = num_global_tokens_per_local_expert.sum(dim=(0, 1))

            # A synchronization is needed before expert parallel AlltoAll communication
            # to get the `input_splits` and `output_splits` CPU values.
            self._maybe_update_cuda_sync_point("before_ep_alltoall")
        else:
            num_global_tokens_per_local_expert = num_local_tokens_per_expert.reshape(
                self.num_experts
            )
            num_tokens_per_local_expert = num_local_tokens_per_expert

            # A synchronization is needed before the returns
            # to get the `num_tokens_per_local_expert` CPU value.
            self._maybe_update_cuda_sync_point("before_finish")

        if self.num_local_experts > 1:
            # [tp_size * ep_size, num_local_experts]. Represents the number of tokens sent
            # to each local expert by all ranks.
            self.num_global_tokens_per_local_expert = num_global_tokens_per_local_expert.view(
                -1, self.num_local_experts
            )
            if not self.config.moe_permute_fusion:
                # A synchronization is needed before permutation 2
                # to get the `num_global_tokens_per_local_expert` CPU value.
                self._maybe_update_cuda_sync_point("before_permutation_2")

        assert (
            self.cuda_sync_point_priority[self.cuda_dtoh_point]
            <= self.cuda_sync_point_priority[self.cuda_sync_point]
        ), "cuda_sync_point must be after cuda_dtoh_point."
        return num_tokens_per_local_expert

    def dispatch_preprocess(
        self, hidden_states: torch.Tensor, routing_map: torch.Tensor, probs: torch.Tensor
    ):
        """Prepares hidden states and probabilities for dispatch.

        This method reshapes the hidden states, computes communication metadata,
        and permutes the tokens and probabilities before the All-to-All communication.

        Args:
            hidden_states (torch.Tensor): Input token embeddings.
            routing_map (torch.Tensor): The mapping of tokens to experts.
            probs (torch.Tensor): Routing probabilities.

        Returns:
            A tuple of permuted hidden states and probabilities.
        """
        # Preprocess: Get the metadata for communication, permutation and computation operations.
        self.hidden_shape = hidden_states.shape
        self.probs = probs
        self.routing_map = routing_map
        assert probs.dim() == 2, "Expected 2D tensor for probs"
        assert routing_map.dim() == 2, "Expected 2D tensor for token2expert mask"
        assert routing_map.dtype == torch.bool, "Expected bool tensor for mask"
        hidden_states = hidden_states.view(-1, self.hidden_shape[-1])

        if self.config.moe_router_padding_for_fp8:
            pad_multiple = get_fp8_align_size(self.config.fp8_recipe)
            if is_experimental_enabled() and self.config.moe_permute_fusion:
                self.routing_map = fused_pad_routing_map(self.routing_map, pad_multiple)
            else:
                self.routing_map = pad_routing_map(self.routing_map, pad_multiple)
        self.tokens_per_expert = self.preprocess(self.routing_map)

        if self.shared_experts is not None:
            self.shared_experts.pre_forward_comm(hidden_states.view(self.hidden_shape))

        # Permutation 1: input to AlltoAll input
        self.tokens_per_expert = self._maybe_dtoh_and_synchronize(
            "before_permutation_1", self.tokens_per_expert
        )
        self.hidden_shape_before_permute = hidden_states.shape
        (
            permutated_local_input_tokens,
            permuted_probs,
            self.reversed_local_input_permutation_mapping,
        ) = permute(
            hidden_states,
            self.routing_map,
            probs=probs,
            num_out_tokens=self.num_out_tokens,
            fused=self.config.moe_permute_fusion,
            drop_and_pad=self.drop_and_pad,
        )
        return permutated_local_input_tokens, permuted_probs

    def token_dispatch(self, permutated_local_input_tokens, permuted_probs):
        """
        Perform all-to-all communication for dispatching tokens.

        This method performs the all-to-all communication step to dispatch tokens across
        expert parallel ranks. It synchronizes metadata at the appropriate point before
        performing the communication.

        Args:
            permutated_local_input_tokens (torch.Tensor): Pre-permuted input tokens.
            permuted_probs (torch.Tensor): Pre-permuted probabilities.

        Returns:
            A tuple of tokens and probabilities after All-to-All.
        """
        # Perform expert parallel AlltoAll communication
        self.tokens_per_expert = self._maybe_dtoh_and_synchronize(
            "before_ep_alltoall", self.tokens_per_expert
        )
        global_input_tokens = all_to_all(
            self.ep_group, permutated_local_input_tokens, self.output_splits, self.input_splits
        )
        global_probs = all_to_all(
            self.ep_group, permuted_probs, self.output_splits, self.input_splits
        )

        return global_input_tokens, global_probs

    def dispatch_postprocess(self, global_input_tokens, global_probs):
        """Post-processes tokens after All-to-All communication.

        This involves an All-Gather in the tensor parallel dimension and sorting
        tokens by expert if there are multiple local experts.

        Args:
            global_input_tokens (torch.Tensor): Tokens after All-to-All.
            global_probs (torch.Tensor): Probabilities after All-to-All.

        Returns:
            A tuple of processed tokens, token counts per expert, and processed probabilities.
        """
        if self.shared_experts is not None:
            self.shared_experts.linear_fc1_forward_and_act(global_input_tokens)

        if self.tp_size > 1:
            if self.output_splits_tp is None:
                output_split_sizes = None
            else:
                output_split_sizes = self.output_splits_tp.tolist()
            global_input_tokens = gather_from_sequence_parallel_region(
                global_input_tokens, group=self.tp_group, output_split_sizes=output_split_sizes
            )
            global_probs = gather_from_sequence_parallel_region(
                global_probs, group=self.tp_group, output_split_sizes=output_split_sizes
            )

        # Permutation 2: Sort tokens by local expert.
        self.tokens_per_expert = self._maybe_dtoh_and_synchronize(
            "before_permutation_2", self.tokens_per_expert
        )
        if self.num_local_experts > 1:
            if self.drop_and_pad:
                global_input_tokens = (
                    global_input_tokens.view(
                        self.tp_size * self.ep_size,
                        self.num_local_experts,
                        self.capacity,
                        *global_input_tokens.size()[1:],
                    )
                    .transpose(0, 1)
                    .contiguous()
                    .flatten(start_dim=0, end_dim=2)
                )
                global_probs = (
                    global_probs.view(
                        self.tp_size * self.ep_size,
                        self.num_local_experts,
                        self.capacity,
                        *global_probs.size()[1:],
                    )
                    .transpose(0, 1)
                    .contiguous()
                    .flatten(start_dim=0, end_dim=2)
                )
            else:
                global_input_tokens, global_probs = sort_chunks_by_idxs(
                    global_input_tokens,
                    self.num_global_tokens_per_local_expert.ravel(),
                    self.sort_input_by_local_experts,
                    probs=global_probs,
                    fused=self.config.moe_permute_fusion,
                )

        tokens_per_expert = self._maybe_dtoh_and_synchronize(
            "before_finish", self.tokens_per_expert
        )
        self.tokens_per_expert = None
        return global_input_tokens, tokens_per_expert, global_probs

    def combine_preprocess(self, hidden_states):
        """Prepares hidden states for token combination after expert computations.

        This may involve un-sorting tokens and a Reduce-Scatter in the tensor
        parallel dimension.
        """
        # Unpermutation 2: Unsort tokens by local expert.
        if self.num_local_experts > 1:
            if self.drop_and_pad:
                hidden_states = (
                    hidden_states.view(
                        self.num_local_experts,
                        self.tp_size * self.ep_size,
                        self.capacity,
                        *hidden_states.size()[1:],
                    )
                    .transpose(0, 1)
                    .contiguous()
                    .flatten(start_dim=0, end_dim=2)
                )
            else:
                hidden_states, _ = sort_chunks_by_idxs(
                    hidden_states,
                    self.num_global_tokens_per_local_expert.T.ravel(),
                    self.restore_output_by_local_experts,
                    fused=self.config.moe_permute_fusion,
                )

        if self.tp_size > 1:
            if self.output_splits_tp is None:
                input_split_sizes = None
            else:
                input_split_sizes = self.output_splits_tp.tolist()
            hidden_states = reduce_scatter_to_sequence_parallel_region(
                hidden_states.to(self.probs.dtype),
                group=self.tp_group,
                input_split_sizes=input_split_sizes,
            ).to(hidden_states.dtype)

        return hidden_states

    def token_combine(
        self,
        hidden_states: torch.Tensor,
        async_finish: bool = True,
        allocate_on_comm_stream: bool = True,
    ):
        """Executes fused un-permutation and communication using DeepEP kernels.

        This method performs the inverse AlltoAll communication operation to collect expert
        outputs from their processing ranks and redistribute them back to the ranks that
        originally held the corresponding tokens. This completes the expert processing
        communication pattern and prepares tokens for final unpermutation.

        Args:
            hidden_states (torch.Tensor): Expert outputs ready for combination
            async_finish (bool): Whether to use asynchronous communication completion
            allocate_on_comm_stream (bool): Whether to allocate buffers on communication stream

        Returns:
            Tokens after the All-to-All communication for combining.
        """
        # Perform expert parallel AlltoAll communication
        # hidden_states: [SEQL, H] -> [SEQL, H/TP]
        permutated_local_input_tokens = all_to_all(
            self.ep_group, hidden_states, self.input_splits, self.output_splits
        )
        return permutated_local_input_tokens

    def combine_postprocess(self, permutated_local_input_tokens):
        """Finalizes token reconstruction with un-permutation and reshaping.

        This method un-permutes the tokens back to their original order,
        reshapes the tensor to its original shape, and adds the shared
        expert output if enabled.

        Args:
            permutated_local_input_tokens (torch.Tensor): Permuted hidden states from token combine.

        Returns:
            The final MoE layer output reshaped to its original dimensions.
        """
        if self.shared_experts is not None:
            self.shared_experts.linear_fc2_forward(permutated_local_input_tokens)
            self.shared_experts.post_forward_comm()

        # Unpermutation 1: AlltoAll output to output
        output = unpermute(
            permutated_local_input_tokens,
            self.reversed_local_input_permutation_mapping,
            restore_shape=self.hidden_shape_before_permute,
            routing_map=self.routing_map,
            fused=self.config.moe_permute_fusion,
            drop_and_pad=self.drop_and_pad,
        )

        # Reshape the output tensor
        output = output.view(self.hidden_shape)

        # Add shared experts output
        if self.shared_experts is not None:
            shared_expert_output = self.shared_experts.get_output()
            output += shared_expert_output
        return output

    def _maybe_update_cuda_sync_point(self, point: str):
        """
        Update the CUDA sync point if the priority of the new point is higher than the current
        sync point, which means the new point is reached earlier than the current sync point.
        """
        if (
            self.cuda_sync_point_priority[point]
            < self.cuda_sync_point_priority[self.cuda_sync_point]
        ):
            self.cuda_sync_point = point

    def _maybe_dtoh_and_synchronize(
        self, point: str, tokens_per_expert: torch.Tensor = None
    ) -> torch.Tensor:
        """
        Move all possible GPU tensors to CPU and make a synchronization at the expected point.
        """
        if not self.drop_and_pad:
            if point == self.cuda_dtoh_point:
                # Move all possible GPU tensors to CPU at self.cuda_dtoh_point.
                on_side_stream = torch.cuda.is_available() and \
                    (torch.cuda.current_stream() != self.cuda_dtoh_stream)
                if on_side_stream:
                    self.cuda_dtoh_stream.wait_stream(torch.cuda.current_stream())
                stream_context = torch.cuda.stream(self.cuda_dtoh_stream) if torch.cuda.is_available() \
                    else contextlib.nullcontext()
                with stream_context:
                    # TODO: use MemcpyBatchAsync instead.
                    tokens_per_expert = maybe_move_tensor_to_cpu(
                        tokens_per_expert, record_stream=on_side_stream
                    )
                    self.input_splits = maybe_move_tensor_to_cpu(
                        self.input_splits, as_numpy=True, record_stream=on_side_stream
                    )
                    self.output_splits = maybe_move_tensor_to_cpu(
                        self.output_splits, as_numpy=True, record_stream=on_side_stream
                    )
                    self.output_splits_tp = maybe_move_tensor_to_cpu(
                        self.output_splits_tp, as_numpy=True, record_stream=on_side_stream
                    )
                    self.num_out_tokens = maybe_move_tensor_to_cpu(
                        self.num_out_tokens, record_stream=on_side_stream
                    )
                    if self.num_local_experts > 1 and not self.config.moe_permute_fusion:
                        self.num_global_tokens_per_local_expert = maybe_move_tensor_to_cpu(
                            self.num_global_tokens_per_local_expert, record_stream=on_side_stream
                        )
<<<<<<< HEAD
                if self.cuda_dtoh_stream:
                    self.d2h_event = self.cuda_dtoh_stream.record_event()
                else:
                    self.d2h_event = None

            if self.d2h_event and point == self.cuda_sync_point:
=======
                self.d2h_event = self.cuda_dtoh_stream.record_event()

            if point == self.cuda_sync_point:
>>>>>>> 3450806c
                # Synchronize with the DtoH stream at self.cuda_sync_point.
                self.d2h_event.synchronize()

        return tokens_per_expert


class _DispatchManager(ABC):
    """
    A manager class to handle dispatch and combine processes for MoE models.

    DispatcherManager handles token dispatching according to the routing_map of format
    [num_local_tokens, world_size, num_instances]. The routing_map is a 3D tensor where each
    element indicates whether a token should be sent to a specific rank.

    num_instances is the maximum number of tokens instances dispatched into a target rank, it
    can be the number of local experts, or the size of sub_group.
    """

    @abstractmethod
    def setup_metadata(self, routing_map: torch.Tensor, probs: torch.Tensor):
        """Set up metadata of routing_map and probs."""
        pass

    @abstractmethod
    def dispatch(self, hidden_states: torch.Tensor) -> torch.Tensor:
        """Dispatch the hidden_states according to the routing_map."""
        pass

    @abstractmethod
    def combine(self, hidden_states: torch.Tensor) -> torch.Tensor:
        """Combine the hidden_states after expert processing."""
        pass

    @abstractmethod
    def get_dispached_metadata(self) -> torch.Tensor:
        """Get the metadata of the dispatched hidden_states."""
        pass

    @abstractmethod
    def get_permuted_hidden_states_by_experts(self, hidden_states: torch.Tensor) -> torch.Tensor:
        """Get the permuted hidden states by instances."""
        pass

    @abstractmethod
    def get_restored_hidden_states_by_experts(self, hidden_states: torch.Tensor) -> torch.Tensor:
        """Get the restored hidden states by instances."""
        pass


class _DeepepManager(_DispatchManager):
    """
    A manager class to handle fused all-to-all communication processes for MoE models using
    DeepEP backend. See https://github.com/deepseek-ai/deepep for more details.

    The workflow of the DeepEP dispatcher is:
    (1) setup_metadata(): Process routing map and probabilities to prepare dispatch metadata
    (2) dispatch():
        - Use fused kernel to permute tokens and perform all-to-all communication in single step
    (3) get_permuted_hidden_states_by_instances():
        - Convert routing map and probabilities to multihot format
        - Permute tokens using fused kernel
    (4) get_restored_hidden_states_by_instances():
        - Reverse permutation using fused kernel
    (5) combine():
        - Reverse process using fused kernel to unpermute and perform all-to-all in single step

    This implementation uses fused communication kernels (fused_dispatch/fused_combine) that
    combine permutation and communication operations for improved efficiency compared to
    separate permute+alltoall steps.
    """

    def __init__(
        self,
        group: torch.distributed.ProcessGroup,
        num_local_experts: int,
        router_topk: int,
        num_experts: int,
        config: TransformerConfig,
    ):
        """
        Initialize the DeepEP dispatcher.

        Args:
            group (torch.distributed.ProcessGroup): The process group to use for communication.
                This should be the ETPxEP group.
            num_local_experts (int): The number of local experts.
            router_topk (int): The number of experts for each token to select.
            num_experts (int): The total number of experts in the group.
            config (TransformerConfig): The configuration for the transformer model.
        """
        self.group = group
        self.num_local_experts = num_local_experts
        self.config = config

        self.router_topk = router_topk
        self.num_experts = num_experts
        self.router_dtype = config.moe_router_dtype
        self.capacity_factor = config.moe_expert_capacity_factor
        self.permute_fusion = config.moe_permute_fusion

        # Metadata
        self.token_indices: Optional[torch.Tensor] = None
        self.token_probs: Optional[torch.Tensor] = None
        # Handle used for combine operation
        self.handle = None

        if fused_dispatch is None:
            raise ImportError(
                "DeepEP is not installed. Please install DeepEP package from "
                "https://github.com/deepseek-ai/deepep."
            )
        set_deepep_num_sms(config.moe_deepep_num_sms)

    def setup_metadata(self, routing_map: torch.Tensor, probs: torch.Tensor):
        num_tokens = routing_map.shape[0]

        routing_map = routing_map.reshape(num_tokens, self.num_experts)
        probs = probs.reshape(num_tokens, self.num_experts)
        # Convert the format of routing map from multihot to indices.
        self.token_probs, self.token_indices = torch.topk(probs, self.router_topk, dim=-1)
        # Mask the indices of dropped tokens with -1
        if self.capacity_factor is not None:
            mask = self.token_probs == 0
            self.token_indices = self.token_indices.masked_fill(mask, -1)

    def dispatch(
        self,
        hidden_states: torch.Tensor,
        async_finish: bool = False,
        allocate_on_comm_stream: bool = False,
    ) -> torch.Tensor:
        # DeepEP only supports float32 probs
        if self.token_probs.dtype != torch.float32:
            if self.token_probs.dtype in [torch.bfloat16, torch.float16]:
                print("DeepEP only supports float32 probs, please set --moe-router-dtype=fp32")
            self.token_probs = self.token_probs.float()  # downcast or upcast
        hidden_states, dispatched_indices, dispatched_probs, num_tokens_per_expert, handle = (
            fused_dispatch(
                hidden_states,
                self.token_indices,
                self.token_probs,
                self.num_experts,
                self.group,
                async_finish=async_finish,
                allocate_on_comm_stream=allocate_on_comm_stream,
            )
        )
        self.handle = handle
        self.tokens_per_expert = num_tokens_per_expert
        self.dispatched_indices = dispatched_indices
        self.dispatched_probs = dispatched_probs

        return hidden_states

    def _indices_to_multihot(self, indices, probs):
        """
        Converts a tensor of indices to a multihot vector.

        Args:
            indices (torch.Tensor): [num_tokens, topk] token indices, where -1 means masked out.
            probs (torch.Tensor): [num_tokens, topk] token probabilities.

        Returns:
            A tuple of (routing_map, probs), where routing_map is the multihot vector
            and probs is the multihot probabilities.
        """
        batch_size = indices.shape[0]
        multihot_routing_map = torch.zeros(
            (batch_size, self.num_local_experts), dtype=torch.long, device=indices.device
        )

        multihot_probs = torch.zeros(
            (batch_size, self.num_local_experts), dtype=torch.float, device=indices.device
        )

        mask = indices != -1
        valid_indices = indices[mask]
        row_indices = torch.arange(batch_size, device=indices.device).repeat_interleave(
            mask.sum(dim=1)
        )
        multihot_routing_map[row_indices, valid_indices] = 1
        multihot_probs[row_indices, valid_indices] = probs[mask]
        return multihot_routing_map.bool(), multihot_probs

    def get_dispached_metadata(self) -> torch.Tensor:
        return self.dispatched_indices, self.dispatched_probs

    def get_number_of_tokens_per_expert(self) -> torch.Tensor:
        """
        Get the number of tokens per expert.
        """
        return self.tokens_per_expert

    def combine(
        self,
        hidden_states: torch.Tensor,
        async_finish: bool = False,
        allocate_on_comm_stream: bool = False,
    ) -> torch.Tensor:
        hidden_states, _ = fused_combine(
            hidden_states,
            self.group,
            self.handle,
            async_finish=async_finish,
            allocate_on_comm_stream=allocate_on_comm_stream,
        )
        # Release the handle after combine operation
        self.handle = None
        return hidden_states

    def _pad_routing_map(
        self, routing_map: torch.Tensor, tokens_per_expert: torch.Tensor
    ) -> Tuple[torch.Tensor, torch.Tensor]:
        """
        Pad the routing map to the nearest multiple of the pad_multiple.
        """
        pad_multiple = get_fp8_align_size(self.config.fp8_recipe)

        num_input_tokens = routing_map.shape[0]
        target_tokens_per_expert = (
            torch.ceil(tokens_per_expert / pad_multiple) * pad_multiple
        ).long()

        # Check if there are enough tokens to pad
        enough_tokens_to_pad = torch.all(target_tokens_per_expert <= num_input_tokens)
        if not enough_tokens_to_pad:
            logger = logging.getLogger(__name__)
            logger.warning(
                "Not enough tokens to pad. The total number of tokens received in this rank "
                "is smaller than the target number of tokens for each expert. "
                "Falling back to explicit padding within GroupedMLP"
            )
        else:
            if is_experimental_enabled() and self.permute_fusion:
                from megatron.core.fusions.fused_pad_routing_map import fused_pad_routing_map

                routing_map = fused_pad_routing_map(routing_map, pad_multiple)
            else:
                routing_map = pad_routing_map(routing_map, pad_multiple)
            tokens_per_expert = target_tokens_per_expert
        return routing_map, tokens_per_expert

    def get_permuted_hidden_states_by_experts(self, hidden_states: torch.Tensor) -> torch.Tensor:
        if is_experimental_enabled() and self.permute_fusion:
            self.dispatched_routing_map, self.dispatched_probs = fused_indices_to_multihot(
                self.dispatched_indices, self.dispatched_probs, self.num_local_experts
            )
        else:
            self.dispatched_routing_map, self.dispatched_probs = self._indices_to_multihot(
                self.dispatched_indices, self.dispatched_probs
            )
        if self.config.moe_router_padding_for_fp8:
            self.dispatched_routing_map, self.tokens_per_expert = self._pad_routing_map(
                self.dispatched_routing_map, self.tokens_per_expert
            )

        self.hidden_shape_before_permute = hidden_states.shape
        assert self.dispatched_probs.dtype == torch.float32, "DeepEP only supports float32 probs"
        hidden_states, permuted_probs, self.reversed_mapping_for_combine = permute(
            hidden_states,
            self.dispatched_routing_map,
            probs=self.dispatched_probs,
            num_out_tokens=self.tokens_per_expert.sum().item(),
            fused=self.permute_fusion,
        )
        if self.router_dtype == "fp64":
            permuted_probs = permuted_probs.to(torch.float64)
        return hidden_states, permuted_probs

    def get_restored_hidden_states_by_experts(self, hidden_states: torch.Tensor) -> torch.Tensor:
        hidden_states = unpermute(
            hidden_states,
            self.reversed_mapping_for_combine,
            restore_shape=self.hidden_shape_before_permute,
            routing_map=self.dispatched_routing_map,
            fused=self.permute_fusion,
        )
        return hidden_states


class MoEFlexTokenDispatcher(MoETokenDispatcher):
    """A flexible token dispatcher that abstracts the underlying tensor and expert
    parallelism. It uses a single communication group over all TP and EP ranks,
    making the dispatch logic independent of the specific parallelism strategy.
    """

    def __init__(
        self,
        num_local_experts: int,
        local_expert_indices: List[int],
        config: TransformerConfig,
        model_comm_pgs: Optional[ModelCommProcessGroups] = None,
    ):
        """
        Initialize the Flex token dispatcher.

        Args:
            num_local_experts (int): Number of local experts on the current device.
            local_expert_indices (List[int]): Indices of local experts on the current device.
            config (TransformerConfig): Configuration for the transformer model.
            model_comm_pgs (ModelCommProcessGroups, optional): Process groups for MoE operations.
        """
        super().__init__(config=config, model_comm_pgs=model_comm_pgs)

        self.num_local_experts = num_local_experts
        self.local_expert_indices = local_expert_indices
        assert self.tp_size * self.ep_size > 1, "Flex token dispatcher requires TPxEP > 1"
        assert (
            self.config.moe_enable_deepep
        ), "DeepEP is not enabled. Please set --moe-enable-deepep to use DeepEP backend."
        assert (
            self.config.moe_pad_expert_input_to_capacity is False
        ), "Flex token dispatcher does not support --moe-pad-expert-input-to-capacity"
        self._comm_manager = _DeepepManager(
            group=self.tp_ep_group,
            num_local_experts=self.num_local_experts,
            router_topk=self.tp_size * self.config.moe_router_topk,
            num_experts=self.tp_size * self.config.num_moe_experts,
            config=self.config,
        )

    def set_shared_experts(self, shared_experts):
        raise NotImplementedError(
            "Shared expert overlap is not supported in Flex Token Dispatcher."
        )

    def _initialize_metadata(self, routing_map: torch.Tensor, probs: torch.Tensor) -> torch.Tensor:
        """
        Initialize the routing map and probs to a unified format covering the TPxEP group.
        This design decouples the communication group from underlying model parallelism groups,
        such that the communication strategy of tokens can be agnostic of TP size and EP size.

        This function expands the routing_map from shape [num_local_tokens, num_experts] to
        [num_local_tokens, world_size, num_local_experts]. Each element in the routing_map
        indicates whether a token should be sent to a specific rank. Specifically, the
        routing_map is replicated across TP group since each TP ranks in a TP group should
        receive the same tokens.
        """
        num_local_tokens = routing_map.shape[0]
        world_size = self.tp_size * self.ep_size
        # Organize routing map and probs to [num_local_tokens, world_size, num_local_experts]
        routing_map = (
            routing_map.reshape(num_local_tokens, self.ep_size, 1, self.num_local_experts)
            .expand(-1, -1, self.tp_size, -1)
            .reshape(num_local_tokens, world_size, self.num_local_experts)
        ).contiguous()
        probs = (
            probs.reshape(num_local_tokens, self.ep_size, 1, self.num_local_experts)
            .expand(-1, -1, self.tp_size, -1)
            .reshape(num_local_tokens, world_size, self.num_local_experts)
        ).contiguous()
        return routing_map, probs

    def dispatch_preprocess(
        self, hidden_states: torch.Tensor, routing_map: torch.Tensor, probs: torch.Tensor
    ):
        """Initializes routing metadata and prepares tensors for fused dispatch.

        This method reshapes input tensors and processes routing information into a
        unified format, where the routing map is expanded to cover the TPxEP communication domain,
        enabling the token dispatch logic to be agnostic to parallelism strategies.

        Args:
            hidden_states (torch.Tensor): Input hidden states to be processed
            routing_map (torch.Tensor): Map indicating which expert each token should be routed to
            probs (torch.Tensor): Routing probabilities for each token-expert pair

        Returns:
            A tuple of reshaped hidden states and token probabilities.
        """
        self.hidden_shape = hidden_states.shape
        hidden_states = hidden_states.view(-1, self.hidden_shape[-1])

        # Initialize metadata
        routing_map, probs = self._initialize_metadata(routing_map, probs)

        self._comm_manager.setup_metadata(routing_map, probs)
        return hidden_states, self._comm_manager.token_probs

    def token_dispatch(
        self,
        hidden_states: torch.Tensor,
        probs: torch.Tensor = None,
        async_finish: bool = True,
        allocate_on_comm_stream: bool = True,
    ):
        """
        Execute fused permutation and AlltoAll communication.

        This method currently leverages DeepEP's fused dispatch kernel, which combines token
        permutation and AlltoAll communication into a single optimized operation.
        The fused approach reduces memory bandwidth requirements and enables better
        overlap between computation and communication operations.

        Args:
            hidden_states (torch.Tensor): Preprocessed hidden states to be dispatched
            probs (torch.Tensor): Routing probabilities (unused in current implementation)
            async_finish (bool): Whether to use asynchronous communication completion
            allocate_on_comm_stream (bool): Whether to allocate buffers on communication stream

        Returns:
            A tuple of dispatched tokens and probabilities.
        """
        return (
            self._comm_manager.dispatch(hidden_states, async_finish, allocate_on_comm_stream),
            self._comm_manager.dispatched_probs,
        )

    def dispatch_postprocess(self, hidden_states: torch.Tensor, probs: torch.Tensor):
        """Converts dispatched tokens to a per-expert format for expert processing.

        This method transforms the output of the fused dispatch into the tensor
        organization required for the expert computation.

        Args:
            hidden_states (torch.Tensor): Hidden states after fused dispatch
            probs (torch.Tensor): Routing probabilities after fused dispatch

        Returns:
            A tuple of permuted tokens, token counts per expert, and permuted probabilities.
        """
        global_input_tokens, permuted_probs = (
            self._comm_manager.get_permuted_hidden_states_by_experts(hidden_states)
        )
        tokens_per_expert = self._comm_manager.get_number_of_tokens_per_expert()
        return global_input_tokens, tokens_per_expert, permuted_probs

    def combine_preprocess(self, hidden_states: torch.Tensor):
        """Pre-processes hidden states before combining them after expert processing.

        This method restores the hidden states to their original ordering before expert processing
        by using the communication manager's restoration function.
        """
        hidden_states = self._comm_manager.get_restored_hidden_states_by_experts(hidden_states)
        return hidden_states

    def token_combine(
        self,
        hidden_states: torch.Tensor,
        async_finish: bool = True,
        allocate_on_comm_stream: bool = True,
    ):
        """Executes fused un-permutation and communication using DeepEP kernels.

        This is the inverse of the `token_dispatch` operation.

        Args:
            hidden_states (torch.Tensor): Expert outputs ready for combination
            async_finish (bool): Whether to use asynchronous communication completion
            allocate_on_comm_stream (bool): Whether to allocate buffers on communication stream

        Returns:
            Combined tokens after fused un-permutation and communication.
        """
        return self._comm_manager.combine(hidden_states, async_finish, allocate_on_comm_stream)

    def combine_postprocess(self, hidden_states: torch.Tensor):
        """
        Restores the original tensor shape and finalizes the MoE layer output.

        This method performs the final step of the MoE token processing pipeline
        by reshaping the combined tokens back to their original input dimensions.

        Args:
            hidden_states (torch.Tensor): Combined tokens.

        Returns:
            The final MoE layer output reshaped to its original dimensions.
        """
        return hidden_states.view(self.hidden_shape)<|MERGE_RESOLUTION|>--- conflicted
+++ resolved
@@ -853,18 +853,10 @@
                         self.num_global_tokens_per_local_expert = maybe_move_tensor_to_cpu(
                             self.num_global_tokens_per_local_expert, record_stream=on_side_stream
                         )
-<<<<<<< HEAD
-                if self.cuda_dtoh_stream:
+                if torch.cuda.is_available():
                     self.d2h_event = self.cuda_dtoh_stream.record_event()
-                else:
-                    self.d2h_event = None
-
-            if self.d2h_event and point == self.cuda_sync_point:
-=======
-                self.d2h_event = self.cuda_dtoh_stream.record_event()
-
-            if point == self.cuda_sync_point:
->>>>>>> 3450806c
+
+            if torch.cuda.is_available() and point == self.cuda_sync_point:
                 # Synchronize with the DtoH stream at self.cuda_sync_point.
                 self.d2h_event.synchronize()
 
