--- conflicted
+++ resolved
@@ -278,11 +278,7 @@
 
         tokens_per_expert = self.local_map.sum(dim=0).long().cpu()
 
-<<<<<<< HEAD
-        (permuted_local_hidden_states, self.reversed_local_input_permutation_mapping) = permute(
-=======
         (permuted_local_hidden_states, _, self.reversed_local_input_permutation_mapping) = permute(
->>>>>>> bf341cb4
             hidden_states,
             self.local_map,
             num_out_tokens=tokens_per_expert.sum(),
@@ -313,25 +309,8 @@
         )
         return unpermuted_local_hidden
 
-<<<<<<< HEAD
-        unpermuted_local_bias = None
-        if self.add_bias:
-            assert bias is not None
-            bias = bias * permuted_probs.unsqueeze(-1)
-            unpermuted_local_bias = unpermute(
-                bias,
-                self.reversed_local_input_permutation_mapping,
-                restore_shape=self.hidden_shape_before_permute,
-                routing_map=self.local_map,
-                fused=self.config.moe_permute_fusion,
-            )
-
-        output_total = unpermuted_local_hidden
-        output_bias_total = unpermuted_local_bias
-=======
     def token_combine(self, hidden_states):
         """Combines expert outputs using Reduce-Scatter.
->>>>>>> bf341cb4
 
         This method performs the ReduceScatter communication operation to collect expert
         outputs from their processing ranks and redistribute tokens back to the ranks that
@@ -383,11 +362,7 @@
             config (TransformerConfig): Configuration for the transformer model.
             model_comm_pgs (ModelCommProcessGroups, optional): Process groups for MoE operations.
         """
-<<<<<<< HEAD
-        super().__init__(config=config)
-=======
         super().__init__(config=config, model_comm_pgs=model_comm_pgs)
->>>>>>> bf341cb4
         self.num_local_experts = num_local_experts
         assert config.num_moe_experts is not None
         self.num_experts = config.num_moe_experts
@@ -399,11 +374,7 @@
         for i in range(len(self.local_expert_indices) - 1):
             assert (
                 self.local_expert_indices[i] == self.local_expert_indices[i + 1] - 1
-<<<<<<< HEAD
-            ), "local_expert_indices must be continous"
-=======
             ), "local_expert_indices must be continuous"
->>>>>>> bf341cb4
 
         # [ep_size]. Represents the number of tokens sent by the current rank to other
         # EP ranks.
@@ -414,11 +385,7 @@
         # [tp_size]. Represents the number of tokens received by the current rank from
         # other TP ranks.
         self.output_splits_tp = None
-<<<<<<< HEAD
-        self.permute_idx_device = torch.device("cuda") if self.config.moe_permute_fusion else None
-=======
         self.permute_idx_device = torch.device("cuda") if self.config.moe_permute_fusion else "cpu"
->>>>>>> bf341cb4
         input_chunk_idxs = torch.arange(
             self.num_experts * self.tp_size, device=self.permute_idx_device
         )
@@ -520,18 +487,9 @@
             # ===================================================
             # [ep_size]. Represents the number of tokens sent by the current rank to other
             # EP ranks.
-<<<<<<< HEAD
-            self.input_splits = (
-                num_local_tokens_per_expert.reshape(self.ep_size, self.num_local_experts)
-                .sum(axis=1)
-                .to(torch.device("cpu"), non_blocking=True)
-                .numpy()
-            )
-=======
             self.input_splits = num_local_tokens_per_expert.reshape(
                 self.ep_size, self.num_local_experts
             ).sum(axis=1)
->>>>>>> bf341cb4
             # Gather the global distribution of tokens across ranks.
             # num_global_tokens_per_expert represents the number of tokens sent to each
             # expert by all ranks.
@@ -580,15 +538,9 @@
                 -1, self.num_local_experts
             )
             if not self.config.moe_permute_fusion:
-<<<<<<< HEAD
-                self.num_global_tokens_per_local_expert = num_global_tokens_per_local_expert.to(
-                    torch.device("cpu"), non_blocking=False
-                )
-=======
                 # A synchronization is needed before permutation 2
                 # to get the `num_global_tokens_per_local_expert` CPU value.
                 self._maybe_update_cuda_sync_point("before_permutation_2")
->>>>>>> bf341cb4
 
         assert (
             self.cuda_sync_point_priority[self.cuda_dtoh_point]
@@ -637,13 +589,6 @@
             "before_permutation_1", self.tokens_per_expert
         )
         self.hidden_shape_before_permute = hidden_states.shape
-<<<<<<< HEAD
-        if self.cuda_sync_point == "before_permutation_1":
-            torch.cuda.current_stream().synchronize()
-        permutated_local_input_tokens, self.reversed_local_input_permutation_mapping = permute(
-            hidden_states,
-            routing_map,
-=======
         (
             permutated_local_input_tokens,
             permuted_probs,
@@ -652,7 +597,6 @@
             hidden_states,
             self.routing_map,
             probs=probs,
->>>>>>> bf341cb4
             num_out_tokens=self.num_out_tokens,
             fused=self.config.moe_permute_fusion,
             drop_and_pad=self.drop_and_pad,
@@ -710,12 +654,9 @@
                 output_split_sizes = self.output_splits_tp.tolist()
             global_input_tokens = gather_from_sequence_parallel_region(
                 global_input_tokens, group=self.tp_group, output_split_sizes=output_split_sizes
-<<<<<<< HEAD
-=======
             )
             global_probs = gather_from_sequence_parallel_region(
                 global_probs, group=self.tp_group, output_split_sizes=output_split_sizes
->>>>>>> bf341cb4
             )
 
         # Permutation 2: Sort tokens by local expert.
@@ -729,9 +670,6 @@
                         self.tp_size * self.ep_size,
                         self.num_local_experts,
                         self.capacity,
-<<<<<<< HEAD
-                        *global_input_tokens.size()[1:]
-=======
                         *global_input_tokens.size()[1:],
                     )
                     .transpose(0, 1)
@@ -744,25 +682,17 @@
                         self.num_local_experts,
                         self.capacity,
                         *global_probs.size()[1:],
->>>>>>> bf341cb4
                     )
                     .transpose(0, 1)
                     .contiguous()
                     .flatten(start_dim=0, end_dim=2)
                 )
             else:
-<<<<<<< HEAD
-                global_input_tokens = sort_chunks_by_idxs(
-                    global_input_tokens,
-                    self.num_global_tokens_per_local_expert.ravel(),
-                    self.sort_input_by_local_experts,
-=======
                 global_input_tokens, global_probs = sort_chunks_by_idxs(
                     global_input_tokens,
                     self.num_global_tokens_per_local_expert.ravel(),
                     self.sort_input_by_local_experts,
                     probs=global_probs,
->>>>>>> bf341cb4
                     fused=self.config.moe_permute_fusion,
                 )
 
@@ -786,22 +716,14 @@
                         self.num_local_experts,
                         self.tp_size * self.ep_size,
                         self.capacity,
-<<<<<<< HEAD
-                        *hidden_states.size()[1:]
-=======
                         *hidden_states.size()[1:],
->>>>>>> bf341cb4
                     )
                     .transpose(0, 1)
                     .contiguous()
                     .flatten(start_dim=0, end_dim=2)
                 )
             else:
-<<<<<<< HEAD
-                hidden_states = sort_chunks_by_idxs(
-=======
                 hidden_states, _ = sort_chunks_by_idxs(
->>>>>>> bf341cb4
                     hidden_states,
                     self.num_global_tokens_per_local_expert.T.ravel(),
                     self.restore_output_by_local_experts,
@@ -814,10 +736,6 @@
             else:
                 input_split_sizes = self.output_splits_tp.tolist()
             hidden_states = reduce_scatter_to_sequence_parallel_region(
-<<<<<<< HEAD
-                hidden_states, group=self.tp_group, input_split_sizes=input_split_sizes
-            )
-=======
                 hidden_states.to(self.probs.dtype),
                 group=self.tp_group,
                 input_split_sizes=input_split_sizes,
@@ -837,7 +755,6 @@
         outputs from their processing ranks and redistribute them back to the ranks that
         originally held the corresponding tokens. This completes the expert processing
         communication pattern and prepares tokens for final unpermutation.
->>>>>>> bf341cb4
 
         Args:
             hidden_states (torch.Tensor): Expert outputs ready for combination
