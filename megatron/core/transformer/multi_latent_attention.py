--- conflicted
+++ resolved
@@ -27,12 +27,12 @@
 from megatron.core.utils import deprecate_inference_params
 
 try:
-<<<<<<< HEAD
     import transformer_engine # pylint: disable=unused-import
     HAVE_TE = True
 except ImportError:
     HAVE_TE=False
-=======
+
+try:
     from megatron.core.fusions.fused_mla_yarn_rope_apply import (
         fused_apply_mla_rope_for_kv,
         fused_apply_mla_rope_for_q,
@@ -41,7 +41,6 @@
     fused_apply_mla_rope_for_kv = None
     fused_apply_mla_rope_for_q = None
 
->>>>>>> cde60ce2
 
 @dataclass
 class MLASelfAttentionSubmodules:
