--- conflicted
+++ resolved
@@ -290,36 +290,30 @@
                 query = fine_grained_offloading_group_start(query, name="core_attn")
 
             if inference_context is None or inference_context.is_static_batching():
-<<<<<<< HEAD
-                if self.config.sparse_attention_type is None:
-=======
                 with get_fine_grained_offloading_context(self.offload_core_attention):
->>>>>>> 31f5049e
-                    core_attn_out = self.core_attention(
-                        query,
-                        key,
-                        value,
-                        attention_mask,
-                        packed_seq_params=packed_seq_params,
-                        attn_mask_type=attn_mask_type,
-                    )
-<<<<<<< HEAD
-                else:
-                    # For sparse attention, use a specialized forward.
-                    # TODO(kunlunl): Is there a unified interface for sparse attention?
-                    core_attn_out = self.core_attention(
-                        query,
-                        key,
-                        value,
-                        x=hidden_states,
-                        qr=q_compressed,
-                        attention_mask=attention_mask,
-                        attn_mask_type=attn_mask_type,
-                        attention_bias=None,
-                        packed_seq_params=packed_seq_params,
-                    )
-=======
->>>>>>> 31f5049e
+                    if self.config.sparse_attention_type is None:
+                        core_attn_out = self.core_attention(
+                            query,
+                            key,
+                            value,
+                            attention_mask,
+                            packed_seq_params=packed_seq_params,
+                            attn_mask_type=attn_mask_type,
+                        )
+                    else:
+                        # For sparse attention, use a specialized forward.
+                        # TODO(kunlunl): Is there a unified interface for sparse attention?
+                        core_attn_out = self.core_attention(
+                            query,
+                            key,
+                            value,
+                            x=hidden_states,
+                            qr=q_compressed,
+                            attention_mask=attention_mask,
+                            attn_mask_type=attn_mask_type,
+                            attention_bias=None,
+                            packed_seq_params=packed_seq_params,
+                        )
             elif self.cache_mla_latents:
                 # Dynamic batching attention kernel.
                 q, k, v = (query, key, value)
