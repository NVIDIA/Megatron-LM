--- conflicted
+++ resolved
@@ -117,7 +117,6 @@
                 "'rope' and 'yarn'"
             )
 
-<<<<<<< HEAD
         if HAVE_TE:
             self.core_attention = build_module(
                 submodules.core_attention,
@@ -129,6 +128,7 @@
                 k_channels=self.q_head_dim,
                 v_channels=self.config.v_head_dim,
                 cp_comm_type=cp_comm_type,
+                model_comm_pgs=self.model_comm_pgs,
             )
         else:
             self.core_attention = build_module(
@@ -139,21 +139,9 @@
                 attention_type=self.attention_type,
                 softmax_scale=self.softmax_scale,
                 cp_comm_type=cp_comm_type,
-            )
-=======
-        self.core_attention = build_module(
-            submodules.core_attention,
-            config=self.config,
-            layer_number=self.layer_number,
-            attn_mask_type=self.attn_mask_type,
-            attention_type=self.attention_type,
-            softmax_scale=self.softmax_scale,
-            k_channels=self.q_head_dim,
-            v_channels=self.config.v_head_dim,
-            cp_comm_type=cp_comm_type,
-            model_comm_pgs=self.model_comm_pgs,
-        )
->>>>>>> 8e0215c8
+                model_comm_pgs=self.model_comm_pgs,
+            )
+        
 
         # Output.
         self.linear_proj = build_module(
