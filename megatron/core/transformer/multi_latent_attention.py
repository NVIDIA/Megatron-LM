# Copyright (c) 2024, Alibaba PAI and Nvidia Megatron-LM Team.
# Copyright (c) 2024, Advanced Micro Devices, Inc. All rights reserved.
# Licensed under the Apache License, Version 2.0 (the "License");
# you may not use this file except in compliance with the License.
# You may obtain a copy of the License at
#
#     http://www.apache.org/licenses/LICENSE-2.0
#
# Unless required by applicable law or agreed to in writing, software
# distributed under the License is distributed on an "AS IS" BASIS,
# WITHOUT WARRANTIES OR CONDITIONS OF ANY KIND, either express or implied.
# See the License for the specific language governing permissions and
# limitations under the License.


import math
from dataclasses import dataclass
from typing import NoReturn, Optional, Union

import torch
import torch.nn.functional as F

try:
    from einops import rearrange

    HAVE_EINOPS = True
except ImportError:
    HAVE_EINOPS = False


from megatron.core import parallel_state, tensor_parallel
from megatron.core.models.common.embeddings import (
    RotaryEmbedding,
    YarnRotaryEmbedding,
    _yarn_get_mscale,
    apply_rotary_pos_emb,
)
<<<<<<< HEAD
from megatron.core.tensor_parallel.mappings import gather_from_sequence_parallel_region
=======
from megatron.core.process_groups_config import ModelCommProcessGroups
from megatron.core.tensor_parallel.layers import ColumnParallelLinear
from megatron.core.tensor_parallel.mappings import (
    gather_from_sequence_parallel_region,
    gather_from_tensor_model_parallel_region,
    scatter_to_sequence_parallel_region,
)
>>>>>>> bf341cb4
from megatron.core.transformer.attention import Attention
from megatron.core.transformer.custom_layers.transformer_engine import (
    split_te_layernorm_column_parallel_linear,
)
from megatron.core.transformer.enums import AttnMaskType
from megatron.core.transformer.spec_utils import ModuleSpec, build_module
from megatron.core.transformer.transformer_config import MLATransformerConfig
from megatron.core.utils import deprecate_inference_params, is_te_min_version

try:
    from megatron.core.fusions.fused_mla_yarn_rope_apply import (
        fused_apply_mla_rope_for_kv,
        fused_apply_mla_rope_for_q,
    )
except:
    fused_apply_mla_rope_for_kv = None
    fused_apply_mla_rope_for_q = None


try:
    from megatron.core.extensions.transformer_engine import (
        TEColumnParallelLinear,
        TELinear,
        set_save_original_input,
    )
    from megatron.core.post_training.modelopt.layers import Linear

    HAVE_TE = True
except ImportError:
    TEColumnParallelLinear, TELinear, Linear, set_save_original_input = None, None, None, None
    HAVE_TE = False


@dataclass
class MLASelfAttentionSubmodules:
    """Submodules for the MLA self-attention layer."""

    linear_q_proj: Union[ModuleSpec, type] = None
    linear_q_down_proj: Union[ModuleSpec, type] = None
    linear_q_up_proj: Union[ModuleSpec, type] = None
    linear_kv_down_proj: Union[ModuleSpec, type] = None
    linear_kv_up_proj: Union[ModuleSpec, type] = None
    core_attention: Union[ModuleSpec, type] = None
    linear_proj: Union[ModuleSpec, type] = None
    q_layernorm: Union[ModuleSpec, type] = None
    kv_layernorm: Union[ModuleSpec, type] = None

def get_attention_sink_bias(batch_size, num_heads, seq_len, window_size=None, sink_k=1, dtype=torch.bfloat16):
    """
    Generate attention bias with shape [batch, num_heads, seq, seq].

    Args:
    - batch_size (int): Number of sequences in a batch.
    - num_heads (int): Number of attention heads.
    - seq_len (int): Sequence length.
    - window_size tupe(int): Sliding window size (each token attends to its local window).
    - sink_k (int): Number of initial tokens that act as attention sinks.

    Returns:
    - attention_bias (Tensor): Shape [batch, num_heads, seq, seq], used to mask attention scores.
    """
    # Initialize bias with -inf (default masked)
    attention_bias = torch.full((seq_len, seq_len), float('-inf'), dtype=dtype, device="cuda")

    # Allow each token to attend to its sliding window neighbors
    if window_size is not None:
        for i in range(seq_len):
            left = max(0, i - window_size[0])
            right = min(seq_len, i + window_size[1] + 1)  # Exclusive upper bound
            attention_bias[i, left:right] = 0  # Allow attention

    # Allow all tokens to attend to the first `sink_k` tokens
    attention_bias[:, :sink_k] = 0  # Enable global attention to sink tokens

    # Shape [1, 1, seq, seq]
    attention_bias = attention_bias.unsqueeze(0).unsqueeze(0)
    # Expand to [batch, num_heads, seq, seq]
    attention_bias = attention_bias.expand(batch_size, num_heads, seq_len, seq_len)

    # incontiguous attention bias will led core dump of fused attention
    return attention_bias.contiguous()

class MultiLatentAttention(Attention):
    """Multi-Latent Attention layer abstract class.

    This layer only contains common modules required for the "self attn" and
    "cross attn" specializations.
    """

    def __init__(
        self,
        config: MLATransformerConfig,
        submodules: Union[MLASelfAttentionSubmodules],
        layer_number: int,
        attn_mask_type: AttnMaskType,
        attention_type: str,
        cp_comm_type: Optional[str] = None,
        model_comm_pgs: ModelCommProcessGroups = None,
    ) -> None:
<<<<<<< HEAD

=======
>>>>>>> bf341cb4

        super().__init__(
            config=config,
            submodules=submodules,
            layer_number=layer_number,
            attention_type=attention_type,
            attn_mask_type=attn_mask_type,
            model_comm_pgs=model_comm_pgs,
        )

        self.query_projection_size = self.config.v_head_dim * self.config.num_attention_heads

        self.q_head_dim = self.config.qk_head_dim + self.config.qk_pos_emb_head_dim

        # Overwrite the base class kv shape to support MLA inference
        self.key_hidden_size = self.q_head_dim
        self.val_hidden_size = self.config.v_head_dim

        self.recompute_up_proj = (
            self.config.recompute_granularity == 'selective'
            and "mla_up_proj" in self.config.recompute_modules
        )
<<<<<<< HEAD
        # Add kv channels as kwargs for DotProductAttention 
        if self.config.fused_padded_mla_attention:
            assert self.q_head_dim > self.config.v_head_dim
            kwargs = {"k_channels": self.q_head_dim,
                    "v_channels": self.q_head_dim}
        else:
            kwargs = {"k_channels": self.q_head_dim,
                    "v_channels": self.config.v_head_dim}
=======
        self.qkv_up_checkpoint = None

        mscale = _yarn_get_mscale(self.config.rotary_scaling_factor, self.config.mscale_all_dim)
        self.softmax_scale = mscale * mscale / math.sqrt(self.q_head_dim)
        self.cache_mla_latents = self.config.cache_mla_latents

        if self.config.rope_type == "rope":
            self.rotary_pos_emb = RotaryEmbedding(
                self.config.qk_pos_emb_head_dim,
                rotary_percent=self.config.rotary_percent,
                rotary_base=self.config.rotary_base,
                cp_group=self.model_comm_pgs.cp,
            )
        elif self.config.rope_type == "yarn":

            self.rotary_pos_emb = YarnRotaryEmbedding(
                self.config.qk_pos_emb_head_dim,
                rotary_base=self.config.rotary_base,
                scaling_factor=self.config.rotary_scaling_factor,
                original_max_position_embeddings=self.config.original_max_position_embeddings,
                beta_fast=self.config.beta_fast,
                beta_slow=self.config.beta_slow,
                mscale=self.config.mscale,
                mscale_all_dim=self.config.mscale_all_dim,
                cp_group=self.model_comm_pgs.cp,
            )
        else:
            raise ValueError(
                f"Unsupported RoPE type: {self.config.rope_type}, supported types are "
                "'rope' and 'yarn'"
            )

>>>>>>> bf341cb4
        self.core_attention = build_module(
            submodules.core_attention,
            config=self.config,
            layer_number=self.layer_number,
            attn_mask_type=self.attn_mask_type,
            attention_type=self.attention_type,
            softmax_scale=self.softmax_scale,
            cp_comm_type=cp_comm_type,
<<<<<<< HEAD
            **kwargs
            
=======
            model_comm_pgs=self.model_comm_pgs,
>>>>>>> bf341cb4
        )

        self.attention_bias_seq_length = None
        self.attention_bias = None

        # Output.
        self.linear_proj = build_module(
            submodules.linear_proj,
            self.query_projection_size,
            self.config.hidden_size,
            config=self.config,
            init_method=self.config.output_layer_init_method,
            bias=self.config.add_bias_linear,
            input_is_parallel=True,
            skip_bias_add=True,
            is_expert=False,
            tp_comm_buffer_name='proj',
        )

        if (
            HAVE_TE
            and self.config.fp8
            and self.config.fp8_recipe != 'delayed'
            and is_te_min_version("2.6.0dev0")
            and isinstance(self.linear_proj, TELinear)
        ):
            # For fp8 training, the output of the fused core_attn is saved by itself, and
            # linear_proj also saves the quantized tensor of this output. Here we set the
            # linear_proj to save the original input tensors to avoid the extra memory usage of
            # the quantized tensor.
            set_save_original_input(self.linear_proj)

    def forward(
        self,
        hidden_states,
        attention_mask,
        key_value_states=None,
        inference_context=None,
        rotary_pos_emb=None,
        rotary_pos_cos=None,
        rotary_pos_sin=None,
        attention_bias=None,
        packed_seq_params=None,
        position_ids=None,
        sequence_len_offset=None,
        *,
        inference_params=None,
    ):
        """Forward pass for multi-latent attention"""
        assert rotary_pos_emb is None, "Rotary position embeddings should not be passed into MLA."
        assert attention_bias is None, "Attention bias should not be passed into MLA."
        assert (
            rotary_pos_cos is None and rotary_pos_sin is None
        ), "MLA does not support Flash Decoding"
        assert not (
            self.training and self.cache_mla_latents
        ), "cache_mla_latents conflicts with training."

        # hidden_states: [sq, b, h]

        inference_context = deprecate_inference_params(inference_context, inference_params)
        if inference_context and not inference_context.is_static_batching():
            assert (
                self.config.cache_mla_latents
            ), "currently to use dynamic backend for MLA cache mla latents must be true"

        if self.config.cache_mla_latents:
            self.prepare_for_absorption()

        # =====================
        # Query, Key, and Value
        # =====================
        # Get the query, key and value tensors based on the type of attention -
        # self or cross attn.
        # query: [96, 1, 16, 128], key:[96, 1, 16, 128], value:[96, 1, 16, 128]
        query, key, value = self.get_query_key_value_tensors(
            hidden_states,
            key_value_states,
            position_ids,
            packed_seq_params,
            inference_context=inference_context,
        )

        # ===================================================
        # Adjust key, value for inference
        # ===================================================
        # rotary_pos_emb = None
        query, key, value, _, attn_mask_type, block_table = self._adjust_key_value_for_inference(
            inference_context, query, key, value, rotary_pos_emb=None
        )
        
        seq_length = query.shape[0]
        batch_size = query.shape[1]
        num_heads = query.shape[2]

        # TODO: Currently, TE can only accept contiguous tensors for MLA
        query = query.contiguous()
        key = key.contiguous()

        # Value is none during decode for absorption
        if value is not None:
            value = value.contiguous()

        # ==================================
        # core attention computation
        # ==================================
        # Need corresponding TE change
        if self.config.fused_padded_mla_attention:
            padded_dim = self.q_head_dim - self.config.v_head_dim
            # pad value to q_head_dim
            value = F.pad(value, (0, padded_dim))
        
        if self.attention_bias_seq_length != seq_length and self.config.attention_sink_k > 0:
            with torch.no_grad():
                self.attention_bias = get_attention_sink_bias(batch_size, num_heads, seq_length,
                    self.config.window_size, self.config.attention_sink_k, query.dtype)
            self.attention_bias_seq_length = seq_length
        
        if self.checkpoint_core_attention and self.training:
            core_attn_out = self._checkpointed_attention_forward(
                query, key, value, attention_mask, attention_bias=self.attention_bias, packed_seq_params=packed_seq_params
            )
        else:
<<<<<<< HEAD
            core_attn_out = self.core_attention(
                query,
                key,
                value,
                attention_mask,
                packed_seq_params=packed_seq_params,
                attn_mask_type=attn_mask_type,
                attention_bias=self.attention_bias,
            )
        if self.config.fused_padded_mla_attention:
            # [s, b, n * dim] -> [s, b, n, dim=192] -> [s, b, n, dim=128] -> [s, b, n*dim]
            core_attn_out = core_attn_out.reshape(seq_length, batch_size, num_heads, self.q_head_dim)[..., :self.config.v_head_dim]
            core_attn_out = core_attn_out.reshape(seq_length, batch_size, num_heads * self.config.v_head_dim)

        if packed_seq_params is not None:
=======
            if inference_context is None or inference_context.is_static_batching():
                core_attn_out = self.core_attention(
                    query,
                    key,
                    value,
                    attention_mask,
                    packed_seq_params=packed_seq_params,
                    attn_mask_type=attn_mask_type,
                )
            elif self.cache_mla_latents:
                # Dynamic batching attention kernel.
                q, k, v = (query, key, value)
                cu_query_lengths, max_seqlen_q = inference_context.cu_query_lengths()
                cu_kv_lengths, kv_lengths, max_seqlen_k = inference_context.cu_kv_lengths()

                core_attn_out = self.flash_decode_and_prefill(
                    q,
                    k,
                    v,
                    max_seqlen_q,
                    max_seqlen_k,
                    cu_query_lengths,
                    cu_kv_lengths,
                    kv_lengths,
                    block_table,
                )
                # Only rearrange if not in absorption mode (Flash MLA handles format correctly)
                if not inference_context.is_decode_only():
                    core_attn_out = rearrange(core_attn_out, 's b h d -> s b (h d)')

        # We are doing absorption with cache mla latents and decode mode.
        if self.cache_mla_latents and inference_context.is_decode_only():
            # core_attn_out = self.self.up_v_layer(core_attn_out)
            core_attn_out = torch.einsum("sbhc,hdc->sbhd", core_attn_out, self.up_v_weight)
            core_attn_out = core_attn_out.contiguous()

            # Flatten back: [seq, batch, num_heads * v_head_dim]
            core_attn_out = core_attn_out.view(core_attn_out.size(0), core_attn_out.size(1), -1)

        if packed_seq_params is not None and packed_seq_params.qkv_format == 'thd':
>>>>>>> bf341cb4
            # reshape to same output shape as unpacked case
            # (t, np, hn) -> (t, b=1, h=np*hn)
            # t is the pack size = sum (sq_i)
            # note that batch is a dummy dimension in the packed case
            core_attn_out = core_attn_out.reshape(core_attn_out.size(0), 1, -1)

        if self.recompute_up_proj:
            assert self.qkv_up_checkpoint is not None
            self.qkv_up_checkpoint.discard_output_and_register_recompute(core_attn_out)
            self.qkv_up_checkpoint = None

        # =================
        # Output. [sq, b, h]
        # =================
        output, bias = self.linear_proj(core_attn_out)

        return output, bias


class MLASelfAttention(MultiLatentAttention):
    """MLA Self-attention layer class

    Self-attention layer takes input with size [s, b, h]
    and returns output of the same size.
    """

    def __init__(
        self,
        config: MLATransformerConfig,
        submodules: MLASelfAttentionSubmodules,
        layer_number: int,
        attn_mask_type=AttnMaskType.padding,
        cp_comm_type: Optional[str] = None,
        model_comm_pgs: ModelCommProcessGroups = None,
    ):
        super().__init__(
            config=config,
            submodules=submodules,
            layer_number=layer_number,
            attn_mask_type=attn_mask_type,
            attention_type="self",
            cp_comm_type=cp_comm_type,
            model_comm_pgs=model_comm_pgs,
        )

        if self.config.q_lora_rank is None:
<<<<<<< HEAD
            # Not projectiing query (not MLA)
=======
            # Not projecting query
>>>>>>> bf341cb4
            self.linear_q_proj = build_module(
                submodules.linear_q_proj,
                self.config.hidden_size,
                self.config.num_attention_heads * self.q_head_dim,
                config=self.config,
                init_method=self.config.init_method,
                gather_output=False,
                bias=False,
                skip_bias_add=False,
                is_expert=False,
                tp_comm_buffer_name='q_proj',
            )

        else:
<<<<<<< HEAD
            # W_DQ, [HiddenSize, q_lora_rank] for down projection 
=======
            q_down_proj_kwargs = {}
            if submodules.linear_q_down_proj in [TELinear]:
                q_down_proj_kwargs['parallel_mode'] = 'duplicated'
            elif submodules.linear_q_down_proj in [
                Linear,
                TEColumnParallelLinear,
                ColumnParallelLinear,
            ]:
                q_down_proj_kwargs['gather_output'] = False
            else:
                raise ValueError(f"Unsupported linear_q_down_proj: {submodules.linear_q_down_proj}")

>>>>>>> bf341cb4
            self.linear_q_down_proj = build_module(
                submodules.linear_q_down_proj,
                self.config.hidden_size,
                self.config.q_lora_rank,
                parallel_mode="duplicated",
                config=self.config,
                init_method=self.config.init_method,
                bias=False,
                skip_bias_add=False,
<<<<<<< HEAD
                skip_weight_param_allocation=False,
=======
                is_expert=False,
                tp_comm_buffer_name='q_down_proj',
                skip_weight_param_allocation=False,
                **q_down_proj_kwargs,
>>>>>>> bf341cb4
            )
            # W_UQ [q_lora_rank, NumAttentionHeads * q_head_dim] for up projection
            self.linear_q_up_proj = build_module(
                submodules.linear_q_up_proj,
                self.config.q_lora_rank,
                self.config.num_attention_heads * self.q_head_dim, # TODO use num_head and num_kv_head instead of num_attention_heads
                config=self.config,
                init_method=self.config.init_method,
                gather_output=False,
                bias=False,
                skip_bias_add=False,
                is_expert=False,
                tp_comm_buffer_name='q_up_proj',
            )
<<<<<<< HEAD
        # W_DKV [HiddenSize, kv_lora_rank + qk_pos_emb_head_dim] for down projection
=======

        kv_down_proj_kwargs = {}
        if submodules.linear_kv_down_proj in [TELinear]:
            kv_down_proj_kwargs['parallel_mode'] = 'duplicated'
        elif submodules.linear_kv_down_proj in [
            Linear,
            TEColumnParallelLinear,
            ColumnParallelLinear,
        ]:
            kv_down_proj_kwargs['gather_output'] = False
        else:
            raise ValueError(f"Unsupported linear_kv_down_proj: {submodules.linear_kv_down_proj}")

>>>>>>> bf341cb4
        self.linear_kv_down_proj = build_module(
            submodules.linear_kv_down_proj,
            self.config.hidden_size,
            self.config.kv_lora_rank + self.config.qk_pos_emb_head_dim,
            parallel_mode="duplicated",
            config=self.config,
            init_method=self.config.init_method,
            bias=False,
            skip_bias_add=False,
<<<<<<< HEAD
            skip_weight_param_allocation=False,
=======
            is_expert=False,
            tp_comm_buffer_name='kv_down_proj',
            skip_weight_param_allocation=False,
            **kv_down_proj_kwargs,
>>>>>>> bf341cb4
        )
        # W_UKV [kv_lora_rank, NumAttentionHeads * (qk_head_dim + v_head_dim)] for up projection
        self.linear_kv_up_proj = build_module(
            submodules.linear_kv_up_proj,
            self.config.kv_lora_rank,
            self.config.num_attention_heads * (self.config.qk_head_dim + self.config.v_head_dim),
            config=self.config,
            init_method=self.config.init_method,
            gather_output=False,
            bias=False,
            skip_bias_add=False,
            is_expert=False,
            tp_comm_buffer_name='kv_up_proj',
        )

        if self.config.q_lora_rank is not None:
            self.q_layernorm = build_module(
                submodules.q_layernorm,
                hidden_size=self.config.q_lora_rank,
                config=self.config,
                eps=self.config.layernorm_epsilon,
            )

        self.kv_layernorm = build_module(
            submodules.kv_layernorm,
            hidden_size=self.config.kv_lora_rank,
            config=self.config,
            eps=self.config.layernorm_epsilon,
        )

    def get_query_key_value_tensors(
        self,
        hidden_states,
        key_value_states=None,
        position_ids=None,
        packed_seq_params=None,
        inference_context=None,
        *,
        inference_params=None,
    ):
        """
        Derives `query`, `key` and `value` tensors from `hidden_states`.
        """
        # s = sequence length, b = batch size, h = hidden size, n = num attention heads
        # Attention heads [s, b, n * head_dim], 
        # Note hidden_size != n * head_dim for MLA 
        assert (
            hidden_states.ndim == 3
<<<<<<< HEAD
        ), f"hidden_states should be 3D, [s, b, hidden_size], got {hidden_states.ndim}D"
=======
        ), f"hidden_states should be 3D, [s, b, n*h], got {hidden_states.ndim}D"
>>>>>>> bf341cb4

        inference_context = deprecate_inference_params(inference_context, inference_params)

        # =========================================
        # Prepare RoPE and seqlen related params
        # =========================================
        rotary_seq_len = self.rotary_pos_emb.get_rotary_seq_len(
            inference_context, None, hidden_states, self.config, packed_seq_params
        )

        # rotary_pos_emb:[s, b, 1, 64]
        mscale = 1.0
        rotary_pos_cos = None
        rotary_pos_sin = None
        packed_seq = packed_seq_params is not None and packed_seq_params.qkv_format == 'thd'
        if self.config.rope_type == "rope":
            rotary_pos_emb = self.rotary_pos_emb(rotary_seq_len, packed_seq=packed_seq)
        else:
            if self.config.apply_rope_fusion:
                rotary_pos_cos, rotary_pos_sin = self.rotary_pos_emb.get_cached_cos_sin(
                    rotary_seq_len, dtype=hidden_states.dtype, packed_seq=packed_seq
                )
                rotary_pos_emb = None
                assert inference_context is None, "Inference with MLA RoPE fusion is not supported"
                assert (
                    fused_apply_mla_rope_for_q is not None
                    and fused_apply_mla_rope_for_kv is not None
                ), "Fused MLA RoPE apply is not imported successfully"
            else:
                rotary_pos_emb, mscale = self.rotary_pos_emb(rotary_seq_len, packed_seq=packed_seq)

        if packed_seq_params is not None:
            if packed_seq_params.cu_seqlens_q_padded is not None:
                cu_seqlens_q = packed_seq_params.cu_seqlens_q_padded
            else:
                cu_seqlens_q = packed_seq_params.cu_seqlens_q
            if packed_seq_params.cu_seqlens_kv_padded is not None:
                cu_seqlens_kv = packed_seq_params.cu_seqlens_kv_padded
            else:
                cu_seqlens_kv = packed_seq_params.cu_seqlens_kv
        else:
            cu_seqlens_q = cu_seqlens_kv = None

        # =========================================
        # QKV down projection and layernorm
        # =========================================
        if self.config.q_lora_rank is not None:
<<<<<<< HEAD
            q_compressed, _ = self.linear_q_down_proj(hidden_states) # [s, b, hidden_size] * [hidden_size, q_lora_rank] -> [s, b, q_lora_rank]
            q_compressed = self.q_layernorm(q_compressed) # [s, b, q_lora_rank]
            q, _ = self.linear_q_up_proj(q_compressed) # [s, b, q_lora_rank] * [q_lora_rank, n * q_head_dim] -> [s, b, n * q_head_dim]
            # Note that self.q_head_dim = self.config.qk_head_dim + self.config.qk_pos_emb_head_dim
        else:
            # hidden_states:[s, b, 2048], q: [s, b, n * 192]
            q, _ = self.linear_q_proj(hidden_states)
        
        q_len, bsz, _ = q.size()
        # q: [s, b, n, 192]
        q = q.view(q_len, bsz, self.num_attention_heads_per_partition, self.q_head_dim) 
=======
            # if linear_q_down_proj is ColumnParallelLinear:
            #     q_compressed: [s, b, q_lora_rank / TP]
            # elif linear_q_down_proj is Linear:
            #     q_compressed: [s / TP, b, q_lora_rank]
            q_compressed, _ = self.linear_q_down_proj(hidden_states)

            # When output is sharded (ColumnParallelLinear), two things are needed to be
            # identical to a normal Linear.
            #   1. Manually gather output to restore output dim q_lora_rank;
            #   2. Scatter sequence back to s / TP if sequence-parallel since it was
            #      gathered by ColumnParallelLinear.
            if q_compressed.size(-1) != self.config.q_lora_rank:
                q_compressed = gather_from_tensor_model_parallel_region(q_compressed)
                if self.config.sequence_parallel:
                    q_compressed = scatter_to_sequence_parallel_region(q_compressed)
        else:
            q_compressed = hidden_states

        # if linear_kv_down_proj is ColumnParallelLinear:
        #     kv_combined: [s, b, (kv_lora_rank + qk_pos_emb_head_dim) / TP]
        # elif linear_kv_down_proj is Linear:
        #     kv_combined: [s / TP, b, (kv_lora_rank + qk_pos_emb_head_dim)]
        kv_combined, _ = self.linear_kv_down_proj(hidden_states)
        if kv_combined.size(-1) != self.config.kv_lora_rank + self.config.qk_pos_emb_head_dim:
            # kv_combined: [s, b, (kv_lora_rank + qk_pos_emb_head_dim)]
            kv_combined = gather_from_tensor_model_parallel_region(kv_combined)
            # kv_compressed:[s, b, kv_lora_rank], k_pos_emb: [s, b, qk_pos_emb_head_dim]
            kv_compressed, k_pos_emb = torch.split(
                kv_combined, [self.config.kv_lora_rank, self.config.qk_pos_emb_head_dim], dim=-1
            )
            if self.config.sequence_parallel:
                # kv_compressed:[s / TP, b, kv_lora_rank]
                kv_compressed = scatter_to_sequence_parallel_region(kv_compressed)
        else:
            # kv_compressed:[s / TP, b, kv_lora_rank], k_pos_emb: [s / TP, b, qk_pos_emb_head_dim]
            kv_compressed, k_pos_emb = torch.split(
                kv_combined, [self.config.kv_lora_rank, self.config.qk_pos_emb_head_dim], dim=-1
            )
            if (
                parallel_state.get_tensor_model_parallel_world_size() > 1
                and self.config.sequence_parallel
            ):
                # k_pos_emb: [s, b, qk_pos_emb_head_dim]
                k_pos_emb = gather_from_sequence_parallel_region(k_pos_emb)
>>>>>>> bf341cb4

        if packed_seq_params is not None:
            # If sequence packing, TE expect [t, h, d] shaped qkv input.
            # In Megatron-Core, the qkv shape is [t, 1, h, d].
            # So we need to reshape qkv from [t, 1, h, d] to [t, h, d].
            q_compressed = q_compressed.squeeze(1)
            kv_compressed = kv_compressed.squeeze(1)
            k_pos_emb = k_pos_emb.squeeze(1)

        # =========================================
        # QKV up projection and RoPE apply
        # =========================================

        def qkv_up_proj_and_rope_apply_for_cached_latent_kv(
            q_compressed, kv_compressed, k_pos_emb, rotary_pos_emb
        ):
            if self.config.q_lora_rank is not None:
                # q_compressed: [num_tokens, q_lora_rank]
                # q: [num_tokens, n * (qk_head_dim + qk_pos_emb_head_dim)]
                q_compressed = self.q_layernorm(q_compressed)
                q, _ = self.linear_q_up_proj(q_compressed)
            else:
                # q_compressed: [num_tokens, hidden_size]
                # q: [num_tokens, n * (qk_head_dim + qk_pos_emb_head_dim)]
                q, _ = self.linear_q_proj(q_compressed)

            # q: [num_tokens, n, q_head_dim]
            q = q.view(*q.size()[:-1], self.num_attention_heads_per_partition, self.q_head_dim)

            kv_compressed = self.kv_layernorm(kv_compressed)

            # [num_tokens, qk_pos_emb_head_dim] -> [num_tokens, 1, qk_pos_emb_head_dim]
            k_pos_emb = torch.unsqueeze(k_pos_emb, -2)

            q_no_pe, q_pos_emb = torch.split(
                q, [self.config.qk_head_dim, self.config.qk_pos_emb_head_dim], dim=-1
            )

<<<<<<< HEAD
        # kv_combined: [s, b, 576]
        kv_combined, _ = self.linear_kv_down_proj(hidden_states) # [s, b, hidden_size] * [hidden_size, kv_lora_rank + qk_head_dim] -> [s, b, 576]
=======
            # Dynamic batching: use inference context methods
            q_pos_emb = inference_context.apply_rotary_emb_query(
                q_pos_emb,
                rotary_pos_emb,
                config=self.config,
                cu_seqlens_q=cu_seqlens_q,
                cp_group=self.model_comm_pgs.cp,
                mscale=mscale,
            )
            # k_pos_emb:[num_tokens, 1, qk_pos_emb_head_dim]
            k_pos_emb = inference_context.apply_rotary_emb_key(
                k_pos_emb,
                rotary_pos_emb,
                config=self.config,
                cp_group=self.model_comm_pgs.cp,
                mscale=mscale,
            )

            # Create KV cache entry. It will the be the key vector in cache mla latents path
            k_pos_emb_squeezed = k_pos_emb.squeeze(1)
            kv_cached = torch.cat([kv_compressed, k_pos_emb_squeezed], dim=-1)

            # Flag for whether to use absorption. We only use absorption
            # when caching the latents and in decode-only mode
            use_absorption = (
                self.config.cache_mla_latents
                and inference_context
                and inference_context.is_decode_only()
            )
            # Compute query components. Multiply by up k if absorbing
            q_content = (
                torch.einsum("sbhd,hdk->sbhk", q_no_pe, self.up_k_weight)
                if use_absorption
                else q_no_pe
            )
            # Query: content + original positional (latent_dim + pos_dim)
            query = torch.cat([q_content, q_pos_emb], dim=-1)

            key = kv_cached
            value = None

            query = query.contiguous()
            key = key.contiguous()

            return query, key, value

        def qkv_up_proj_and_rope_apply(q_compressed, kv_compressed, k_pos_emb, rotary_pos_emb):
            """
            Apply the up projection and RoPE to the query and key.
            When sequence packing enabled, the input tensors adopt a packed shape of [t, ...];
            otherwise, they maintain the unpacked shape [s, b, ...]. In subsequent code comments,
            we uniformly use [num_tokens, ...] to denote [s, b, ...] or [t, ...] for two cases.
            """
            if self.config.q_lora_rank is not None:
                # q_compressed: [num_tokens, q_lora_rank]
                # q: [num_tokens, n * (qk_head_dim + qk_pos_emb_head_dim)]
                q_compressed = self.q_layernorm(q_compressed)
                q, _ = self.linear_q_up_proj(q_compressed)
            else:
                # q_compressed: [num_tokens, hidden_size]
                # q: [num_tokens, n * (qk_head_dim + qk_pos_emb_head_dim)]
                q, _ = self.linear_q_proj(q_compressed)

            # q: [num_tokens, n, q_head_dim]
            q = q.view(*q.size()[:-1], self.num_attention_heads_per_partition, self.q_head_dim)

            kv_compressed = self.kv_layernorm(kv_compressed)

            # kv: [num_tokens, n * (qk_head_dim + v_head_dim)]
            kv, _ = self.linear_kv_up_proj(kv_compressed)

            # kv: [num_tokens, n, (qk_head_dim + v_head_dim)]
            kv = kv.view(
                *kv.size()[:-1],
                self.num_attention_heads_per_partition,
                self.config.qk_head_dim + self.config.v_head_dim,
            )
>>>>>>> bf341cb4

            # [num_tokens, qk_pos_emb_head_dim] -> [num_tokens, 1, qk_pos_emb_head_dim]
            k_pos_emb = torch.unsqueeze(k_pos_emb, -2)

            # todo add assert about fusions and caching
            if self.config.apply_rope_fusion:
                cp_rank = self.model_comm_pgs.cp.rank()
                cp_size = self.model_comm_pgs.cp.size()
                query = fused_apply_mla_rope_for_q(
                    q,
                    rotary_pos_cos,
                    rotary_pos_sin,
                    self.config.qk_head_dim,
                    self.config.qk_pos_emb_head_dim,
                    cu_seqlens_q,
                    cp_rank,
                    cp_size,
                )
                key, value = fused_apply_mla_rope_for_kv(
                    kv,
                    k_pos_emb,
                    rotary_pos_cos,
                    rotary_pos_sin,
                    self.config.qk_pos_emb_head_dim,
                    self.config.qk_head_dim,
                    self.config.v_head_dim,
                    cu_seqlens_kv,
                    cp_rank,
                    cp_size,
                )
            else:
                q_len = q.size()[0]
                if inference_context is not None:
                    # add offset to the sequence start for inference
                    sequence_start = inference_context.sequence_len_offset
                    sequence_end = sequence_start + q_len
                    rotary_pos_emb = rotary_pos_emb[sequence_start:sequence_end]
                elif packed_seq_params is None or self.config.context_parallel_size == 1:
                    # Shorten rotary_pos_emb to the sequence length when inference_params
                    # is not provided. This makes sure we can run forward directly with
                    # any sequence length. During training, the sequence length is always
                    # the full rotary_pos_emb length, except for sequence packing + CP.
                    # When sequence packing and context parallel are both enabled, the
                    # position embedding will not split rotary_pos_emb, so it may exceed
                    # the sequence length on this CP rank, but we need the full rotary_pos_emb
                    # to cover the full sequence, so we do not shorten it here.
                    rotary_pos_emb = rotary_pos_emb[0:q_len]

                # q_no_pe: [num_tokens, n, qk_head_dim]
                # q_pos_emb: [num_tokens, n, qk_pos_emb_head_dim]
                q_no_pe, q_pos_emb = torch.split(
                    q, [self.config.qk_head_dim, self.config.qk_pos_emb_head_dim], dim=-1
                )

                # k_no_pe: [num_tokens, n, qk_head_dim]
                # value: [num_tokens, n, v_head_dim]
                k_no_pe, value = torch.split(
                    kv, [self.config.qk_head_dim, self.config.v_head_dim], dim=-1
                )

                # q_pos_emb: [num_tokens, n, qk_pos_emb_head_dim]
                q_pos_emb = apply_rotary_pos_emb(
                    q_pos_emb,
                    rotary_pos_emb,
                    config=self.config,
                    cu_seqlens=cu_seqlens_q,
                    mscale=mscale,
                    cp_group=self.model_comm_pgs.cp,
                )
                # k_pos_emb:[num_tokens, 1, qk_pos_emb_head_dim]
                k_pos_emb = apply_rotary_pos_emb(
                    k_pos_emb,
                    rotary_pos_emb,
                    config=self.config,
                    cu_seqlens=cu_seqlens_kv,
                    mscale=mscale,
                    cp_group=self.model_comm_pgs.cp,
                )

                # query: [num_tokens, n, (qk_head_dim + v_head_dim)]
                query = torch.cat([q_no_pe, q_pos_emb], dim=-1)

                # key: [num_tokens, n, (qk_head_dim + v_head_dim)]
                if k_pos_emb.ndim == 4:
                    k_pos_emb = k_pos_emb.expand(-1, -1, self.num_attention_heads_per_partition, -1)
                else:
                    assert k_pos_emb.ndim == 3
                    k_pos_emb = k_pos_emb.expand(-1, self.num_attention_heads_per_partition, -1)
                key = torch.cat([k_no_pe, k_pos_emb], dim=-1)

            query = query.contiguous()
            key = key.contiguous()
            value = value.contiguous()

            return query, key, value

        if self.recompute_up_proj:
            self.qkv_up_checkpoint = tensor_parallel.CheckpointWithoutOutput(fp8=self.config.fp8)
            query, key, value = self.qkv_up_checkpoint.checkpoint(
                qkv_up_proj_and_rope_apply, q_compressed, kv_compressed, k_pos_emb, rotary_pos_emb
            )
        else:
            if self.cache_mla_latents:
                assert (
                    inference_context and not inference_context.is_static_batching()
                ), "Caching MLA latents only works with dynamic backend inference"
                query, key, value = qkv_up_proj_and_rope_apply_for_cached_latent_kv(
                    q_compressed, kv_compressed, k_pos_emb, rotary_pos_emb
                )
            else:
                query, key, value = qkv_up_proj_and_rope_apply(
                    q_compressed, kv_compressed, k_pos_emb, rotary_pos_emb
                )

        return query, key, value

    def uncompress_kv_from_cache(self, kv_cached):
        """
        Take a compressed kv and uncompress them
        """
        kv_compressed, k_pos_emb = torch.split(
            kv_cached, [self.config.kv_lora_rank, self.config.qk_pos_emb_head_dim], dim=-1
        )

<<<<<<< HEAD
        # Gather the input from sequence parallel region
        if parallel_state.get_tensor_model_parallel_world_size() > 1:
            k_pos_emb = gather_from_sequence_parallel_region(k_pos_emb)

        # kv: [s, b, 2048]
        kv, _ = self.linear_kv_up_proj(self.kv_layernorm(kv_compressed)) # [s, b, kv_lora_rank] * [kv_lora_rank, n * (qk_head_dim + v_head_dim)] -> [s, b, n * (qk_head_dim + v_head_dim)]
=======
        # Seperated out the norm and linear
        kv, _ = self.linear_kv_up_proj_linear(kv_compressed)
>>>>>>> bf341cb4

        kv = kv.view(
            *kv.size()[:-1],
            self.num_attention_heads_per_partition,
            self.config.qk_head_dim + self.config.v_head_dim,
        )

        k_no_pe, value = torch.split(kv, [self.config.qk_head_dim, self.config.v_head_dim], dim=-1)

<<<<<<< HEAD
        # rotary_pos_emb:[s, b, 1, 64]
        rotary_pos_emb = self.rotary_pos_emb(max_seq_len=self.config.max_position_embeddings)

        if len(rotary_pos_emb) == 2:
            mscale = rotary_pos_emb[1]
            rotary_pos_emb = rotary_pos_emb[0]
        else:
            mscale = 1.0
=======
        # Add head dimension
        k_pos_emb = k_pos_emb.unsqueeze(-2)
        k_pos_emb = k_pos_emb.expand(-1, -1, self.num_attention_heads_per_partition, -1)
>>>>>>> bf341cb4

        key = torch.cat([k_no_pe, k_pos_emb], dim=-1)
        return key, value

    def prepare_for_absorption(self):
        """Prepare the model for absorption optimization in MLA (Multi-Latent Attention).

        This method sets up the necessary components for the absorption technique, which
        optimizes memory during inference by caching compressed KV latents instead
        of full KV states. The absorption technique allows efficient decode-only operations
        by pre-computing certain matrix multiplications.

        Note (Peter): Right now we are not doing true absorption. We will add this support
        at a later time.

        The method performs the following operations:
        1. Splits the fused layernorm + linear layer (linear_kv_up_proj) into separate
        components.
        2. Extracts and stores the up-projection weights for K and V separately, which
        are used during the absorption process
        3. Replaces the identity kv_layernorm with the actual layernorm from the split
        4. Stores the linear component separately for uncompressing KV cache during
        prefill/mixed stages

        This is a one-time setup that should only be called once at initialization when
        cache_mla_latents is enabled.
        """
        # We should only have to call to set once at start
        if not hasattr(self, "up_k_weight"):
            with torch.no_grad():
                linear_kv_up_proj_norm, linear_kv_up_proj_linear = (
                    split_te_layernorm_column_parallel_linear(
                        self.linear_kv_up_proj, self.config, None, self.linear_kv_up_proj.tp_group
                    )
                )

                # Note: When caching latents we overide the kv_layernorm
                # which was an identity before because in the is path
                # we unfused the linear_kv_up_proj
                self.kv_layernorm = linear_kv_up_proj_norm

                # This is used in absorption when we are
                # uncompressing the KV cache in prefill/mixed stages
                self.linear_kv_up_proj_linear = linear_kv_up_proj_linear

                kv_up_weight = (
                    self.linear_kv_up_proj.weight
                )  # [num_heads * (qk_head_dim + v_head_dim), kv_lora_rank]
                kv_up_weight = kv_up_weight.view(
                    self.num_attention_heads_per_partition,
                    self.config.qk_head_dim + self.config.v_head_dim,
                    self.config.kv_lora_rank,
                )
                # Split into K and V up-projection weights. These are used for absorption
                self.up_k_weight = kv_up_weight[
                    :, : self.config.qk_head_dim, :
                ]  # [num_heads, qk_head_dim, kv_lora_rank]
                self.up_v_weight = kv_up_weight[
                    :, self.config.qk_head_dim :, :
                ]  # [num_heads, v_head_dim, kv_lora_rank]

                # We delete the original linear_kv_up_proj as we do not
                # need it for the absorbed path.
                del self.linear_kv_up_proj

    def backward_dw(self) -> NoReturn:
        """Execute weight gradient computation"""
        self._backward_kv_proj()
        self._backward_q_proj()
        self._backward_output_proj()

    def _backward_kv_proj(self):
        """Computes weight gradients of KV projection layers"""
        self.linear_kv_up_proj.backward_dw()
        self.linear_kv_down_proj.backward_dw()

    def _backward_q_proj(self):
        """Computes weight gradients of Q projection layers"""
        if self.config.q_lora_rank is None:
            self.linear_q_proj.backward_dw()
        else:
            self.linear_q_down_proj.backward_dw()
            self.linear_q_up_proj.backward_dw()

    def _backward_output_proj(self):
        """Computes weight gradients of output projection layer"""
        self.linear_proj.backward_dw()

<<<<<<< HEAD
        # key: [s, b, n, 192]
        k_pos_emb = k_pos_emb.expand(-1, -1, self.num_attention_heads_per_partition, -1)
        key = torch.cat([k_no_pe, k_pos_emb], dim=-1)
=======
    def set_for_recompute_input_layernorm(self):
        """Set the attention layer for recompute input_layernorm. Only needed for fp8."""
        from megatron.core.extensions.transformer_engine import set_save_original_input
>>>>>>> bf341cb4

        if self.config.q_lora_rank is not None:
            set_save_original_input(self.linear_q_down_proj)
        set_save_original_input(self.linear_kv_down_proj)<|MERGE_RESOLUTION|>--- conflicted
+++ resolved
@@ -27,7 +27,6 @@
 except ImportError:
     HAVE_EINOPS = False
 
-
 from megatron.core import parallel_state, tensor_parallel
 from megatron.core.models.common.embeddings import (
     RotaryEmbedding,
@@ -35,9 +34,6 @@
     _yarn_get_mscale,
     apply_rotary_pos_emb,
 )
-<<<<<<< HEAD
-from megatron.core.tensor_parallel.mappings import gather_from_sequence_parallel_region
-=======
 from megatron.core.process_groups_config import ModelCommProcessGroups
 from megatron.core.tensor_parallel.layers import ColumnParallelLinear
 from megatron.core.tensor_parallel.mappings import (
@@ -45,7 +41,6 @@
     gather_from_tensor_model_parallel_region,
     scatter_to_sequence_parallel_region,
 )
->>>>>>> bf341cb4
 from megatron.core.transformer.attention import Attention
 from megatron.core.transformer.custom_layers.transformer_engine import (
     split_te_layernorm_column_parallel_linear,
@@ -145,10 +140,6 @@
         cp_comm_type: Optional[str] = None,
         model_comm_pgs: ModelCommProcessGroups = None,
     ) -> None:
-<<<<<<< HEAD
-
-=======
->>>>>>> bf341cb4
 
         super().__init__(
             config=config,
@@ -171,16 +162,6 @@
             self.config.recompute_granularity == 'selective'
             and "mla_up_proj" in self.config.recompute_modules
         )
-<<<<<<< HEAD
-        # Add kv channels as kwargs for DotProductAttention 
-        if self.config.fused_padded_mla_attention:
-            assert self.q_head_dim > self.config.v_head_dim
-            kwargs = {"k_channels": self.q_head_dim,
-                    "v_channels": self.q_head_dim}
-        else:
-            kwargs = {"k_channels": self.q_head_dim,
-                    "v_channels": self.config.v_head_dim}
-=======
         self.qkv_up_checkpoint = None
 
         mscale = _yarn_get_mscale(self.config.rotary_scaling_factor, self.config.mscale_all_dim)
@@ -212,8 +193,14 @@
                 f"Unsupported RoPE type: {self.config.rope_type}, supported types are "
                 "'rope' and 'yarn'"
             )
-
->>>>>>> bf341cb4
+        # Add kv channels as kwargs for DotProductAttention 
+        if self.config.fused_padded_mla_attention:
+            assert self.q_head_dim > self.config.v_head_dim
+            kwargs = {"k_channels": self.q_head_dim,
+                    "v_channels": self.q_head_dim}
+        else:
+            kwargs = {"k_channels": self.q_head_dim,
+                    "v_channels": self.config.v_head_dim}
         self.core_attention = build_module(
             submodules.core_attention,
             config=self.config,
@@ -222,12 +209,8 @@
             attention_type=self.attention_type,
             softmax_scale=self.softmax_scale,
             cp_comm_type=cp_comm_type,
-<<<<<<< HEAD
+            model_comm_pgs=self.model_comm_pgs,
             **kwargs
-            
-=======
-            model_comm_pgs=self.model_comm_pgs,
->>>>>>> bf341cb4
         )
 
         self.attention_bias_seq_length = None
@@ -351,23 +334,6 @@
                 query, key, value, attention_mask, attention_bias=self.attention_bias, packed_seq_params=packed_seq_params
             )
         else:
-<<<<<<< HEAD
-            core_attn_out = self.core_attention(
-                query,
-                key,
-                value,
-                attention_mask,
-                packed_seq_params=packed_seq_params,
-                attn_mask_type=attn_mask_type,
-                attention_bias=self.attention_bias,
-            )
-        if self.config.fused_padded_mla_attention:
-            # [s, b, n * dim] -> [s, b, n, dim=192] -> [s, b, n, dim=128] -> [s, b, n*dim]
-            core_attn_out = core_attn_out.reshape(seq_length, batch_size, num_heads, self.q_head_dim)[..., :self.config.v_head_dim]
-            core_attn_out = core_attn_out.reshape(seq_length, batch_size, num_heads * self.config.v_head_dim)
-
-        if packed_seq_params is not None:
-=======
             if inference_context is None or inference_context.is_static_batching():
                 core_attn_out = self.core_attention(
                     query,
@@ -398,6 +364,11 @@
                 if not inference_context.is_decode_only():
                     core_attn_out = rearrange(core_attn_out, 's b h d -> s b (h d)')
 
+        if self.config.fused_padded_mla_attention:
+            # [s, b, n * dim] -> [s, b, n, dim=192] -> [s, b, n, dim=128] -> [s, b, n*dim]
+            core_attn_out = core_attn_out.reshape(seq_length, batch_size, num_heads, self.q_head_dim)[..., :self.config.v_head_dim]
+            core_attn_out = core_attn_out.reshape(seq_length, batch_size, num_heads * self.config.v_head_dim)
+
         # We are doing absorption with cache mla latents and decode mode.
         if self.cache_mla_latents and inference_context.is_decode_only():
             # core_attn_out = self.self.up_v_layer(core_attn_out)
@@ -408,7 +379,6 @@
             core_attn_out = core_attn_out.view(core_attn_out.size(0), core_attn_out.size(1), -1)
 
         if packed_seq_params is not None and packed_seq_params.qkv_format == 'thd':
->>>>>>> bf341cb4
             # reshape to same output shape as unpacked case
             # (t, np, hn) -> (t, b=1, h=np*hn)
             # t is the pack size = sum (sq_i)
@@ -455,11 +425,7 @@
         )
 
         if self.config.q_lora_rank is None:
-<<<<<<< HEAD
-            # Not projectiing query (not MLA)
-=======
             # Not projecting query
->>>>>>> bf341cb4
             self.linear_q_proj = build_module(
                 submodules.linear_q_proj,
                 self.config.hidden_size,
@@ -474,9 +440,6 @@
             )
 
         else:
-<<<<<<< HEAD
-            # W_DQ, [HiddenSize, q_lora_rank] for down projection 
-=======
             q_down_proj_kwargs = {}
             if submodules.linear_q_down_proj in [TELinear]:
                 q_down_proj_kwargs['parallel_mode'] = 'duplicated'
@@ -489,24 +452,18 @@
             else:
                 raise ValueError(f"Unsupported linear_q_down_proj: {submodules.linear_q_down_proj}")
 
->>>>>>> bf341cb4
             self.linear_q_down_proj = build_module(
                 submodules.linear_q_down_proj,
                 self.config.hidden_size,
                 self.config.q_lora_rank,
-                parallel_mode="duplicated",
                 config=self.config,
                 init_method=self.config.init_method,
                 bias=False,
                 skip_bias_add=False,
-<<<<<<< HEAD
-                skip_weight_param_allocation=False,
-=======
                 is_expert=False,
                 tp_comm_buffer_name='q_down_proj',
                 skip_weight_param_allocation=False,
                 **q_down_proj_kwargs,
->>>>>>> bf341cb4
             )
             # W_UQ [q_lora_rank, NumAttentionHeads * q_head_dim] for up projection
             self.linear_q_up_proj = build_module(
@@ -521,9 +478,6 @@
                 is_expert=False,
                 tp_comm_buffer_name='q_up_proj',
             )
-<<<<<<< HEAD
-        # W_DKV [HiddenSize, kv_lora_rank + qk_pos_emb_head_dim] for down projection
-=======
 
         kv_down_proj_kwargs = {}
         if submodules.linear_kv_down_proj in [TELinear]:
@@ -537,24 +491,18 @@
         else:
             raise ValueError(f"Unsupported linear_kv_down_proj: {submodules.linear_kv_down_proj}")
 
->>>>>>> bf341cb4
         self.linear_kv_down_proj = build_module(
             submodules.linear_kv_down_proj,
             self.config.hidden_size,
             self.config.kv_lora_rank + self.config.qk_pos_emb_head_dim,
-            parallel_mode="duplicated",
             config=self.config,
             init_method=self.config.init_method,
             bias=False,
             skip_bias_add=False,
-<<<<<<< HEAD
-            skip_weight_param_allocation=False,
-=======
             is_expert=False,
             tp_comm_buffer_name='kv_down_proj',
             skip_weight_param_allocation=False,
             **kv_down_proj_kwargs,
->>>>>>> bf341cb4
         )
         # W_UKV [kv_lora_rank, NumAttentionHeads * (qk_head_dim + v_head_dim)] for up projection
         self.linear_kv_up_proj = build_module(
@@ -603,11 +551,7 @@
         # Note hidden_size != n * head_dim for MLA 
         assert (
             hidden_states.ndim == 3
-<<<<<<< HEAD
-        ), f"hidden_states should be 3D, [s, b, hidden_size], got {hidden_states.ndim}D"
-=======
         ), f"hidden_states should be 3D, [s, b, n*h], got {hidden_states.ndim}D"
->>>>>>> bf341cb4
 
         inference_context = deprecate_inference_params(inference_context, inference_params)
 
@@ -655,19 +599,6 @@
         # QKV down projection and layernorm
         # =========================================
         if self.config.q_lora_rank is not None:
-<<<<<<< HEAD
-            q_compressed, _ = self.linear_q_down_proj(hidden_states) # [s, b, hidden_size] * [hidden_size, q_lora_rank] -> [s, b, q_lora_rank]
-            q_compressed = self.q_layernorm(q_compressed) # [s, b, q_lora_rank]
-            q, _ = self.linear_q_up_proj(q_compressed) # [s, b, q_lora_rank] * [q_lora_rank, n * q_head_dim] -> [s, b, n * q_head_dim]
-            # Note that self.q_head_dim = self.config.qk_head_dim + self.config.qk_pos_emb_head_dim
-        else:
-            # hidden_states:[s, b, 2048], q: [s, b, n * 192]
-            q, _ = self.linear_q_proj(hidden_states)
-        
-        q_len, bsz, _ = q.size()
-        # q: [s, b, n, 192]
-        q = q.view(q_len, bsz, self.num_attention_heads_per_partition, self.q_head_dim) 
-=======
             # if linear_q_down_proj is ColumnParallelLinear:
             #     q_compressed: [s, b, q_lora_rank / TP]
             # elif linear_q_down_proj is Linear:
@@ -712,7 +643,6 @@
             ):
                 # k_pos_emb: [s, b, qk_pos_emb_head_dim]
                 k_pos_emb = gather_from_sequence_parallel_region(k_pos_emb)
->>>>>>> bf341cb4
 
         if packed_seq_params is not None:
             # If sequence packing, TE expect [t, h, d] shaped qkv input.
@@ -751,10 +681,6 @@
                 q, [self.config.qk_head_dim, self.config.qk_pos_emb_head_dim], dim=-1
             )
 
-<<<<<<< HEAD
-        # kv_combined: [s, b, 576]
-        kv_combined, _ = self.linear_kv_down_proj(hidden_states) # [s, b, hidden_size] * [hidden_size, kv_lora_rank + qk_head_dim] -> [s, b, 576]
-=======
             # Dynamic batching: use inference context methods
             q_pos_emb = inference_context.apply_rotary_emb_query(
                 q_pos_emb,
@@ -832,7 +758,6 @@
                 self.num_attention_heads_per_partition,
                 self.config.qk_head_dim + self.config.v_head_dim,
             )
->>>>>>> bf341cb4
 
             # [num_tokens, qk_pos_emb_head_dim] -> [num_tokens, 1, qk_pos_emb_head_dim]
             k_pos_emb = torch.unsqueeze(k_pos_emb, -2)
@@ -957,17 +882,8 @@
             kv_cached, [self.config.kv_lora_rank, self.config.qk_pos_emb_head_dim], dim=-1
         )
 
-<<<<<<< HEAD
-        # Gather the input from sequence parallel region
-        if parallel_state.get_tensor_model_parallel_world_size() > 1:
-            k_pos_emb = gather_from_sequence_parallel_region(k_pos_emb)
-
-        # kv: [s, b, 2048]
-        kv, _ = self.linear_kv_up_proj(self.kv_layernorm(kv_compressed)) # [s, b, kv_lora_rank] * [kv_lora_rank, n * (qk_head_dim + v_head_dim)] -> [s, b, n * (qk_head_dim + v_head_dim)]
-=======
         # Seperated out the norm and linear
         kv, _ = self.linear_kv_up_proj_linear(kv_compressed)
->>>>>>> bf341cb4
 
         kv = kv.view(
             *kv.size()[:-1],
@@ -977,20 +893,9 @@
 
         k_no_pe, value = torch.split(kv, [self.config.qk_head_dim, self.config.v_head_dim], dim=-1)
 
-<<<<<<< HEAD
-        # rotary_pos_emb:[s, b, 1, 64]
-        rotary_pos_emb = self.rotary_pos_emb(max_seq_len=self.config.max_position_embeddings)
-
-        if len(rotary_pos_emb) == 2:
-            mscale = rotary_pos_emb[1]
-            rotary_pos_emb = rotary_pos_emb[0]
-        else:
-            mscale = 1.0
-=======
         # Add head dimension
         k_pos_emb = k_pos_emb.unsqueeze(-2)
         k_pos_emb = k_pos_emb.expand(-1, -1, self.num_attention_heads_per_partition, -1)
->>>>>>> bf341cb4
 
         key = torch.cat([k_no_pe, k_pos_emb], dim=-1)
         return key, value
@@ -1079,15 +984,9 @@
         """Computes weight gradients of output projection layer"""
         self.linear_proj.backward_dw()
 
-<<<<<<< HEAD
-        # key: [s, b, n, 192]
-        k_pos_emb = k_pos_emb.expand(-1, -1, self.num_attention_heads_per_partition, -1)
-        key = torch.cat([k_no_pe, k_pos_emb], dim=-1)
-=======
     def set_for_recompute_input_layernorm(self):
         """Set the attention layer for recompute input_layernorm. Only needed for fp8."""
         from megatron.core.extensions.transformer_engine import set_save_original_input
->>>>>>> bf341cb4
 
         if self.config.q_lora_rank is not None:
             set_save_original_input(self.linear_q_down_proj)
