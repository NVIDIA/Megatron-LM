--- conflicted
+++ resolved
@@ -422,11 +422,7 @@
 
 
 def get_mtp_layer_spec_for_backend(
-<<<<<<< HEAD
     mtp_model_layer_spec: ModuleSpec, backend: BackendSpecProvider
-=======
-   mtp_model_layer_spec: ModuleSpec, backend: BackendSpecProvider
->>>>>>> cb77b0ef
 ) -> ModuleSpec:
     """Get the MTP layer spec.
 
@@ -555,7 +551,6 @@
         if hasattr(self.submodules.mtp_model_layer.submodules, 'attention_layer'):
             self_attention_spec = self.submodules.mtp_model_layer.submodules.attention_layer
             if self_attention_spec.submodules.self_attention is not None:
-<<<<<<< HEAD
                 self_attention_spec = self_attention_spec.submodules.self_attention
                 attn_mask_type = self_attention_spec.params.get('attn_mask_type', '')
                 assert attn_mask_type in SUPPORTED_ATTN_MASK, (
@@ -563,28 +558,14 @@
                     f"{attn_mask_type} attention mask type. "
                     f"The supported attention mask types are {SUPPORTED_ATTN_MASK}."
                 )
-=======
-                    self_attention_spec = self_attention_spec.submodules.self_attention
-                    attn_mask_type = self_attention_spec.params.get('attn_mask_type', '')
-                    assert attn_mask_type in SUPPORTED_ATTN_MASK, (
-                        f"Multi-Token Prediction (MTP) is not yet supported with "
-                        + f"{attn_mask_type} attention mask type."
-                        + f"The supported attention mask types are {SUPPORTED_ATTN_MASK}."
-                    )
->>>>>>> cb77b0ef
         elif hasattr(self.submodules.mtp_model_layer.submodules, 'self_attention'):
             self_attention_spec = self.submodules.mtp_model_layer.submodules.self_attention
             if self_attention_spec is not None:
                 attn_mask_type = self_attention_spec.params.get('attn_mask_type', '')
                 assert attn_mask_type in SUPPORTED_ATTN_MASK, (
                     f"Multi-Token Prediction (MTP) is not yet supported with "
-<<<<<<< HEAD
                     f"{attn_mask_type} attention mask type. "
                     f"The supported attention mask types are {SUPPORTED_ATTN_MASK}."
-=======
-                    + f"{attn_mask_type} attention mask type."
-                    + f"The supported attention mask types are {SUPPORTED_ATTN_MASK}."
->>>>>>> cb77b0ef
                 )
 
         self.enorm = build_module(
@@ -622,23 +603,14 @@
             if self.mtp_hybrid_override_pattern is not None:
                 pg_collection = ProcessGroupCollection.use_mpu_process_groups()
 
-<<<<<<< HEAD
                 # We do not need pre and post process stage for MTP layer, given they are
                 # handled in the MultiTokenPredictionLayer itself.
-=======
-                # We do not need pre and post process stage for MTP layer, given they are handled in the 
-                # MultiTokenPredictionLayer itself.
->>>>>>> cb77b0ef
                 assert self.config.mtp_num_layers_per_layer is not None, \
                     "mtp_num_layers_per_layer must be set when using mtp_hybrid_override_pattern"
                 self.mtp_model_layer = build_module(
                     self.submodules.mtp_model_layer,
                     self.config,
-<<<<<<< HEAD
                     pre_process=False,
-=======
-                    pre_process=False, 
->>>>>>> cb77b0ef
                     post_process=False,
                     hybrid_override_pattern=self.mtp_hybrid_override_pattern,
                     dtype=self.config.params_dtype,
@@ -648,7 +620,6 @@
                     is_mtp_layer=True
                 )
             else:
-<<<<<<< HEAD
                 # Uses the transformer block spec for MTP layer. This option is only
                 # implemented for the GPT model. In hybrid model, we model transformer
                 # block spec for MTP layers with the hybrid override pattern.
@@ -658,14 +629,7 @@
                     vp_stage=self.vp_stage,
                     is_mtp_layer=True
                 )
-
-=======
-                # Uses the transformer block spec for MTP layer. This option is only implemented for the 
-                # GPT model. In hybrid model, we model transformer block spec for MTP layers with the hybrid
-                # override pattern.
-                self.mtp_model_layer = build_module(self.submodules.mtp_model_layer, config=self.config, vp_stage=self.vp_stage, is_mtp_layer=True)
                 
->>>>>>> cb77b0ef
         self.final_layernorm = build_module(
             self.submodules.layer_norm,
             config=self.config,
@@ -903,11 +867,7 @@
             Union[Tensor, Tuple[Tensor, Tensor]]: The output hidden states tensor of shape
             [s, b, h], and optionally the updated context tensor if cross-attention is used.
         """
-<<<<<<< HEAD
         assert context is None, "multi token prediction + cross attention is not yet supported."
-=======
-        assert context is None, f"multi token prediction + cross attention is not yet supported."
->>>>>>> cb77b0ef
         input_ids, position_ids, decoder_input, hidden_states = self._get_embeddings(
             input_ids=input_ids,
             position_ids=position_ids,
