# Copyright (c) 2025, NVIDIA CORPORATION. All rights reserved.

from contextlib import nullcontext
from dataclasses import dataclass
from typing import Callable, List, Optional, Union

import torch
from torch import Tensor

from megatron.core import InferenceParams, parallel_state, tensor_parallel
from megatron.core.dist_checkpointing.mapping import ShardedStateDict
from megatron.core.dist_checkpointing.utils import replace_prefix_for_sharding
from megatron.core.fp8_utils import get_fp8_context
from megatron.core.models.backends import BackendSpecProvider, LocalSpecProvider
from megatron.core.packed_seq_params import PackedSeqParams
from megatron.core.pipeline_parallel.utils import is_vp_last_stage
from megatron.core.process_groups_config import ProcessGroupCollection
from megatron.core.tensor_parallel import (
    gather_from_tensor_model_parallel_region,
    scatter_to_sequence_parallel_region,
)
from megatron.core.transformer.enums import AttnMaskType
from megatron.core.transformer.module import MegatronModule
from megatron.core.transformer.spec_utils import ModuleSpec, build_module
from megatron.core.transformer.transformer_block import TransformerBlockSubmodules
from megatron.core.transformer.transformer_config import TransformerConfig
from megatron.core.utils import (
    get_pg_rank,
    is_torch_min_version,
    make_tp_sharded_tensor_for_checkpoint,
    make_viewless_tensor,
)

if is_torch_min_version("1.13.0"):
    dist_all_gather_func = torch.distributed.all_gather_into_tensor
else:
    dist_all_gather_func = torch.distributed._all_gather_base

SUPPORTED_ATTN_MASK = [
    AttnMaskType.padding,
    AttnMaskType.causal,
    AttnMaskType.no_mask,
    AttnMaskType.padding_causal,
]

try:
    import transformer_engine as te  # pylint: disable=unused-import

    from megatron.core.extensions.transformer_engine_spec_provider import TESpecProvider

    HAVE_TE = True
except ImportError:
    HAVE_TE = False


def tie_word_embeddings_state_dict(
    sharded_state_dict: ShardedStateDict,
    word_emb_weight: Tensor,
    word_emb_weight_key: str,
<<<<<<< HEAD
    tp_group: torch.distributed.ProcessGroup,
    dp_cp_group: torch.distributed.ProcessGroup,
=======
    tp_group: torch.distributed.ProcessGroup = None,
    dp_cp_group: torch.distributed.ProcessGroup = None,
>>>>>>> 4bdd7b10
) -> None:
    """tie the embedding of the mtp processing stage in a given sharded state dict.

    Args:
        sharded_state_dict (ShardedStateDict): state dict with the weight to tie.
        word_emb_weight (Tensor): weight of the word embedding.
        word_emb_weight_key (str): key of the word embedding in the sharded state dict.
        tp_group (torch.distributed.ProcessGroup): The tensor parallel group
        dp_cp_group (torch.distributed.ProcessGroup): The dp-cp comm group

    Returns: None, acts in-place
    """
    mtp_word_emb_replica_id = (
        1,  # copy of embedding in pre processing stage
        0,
        get_pg_rank(dp_cp_group),
    )
    assert word_emb_weight_key in sharded_state_dict
    del sharded_state_dict[word_emb_weight_key]
    sharded_state_dict[word_emb_weight_key] = make_tp_sharded_tensor_for_checkpoint(
        tensor=word_emb_weight,
        key=word_emb_weight_key,
        replica_id=mtp_word_emb_replica_id,
        allow_shape_mismatch=True,
        tp_group=tp_group,
        dp_cp_group=dp_cp_group,
    )


def tie_output_layer_state_dict(
    sharded_state_dict: ShardedStateDict,
    output_layer_weight: Tensor,
    output_layer_weight_key: str,
<<<<<<< HEAD
    tp_group: torch.distributed.ProcessGroup,
    dp_cp_group: torch.distributed.ProcessGroup,
=======
    tp_group: torch.distributed.ProcessGroup = None,
    dp_cp_group: torch.distributed.ProcessGroup = None,
>>>>>>> 4bdd7b10
) -> None:
    """tie the output layer of the mtp processing stage in a given sharded state dict.

    Args:
        sharded_state_dict (ShardedStateDict): state dict with the weight to tie.
        output_layer_weight (Tensor): weight of the output layer.
        output_layer_weight_key (str): key of the output layer in the sharded state dict.
        tp_group (torch.distributed.ProcessGroup): The tensor parallel group
        dp_cp_group (torch.distributed.ProcessGroup): The dp-cp comm group

    Returns: None, acts in-place
    """
    mtp_output_layer_replica_id = (
        1,  # copy of output layer in post processing stage
        0,
        get_pg_rank(dp_cp_group),
    )
    assert output_layer_weight_key in sharded_state_dict
    del sharded_state_dict[output_layer_weight_key]
    sharded_state_dict[output_layer_weight_key] = make_tp_sharded_tensor_for_checkpoint(
        tensor=output_layer_weight,
        key=output_layer_weight_key,
        replica_id=mtp_output_layer_replica_id,
        allow_shape_mismatch=True,
        tp_group=tp_group,
        dp_cp_group=dp_cp_group,
    )


def roll_tensor(tensor, shifts=-1, dims=-1, cp_group=None, packed_seq_params=None):
    """Roll the tensor input along the sequence dimension with Context Parallelism (CP) support.

    This function extends the original roll_tensor to support Context Parallelism, which allows
    MTP to work with CP > 1. When CP is enabled, the sequence dimension is split across CP ranks,
    and tensor rolling requires communication between adjacent CP ranks to properly handle the
    boundary conditions.

    For CP=1 (default behavior): Uses standard torch.roll with zero padding
    For CP>1: Splits tensor into chunks, performs rolling within each chunk, then exchanges
    boundary elements between adjacent CP ranks to maintain sequence continuity.

    For packed sequences: Respects sequence boundaries when rolling to avoid mixing tokens
    from different sequences.

    Args:
        tensor (Tensor): The input tensor to roll.
        shifts (int): The shift of the tensor (typically -1 for MTP).
        dims (int): The dimension to roll (typically -1 for sequence dimension).
        cp_group (ProcessGroup): The context parallelism process group. If None or size=1,
                               falls back to standard rolling behavior.
        packed_seq_params (PackedSeqParams): Parameters for packed sequence processing.
                                            If provided, respects sequence boundaries.
    Returns:
        tuple: (rolled_tensor, sum_of_rolled_tensor)
    """
    # Handle packed sequences cases
    if packed_seq_params is not None:
        return _roll_tensor_packed_seq(tensor, shifts, dims, packed_seq_params, cp_group)

    # Standard rolling behavior when CP is not enabled (cp_group is None or size=1)
    if cp_group is None or cp_group.size() == 1:
        rolled_tensor = torch.roll(tensor, shifts=shifts, dims=dims)
        rolled_tensor.select(dims, shifts).fill_(0)
        return rolled_tensor, rolled_tensor.sum()

    # CP-enabled rolling: Split tensor into chunks and handle boundary communication
    # This matches the batch splitting logic in get_batch_on_this_cp_rank() function
    tensor_list = tensor.chunk(2, dim=dims)
    rolled_tensor_list = []
    for i in range(len(tensor_list)):
        rolled_tensor_list.append(torch.roll(tensor_list[i], shifts=shifts, dims=dims))

    # Prepare tensors for communication between CP ranks
    # Each CP rank needs to send boundary elements to adjacent ranks
    tensor_send_list = []
    tensor_recv_list = []
    for i in range(len(rolled_tensor_list)):
        tensor_send_list.append(rolled_tensor_list[i].select(dims, shifts).contiguous())
        empty_tensor = torch.empty(
            tensor_send_list[i].shape,
            dtype=tensor_send_list[i].dtype,
            device=torch.cuda.current_device(),
        )
        tensor_recv_list.append(empty_tensor)

    # Get the global rank of next and prev process in the cp group
    global_ranks = torch.distributed.get_process_group_ranks(group=cp_group)
    local_rank = torch.distributed.get_rank(group=cp_group)
    next_rank = global_ranks[(local_rank + 1) % len(global_ranks)]
    prev_rank = global_ranks[(local_rank - 1) % len(global_ranks)]

    # Start send and recv ops
    ops = []
    if local_rank != 0:
        req_send_first_part = torch.distributed.isend(tensor=tensor_send_list[0], dst=prev_rank)
        ops.append(req_send_first_part)
        req_recv_second_part = torch.distributed.irecv(tensor=tensor_recv_list[1], src=prev_rank)
        ops.append(req_recv_second_part)
    else:
        # Inserted elements are set to be 0.0.
        tensor_recv_list[1] = 0
    if local_rank != len(global_ranks) - 1:
        req_recv_first_part = torch.distributed.irecv(tensor=tensor_recv_list[0], src=next_rank)
        ops.append(req_recv_first_part)
        req_send_second_part = torch.distributed.isend(tensor=tensor_send_list[1], dst=next_rank)
        ops.append(req_send_second_part)
    else:
        # For the last CP rank, the removed elements of second part go into the first part
        tensor_recv_list[0] = tensor_send_list[1]

    # Wait for all communication operations to complete
    for op in ops:
        op.wait()

    # Splicing: Replace boundary elements with received elements from adjacent ranks
    # This ensures proper sequence continuity across CP boundaries
    index = [slice(None)] * rolled_tensor_list[0].dim()
    index[dims] = shifts
    for i in range(len(rolled_tensor_list)):
        rolled_tensor_list[i][tuple(index)] = tensor_recv_list[i]

    # Concatenate the processed chunks back into a single tensor
    rolled_tensor = torch.cat(rolled_tensor_list, dim=dims)

    return rolled_tensor, rolled_tensor.sum()


def _roll_tensor_packed_seq(tensor, shifts, dims, packed_seq_params, cp_group=None):
    """Roll tensor with packed sequence support.
    This function handles rolling for packed sequences by respecting sequence boundaries
    """

    # Notice: This is a naive implementation to test the correctness,
    # a better solution will only sync the boundary tokens once.
    assert (
        dims == -1 or dims == tensor.dim() - 1
    ), "Packed sequence roll only supports the last dimension."
    assert shifts == -1, "Packed sequence roll only supports a single-token left shift."
    cu_seqlens = packed_seq_params.cu_seqlens_q
    assert cu_seqlens is not None, "Packed sequence parameters must provide cu_seqlens_q."

    rolled_tensor = tensor.clone()

    cp_size = cp_group.size() if cp_group is not None else 1
    if cp_size == 1:
        # CP disabled: roll each packed sequence independently within its boundaries
        for i in range(len(cu_seqlens) - 1):
            start_idx = cu_seqlens[i]
            end_idx = cu_seqlens[i + 1]
            seq_slice = tensor[..., start_idx:end_idx]
            rolled_seq = torch.roll(seq_slice, shifts=shifts, dims=dims)
            # Zero out the last position(s) that would cross sequence boundaries
            rolled_seq[..., shifts:] = 0
            rolled_tensor[..., start_idx:end_idx] = rolled_seq
        return rolled_tensor, rolled_tensor.sum()

    # CP enabled: each rank owns two chunks per sequence (front and mirrored tail).
    local_rank = torch.distributed.get_rank(group=cp_group)
    global_ranks = torch.distributed.get_process_group_ranks(group=cp_group)
    next_rank = global_ranks[(local_rank + 1) % cp_size]
    prev_rank = global_ranks[(local_rank - 1) % cp_size]

    # Iterate over each sequence individually
    for i in range(len(cu_seqlens) - 1):
        start_idx = cu_seqlens[i]
        end_idx = cu_seqlens[i + 1]

        # the idx has been multiplied by cp_size, need to divide it by cp_size to get the local idx
        local_start_idx = start_idx // cp_size
        local_end_idx = end_idx // cp_size
        tensor_slice = rolled_tensor[..., local_start_idx:local_end_idx].clone()

        # The following code is very similar as the code in roll_tensor function
        local_chunks = tensor_slice.chunk(2, dim=dims)
        rolled_chunks = [torch.roll(chunk, shifts=shifts, dims=dims) for chunk in local_chunks]

        tensor_send_list = []
        tensor_recv_list = []
        for chunk in rolled_chunks:
            boundary = chunk.select(dims, shifts).contiguous().clone()
            tensor_send_list.append(boundary)
            tensor_recv_list.append(torch.empty_like(boundary))

        ops = []
        if local_rank != 0:
            ops.append(torch.distributed.isend(tensor=tensor_send_list[0], dst=prev_rank))
            ops.append(torch.distributed.irecv(tensor=tensor_recv_list[1], src=prev_rank))
        else:
            tensor_recv_list[1].zero_()

        if local_rank != cp_size - 1:
            ops.append(torch.distributed.irecv(tensor=tensor_recv_list[0], src=next_rank))
            ops.append(torch.distributed.isend(tensor=tensor_send_list[1], dst=next_rank))
        else:
            tensor_recv_list[0].copy_(tensor_send_list[1])

        for op in ops:
            op.wait()

        index = [slice(None)] * rolled_chunks[0].dim()
        index[dims] = shifts
        for chunk, recv in zip(rolled_chunks, tensor_recv_list):
            chunk[tuple(index)] = recv

        seq_result = torch.cat(rolled_chunks, dim=dims)

        # update the rolled tensor
        rolled_tensor[..., local_start_idx:local_end_idx] = seq_result

    return rolled_tensor, rolled_tensor.sum()


class MTPLossLoggingHelper:
    """Helper class for logging MTP losses."""

    tracker = {}

    @staticmethod
    def save_loss_to_tracker(
        loss: torch.Tensor,
        layer_number: int,
        num_layers: int,
        reduce_group: torch.distributed.ProcessGroup = None,
        avg_group: torch.distributed.ProcessGroup = None,
    ):
        """Save the mtp loss for logging.
        Args:
            loss (torch.Tensor): The loss tensor.
            layer_number (int): Layer index of the loss.
            num_layers (int): The number of total layers.
            reduce_group (torch.distributed.ProcessGroup): The group for reducing the loss.
            mean_group (torch.distributed.ProcessGroup): The group for averaging the loss.
        """
        # Skip mtp loss logging if layer_number is None.
        if layer_number is None:
            return

        tracker = MTPLossLoggingHelper.tracker
        if "values" not in tracker:
            tracker["values"] = torch.zeros(num_layers, device=torch.cuda.current_device())
        tracker["values"][layer_number] += loss.detach()
        tracker["reduce_group"] = reduce_group
        tracker["avg_group"] = avg_group

    def clean_loss_in_tracker():
        """Clear the mtp losses."""
        tracker = MTPLossLoggingHelper.tracker
        tracker["values"].zero_()
        tracker["reduce_group"] = None
        tracker["avg_group"] = None

    def reduce_loss_in_tracker():
        """Collect and reduce the mtp losses across ranks."""
        tracker = MTPLossLoggingHelper.tracker
        if "values" not in tracker:
            return
        values = tracker["values"]
        # Reduce mtp losses across ranks.
        if tracker.get('reduce_group') is not None:
            torch.distributed.all_reduce(values, group=tracker.get('reduce_group'))
        if tracker.get('avg_group') is not None:
            torch.distributed.all_reduce(
                values, group=tracker['avg_group'], op=torch.distributed.ReduceOp.AVG
            )

    def track_mtp_metrics(loss_scale, iteration, writer, wandb_writer=None, total_loss_dict=None):
        """Track the Multi-Token Prediction (MTP) metrics for logging."""
        MTPLossLoggingHelper.reduce_loss_in_tracker()
        tracker = MTPLossLoggingHelper.tracker
        if "values" not in tracker:
            return
        mtp_losses = tracker["values"] * loss_scale
        mtp_num_layers = mtp_losses.shape[0]
        for i in range(mtp_num_layers):
            name = f"mtp_{i+1} loss"
            loss = mtp_losses[i]
            if total_loss_dict is not None:
                if name in total_loss_dict:
                    total_loss_dict[name] += loss
                else:
                    total_loss_dict[name] = loss
            if writer is not None:
                writer.add_scalar(name, loss, iteration)
            if wandb_writer is not None:
                wandb_writer.log({f"{name}": loss}, iteration)

        MTPLossLoggingHelper.clean_loss_in_tracker()


@dataclass
class MultiTokenPredictionLayerSubmodules:
    """
    Dataclass for specifying the submodules of a MultiTokenPrediction module.

    Args:
        hnorm (Union[ModuleSpec, type]): Specification or instance of the
             hidden states normalization to be applied.
        enorm (Union[ModuleSpec, type]): Specification or instance of the
            embedding normalization to be applied.
        eh_proj (Union[ModuleSpec, type]): Specification or instance of the
            linear projection to be applied.
        transformer_layer (Union[ModuleSpec, type]): Specification
            or instance of the transformer block to be applied.
    """

    enorm: Union[ModuleSpec, type] = None
    hnorm: Union[ModuleSpec, type] = None
    eh_proj: Union[ModuleSpec, type] = None
    transformer_layer: Union[ModuleSpec, type] = None
    layer_norm: Union[ModuleSpec, type] = None


def get_mtp_layer_spec(
    transformer_layer_spec: ModuleSpec, use_transformer_engine: bool
) -> ModuleSpec:
    """Get the MTP layer spec.

    Returns:
        ModuleSpec: Module specification with TE modules
    """
    return get_mtp_layer_spec_for_backend(
        transformer_layer_spec,
        backend=TESpecProvider() if use_transformer_engine else LocalSpecProvider(),
    )


def get_mtp_layer_spec_for_backend(
    transformer_layer_spec: ModuleSpec, backend: BackendSpecProvider
) -> ModuleSpec:
    """Get the MTP layer spec.

    Returns:
        ModuleSpec: Module specification with modules from the backend.
    """
    column_parallel_linear_impl: type = backend.column_parallel_linear()
    layer_norm_impl: type = backend.layer_norm()
    mtp_layer_spec = ModuleSpec(
        module=MultiTokenPredictionLayer,
        submodules=MultiTokenPredictionLayerSubmodules(
            enorm=layer_norm_impl,
            hnorm=layer_norm_impl,
            eh_proj=column_parallel_linear_impl,
            transformer_layer=transformer_layer_spec,
            layer_norm=layer_norm_impl,
        ),
    )
    return mtp_layer_spec


def get_mtp_layer_offset(config: TransformerConfig) -> int:
    """Get the offset of the MTP layer."""
    # Currently, we only support put all of MTP layers on the last pipeline stage.
    return 0


def get_mtp_num_layers_to_build(
    config: TransformerConfig, vp_stage: Optional[int] = None, pp_rank: Optional[int] = None
) -> int:
    """Get the number of MTP layers to build."""
    # Currently, we only support put all of MTP layers on the last pipeline stage.
    vp_size = config.virtual_pipeline_model_parallel_size
    if pp_rank is None:
        pp_rank = parallel_state.get_pipeline_model_parallel_rank()
    is_last_pp_stage = pp_rank == config.pipeline_model_parallel_size - 1
    if is_vp_last_stage(vp_stage=vp_stage, vp_size=vp_size) and is_last_pp_stage:
        return config.mtp_num_layers if config.mtp_num_layers else 0
    else:
        return 0


class MTPLossAutoScaler(torch.autograd.Function):
    """An AutoScaler that triggers the backward pass and scales the grad for mtp loss."""

    main_loss_backward_scale: torch.Tensor = torch.tensor(1.0)

    @staticmethod
    def forward(ctx, output: torch.Tensor, mtp_loss: torch.Tensor):
        """Preserve the mtp by storing it in the context to avoid garbage collection.

        Args:
            output (torch.Tensor): The output tensor.
            mtp_loss (torch.Tensor): The mtp loss tensor.

        Returns:
            torch.Tensor: The output tensor.
        """
        ctx.save_for_backward(mtp_loss)
        return output

    @staticmethod
    def backward(ctx, grad_output: torch.Tensor):
        """Compute and scale the gradient for mtp loss..

        Args:
            grad_output (torch.Tensor): The gradient of the output.

        Returns:
            Tuple[torch.Tensor, torch.Tensor]: The gradient of the output, scaled mtp loss
                                               gradient.
        """
        (mtp_loss,) = ctx.saved_tensors
        mtp_loss_backward_scale = MTPLossAutoScaler.main_loss_backward_scale
        scaled_mtp_loss_grad = torch.ones_like(mtp_loss) * mtp_loss_backward_scale
        return grad_output, scaled_mtp_loss_grad

    @staticmethod
    def set_loss_scale(scale: torch.Tensor):
        """set the scale of the mtp loss.

        Args:
            scale (torch.Tensor): The scale value to set. Please ensure that the scale passed in
                                  matches the scale of the main_loss.
        """
        MTPLossAutoScaler.main_loss_backward_scale = scale


class MultiTokenPredictionLayer(MegatronModule):
    """The implementation for Multi-Token Prediction (MTP) which extends
    the prediction scope to multiple future tokens at each position.

    This MTP implementation sequentially predict additional tokens and keep the complete
    causal chain at each prediction depth, by using D sequential modules to predict
    D additional tokens.

    The k-th MTP module consists of a shared embedding layer, a projection matrix,
    a Transformer block, and a shared output head.

    For the i-th input token at the (k - 1)-th prediction depth, we first combine
    the representation of the i-th token and the embedding of the (i + K)-th token with
    the linear projection. The combined serves as the input of the Transformer block at
    the k-th depth to produce the output representation.

    for more information, please refer to DeepSeek-V3 Technical Report
    https://github.com/deepseek-ai/DeepSeek-V3/blob/main/DeepSeek_V3.pdf
    """

    def __init__(
        self,
        config: TransformerConfig,
        submodules: MultiTokenPredictionLayerSubmodules,
        layer_number: int = 1,
        vp_stage: Optional[int] = None,
        pg_collection: Optional[ProcessGroupCollection] = None,
    ):
        super().__init__(config=config)
        self.sequence_parallel = config.sequence_parallel
        self.submodules = submodules
        self.layer_number = layer_number
        self.vp_stage = vp_stage
        self.cp_group = pg_collection.cp

        self_attention_spec = self.submodules.transformer_layer.submodules.self_attention
        attn_mask_type = self_attention_spec.params.get('attn_mask_type', '')
        assert attn_mask_type in SUPPORTED_ATTN_MASK, (
            f"Multi-Token Prediction (MTP) is not jet supported with "
            + f"{attn_mask_type} attention mask type."
            + f"The supported attention mask types are {SUPPORTED_ATTN_MASK}."
        )

        self.enorm = build_module(
            self.submodules.enorm,
            config=self.config,
            hidden_size=self.config.hidden_size,
            eps=self.config.layernorm_epsilon,
        )

        self.hnorm = build_module(
            self.submodules.hnorm,
            config=self.config,
            hidden_size=self.config.hidden_size,
            eps=self.config.layernorm_epsilon,
        )

        # For the linear projection at the (k - 1)-th MTP layer, the input is the concatenation
        # of the i-th token's hidden states and the (i + K)-th token's decoder input,
        # so the input's shape is [s, b, 2*h].
        # The output will be send to the following transformer layer,
        # so the output's shape should be [s, b, h].
        self.eh_proj = build_module(
            self.submodules.eh_proj,
            self.config.hidden_size * 2,
            self.config.hidden_size,
            config=self.config,
            init_method=self.config.init_method,
            gather_output=False,
            bias=False,
            skip_bias_add=False,
            is_expert=False,
        )
        self.transformer_layer = build_module(
            self.submodules.transformer_layer, config=self.config, vp_stage=vp_stage
        )

        self.final_layernorm = build_module(
            self.submodules.layer_norm,
            config=self.config,
            hidden_size=self.config.hidden_size,
            eps=self.config.layernorm_epsilon,
        )
        self.offload_context = nullcontext()

    def _get_embeddings(
        self,
        input_ids: torch.Tensor,
        position_ids: torch.Tensor,
        embedding: Callable,
        hidden_states: torch.Tensor,
        packed_seq_params: Optional[PackedSeqParams] = None,
    ):
        """
        Preprocesses input data for the Multi-Token Prediction (MTP) layers.

        This function computes the decoder input and sends updated input_ids and position_ids to
        the next layer.

        Args:
            input_ids (torch.Tensor): The input token IDs.
            position_ids (torch.Tensor): The position IDs corresponding to the input tokens.
            embedding (Callable): The embedding module
                from gpt model to compute the decoder input.
            hidden_states (torch.Tensor): hidden states tensor of shape [s, b, h] where s is the
                sequence length, b is the batch size, and h is the hidden size.
            packed_seq_params (PackedSeqParams): Parameters for packed sequence processing.
        """
        # Calc logits for the current Multi-Token Prediction (MTP) layers.
        input_ids, _ = roll_tensor(
            input_ids,
            shifts=-1,
            dims=-1,
            cp_group=self.cp_group,
            packed_seq_params=packed_seq_params,
        )
        position_ids, _ = roll_tensor(
            position_ids,
            shifts=-1,
            dims=-1,
            cp_group=self.cp_group,
            packed_seq_params=packed_seq_params,
        )
        # embedding
        decoder_input = embedding(input_ids=input_ids, position_ids=position_ids)

        hidden_states = make_viewless_tensor(inp=hidden_states, requires_grad=True, keep_graph=True)

        return input_ids, position_ids, decoder_input, hidden_states

    def _concat_embeddings(self, hidden_states: torch.Tensor, decoder_input: torch.Tensor):
        """
        Concatenate the tokens before sending to transformer layer.
        """
        decoder_input = self.enorm(decoder_input)
        decoder_input = make_viewless_tensor(inp=decoder_input, requires_grad=True, keep_graph=True)
        hidden_states = self.hnorm(hidden_states)
        hidden_states = make_viewless_tensor(inp=hidden_states, requires_grad=True, keep_graph=True)
        # At the (k - 1)-th MTP module, concatenates the i-th token's hidden_states
        # and the (i + K)-th token's embedding, and combine them with linear projection.
        hidden_states = torch.cat((decoder_input, hidden_states), -1)
        hidden_states, _ = self.eh_proj(hidden_states)
        # For tensor parallel we need to gather the tensor across the model-parallel
        # ranks after the linear projection. This used to call
        # `all_gather_last_dim_from_tensor_parallel_region`, but that utility reduces
        # the gradient in backward pass and was therefore incorrect in this context.
        # It has been replaced with the correct `gather_from_tensor_model_parallel_region`.
        hidden_states = gather_from_tensor_model_parallel_region(hidden_states)
        # For sequence parallel, scatter after linear_fc and before transformer layer.
        if self.sequence_parallel:
            hidden_states = scatter_to_sequence_parallel_region(hidden_states)
        return hidden_states

    def _proj_and_transformer_layer(
        self,
        hidden_states: Tensor,
        decoder_input: Tensor,
        attention_mask: Optional[torch.Tensor] = None,
        context: Optional[torch.Tensor] = None,
        context_mask: Optional[torch.Tensor] = None,
        rotary_pos_emb: Optional[torch.Tensor] = None,
        rotary_pos_cos: Optional[torch.Tensor] = None,
        rotary_pos_sin: Optional[torch.Tensor] = None,
        attention_bias: Optional[torch.Tensor] = None,
        inference_params: Optional[InferenceParams] = None,
        packed_seq_params: Optional[PackedSeqParams] = None,
        sequence_len_offset: Optional[torch.Tensor] = None,
    ) -> torch.Tensor:
        """
        Concatenates embeddings with hidden states and then applies transformer layer forward.
        """
        if self.config.sequence_parallel:
            rng_context = tensor_parallel.get_cuda_rng_tracker().fork()
        else:
            rng_context = nullcontext()

        # Unlike transformer_block.py which needs to support mixed-precision in
        # different layers,currently MTP only use global fp8 context.
        if self.config.fp8:
            fp8_context = get_fp8_context(self.config)
            transformer_layer_fp8_context = get_fp8_context(self.config)
        else:
            fp8_context = nullcontext()
            transformer_layer_fp8_context = nullcontext()

        # TODO: currently ignoring FP4 in MTP layers because we need more numerical validation

        with rng_context:
            with fp8_context:
                hidden_states = self._concat_embeddings(hidden_states, decoder_input)

            # Use a separate fp8 context for the transformer layer. This is to ensure that when the
            # transformer layer is cudagraphed, the FP8GlobalStateManager.is_first_fp8_module() is
            # True so that the fp8 weight caching can be triggered correctly.
            with transformer_layer_fp8_context:
                hidden_states, _ = self.transformer_layer(
                    hidden_states=hidden_states,
                    attention_mask=attention_mask,
                    context=context,
                    context_mask=context_mask,
                    rotary_pos_emb=rotary_pos_emb,
                    rotary_pos_cos=rotary_pos_cos,
                    rotary_pos_sin=rotary_pos_sin,
                    attention_bias=attention_bias,
                    inference_params=inference_params,
                    packed_seq_params=packed_seq_params,
                    sequence_len_offset=sequence_len_offset,
                )

        hidden_states = self._postprocess(hidden_states)

        return hidden_states

    def _postprocess(self, hidden_states: torch.Tensor):
        """
        Postprocesses the output of the transformer layers.
        """

        # Layer norm before shared head layer.
        hidden_states = self.final_layernorm(hidden_states)
        # TENorm produces a "viewed" tensor. This will result in schedule.py's
        # deallocate_output_tensor() throwing an error, so a viewless tensor is
        # created to prevent this.
        hidden_states = make_viewless_tensor(inp=hidden_states, requires_grad=True, keep_graph=True)

        return hidden_states

    def _checkpointed_forward(self, forward_func, *args, **kwargs):
        def checkpoint_handler():
            """Determines whether to use the `te_checkpoint` or `tensor_parallel.checkpoint`"""
            if self.config.fp8:
                from megatron.core.extensions.transformer_engine import te_checkpoint

                return te_checkpoint(
                    forward_func,
                    self.config.distribute_saved_activations,
                    tensor_parallel.random.get_cuda_rng_tracker,
                    parallel_state.get_tensor_model_parallel_group(),
                    *args,
                    **kwargs,
                )
            else:
                return tensor_parallel.checkpoint(
                    forward_func, self.config.distribute_saved_activations, *args, *kwargs.values()
                )

        if self.config.recompute_method == 'uniform':
            # Uniformly divide the total number of Transformer layers and checkpoint
            # the input activation of each divided chunk.
            # A method to further reduce memory usage reducing checkpoints.
            assert (
                self.config.recompute_num_layers == 1
            ), "recompute_num_layers must be 1 for MTP recompute"
            outputs = checkpoint_handler()
        elif self.config.recompute_method == 'block':
            # TODO: implement block-based recompute for MTP
            warnings.warn(
                "recompute_method == 'block' is not supported for MTP yet." " Skipping recompute."
            )
            outputs = forward_func(*args, **kwargs)
        else:
            raise ValueError("Invalid activation recompute method.")

        return outputs

    def forward(
        self,
        input_ids: Tensor,
        position_ids: Tensor,
        hidden_states: Tensor,
        attention_mask: Tensor,
        context: Tensor = None,
        context_mask: Tensor = None,
        rotary_pos_emb: Tensor = None,
        rotary_pos_cos: Tensor = None,
        rotary_pos_sin: Tensor = None,
        attention_bias: Tensor = None,
        inference_params: InferenceParams = None,
        packed_seq_params: PackedSeqParams = None,
        sequence_len_offset: Tensor = None,
        embedding=None,
    ):
        """
        Execute the forward pass through the Multi-Token Prediction (MTP) layer.

        Args:
            input_ids (Tensor): Input token IDs .
            position_ids (Tensor): Positional IDs of the input tokens.
            hidden_states (Tensor): Hidden states tensor of shape [s, b, h] where s is the
                sequence length, b is the batch size, and h is the hidden size.
            attention_mask (Tensor): Boolean tensor of shape [1, 1, s, s] for masking
                self-attention.
            context (Tensor, optional): Context tensor for cross-attention, if applicable.
            context_mask (Tensor, optional): Mask for cross-attention context, if applicable.
            rotary_pos_emb (Tensor, optional): Rotary positional embeddings.
            rotary_pos_cos (Tensor, optional): Cosine component of rotary positional embeddings.
            rotary_pos_sin (Tensor, optional): Sine component of rotary positional embeddings.
            sequence_len_offset (Tensor, optional): Offset for sequence length, if applicable.
            embedding (Callable): The embedding module from gpt model to compute the decoder input.

        Returns:
            Union[Tensor, Tuple[Tensor, Tensor]]: The output hidden states tensor of shape
            [s, b, h], and optionally the updated context tensor if cross-attention is used.
        """
        assert context is None, f"multi token prediction + cross attention is not yet supported."

        input_ids, position_ids, decoder_input, hidden_states = self._get_embeddings(
            input_ids=input_ids,
            position_ids=position_ids,
            embedding=embedding,
            hidden_states=hidden_states,
            packed_seq_params=packed_seq_params,
        )

        if self.config.recompute_granularity == 'full' and self.training:
            hidden_states = self._checkpointed_forward(
                self._proj_and_transformer_layer,
                hidden_states=hidden_states,
                decoder_input=decoder_input,
                attention_mask=attention_mask,
                context=context,
                context_mask=context_mask,
                rotary_pos_emb=rotary_pos_emb,
                rotary_pos_cos=rotary_pos_cos,
                rotary_pos_sin=rotary_pos_sin,
                attention_bias=attention_bias,
                inference_params=inference_params,
                packed_seq_params=packed_seq_params,
                sequence_len_offset=sequence_len_offset,
            )
        else:
            hidden_states = self._proj_and_transformer_layer(
                hidden_states=hidden_states,
                decoder_input=decoder_input,
                attention_mask=attention_mask,
                context=context,
                context_mask=context_mask,
                rotary_pos_emb=rotary_pos_emb,
                rotary_pos_cos=rotary_pos_cos,
                rotary_pos_sin=rotary_pos_sin,
                attention_bias=attention_bias,
                inference_params=inference_params,
                packed_seq_params=packed_seq_params,
                sequence_len_offset=sequence_len_offset,
            )

        return hidden_states, input_ids, position_ids

    def sharded_state_dict(
        self, prefix: str = '', sharded_offsets: tuple = (), metadata: Optional[dict] = None
    ) -> ShardedStateDict:
        """
        Generate a sharded state dictionary for the multi token prediction layer.

        Args:
            prefix (str, optional): Prefix to be added to all keys in the state dict.
            sharded_offsets (tuple, optional): Tuple of sharding offsets.
            metadata (Optional[dict], optional): Additional metadata for sharding.

        Returns:
            ShardedStateDict: A dictionary containing the sharded state of the multi
            token prediction layer.
        """
        sharded_state_dict = super().sharded_state_dict(prefix, sharded_offsets, metadata)
        return sharded_state_dict


@dataclass
class MultiTokenPredictionBlockSubmodules:
    """
    Dataclass for specifying the submodules of a multi token prediction block.

    This class defines the structure for configuring the layers, allowing for
    flexible and customizable architecture designs.

    Args:
        layer_specs (List[ModuleSpec], optional): A list of module specifications for
            the layers within the multi token prediction block. Each specification typically
            defines a complete multi token prediction layer (e.g., shared embedding,
            projection matrix, transformer block, shared output head).
    """

    layer_specs: List[ModuleSpec] = None


def _get_mtp_block_submodules(
    config: TransformerConfig, spec: Union[MultiTokenPredictionBlockSubmodules, ModuleSpec]
) -> MultiTokenPredictionBlockSubmodules:
    """
    Retrieve or construct MultiTokenPredictionBlockSubmodules based on the provided specification.

    Args:
        config (TransformerConfig): Configuration object for the transformer model.
        spec (Union[MultiTokenPredictionBlockSubmodules, ModuleSpec]): Specification for the
            multi token prediction block submodules.
            Can be either a MultiTokenPredictionBlockSubmodules instance or a ModuleSpec.

    Returns:
        MultiTokenPredictionBlockSubmodules: The submodules for the multi token prediction block.
    """

    # Transformer block submodules.
    if isinstance(spec, MultiTokenPredictionBlockSubmodules):
        return spec
    elif isinstance(spec, ModuleSpec):
        if issubclass(spec.module, MultiTokenPredictionBlock):
            return spec.submodules
        else:
            raise Exception(f"specialize for {spec.module.__name__}.")
    else:
        raise Exception(f"specialize for {type(spec).__name__}.")


class MultiTokenPredictionBlock(MegatronModule):
    """The implementation for Multi-Token Prediction (MTP) which extends
    the prediction scope to multiple future tokens at each position.

    This MTP implementation sequentially predict additional tokens and keep the complete
    causal chain at each prediction depth, by using D sequential modules to predict
    D additional tokens.

    The k-th MTP module consists of a shared embedding layer, a projection matrix,
    a Transformer block, and a shared output head.

    For the i-th input token at the (k - 1)-th prediction depth, we first combine
    the representation of the i-th token and the embedding of the (i + K)-th token with
    the linear projection. The combined serves as the input of the Transformer block at
    the k-th depth to produce the output representation.

    for more information, please refer to DeepSeek-V3 Technical Report
    https://github.com/deepseek-ai/DeepSeek-V3/blob/main/DeepSeek_V3.pdf
    """

    def __init__(
        self,
        config: TransformerConfig,
        spec: Union[TransformerBlockSubmodules, ModuleSpec],
        vp_stage: Optional[int] = None,
        pg_collection: ProcessGroupCollection = None,
    ):
        super().__init__(config=config)
        self.submodules = _get_mtp_block_submodules(config, spec)
        self.mtp_loss_scaling_factor = config.mtp_loss_scaling_factor
        self.vp_stage = vp_stage

        # Initialize Context Parallelism (CP) support for MTP
        # This enables MTP to work with CP > 1 by providing the CP process group
        # to the roll_tensor function for proper boundary communication
        if pg_collection is None:
            # Use default MPU process groups if not provided
            pg_collection = ProcessGroupCollection.use_mpu_process_groups(required_pgs=['cp'])
        else:
            # Ensure the provided process groups include CP
            assert hasattr(
                pg_collection, 'cp'
            ), "MultiTokenPredictionBlock pg_collection must have cp process group"

        self._build_layers(pg_collection)
        assert len(self.layers) > 0, "MultiTokenPredictionBlock must have at least one layer."
        self.cp_group = pg_collection.cp

    def _build_layers(self, pg_collection):
        def build_layer(layer_spec, layer_number):
            fp8_init_context = get_fp8_context(self.config, is_init=True)
            with fp8_init_context:
                module = build_module(
                    layer_spec,
                    config=self.config,
                    layer_number=layer_number,
                    vp_stage=self.vp_stage,
                    pg_collection=pg_collection,
                )
            return module

        self.layers = torch.nn.ModuleList(
            [
                build_layer(layer_spec, i + 1)
                for i, layer_spec in enumerate(self.submodules.layer_specs)
            ]
        )

    def forward(
        self,
        input_ids: Tensor,
        position_ids: Tensor,
        hidden_states: Tensor,
        attention_mask: Tensor,
        context: Tensor = None,
        context_mask: Tensor = None,
        rotary_pos_emb: Tensor = None,
        rotary_pos_cos: Tensor = None,
        rotary_pos_sin: Tensor = None,
        attention_bias: Tensor = None,
        inference_params: InferenceParams = None,
        packed_seq_params: PackedSeqParams = None,
        sequence_len_offset: Tensor = None,
        extra_block_kwargs: dict = None,
        embedding=None,
    ) -> Tensor:
        """
        Perform the forward pass through all of the MTP modules.

        Args:
            hidden_states (Tensor): Hidden states for input token with the shape [s, b, h]
                where s is the sequence length, b is the batch size, and h is the hidden size.
            attention_mask (Tensor): Boolean tensor of shape [1, 1, s, s] for masking
                self-attention.

        Returns:
            (Tensor): The mtp loss tensor of shape [b, s].
        """
        # get hidden states from previous mtp stages
        offset = get_mtp_layer_offset(self.config)
        hidden_states_list = list(torch.chunk(hidden_states, 1 + offset, dim=0))
        hidden_states = hidden_states_list[offset]
        for layer_number in range(len(self.layers)):
            (hidden_states, input_ids, position_ids) = self.layers[layer_number](
                input_ids=input_ids,
                position_ids=position_ids,
                hidden_states=hidden_states,
                attention_mask=attention_mask,
                inference_params=inference_params,
                rotary_pos_emb=rotary_pos_emb,
                rotary_pos_cos=rotary_pos_cos,
                rotary_pos_sin=rotary_pos_sin,
                packed_seq_params=packed_seq_params,
                sequence_len_offset=sequence_len_offset,
                embedding=embedding,
                **(extra_block_kwargs or {}),
            )

            # append the output hidden states of the current mtp layer
            # to the hidden_states_list
            hidden_states_list.append(hidden_states)

        # concat the hidden states of all mtp layers
        hidden_states = torch.cat(hidden_states_list, dim=0)
        return hidden_states

    def sharded_state_dict(
        self, prefix: str = '', sharded_offsets: tuple = (), metadata: Optional[dict] = None
    ) -> ShardedStateDict:
        """
        Generate a sharded state dictionary for the multi token prediction module.

        Args:
            prefix (str, optional): Prefix to be added to all keys in the state dict.
            sharded_offsets (tuple, optional): Tuple of sharding offsets.
            metadata (Optional[dict], optional): Additional metadata for sharding.

        Returns:
            ShardedStateDict: A dictionary containing the sharded state of the multi
            token prediction module.
        """
        sharded_state_dict = super().sharded_state_dict(prefix, sharded_offsets, metadata)
        layer_prefix = f'{prefix}layers.'
        for layer in self.layers:
            offset = get_mtp_layer_offset(self.config)
            sharded_prefix = f'{layer_prefix}{layer.layer_number - 1 }.'

            state_dict_prefix = f'{layer_prefix}{layer.layer_number - 1 - offset}.'
            sharded_pp_offset = []
            layer_sharded_state_dict = layer.sharded_state_dict(
                state_dict_prefix, sharded_pp_offset, metadata
            )
            replace_prefix_for_sharding(layer_sharded_state_dict, state_dict_prefix, sharded_prefix)
            sharded_state_dict.update(layer_sharded_state_dict)
        return sharded_state_dict<|MERGE_RESOLUTION|>--- conflicted
+++ resolved
@@ -57,13 +57,8 @@
     sharded_state_dict: ShardedStateDict,
     word_emb_weight: Tensor,
     word_emb_weight_key: str,
-<<<<<<< HEAD
     tp_group: torch.distributed.ProcessGroup,
     dp_cp_group: torch.distributed.ProcessGroup,
-=======
-    tp_group: torch.distributed.ProcessGroup = None,
-    dp_cp_group: torch.distributed.ProcessGroup = None,
->>>>>>> 4bdd7b10
 ) -> None:
     """tie the embedding of the mtp processing stage in a given sharded state dict.
 
@@ -97,13 +92,8 @@
     sharded_state_dict: ShardedStateDict,
     output_layer_weight: Tensor,
     output_layer_weight_key: str,
-<<<<<<< HEAD
     tp_group: torch.distributed.ProcessGroup,
     dp_cp_group: torch.distributed.ProcessGroup,
-=======
-    tp_group: torch.distributed.ProcessGroup = None,
-    dp_cp_group: torch.distributed.ProcessGroup = None,
->>>>>>> 4bdd7b10
 ) -> None:
     """tie the output layer of the mtp processing stage in a given sharded state dict.
 
