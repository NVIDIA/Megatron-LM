--- conflicted
+++ resolved
@@ -28,9 +28,6 @@
 from megatron.core.utils import WrappedTensor, deprecate_inference_params, make_viewless_tensor
 
 try:
-<<<<<<< HEAD
-    import transformer_engine # pylint: disable=unused-import
-=======
     import transformer_engine.pytorch as te  # pylint: disable=unused-import
 
     HAVE_TE = True
@@ -48,7 +45,6 @@
 te_checkpoint = None
 
 if HAVE_TE:
->>>>>>> 3149f23b
     from megatron.core.extensions.transformer_engine import (
         TENorm,
         get_cpu_offload_context,
@@ -57,18 +53,11 @@
 
     LayerNormImpl = TENorm
 
-<<<<<<< HEAD
-        from megatron.core.fusions.fused_layer_norm import FusedLayerNorm
-        LayerNormImpl = FusedLayerNorm
-    except ImportError:
-        from megatron.core.transformer.torch_norm import WrappedTorchNorm
-=======
 elif HAVE_APEX:
     LayerNormImpl = FusedLayerNorm
 
 else:
     from megatron.core.transformer.torch_norm import WrappedTorchNorm
->>>>>>> 3149f23b
 
     LayerNormImpl = WrappedTorchNorm
 
