--- conflicted
+++ resolved
@@ -1001,11 +1001,8 @@
         if self.moe_enable_deepep:
             if self.moe_token_dispatcher_type != "flex":
                 raise ValueError("DeepEP backend is only supported with flex token dispatcher.")
-<<<<<<< HEAD
-=======
             if self.moe_flex_dispatcher_backend == "hybridep":
                 raise ValueError("Only one backend is supported for flex token dispatcher.")
->>>>>>> 31f5049e
             self.moe_flex_dispatcher_backend = "deepep"
             warnings.warn(
                 "moe_enable_deepep is deprecated."
@@ -1880,13 +1877,6 @@
                     f"the number of layers ({self.num_layers})"
                 )
 
-<<<<<<< HEAD
-        if self.sparse_attention_type is not None:
-            assert (
-                self.context_parallel_size == 1
-            ), "Currently context parallelism is not supported by DSAttention!"
-            assert not self.apply_rope_fusion, "RoPE fusion is not supported for DSAttention"
-=======
         if self.fallback_to_eager_attn:
             assert self.transformer_impl == "transformer_engine", (
                 f"fallback_to_eager_attn is only available with transformer_engine implementation,"
@@ -1905,7 +1895,12 @@
                         f"fallback_to_eager_attn only supports all_gather communication type "
                         f"for context parallelism, but got {self.cp_comm_type=} instead."
                     )
->>>>>>> 31f5049e
+        
+        if self.sparse_attention_type is not None:
+            assert (
+                self.context_parallel_size == 1
+            ), "Currently context parallelism is not supported by DSAttention!"
+            assert not self.apply_rope_fusion, "RoPE fusion is not supported for DSAttention"
 
 
 @dataclass
