--- conflicted
+++ resolved
@@ -1193,11 +1193,7 @@
             if self.recompute_granularity:
                 raise ValueError("CUDA graphs not supported with activation recomputation.")
 
-<<<<<<< HEAD
-        if self.moe_token_dispatcher_type in ['allgather']:
-=======
         if self.moe_token_dispatcher_type in ["allgather"]:
->>>>>>> 3450806c
             if self.variable_seq_lengths is True:
                 raise ValueError(
                     f"Token dispatcher type: {self.moe_token_dispatcher_type} does not support "
