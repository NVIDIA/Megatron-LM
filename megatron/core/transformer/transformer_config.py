# Copyright (c) 2024, NVIDIA CORPORATION. All rights reserved.

import warnings
from dataclasses import dataclass
from typing import Callable, List, Literal, Optional, Tuple, Union

import torch
import torch.nn.functional as F

from megatron.core.enums import Fp8Recipe
from megatron.core.quantization.quant_config import RecipeConfig
from megatron.core.transformer.enums import AttnBackend
from megatron.core.transformer.pipeline_parallel_layer_layout import PipelineParallelLayerLayout

from ..fusions.fused_bias_geglu import quick_gelu
from ..model_parallel_config import ModelParallelConfig
from ..utils import (
    get_te_version,
    init_method_normal,
    is_te_min_version,
    is_torch_min_version,
    scaled_init_method_normal,
)

try:
    from packaging.version import Version as PkgVersion

    HAVE_PACKAGING = True
except ImportError:
    HAVE_PACKAGING = False


@dataclass
class TransformerConfig(ModelParallelConfig):
    """Configuration object for megatron-core transformers.

    The initialization function has an argument for each parameter,
    including those in ModelParallelConfig.
    """

    ####################
    # model architecture
    ####################

    num_layers: int = 0
    """Number of transformer layers in a transformer block."""

    mtp_num_layers: Optional[int] = None
    """Number of Multi-Token Prediction (MTP) Layers."""

    mtp_loss_scaling_factor: Optional[float] = None
    """Weighting factor of Multi-Token Prediction (MTP) loss."""

    num_layers_in_first_pipeline_stage: Optional[int] = None
    """Number of transformer layers on first pipeline stage.
    None implies equal layer division across PP ranks."""

    num_layers_in_last_pipeline_stage: Optional[int] = None
    """Number of transformer layers on last pipeline stage.
    None implies equal layer division across PP ranks."""

    pipeline_model_parallel_layout: Optional[Union[str, list, PipelineParallelLayerLayout]] = None
    """Custom definition of the pipeline parallel partitioning.
    Support type:
    - str: e.g., 'Et*3|(tt|)*29,m|L'. Stages are split by '|', replicated stages or layers
    can be described with multiplication. Commas can be used cosmetically.
    - list: e.g., [['embedding', 'decoder'], ['decoder', 'decoder', 'decoder', 'loss']].
    - PipelineParallelLayerLayout: a PipelineParallelLayerLayout object.
    If given either a string or a list, it will be transferred into a PipelineParallelLayerLayout
    in post init. Let i = a * pp_size + b, then layout[i] gives a list of the layers 
    in the a-th vpp stage and the b-th pp stage, i.e., vpp(0)pp(0), vpp(0)pp(1), ..., 
    vpp(i)pp(j), vpp(i)pp(j+1), ..., vpp(-1)pp(-2), vpp(-1)pp(-1).
    In the inner lists of layers, 'embedding' or 'E' denotes the embedding layer, 'loss' or 'L'
    denotes the loss function, and 'decoder' or 't' denotes the transformer decoder layer.
    Examples:
        [['embedding', 'decoder'], ['decoder', 'decoder', 'decoder', 'loss']]:
        pp = 2, vpp = None
        pp rank 0 holds: embedding, decoder
        pp rank 1 holds: decoder*3, loss
        'E|(tt|)*2,(t|)*4,mL':
        pp = 2, vpp = 4
        vpp rank 0 pp rank 0 holds: embedding
        vpp rank 0 pp rank 1~2 holds: decoder*2
        vpp rank 0 pp rank 3 holds: decoder
        vpp rank 1 pp rank 0~2 holds: decoder
        vpp rank 1 pp rank 3 holds: mtp, loss"""

    account_for_embedding_in_pipeline_split: bool = False
    """If set, the embedding layer will be treated as a standard transformer
    layer in the context of partition and placement for pipeline parallelism."""

    account_for_loss_in_pipeline_split: bool = False
    """If set, the loss layer will be treated as a standard transformer
    layer in the context of partition and placement for pipeline parallelism."""

    hidden_size: int = 0
    """Transformer hidden size."""

    num_attention_heads: int = 0
    """Number of transformer attention heads."""

    attention_backend: AttnBackend = AttnBackend.auto
    """Attention backend to run. By default we let transformer engine
    decide the best backend to run (except in the case of local).
    If attention backend is local we use the local pytorch implementation in mcore.
    Users can specify exact backend by changing this config. """

    softmax_scale: Optional[float] = None
    """Softmax scale for attention scaling."""

    softmax_type: Literal['vanilla', 'off-by-one', 'learnable'] = 'vanilla'
    """Applies modified softmax from https://www.evanmiller.org/attention-is-off-by-one.html. 
       Supports both TE FusedAttention and local unfused attention. Supports both a fixed offset and 
       and learnable offset."""

    num_query_groups: Optional[int] = None
    """Number of query groups for group query attention. If None, normal attention is used."""

    ffn_hidden_size: Optional[int] = None
    """Transformer Feed-Forward Network hidden size. This is set to 4*hidden_size
    if not provided."""

    kv_channels: Optional[int] = None
    """Projection weights dimension in multi-head attention. This is set to hidden_size //
    num_attention_heads if not provided."""

    hidden_dropout: float = 0.1
    """Dropout probability for transformer hidden state."""

    attention_dropout: float = 0.1
    """Post attention dropout probability."""

    fp32_residual_connection: bool = False
    """If true, move residual connections to fp32."""

    # @jcasper should we keep this option?
    apply_residual_connection_post_layernorm: bool = False
    """If True, uses the original BERT residule connection ordering."""

    layernorm_epsilon: float = 1e-5
    """Epsilon value for any LayerNorm operations."""

    layernorm_zero_centered_gamma: bool = False
    """If set to True, the LayerNorm is adjusted to center the gamma values around 0. This improves
    numerical stability."""

    add_bias_linear: bool = True
    """Include a bias term in all linear layers (QKV projections, after core attention, and two in
    MLP layer)."""

    add_qkv_bias: bool = False
    """Add a bias term only for QKV projections."""

    gated_linear_unit: bool = False
    """Use a gated linear unit for the first linear layer in the MLP."""

    activation_func: Callable = F.gelu
    """Activation function to use for the non-linearity in the MLP."""

    activation_func_fp8_input_store: bool = False
    """Store the input of MLP activation function in FP8 for backprop to save memory.
    The stored input is casted back to the original precision before backprop compuatation."""

    glu_linear_offset: float = 0.0
    """Offset term in the GLU activation function: activation_func(x[0]) * (x[1] + offset). Only 
    used when gated_linear_unit is True"""

    activation_func_clamp_value: Optional[float] = None
    """Clamp the output of the linear_fc1 in the activation function. Only used when activation_func
    is quick_gelu."""

    num_moe_experts: Optional[int] = None
    """Number of experts to use for MoE layer. When set, it replaces MLP with MoE layer. Set to None
    for no MoE."""

    rotary_interleaved: bool = False
    """True is rotate pairs of even and odd dimensions (RoFormer style), False is rotate pairs of
    first half and second half (LLaMa style). Default to False."""

    window_size: Optional[Tuple[int, int]] = None
    """If not None, then will use sliding window attention. The size of the window is specified by
    the numbers inside the tuple; -1 is special value meaning "infinite window size"."""

    normalization: str = "LayerNorm"
    """Which norm to use for normalization layers, valid options are `LayerNorm` and `RMSNorm`."""

    qk_layernorm: bool = False
    """Whether to apply `normalization` type of normalization to the query and key embeddings."""

    test_mode: bool = False
    """Whether to run real-time tests."""

    calculate_per_token_loss: bool = False
    """Whether cross entropy loss is calculated over the actual number of non-padded tokens in the
    global batch, versus the default behavior of assuming all tokens are non-padded."""

    multi_latent_attention: bool = False
    """Whether to use multi-latent attention."""

    no_rope_freq: Optional[Union[int, List[int]]] = None
    """Controls which layers perform Rotary Position Embedding (RoPE). Accepts either:
    An integer N: Creates a pattern where RoPE is skipped every N-1 layers. For example,
    no_rope=4 means RoPE is applied for 3 layers, then skipped for 1 layer, repeating this pattern.
    A list of integers: Defines a custom pattern where 1 means skip RoPE and 0 means apply RoPE.
    For example, [0,1,1,0] means: apply RoPE, skip RoPE, skip RoPE, apply RoPE."""

    moe_deepep_num_sms: int = 20
    """Number of SMs to use for DeepEP."""

    ####################
    # initialization
    ####################
    init_method: Optional[Callable] = None
    """Method to initialize weights. Note that bias is always set to zero. Should be a function that
    takes a single Tensor and initializes it. If None, will be set to
    megatron.core.utils.init_method_normal(init_method_std) which is torch nn init normal with
    mean=0.0 and std=init_method_std."""

    output_layer_init_method: Optional[Callable] = None
    """Method to initialize weights of the output layer of both attention and MLP blocks. If None,
    will be set to megatron.core.utils.scaled_init_method_normal(init_method_std) which is torch nn
    init normal with mean=0.0 and std=init_method_std / math.sqrt(2.0 * num_layers)."""

    init_method_std: float = 0.02
    """Standard deviation of the zero mean normal for the default initialization method, not used if
    init_method and output_layer_init_method are provided."""

    embedding_init_method: Optional[Callable] = None
    """
    Method to initialize weights of the embedding layer. If None, will be set as described 
    in init_method above.
    """

    embedding_init_method_std: Optional[float] = None
    """
    Standard deviation of the zero mean normal for the default initialization method for the 
    embedding layer. If None, will be set to init_method_std.
    """

    init_model_with_meta_device: bool = False
    """
    If True, initializes the model with the meta device. This is helpful for
    training of very large models. This feature is only works when megatron fsdp is turned on.
    """

    ####################
    # mixed-precision
    ####################
    apply_query_key_layer_scaling: bool = False
    """If true, scale Q * K^T by 1 / layer-number. This improve numeric stability when training with
    fp16."""

    attention_softmax_in_fp32: bool = True
    """If True, run attention masking and softmax in fp32. This should be True if
    apply_query_key_layer_scaling is True."""

    disable_bf16_reduced_precision_matmul: bool = False
    """If True, sets torch.backends.cuda.matmul.allow_bf16_reduced_precision_reduction=False to
    prevent matmul from using reduced precision accumulation when using BF16."""

    ####################
    # fusion
    ####################
    bias_activation_fusion: bool = False
    """If True, fuses bias addition and the activation function when possible."""

    masked_softmax_fusion: bool = False
    """If True, uses softmax fusion."""

    persist_layer_norm: bool = False
    """If True, uses the persistent fused layer norm kernel. This kernel only supports a fixed set
    of hidden sizes."""

    memory_efficient_layer_norm: bool = False
    """If True, and using local layers (not from TransformerEngine), tells Apex to use the memory
    efficient fused LayerNorm kernel. Ignored if not using LayerNorm."""

    bias_dropout_fusion: bool = False  # TODO: this should be bias_dropout_add_fusion?
    """If True, uses bias dropout fusion."""

    apply_rope_fusion: bool = False
    """If True, use fused RoPE kernel."""

    use_fused_weighted_squared_relu: bool = False
    """If True, uses fused weighted squared relu kernel when using MoE."""

    ####################
    # activation recomputation
    ####################
    recompute_granularity: Optional[str] = None
    """Determines which type of activation recompute to use.  Megatron-core supports 'selective'
    activation checkpointing where the submodules set in --recompute-modules is checkpointed.
    The default is "core_attn" which is the memory intensive part of attention.
    These memory intensive activations are also less compute intensive which makes activation
    checkpointing more efficient for LLMs (20B+).  See Reducing Activation Recomputation in Large
    Transformer Models (https://arxiv.org/abs/2205.05198) for more details.  'full' will checkpoint
    the entire transformer layer.  If None, no recompute is performed and all activations are saved.
    If set, must be 'selective' or 'full'. 'selective' always uses all layers.
    """

    recompute_method: Optional[str] = None
    """Determines which transformer layers will be recomputed. uniform will uniformly divide the
    total number of transformer layers in a transformer block and recompute the input activation of
    each divided chunk at the specified granularity.  block will recompute the input activations for
    only a set number of transformer layers per pipeline stage.  The rest of the layers in the
    pipeline stage will not have any activations recomputed.  If None, and recompute is enabled, all
    layers will do recomputation. If set, must be 'uniform' or 'block'."""

    recompute_num_layers: Optional[int] = None
    """When recompute_method is uniform, recompute_num_layers is the number of transformer layers in
    each uniformly divided recompute unit.  When recompute_method is block, recompute_num_layers is
    the number of transformer layers to recompute within each pipeline stage.  Must be None for
    'selective' activation checkpointing."""

    distribute_saved_activations: Optional[bool] = None
    """If True, distribute recomputed activations across the model parallel group."""

    recompute_modules: Optional[List[str]] = None
    """The submodules to recompute.
    choices: "core_attn", "moe_act", "layernorm", "mla_up_proj", "mlp", "moe", "shared_experts".
    default: ["core_attn"].
    "core_attn": recompute the core attention part of the transformer layer.
    "moe_act": recompute the MoE MLP activation function.
    "layernorm": recompute the input_layernorm and pre_mlp_layernorm.
    "mla_up_proj": recompute the MLA up projection and RoPE applying parts.
    "mlp": recompute the dense MLP submodule.
    "moe": recompute the MoE layer.
    "shared_experts": recompute the shared experts in the MoE layer.
    "moe_act", "layernorm", and "mla_up_proj" use output-discarding checkpointing,
    "core_attn", "mlp", "moe", and "shared_experts" use normal checkpointing.
    """

    ####################
    # fp8 related
    ####################
    fp8: Optional[str] = None
    """If set, enables the use of FP8 precision through Transformer Engine. There are 2 predefined
    choices (1) 'e4m3' uniformly uses e4m3 for all FP8 tensors, (2) 'hybrid' uses e4m3 for all FP8
    activation and weight tensors and e5m2 for all FP8 output activation gradient tensors."""

    fp8_recipe: Optional[str] = "delayed"
    """If set, enables the use of FP8 precision through Transformer Engine. There are 3 predefined
    choices (1) 'tensorwise' uses per tensor current scaling recipe, (2) 'delayed'
    uses delayed scaling recipe, 3) 'mxfp8' for Blackwell architecture only,
    4) 'blockwise' for blockwise scaling recipe."""

    fp8_param: bool = False
    """If set, keep the parameters in fp8 precision to save memory. This option must be used
    together with fp8 mode (i.e., TransformerConfig.fp8 is not None). Note that not all parameters
    will be converted to fp8; for example, biases will remain unchanged. The parameters affected are
    primarily the weights of GEMMs. The specific parameters that will be converted to fp8 are
    determined by TE."""

    fp8_margin: int = 0
    """Margin for the scaling factor computation."""

    fp8_interval: int = 1
    """DEPRECATED from TransformerEngine v1.8.0. This flag is ignored.
    Controls how often the scaling factor is recomputed.
    """

    fp8_amax_history_len: int = 1
    """The length of the amax history window used for scaling factor computation."""

    fp8_amax_compute_algo: str = "most_recent"
    """Algorithm used for choosing the `amax` value for the scaling factor computation. There are 2
    predefined choices: `max` chooses the largest `amax` in the history window, while `most_recent`
    always chooses the most recently seen value.

    """

    fp8_wgrad: bool = True
    """When set to False, override FP8 config options and do the wgrad computation
    in higher precision."""

    fp8_dot_product_attention: bool = False
    """When set to True, use the FP8 implementation of Dot Product Attention."""

    fp8_multi_head_attention: bool = False
    """When set to True, use the FP8 implementation of Multi Head Attention."""

    tp_only_amax_red: bool = False
    """When set to True, reduce the FP8 AMAX only in the TP or TP-CP domain"""

    first_last_layers_bf16: bool = False
    """If True, retains first and last N TransformerBlocks in BF16 as opposed to FP8."""

    num_layers_at_start_in_bf16: int = 1
    """Number of layers at the start of the model to keep in BF16 precision when
    first_last_layers_bf16 is True."""

    num_layers_at_end_in_bf16: int = 1
    """Number of layers at the end of the model to keep in BF16 precision when
    first_last_layers_bf16 is True."""

    use_kitchen: bool = False
    """Use the kitchen extension for transformer quantization."""

    ####################
    # fp4 related
    ####################
    fp4: Optional[str] = None
    """If set, enables the use of FP4 precision through Transformer Engine. Currently only 
    supports 'nvfp4' which uses NVFP4BlockScaling recipe (requires TE >= 2.7.0.dev0)."""

    fp4_recipe: Optional[str] = "nvfp4"
    """If set, enables the use of FP4 precision through Transformer Engine. Currently only
    'nvfp4' is supported which uses NVFP4BlockScaling recipe for Blackwell+ architecture."""

    fp4_param: bool = False
    """If set, keep the parameters in fp4 precision to save memory. This option must be used
    together with fp4 mode (i.e., TransformerConfig.fp4 is not None). Note that not all parameters
    will be converted to fp4; for example, biases will remain unchanged."""

    ####################
    # MoE related
    ####################
    moe_shared_expert_intermediate_size: Optional[int] = None
    """Shared expert total ffn hidden size.
    It should be equal to 'num_shared_experts * ffn_size_of_each_shared_expert' if
    there are multiple shared experts.
    None means no shared expert."""

    moe_shared_expert_overlap: bool = False
    """Enable overlapping between shared expert computations and dispatcher communications.
    Without this, the shared epxerts execute after the routed experts."""

    moe_layer_freq: Union[int, List[int]] = 1
    """Frequency between MoE layers and Dense layers. Accepts either:
    - An integer N: Represents a 1:N ratio, meaning one expert layer for every N-1 dense layers.
    - A list that defines a custom pattern, e.g.: [1,1,1,0,1,1,1,0,1,1,1,0]"""

    moe_ffn_hidden_size: Optional[int] = None
    """MoE Feed-Forward Network hidden size"""

    moe_router_load_balancing_type: Union[str, List[str]] = "aux_loss"
    """The load balancing strategy for the router.
    Options:
    - "aux_loss": Load balancing loss used in GShard and SwitchTransformer, calculated at
    micro-batch level.
    - "seq_aux_loss": Load balancing loss used in DeepSeekV2 and DeepSeekV3, computes loss
    for each individual sample.
    - "global_aux_loss": Load balancing loss calculated at global batch level.
    - "sinkhorn": Balancing algorithm used in S-BASE.
    - "none": No load balancing.
    A list of strings can be provided to combine multiple aux-loss load balancing types.
    The default is "aux_loss".
    """

    moe_router_topk: int = 2
    """Number of experts to route to for each token."""

    moe_router_topk_limited_devices: Optional[int] = None
    """Number of EP ranks to consider for each token in group-limited routing,
    DEPRECATED and replaced by moe_router_num_groups and moe_router_group_topk.
    """

    moe_router_padding_for_fp8: Optional[bool] = False
    """Whether to pad the routing_map to make sure the number of tokens each expert received
    is a multiple of 16/32 for FP8 precision. This can remove the explicit padding in the
    GroupedMLP layer."""

    moe_router_num_groups: Optional[int] = None
    """Number of groups to divide experts into for group-limited routing.
    When using group-limited routing:
    1. Experts are divided into 'moe_router_num_groups' equal-sized groups
    2. For each token, 'moe_router_group_topk' groups are selected based on sum of
    top-('moe_router_topk'/'moe_router_group_topk') routing scores within each group
    3. From these selected groups, 'moe_router_topk' individual experts are chosen
    Two common use cases:
    - Device-limited routing: Set 'moe_router_num_groups' equal to expert parallel size (EP)
    to limit each token to experts on a subset of devices
    (See DeepSeek-V2: https://arxiv.org/pdf/2405.04434)
    - Node-limited routing: Set 'moe_router_num_groups' equal to number of nodes in EP group
    to limit each token to experts on a subset of nodes
    (See DeepSeek-V3: https://arxiv.org/pdf/2412.19437)
    """

    moe_router_group_topk: Optional[int] = None
    """Number of selected groups for group-limited routing."""

    moe_router_pre_softmax: bool = False
    """Enable pre-softmax(pre-sigmoid) routing for MoE, which means softmax is before the 
    top-k selection.
    By default, softmax is done after top-k."""

    moe_router_topk_scaling_factor: Optional[float] = None
    """Scaling factor for routing score in top-k selection, only works when moe_router_pre_softmax
    enabled. Defaults to None, which means no scaling."""

    moe_router_score_function: str = "softmax"
    """Score function for MoE routing. Can be "softmax" or "sigmoid"."""

    moe_router_dtype: Optional[str] = None
    """Data type for routing and expert output weighted averaging. Using fp32 or fp64 can
    improve stability especially when the number of experts is large (e.g. finegrained-moe).
    None means no changes for dtype."""

    moe_router_enable_expert_bias: bool = False
    """TopK routing with dynamic per-expert bias in the aux-loss-free load balancing strategy.
    The routing decision is based on the sum of the routing scores and the expert bias.
    See https://arxiv.org/abs/2408.15664 for details."""

    moe_router_bias_update_rate: float = 1e-3
    """The expert bias is updated based on the number of assigned tokens to each expert
    in a global batch, where the bias is increased for the experts with less assigned tokens
    and decreased for the experts with more assigned tokens.
    The default value 1e-3 is same as that used in DeepSeekV3."""

    moe_router_force_load_balancing: bool = False
    """[Experimental] Force load balancing with random logits for MoE router, supports naive topk 
    and group-limited topk. This is an experimental feature and only for benchmark."""

    moe_grouped_gemm: bool = False
    """When there are multiple experts per rank, compress multiple local (potentially small) gemms
    in a single kernel launch to improve the utilization and performance by leveraging the Grouped
    GEMM feature introduced since CUTLASS 2.8 (https://github.com/fanshiqing/grouped_gemm).
    """

    moe_use_legacy_grouped_gemm: bool = False
    """Use legacy GroupedMLP rather than TEGroupedMLP.
    Note: The legacy one will be deprecated soon."""

    moe_aux_loss_coeff: Union[float, List[float]] = 0.0
    """Scaling coefficient for the aux loss. A starting value of 1e-2 is recommended.
    If a list of load balancing types is provided for `moe_router_load_balancing_type`,
    a corresponding list of coefficients should be provided here."""

    moe_z_loss_coeff: Optional[float] = None  # 1e-3 would be a good start value for z-loss
    """Scaling coefficient for the z-loss. A starting value of 1e-3 is recommended."""

    moe_input_jitter_eps: Optional[float] = None
    """Add noise to the input tensor by applying jitter with a specified epsilon value."""

    moe_token_dropping: bool = False
    """This feature involves selectively dropping and padding tokens for each expert to achieve a
    specified capacity, similar to GShard, Switch-Transformer, and DeepSpeed-MoE. Note that this is
    currently unsupported so should remain False."""

    moe_token_dispatcher_type: str = "allgather"
    """The type of token dispatcher to use. The default is 'allgather'.
    Options are 'allgather','alltoall' and 'flex'."""

    moe_enable_deepep: bool = False
    """[Experimental] Enable DeepEP for efficient token dispatching and combine in MoE models."""

    moe_per_layer_logging: bool = False
    """Enable per-layer logging for MoE, currently supports auxiliary loss and z loss."""

    moe_expert_capacity_factor: Optional[float] = None
    """moe_expert_capacity_factor (float): The capacity factor for each expert, None means no token
    will be dropped. The default is None."""

    moe_pad_expert_input_to_capacity: bool = False
    """moe_pad_expert_input_to_capacity (bool): If True, pads the input for each expert to match
    the expert capacity length, effective only after the moe_expert_capacity_factor is set. The
    default setting is False."""

    moe_token_drop_policy: str = "probs"
    """The policy to drop tokens. Can be either "probs" or "position". If "probs", the tokens with
    the lowest probabilities will be dropped. If "position", tokens at the end of each batch will
    be dropped.
    """

    moe_layer_recompute: bool = False
    """Memory optimization: checkpointing moe_layer to save actiavtion memory."""

    moe_permute_fusion: bool = False
    """Fuse token rearrangement ops during token dispatching."""

    moe_router_fusion: bool = False
    """Fuse ops in routing and aux loss calculation."""

    moe_apply_probs_on_input: bool = False
    """Apply probs on input of experts instead of applying after activation and glu."""

    ##################
    # Context Parallel
    ##################
    cp_comm_type: Optional[Union[str, List[str]]] = None
    """Inter-gpu communication type for context parallelism.
    str: all layers share same communication type.
    List[str]: each layer has its separate communication type.
    cp_comm_type of each layer can be "p2p" or "all_gather" or "a2a" or "a2a+p2p".
    "p2p": Exchange KV chunks with P2P communications in ring topology. P2P is async and can be
    overlapped with attention compute.
    "all_gather": All-gather to get full sequence of KV before attention. The all-gather is not
    async, and cannot be overlapped.
    "a2a": Like DeepSpeed Ulysses, scatter attention heads across the CP group, and gather to get
    full sequence of QKV.
    "a2a+p2p": A hierarchical implementation of context parallelism to attention.
    It uses A2A communications in low-level CP groups (e.g., via NVLink),
    and P2P communications in high-level CP groups (e.g., via IBLink).
    """

    ##################
    # Cuda Graphs
    ##################
    enable_cuda_graph: bool = False
    """When set to true, either partial CUDA graph (1/many CUDA graph per layer) or full iteration
    CUDA graph (1 CUDA graph for whole iteration excluding optimizer) is enabled. --cuda-graph-scope
    determines the scope of graph capture."""

    cuda_graph_use_single_mempool: bool = False
    """When set to true, cudagraphs will be captured inside a single mempool, in which all
    cudagraphs may only be used once per step. If false, cudagraphs may be reused across
    microbatches. Enabling may reduce cudagraph memory overheads due to memory fragmentation,
    however may greatly increase the number of cudagraphs created when the number of microbatches
    is high."""

    cuda_graph_retain_backward_graph: bool = False
    """When set to true, cudagraph backward passes will be graph captured with 'retain_grad=True'
    This may enable cudagraphs for certain modules that are not completely cudagraph safe. For
    more details, see: https://pytorch.org/docs/stable/generated/torch.Tensor.backward.html."""

    cuda_graph_warmup_steps: int = 3
    """Number of warmup steps for CUDA graphs"""

    external_cuda_graph: bool = False
    """When set to true, TransformerLayer layers are swapped with user provided CUDA graphs."""

    cuda_graph_scope: str = "full"
    """Determines the CUDA graphs capturing scope. When external_cuda_graph is set to true,
    valid values are "full" and "attn". "Full" scope captures a whole Transformer
    layer. "Attn" scope only captures operations in TransformerLayer._forward_attention().
    When enable_cuda_graph is set to true, "full_iteration" can be specified as cuda_graph_scope
    to enable whole iteration CUDA graph. All other values enable layerwise CUDA graph."""

    ####################
    # miscellaneous
    ####################
    clone_scatter_output_in_embedding: bool = True
    """When set to True, clone the output of scatter_to_sequence_parallel_region in embedding layer
    to facilitate garbage collection of input."""

    disable_parameter_transpose_cache: bool = False
    """When set to true, the parameter transposes are not cached for subsequent iterations."""

    config_logger_dir: str = ""
    """When non-empty, dumps entry-point configs to config_logger_dir"""

    flash_decode: bool = False
    """ Use the optimized flash decoding kernel during inference. """

    use_te_activation_func: bool = False
    """Whether to use ffn activation functions implemented by TransformerEngine"""

    use_te_rng_tracker: bool = False
    """ Whether to use the TE or MCore version of the RNG tracker. """

    inference_rng_tracker: bool = False
    """ Whether we should instantiate a separate RNG tracker for inference. """

    inference_sampling_seed: int = 42
<<<<<<< HEAD
=======
    """ Random seed to use for sampling during inference. """
>>>>>>> 84e9c3af

    symmetric_ar_type: Optional[str] = None
    """Type of symmetric all reduce to use"""

    mrope_section: Optional[List[int]] = None
    """ Multimodal rope section is for channel dimension of temporal, height and width
    in rope calculation. """

    is_hybrid_model: bool = False
    """ Indicates whether this is a hybrid model. """

    mamba_state_dim: int = 128
    """The dimensionality of the state representation in Mamba layers."""

    mamba_head_dim: int = 64
    """The dimensionality of the heads in the Mamba layers."""

    mamba_num_groups: int = 8
    """The number of groups used in Mamba layers."""

    mamba_num_heads: Optional[int] = None
    """The number of heads used in Mamba layers. 
    If None, the number of heads will be hidden_size * expand // mamba_head_dim."""

    use_mamba_mem_eff_path: bool = True
    """If True, use the memory efficient path for Mamba layers."""

    mlp_chunks_for_prefill: int = 1
    """The number of chunks along the sequence dimension to use for MLP computation
    during prefill."""

    heterogeneous_block_specs: bool = False
    """Whether to use heterogeneous block specs (nemotron-nas architecture)."""

    hetereogenous_dist_checkpoint: bool = False
    """Whether to use heterogenous layers in distributed checkpoint."""

    ####################
    # Quantization
    ####################
    quant_recipe: Optional[RecipeConfig] = None
    """Configuration of any quantization to be applied to the model"""

    transformer_impl: str = "transformer_engine"
    """Transformer implementation to use.
    Options are 'transformer_engine' for Transformer Engine and 'local' for MCore."""

    def __post_init__(self):
        """Python dataclass method that is used to modify attributes after initialization.
        See https://docs.python.org/3/library/dataclasses.html#post-init-processing for more
        details.
        """
        super().__post_init__()
        if self.fp16 and self.bf16:
            raise ValueError(
                f"Only one of self.fp16: {self.fp16} and self.bf16 {self.bf16} should be True."
            )

        # Apply BF16 matmul precision setting if needed
        if self.bf16 and self.disable_bf16_reduced_precision_matmul:
            torch.backends.cuda.matmul.allow_bf16_reduced_precision_reduction = False

        if self.num_attention_heads % self.tensor_model_parallel_size != 0:
            raise ValueError(
                f"num_attention_heads ({self.num_attention_heads}) must be a multiple of "
                f"tensor_model_parallel_size ({self.tensor_model_parallel_size})."
            )

        if self.ffn_hidden_size is None:
            self.ffn_hidden_size = 4 * self.hidden_size

        if self.kv_channels is None:
            self.kv_channels = self.hidden_size // self.num_attention_heads

        if self.num_query_groups is None:
            self.num_query_groups = self.num_attention_heads

        if self.num_query_groups % self.tensor_model_parallel_size != 0:
            raise ValueError(
                f"num_query_groups ({self.num_query_groups}) must be a multiple of "
                f"tensor_model_parallel_size ({self.tensor_model_parallel_size})."
            )

        if self.fp8:
            # cannot support first last layer bf16 with delayed scaling
            if self.first_last_layers_bf16 and self.fp8_recipe == Fp8Recipe.delayed:
                raise ValueError("Delayed scaling does not support first / last layer in BF16.")

            # max bf16 layers per pipeline stage
            max_bf16_layers_per_pipeline_stage = (
                self.num_layers // self.pipeline_model_parallel_size
            )

            # check start/end bf16 layer counts are valid
            if self.first_last_layers_bf16:
                if (
                    self.num_layers_at_start_in_bf16 < 0
                    or self.num_layers_at_start_in_bf16 > max_bf16_layers_per_pipeline_stage
                ):
                    raise ValueError(
                        f"num_layers_at_start_in_bf16 ({self.num_layers_at_start_in_bf16}) must be "
                        f"between 0 and number of layers per pipeline stage "
                        f"({max_bf16_layers_per_pipeline_stage})."
                    )
                if (
                    self.num_layers_at_end_in_bf16 < 0
                    or self.num_layers_at_end_in_bf16 > max_bf16_layers_per_pipeline_stage
                ):
                    raise ValueError(
                        f"num_layers_at_end_in_bf16 ({self.num_layers_at_end_in_bf16}) must be "
                        f"between 0 and number of layers per pipeline stage "
                        f"({max_bf16_layers_per_pipeline_stage})."
                    )

        if self.fp8_param and not self.fp8:
            raise ValueError("fp8_param must be used together with fp8 mode.")

        # FP4 validation
        if self.fp4_param and not self.fp4:
            raise ValueError("fp4_param must be used together with fp4 mode.")

        if self.fp4 and self.fp8:
            raise ValueError("fp4 and fp8 cannot be used simultaneously. Please choose one.")

        if self.apply_query_key_layer_scaling:
            self.attention_softmax_in_fp32 = True

        if self.expert_model_parallel_size > 1 and self.num_moe_experts is None:
            raise ValueError("num_moe_experts must be non None to use expert-parallel.")

        if self.num_moe_experts is not None and self.num_moe_experts <= 0:
            raise ValueError("num_moe_experts must be non-negative.")

        if self.num_moe_experts is not None and self.moe_ffn_hidden_size is None:
            self.moe_ffn_hidden_size = self.ffn_hidden_size
            warnings.warn("moe_ffn_hidden_size is not set, using ffn_hidden_size instead.")

        if self.num_moe_experts is None:
            assert (
                self.moe_ffn_hidden_size is None
            ), "moe_ffn_hidden_size must be None when num_experts is not set."

        if self.moe_enable_deepep:
            if self.moe_token_dispatcher_type != "flex":
                raise ValueError("DeepEP backend is only supported with flex token dispatcher.")

        if self.moe_token_dispatcher_type == "flex":
            if self.moe_pad_expert_input_to_capacity:
                raise ValueError(
                    "Flex token dispatcher does not support moe_pad_expert_input_to_capacity"
                )

        if self.moe_shared_expert_intermediate_size is not None:
            if self.moe_shared_expert_intermediate_size <= 0:
                raise ValueError(
                    f"moe_shared_expert_intermediate_size must be "
                    f"num_shared_experts * ffn_size_of_each_shared_expert, "
                    f"but got {self.moe_shared_expert_intermediate_size}"
                )
            if self.moe_shared_expert_overlap and self.moe_token_dispatcher_type not in [
                "alltoall"
            ]:
                raise ValueError(
                    f"moe_shared_expert_overlap only works with alltoall token dispatcher."
                )

        if isinstance(self.moe_router_load_balancing_type, list):
            assert isinstance(self.moe_aux_loss_coeff, list) and len(
                self.moe_aux_loss_coeff
            ) == len(self.moe_router_load_balancing_type), (
                "moe_aux_loss_coeff must be a list of the same length as "
                "moe_router_load_balancing_type"
            )

        if self.moe_expert_capacity_factor is not None:
            if self.moe_expert_capacity_factor < 0:
                self.moe_expert_capacity_factor = None
            if isinstance(self.moe_router_load_balancing_type, list):
                for load_balancing_type in self.moe_router_load_balancing_type:
                    if load_balancing_type not in [
                        "aux_loss",
                        "seq_aux_loss",
                        "global_aux_loss",
                        "none",
                    ]:
                        raise ValueError(
                            "moe_expert_capacity_factor only works with aux_loss, "
                            "seq_aux_loss, global_aux_loss or none load balancing"
                        )
            elif self.moe_router_load_balancing_type not in [
                "aux_loss",
                "seq_aux_loss",
                "global_aux_loss",
                "none",
            ]:
                raise ValueError(
                    "moe_expert_capacity_factor only works with aux_loss, "
                    "seq_aux_loss, global_aux_loss or none load balancing"
                )

        if self.moe_pad_expert_input_to_capacity:
            if self.moe_expert_capacity_factor is None:
                raise ValueError(
                    "moe_expert_capacity_factor must be set to use moe_pad_expert_input_to_capacity"
                )

        if self.cpu_offloading and (
            self.cpu_offloading_num_layers < 0 or self.cpu_offloading_num_layers >= self.num_layers
        ):
            raise ValueError(
                f"CPU offloading can be done only for layers less than {self.num_layers}"
            )

        if self.cpu_offloading and self.pipeline_model_parallel_size > 1:
            raise ValueError(
                "Currently there is no support for Pipeline parallelism with CPU offloading"
            )

        if self.cpu_offloading and self.recompute_granularity is not None:
            raise ValueError(
                "CPU offloading does not work when activation recomputation is enabled"
            )

        if self.recompute_granularity is not None:
            if self.recompute_granularity not in ["full", "selective"]:
                raise ValueError(
                    f'When using recompute_granuarlity: {self.recompute_granularity} must be "full"'
                    'or "selective".'
                )

            if self.recompute_method is not None:
                if self.recompute_method not in ["block", "uniform"]:
                    raise ValueError(
                        f'recompute_method: {self.recompute_method} must be "block" or "uniform".'
                    )
            elif self.recompute_granularity != "selective":
                raise ValueError(
                    f"Using recompute_granularity: {self.recompute_granularity} so "
                    'recompute_method must be "block" or "uniform"'
                )

            if self.recompute_granularity != "selective" and self.recompute_num_layers is None:
                raise ValueError(
                    f"When using recompute_granularity: {self.recompute_granularity} "
                    "recompute_num_layers must be between "
                    "1 and num_layers_per_pipeline_rank: "
                    f"{self.num_layers // self.pipeline_model_parallel_size}"
                )
            elif (
                self.recompute_granularity == "selective" and self.recompute_num_layers is not None
            ):
                raise ValueError(
                    f"When using recompute_granularity: {self.recompute_granularity} "
                    "recompute_num_layers must be None."
                )

            if self.distribute_saved_activations and self.sequence_parallel:
                raise ValueError(
                    f"distribute_saved_activations: {self.distribute_saved_activations} must be "
                    f"false when sequence parallel is enabled: {self.sequence_parallel}"
                )

        if self.recompute_modules is None:
            self.recompute_modules = ["core_attn"]

        if self.recompute_granularity == "selective":
            if len(self.recompute_modules) > 0:
                allowed_modules = {
                    "core_attn",
                    "moe_act",
                    "layernorm",
                    "mla_up_proj",
                    "mlp",
                    "moe",
                    "shared_experts",
                }
                invalid_modules = set(self.recompute_modules) - allowed_modules
                assert not invalid_modules, (
                    f"Invalid choices for recompute_modules: {invalid_modules}. "
                    f"Allowed modules are: {allowed_modules}"
                )

            if "moe_act" in self.recompute_modules and not self.moe_grouped_gemm:
                raise ValueError(
                    "moe_act in recompute_modules is only supported with moe_grouped_gemm."
                )

            if "mla_up_proj" in self.recompute_modules and not self.multi_latent_attention:
                raise ValueError(
                    "mla_up_proj in recompute_modules is only supported with "
                    "multi_latent_attention."
                )

            if "core_attn" in self.recompute_modules:
                warnings.warn(
                    "If you are using transformer_engine as the transformer implementation, "
                    "the core_attn is from transformer_engine and may be the fused version. "
                    "For fused attention, you have no need to set 'core_attn' to recompute. "
                    "Please check that the core_attn recompute is really needed."
                )

            if "shared_experts" in self.recompute_modules:
                if (
                    self.moe_shared_expert_intermediate_size is not None
                    and self.moe_shared_expert_overlap
                ):
                    raise ValueError(
                        "shared_experts recompute cannot work with --moe-shared-expert-overlap."
                    )

            if self.fp8:
                if "moe_act" in self.recompute_modules or "layernorm" in self.recompute_modules:
                    if self.fp8_recipe == 'delayed':
                        raise ValueError(
                            "Delayed scaling does not support moe_act and layernorm recompute "
                            "for fp8."
                        )
                    if not is_te_min_version("2.6.0dev0"):
                        raise ValueError(
                            "moe_act and layernorm recompute for fp8 needs "
                            "transformer-engine>=2.6.0dev0, "
                            f"but your version is {get_te_version()}."
                        )

        if self.moe_layer_recompute:
            warnings.warn(
                "--moe-layer-recompute is deprecated. "
                "Use --recompute-granularity selective --recompute-modules moe_layer instead."
            )
            if self.recompute_granularity == "full":
                raise ValueError(
                    "Do not set --moe-layer-recompute with full recompute granularity. "
                )
            self.recompute_granularity = "selective"
            if "moe" not in self.recompute_modules:
                self.recompute_modules.append("moe")

        if (
            self.num_layers_in_first_pipeline_stage is not None
            or self.num_layers_in_last_pipeline_stage is not None
        ) and (
            self.account_for_embedding_in_pipeline_split or self.account_for_loss_in_pipeline_split
        ):
            raise ValueError(
                "num_layers_in_first_pipeline_stage and num_layers_in_last_pipeline_stage cannot be"
                "set at the same time with account_for_embedding_in_pipeline_split"
                "and account_for_loss_in_pipeline_split"
            )

        # PP layout
        if self.pipeline_model_parallel_layout is not None:
            # If pipeline layout is set, we will check the conflicts
            # with other pipeline layout arguments.
            any_conflict = (
                self.num_layers_in_first_pipeline_stage is not None
                or self.num_layers_in_last_pipeline_stage is not None
                or self.account_for_embedding_in_pipeline_split
                or self.account_for_loss_in_pipeline_split
            )
            if any_conflict:
                raise ValueError(
                    "pipeline_model_parallel_layout cannot be set"
                    " with other pipeline layout arguments."
                    f" {self.num_layers_in_first_pipeline_stage=},"
                    f" {self.num_layers_in_last_pipeline_stage=},"
                    f" {self.account_for_embedding_in_pipeline_split=},"
                    f" {self.account_for_loss_in_pipeline_split=}."
                )

            # Transfer pipeline_model_parallel_layout from str or list to
            # PipelineParallelLayerLayout
            if isinstance(self.pipeline_model_parallel_layout, str):
                self.pipeline_model_parallel_layout = PipelineParallelLayerLayout.from_str(
                    layout=self.pipeline_model_parallel_layout,
                    pipeline_model_parallel_size=self.pipeline_model_parallel_size,
                )
            elif isinstance(self.pipeline_model_parallel_layout, list):
                # Since list is not hashable, the initialization will not be cached.
                self.pipeline_model_parallel_layout = PipelineParallelLayerLayout(
                    layout=self.pipeline_model_parallel_layout,
                    pipeline_model_parallel_size=self.pipeline_model_parallel_size,
                )

            # Check whether the input VPP size conflicts with the PP layout
            detected_vpp_size = (
                self.pipeline_model_parallel_layout.virtual_pipeline_model_parallel_size
            )
            if self.virtual_pipeline_model_parallel_size is not None:
                assert self.virtual_pipeline_model_parallel_size == detected_vpp_size, (
                    f"virtual_pipeline_model_parallel_size conflicts with"
                    f" pipeline_model_parallel_layout,"
                    f" ({self.virtual_pipeline_model_parallel_size=}, "
                    f" {detected_vpp_size=})"
                )
            elif detected_vpp_size > 1:
                self.virtual_pipeline_model_parallel_size = detected_vpp_size

            # Check whether the layout is valid.
            self.pipeline_model_parallel_layout.validate_layer_layout(
                num_layers=self.num_layers, mtp_num_layers=self.mtp_num_layers
            )

        # Uneven PP
        elif (
            self.num_layers_in_first_pipeline_stage is not None
            or self.num_layers_in_last_pipeline_stage is not None
        ):
            pipeline_parallel_size = self.pipeline_model_parallel_size
            num_layers = self.num_layers

            if self.num_layers_in_first_pipeline_stage is not None:
                if self.num_layers_in_first_pipeline_stage <= 0:
                    raise ValueError("num_layers_in_first_pipeline_stage must be larger than 0")

                if self.virtual_pipeline_model_parallel_size is not None:
                    if (
                        self.num_layers_in_first_pipeline_stage
                        % self.virtual_pipeline_model_parallel_size
                        != 0
                    ):
                        raise ValueError(
                            f"number of layers at first stage: "
                            f"{self.num_layers_in_first_pipeline_stage}"
                            f"must be divisible by virtual pipeline"
                            f"parallel degree {self.virtual_pipeline_model_parallel_size}"
                        )
                num_layers -= self.num_layers_in_first_pipeline_stage
                pipeline_parallel_size -= 1

            if self.num_layers_in_last_pipeline_stage is not None:
                if self.num_layers_in_last_pipeline_stage <= 0:
                    raise ValueError("num_layers_in_last_pipeline_stage must be larger than 0")

                if self.virtual_pipeline_model_parallel_size is not None:
                    if (
                        self.num_layers_in_last_pipeline_stage
                        % self.virtual_pipeline_model_parallel_size
                        != 0
                    ):
                        raise ValueError(
                            f"number of layers at last stage: "
                            f"{self.num_layers_in_last_pipeline_stage}"
                            f"must be divisible by virtual pipeline"
                            f"parallel degree {self.virtual_pipeline_model_parallel_size}"
                        )
                num_layers -= self.num_layers_in_last_pipeline_stage
                pipeline_parallel_size -= 1

            # Here pipeline_parallel_size is the number of middle PP stages. If there are middle
            # PP stages, check number of layers at middle stage is divisible by middle PP size.
            if pipeline_parallel_size and not num_layers % pipeline_parallel_size == 0:
                raise ValueError(
                    f"number of layers at middle stage: {num_layers} must be divisible by"
                    f"the middle pipeline model parallel size {pipeline_parallel_size}"
                )

            # If there are middle PP stages, check number of layers
            # on each middle PP rank is divisible by VPP size.
            if pipeline_parallel_size and self.virtual_pipeline_model_parallel_size is not None:
                num_layers_per_middle_pipeline_rank = num_layers // pipeline_parallel_size
                if (
                    not num_layers_per_middle_pipeline_rank
                    % self.virtual_pipeline_model_parallel_size
                    == 0
                ):
                    raise ValueError(
                        f"number of layers on each middle pipeline rank:"
                        f"{num_layers_per_middle_pipeline_rank} must be divisible by virtual"
                        f"pipeline parallel degree {self.virtual_pipeline_model_parallel_size}"
                    )

        elif (
            self.account_for_embedding_in_pipeline_split or self.account_for_loss_in_pipeline_split
        ):
            if self.virtual_pipeline_model_parallel_size is None:
                num_layers = self.num_layers

                if self.account_for_embedding_in_pipeline_split:
                    num_layers += 1

                if self.account_for_loss_in_pipeline_split:
                    num_layers += 1

                if not num_layers % self.pipeline_model_parallel_size == 0:
                    raise ValueError(
                        f"number of middle layers: {num_layers} must be divisible by "
                        f"middle pipeline_model_parallel_size {self.pipeline_model_parallel_size}"
                    )
            else:
                num_layers = self.num_layers
                if self.account_for_embedding_in_pipeline_split:
                    num_layers += 1

                if self.account_for_loss_in_pipeline_split:
                    num_layers += 1

                if not num_layers % self.pipeline_model_parallel_size == 0:
                    raise ValueError(
                        f"num_layers: {num_layers} after enable"
                        f"account_for_embedding_in_pipeline_split or "
                        f"account_for_loss_in_pipeline_split must be divisible"
                        f"by pipeline_model_parallel_size "
                        f"{self.pipeline_model_parallel_size}"
                    )

                num_layers_per_pipeline_rank = num_layers // self.pipeline_model_parallel_size
                if (
                    not num_layers_per_pipeline_rank % self.virtual_pipeline_model_parallel_size
                    == 0
                ):
                    raise ValueError(
                        f"number of layers on each pipeline rank: {num_layers_per_pipeline_rank}"
                        f"(after enable account_for_embedding_in_pipeline_split or "
                        f"account_for_loss_in_pipeline_split) must be divisible by"
                        f"virtual_pipeline_model_parallel_size"
                        f"{self.virtual_pipeline_model_parallel_size}"
                    )

        if self.apply_query_key_layer_scaling:
            self.attention_softmax_in_fp32 = True

        if self.bias_activation_fusion:
            if self.activation_func not in [F.gelu, F.silu, quick_gelu]:
                raise ValueError(
                    "When bias_activation_fusion is True, activation function should be either "
                    "gelu, swiglu, or quick_geglu"
                )
            if (
                self.activation_func == F.gelu
                and not self.gated_linear_unit
                and not self.add_bias_linear
            ):
                raise ValueError(
                    "When bias_activation_fusion is True, gated_linear_unit is False "
                    "and activation function is gelu, add_bias_linear must also be True."
                )
            if self.activation_func == quick_gelu and not self.gated_linear_unit:
                raise ValueError(
                    "When bias_activation_fusion is True and activation function is quick_gelu, "
                    "gated_linear_unit must be True."
                )
            if self.glu_linear_offset != 0.0 and self.activation_func != quick_gelu:
                raise ValueError(
                    "When bias_activation_fusion is True and glu_linear_offset is non-zero, "
                    "activation function must be quick_gelu."
                )

            if self.use_te_activation_func:
                raise ValueError(
                    "bias_activation_fusion and use_te_activation_func cannot be both true. "
                    "If you use bias in MLP FC1, we recommend setting bias_activation_fusion "
                    "to True and use_te_activation_func to False."
                )

        if self.use_te_activation_func:
            if self.activation_func not in (F.gelu, F.silu, F.relu):
                raise ValueError(
                    "TransformerEngine only support gelu, geglu, silu, swiglu, relu, reglu. "
                    "If you don't want to use TransformerEngine activation function, set "
                    "use_te_activation_func to False"
                )

        if self.activation_func_fp8_input_store:
            if self.activation_func != F.silu or not self.gated_linear_unit:
                raise ValueError("Storing activation input in FP8 is supported only for SwiGLU.")

        if self.apply_rope_fusion:
            if self.multi_latent_attention:
                warnings.warn(
                    "apply_rope_fusion for multi-latent attention only supports training. "
                    "It is experimental and may change in future versions."
                )
            else:
                if self.rotary_interleaved:
                    if not is_te_min_version("2.3.0"):
                        raise ValueError(
                            "rotary_interleaved does not work with apply_rope_fusion for "
                            "TE < 2.3.0. Please install TE >= 2.3.0"
                        )

                from megatron.core.models.common.embeddings.rope_utils import (
                    fused_apply_rotary_pos_emb,
                    fused_apply_rotary_pos_emb_thd,
                )

                if fused_apply_rotary_pos_emb is None and fused_apply_rotary_pos_emb_thd is None:
                    raise ValueError(
                        "apply_rope_fusion is not available. Please install TE >= 1.4."
                    )

        if self.multi_latent_attention and self.rotary_interleaved:
            raise ValueError("rotary_interleaved does not work with multi_latent_attention.")

        # Set the embedding init method
        if self.embedding_init_method_std is None:
            # By default, use the same init std as you use for every other non-output layer.
            self.embedding_init_method_std = self.init_method_std

        if self.embedding_init_method is None:
            if self.init_method is None or (self.embedding_init_method_std != self.init_method_std):
                # In this case, we set both the init method and the embedding init method to
                #  whatever std value requested (or defaulted) for the embedding_init_layer
                self.embedding_init_method = init_method_normal(self.embedding_init_method_std)
            else:
                # Replicate the current behavior where if you are not changing the std of the
                #  embedding init differently and the init method is set, we fallback to the
                #  init method for this layer. Since we are here after an OR we know that
                #  init_method is not None
                self.embedding_init_method = self.init_method

        if self.init_method is None:
            self.init_method = init_method_normal(self.init_method_std)

        if self.output_layer_init_method is None:
            self.output_layer_init_method = scaled_init_method_normal(
                self.init_method_std,
                self.num_layers,
                multiplier=2.0 if not self.is_hybrid_model else 1.0,
            )

        if self.num_moe_experts is not None:
            assert not self.add_bias_linear, "Bias is not supported for MoE"

        if self.moe_router_enable_expert_bias and self.moe_router_score_function != "sigmoid":
            raise ValueError(
                "Expert bias for aux-loss-free routing only supports sigmoid score function."
                "Please set --moe-router-score-function sigmoid for sigmoid score function."
            )

        if self.num_moe_experts and self.fp8:
            # TE version below 1.7.0 will raise Error when handle zeros tokens for expert
            if not is_te_min_version("1.7.0.dev0"):
                raise ValueError(
                    "Only transformer-engine>=1.7.0 supports MoE FP8 training, "
                    f"but your version is {get_te_version()}."
                )

            if self.moe_grouped_gemm and not is_te_min_version("1.11.0"):
                raise ValueError(
                    "Only transformer-engine>=1.11.0 supports FP8 grouped gemm, "
                    f"but your version is {get_te_version()}."
                )

        if self.moe_router_padding_for_fp8:
            if self.fp8 is None:
                raise ValueError("fp8 must be specified when moe_router_padding_for_fp8 is True.")

            if self.moe_token_dispatcher_type in ["allgather", "alltoall_seq"]:
                raise ValueError(
                    "allgather and alltoall_seq dispatcher does not support "
                    "moe_router_padding_for_fp8."
                )

        if (
            self.moe_router_topk == 1
            and self.moe_router_score_function == "softmax"
            and not self.moe_router_pre_softmax
            and self.moe_router_load_balancing_type != "sinkhorn"
        ):
            # Requires applying softmax before selecting the top-k when k is 1,
            # since softmax on a [num_tokens, 1] would yield a zero gradient.
            raise ValueError("Please use --moe-router-pre-softmax when topk is 1.")

        if self.moe_router_group_topk:
            if self.moe_router_topk_limited_devices:
                raise ValueError(
                    "moe_router_topk_limited_devices is deprecated and replaced by "
                    "moe_router_group_topk and moe_router_num_groups."
                )
            if not self.moe_router_num_groups:
                raise ValueError(
                    "When using group limited routing, moe_router_num_groups must be specified."
                )
            else:
                assert self.num_moe_experts % self.moe_router_num_groups == 0, (
                    f"num_moe_experts ({self.num_moe_experts}) should be divisible by "
                    f"moe_router_num_groups ({self.moe_router_num_groups})."
                )
                assert self.moe_router_group_topk <= self.moe_router_num_groups, (
                    f"moe_router_group_topk ({self.moe_router_group_topk}) should be smaller than "
                    f"moe_router_num_groups ({self.moe_router_num_groups})."
                )
        elif self.moe_router_topk_limited_devices:
            warnings.warn(
                "moe_router_topk_limited_devices is deprecated. Use moe_router_group_topk and "
                "moe_router_num_groups instead."
            )
            self.moe_router_group_topk = self.moe_router_topk_limited_devices
            self.moe_router_num_groups = self.expert_model_parallel_size

        if self.enable_cuda_graph:
            if self.cpu_offloading:
                raise ValueError("CUDA graphs not supported with CPU offloading.")
            if self.recompute_granularity:
                raise ValueError("CUDA graphs not supported with activation recomputation.")

        if self.moe_token_dispatcher_type in ["allgather"]:
            if self.variable_seq_lengths is True:
                raise ValueError(
                    f"Token dispatcher type: {self.moe_token_dispatcher_type} does not support "
                    f"variable sequence length, please use alltoall dispatcher instead."
                )

        if self.moe_permute_fusion:
            from megatron.core.transformer.moe.moe_utils import (
                fused_permute,
                fused_permute_with_probs,
                fused_sort_chunks_by_index,
                fused_sort_chunks_by_index_with_probs,
                fused_unpermute,
            )

            if (
                fused_permute is None
                or fused_permute_with_probs is None
                or fused_sort_chunks_by_index is None
                or fused_sort_chunks_by_index_with_probs is None
                or fused_unpermute is None
            ):
                raise ValueError("fused permutation is not available. Please install TE >= 2.1.0.")

        if self.overlap_moe_expert_parallel_comm:
            # TODO: remove this after we fix the hang issue with torch version < 2.6.0
            assert is_torch_min_version(
                "2.6.0"
            ), "A2A Overlap encounters hang issue with torch version < 2.6.0"
            if self.pipeline_model_parallel_size > 1:
                assert self.virtual_pipeline_model_parallel_size is not None, (
                    "If enabling EP A2A overlap, virtual_pipeline_model_parallel_size "
                    "must be specified when pipeline_model_parallel_size > 1"
                )
            # Expert model parallelism requirements
            assert (
                self.expert_model_parallel_size > 1
            ), 'overlap_moe_expert_parallel_comm is only supported with expert model parallelism'
            assert self.moe_token_dispatcher_type in [
                'alltoall',
                'flex',
            ], 'overlap_moe_expert_parallel_comm is supported with alltoall/flex token dispatcher'

            assert (
                self.recompute_granularity != 'full'
            ), 'disable full recomputation when enabling overlap_moe_expert_parallel_comm'
            assert (
                self.recompute_method is None
            ), 'disable recomputation method when enabling overlap_moe_expert_parallel_comm'
            assert (
                self.recompute_num_layers is None
            ), 'recompute_num_layers must be None when enabling overlap_moe_expert_parallel_comm'

            # Check if bf16 or fp16 is used
            assert (
                self.bf16 or self.fp16
            ), 'overlap_moe_expert_parallel_comm is only supported with bf16 or fp16 model'

            assert (
                not self.moe_shared_expert_overlap
            ), 'disable moe_shared_expert_overlap when enabling overlap_moe_expert_parallel_comm'
            assert (
                self.mtp_num_layers is None or self.mtp_num_layers == 1
            ), 'MTP layernum only supports 1 when enabling overlap_moe_expert_parallel_comm.'

        # Check delay_wgrad_compute compatibility
        if self.delay_wgrad_compute:
            assert (
                self.overlap_moe_expert_parallel_comm
            ), 'overlap_moe_expert_parallel_comm must be enabled when enabling delay_wgrad_compute'
            assert (
                not self.moe_use_legacy_grouped_gemm
            ), 'delay_wgrad_compute is not supported with legacy groupedgemm implementation'

        if self.context_parallel_size > 1 and self.cp_comm_type is not None:
            if isinstance(self.cp_comm_type, list):
                assert len(self.cp_comm_type) == self.num_layers, (
                    f"Length of cp_comm_type ({len(self.cp_comm_type)}) should equal to "
                    f"the total number of transformer layers ({self.num_layers})!"
                )
            else:
                assert isinstance(
                    self.cp_comm_type, str
                ), "Unsupported communication type for context parallelism!"

        assert (
            self.pipeline_model_parallel_size > 0
        ), f"Pipeline model parallel size must be larger than 0 \
            when enable --standalone-embedding-stage and --standalone-loss-stage"

        if (
            self.num_moe_experts is not None
            and self.num_moe_experts >= 32
            and not self.moe_router_dtype
        ):
            warnings.warn(
                "Using a large number of experts (e.g. >=32) without fp32 routing. "
                "Consider enabling moe_router_dtype for better numerical stability."
            )
        if self.symmetric_ar_type is not None:
            if not HAVE_PACKAGING:
                raise ImportError(
                    "packaging is not installed. Please install it with `pip install packaging`."
                )
            assert is_torch_min_version("2.7.0a0"), "Must have at least torch version 2.7 or higher"
            assert is_te_min_version("2.3.0") or get_te_version() == PkgVersion(
                "2.3.0.dev0+39c0e70"
            ), "Must have at least TE version 2.3 or higher to use symmetric memory all reduce"

        if self.no_rope_freq:
            assert not self.flash_decode, "flash_decode cannot be used with no_rope."
            if isinstance(self.no_rope_freq, int):
                assert self.num_layers % self.no_rope_freq == 0, (
                    f"no_rope_freq={self.no_rope_freq} should be "
                    f"divisible by num_layers={self.num_layers}."
                )
                # Convert integer pattern to list pattern
                # e.g. no_rope=4 with num_layers=8 becomes [0,0,0,1,0,0,0,1]
                pattern = [0] * (self.no_rope_freq - 1) + [1]
                self.no_rope_freq = pattern * (self.num_layers // self.no_rope_freq)
            else:
                assert len(self.no_rope_freq) == self.num_layers, (
                    f"Length of no_rope list ({len(self.no_rope_freq)}) must match "
                    f"the number of layers ({self.num_layers})"
                )


@dataclass
class MLATransformerConfig(TransformerConfig):
    """Configuration object for megatron-core Multi-Latent Attention (MLA) transformers.

    The initialization function has an argument for each parameter, including those in
    ModelParallelConfig. Included YaRN RoPE parameters that is fused in MLA.
    """

    multi_latent_attention: bool = True
    """Whether to use Multi-Latent Attention."""

    q_lora_rank: int = 512
    """Rank of Query tensor's low rank representation."""

    kv_lora_rank: int = 512
    """Rank of Key and Value tensors' low rank representation."""

    qk_head_dim: int = 128
    """Dimension of the head in the QK projection. q_head_dim = qk_head_dim + qk_pos_emb_head_dim"""

    qk_pos_emb_head_dim: int = 64
    """Dimension of the position embedding in the QK projection."""

    v_head_dim: int = 128
    """Dimension of the head in the V projection."""

    normalization: str = "RMSNorm"
    """Default normalization layer for MLA models is RMSNorm."""

    rope_type: str = "yarn"
    """Type of RoPE to use. Default to yarn, options are rope and yarn."""

    rotary_base: float = 10000
    """Rotary base for the rotary embeddings, used by rope and yarn."""

    rotary_percent: float = 1.0
    """Rotary percent for the rotary embeddings, used by rope."""

    rotary_scaling_factor: float = 40
    """Rotary scaling factor for the rotary embeddings, used by yarn."""

    max_position_embeddings: int = 4096
    """This arg is not used, will be deprecated."""

    original_max_position_embeddings: int = 4096
    """Original maximum position embeddings for the original model, used by yarn."""

    beta_fast: float = 32
    """Beta fast for YaRN RoPE, used by yarn."""

    beta_slow: float = 1
    """Beta slow for YaRN RoPE, used by yarn."""

    mscale: float = 1.0
    """Mscale for YaRN RoPE in Multi-Latent Attention, used by yarn."""

    mscale_all_dim: float = 0.0
    """Mscale all dimensions for YaRN RoPE in Multi-Latent Attention, used by yarn."""

    cache_mla_latents: bool = False
    """Cache the low dimensional tensors for MLA rather than full KV cache.
       This is only for the dynamic inference backend and requires that 
       Flash MLA is installed."""

    def __post_init__(self):
        super().__post_init__()
        if self.multi_latent_attention and self.apply_rope_fusion and self.rope_type != "yarn":
            raise ValueError("apply_rope_fusion for MLA only works with YARN RoPE.")

        # TODO(boxiangw): Deprecate this check
        if self.max_position_embeddings != 4096:
            if self.original_max_position_embeddings == 4096:
                # only override the original_max_position_embeddings if it is not set
                self.original_max_position_embeddings = self.max_position_embeddings
            self.max_position_embeddings = 4096
            warnings.warn(
                "MLA config max_position_embeddings is overridden by customer input, "
                "please use the original_max_position_embeddings instead for YaRN!"
                "max_position_embeddings will be deprecated in the future."
                "Assigned original_max_position_embeddings to max_position_embeddings if not set,"
                "and assigned max_position_embeddings back to the original value."
            )

        if self.cache_mla_latents:
            assert (
                self.apply_rope_fusion is False
            ), "Rope Fusion is not compatible with caching latents"<|MERGE_RESOLUTION|>--- conflicted
+++ resolved
@@ -652,10 +652,7 @@
     """ Whether we should instantiate a separate RNG tracker for inference. """
 
     inference_sampling_seed: int = 42
-<<<<<<< HEAD
-=======
     """ Random seed to use for sampling during inference. """
->>>>>>> 84e9c3af
 
     symmetric_ar_type: Optional[str] = None
     """Type of symmetric all reduce to use"""
