# Copyright (c) 2024, NVIDIA CORPORATION. All rights reserved.

from dataclasses import dataclass
from typing import Callable, List, Optional, Tuple, Union

<<<<<<< HEAD
from megatron.core.device_utils import get_xla_model
import torch
=======
>>>>>>> 1b8fce7e
import torch.nn.functional as F

from ..model_parallel_config import ModelParallelConfig
from ..utils import get_te_version, init_method_normal, is_te_min_version, scaled_init_method_normal


@dataclass
class TransformerConfig(ModelParallelConfig):
    """Configuration object for megatron-core transformers.

    The initialization function has an argument for each parameter,
    including those in ModelParallelConfig.
    """

    ####################
    # model architecture
    ####################
    num_layers: int = 0
    """Number of transformer layers in a transformer block."""

    first_pipeline_num_layers: int = None
    """Number of transformer layers on first pipeline stage. 
    None implies equal layer division across PP ranks."""

    last_pipeline_num_layers: int = None
    """Number of transformer layers on last pipeline stage. 
    None implies equal layer division across PP ranks."""

    hidden_size: int = 0
    """Transformer hidden size."""

    num_attention_heads: int = 0
    """Number of transformer attention heads."""

    num_query_groups: int = None
    """Number of query groups for group query attention. If None, normal attention is used."""

    ffn_hidden_size: int = None
    """Transformer Feed-Forward Network hidden size. This is set to 4*hidden_size
    if not provided."""

    kv_channels: int = None
    """Projection weights dimension in multi-head attention. This is set to hidden_size //
    num_attention_heads if not provided."""

    hidden_dropout: float = 0.1
    """Dropout probability for transformer hidden state."""

    attention_dropout: float = 0.1
    """Post attention dropout probability."""

    fp32_residual_connection: bool = False
    """If true, move residual connections to fp32."""

    # @jcasper should we keep this option?
    apply_residual_connection_post_layernorm: bool = False
    """If True, uses the original BERT residule connection ordering."""

    layernorm_epsilon: float = 1e-5
    """Epsilon value for any LayerNorm operations."""

    layernorm_zero_centered_gamma: bool = False
    """If set to True, the LayerNorm is adjusted to center the gamma values around 0. This improves
    numerical stability."""

    add_bias_linear: bool = True
    """Include a bias term in all linear layers (QKV projections, after core attention, and two in
    MLP layer)."""

    add_qkv_bias: bool = False
    """Add a bias term only for QKV projections."""

    gated_linear_unit: bool = False
    """Use a gated linear unit for the first linear layer in the MLP."""

    activation_func: Callable = F.gelu
    """Activation function to use for the non-linearity in the MLP."""

    activation_func_fp8_input_store: bool = False
    """Store the input of MLP activation function in FP8 for backprop to save memory.
    The stored input is casted back to the original precision before backprop compuatation."""

    num_moe_experts: int = None
    """Number of experts to use for MoE layer. When set, it replaces MLP with MoE layer. Set to None
    for no MoE."""

    rotary_interleaved: bool = False
    """True is rotate pairs of even and odd dimensions (RoFormer style), False is rotate pairs of
    first half and second half (LLaMa style). Default to False."""

    window_size: Optional[Tuple[int, int]] = None
    """If not None, then will use sliding window attention. The size of the window is specified by
    the numbers inside the tuple; -1 is special value meaning "infinite window size"."""

    normalization: bool = "LayerNorm"
    """Which norm to use for normalization layers, valid options are `LayerNorm` and `RMSNorm`."""

    qk_layernorm: bool = False
    """Whether to apply LayerNorm to the query and key embeddings."""

    test_mode: bool = False
    """Whether to run real-time tests."""

    calculate_per_token_loss: bool = False
    """Whether cross entropy loss is calculated over the actual number of non-padded tokens in the
    global batch, versus the default behavior of assuming all tokens are non-padded."""

    multi_latent_attention: bool = False
    """Whether to use multi-latent attention."""

    ####################
    # initialization
    ####################
    init_method: Callable = None
    """Method to initialize weights. Note that bias is always set to zero. Should be a function that
    takes a single Tensor and initializes it. If None, will be set to
    megatron.core.utils.init_method_normal(init_method_std) which is torch nn init normal with
    mean=0.0 and std=init_method_std."""

    output_layer_init_method: Callable = None
    """Method to initialize weights of the output layer of both attention and MLP blocks. If None,
    will be set to megatron.core.utils.scaled_init_method_normal(init_method_std) which is torch nn
    init normal with mean=0.0 and std=init_method_std / math.sqrt(2.0 * num_layers)."""

    init_method_std: float = 0.02
    """Standard deviation of the zero mean normal for the default initialization method, not used if
    init_method and output_layer_init_method are provided."""

    ####################
    # mixed-precision
    ####################
    apply_query_key_layer_scaling: bool = False
    """If true, scale Q * K^T by 1 / layer-number. This improve numeric stability when training with
    fp16."""

    attention_softmax_in_fp32: bool = True
    """If True, run attention masking and softmax in fp32. This should be True if
    apply_query_key_layer_scaling is True."""

    ####################
    # fusion
    ####################
    bias_activation_fusion: bool = False
    """If True, fuses bias addition and the activation function when possible."""

    masked_softmax_fusion: bool = False
    """If True, uses softmax fusion."""

    persist_layer_norm: bool = False
    """If True, uses the persistent fused layer norm kernel. This kernel only supports a fixed set
    of hidden sizes."""

    memory_efficient_layer_norm: bool = False
    """If True, and using local layers (not from TransformerEngine), tells Apex to use the memory
    efficient fused LayerNorm kernel. Ignored if not using LayerNorm."""

    bias_dropout_fusion: bool = False  # TODO: this should be bias_dropout_add_fusion?
    """If True, uses bias dropout fusion."""

    apply_rope_fusion: bool = False
    """If True, use fused RoPE kernel."""

    ####################
    # activation recomputation
    ####################
    recompute_granularity: str = None
    """Determines which type of activation recompute to use.  Megatron-core supports 'selective'
    activation checkpointing where only the memory intensive part of attention is checkpointed.
    These memory intensive activations are also less compute intensive which makes activation
    checkpointing more efficient for LLMs (20B+).  See Reducing Activation Recomputation in Large
    Transformer Models (https://arxiv.org/abs/2205.05198) for more details.  'full' will checkpoint
    the entire transformer layer.  If None, no recompute is performed and all activations are saved.
    If set, must be 'selective' or 'full'. 'selective' always uses all layers.
    """

    recompute_method: str = None
    """Determines which transformer layers will be recomputed. uniform will uniformly divide the
    total number of transformer layers in a transformer block and recompute the input activation of
    each divided chunk at the specified granularity.  block will recompute the input activations for
    only a set number of transformer layers per pipeline stage.  The rest of the layers in the
    pipeline stage will not have any activations recomputed.  If None, and recompute is enabled, all
    layers will do recomputation. If set, must be 'uniform' or 'block'."""

    recompute_num_layers: int = None
    """When recompute_method is uniform, recompute_num_layers is the number of transformer layers in
    each uniformly divided recompute unit.  When recompute_method is block, recompute_num_layers is
    the number of transformer layers to recompute within each pipeline stage.  Must be None for
    'selective' activation checkpointing."""

    distribute_saved_activations: bool = None
    """If True, distribute recomputed activations across the model parallel group."""

    ####################
    # fp8 related
    ####################
    fp8: str = None
    """If set, enables the use of FP8 precision through Transformer Engine. There are 2 predefined
    choices (1) 'e4m3' uniformly uses e4m3 for all FP8 tensors, (2) 'hybrid' uses e4m3 for all FP8
    activation and weight tensors and e5m2 for all FP8 output activation gradient tensors."""

    fp8_margin: int = 0
    """Margin for the scaling factor computation."""

    fp8_interval: int = 1
    """DEPRECATED from TransformerEngine v1.8.0. This flag is ignored.
    Controls how often the scaling factor is recomputed.
    """

    fp8_amax_history_len: int = 1
    """The length of the amax history window used for scaling factor computation."""

    fp8_amax_compute_algo: str = "most_recent"
    """Algorithm used for choosing the `amax` value for the scaling factor computation. There are 2
    predefined choices: `max` chooses the largest `amax` in the history window, while `most_recent`
    always chooses the most recently seen value.

    """

    fp8_wgrad: bool = True
    """When set to False, override FP8 config options and do the wgrad computation
    in higher precision."""

    fp8_dot_product_attention: bool = False
    """When set to True, use the FP8 implementation of Dot Product Attention."""

    fp8_multi_head_attention: bool = False
    """When set to True, use the FP8 implementation of Multi Head Attention."""

    tp_only_amax_red: bool = False
    """When set to True, reduce the FP8 AMAX only in the TP or TP-CP domain"""

    ####################
    # MoE related
    ####################
    moe_shared_expert_intermediate_size: int = None
    """Shared expert total ffn hidden size.
    It should be equal to 'num_shared_experts * ffn_size_of_each_shared_expert' if
    there are multiple shared experts.
    None means no shared expert."""

    moe_shared_expert_overlap: bool = False
    """Enable overlapping between shared expert computations and dispatcher communications.
    Without this, the shared epxerts execute after the routed experts."""

    moe_router_load_balancing_type: str = "aux_loss"
    """Determines the load balancing strategy for the router. "aux_loss" corresponds to the load
    balancing loss used in GShard and SwitchTransformer, "sinkhorn" corresponds to the balancing
    algorithm used in S-BASE, and "none" implies no load balancing."""

    moe_router_topk: int = 2
    """Number of experts to route to for each token."""

    moe_router_pre_softmax: bool = False
    """Enable pre-softmax routing for MoE, which means softmax is before the top-k selection. 
    By default, softmax is done after top-k."""

    moe_grouped_gemm: bool = False
    """When there are multiple experts per rank, compress multiple local (potentially small) gemms
    in a single kernel launch to improve the utilization and performance by leveraging the Grouped
    GEMM feature introduced since CUTLASS 2.8 (https://github.com/fanshiqing/grouped_gemm).
    """

    moe_aux_loss_coeff: float = 0  # 1e-2 would be a good start value for load balance loss.
    """Scaling coefficient for the aux loss. A starting value of 1e-2 is recommended."""

    moe_z_loss_coeff: float = None  # 1e-3 would be a good start value for z-loss
    """Scaling coefficient for the z-loss. A starting value of 1e-3 is recommended."""

    moe_input_jitter_eps: float = None
    """Add noise to the input tensor by applying jitter with a specified epsilon value."""

    moe_token_dropping: bool = False  # TODO: Support token dropping.
    """This feature involves selectively dropping and padding tokens for each expert to achieve a
    specified capacity, similar to GShard, Switch-Transformer, and DeepSpeed-MoE. Note that this is
    currently unsupported so should remain False."""

    moe_token_dispatcher_type: str = "allgather"
    """The type of token dispatcher to use. The default is 'allgather'.
    Options are 'allgather' and 'alltoall'."""

    moe_per_layer_logging: bool = False
    """Enable per-layer logging for MoE, currently supports auxiliary loss and z loss."""

    moe_expert_capacity_factor: float = None
    """moe_expert_capacity_factor (float): The capacity factor for each expert, None means no token
    will be dropped. The default is None."""

    moe_pad_expert_input_to_capacity: bool = False
    """moe_pad_expert_input_to_capacity (bool): If True, pads the input for each expert to match
    the expert capacity length, effective only after the moe_expert_capacity_factor is set. The
    default setting is False."""

    moe_token_drop_policy: str = 'probs'
    """The policy to drop tokens. Can be either "probs" or "position". If "probs", the tokens with
    the lowest probabilities will be dropped. If "position", tokens at the end of each batch will
    be dropped.
    """

    moe_layer_recompute: bool = False
    """Memory optimization: checkpointing moe_layer to save actiavtion memory."""

    ##################
    # Context Parallel
    ##################
    cp_comm_type: Union[str, List[str]] = None
    """Inter-gpu communication type for context parallelism.
    str: all layers share same communication type.
    List[str]: each layer has its separate communication type.
    cp_comm_type of each layer can be "p2p" or "all_gather" or "a2a".
    "p2p": Exchange KV chunks with P2P communications in ring topology. P2P is async and can be
    overlapped with attention compute.
    "all_gather": All-gather to get full sequence of KV before attention. The all-gather is not
    async, and cannot be overlapped.
    "a2a": Like DeepSpeed Ulysses, scatter attention heads across the CP group, and gather to get
    full sequence of QKV.
    """

    ####################
    # miscellaneous
    ####################
    clone_scatter_output_in_embedding: bool = True
    """When set to True, clone the output of scatter_to_sequence_parallel_region in embedding layer
    to facilitate garbage collection of input."""

    disable_parameter_transpose_cache: bool = False
    """When set to true, the parameter transposes are not cached for subsequent iterations."""

    enable_cuda_graph: bool = False
    """When set to true, TransformerLayer layers are swapped with a CUDA graphed version."""

    external_cuda_graph: bool = False
    """When set to true, TransformerLayer layers are swapped with user provided CUDA graphs."""

    config_logger_dir: str = ""
    """When non-empty, dumps entry-point configs to config_logger_dir"""

    flash_decode: bool = False
    """ Use the optimized flash decoding kernel during inference. """

    def __post_init__(self):
        """Python dataclass method that is used to modify attributes after initialization.
        See https://docs.python.org/3/library/dataclasses.html#post-init-processing for more
        details.
        """
        super().__post_init__()

        if get_xla_model() is not None:
            import warnings

            if self.masked_softmax_fusion:
                warnings.warn("XLA model fallback: masked_softmax_fusion=False")
                self.masked_softmax_fusion = False

            if self.bias_activation_fusion:
                warnings.warn("XLA model fallback: bias_activation_fusion=False")
                self.bias_activation_fusion = False
            
            if self.apply_rope_fusion:
                warnings.warn("XLA model fallback: apply_rope_fusion=False")
                self.apply_rope_fusion = False
            
            if self.fp8:
                warnings.warn("XLA model fallback: fp8=None")
                self.fp8 = None
            
        if self.fp16 and self.bf16:
            raise ValueError(
                f'Only one of self.fp16: {self.fp16} and self.bf16 {self.bf16} should be True.'
            )

        if self.num_attention_heads % self.tensor_model_parallel_size != 0:
            raise ValueError(
                f"num_attention_heads ({self.num_attention_heads}) must be a multiple of "
                f"tensor_model_parallel_size ({self.tensor_model_parallel_size})."
            )

        if self.ffn_hidden_size is None:
            self.ffn_hidden_size = 4 * self.hidden_size

        if self.kv_channels is None:
            self.kv_channels = self.hidden_size // self.num_attention_heads

        if self.num_query_groups is None:
            self.num_query_groups = self.num_attention_heads

        if self.num_query_groups % self.tensor_model_parallel_size != 0:
            raise ValueError(
                f"num_query_groups ({self.num_query_groups}) must be a multiple of "
                f"tensor_model_parallel_size ({self.tensor_model_parallel_size})."
            )

        if self.apply_query_key_layer_scaling:
            self.attention_softmax_in_fp32 = True

        if self.expert_model_parallel_size > 1 and self.num_moe_experts is None:
            raise ValueError('num_moe_experts must be non None to use expert-parallel.')

        if self.num_moe_experts is not None and self.num_moe_experts <= 0:
            raise ValueError('num_moe_experts must be non-negative.')

        if self.moe_shared_expert_intermediate_size is not None:
            if self.moe_shared_expert_intermediate_size <= 0:
                raise ValueError(
                    f'moe_shared_expert_intermediate_size must be '
                    f'num_shared_experts * ffn_size_of_each_shared_expert, '
                    f'but got {self.moe_shared_expert_intermediate_size}'
                )
            if self.moe_shared_expert_overlap and self.moe_token_dispatcher_type not in [
                "alltoall"
            ]:
                raise ValueError(
                    f'moe_shared_expert_overlap only works with alltoall token dispatcher.'
                )

        if self.moe_expert_capacity_factor is not None:
            if self.moe_token_dispatcher_type not in ["alltoall", "alltoall_seq"]:
                raise ValueError(
                    'moe_expert_capacity_factor only works with alltoall token dispatcher'
                )
            if self.moe_expert_capacity_factor < 0:
                self.moe_expert_capacity_factor = None
            if self.moe_router_load_balancing_type not in ["aux_loss", "none"]:
                raise ValueError(
                    'moe_expert_capacity_factor only works with aux_loss or none load balancing'
                )

        if self.moe_pad_expert_input_to_capacity:
            if self.moe_expert_capacity_factor is None:
                raise ValueError(
                    'moe_expert_capacity_factor must be set to use moe_pad_expert_input_to_capacity'
                )

        if self.cpu_offloading and (
            self.cpu_offloading_num_layers < 0 or self.cpu_offloading_num_layers >= self.num_layers
        ):
            raise ValueError(
                f'CPU offloading can be done only for layers less than {self.num_layers}'
            )

        if self.cpu_offloading and self.pipeline_model_parallel_size > 1:
            raise ValueError(
                'Currently there is no support for Pipeline parallelism with CPU offloading'
            )

        if self.cpu_offloading and self.recompute_granularity is not None:
            raise ValueError(
                'CPU offloading does not work when activation recomputation is enabled'
            )

        if self.recompute_granularity is not None:
            if self.recompute_granularity not in ['full', 'selective']:
                raise ValueError(
                    f'When using recompute_granuarlity: {self.recompute_granularity} must be "full"'
                    'or "selective".'
                )

            if self.recompute_method is not None:
                if self.recompute_method not in ['block', 'uniform']:
                    raise ValueError(
                        f'recompute_method: {self.recompute_method} must be "block" or "uniform".'
                    )
            elif self.recompute_granularity != 'selective':
                raise ValueError(
                    f'Using recompute_granularity: {self.recompute_granularity} so '
                    'recompute_method must be "block" or "uniform"'
                )

            if self.recompute_granularity != 'selective' and self.recompute_num_layers is None:
                raise ValueError(
                    f'When using recompute_granularity: {self.recompute_granularity} '
                    'recompute_num_layers must be between '
                    '1 and num_layers_per_pipeline_rank: '
                    f'{self.num_layers // self.pipeline_model_parallel_size}'
                )
            elif (
                self.recompute_granularity == 'selective' and self.recompute_num_layers is not None
            ):
                raise ValueError(
                    f'When using recompute_granularity: {self.recompute_granularity} '
                    'recompute_num_layers must be None.'
                )

            if self.distribute_saved_activations and self.sequence_parallel:
                raise ValueError(
                    f'distribute_saved_activations: {self.distribute_saved_activations} must be '
                    f'false when sequence parallel is enabled: {self.sequence_parallel}'
                )

            if self.virtual_pipeline_model_parallel_size is not None:
                if not self.num_layers % self.virtual_pipeline_model_parallel_size == 0:
                    raise ValueError(
                        f'num_layers: {self.num_layers} must be divisible by '
                        f'virtual_model_parallel_size {self.virtual_pipeline_model_parallel_size}'
                    )

        if self.apply_query_key_layer_scaling:
            self.attention_softmax_in_fp32 = True

        if self.bias_activation_fusion:
            if self.activation_func not in [F.gelu, F.silu]:
                raise ValueError(
                    "When bias_activation_fusion is True, activation function should be either "
                    "gelu or swiglu"
                )
            if (
                self.activation_func == F.gelu
                and not self.gated_linear_unit
                and not self.add_bias_linear
            ):
                raise ValueError(
                    "When bias_activation_fusion is True, gated_linear_unit is False, "
                    "and activation function is gelu, add_bias_linear must also be True."
                )

        if self.activation_func_fp8_input_store:
            if self.activation_func != F.silu or not self.gated_linear_unit:
                raise ValueError("Storing activation input in FP8 is supported only for SwiGLU.")

        if self.apply_rope_fusion:
            if self.rotary_interleaved:
                raise ValueError("rotary_interleaved does not work with apply_rope_fusion.")

            from megatron.core.models.common.embeddings.rope_utils import HAVE_APPLY_ROPE_FUSION

            if not HAVE_APPLY_ROPE_FUSION:
                raise ValueError(
                    "apply_rope_fusion is not available. Please install TE >= 1.4 or Apex."
                )

        if self.multi_latent_attention and self.rotary_interleaved:
            raise ValueError("rotary_interleaved does not work with multi_latent_attention.")

        if self.init_method is None:
            self.init_method = init_method_normal(self.init_method_std)

        if self.output_layer_init_method is None:
            self.output_layer_init_method = scaled_init_method_normal(
                self.init_method_std, self.num_layers
            )

        if self.moe_extended_tp:
            if self.moe_token_dispatcher_type != 'allgather':
                raise ValueError(
                    "Moe extended TP parallelism only applies to allgather based token dispatcher."
                )
            extended_tp_size = self.tensor_model_parallel_size * self.expert_model_parallel_size
            if self.ffn_hidden_size % extended_tp_size != 0:
                raise ValueError(
                    f'ffn_hidden_size: {self.ffn_hidden_size} must be divisible by '
                    f'extended_tp_size {extended_tp_size}'
                )

        if self.num_moe_experts and self.fp8:
            # TE version below 1.7.0 will raise Error when handle zeros tokens for expert
            if not is_te_min_version("1.7.0.dev0"):
                raise ValueError(
                    "Only transformer-engine>=1.7.0 supports MoE FP8 training, "
                    f"but your version is {get_te_version()}."
                )

            if self.moe_grouped_gemm and not is_te_min_version("1.11.0"):
                raise ValueError(
                    "Only transformer-engine>=1.11.0 supports FP8 grouped gemm, "
                    f"but your version is {get_te_version()}."
                )

        if self.flash_decode and self.fp8:
            raise ValueError("FP8 inference is currently not support with flash decoding.")

        if self.moe_token_dispatcher_type in ['allgather', 'alltoall_seq']:
            if self.variable_seq_lengths is True:
                raise ValueError(
                    f"Token dispatcher type: {self.moe_token_dispatcher_type} does not support "
                    f"variable sequence length, please use alltoall dispatcher instead."
                )

        if self.cp_comm_type is not None:
            if isinstance(self.cp_comm_type, list):
                assert len(self.cp_comm_type) == self.num_layers, (
                    f"Length of cp_comm_type ({len(self.cp_comm_type)}) should equal to "
                    f"the total number of transformer layers ({self.num_layers})!"
                )
            else:
                assert isinstance(
                    self.cp_comm_type, str
                ), "Unsupported communication type for context parallelism!"


@dataclass
class MLATransformerConfig(TransformerConfig):
    """Configuration object for megatron-core Multi-Latent Attention (MLA) transformers.

    The initialization function has an argument for each parameter, including those in
    ModelParallelConfig. Included YaRN RoPE parameters that is fused in MLA.
    """

    multi_latent_attention: bool = True
    """Whether to use Multi-Latent Attention."""

    q_lora_rank: int = 512
    """Rank of Query tensor's low rank representation."""

    kv_lora_rank: int = 512
    """Rank of Key and Value tensors' low rank representation."""

    qk_head_dim: int = 128
    """Dimension of the head in the QK projection. q_head_dim = qk_head_dim + qk_pos_emb_head_dim"""

    qk_pos_emb_head_dim: int = 64
    """Dimension of the position embedding in the QK projection."""

    v_head_dim: int = 128
    """Dimension of the head in the V projection."""

    rotary_base: float = 10000
    """Rotary base for the rotary embeddings."""

    rotary_scaling_factor: float = 40
    """Rotary scaling factor for the rotary embeddings."""

    normalization: str = "RMSNorm"
    """Default normalization layer for MLA models is RMSNorm."""

    max_position_embeddings: int = 163840
    """Maximum position embeddings for the original model."""

    beta_fast: float = 32
    """Beta fast for YaRN RoPE."""

    beta_slow: float = 1
    """Beta slow for YaRN RoPE."""

    mscale: float = 0.707
    """Mscale for YaRN RoPE in Multi-Latent Attention."""

    mscale_all_dim: float = 0.707
    """Mscale all dimensions for YaRN RoPE in Multi-Latent Attention."""<|MERGE_RESOLUTION|>--- conflicted
+++ resolved
@@ -3,11 +3,7 @@
 from dataclasses import dataclass
 from typing import Callable, List, Optional, Tuple, Union
 
-<<<<<<< HEAD
 from megatron.core.device_utils import get_xla_model
-import torch
-=======
->>>>>>> 1b8fce7e
 import torch.nn.functional as F
 
 from ..model_parallel_config import ModelParallelConfig
