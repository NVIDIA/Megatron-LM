--- conflicted
+++ resolved
@@ -207,12 +207,9 @@
     """Whether to log the max attention logit across whole model. Decoupled from qk_clip,
     defualts to False. Setting qk_clip will automatically log the max logit"""
 
-<<<<<<< HEAD
     attention_output_gate: bool = False
     """Whether to apply output gate to the attention layers."""
 
-=======
->>>>>>> 72416d0b
     test_mode: bool = False
     """Whether to run real-time tests."""
 
