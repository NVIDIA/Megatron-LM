# Copyright (c) 2025 NVIDIA CORPORATION & AFFILIATES. All rights reserved.

import warnings
from dataclasses import dataclass
from typing import Callable, List, Literal, Optional, Tuple, Union

import torch
import torch.nn.functional as F

from megatron.core.enums import Fp4Recipe, Fp8Recipe
from megatron.core.quantization.quant_config import RecipeConfig
from megatron.core.transformer.enums import AttnBackend
from megatron.core.transformer.pipeline_parallel_layer_layout import PipelineParallelLayerLayout

from ..fusions.fused_bias_geglu import quick_gelu
from ..model_parallel_config import ModelParallelConfig
from ..utils import (
    get_te_version,
    init_method_normal,
    is_te_min_version,
    is_torch_min_version,
    scaled_init_method_normal,
)

try:
    from packaging.version import Version as PkgVersion

    HAVE_PACKAGING = True
except ImportError:
    HAVE_PACKAGING = False


@dataclass
class TransformerConfig(ModelParallelConfig):
    """Configuration object for megatron-core transformers.

    The initialization function has an argument for each parameter,
    including those in ModelParallelConfig.
    """

    ####################
    # model architecture
    ####################

    num_layers: int = 0
    """Number of transformer layers in a transformer block."""

    mtp_num_layers: Optional[int] = None
    """Number of Multi-Token Prediction (MTP) Layers."""

    mtp_loss_scaling_factor: Optional[float] = None
    """Weighting factor of Multi-Token Prediction (MTP) loss."""

    num_layers_in_first_pipeline_stage: Optional[int] = None
    """Number of transformer layers on first pipeline stage.
    None implies equal layer division across PP ranks."""

    num_layers_in_last_pipeline_stage: Optional[int] = None
    """Number of transformer layers on last pipeline stage.
    None implies equal layer division across PP ranks."""

    pipeline_model_parallel_layout: Optional[Union[str, list, PipelineParallelLayerLayout]] = None
    """Custom definition of the pipeline parallel partitioning.
    Support type:
    - str: e.g., 'Et*3|(tt|)*29,m|L'. Stages are split by '|', replicated stages or layers
    can be described with multiplication. Commas can be used cosmetically.
    - list: e.g., [['embedding', 'decoder'], ['decoder', 'decoder', 'decoder', 'loss']].
    - PipelineParallelLayerLayout: a PipelineParallelLayerLayout object.
    If given either a string or a list, it will be transferred into a PipelineParallelLayerLayout
    in post init. Let i = a * pp_size + b, then layout[i] gives a list of the layers 
    in the a-th vpp stage and the b-th pp stage, i.e., vpp(0)pp(0), vpp(0)pp(1), ..., 
    vpp(i)pp(j), vpp(i)pp(j+1), ..., vpp(-1)pp(-2), vpp(-1)pp(-1).
    In the inner lists of layers, 'embedding' or 'E' denotes the embedding layer, 'loss' or 'L'
    denotes the loss function, and 'decoder' or 't' denotes the transformer decoder layer.
    Examples:
        [['embedding', 'decoder'], ['decoder', 'decoder', 'decoder', 'loss']]:
        pp = 2, vpp = None
        pp rank 0 holds: embedding, decoder
        pp rank 1 holds: decoder*3, loss
        'E|(tt|)*2,(t|)*4,mL':
        pp = 2, vpp = 4
        vpp rank 0 pp rank 0 holds: embedding
        vpp rank 0 pp rank 1~2 holds: decoder*2
        vpp rank 0 pp rank 3 holds: decoder
        vpp rank 1 pp rank 0~2 holds: decoder
        vpp rank 1 pp rank 3 holds: mtp, loss"""

    account_for_embedding_in_pipeline_split: bool = False
    """If set, the embedding layer will be treated as a standard transformer
    layer in the context of partition and placement for pipeline parallelism."""

    account_for_loss_in_pipeline_split: bool = False
    """If set, the loss layer will be treated as a standard transformer
    layer in the context of partition and placement for pipeline parallelism."""

    hidden_size: int = 0
    """Transformer hidden size."""

    num_attention_heads: int = 0
    """Number of transformer attention heads."""

    attention_backend: AttnBackend = AttnBackend.auto
    """Attention backend to run. By default we let transformer engine
    decide the best backend to run (except in the case of local).
    If attention backend is local we use the local pytorch implementation in mcore.
    Users can specify exact backend by changing this config. """

    softmax_scale: Optional[float] = None
    """Softmax scale for attention scaling."""

    softmax_type: Literal['vanilla', 'off-by-one', 'learnable'] = 'vanilla'
    """Applies modified softmax from https://www.evanmiller.org/attention-is-off-by-one.html. 
       Supports both TE FusedAttention and local unfused attention. Supports both a fixed offset and 
       and learnable offset."""

    num_query_groups: Optional[int] = None
    """Number of query groups for group query attention. If None, normal attention is used."""

    ffn_hidden_size: Optional[int] = None
    """Transformer Feed-Forward Network hidden size. This is set to 4*hidden_size
    if not provided."""

    kv_channels: Optional[int] = None
    """Projection weights dimension in multi-head attention. This is set to hidden_size //
    num_attention_heads if not provided."""

    hidden_dropout: float = 0.1
    """Dropout probability for transformer hidden state."""

    attention_dropout: float = 0.1
    """Post attention dropout probability."""

    fp32_residual_connection: bool = False
    """If true, move residual connections to fp32."""

    # @jcasper should we keep this option?
    apply_residual_connection_post_layernorm: bool = False
    """If True, uses the original BERT residule connection ordering."""

    layernorm_epsilon: float = 1e-5
    """Epsilon value for any LayerNorm operations."""

    layernorm_zero_centered_gamma: bool = False
    """If set to True, the LayerNorm is adjusted to center the gamma values around 0. This improves
    numerical stability."""

    add_bias_linear: bool = True
    """Include a bias term in all linear layers (QKV projections, after core attention, and two in
    MLP layer)."""

    add_qkv_bias: bool = False
    """Add a bias term only for QKV projections."""

    gated_linear_unit: bool = False
    """Use a gated linear unit for the first linear layer in the MLP."""

    activation_func: Callable = F.gelu
    """Activation function to use for the non-linearity in the MLP."""

    activation_func_fp8_input_store: bool = False
    """Store the input of MLP activation function in FP8 for backprop to save memory.
    The stored input is casted back to the original precision before backprop compuatation."""

    glu_linear_offset: float = 0.0
    """Offset term in the GLU activation function: activation_func(x[0]) * (x[1] + offset). Only 
    used when gated_linear_unit is True"""

    activation_func_clamp_value: Optional[float] = None
    """Clamp the output of the linear_fc1 in the activation function. Only used when activation_func
    is quick_gelu."""

    num_moe_experts: Optional[int] = None
    """Number of experts to use for MoE layer. When set, it replaces MLP with MoE layer. Set to None
    for no MoE."""

    rotary_interleaved: bool = False
    """True is rotate pairs of even and odd dimensions (RoFormer style), False is rotate pairs of
    first half and second half (LLaMa style). Default to False."""

    window_size: Optional[Tuple[int, int]] = None
    """If not None, then will use sliding window attention. The size of the window is specified by
    the numbers inside the tuple; -1 is special value meaning "infinite window size"."""

    window_attn_skip_freq: Optional[Union[int, List[int]]] = None
    """Frequency of full attention layers among sliding window attention layers. Accepts either:
    - An integer N: Represents a (N-1):1 ratio, one full attention layer after (N-1) SWA layers.
    - A list that defines a custom pattern, e.g.: [1,1,1,1,0,0,0,0], where 1 represents SWA. """

    normalization: str = "LayerNorm"
    """Which norm to use for normalization layers, valid options are `LayerNorm` and `RMSNorm`."""

    qk_layernorm: bool = False
    """Whether to apply `normalization` type of normalization to the query and key embeddings."""

    qk_clip: bool = False
    """Whether to clip the query and key weights. Needed for Muon MLA Model training."""

    qk_clip_alpha: float = 0.5
    """The balancing alpha for qk-clip. Q = Q * (eta ** alpha)"""

    qk_clip_threshold: float = 100
    """The balancing threshold for qk-clip. eta = min(threshold / max_attention_logits, 1.0)"""

    log_max_attention_logit: bool = False
    """Whether to log the max attention logit across whole model. Decoupled from qk_clip,
    defualts to False. Setting qk_clip will automatically log the max logit"""

    test_mode: bool = False
    """Whether to run real-time tests."""

    calculate_per_token_loss: bool = False
    """Whether cross entropy loss is calculated over the actual number of non-padded tokens in the
    global batch, versus the default behavior of assuming all tokens are non-padded."""

    multi_latent_attention: bool = False
    """Whether to use multi-latent attention."""

    no_rope_freq: Optional[Union[int, List[int]]] = None
    """Controls which layers perform Rotary Position Embedding (RoPE). Accepts either:
    An integer N: Creates a pattern where RoPE is skipped every N-1 layers. For example,
    no_rope=4 means RoPE is applied for 3 layers, then skipped for 1 layer, repeating this pattern.
    A list of integers: Defines a custom pattern where 1 means skip RoPE and 0 means apply RoPE.
    For example, [0,1,1,0] means: apply RoPE, skip RoPE, skip RoPE, apply RoPE."""

    ####################
    # initialization
    ####################
    init_method: Optional[Callable] = None
    """Method to initialize weights. Note that bias is always set to zero. Should be a function that
    takes a single Tensor and initializes it. If None, will be set to
    megatron.core.utils.init_method_normal(init_method_std) which is torch nn init normal with
    mean=0.0 and std=init_method_std."""

    output_layer_init_method: Optional[Callable] = None
    """Method to initialize weights of the output layer of both attention and MLP blocks. If None,
    will be set to megatron.core.utils.scaled_init_method_normal(init_method_std) which is torch nn
    init normal with mean=0.0 and std=init_method_std / math.sqrt(2.0 * num_layers)."""

    init_method_std: float = 0.02
    """Standard deviation of the zero mean normal for the default initialization method, not used if
    init_method and output_layer_init_method are provided."""

    embedding_init_method: Optional[Callable] = None
    """
    Method to initialize weights of the embedding layer. If None, will be set as described 
    in init_method above.
    """

    embedding_init_method_std: Optional[float] = None
    """
    Standard deviation of the zero mean normal for the default initialization method for the 
    embedding layer. If None, will be set to init_method_std.
    """

    init_model_with_meta_device: bool = False
    """
    If True, initializes the model with the meta device. This is helpful for
    training of very large models. This feature is only works when megatron fsdp is turned on.
    """

    ####################
    # mixed-precision
    ####################
    apply_query_key_layer_scaling: bool = False
    """If true, scale Q * K^T by 1 / layer-number. This improve numeric stability when training with
    fp16."""

    attention_softmax_in_fp32: bool = True
    """If True, run attention masking and softmax in fp32. This should be True if
    apply_query_key_layer_scaling is True."""

    disable_bf16_reduced_precision_matmul: bool = False
    """If True, sets torch.backends.cuda.matmul.allow_bf16_reduced_precision_reduction=False to
    prevent matmul from using reduced precision accumulation when using BF16."""

    ####################
    # fusion
    ####################
    bias_activation_fusion: bool = False
    """If True, fuses bias addition and the activation function when possible."""

    masked_softmax_fusion: bool = False
    """If True, uses softmax fusion."""

    persist_layer_norm: bool = False
    """If True, uses the persistent fused layer norm kernel. This kernel only supports a fixed set
    of hidden sizes."""

    memory_efficient_layer_norm: bool = False
    """If True, and using local layers (not from TransformerEngine), tells Apex to use the memory
    efficient fused LayerNorm kernel. Ignored if not using LayerNorm."""

    bias_dropout_fusion: bool = False  # TODO: this should be bias_dropout_add_fusion?
    """If True, uses bias dropout fusion."""

    apply_rope_fusion: bool = False
    """If True, use fused RoPE kernel."""

    use_fused_weighted_squared_relu: bool = False
    """If True, uses fused weighted squared relu kernel when using MoE."""

    fused_single_qkv_rope: bool = False
    """If set, avoid splitting QKV before ROPE forward and avoid concatenating ROPE dgrads."""

    ####################
    # activation recomputation
    ####################
    recompute_granularity: Optional[str] = None
    """Determines which type of activation recompute to use.  Megatron-core supports 'selective'
    activation checkpointing where the submodules set in --recompute-modules is checkpointed.
    The default is "core_attn" which is the memory intensive part of attention.
    These memory intensive activations are also less compute intensive which makes activation
    checkpointing more efficient for LLMs (20B+).  See Reducing Activation Recomputation in Large
    Transformer Models (https://arxiv.org/abs/2205.05198) for more details.  'full' will checkpoint
    the entire transformer layer.  If None, no recompute is performed and all activations are saved.
    If set, must be 'selective' or 'full'. 'selective' always uses all layers.
    """

    recompute_method: Optional[str] = None
    """Determines which transformer layers will be recomputed. uniform will uniformly divide the
    total number of transformer layers in a transformer block and recompute the input activation of
    each divided chunk at the specified granularity.  block will recompute the input activations for
    only a set number of transformer layers per pipeline stage.  The rest of the layers in the
    pipeline stage will not have any activations recomputed.  If None, and recompute is enabled, all
    layers will do recomputation. If set, must be 'uniform' or 'block'."""

    recompute_num_layers: Optional[int] = None
    """When recompute_method is uniform, recompute_num_layers is the number of transformer layers in
    each uniformly divided recompute unit.  When recompute_method is block, recompute_num_layers is
    the number of transformer layers to recompute within each pipeline stage.  Must be None for
    'selective' activation checkpointing."""

    distribute_saved_activations: Optional[bool] = None
    """If True, distribute recomputed activations across the model parallel group."""

    recompute_modules: Optional[List[str]] = None
    """The submodules to recompute.
    choices: "core_attn", "moe_act", "layernorm", "mla_up_proj", "mlp", "moe", "shared_experts".
    default: ["core_attn"].
    "core_attn": recompute the core attention part of the transformer layer.
    "moe_act": recompute the MoE MLP activation function.
    "layernorm": recompute the input_layernorm and pre_mlp_layernorm.
    "mla_up_proj": recompute the MLA up projection and RoPE applying parts.
    "mlp": recompute the dense MLP submodule.
    "moe": recompute the MoE layer.
    "shared_experts": recompute the shared experts in the MoE layer.
    "moe_act", "layernorm", and "mla_up_proj" use output-discarding checkpointing,
    "core_attn", "mlp", "moe", and "shared_experts" use normal checkpointing.
    """

    ####################
    # fp8 related
    ####################
    fp8: Optional[str] = None
    """If set, enables the use of FP8 precision through Transformer Engine. There are 2 predefined
    choices (1) 'e4m3' uniformly uses e4m3 for all FP8 tensors, (2) 'hybrid' uses e4m3 for all FP8
    activation and weight tensors and e5m2 for all FP8 output activation gradient tensors."""

    fp8_recipe: Optional[str] = "delayed"
    """If set, enables the use of FP8 precision through Transformer Engine. There are 5 predefined
    choices (1) 'tensorwise' uses per tensor current scaling recipe, (2) 'delayed'
    uses delayed scaling recipe, 3) 'mxfp8' for Blackwell architecture only,
    4) 'blockwise' for blockwise scaling recipe, 5) 'custom' for custom quantization recipe."""

    fp8_param: bool = False
    """If set, keep the parameters in fp8 precision to save memory. This option must be used
    together with fp8 mode (i.e., TransformerConfig.fp8 is not None). Note that not all parameters
    will be converted to fp8; for example, biases will remain unchanged. The parameters affected are
    primarily the weights of GEMMs. The specific parameters that will be converted to fp8 are
    determined by TE."""

    fp8_quantizer_factory: Optional[str] = None
    """Python import path to a callable quantizer factory, e.g., package.module.quantizer_factory.
    Required when fp8_recipe is custom."""

    fp8_margin: int = 0
    """Margin for the scaling factor computation."""

    fp8_interval: int = 1
    """DEPRECATED from TransformerEngine v1.8.0. This flag is ignored.
    Controls how often the scaling factor is recomputed.
    """

    fp8_amax_history_len: int = 1
    """The length of the amax history window used for scaling factor computation."""

    fp8_amax_compute_algo: str = "most_recent"
    """Algorithm used for choosing the `amax` value for the scaling factor computation. There are 2
    predefined choices: `max` chooses the largest `amax` in the history window, while `most_recent`
    always chooses the most recently seen value.

    """

    fp8_wgrad: bool = True
    """When set to False, override FP8 config options and do the wgrad computation
    in higher precision."""

    fp8_dot_product_attention: bool = False
    """When set to True, use the FP8 implementation of Dot Product Attention."""

    fp8_multi_head_attention: bool = False
    """When set to True, use the FP8 implementation of Multi Head Attention."""

    tp_only_amax_red: bool = False
    """When set to True, reduce the FP8 AMAX only in the TP or TP-CP domain"""

    first_last_layers_bf16: bool = False
    """If True, retains first and last N TransformerBlocks in BF16 as opposed to FP8."""

    num_layers_at_start_in_bf16: int = 1
    """Number of layers at the start of the model to keep in BF16 precision when
    first_last_layers_bf16 is True."""

    num_layers_at_end_in_bf16: int = 1
    """Number of layers at the end of the model to keep in BF16 precision when
    first_last_layers_bf16 is True."""

    use_kitchen: bool = False
    """Use the kitchen extension for transformer quantization."""

    ####################
    # fp4 related
    ####################
    fp4: Optional[str] = None
    """If set, enables the use of FP4 precision through Transformer Engine. Currently only 
    supports 'nvfp4' which uses NVFP4BlockScaling recipe (requires TE >= 2.7.0.dev0)."""

    fp4_recipe: Optional[str] = "nvfp4"
    """If set, enables the use of FP4 precision through Transformer Engine. Currently only
    'nvfp4' is supported which uses NVFP4BlockScaling recipe for Blackwell+ architecture."""

    fp4_param: bool = False
    """If set, keep the parameters in fp4 precision to save memory. This option must be used
    together with fp4 mode (i.e., TransformerConfig.fp4 is not None). Note that not all parameters
    will be converted to fp4; for example, biases will remain unchanged."""

    fp4_quantizer_factory: Optional[str] = None
    """Python import path to a callable quantizer factory, e.g., package.module.quantizer_factory.
    Required when fp4_recipe is custom."""

    ####################
    # MoE related
    ####################
    moe_shared_expert_intermediate_size: Optional[int] = None
    """Shared expert total ffn hidden size.
    It should be equal to 'num_shared_experts * ffn_size_of_each_shared_expert' if
    there are multiple shared experts.
    None means no shared expert.
    By default, the shared experts execute before the router. However, when
    moe_shared_expert_overlap or overlap_moe_expert_parallel_comm is set,
    the shared experts execute after the router, before the routed experts.
    This makes the gradients from the router and the shared experts added in
    different orders to the hidden_states, causing minor numerical differences
    in the hidden_states gradient."""

    moe_shared_expert_overlap: bool = False
    """Enable overlapping between shared expert computations and dispatcher communications.
    Without this, the shared experts execute before the router."""

    moe_layer_freq: Union[int, List[int]] = 1
    """Frequency between MoE layers and Dense layers. Accepts either:
    - An integer N: Represents a 1:N ratio, meaning one expert layer for every N-1 dense layers.
    - A list that defines a custom pattern, e.g.: [1,1,1,0,1,1,1,0,1,1,1,0]"""

    moe_ffn_hidden_size: Optional[int] = None
    """MoE Feed-Forward Network hidden size"""

    moe_router_load_balancing_type: Union[str, List[str]] = "aux_loss"
    """The load balancing strategy for the router.
    Options:
    - "aux_loss": Load balancing loss used in GShard and SwitchTransformer, calculated at
    micro-batch level.
    - "seq_aux_loss": Load balancing loss used in DeepSeekV2 and DeepSeekV3, computes loss
    for each individual sample.
    - "global_aux_loss": Load balancing loss calculated at global batch level.
    - "sinkhorn": Balancing algorithm used in S-BASE.
    - "none": No load balancing.
    A list of strings can be provided to combine multiple aux-loss load balancing types.
    The default is "aux_loss".
    """

    moe_router_topk: int = 2
    """Number of experts to route to for each token."""

    moe_router_topk_limited_devices: Optional[int] = None
    """Number of EP ranks to consider for each token in group-limited routing,
    DEPRECATED and replaced by moe_router_num_groups and moe_router_group_topk.
    """

    moe_router_padding_for_quantization: Optional[bool] = False
    """Whether to pad the routing_map to make sure the number of tokens each expert receives
    is a multiple of 16/32 for quantized precision (e.g., FP8, FP4). This can remove the explicit
    padding in the GroupedMLP layer."""

    moe_router_padding_for_fp8: Optional[bool] = False
    """[Compatibility alias for moe_router_padding_for_quantization]
    Enabling this will also enable moe_router_padding_for_quantization."""

    moe_router_num_groups: Optional[int] = None
    """Number of groups to divide experts into for group-limited routing.
    When using group-limited routing:
    1. Experts are divided into 'moe_router_num_groups' equal-sized groups
    2. For each token, 'moe_router_group_topk' groups are selected based on sum of
    top-('moe_router_topk'/'moe_router_group_topk') routing scores within each group
    3. From these selected groups, 'moe_router_topk' individual experts are chosen
    Two common use cases:
    - Device-limited routing: Set 'moe_router_num_groups' equal to expert parallel size (EP)
    to limit each token to experts on a subset of devices
    (See DeepSeek-V2: https://arxiv.org/pdf/2405.04434)
    - Node-limited routing: Set 'moe_router_num_groups' equal to number of nodes in EP group
    to limit each token to experts on a subset of nodes
    (See DeepSeek-V3: https://arxiv.org/pdf/2412.19437)
    """

    moe_router_group_topk: Optional[int] = None
    """Number of selected groups for group-limited routing."""

    moe_router_pre_softmax: bool = False
    """Enable pre-softmax(pre-sigmoid) routing for MoE, which means softmax is before the 
    top-k selection.
    By default, softmax is done after top-k."""

    moe_router_topk_scaling_factor: Optional[float] = None
    """Scaling factor for routing score in top-k selection, only works when moe_router_pre_softmax
    enabled. Defaults to None, which means no scaling."""

    moe_router_score_function: str = "softmax"
    """Score function for MoE routing. Can be "softmax" or "sigmoid"."""

    moe_router_dtype: Optional[str] = None
    """Data type for routing and expert output weighted averaging. Using fp32 or fp64 can
    improve stability especially when the number of experts is large (e.g. finegrained-moe).
    None means no changes for dtype."""

    moe_router_enable_expert_bias: bool = False
    """TopK routing with dynamic per-expert bias in the aux-loss-free load balancing strategy.
    The routing decision is based on the sum of the routing scores and the expert bias.
    See https://arxiv.org/abs/2408.15664 for details."""

    moe_router_bias_update_rate: float = 1e-3
    """The expert bias is updated based on the number of assigned tokens to each expert
    in a global batch, where the bias is increased for the experts with less assigned tokens
    and decreased for the experts with more assigned tokens.
    The default value 1e-3 is same as that used in DeepSeekV3."""

    moe_router_force_load_balancing: bool = False
    """[Experimental] Force load balancing with random logits for MoE router, supports naive topk 
    and group-limited topk. This is an experimental feature and only for benchmark."""

    moe_grouped_gemm: bool = False
    """When there are multiple experts per rank, compress multiple local (potentially small) gemms
    in a single kernel launch to improve the utilization and performance by leveraging the Grouped
    GEMM feature introduced since CUTLASS 2.8 (https://github.com/fanshiqing/grouped_gemm).
    """

    moe_use_legacy_grouped_gemm: bool = False
    """Use legacy GroupedMLP rather than TEGroupedMLP.
    Note: The legacy one will be deprecated soon."""

    moe_aux_loss_coeff: Union[float, List[float]] = 0.0
    """Scaling coefficient for the aux loss. A starting value of 1e-2 is recommended.
    If a list of load balancing types is provided for `moe_router_load_balancing_type`,
    a corresponding list of coefficients should be provided here."""

    moe_z_loss_coeff: Optional[float] = None  # 1e-3 would be a good start value for z-loss
    """Scaling coefficient for the z-loss. A starting value of 1e-3 is recommended."""

    moe_input_jitter_eps: Optional[float] = None
    """Add noise to the input tensor by applying jitter with a specified epsilon value."""

    moe_token_dropping: bool = False
    """This feature involves selectively dropping and padding tokens for each expert to achieve a
    specified capacity, similar to GShard, Switch-Transformer, and DeepSpeed-MoE. Note that this is
    currently unsupported so should remain False."""

    moe_token_dispatcher_type: str = "allgather"
    """The type of token dispatcher to use. The default is 'allgather'.
    Options are 'allgather','alltoall' and 'flex'."""

    moe_enable_deepep: bool = False
    """[Experimental] Enable DeepEP for efficient token dispatching and combine in MoE models."""

    moe_flex_dispatcher_backend: str = "deepep"
    """[Experimental] The backend to use for flex token dispatcher. The default is "deepep".
    Options are "deepep" and "hybridep". Currently only "hybridep" backend supports 
    the MNNVL case."""

    moe_per_layer_logging: bool = False
    """Enable per-layer logging for MoE, currently supports auxiliary loss and z loss."""

    moe_expert_capacity_factor: Optional[float] = None
    """moe_expert_capacity_factor (float): The capacity factor for each expert, None means no token
    will be dropped. The default is None."""

    moe_pad_expert_input_to_capacity: bool = False
    """moe_pad_expert_input_to_capacity (bool): If True, pads the input for each expert to match
    the expert capacity length, effective only after the moe_expert_capacity_factor is set. The
    default setting is False."""

    moe_token_drop_policy: str = "probs"
    """The policy to drop tokens. Can be either "probs" or "position". If "probs", the tokens with
    the lowest probabilities will be dropped. If "position", tokens at the end of each batch will
    be dropped.
    """

    moe_layer_recompute: bool = False
    """Memory optimization: checkpointing moe_layer to save actiavtion memory."""

    moe_permute_fusion: bool = False
    """Fuse token rearrangement ops during token dispatching."""

    moe_router_fusion: bool = False
    """Fuse ops in routing and aux loss calculation."""

    moe_apply_probs_on_input: bool = False
    """Apply probs on input of experts instead of applying after activation and glu."""

    moe_latent_size: Optional[int] = None
    """Latent projection dimension for MoE. If None, MoE latent projections are not used."""

    moe_deepep_num_sms: int = 20
    """Number of SMs to use for DeepEP."""

    moe_hybridep_num_sms: int = 16
    """Number of SMs to use for HybridEP. In pure NVL scenarios,
    16 SMs can generally achieve good bandwidth."""

    ##################
    # Context Parallel
    ##################
    cp_comm_type: Optional[Union[str, List[str]]] = None
    """Inter-gpu communication type for context parallelism.
    str: all layers share same communication type.
    List[str]: each layer has its separate communication type.
    cp_comm_type of each layer can be "p2p" or "all_gather" or "a2a" or "a2a+p2p".
    "p2p": Exchange KV chunks with P2P communications in ring topology. P2P is async and can be
    overlapped with attention compute.
    "all_gather": All-gather to get full sequence of KV before attention. The all-gather is not
    async, and cannot be overlapped.
    "a2a": Like DeepSpeed Ulysses, scatter attention heads across the CP group, and gather to get
    full sequence of QKV.
    "a2a+p2p": A hierarchical implementation of context parallelism to attention.
    It uses A2A communications in low-level CP groups (e.g., via NVLink),
    and P2P communications in high-level CP groups (e.g., via IBLink).
    """

    ##################
    # Cuda Graphs
    ##################
    enable_cuda_graph: bool = False
    """DEPRECATED and replaced by cuda_graph_impl.
    When set to true, either partial CUDA graph (1/many CUDA graph per layer) or full iteration
    CUDA graph (1 CUDA graph for whole iteration excluding optimizer) is enabled. --cuda-graph-scope
    determines the scope of graph capture."""

    cuda_graph_use_single_mempool: bool = False
    """When set to true, cudagraphs will be captured inside a single mempool, in which all
    cudagraphs may only be used once per step. If false, cudagraphs may be reused across
    microbatches. Enabling may reduce cudagraph memory overheads due to memory fragmentation,
    however may greatly increase the number of cudagraphs created when the number of microbatches
    is high."""

    cuda_graph_retain_backward_graph: bool = False
    """When set to true, cudagraph backward passes will be graph captured with 'retain_grad=True'
    This may enable cudagraphs for certain modules that are not completely cudagraph safe. For
    more details, see: https://pytorch.org/docs/stable/generated/torch.Tensor.backward.html."""

    cuda_graph_warmup_steps: int = 3
    """Number of warmup steps for CUDA graphs"""

    external_cuda_graph: bool = False
    """DEPRECATED and replaced by cuda_graph_impl.
    When set to true, TransformerLayer layers are swapped with user provided CUDA graphs."""

    cuda_graph_impl: str = "none"
    """Determines the CUDA graph capture implementation.
    "none": no CUDA graph.
    "local": capture the CUDA graph using MCore local implementation. Either partial CUDA graph
    (1/many CUDA graph per layer) or full iteration CUDA graph (1 CUDA graph for whole iteration
    excluding optimizer) is enabled.
    "transformer_engine": capture the CUDA graph using TE make_graphed_callables()."""

    cuda_graph_scope: str = "full"
    """Determines the CUDA graphs capturing scope.
    When cuda_graph_impl is set to "transformer_engine", valid values are "full" and "attn".
    "Full" scope captures a whole Transformer layer. "Attn" scope only captures operations in
    TransformerLayer._forward_attention().
    When cuda_graph_impl is set to "local", "full_iteration" can be specified as cuda_graph_scope
    to enable whole iteration CUDA graph. All other values enable layerwise CUDA graph."""

    ####################
    # miscellaneous
    ####################
    clone_scatter_output_in_embedding: bool = True
    """When set to True, clone the output of scatter_to_sequence_parallel_region in embedding layer
    to facilitate garbage collection of input."""

    disable_parameter_transpose_cache: bool = False
    """When set to true, the parameter transposes are not cached for subsequent iterations."""

    config_logger_dir: str = ""
    """When non-empty, dumps entry-point configs to config_logger_dir"""

    flash_decode: bool = False
    """ Use the optimized flash decoding kernel during inference. """

    batch_invariant_mode: bool = False
    """If true, uses batch-invariant kernels that provide deterministic forward execution regardless
       of batch size. This ensures bitwise identical results when the same inputs are processed
       in different batch configurations. This will significantly affect speed of 
       training and inference as the kernels are not full optimized.
       Defaults to False."""

    use_te_activation_func: bool = False
    """Whether to use ffn activation functions implemented by TransformerEngine"""

    use_te_rng_tracker: bool = False
    """ Whether to use the TE or MCore version of the RNG tracker. """

    inference_rng_tracker: bool = False
    """ Whether we should instantiate a separate RNG tracker for inference. """

    inference_sampling_seed: int = 42
    """ Random seed to use for sampling during inference. """

    symmetric_ar_type: Optional[str] = None
    """Type of symmetric all reduce to use"""

    inference_fuse_tp_communication: bool = False
    """ If true, uses a fused reduce-scatter-residual-norm-allgather kernel during inference. """

    mrope_section: Optional[List[int]] = None
    """ Multimodal rope section is for channel dimension of temporal, height and width
    in rope calculation. """

    is_hybrid_model: bool = False
    """ Indicates whether this is a hybrid model. """

    mamba_state_dim: int = 128
    """The dimensionality of the state representation in Mamba layers."""

    mamba_head_dim: int = 64
    """The dimensionality of the heads in the Mamba layers."""

    mamba_num_groups: int = 8
    """The number of groups used in Mamba layers."""

    mamba_num_heads: Optional[int] = None
    """The number of heads used in Mamba layers. 
    If None, the number of heads will be hidden_size * expand // mamba_head_dim."""

    use_mamba_mem_eff_path: bool = True
    """If True, use the memory efficient path for Mamba layers."""

    mlp_chunks_for_prefill: int = 1
    """The number of chunks along the sequence dimension to use for MLP computation
    during prefill."""

    heterogeneous_block_specs: bool = False
    """Whether to use heterogeneous block specs (nemotron-nas architecture)."""

    hetereogenous_dist_checkpoint: bool = False
    """Whether to use heterogenous layers in distributed checkpoint."""

    ####################
    # Quantization
    ####################
    quant_recipe: Optional[RecipeConfig] = None
    """Configuration of any per-module quantization settings to be applied to the model"""

    transformer_impl: str = "transformer_engine"
    """Transformer implementation to use.
    Options are 'transformer_engine' for Transformer Engine and 'local' for MCore."""

    def __post_init__(self):
        """Python dataclass method that is used to modify attributes after initialization.
        See https://docs.python.org/3/library/dataclasses.html#post-init-processing for more
        details.
        """
        super().__post_init__()
        if self.fp16 and self.bf16:
            raise ValueError(
                f"Only one of self.fp16: {self.fp16} and self.bf16 {self.bf16} should be True."
            )

        # Apply BF16 matmul precision setting if needed
        if self.bf16 and self.disable_bf16_reduced_precision_matmul:
            torch.backends.cuda.matmul.allow_bf16_reduced_precision_reduction = False

        if self.num_attention_heads % self.tensor_model_parallel_size != 0:
            raise ValueError(
                f"num_attention_heads ({self.num_attention_heads}) must be a multiple of "
                f"tensor_model_parallel_size ({self.tensor_model_parallel_size})."
            )

        if self.ffn_hidden_size is None:
            self.ffn_hidden_size = 4 * self.hidden_size

        if self.kv_channels is None:
            self.kv_channels = self.hidden_size // self.num_attention_heads

        if self.num_query_groups is None:
            self.num_query_groups = self.num_attention_heads

        if (
            self.num_query_groups % self.tensor_model_parallel_size != 0
            and self.tensor_model_parallel_size % self.num_query_groups != 0
        ):
            raise ValueError(
                f"num_query_groups ({self.num_query_groups}) must be a multiple or divisor of "
                f"tensor_model_parallel_size ({self.tensor_model_parallel_size})."
            )

        if self.fp8:
            # cannot support first last layer bf16 with delayed scaling
            if self.first_last_layers_bf16 and self.fp8_recipe == Fp8Recipe.delayed:
                raise ValueError("Delayed scaling does not support first / last layer in BF16.")

            # max bf16 layers per pipeline stage
            max_bf16_layers_per_pipeline_stage = (
                self.num_layers // self.pipeline_model_parallel_size
            )

            # check start/end bf16 layer counts are valid
            if self.first_last_layers_bf16:
                if (
                    self.num_layers_at_start_in_bf16 < 0
                    or self.num_layers_at_start_in_bf16 > max_bf16_layers_per_pipeline_stage
                ):
                    raise ValueError(
                        f"num_layers_at_start_in_bf16 ({self.num_layers_at_start_in_bf16}) must be "
                        f"between 0 and number of layers per pipeline stage "
                        f"({max_bf16_layers_per_pipeline_stage})."
                    )
                if (
                    self.num_layers_at_end_in_bf16 < 0
                    or self.num_layers_at_end_in_bf16 > max_bf16_layers_per_pipeline_stage
                ):
                    raise ValueError(
                        f"num_layers_at_end_in_bf16 ({self.num_layers_at_end_in_bf16}) must be "
                        f"between 0 and number of layers per pipeline stage "
                        f"({max_bf16_layers_per_pipeline_stage})."
                    )

            if self.fp8_recipe == Fp8Recipe.custom:
                if not self.fp8_quantizer_factory:
                    raise ValueError(
                        "fp8_quantizer_factory must be provided when fp8_recipe is 'custom'. "
                        "Specify a Python import path (e.g., package.module.quantizer_factory) "
                        "via --fp8-quantizer-factory."
                    )

        if self.fp8_param and not self.fp8:
            raise ValueError("fp8_param must be used together with fp8 mode.")

        # FP4 validation
        if self.fp4_param and not self.fp4:
            raise ValueError("fp4_param must be used together with fp4 mode.")

        if self.fp4 and self.fp8:
            raise ValueError("fp4 and fp8 cannot be used simultaneously. Please choose one.")

        if self.fp4 and self.fp4_recipe == Fp4Recipe.custom:
            if not self.fp4_quantizer_factory:
                raise ValueError(
                    "fp4_quantizer_factory must be provided when fp4_recipe is 'custom'. "
                    "Specify a Python import path (e.g., package.module.quantizer_factory) "
                    "via --fp4-quantizer-factory."
                )

        if self.apply_query_key_layer_scaling:
            self.attention_softmax_in_fp32 = True

        if self.expert_model_parallel_size > 1 and self.num_moe_experts is None:
            raise ValueError("num_moe_experts must be non None to use expert-parallel.")

        if self.num_moe_experts is not None and self.num_moe_experts <= 0:
            raise ValueError("num_moe_experts must be non-negative.")

        if self.num_moe_experts is not None and self.moe_ffn_hidden_size is None:
            self.moe_ffn_hidden_size = self.ffn_hidden_size
            warnings.warn("moe_ffn_hidden_size is not set, using ffn_hidden_size instead.")

        if self.num_moe_experts is None:
            assert (
                self.moe_ffn_hidden_size is None
            ), "moe_ffn_hidden_size must be None when num_experts is not set."

        if self.moe_enable_deepep:
            if self.moe_token_dispatcher_type != "flex":
                raise ValueError("DeepEP backend is only supported with flex token dispatcher.")
            if self.moe_flex_dispatcher_backend == "hybridep":
                raise ValueError("Only one backend is supported for flex token dispatcher.")
            self.moe_flex_dispatcher_backend = "deepep"
            warnings.warn(
                "moe_enable_deepep is deprecated."
                "Please use --moe-flex-dispatcher-backend=deepep instead."
            )

        if self.moe_token_dispatcher_type == "flex":
            if self.moe_pad_expert_input_to_capacity and (
                self.moe_enable_deepep or self.moe_flex_dispatcher_backend == "deepep"
            ):
                raise ValueError(
                    "Flex token dispatcher with deepep backend does not support "
                    "moe_pad_expert_input_to_capacity"
                )

        if self.moe_shared_expert_intermediate_size is not None:
            if self.moe_shared_expert_intermediate_size <= 0:
                raise ValueError(
                    f"moe_shared_expert_intermediate_size must be "
                    f"num_shared_experts * ffn_size_of_each_shared_expert, "
                    f"but got {self.moe_shared_expert_intermediate_size}"
                )
            if self.moe_shared_expert_overlap and self.moe_token_dispatcher_type not in [
                "alltoall"
            ]:
                raise ValueError(
                    f"moe_shared_expert_overlap only works with alltoall token dispatcher."
                )

        if isinstance(self.moe_router_load_balancing_type, list):
            assert isinstance(self.moe_aux_loss_coeff, list) and len(
                self.moe_aux_loss_coeff
            ) == len(self.moe_router_load_balancing_type), (
                "moe_aux_loss_coeff must be a list of the same length as "
                "moe_router_load_balancing_type"
            )

        if self.moe_expert_capacity_factor is not None:
            if self.moe_expert_capacity_factor < 0:
                self.moe_expert_capacity_factor = None
            if isinstance(self.moe_router_load_balancing_type, list):
                for load_balancing_type in self.moe_router_load_balancing_type:
                    if load_balancing_type not in [
                        "aux_loss",
                        "seq_aux_loss",
                        "global_aux_loss",
                        "none",
                    ]:
                        raise ValueError(
                            "moe_expert_capacity_factor only works with aux_loss, "
                            "seq_aux_loss, global_aux_loss or none load balancing"
                        )
            elif self.moe_router_load_balancing_type not in [
                "aux_loss",
                "seq_aux_loss",
                "global_aux_loss",
                "none",
            ]:
                raise ValueError(
                    "moe_expert_capacity_factor only works with aux_loss, "
                    "seq_aux_loss, global_aux_loss or none load balancing"
                )

        if self.moe_pad_expert_input_to_capacity:
            if self.moe_expert_capacity_factor is None:
                raise ValueError(
                    "moe_expert_capacity_factor must be set to use moe_pad_expert_input_to_capacity"
                )

        if self.cpu_offloading and (
            self.cpu_offloading_num_layers < 0 or self.cpu_offloading_num_layers >= self.num_layers
        ):
            raise ValueError(
                f"CPU offloading can be done only for layers less than {self.num_layers}"
            )

        if self.cpu_offloading and self.pipeline_model_parallel_size > 1:
            raise ValueError(
                "Currently there is no support for Pipeline parallelism with CPU offloading"
            )

        if self.cpu_offloading and self.recompute_granularity is not None:
            raise ValueError(
                "CPU offloading does not work when activation recomputation is enabled"
            )

        if self.recompute_granularity is not None:
            if self.recompute_granularity not in ["full", "selective"]:
                raise ValueError(
                    f'When using recompute_granuarlity: {self.recompute_granularity} must be "full"'
                    'or "selective".'
                )

            if self.recompute_method is not None:
                if self.recompute_method not in ["block", "uniform"]:
                    raise ValueError(
                        f'recompute_method: {self.recompute_method} must be "block" or "uniform".'
                    )
            elif self.recompute_granularity != "selective":
                raise ValueError(
                    f"Using recompute_granularity: {self.recompute_granularity} so "
                    'recompute_method must be "block" or "uniform"'
                )

            if self.recompute_granularity != "selective" and self.recompute_num_layers is None:
                raise ValueError(
                    f"When using recompute_granularity: {self.recompute_granularity} "
                    "recompute_num_layers must be between "
                    "1 and num_layers_per_pipeline_rank: "
                    f"{self.num_layers // self.pipeline_model_parallel_size}"
                )
            elif (
                self.recompute_granularity == "selective" and self.recompute_num_layers is not None
            ):
                raise ValueError(
                    f"When using recompute_granularity: {self.recompute_granularity} "
                    "recompute_num_layers must be None."
                )

            if self.distribute_saved_activations and self.sequence_parallel:
                raise ValueError(
                    f"distribute_saved_activations: {self.distribute_saved_activations} must be "
                    f"false when sequence parallel is enabled: {self.sequence_parallel}"
                )

        if self.recompute_modules is None:
            self.recompute_modules = ["core_attn"]

        if self.recompute_granularity == "selective":
            if len(self.recompute_modules) > 0:
                allowed_modules = {
                    "core_attn",
                    "moe_act",
                    "layernorm",
                    "mla_up_proj",
                    "mlp",
                    "moe",
                    "shared_experts",
                }
                invalid_modules = set(self.recompute_modules) - allowed_modules
                assert not invalid_modules, (
                    f"Invalid choices for recompute_modules: {invalid_modules}. "
                    f"Allowed modules are: {allowed_modules}"
                )

            if "moe_act" in self.recompute_modules and not self.moe_grouped_gemm:
                raise ValueError(
                    "moe_act in recompute_modules is only supported with moe_grouped_gemm."
                )

            if "mla_up_proj" in self.recompute_modules and not self.multi_latent_attention:
                raise ValueError(
                    "mla_up_proj in recompute_modules is only supported with "
                    "multi_latent_attention."
                )

            if "core_attn" in self.recompute_modules:
                warnings.warn(
                    "If you are using transformer_engine as the transformer implementation, "
                    "the core_attn is from transformer_engine and may be the fused version. "
                    "For fused attention, you have no need to set 'core_attn' to recompute. "
                    "Please check that the core_attn recompute is really needed."
                )

            if "shared_experts" in self.recompute_modules:
                if (
                    self.moe_shared_expert_intermediate_size is not None
                    and self.moe_shared_expert_overlap
                ):
                    raise ValueError(
                        "shared_experts recompute cannot work with --moe-shared-expert-overlap."
                    )

            if self.fp8:
                if "moe_act" in self.recompute_modules or "layernorm" in self.recompute_modules:
                    if self.fp8_recipe == 'delayed':
                        raise ValueError(
                            "Delayed scaling does not support moe_act and layernorm recompute "
                            "for fp8."
                        )
                    if not is_te_min_version("2.6.0dev0"):
                        raise ValueError(
                            "moe_act and layernorm recompute for fp8 needs "
                            "transformer-engine>=2.6.0dev0, "
                            f"but your version is {get_te_version()}."
                        )

        if self.moe_layer_recompute:
            warnings.warn(
                "--moe-layer-recompute is deprecated. "
                "Use --recompute-granularity selective --recompute-modules moe_layer instead."
            )
            if self.recompute_granularity == "full":
                raise ValueError(
                    "Do not set --moe-layer-recompute with full recompute granularity. "
                )
            self.recompute_granularity = "selective"
            if "moe" not in self.recompute_modules:
                self.recompute_modules.append("moe")

        if (
            self.num_layers_in_first_pipeline_stage is not None
            or self.num_layers_in_last_pipeline_stage is not None
        ) and (
            self.account_for_embedding_in_pipeline_split or self.account_for_loss_in_pipeline_split
        ):
            raise ValueError(
                "num_layers_in_first_pipeline_stage and num_layers_in_last_pipeline_stage cannot be"
                "set at the same time with account_for_embedding_in_pipeline_split"
                "and account_for_loss_in_pipeline_split"
            )

        # PP layout
        if self.pipeline_model_parallel_layout is not None:
            # If pipeline layout is set, we will check the conflicts
            # with other pipeline layout arguments.
            any_conflict = (
                self.num_layers_in_first_pipeline_stage is not None
                or self.num_layers_in_last_pipeline_stage is not None
                or self.account_for_embedding_in_pipeline_split
                or self.account_for_loss_in_pipeline_split
            )
            if any_conflict:
                raise ValueError(
                    "pipeline_model_parallel_layout cannot be set"
                    " with other pipeline layout arguments."
                    f" {self.num_layers_in_first_pipeline_stage=},"
                    f" {self.num_layers_in_last_pipeline_stage=},"
                    f" {self.account_for_embedding_in_pipeline_split=},"
                    f" {self.account_for_loss_in_pipeline_split=}."
                )

            # Transfer pipeline_model_parallel_layout from str or list to
            # PipelineParallelLayerLayout
            if isinstance(self.pipeline_model_parallel_layout, str):
                self.pipeline_model_parallel_layout = PipelineParallelLayerLayout.from_str(
                    layout=self.pipeline_model_parallel_layout,
                    pipeline_model_parallel_size=self.pipeline_model_parallel_size,
                )
            elif isinstance(self.pipeline_model_parallel_layout, list):
                # Since list is not hashable, the initialization will not be cached.
                self.pipeline_model_parallel_layout = PipelineParallelLayerLayout(
                    layout=self.pipeline_model_parallel_layout,
                    pipeline_model_parallel_size=self.pipeline_model_parallel_size,
                )

            # Check whether the input VPP size conflicts with the PP layout
            detected_vpp_size = (
                self.pipeline_model_parallel_layout.virtual_pipeline_model_parallel_size
            )
            if self.virtual_pipeline_model_parallel_size is not None:
                assert self.virtual_pipeline_model_parallel_size == detected_vpp_size, (
                    f"virtual_pipeline_model_parallel_size conflicts with"
                    f" pipeline_model_parallel_layout,"
                    f" ({self.virtual_pipeline_model_parallel_size=}, "
                    f" {detected_vpp_size=})"
                )
            elif detected_vpp_size > 1:
                self.virtual_pipeline_model_parallel_size = detected_vpp_size

            # Check whether the layout is valid.
            self.pipeline_model_parallel_layout.validate_layer_layout(
                num_layers=self.num_layers, mtp_num_layers=self.mtp_num_layers
            )

        # Uneven PP
        elif (
            self.num_layers_in_first_pipeline_stage is not None
            or self.num_layers_in_last_pipeline_stage is not None
        ):
            pipeline_parallel_size = self.pipeline_model_parallel_size
            num_layers = self.num_layers

            if self.num_layers_in_first_pipeline_stage is not None:
                if self.num_layers_in_first_pipeline_stage <= 0:
                    raise ValueError("num_layers_in_first_pipeline_stage must be larger than 0")

                if self.virtual_pipeline_model_parallel_size is not None:
                    if (
                        self.num_layers_in_first_pipeline_stage
                        % self.virtual_pipeline_model_parallel_size
                        != 0
                    ):
                        raise ValueError(
                            f"number of layers at first stage: "
                            f"{self.num_layers_in_first_pipeline_stage}"
                            f"must be divisible by virtual pipeline"
                            f"parallel degree {self.virtual_pipeline_model_parallel_size}"
                        )
                num_layers -= self.num_layers_in_first_pipeline_stage
                pipeline_parallel_size -= 1

            if self.num_layers_in_last_pipeline_stage is not None:
                if self.num_layers_in_last_pipeline_stage <= 0:
                    raise ValueError("num_layers_in_last_pipeline_stage must be larger than 0")

                if self.virtual_pipeline_model_parallel_size is not None:
                    if (
                        self.num_layers_in_last_pipeline_stage
                        % self.virtual_pipeline_model_parallel_size
                        != 0
                    ):
                        raise ValueError(
                            f"number of layers at last stage: "
                            f"{self.num_layers_in_last_pipeline_stage}"
                            f"must be divisible by virtual pipeline"
                            f"parallel degree {self.virtual_pipeline_model_parallel_size}"
                        )
                num_layers -= self.num_layers_in_last_pipeline_stage
                pipeline_parallel_size -= 1

            # Here pipeline_parallel_size is the number of middle PP stages. If there are middle
            # PP stages, check number of layers at middle stage is divisible by middle PP size.
            if pipeline_parallel_size and not num_layers % pipeline_parallel_size == 0:
                raise ValueError(
                    f"number of layers at middle stage: {num_layers} must be divisible by"
                    f"the middle pipeline model parallel size {pipeline_parallel_size}"
                )

            # If there are middle PP stages, check number of layers
            # on each middle PP rank is divisible by VPP size.
            if pipeline_parallel_size and self.virtual_pipeline_model_parallel_size is not None:
                num_layers_per_middle_pipeline_rank = num_layers // pipeline_parallel_size
                if (
                    not num_layers_per_middle_pipeline_rank
                    % self.virtual_pipeline_model_parallel_size
                    == 0
                ):
                    raise ValueError(
                        f"number of layers on each middle pipeline rank:"
                        f"{num_layers_per_middle_pipeline_rank} must be divisible by virtual"
                        f"pipeline parallel degree {self.virtual_pipeline_model_parallel_size}"
                    )

        elif (
            self.account_for_embedding_in_pipeline_split or self.account_for_loss_in_pipeline_split
        ):
            if self.virtual_pipeline_model_parallel_size is None:
                num_layers = self.num_layers

                if self.account_for_embedding_in_pipeline_split:
                    num_layers += 1

                if self.account_for_loss_in_pipeline_split:
                    num_layers += 1

                if not num_layers % self.pipeline_model_parallel_size == 0:
                    raise ValueError(
                        f"number of middle layers: {num_layers} must be divisible by "
                        f"middle pipeline_model_parallel_size {self.pipeline_model_parallel_size}"
                    )
            else:
                num_layers = self.num_layers
                if self.account_for_embedding_in_pipeline_split:
                    num_layers += 1

                if self.account_for_loss_in_pipeline_split:
                    num_layers += 1

                if not num_layers % self.pipeline_model_parallel_size == 0:
                    raise ValueError(
                        f"num_layers: {num_layers} after enable"
                        f"account_for_embedding_in_pipeline_split or "
                        f"account_for_loss_in_pipeline_split must be divisible"
                        f"by pipeline_model_parallel_size "
                        f"{self.pipeline_model_parallel_size}"
                    )

                num_layers_per_pipeline_rank = num_layers // self.pipeline_model_parallel_size
                if (
                    not num_layers_per_pipeline_rank % self.virtual_pipeline_model_parallel_size
                    == 0
                ):
                    raise ValueError(
                        f"number of layers on each pipeline rank: {num_layers_per_pipeline_rank}"
                        f"(after enable account_for_embedding_in_pipeline_split or "
                        f"account_for_loss_in_pipeline_split) must be divisible by"
                        f"virtual_pipeline_model_parallel_size"
                        f"{self.virtual_pipeline_model_parallel_size}"
                    )

        if self.apply_query_key_layer_scaling:
            self.attention_softmax_in_fp32 = True

        if self.bias_activation_fusion:
            if self.activation_func not in [F.gelu, F.silu, quick_gelu]:
                raise ValueError(
                    "When bias_activation_fusion is True, activation function should be either "
                    "gelu, swiglu, or quick_geglu"
                )
            if (
                self.activation_func == F.gelu
                and not self.gated_linear_unit
                and not self.add_bias_linear
            ):
                raise ValueError(
                    "When bias_activation_fusion is True, gated_linear_unit is False "
                    "and activation function is gelu, add_bias_linear must also be True."
                )
            if self.activation_func == quick_gelu and not self.gated_linear_unit:
                raise ValueError(
                    "When bias_activation_fusion is True and activation function is quick_gelu, "
                    "gated_linear_unit must be True."
                )
            if self.glu_linear_offset != 0.0 and self.activation_func != quick_gelu:
                raise ValueError(
                    "When bias_activation_fusion is True and glu_linear_offset is non-zero, "
                    "activation function must be quick_gelu."
                )

            if self.use_te_activation_func:
                raise ValueError(
                    "bias_activation_fusion and use_te_activation_func cannot be both true. "
                    "If you use bias in MLP FC1, we recommend setting bias_activation_fusion "
                    "to True and use_te_activation_func to False."
                )

        if self.use_te_activation_func:
            if self.activation_func not in (F.gelu, F.silu, F.relu):
                raise ValueError(
                    "TransformerEngine only support gelu, geglu, silu, swiglu, relu, reglu. "
                    "If you don't want to use TransformerEngine activation function, set "
                    "use_te_activation_func to False"
                )

        if self.activation_func_fp8_input_store:
            if self.activation_func != F.silu or not self.gated_linear_unit:
                raise ValueError("Storing activation input in FP8 is supported only for SwiGLU.")

        if self.apply_rope_fusion:
            if self.multi_latent_attention:
                warnings.warn(
                    "apply_rope_fusion for multi-latent attention only supports training. "
                    "It is experimental and may change in future versions."
                )
            else:
                if self.rotary_interleaved:
                    if not is_te_min_version("2.3.0"):
                        raise ValueError(
                            "rotary_interleaved does not work with apply_rope_fusion for "
                            "TE < 2.3.0. Please install TE >= 2.3.0"
                        )

                from megatron.core.models.common.embeddings.rope_utils import (
                    fused_apply_rotary_pos_emb,
                    fused_apply_rotary_pos_emb_thd,
                )

                if fused_apply_rotary_pos_emb is None and fused_apply_rotary_pos_emb_thd is None:
                    raise ValueError(
                        "apply_rope_fusion is not available. Please install TE >= 1.4."
                    )

        if self.multi_latent_attention and self.rotary_interleaved:
            raise ValueError("rotary_interleaved does not work with multi_latent_attention.")

        # Set the embedding init method
        if self.embedding_init_method_std is None:
            # By default, use the same init std as you use for every other non-output layer.
            self.embedding_init_method_std = self.init_method_std

        if self.embedding_init_method is None:
            if self.init_method is None or (self.embedding_init_method_std != self.init_method_std):
                # In this case, we set both the init method and the embedding init method to
                #  whatever std value requested (or defaulted) for the embedding_init_layer
                self.embedding_init_method = init_method_normal(self.embedding_init_method_std)
            else:
                # Replicate the current behavior where if you are not changing the std of the
                #  embedding init differently and the init method is set, we fallback to the
                #  init method for this layer. Since we are here after an OR we know that
                #  init_method is not None
                self.embedding_init_method = self.init_method

        if self.init_method is None:
            self.init_method = init_method_normal(self.init_method_std)

        if self.output_layer_init_method is None:
            self.output_layer_init_method = scaled_init_method_normal(
                self.init_method_std,
                self.num_layers,
                multiplier=2.0 if not self.is_hybrid_model else 1.0,
            )

        if self.num_moe_experts is not None and self.add_bias_linear:
            assert (
                self.expert_tensor_parallel_size == 1
            ), "Bias in Moe is only supported when ETP==1"

        if self.moe_router_enable_expert_bias and self.moe_router_score_function != "sigmoid":
            raise ValueError(
                "Expert bias for aux-loss-free routing only supports sigmoid score function."
                "Please set --moe-router-score-function sigmoid for sigmoid score function."
            )

        if self.num_moe_experts and self.fp8:
            # TE version below 1.7.0 will raise Error when handle zeros tokens for expert
            if not is_te_min_version("1.7.0.dev0"):
                raise ValueError(
                    "Only transformer-engine>=1.7.0 supports MoE FP8 training, "
                    f"but your version is {get_te_version()}."
                )

            if self.moe_grouped_gemm and not is_te_min_version("1.11.0"):
                raise ValueError(
                    "Only transformer-engine>=1.11.0 supports FP8 grouped gemm, "
                    f"but your version is {get_te_version()}."
                )

        if self.moe_router_padding_for_fp8:
            # enable moe_router_padding_for_quantization
            warnings.warn(
                "--moe-router-padding-for-fp8 is going to be deprecated. "
                "Use --moe-router-padding-for-quantization instead."
            )
            self.moe_router_padding_for_quantization = True

        if self.moe_router_padding_for_quantization:
            if self.fp8 is None and self.fp4 is None:
                raise ValueError(
                    "fp8/fp4 must be specified when moe_router_padding_for_quantization is True."
                )

            if self.moe_token_dispatcher_type in ["allgather", "alltoall_seq"]:
                raise ValueError(
                    "allgather and alltoall_seq dispatcher does not support "
                    "moe_router_padding_for_quantization."
                )

        if (
            self.moe_router_topk == 1
            and self.moe_router_score_function == "softmax"
            and not self.moe_router_pre_softmax
            and self.moe_router_load_balancing_type != "sinkhorn"
        ):
            # Requires applying softmax before selecting the top-k when k is 1,
            # since softmax on a [num_tokens, 1] would yield a zero gradient.
            raise ValueError("Please use --moe-router-pre-softmax when topk is 1.")

        if self.moe_router_group_topk:
            if self.moe_router_topk_limited_devices:
                raise ValueError(
                    "moe_router_topk_limited_devices is deprecated and replaced by "
                    "moe_router_group_topk and moe_router_num_groups."
                )
            if not self.moe_router_num_groups:
                raise ValueError(
                    "When using group limited routing, moe_router_num_groups must be specified."
                )
            else:
                assert self.num_moe_experts % self.moe_router_num_groups == 0, (
                    f"num_moe_experts ({self.num_moe_experts}) should be divisible by "
                    f"moe_router_num_groups ({self.moe_router_num_groups})."
                )
                assert self.moe_router_group_topk <= self.moe_router_num_groups, (
                    f"moe_router_group_topk ({self.moe_router_group_topk}) should be smaller than "
                    f"moe_router_num_groups ({self.moe_router_num_groups})."
                )
        elif self.moe_router_topk_limited_devices:
            warnings.warn(
                "moe_router_topk_limited_devices is deprecated. Use moe_router_group_topk and "
                "moe_router_num_groups instead."
            )
            self.moe_router_group_topk = self.moe_router_topk_limited_devices
            self.moe_router_num_groups = self.expert_model_parallel_size

        if self.enable_cuda_graph or self.external_cuda_graph:
            assert (
                self.cuda_graph_impl == "none"
            ), "Do not use enable_cuda_graph or external_cuda_graph with cuda_graph_impl."
            assert (
                not self.enable_cuda_graph or not self.external_cuda_graph
            ), "enable_cuda_graph and external_cuda_graph cannot be enabled at the same time."

            if self.enable_cuda_graph:
                warnings.warn('enable_cuda_graph is deprecated, use cuda_graph_impl=local instead.')
                self.cuda_graph_impl = "local"
            if self.external_cuda_graph:
                warnings.warn(
                    'external_cuda_graph is deprecated, '
                    'use cuda_graph_impl=transformer_engine instead.'
                )
                self.cuda_graph_impl = "transformer_engine"
        if self.cuda_graph_impl != "none":
            assert self.cuda_graph_impl in [
                "transformer_engine",
                "local",
            ], f"Invalid cuda graph implementation: {self.cuda_graph_impl}"
            if self.cpu_offloading:
                raise ValueError("CUDA graphs not supported with CPU offloading.")
            if self.recompute_granularity:
                if (
                    self.recompute_granularity != "selective"
                    or self.cuda_graph_impl != "transformer_engine"
                    or self.cuda_graph_scope != "attn"
                ):
                    raise ValueError("CUDA graphs not supported with activation recomputation.")
                else:
                    for module in self.recompute_modules:
                        if module in ['core_attn', 'mla_up_proj']:
                            raise ValueError(
                                f'attn cuda graph is not supported with {module} recompute.'
                            )
                    if "layernorm" in self.recompute_modules:
                        warnings.warn(
                            "input_layernorm recompute is not supported with attention "
                            "cudagraph. Will only recompute the pre_mlp_layernorm."
                        )

        if self.moe_token_dispatcher_type in ["allgather"]:
            if self.variable_seq_lengths is True:
                raise ValueError(
                    f"Token dispatcher type: {self.moe_token_dispatcher_type} does not support "
                    f"variable sequence length, please use alltoall dispatcher instead."
                )

        if self.moe_permute_fusion:
            from megatron.core.transformer.moe.moe_utils import (
                fused_permute,
                fused_permute_with_probs,
                fused_sort_chunks_by_index,
                fused_sort_chunks_by_index_with_probs,
                fused_unpermute,
            )

            if (
                fused_permute is None
                or fused_permute_with_probs is None
                or fused_sort_chunks_by_index is None
                or fused_sort_chunks_by_index_with_probs is None
                or fused_unpermute is None
            ):
                raise ValueError("fused permutation is not available. Please install TE >= 2.1.0.")

        if self.overlap_moe_expert_parallel_comm:
            # TODO: remove this after we fix the hang issue with torch version < 2.6.0
            assert is_torch_min_version(
                "2.6.0"
            ), "A2A Overlap encounters hang issue with torch version < 2.6.0"
            if self.pipeline_model_parallel_size > 1:
                assert self.virtual_pipeline_model_parallel_size is not None, (
                    "If enabling EP A2A overlap, virtual_pipeline_model_parallel_size "
                    "must be specified when pipeline_model_parallel_size > 1"
                )
            # Expert model parallelism requirements
            assert (
                self.expert_model_parallel_size > 1
            ), 'overlap_moe_expert_parallel_comm is only supported with expert model parallelism'
            assert self.moe_token_dispatcher_type in [
                'alltoall',
                'flex',
            ], 'overlap_moe_expert_parallel_comm is supported with alltoall/flex token dispatcher'

            assert (
                self.recompute_granularity != 'full'
            ), 'disable full recomputation when enabling overlap_moe_expert_parallel_comm'
            assert (
                self.recompute_method is None
            ), 'disable recomputation method when enabling overlap_moe_expert_parallel_comm'
            assert (
                self.recompute_num_layers is None
            ), 'recompute_num_layers must be None when enabling overlap_moe_expert_parallel_comm'

            # Check if bf16 or fp16 is used
            assert (
                self.bf16 or self.fp16
            ), 'overlap_moe_expert_parallel_comm is only supported with bf16 or fp16 model'

            assert (
                not self.moe_shared_expert_overlap
            ), 'disable moe_shared_expert_overlap when enabling overlap_moe_expert_parallel_comm'
            assert (
                self.mtp_num_layers is None or self.mtp_num_layers == 1
            ), 'MTP layernum only supports 1 when enabling overlap_moe_expert_parallel_comm.'

        # Check delay_wgrad_compute compatibility
        if self.delay_wgrad_compute:
            assert (
                self.overlap_moe_expert_parallel_comm
            ), 'overlap_moe_expert_parallel_comm must be enabled when enabling delay_wgrad_compute'
            assert (
                not self.moe_use_legacy_grouped_gemm
            ), 'delay_wgrad_compute is not supported with legacy groupedgemm implementation'

        if self.context_parallel_size > 1 and self.cp_comm_type is not None:
            if isinstance(self.cp_comm_type, list):
                assert len(self.cp_comm_type) == self.num_layers, (
                    f"Length of cp_comm_type ({len(self.cp_comm_type)}) should equal to "
                    f"the total number of transformer layers ({self.num_layers})!"
                )
            else:
                assert isinstance(
                    self.cp_comm_type, str
                ), "Unsupported communication type for context parallelism!"

        assert (
            self.pipeline_model_parallel_size > 0
        ), f"Pipeline model parallel size must be larger than 0 \
            when enable --standalone-embedding-stage and --standalone-loss-stage"

        if (
            self.num_moe_experts is not None
            and self.num_moe_experts >= 32
            and not self.moe_router_dtype
        ):
            warnings.warn(
                "Using a large number of experts (e.g. >=32) without fp32 routing. "
                "Consider enabling moe_router_dtype for better numerical stability."
            )
        if self.symmetric_ar_type is not None:
            if not HAVE_PACKAGING:
                raise ImportError(
                    "packaging is not installed. Please install it with `pip install packaging`."
                )
            assert is_torch_min_version("2.7.0a0"), "Must have at least torch version 2.7 or higher"
            assert is_te_min_version("2.3.0") or get_te_version() == PkgVersion(
                "2.3.0.dev0+39c0e70"
            ), "Must have at least TE version 2.3 or higher to use symmetric memory all reduce"

        if self.no_rope_freq:
            assert not self.flash_decode, "flash_decode cannot be used with no_rope."
            if isinstance(self.no_rope_freq, int):
                assert self.num_layers % self.no_rope_freq == 0, (
                    f"no_rope_freq={self.no_rope_freq} should be "
                    f"divisible by num_layers={self.num_layers}."
                )
                # Convert integer pattern to list pattern
                # e.g. no_rope=4 with num_layers=8 becomes [0,0,0,1,0,0,0,1]
                pattern = [0] * (self.no_rope_freq - 1) + [1]
                self.no_rope_freq = pattern * (self.num_layers // self.no_rope_freq)
            else:
                assert len(self.no_rope_freq) == self.num_layers, (
                    f"Length of no_rope list ({len(self.no_rope_freq)}) must match "
                    f"the number of layers ({self.num_layers})"
                )

        if self.transformer_impl == "inference_optimized":
            assert self.normalization == "RMSNorm"
            assert not self.layernorm_zero_centered_gamma
            assert not self.add_bias_linear
            assert not self.add_qkv_bias
            assert not self.use_kitchen

<<<<<<< HEAD
        if self.inference_fuse_tp_communication:
            assert self.transformer_impl == "inference_optimized", (
                "inference_fuse_tp_communication is only supported "
                "for inference_optimized transformer implementation."
            )
=======
        if self.batch_invariant_mode:
            assert (
                self.attention_backend == AttnBackend.flash
            ), "Batch invariant mode only supports FlashAttention"
>>>>>>> 12b44065


@dataclass
class MLATransformerConfig(TransformerConfig):
    """Configuration object for megatron-core Multi-Latent Attention (MLA) transformers.

    The initialization function has an argument for each parameter, including those in
    ModelParallelConfig. Included YaRN RoPE parameters that is fused in MLA.
    """

    multi_latent_attention: bool = True
    """Whether to use Multi-Latent Attention."""

    q_lora_rank: int = 512
    """Rank of Query tensor's low rank representation."""

    kv_lora_rank: int = 512
    """Rank of Key and Value tensors' low rank representation."""

    qk_head_dim: int = 128
    """Dimension of the head in the QK projection. q_head_dim = qk_head_dim + qk_pos_emb_head_dim"""

    qk_pos_emb_head_dim: int = 64
    """Dimension of the position embedding in the QK projection."""

    v_head_dim: int = 128
    """Dimension of the head in the V projection."""

    normalization: str = "RMSNorm"
    """Default normalization layer for MLA models is RMSNorm."""

    rope_type: str = "yarn"
    """Type of RoPE to use. Default to yarn, options are rope and yarn."""

    rotary_base: float = 10000
    """Rotary base for the rotary embeddings, used by rope and yarn."""

    rotary_percent: float = 1.0
    """Rotary percent for the rotary embeddings, used by rope."""

    rotary_scaling_factor: float = 40
    """Rotary scaling factor for the rotary embeddings, used by yarn."""

    original_max_position_embeddings: int = 4096
    """Original maximum position embeddings for the original model, used by yarn."""

    beta_fast: float = 32
    """Beta fast for YaRN RoPE, used by yarn."""

    beta_slow: float = 1
    """Beta slow for YaRN RoPE, used by yarn."""

    mscale: float = 1.0
    """Mscale for YaRN RoPE in Multi-Latent Attention, used by yarn."""

    mscale_all_dim: float = 0.0
    """Mscale all dimensions for YaRN RoPE in Multi-Latent Attention, used by yarn."""

    cache_mla_latents: bool = False
    """Cache the low dimensional tensors for MLA rather than full KV cache.
       This is only for the dynamic inference backend and requires that 
       Flash MLA is installed."""

    def __post_init__(self):
        super().__post_init__()
        if self.multi_latent_attention and self.apply_rope_fusion and self.rope_type != "yarn":
            raise ValueError("apply_rope_fusion for MLA only works with YARN RoPE.")

        if self.cache_mla_latents:
            assert (
                self.apply_rope_fusion is False
            ), "Rope Fusion is not compatible with caching latents"<|MERGE_RESOLUTION|>--- conflicted
+++ resolved
@@ -1633,18 +1633,15 @@
             assert not self.add_qkv_bias
             assert not self.use_kitchen
 
-<<<<<<< HEAD
         if self.inference_fuse_tp_communication:
             assert self.transformer_impl == "inference_optimized", (
                 "inference_fuse_tp_communication is only supported "
                 "for inference_optimized transformer implementation."
             )
-=======
         if self.batch_invariant_mode:
             assert (
                 self.attention_backend == AttnBackend.flash
             ), "Batch invariant mode only supports FlashAttention"
->>>>>>> 12b44065
 
 
 @dataclass
