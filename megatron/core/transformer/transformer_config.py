# Copyright (c) 2024, NVIDIA CORPORATION. All rights reserved.

import warnings
from dataclasses import dataclass
from typing import Callable, List, Optional, Tuple, Union

import torch.nn.functional as F

from megatron.core.enums import Fp8Recipe
from megatron.core.transformer.enums import AttnBackend

from ..model_parallel_config import ModelParallelConfig
from ..utils import get_te_version, init_method_normal, is_te_min_version, scaled_init_method_normal


@dataclass
class TransformerConfig(ModelParallelConfig):
    """Configuration object for megatron-core transformers.

    The initialization function has an argument for each parameter,
    including those in ModelParallelConfig.
    """

    ####################
    # model architecture
    ####################

    num_layers: int = 0
    """Number of transformer layers in a transformer block."""

    mtp_num_layers: Optional[int] = None
    """Number of Multi-Token Prediction (MTP) Layers."""

    mtp_loss_scaling_factor: Optional[float] = None
    """Weighting factor of Multi-Token Prediction (MTP) loss."""

    num_layers_in_first_pipeline_stage: Optional[int] = None
    """Number of transformer layers on first pipeline stage.
    None implies equal layer division across PP ranks."""

    num_layers_in_last_pipeline_stage: Optional[int] = None
    """Number of transformer layers on last pipeline stage.
    None implies equal layer division across PP ranks."""

    account_for_embedding_in_pipeline_split: bool = False
    """If set, the embedding layer will be treated as a standard transformer
    layer in the context of partition and placement for pipeline parallelism."""

    account_for_loss_in_pipeline_split: bool = False
    """If set, the loss layer will be treated as a standard transformer
    layer in the context of partition and placement for pipeline parallelism."""

    hidden_size: int = 0
    """Transformer hidden size."""

    num_attention_heads: int = 0
    """Number of transformer attention heads."""

    attention_backend: AttnBackend = AttnBackend.auto
    """Attention backend to run. By default we let transformer engine
    decide the best backend to run (except in the case of local).
    If attention backend is local we use the local pytorch implementation in mcore.
    Users can specify exact backend by changing this config. """

    softmax_scale: Optional[float] = None
    """Softmax scale for attention scaling."""

    num_query_groups: Optional[int] = None
    """Number of query groups for group query attention. If None, normal attention is used."""

    ffn_hidden_size: Optional[int] = None
    """Transformer Feed-Forward Network hidden size. This is set to 4*hidden_size
    if not provided."""

    kv_channels: Optional[int] = None
    """Projection weights dimension in multi-head attention. This is set to hidden_size //
    num_attention_heads if not provided."""

    hidden_dropout: float = 0.1
    """Dropout probability for transformer hidden state."""

    attention_dropout: float = 0.1
    """Post attention dropout probability."""

    fp32_residual_connection: bool = False
    """If true, move residual connections to fp32."""

    # @jcasper should we keep this option?
    apply_residual_connection_post_layernorm: bool = False
    """If True, uses the original BERT residule connection ordering."""

    layernorm_epsilon: float = 1e-5
    """Epsilon value for any LayerNorm operations."""

    layernorm_zero_centered_gamma: bool = False
    """If set to True, the LayerNorm is adjusted to center the gamma values around 0. This improves
    numerical stability."""

    add_bias_linear: bool = True
    """Include a bias term in all linear layers (QKV projections, after core attention, and two in
    MLP layer)."""

    add_qkv_bias: bool = False
    """Add a bias term only for QKV projections."""

    gated_linear_unit: bool = False
    """Use a gated linear unit for the first linear layer in the MLP."""

    activation_func: Callable = F.gelu
    """Activation function to use for the non-linearity in the MLP."""

    activation_func_fp8_input_store: bool = False
    """Store the input of MLP activation function in FP8 for backprop to save memory.
    The stored input is casted back to the original precision before backprop compuatation."""

    num_moe_experts: Optional[int] = None
    """Number of experts to use for MoE layer. When set, it replaces MLP with MoE layer. Set to None
    for no MoE."""

    rotary_interleaved: bool = False
    """True is rotate pairs of even and odd dimensions (RoFormer style), False is rotate pairs of
    first half and second half (LLaMa style). Default to False."""

    window_size: Optional[Tuple[int, int]] = None
    """If not None, then will use sliding window attention. The size of the window is specified by
    the numbers inside the tuple; -1 is special value meaning "infinite window size"."""

    normalization: str = "LayerNorm"
    """Which norm to use for normalization layers, valid options are `LayerNorm` and `RMSNorm`."""

    qk_layernorm: bool = False
    """Whether to apply LayerNorm to the query and key embeddings."""

    test_mode: bool = False
    """Whether to run real-time tests."""

    calculate_per_token_loss: bool = False
    """Whether cross entropy loss is calculated over the actual number of non-padded tokens in the
    global batch, versus the default behavior of assuming all tokens are non-padded."""

    multi_latent_attention: bool = False
    """Whether to use multi-latent attention."""

    ####################
    # initialization
    ####################
    init_method: Optional[Callable] = None
    """Method to initialize weights. Note that bias is always set to zero. Should be a function that
    takes a single Tensor and initializes it. If None, will be set to
    megatron.core.utils.init_method_normal(init_method_std) which is torch nn init normal with
    mean=0.0 and std=init_method_std."""

    output_layer_init_method: Optional[Callable] = None
    """Method to initialize weights of the output layer of both attention and MLP blocks. If None,
    will be set to megatron.core.utils.scaled_init_method_normal(init_method_std) which is torch nn
    init normal with mean=0.0 and std=init_method_std / math.sqrt(2.0 * num_layers)."""

    init_method_std: float = 0.02
    """Standard deviation of the zero mean normal for the default initialization method, not used if
    init_method and output_layer_init_method are provided."""

    init_model_with_meta_device: bool = False
    """
    If True, initializes the model with the meta device. This is helpful for
    training of very large models. This feature is only works when custom fsdp is turned on.
    """

    ####################
    # mixed-precision
    ####################
    apply_query_key_layer_scaling: bool = False
    """If true, scale Q * K^T by 1 / layer-number. This improve numeric stability when training with
    fp16."""

    attention_softmax_in_fp32: bool = True
    """If True, run attention masking and softmax in fp32. This should be True if
    apply_query_key_layer_scaling is True."""

    ####################
    # fusion
    ####################
    bias_activation_fusion: bool = False
    """If True, fuses bias addition and the activation function when possible."""

    masked_softmax_fusion: bool = False
    """If True, uses softmax fusion."""

    persist_layer_norm: bool = False
    """If True, uses the persistent fused layer norm kernel. This kernel only supports a fixed set
    of hidden sizes."""

    memory_efficient_layer_norm: bool = False
    """If True, and using local layers (not from TransformerEngine), tells Apex to use the memory
    efficient fused LayerNorm kernel. Ignored if not using LayerNorm."""

    bias_dropout_fusion: bool = False  # TODO: this should be bias_dropout_add_fusion?
    """If True, uses bias dropout fusion."""

    apply_rope_fusion: bool = False
    """If True, use fused RoPE kernel."""

    ####################
    # activation recomputation
    ####################
    recompute_granularity: Optional[str] = None
    """Determines which type of activation recompute to use.  Megatron-core supports 'selective'
    activation checkpointing where only the memory intensive part of attention is checkpointed.
    These memory intensive activations are also less compute intensive which makes activation
    checkpointing more efficient for LLMs (20B+).  See Reducing Activation Recomputation in Large
    Transformer Models (https://arxiv.org/abs/2205.05198) for more details.  'full' will checkpoint
    the entire transformer layer.  If None, no recompute is performed and all activations are saved.
    If set, must be 'selective' or 'full'. 'selective' always uses all layers.
    """

    recompute_method: Optional[str] = None
    """Determines which transformer layers will be recomputed. uniform will uniformly divide the
    total number of transformer layers in a transformer block and recompute the input activation of
    each divided chunk at the specified granularity.  block will recompute the input activations for
    only a set number of transformer layers per pipeline stage.  The rest of the layers in the
    pipeline stage will not have any activations recomputed.  If None, and recompute is enabled, all
    layers will do recomputation. If set, must be 'uniform' or 'block'."""

    recompute_num_layers: Optional[int] = None
    """When recompute_method is uniform, recompute_num_layers is the number of transformer layers in
    each uniformly divided recompute unit.  When recompute_method is block, recompute_num_layers is
    the number of transformer layers to recompute within each pipeline stage.  Must be None for
    'selective' activation checkpointing."""

    distribute_saved_activations: Optional[bool] = None
    """If True, distribute recomputed activations across the model parallel group."""

    ####################
    # fp8 related
    ####################
    fp8: Optional[str] = None
    """If set, enables the use of FP8 precision through Transformer Engine. There are 2 predefined
    choices (1) 'e4m3' uniformly uses e4m3 for all FP8 tensors, (2) 'hybrid' uses e4m3 for all FP8
    activation and weight tensors and e5m2 for all FP8 output activation gradient tensors."""

    fp8_recipe: Optional[str] = "delayed"
    """If set, enables the use of FP8 precision through Transformer Engine. There are 3 predefined
    choices (1) 'tensorwise' uses per tensor current scaling recipe, (2) 'delayed'
    uses delayed scaling recipe, 3) 'mxfp8' for Blackwell architecture only"""

    fp8_param: bool = False
    """If set, keep the parameters in fp8 precision to save memory. This option must be used
    together with fp8 mode (i.e., TransformerConfig.fp8 is not None). Note that not all parameters
    will be converted to fp8; for example, biases will remain unchanged. The parameters affected are
    primarily the weights of GEMMs. The specific parameters that will be converted to fp8 are
    determined by TE."""

    fp8_margin: int = 0
    """Margin for the scaling factor computation."""

    fp8_interval: int = 1
    """DEPRECATED from TransformerEngine v1.8.0. This flag is ignored.
    Controls how often the scaling factor is recomputed.
    """

    fp8_amax_history_len: int = 1
    """The length of the amax history window used for scaling factor computation."""

    fp8_amax_compute_algo: str = "most_recent"
    """Algorithm used for choosing the `amax` value for the scaling factor computation. There are 2
    predefined choices: `max` chooses the largest `amax` in the history window, while `most_recent`
    always chooses the most recently seen value.

    """

    fp8_wgrad: bool = True
    """When set to False, override FP8 config options and do the wgrad computation
    in higher precision."""

    fp8_dot_product_attention: bool = False
    """When set to True, use the FP8 implementation of Dot Product Attention."""

    fp8_multi_head_attention: bool = False
    """When set to True, use the FP8 implementation of Multi Head Attention."""

    tp_only_amax_red: bool = False
    """When set to True, reduce the FP8 AMAX only in the TP or TP-CP domain"""

    first_last_layers_bf16: bool = False
    """If True, retains first and last N TransformerBlocks in BF16 as opposed to FP8."""

    num_layers_at_start_in_bf16: int = 1
    """Number of layers at the start of the model to keep in BF16 precision when
    first_last_layers_bf16 is True."""

    num_layers_at_end_in_bf16: int = 1
    """Number of layers at the end of the model to keep in BF16 precision when
    first_last_layers_bf16 is True."""

    ####################
    # MoE related
    ####################
    moe_shared_expert_intermediate_size: Optional[int] = None
    """Shared expert total ffn hidden size.
    It should be equal to 'num_shared_experts * ffn_size_of_each_shared_expert' if
    there are multiple shared experts.
    None means no shared expert."""

    moe_shared_expert_overlap: bool = False
    """Enable overlapping between shared expert computations and dispatcher communications.
    Without this, the shared epxerts execute after the routed experts."""

    moe_layer_freq: Union[int, List[int]] = 1
    """Frequency between MoE layers and Dense layers. Accepts either:
    - An integer N: Represents a 1:N ratio, meaning one expert layer for every N-1 dense layers.
    - A list that defines a custom pattern, e.g.: [1,1,1,0,1,1,1,0,1,1,1,0]"""

    moe_ffn_hidden_size: Optional[int] = None
    """MoE Feed-Forward Network hidden size"""

    moe_router_load_balancing_type: str = "aux_loss"
    """The load balancing strategy for the router. "aux_loss" corresponds to the load balancing loss
    used in GShard and SwitchTransformer; "seq_aux_loss" corresponds to the load balancing loss used
    in DeepSeekV2 and DeepSeekV3, which computes the loss for each individual sample; "sinkhorn"
    corresponds to the balancing algorithm used in S-BASE, and "none" implies no load balancing.
    The default is "aux_loss"."""

    moe_router_topk: int = 2
    """Number of experts to route to for each token."""

    moe_router_topk_limited_devices: Optional[int] = None
    """Number of EP ranks to consider for each token in group-limited routing,
    DEPRECATED and replaced by moe_router_num_groups and moe_router_group_topk.
    """

    moe_router_num_groups: Optional[int] = None
    """Number of groups to divide experts into for group-limited routing.
    When using group-limited routing:
    1. Experts are divided into 'moe_router_num_groups' equal-sized groups
    2. For each token, 'moe_router_group_topk' groups are selected based on sum of
    top-('moe_router_num_groups'/'moe_router_group_topk') routing scores within each group
    3. From these selected groups, 'moe_router_topk' individual experts are chosen
    Two common use cases:
    - Device-limited routing: Set 'moe_router_num_groups' equal to expert parallel size (EP)
    to limit each token to experts on a subset of devices
    (See DeepSeek-V2: https://arxiv.org/pdf/2405.04434)
    - Node-limited routing: Set 'moe_router_num_groups' equal to number of nodes in EP group
    to limit each token to experts on a subset of nodes
    (See DeepSeek-V3: https://arxiv.org/pdf/2412.19437)
    """

    moe_router_group_topk: Optional[int] = None
    """Number of selected groups for group-limited routing."""

    moe_router_pre_softmax: bool = False
    """Enable pre-softmax routing for MoE, which means softmax is before the top-k selection.
    By default, softmax is done after top-k."""

    moe_router_topk_scaling_factor: Optional[float] = None
    """Scaling factor for routing score in top-k selection, only works when moe_router_pre_softmax
    enabled. Defaults to None, which means no scaling."""

    moe_router_score_function: str = "softmax"
    """Score function for MoE routing. Can be "softmax" or "sigmoid"."""

    moe_router_dtype: Optional[str] = None
    """Data type for routing and expert output weighted averaging. Using fp32 or fp64 can
    improve stability especially when the number of experts is large (e.g. finegrained-moe).
    None means no changes for dtype."""

    moe_router_enable_expert_bias: bool = False
    """TopK routing with dynamic per-expert bias in the aux-loss-free load balancing strategy.
    The routing decision is based on the sum of the routing scores and the expert bias.
    See https://arxiv.org/abs/2408.15664 for details."""

    moe_router_bias_update_rate: float = 1e-3
    """The expert bias is updated based on the number of assigned tokens to each expert
    in a global batch, where the bias is increased for the experts with less assigned tokens
    and decreased for the experts with more assigned tokens.
    The default value 1e-3 is same as that used in DeepSeekV3."""

    moe_grouped_gemm: bool = False
    """When there are multiple experts per rank, compress multiple local (potentially small) gemms
    in a single kernel launch to improve the utilization and performance by leveraging the Grouped
    GEMM feature introduced since CUTLASS 2.8 (https://github.com/fanshiqing/grouped_gemm).
    """

    moe_use_legacy_grouped_gemm: bool = False
    """Use legacy GroupedMLP rather than TEGroupedMLP.
    Note: The legacy one will be deprecated soon."""

    moe_aux_loss_coeff: float = 0  # 1e-2 would be a good start value for load balance loss.
    """Scaling coefficient for the aux loss. A starting value of 1e-2 is recommended."""

    moe_z_loss_coeff: Optional[float] = None  # 1e-3 would be a good start value for z-loss
    """Scaling coefficient for the z-loss. A starting value of 1e-3 is recommended."""

    moe_input_jitter_eps: Optional[float] = None
    """Add noise to the input tensor by applying jitter with a specified epsilon value."""

    moe_token_dropping: bool = False
    """This feature involves selectively dropping and padding tokens for each expert to achieve a
    specified capacity, similar to GShard, Switch-Transformer, and DeepSpeed-MoE. Note that this is
    currently unsupported so should remain False."""

    moe_token_dispatcher_type: str = "allgather"
    """The type of token dispatcher to use. The default is 'allgather'.
    Options are 'allgather','alltoall' and 'flex'."""

    moe_enable_deepep: bool = False
    """[Experimental] Enable DeepEP for efficient token dispatching and combine in MoE models."""

    moe_per_layer_logging: bool = False
    """Enable per-layer logging for MoE, currently supports auxiliary loss and z loss."""

    moe_expert_capacity_factor: Optional[float] = None
    """moe_expert_capacity_factor (float): The capacity factor for each expert, None means no token
    will be dropped. The default is None."""

    moe_pad_expert_input_to_capacity: bool = False
    """moe_pad_expert_input_to_capacity (bool): If True, pads the input for each expert to match
    the expert capacity length, effective only after the moe_expert_capacity_factor is set. The
    default setting is False."""

    moe_token_drop_policy: str = 'probs'
    """The policy to drop tokens. Can be either "probs" or "position". If "probs", the tokens with
    the lowest probabilities will be dropped. If "position", tokens at the end of each batch will
    be dropped.
    """

    moe_layer_recompute: bool = False
    """Memory optimization: checkpointing moe_layer to save actiavtion memory."""

    moe_permute_fusion: bool = False
    """Fuse token rearrangement ops during token dispatching."""

    ##################
    # Context Parallel
    ##################
    cp_comm_type: Optional[Union[str, List[str]]] = None
    """Inter-gpu communication type for context parallelism.
    str: all layers share same communication type.
    List[str]: each layer has its separate communication type.
    cp_comm_type of each layer can be "p2p" or "all_gather" or "a2a" or "a2a+p2p".
    "p2p": Exchange KV chunks with P2P communications in ring topology. P2P is async and can be
    overlapped with attention compute.
    "all_gather": All-gather to get full sequence of KV before attention. The all-gather is not
    async, and cannot be overlapped.
    "a2a": Like DeepSpeed Ulysses, scatter attention heads across the CP group, and gather to get
    full sequence of QKV.
    "a2a+p2p": A hierarchical implementation of context parallelism to attention.
    It uses A2A communications in low-level CP groups (e.g., via NVLink),
    and P2P communications in high-level CP groups (e.g., via IBLink).
    """

    ##################
    # Cuda Graphs
    ##################
    enable_cuda_graph: bool = False
    """When set to true, TransformerLayer layers are swapped with a CUDA graphed version."""

    cuda_graph_use_single_mempool: bool = False
    """When set to true, cudagraphs will be captured inside a single mempool, in which all
    cudagraphs may only be used once per step. If false, cudagraphs may be reused across
    microbatches. Enabling may reduce cudagraph memory overheads due to memory fragmentation,
    however may greatly increase the number of cudagraphs created when the number of microbatches
    is high."""

    cuda_graph_retain_backward_graph: bool = False
    """When set to true, cudagraph backward passes will be graph captured with 'retain_grad=True'
    This may enable cudagraphs for certain modules that are not completely cudagraph safe. For
    more details, see: https://pytorch.org/docs/stable/generated/torch.Tensor.backward.html."""

    cuda_graph_warmup_steps: int = 3
    """Number of warmup steps for CUDA graphs"""

    external_cuda_graph: bool = False
    """When set to true, TransformerLayer layers are swapped with user provided CUDA graphs."""

    cuda_graph_scope: str = "full"
    """When external_cuda_graph is set to true, cuda_graph_scope determines the CUDA graphs
    capturing scope. Valid values are "full" and "attn". "Full" scope captures a whole Transformer
    layer. "Attn" scope only captures operations in TransformerLayer._forward_attention()."""

    ####################
    # miscellaneous
    ####################
    clone_scatter_output_in_embedding: bool = True
    """When set to True, clone the output of scatter_to_sequence_parallel_region in embedding layer
    to facilitate garbage collection of input."""

    disable_parameter_transpose_cache: bool = False
    """When set to true, the parameter transposes are not cached for subsequent iterations."""

    config_logger_dir: str = ""
    """When non-empty, dumps entry-point configs to config_logger_dir"""

    flash_decode: bool = False
    """ Use the optimized flash decoding kernel during inference. """

    use_te_rng_tracker: bool = False
    """ Whether to use the TE or MCore version of the RNG tracker. """

    inference_rng_tracker: bool = False
    """ Whether we should instantiate a separate RNG tracker for inference. """

<<<<<<< HEAD
    use_fused_swiglu: bool = False
    """If True, the SwiGLU activation function will be fused with the linear layer in the MLP."""

=======
    mrope_section: Optional[List[int]] = None
    """ Multimodal rope section is for channel dimension of temporal, height and width 
    in rope calculation. """

    use_custom_fsdp: bool = False
    """ Whether to use custom fsdp for training. """

    is_hybrid_model: bool = False
    """ Indicates whether this is a hybrid model. """

    mamba_state_dim: int = 128
    """The dimensionality of the state representation in Mamba layers."""

    mamba_head_dim: int = 64
    """The dimensionality of the heads in the Mamba layers."""

    mamba_num_groups: int = 8
    """The number of groups used in Mamba layers."""
>>>>>>> e1de3a01

    def __post_init__(self):
        """Python dataclass method that is used to modify attributes after initialization.
        See https://docs.python.org/3/library/dataclasses.html#post-init-processing for more
        details.
        """
        super().__post_init__()
        if self.fp16 and self.bf16:
            raise ValueError(
                f'Only one of self.fp16: {self.fp16} and self.bf16 {self.bf16} should be True.'
            )

        if self.num_attention_heads % self.tensor_model_parallel_size != 0:
            raise ValueError(
                f"num_attention_heads ({self.num_attention_heads}) must be a multiple of "
                f"tensor_model_parallel_size ({self.tensor_model_parallel_size})."
            )

        if self.ffn_hidden_size is None:
            self.ffn_hidden_size = 4 * self.hidden_size

        if self.kv_channels is None:
            self.kv_channels = self.hidden_size // self.num_attention_heads

        if self.num_query_groups is None:
            self.num_query_groups = self.num_attention_heads

        if self.num_query_groups % self.tensor_model_parallel_size != 0:
            raise ValueError(
                f"num_query_groups ({self.num_query_groups}) must be a multiple of "
                f"tensor_model_parallel_size ({self.tensor_model_parallel_size})."
            )

        if self.fp8:
            # cannot support first last layer bf16 with delayed scaling
            if self.first_last_layers_bf16 and self.fp8_recipe == Fp8Recipe.delayed:
                raise ValueError("Delayed scaling does not support first / last layer in BF16.")

            # max bf16 layers per pipeline stage
            max_bf16_layers_per_pipeline_stage = (
                self.num_layers // self.pipeline_model_parallel_size
            )

            # check start/end bf16 layer counts are valid
            if self.first_last_layers_bf16:
                if (
                    self.num_layers_at_start_in_bf16 < 0
                    or self.num_layers_at_start_in_bf16 > max_bf16_layers_per_pipeline_stage
                ):
                    raise ValueError(
                        f"num_layers_at_start_in_bf16 ({self.num_layers_at_start_in_bf16}) must be "
                        f"between 0 and number of layers per pipeline stage "
                        f"({max_bf16_layers_per_pipeline_stage})."
                    )
                if (
                    self.num_layers_at_end_in_bf16 < 0
                    or self.num_layers_at_end_in_bf16 > max_bf16_layers_per_pipeline_stage
                ):
                    raise ValueError(
                        f"num_layers_at_end_in_bf16 ({self.num_layers_at_end_in_bf16}) must be "
                        f"between 0 and number of layers per pipeline stage "
                        f"({max_bf16_layers_per_pipeline_stage})."
                    )

            if self.fp8_recipe == Fp8Recipe.mxfp8 and self.fp8_param:
                raise ValueError("MXFP8 currently does not support fp8_param.")

        if self.fp8_param and not self.fp8:
            raise ValueError("fp8_param must be used together with fp8 mode.")

        if self.apply_query_key_layer_scaling:
            self.attention_softmax_in_fp32 = True

        if self.expert_model_parallel_size > 1 and self.num_moe_experts is None:
            raise ValueError('num_moe_experts must be non None to use expert-parallel.')

        if self.num_moe_experts is not None and self.num_moe_experts <= 0:
            raise ValueError('num_moe_experts must be non-negative.')

        if self.moe_ffn_hidden_size is None:
            self.moe_ffn_hidden_size = self.ffn_hidden_size

        if self.moe_enable_deepep:
            if self.moe_token_dispatcher_type != "flex":
                raise ValueError("DeepEP backend is only supported with flex token dispatcher.")

        if self.moe_token_dispatcher_type == "flex":
            if self.moe_pad_expert_input_to_capacity:
                raise ValueError(
                    "Flex token dispatcher does not support moe_pad_expert_input_to_capacity"
                )

        if self.moe_shared_expert_intermediate_size is not None:
            if self.moe_shared_expert_intermediate_size <= 0:
                raise ValueError(
                    f'moe_shared_expert_intermediate_size must be '
                    f'num_shared_experts * ffn_size_of_each_shared_expert, '
                    f'but got {self.moe_shared_expert_intermediate_size}'
                )
            if self.moe_shared_expert_overlap and self.moe_token_dispatcher_type not in [
                "alltoall"
            ]:
                raise ValueError(
                    f'moe_shared_expert_overlap only works with alltoall token dispatcher.'
                )

        if self.moe_expert_capacity_factor is not None:
            if self.moe_expert_capacity_factor < 0:
                self.moe_expert_capacity_factor = None
            if self.moe_router_load_balancing_type not in ["aux_loss", "seq_aux_loss", "none"]:
                raise ValueError(
                    'moe_expert_capacity_factor only works with aux_loss or none load balancing'
                )

        if self.moe_pad_expert_input_to_capacity:
            if self.moe_expert_capacity_factor is None:
                raise ValueError(
                    'moe_expert_capacity_factor must be set to use moe_pad_expert_input_to_capacity'
                )

        if self.cpu_offloading and (
            self.cpu_offloading_num_layers < 0 or self.cpu_offloading_num_layers >= self.num_layers
        ):
            raise ValueError(
                f'CPU offloading can be done only for layers less than {self.num_layers}'
            )

        if self.cpu_offloading and self.pipeline_model_parallel_size > 1:
            raise ValueError(
                'Currently there is no support for Pipeline parallelism with CPU offloading'
            )

        if self.cpu_offloading and self.recompute_granularity is not None:
            raise ValueError(
                'CPU offloading does not work when activation recomputation is enabled'
            )

        if self.recompute_granularity is not None:
            if self.recompute_granularity not in ['full', 'selective']:
                raise ValueError(
                    f'When using recompute_granuarlity: {self.recompute_granularity} must be "full"'
                    'or "selective".'
                )

            if self.recompute_method is not None:
                if self.recompute_method not in ['block', 'uniform']:
                    raise ValueError(
                        f'recompute_method: {self.recompute_method} must be "block" or "uniform".'
                    )
            elif self.recompute_granularity != 'selective':
                raise ValueError(
                    f'Using recompute_granularity: {self.recompute_granularity} so '
                    'recompute_method must be "block" or "uniform"'
                )

            if self.recompute_granularity != 'selective' and self.recompute_num_layers is None:
                raise ValueError(
                    f'When using recompute_granularity: {self.recompute_granularity} '
                    'recompute_num_layers must be between '
                    '1 and num_layers_per_pipeline_rank: '
                    f'{self.num_layers // self.pipeline_model_parallel_size}'
                )
            elif (
                self.recompute_granularity == 'selective' and self.recompute_num_layers is not None
            ):
                raise ValueError(
                    f'When using recompute_granularity: {self.recompute_granularity} '
                    'recompute_num_layers must be None.'
                )

            if self.distribute_saved_activations and self.sequence_parallel:
                raise ValueError(
                    f'distribute_saved_activations: {self.distribute_saved_activations} must be '
                    f'false when sequence parallel is enabled: {self.sequence_parallel}'
                )

        if (
            self.num_layers_in_first_pipeline_stage is not None
            or self.num_layers_in_last_pipeline_stage is not None
        ) and (
            self.account_for_embedding_in_pipeline_split or self.account_for_loss_in_pipeline_split
        ):
            raise ValueError(
                'num_layers_in_first_pipeline_stage and num_layers_in_last_pipeline_stage cannot be'
                'set at the same time with account_for_embedding_in_pipeline_split'
                'and account_for_loss_in_pipeline_split'
            )

        if (
            self.num_layers_in_first_pipeline_stage is not None
            or self.num_layers_in_last_pipeline_stage is not None
        ):
            pipeline_parallel_size = self.pipeline_model_parallel_size
            num_layers = self.num_layers

            if self.num_layers_in_first_pipeline_stage is not None:
                if self.num_layers_in_first_pipeline_stage <= 0:
                    raise ValueError('num_layers_in_first_pipeline_stage must be larger than 0')

                if self.virtual_pipeline_model_parallel_size is not None:
                    if (
                        self.num_layers_in_first_pipeline_stage
                        % self.virtual_pipeline_model_parallel_size
                        != 0
                    ):
                        raise ValueError(
                            f'number of layers at first stage: '
                            f'{self.num_layers_in_first_pipeline_stage}'
                            f'must be divisible by virtual pipeline'
                            f'parallel degree {self.virtual_pipeline_model_parallel_size}'
                        )
                num_layers -= self.num_layers_in_first_pipeline_stage
                pipeline_parallel_size -= 1

            if self.num_layers_in_last_pipeline_stage is not None:
                if self.num_layers_in_last_pipeline_stage <= 0:
                    raise ValueError('num_layers_in_last_pipeline_stage must be larger than 0')

                if self.virtual_pipeline_model_parallel_size is not None:
                    if (
                        self.num_layers_in_last_pipeline_stage
                        % self.virtual_pipeline_model_parallel_size
                        != 0
                    ):
                        raise ValueError(
                            f'number of layers at last stage: '
                            f'{self.num_layers_in_last_pipeline_stage}'
                            f'must be divisible by virtual pipeline'
                            f'parallel degree {self.virtual_pipeline_model_parallel_size}'
                        )
                num_layers -= self.num_layers_in_last_pipeline_stage
                pipeline_parallel_size -= 1

            if not num_layers % pipeline_parallel_size == 0:
                raise ValueError(
                    f'number of layers at middle stage: {num_layers} must be divisible by'
                    f'the middle pipeline model parallel size {pipeline_parallel_size}'
                )

            if self.virtual_pipeline_model_parallel_size is not None:
                num_layers_per_middle_pipeline_rank = num_layers // pipeline_parallel_size
                if (
                    not num_layers_per_middle_pipeline_rank
                    % self.virtual_pipeline_model_parallel_size
                    == 0
                ):
                    raise ValueError(
                        f'number of layers on each middle pipeline rank:'
                        f'{num_layers_per_middle_pipeline_rank} must be divisible by virtual'
                        f'pipeline parallel degree {self.virtual_pipeline_model_parallel_size}'
                    )

        if self.account_for_embedding_in_pipeline_split or self.account_for_loss_in_pipeline_split:
            if self.virtual_pipeline_model_parallel_size is None:
                num_layers = self.num_layers

                if self.account_for_embedding_in_pipeline_split:
                    num_layers += 1

                if self.account_for_loss_in_pipeline_split:
                    num_layers += 1

                if not num_layers % self.pipeline_model_parallel_size == 0:
                    raise ValueError(
                        f'number of middle layers: {num_layers} must be divisible by '
                        f'middle pipeline_model_parallel_size {self.pipeline_model_parallel_size}'
                    )
            else:
                num_layers = self.num_layers
                if self.account_for_embedding_in_pipeline_split:
                    num_layers += 1

                if self.account_for_loss_in_pipeline_split:
                    num_layers += 1

                if not num_layers % self.pipeline_model_parallel_size == 0:
                    raise ValueError(
                        f'num_layers: {num_layers} after enable'
                        f'account_for_embedding_in_pipeline_split or '
                        f'account_for_loss_in_pipeline_split must be divisible'
                        f'by pipeline_model_parallel_size '
                        f'{self.pipeline_model_parallel_size}'
                    )

                num_layers_per_pipeline_rank = num_layers // self.pipeline_model_parallel_size
                if (
                    not num_layers_per_pipeline_rank % self.virtual_pipeline_model_parallel_size
                    == 0
                ):
                    raise ValueError(
                        f'number of layers on each pipeline rank: {num_layers_per_pipeline_rank}'
                        f'(after enable account_for_embedding_in_pipeline_split or '
                        f'account_for_loss_in_pipeline_split) must be divisible by'
                        f'virtual_pipeline_model_parallel_size'
                        f'{self.virtual_pipeline_model_parallel_size}'
                    )

        if self.apply_query_key_layer_scaling:
            self.attention_softmax_in_fp32 = True

        if self.bias_activation_fusion:
            if self.activation_func not in [F.gelu, F.silu]:
                raise ValueError(
                    "When bias_activation_fusion is True, activation function should be either "
                    "gelu or swiglu"
                )
            if (
                self.activation_func == F.gelu
                and not self.gated_linear_unit
                and not self.add_bias_linear
            ):
                raise ValueError(
                    "When bias_activation_fusion is True, gated_linear_unit is False, "
                    "and activation function is gelu, add_bias_linear must also be True."
                )

        if self.activation_func_fp8_input_store:
            if self.activation_func != F.silu or not self.gated_linear_unit:
                raise ValueError("Storing activation input in FP8 is supported only for SwiGLU.")

        if self.apply_rope_fusion:
            if self.rotary_interleaved:
                raise ValueError("rotary_interleaved does not work with apply_rope_fusion.")

            from megatron.core.models.common.embeddings.rope_utils import (
                fused_apply_rotary_pos_emb,
                fused_apply_rotary_pos_emb_thd,
            )

            if fused_apply_rotary_pos_emb is None and fused_apply_rotary_pos_emb_thd is None:
                raise ValueError(
                    "apply_rope_fusion is not available. Please install TE >= 1.4 or Apex."
                )

            if self.multi_latent_attention:
                raise ValueError("multi_latent_attention does not support apply_rope_fusion.")

        if self.multi_latent_attention and self.rotary_interleaved:
            raise ValueError("rotary_interleaved does not work with multi_latent_attention.")

        if self.init_method is None:
            self.init_method = init_method_normal(self.init_method_std)

        if self.output_layer_init_method is None:
            self.output_layer_init_method = scaled_init_method_normal(
                self.init_method_std,
                self.num_layers,
                multiplier=2.0 if not self.is_hybrid_model else 1.0,
            )

        if (
            self.moe_token_dispatcher_type == "alltoall_seq"
            and self.tensor_model_parallel_size != self.expert_tensor_parallel_size
        ):
            raise ValueError(
                "alltoall_seq dispatcher not support different TP size for MoE and Dense layer."
            )

        if self.moe_router_enable_expert_bias and self.moe_router_score_function != "sigmoid":
            raise ValueError(
                "Expert bias for aux-loss-free routing only supports sigmoid score function."
                "Please set --moe-router-score-function sigmoid for sigmoid score function."
            )

        if self.num_moe_experts and self.fp8:
            # TE version below 1.7.0 will raise Error when handle zeros tokens for expert
            if not is_te_min_version("1.7.0.dev0"):
                raise ValueError(
                    "Only transformer-engine>=1.7.0 supports MoE FP8 training, "
                    f"but your version is {get_te_version()}."
                )

            if self.moe_grouped_gemm and not is_te_min_version("1.11.0"):
                raise ValueError(
                    "Only transformer-engine>=1.11.0 supports FP8 grouped gemm, "
                    f"but your version is {get_te_version()}."
                )

        if (
            self.moe_router_topk == 1
            and self.moe_router_score_function == 'softmax'
            and not self.moe_router_pre_softmax
            and self.moe_router_load_balancing_type != 'sinkhorn'
        ):
            # Requires applying softmax before selecting the top-k when k is 1,
            # since softmax on a [num_tokens, 1] would yield a zero gradient.
            raise ValueError("Please use --moe-router-pre-softmax when topk is 1.")

        if self.moe_router_group_topk:
            if self.moe_router_topk_limited_devices:
                raise ValueError(
                    "moe_router_topk_limited_devices is deprecated and replaced by "
                    "moe_router_group_topk and moe_router_num_groups."
                )
            if not self.moe_router_num_groups:
                raise ValueError(
                    "When using group limited routing, moe_router_num_groups must be specified."
                )
            else:
                assert self.num_moe_experts % self.moe_router_num_groups == 0, (
                    f"num_moe_experts ({self.num_moe_experts}) should be divisible by "
                    f"moe_router_num_groups ({self.moe_router_num_groups})."
                )
                assert self.moe_router_group_topk <= self.moe_router_num_groups, (
                    f"moe_router_group_topk ({self.moe_router_group_topk}) should be smaller than "
                    f"moe_router_num_groups ({self.moe_router_num_groups})."
                )
        elif self.moe_router_topk_limited_devices:
            warnings.warn(
                "moe_router_topk_limited_devices is deprecated. Use moe_router_group_topk and "
                "moe_router_num_groups instead."
            )
            self.moe_router_group_topk = self.moe_router_topk_limited_devices
            self.moe_router_num_groups = self.expert_model_parallel_size

        if self.enable_cuda_graph:
            if self.cpu_offloading:
                raise ValueError("CUDA graphs not supported with CPU offloading.")
            if self.recompute_granularity:
                raise ValueError("CUDA graphs not supported with activation recomputation.")

        if self.moe_token_dispatcher_type in ['allgather', 'alltoall_seq']:
            if self.variable_seq_lengths is True:
                raise ValueError(
                    f"Token dispatcher type: {self.moe_token_dispatcher_type} does not support "
                    f"variable sequence length, please use alltoall dispatcher instead."
                )

        if self.moe_permute_fusion:
            from megatron.core.transformer.moe.moe_utils import (
                fused_permute,
                fused_sort_chunks_by_index,
                fused_unpermute,
            )

            if (
                fused_permute is None
                or fused_sort_chunks_by_index is None
                or fused_unpermute is None
            ):
                raise ValueError("fused permutation is not available. Please install TE >= 2.1.0.")

        if self.context_parallel_size > 1 and self.cp_comm_type is not None:
            if isinstance(self.cp_comm_type, list):
                assert len(self.cp_comm_type) == self.num_layers, (
                    f"Length of cp_comm_type ({len(self.cp_comm_type)}) should equal to "
                    f"the total number of transformer layers ({self.num_layers})!"
                )
            else:
                assert isinstance(
                    self.cp_comm_type, str
                ), "Unsupported communication type for context parallelism!"

        assert (
            self.pipeline_model_parallel_size > 0
        ), f"Pipeline model parallel size must be larger than 0 \
            when enable --standalone-embedding-stage and --standalone-loss-stage"

        if (
            self.num_moe_experts is not None
            and self.num_moe_experts >= 32
            and not self.moe_router_dtype
        ):
            warnings.warn(
                "Using a large number of experts (e.g. >=32) without fp32 routing. "
                "Consider enabling moe_router_dtype for better numerical stability."
            )


@dataclass
class MLATransformerConfig(TransformerConfig):
    """Configuration object for megatron-core Multi-Latent Attention (MLA) transformers.

    The initialization function has an argument for each parameter, including those in
    ModelParallelConfig. Included YaRN RoPE parameters that is fused in MLA.
    """

    multi_latent_attention: bool = True
    """Whether to use Multi-Latent Attention."""

    q_lora_rank: int = 512
    """Rank of Query tensor's low rank representation."""

    kv_lora_rank: int = 512
    """Rank of Key and Value tensors' low rank representation."""

    qk_head_dim: int = 128
    """Dimension of the head in the QK projection. q_head_dim = qk_head_dim + qk_pos_emb_head_dim"""

    qk_pos_emb_head_dim: int = 64
    """Dimension of the position embedding in the QK projection."""

    v_head_dim: int = 128
    """Dimension of the head in the V projection."""

    normalization: str = "RMSNorm"
    """Default normalization layer for MLA models is RMSNorm."""

    rope_type: str = "yarn"
    """Type of RoPE to use. Default to yarn, options are rope and yarn."""

    rotary_base: float = 10000
    """Rotary base for the rotary embeddings, used by rope and yarn."""

    rotary_percent: float = 1.0
    """Rotary percent for the rotary embeddings, used by rope."""

    rotary_scaling_factor: float = 40
    """Rotary scaling factor for the rotary embeddings, used by yarn."""

    max_position_embeddings: int = 4096
    """Maximum position embeddings for the original model, used by yarn."""

    beta_fast: float = 32
    """Beta fast for YaRN RoPE, used by yarn."""

    beta_slow: float = 1
    """Beta slow for YaRN RoPE, used by yarn."""

    mscale: float = 0.707
    """Mscale for YaRN RoPE in Multi-Latent Attention, used by yarn."""

    mscale_all_dim: float = 0.707
    """Mscale all dimensions for YaRN RoPE in Multi-Latent Attention, used by yarn."""<|MERGE_RESOLUTION|>--- conflicted
+++ resolved
@@ -498,11 +498,9 @@
     inference_rng_tracker: bool = False
     """ Whether we should instantiate a separate RNG tracker for inference. """
 
-<<<<<<< HEAD
     use_fused_swiglu: bool = False
     """If True, the SwiGLU activation function will be fused with the linear layer in the MLP."""
 
-=======
     mrope_section: Optional[List[int]] = None
     """ Multimodal rope section is for channel dimension of temporal, height and width 
     in rope calculation. """
@@ -521,7 +519,6 @@
 
     mamba_num_groups: int = 8
     """The number of groups used in Mamba layers."""
->>>>>>> e1de3a01
 
     def __post_init__(self):
         """Python dataclass method that is used to modify attributes after initialization.
