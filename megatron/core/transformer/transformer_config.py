# Copyright (c) 2024, NVIDIA CORPORATION. All rights reserved.
# Copyright (c) 2024, Advanced Micro Devices, Inc. All rights reserved.

import warnings
from dataclasses import dataclass
from typing import Callable, List, Optional, Tuple, Union

import torch
import torch.nn.functional as F

from megatron.core.enums import Fp8Recipe
from megatron.core.quantization.quant_config import RecipeConfig
from megatron.core.transformer.enums import AttnBackend
from megatron.core.transformer.pipeline_parallel_layer_layout import PipelineParallelLayerLayout

from ..model_parallel_config import ModelParallelConfig
from ..utils import (
    get_te_version,
    init_method_normal,
    is_te_min_version,
    is_torch_min_version,
    scaled_init_method_normal,
)

try:
    from packaging.version import Version as PkgVersion

    HAVE_PACKAGING = True
except ImportError:
    HAVE_PACKAGING = False


@dataclass
class TransformerConfig(ModelParallelConfig):
    """Configuration object for megatron-core transformers.

    The initialization function has an argument for each parameter,
    including those in ModelParallelConfig.
    """

    moe_ffn_hidden_size: int = None
    
    ####################
    # model architecture
    ####################

    num_layers: int = 0
    """Number of transformer layers in a transformer block."""

    mtp_num_layers: Optional[int] = None
    """Number of Multi-Token Prediction (MTP) Layers."""

    mtp_loss_scaling_factor: Optional[float] = None
    """Weighting factor of Multi-Token Prediction (MTP) loss."""

    num_layers_in_first_pipeline_stage: Optional[int] = None
    """Number of transformer layers on first pipeline stage.
    None implies equal layer division across PP ranks."""

    num_layers_in_last_pipeline_stage: Optional[int] = None
    """Number of transformer layers on last pipeline stage.
    None implies equal layer division across PP ranks."""

    pipeline_model_parallel_layout: Optional[Union[str, list, PipelineParallelLayerLayout]] = None
    """Custom definition of the pipeline parallel partitioning.
    Support type:
    - str: e.g., 'Et*3|(tt|)*29,m|L'. Stages are split by '|', replicated stages or layers
    can be described with multiplication. Commas can be used cosmetically.
    - list: e.g., [['embedding', 'decoder'], ['decoder', 'decoder', 'decoder', 'loss']].
    - PipelineParallelLayerLayout: a PipelineParallelLayerLayout object.
    If given either a string or a list, it will be transferred into a PipelineParallelLayerLayout
    in post init. Let i = a * pp_size + b, then layout[i] gives a list of the layers 
    in the a-th vpp stage and the b-th pp stage, i.e., vpp(0)pp(0), vpp(0)pp(1), ..., 
    vpp(i)pp(j), vpp(i)pp(j+1), ..., vpp(-1)pp(-2), vpp(-1)pp(-1).
    In the inner lists of layers, 'embedding' or 'E' denotes the embedding layer, 'loss' or 'L'
    denotes the loss function, and 'decoder' or 't' denotes the transformer decoder layer.
    Examples:
        [['embedding', 'decoder'], ['decoder', 'decoder', 'decoder', 'loss']]:
        pp = 2, vpp = None
        pp rank 0 holds: embedding, decoder
        pp rank 1 holds: decoder*3, loss
        'E|(tt|)*2,(t|)*4,mL':
        pp = 2, vpp = 4
        vpp rank 0 pp rank 0 holds: embedding
        vpp rank 0 pp rank 1~2 holds: decoder*2
        vpp rank 0 pp rank 3 holds: decoder
        vpp rank 1 pp rank 0~2 holds: decoder
        vpp rank 1 pp rank 3 holds: mtp, loss"""

    account_for_embedding_in_pipeline_split: bool = False
    """If set, the embedding layer will be treated as a standard transformer
    layer in the context of partition and placement for pipeline parallelism."""

    account_for_loss_in_pipeline_split: bool = False
    """If set, the loss layer will be treated as a standard transformer
    layer in the context of partition and placement for pipeline parallelism."""

    hidden_size: int = 0
    """Transformer hidden size."""

    num_attention_heads: int = 0
    """Number of transformer attention heads."""

    attention_backend: AttnBackend = AttnBackend.auto
    """Attention backend to run. By default we let transformer engine
    decide the best backend to run (except in the case of local).
    If attention backend is local we use the local pytorch implementation in mcore.
    Users can specify exact backend by changing this config. """

    softmax_scale: Optional[float] = None
    """Softmax scale for attention scaling."""

    num_query_groups: Optional[int] = None
    """Number of query groups for group query attention. If None, normal attention is used."""

    ffn_hidden_size: Optional[int] = None
    """Transformer Feed-Forward Network hidden size. This is set to 4*hidden_size
    if not provided."""

    kv_channels: Optional[int] = None
    """Projection weights dimension in multi-head attention. This is set to hidden_size //
    num_attention_heads if not provided."""

    hidden_dropout: float = 0.1
    """Dropout probability for transformer hidden state."""

    attention_dropout: float = 0.1
    """Post attention dropout probability."""

    fp32_residual_connection: bool = False
    """If true, move residual connections to fp32."""

    # @jcasper should we keep this option?
    apply_residual_connection_post_layernorm: bool = False
    """If True, uses the original BERT residule connection ordering."""

    layernorm_epsilon: float = 1e-5
    """Epsilon value for any LayerNorm operations."""

    layernorm_zero_centered_gamma: bool = False
    """If set to True, the LayerNorm is adjusted to center the gamma values around 0. This improves
    numerical stability."""

    add_bias_linear: bool = True
    """Include a bias term in all linear layers (QKV projections, after core attention, and two in
    MLP layer)."""

    add_qkv_bias: bool = False
    """Add a bias term only for QKV projections."""

    gated_linear_unit: bool = False
    """Use a gated linear unit for the first linear layer in the MLP."""

    activation_func: Callable = F.gelu
    """Activation function to use for the non-linearity in the MLP."""

    activation_func_fp8_input_store: bool = False
    """Store the input of MLP activation function in FP8 for backprop to save memory.
    The stored input is casted back to the original precision before backprop compuatation."""

    num_moe_experts: Optional[int] = None
    """Number of experts to use for MoE layer. When set, it replaces MLP with MoE layer. Set to None
    for no MoE."""

    rotary_interleaved: bool = False
    """True is rotate pairs of even and odd dimensions (RoFormer style), False is rotate pairs of
    first half and second half (LLaMa style). Default to False."""

    window_size: Optional[Tuple[int, int]] = None
    """If not None, then will use sliding window attention. The size of the window is specified by
    the numbers inside the tuple; -1 is special value meaning "infinite window size"."""

    normalization: str = "LayerNorm"
    """Which norm to use for normalization layers, valid options are `LayerNorm` and `RMSNorm`."""

    qk_layernorm: bool = False
    """Whether to apply `normalization` type of normalization to the query and key embeddings."""

    test_mode: bool = False
    """Whether to run real-time tests."""

    calculate_per_token_loss: bool = False
    """Whether cross entropy loss is calculated over the actual number of non-padded tokens in the
    global batch, versus the default behavior of assuming all tokens are non-padded."""

    multi_latent_attention: bool = False
    """Whether to use multi-latent attention."""

    no_rope_freq: Optional[Union[int, List[int]]] = None
    """Controls which layers perform Rotary Position Embedding (RoPE). Accepts either:
    An integer N: Creates a pattern where RoPE is skipped every N-1 layers. For example,
    no_rope=4 means RoPE is applied for 3 layers, then skipped for 1 layer, repeating this pattern.
    A list of integers: Defines a custom pattern where 1 means skip RoPE and 0 means apply RoPE.
    For example, [0,1,1,0] means: apply RoPE, skip RoPE, skip RoPE, apply RoPE."""

    moe_deepep_num_sms: int = 20
    """Number of SMs to use for DeepEP."""

    ####################
    # initialization
    ####################
    init_method: Optional[Callable] = None
    """Method to initialize weights. Note that bias is always set to zero. Should be a function that
    takes a single Tensor and initializes it. If None, will be set to
    megatron.core.utils.init_method_normal(init_method_std) which is torch nn init normal with
    mean=0.0 and std=init_method_std."""

    output_layer_init_method: Optional[Callable] = None
    """Method to initialize weights of the output layer of both attention and MLP blocks. If None,
    will be set to megatron.core.utils.scaled_init_method_normal(init_method_std) which is torch nn
    init normal with mean=0.0 and std=init_method_std / math.sqrt(2.0 * num_layers)."""

    init_method_std: float = 0.02
    """Standard deviation of the zero mean normal for the default initialization method, not used if
    init_method and output_layer_init_method are provided."""

    embedding_init_method: Optional[Callable] = None
    """
    Method to initialize weights of the embedding layer. If None, will be set as described 
    in init_method above.
    """

    embedding_init_method_std: Optional[float] = None
    """
    Standard deviation of the zero mean normal for the default initialization method for the 
    embedding layer. If None, will be set to init_method_std.
    """

    init_model_with_meta_device: bool = False
    """
    If True, initializes the model with the meta device. This is helpful for
    training of very large models. This feature is only works when megatron fsdp is turned on.
    """

    ####################
    # mixed-precision
    ####################
    apply_query_key_layer_scaling: bool = False
    """If true, scale Q * K^T by 1 / layer-number. This improve numeric stability when training with
    fp16."""

    attention_softmax_in_fp32: bool = True
    """If True, run attention masking and softmax in fp32. This should be True if
    apply_query_key_layer_scaling is True."""

    disable_bf16_reduced_precision_matmul: bool = False
    """If True, sets torch.backends.cuda.matmul.allow_bf16_reduced_precision_reduction=False to
    prevent matmul from using reduced precision accumulation when using BF16."""

    ####################
    # fusion
    ####################
    bias_activation_fusion: bool = False
    """If True, fuses bias addition and the activation function when possible."""

    masked_softmax_fusion: bool = False
    """If True, uses softmax fusion."""

    persist_layer_norm: bool = False
    """If True, uses the persistent fused layer norm kernel. This kernel only supports a fixed set
    of hidden sizes."""

    memory_efficient_layer_norm: bool = False
    """If True, and using local layers (not from TransformerEngine), tells Apex to use the memory
    efficient fused LayerNorm kernel. Ignored if not using LayerNorm."""

    bias_dropout_fusion: bool = False  # TODO: this should be bias_dropout_add_fusion?
    """If True, uses bias dropout fusion."""

    apply_rope_fusion: bool = False
    """If True, use fused RoPE kernel."""

    use_fused_weighted_squared_relu: bool = False
    """If True, uses fused weighted squared relu kernel when using MoE."""

    ####################
    # activation recomputation
    ####################
    recompute_granularity: Optional[str] = None
    """Determines which type of activation recompute to use.  Megatron-core supports 'selective'
    activation checkpointing where the submodules set in --recompute-modules is checkpointed.
    The default is "core_attn" which is the memory intensive part of attention.
    These memory intensive activations are also less compute intensive which makes activation
    checkpointing more efficient for LLMs (20B+).  See Reducing Activation Recomputation in Large
    Transformer Models (https://arxiv.org/abs/2205.05198) for more details.  'full' will checkpoint
    the entire transformer layer.  If None, no recompute is performed and all activations are saved.
    If set, must be 'selective' or 'full'. 'selective' always uses all layers.
    """

    recompute_method: Optional[str] = None
    """Determines which transformer layers will be recomputed. uniform will uniformly divide the
    total number of transformer layers in a transformer block and recompute the input activation of
    each divided chunk at the specified granularity.  block will recompute the input activations for
    only a set number of transformer layers per pipeline stage.  The rest of the layers in the
    pipeline stage will not have any activations recomputed.  If None, and recompute is enabled, all
    layers will do recomputation. If set, must be 'uniform' or 'block'."""

    recompute_num_layers: Optional[int] = None
    """When recompute_method is uniform, recompute_num_layers is the number of transformer layers in
    each uniformly divided recompute unit.  When recompute_method is block, recompute_num_layers is
    the number of transformer layers to recompute within each pipeline stage.  Must be None for
    'selective' activation checkpointing."""

    distribute_saved_activations: Optional[bool] = None
    """If True, distribute recomputed activations across the model parallel group."""

    recompute_modules: Optional[List[str]] = None
    """The submodules to recompute.
    choices: "core_attn", "moe_act", "layernorm", "mla_up_proj", "mlp", "moe", "shared_experts".
    default: ["core_attn"].
    "core_attn": recompute the core attention part of the transformer layer.
    "moe_act": recompute the MoE MLP activation function.
    "layernorm": recompute the input_layernorm and pre_mlp_layernorm.
    "mla_up_proj": recompute the MLA up projection and RoPE applying parts.
    "mlp": recompute the dense MLP submodule.
    "moe": recompute the MoE layer.
    "shared_experts": recompute the shared experts in the MoE layer.
    "moe_act", "layernorm", and "mla_up_proj" use output-discarding checkpointing,
    "core_attn", "mlp", "moe", and "shared_experts" use normal checkpointing.
    """

    ####################
    # fp8 related
    ####################
    fp8: Optional[str] = None
    """If set, enables the use of FP8 precision through Transformer Engine. There are 2 predefined
    choices (1) 'e4m3' uniformly uses e4m3 for all FP8 tensors, (2) 'hybrid' uses e4m3 for all FP8
    activation and weight tensors and e5m2 for all FP8 output activation gradient tensors."""

    fp8_recipe: Optional[str] = "delayed"
    """If set, enables the use of FP8 precision through Transformer Engine. There are 3 predefined
    choices (1) 'tensorwise' uses per tensor current scaling recipe, (2) 'delayed'
    uses delayed scaling recipe, 3) 'mxfp8' for Blackwell architecture only,
    4) 'blockwise' for blockwise scaling recipe."""

    fp8_param: bool = False
    """If set, keep the parameters in fp8 precision to save memory. This option must be used
    together with fp8 mode (i.e., TransformerConfig.fp8 is not None). Note that not all parameters
    will be converted to fp8; for example, biases will remain unchanged. The parameters affected are
    primarily the weights of GEMMs. The specific parameters that will be converted to fp8 are
    determined by TE."""

    fp8_margin: int = 0
    """Margin for the scaling factor computation."""

    fp8_interval: int = 1
    """DEPRECATED from TransformerEngine v1.8.0. This flag is ignored.
    Controls how often the scaling factor is recomputed.
    """

    fp8_amax_history_len: int = 1
    """The length of the amax history window used for scaling factor computation."""

    fp8_amax_compute_algo: str = "most_recent"
    """Algorithm used for choosing the `amax` value for the scaling factor computation. There are 2
    predefined choices: `max` chooses the largest `amax` in the history window, while `most_recent`
    always chooses the most recently seen value.

    """

    fp8_wgrad: bool = True
    """When set to False, override FP8 config options and do the wgrad computation
    in higher precision."""

    fp8_dot_product_attention: bool = False
    """When set to True, use the FP8 implementation of Dot Product Attention."""

    fp8_multi_head_attention: bool = False
    """When set to True, use the FP8 implementation of Multi Head Attention."""

    tp_only_amax_red: bool = False
    """When set to True, reduce the FP8 AMAX only in the TP or TP-CP domain"""

    first_last_layers_bf16: bool = False
    """If True, retains first and last N TransformerBlocks in BF16 as opposed to FP8."""

    num_layers_at_start_in_bf16: int = 1
    """Number of layers at the start of the model to keep in BF16 precision when
    first_last_layers_bf16 is True."""

    num_layers_at_end_in_bf16: int = 1
    """Number of layers at the end of the model to keep in BF16 precision when
    first_last_layers_bf16 is True."""

    use_kitchen: bool = False
    """Use the kitchen extension for transformer quantization."""

    ####################
    # MoE related
    ####################
    moe_shared_expert_intermediate_size: Optional[int] = None
    """Shared expert total ffn hidden size.
    It should be equal to 'num_shared_experts * ffn_size_of_each_shared_expert' if
    there are multiple shared experts.
    None means no shared expert."""

    moe_shared_expert_overlap: bool = False
    """Enable overlapping between shared expert computations and dispatcher communications.
    Without this, the shared epxerts execute after the routed experts."""

    moe_layer_freq: Union[int, List[int]] = 1
    """Frequency between MoE layers and Dense layers. Accepts either:
    - An integer N: Represents a 1:N ratio, meaning one expert layer for every N-1 dense layers.
    - A list that defines a custom pattern, e.g.: [1,1,1,0,1,1,1,0,1,1,1,0]"""

    moe_ffn_hidden_size: Optional[int] = None
    """MoE Feed-Forward Network hidden size"""

<<<<<<< HEAD
    moe_router_load_balancing_type: str = "aux_loss"
    """The load balancing strategy for the router. "aux_loss" corresponds to the load balancing loss 
    used in GShard and SwitchTransformer; "seq_aux_loss" corresponds to the loss used in DeepSeekV2, 
    which computes the loss for each individual sample; "sinkhorn" corresponds to the balancing 
    algorithm used in S-BASE, and "none" implies no load balancing. The default is "aux_loss"."""
=======
    moe_router_load_balancing_type: Union[str, List[str]] = "aux_loss"
    """The load balancing strategy for the router.
    Options:
    - "aux_loss": Load balancing loss used in GShard and SwitchTransformer, calculated at
    micro-batch level.
    - "seq_aux_loss": Load balancing loss used in DeepSeekV2 and DeepSeekV3, computes loss
    for each individual sample.
    - "sinkhorn": Balancing algorithm used in S-BASE.
    - "none": No load balancing.
    A list of strings can be provided to combine multiple aux-loss load balancing types.
    The default is "aux_loss".
    """
>>>>>>> bf341cb4

    moe_router_topk: int = 2
    """Number of experts to route to for each token."""

<<<<<<< HEAD
    moe_router_topk_limited_devices: int = None
    """Number of EP ranks to consider for each token in group-limited routing, 
    DEPRECATED and replaced by moe_router_num_groups and moe_router_group_topk.
    """

    moe_router_num_groups: int = None
    """Number of groups to divide experts into for group-limited routing.
    When using group-limited routing:
    1. Experts are divided into 'moe_router_num_groups' equal-sized groups
    2. For each token, 'moe_router_group_topk' groups are selected based on routing scores
    (specifically, the sum of top-2 expert scores within each group)
=======
    moe_router_topk_limited_devices: Optional[int] = None
    """Number of EP ranks to consider for each token in group-limited routing,
    DEPRECATED and replaced by moe_router_num_groups and moe_router_group_topk.
    """

    moe_router_padding_for_fp8: Optional[bool] = False
    """Whether to pad the routing_map to make sure the number of tokens each expert received
    is a multiple of 16/32 for FP8 precision. This can remove the explicit padding in the
    GroupedMLP layer."""

    moe_router_num_groups: Optional[int] = None
    """Number of groups to divide experts into for group-limited routing.
    When using group-limited routing:
    1. Experts are divided into 'moe_router_num_groups' equal-sized groups
    2. For each token, 'moe_router_group_topk' groups are selected based on sum of
    top-('moe_router_topk'/'moe_router_group_topk') routing scores within each group
>>>>>>> bf341cb4
    3. From these selected groups, 'moe_router_topk' individual experts are chosen
    Two common use cases:
    - Device-limited routing: Set 'moe_router_num_groups' equal to expert parallel size (EP)
    to limit each token to experts on a subset of devices
    (See DeepSeek-V2: https://arxiv.org/pdf/2405.04434)
    - Node-limited routing: Set 'moe_router_num_groups' equal to number of nodes in EP group
    to limit each token to experts on a subset of nodes
    (See DeepSeek-V3: https://arxiv.org/pdf/2412.19437)
    """
<<<<<<< HEAD
 
    moe_router_group_topk: int = None
=======

    moe_router_group_topk: Optional[int] = None
>>>>>>> bf341cb4
    """Number of selected groups for group-limited routing."""

    moe_router_pre_softmax: bool = False
    """Enable pre-softmax(pre-sigmoid) routing for MoE, which means softmax is before the 
    top-k selection.
    By default, softmax is done after top-k."""

    moe_router_topk_scaling_factor: Optional[float] = None
<<<<<<< HEAD
    """Scaling factor for routing score in top-k selection, only works when moe_router_pre_softmax 
=======
    """Scaling factor for routing score in top-k selection, only works when moe_router_pre_softmax
>>>>>>> bf341cb4
    enabled. Defaults to None, which means no scaling."""

    moe_router_score_function: str = "softmax"
    """Score function for MoE routing. Can be "softmax" or "sigmoid"."""

<<<<<<< HEAD
=======
    moe_router_dtype: Optional[str] = None
    """Data type for routing and expert output weighted averaging. Using fp32 or fp64 can
    improve stability especially when the number of experts is large (e.g. finegrained-moe).
    None means no changes for dtype."""

>>>>>>> bf341cb4
    moe_router_enable_expert_bias: bool = False
    """TopK routing with dynamic per-expert bias in the aux-loss-free load balancing strategy.
    The routing decision is based on the sum of the routing scores and the expert bias.
    See https://arxiv.org/abs/2408.15664 for details."""

    moe_router_bias_update_rate: float = 1e-3
<<<<<<< HEAD
    """The expert bias is updated based on the number of assigned tokens to each expert 
    in a global batch, where the bias is increased for the experts with less assigned tokens
    and decreased for the experts with more assigned tokens. 
    The default value 1e-3 is same as that used in DeepSeekV3."""

=======
    """The expert bias is updated based on the number of assigned tokens to each expert
    in a global batch, where the bias is increased for the experts with less assigned tokens
    and decreased for the experts with more assigned tokens.
    The default value 1e-3 is same as that used in DeepSeekV3."""

    moe_router_force_load_balancing: bool = False
    """[Experimental] Force load balancing with random logits for MoE router, supports naive topk 
    and group-limited topk. This is an experimental feature and only for benchmark."""

>>>>>>> bf341cb4
    moe_grouped_gemm: bool = False
    """When there are multiple experts per rank, compress multiple local (potentially small) gemms
    in a single kernel launch to improve the utilization and performance by leveraging the Grouped
    GEMM feature introduced since CUTLASS 2.8 (https://github.com/fanshiqing/grouped_gemm).
    """

    moe_use_legacy_grouped_gemm: bool = False
    """Use legacy GroupedMLP rather than TEGroupedMLP.
    Note: The legacy one will be deprecated soon."""

    moe_aux_loss_coeff: Union[float, List[float]] = 0.0
    """Scaling coefficient for the aux loss. A starting value of 1e-2 is recommended.
    If a list of load balancing types is provided for `moe_router_load_balancing_type`,
    a corresponding list of coefficients should be provided here."""

    moe_z_loss_coeff: Optional[float] = None  # 1e-3 would be a good start value for z-loss
    """Scaling coefficient for the z-loss. A starting value of 1e-3 is recommended."""

    moe_input_jitter_eps: Optional[float] = None
    """Add noise to the input tensor by applying jitter with a specified epsilon value."""

    moe_token_dropping: bool = False
    """This feature involves selectively dropping and padding tokens for each expert to achieve a
    specified capacity, similar to GShard, Switch-Transformer, and DeepSpeed-MoE. Note that this is
    currently unsupported so should remain False."""

    moe_token_dispatcher_type: str = "allgather"
    """The type of token dispatcher to use. The default is 'allgather'.
    Options are 'allgather','alltoall' and 'flex'."""

    moe_enable_deepep: bool = False
    """[Experimental] Enable DeepEP for efficient token dispatching and combine in MoE models."""

    moe_per_layer_logging: bool = False
    """Enable per-layer logging for MoE, currently supports auxiliary loss and z loss."""

    moe_expert_capacity_factor: Optional[float] = None
    """moe_expert_capacity_factor (float): The capacity factor for each expert, None means no token
    will be dropped. The default is None."""

    moe_pad_expert_input_to_capacity: bool = False
    """moe_pad_expert_input_to_capacity (bool): If True, pads the input for each expert to match
    the expert capacity length, effective only after the moe_expert_capacity_factor is set. The
    default setting is False."""

    moe_token_drop_policy: str = "probs"
    """The policy to drop tokens. Can be either "probs" or "position". If "probs", the tokens with
    the lowest probabilities will be dropped. If "position", tokens at the end of each batch will
    be dropped.
    """

    moe_layer_recompute: bool = False
    """Memory optimization: checkpointing moe_layer to save actiavtion memory."""

    moe_permute_fusion: bool = False
    """Fuse token rearrangement ops during token dispatching."""
<<<<<<< HEAD
    
    moe_router_force_load_balancing: bool = False
    """Enforce token dispatch balancing to MoE routing"""
=======

    moe_router_fusion: bool = False
    """Fuse ops in routing and aux loss calculation."""

    moe_apply_probs_on_input: bool = False
    """Apply probs on input of experts instead of applying after activation and glu."""
>>>>>>> bf341cb4

    ##################
    # Context Parallel
    ##################
    cp_comm_type: Optional[Union[str, List[str]]] = None
    """Inter-gpu communication type for context parallelism.
    str: all layers share same communication type.
    List[str]: each layer has its separate communication type.
    cp_comm_type of each layer can be "p2p" or "all_gather" or "a2a" or "a2a+p2p".
    "p2p": Exchange KV chunks with P2P communications in ring topology. P2P is async and can be
    overlapped with attention compute.
    "all_gather": All-gather to get full sequence of KV before attention. The all-gather is not
    async, and cannot be overlapped.
    "a2a": Like DeepSpeed Ulysses, scatter attention heads across the CP group, and gather to get
    full sequence of QKV.
    "a2a+p2p": A hierarchical implementation of context parallelism to attention.
    It uses A2A communications in low-level CP groups (e.g., via NVLink),
    and P2P communications in high-level CP groups (e.g., via IBLink).
    """

    ##################
    # Cuda Graphs
    ##################
    enable_cuda_graph: bool = False
    """When set to true, either partial CUDA graph (1/many CUDA graph per layer) or full iteration
    CUDA graph (1 CUDA graph for whole iteration excluding optimizer) is enabled. --cuda-graph-scope
    determines the scope of graph capture."""

    cuda_graph_use_single_mempool: bool = False
    """When set to true, cudagraphs will be captured inside a single mempool, in which all
    cudagraphs may only be used once per step. If false, cudagraphs may be reused across
    microbatches. Enabling may reduce cudagraph memory overheads due to memory fragmentation,
    however may greatly increase the number of cudagraphs created when the number of microbatches
    is high."""

    cuda_graph_retain_backward_graph: bool = False
    """When set to true, cudagraph backward passes will be graph captured with 'retain_grad=True'
    This may enable cudagraphs for certain modules that are not completely cudagraph safe. For
    more details, see: https://pytorch.org/docs/stable/generated/torch.Tensor.backward.html."""

    cuda_graph_warmup_steps: int = 3
    """Number of warmup steps for CUDA graphs"""

    external_cuda_graph: bool = False
    """When set to true, TransformerLayer layers are swapped with user provided CUDA graphs."""

    cuda_graph_scope: str = "full"
    """Determines the CUDA graphs capturing scope. When external_cuda_graph is set to true,
    valid values are "full" and "attn". "Full" scope captures a whole Transformer
    layer. "Attn" scope only captures operations in TransformerLayer._forward_attention().
    When enable_cuda_graph is set to true, "full_iteration" can be specified as cuda_graph_scope
    to enable whole iteration CUDA graph. All other values enable layerwise CUDA graph."""

    ####################
    # miscellaneous
    ####################
    clone_scatter_output_in_embedding: bool = True
    """When set to True, clone the output of scatter_to_sequence_parallel_region in embedding layer
    to facilitate garbage collection of input."""

    disable_parameter_transpose_cache: bool = False
    """When set to true, the parameter transposes are not cached for subsequent iterations."""

    config_logger_dir: str = ""
    """When non-empty, dumps entry-point configs to config_logger_dir"""

    flash_decode: bool = False
    """ Use the optimized flash decoding kernel during inference. """

<<<<<<< HEAD
    keep_fp8_weight_transpose_cache: bool = False
    """Don't cache the FP8 weight transposes to save memory"""
=======
    use_te_rng_tracker: bool = False
    """ Whether to use the TE or MCore version of the RNG tracker. """

    inference_rng_tracker: bool = False
    """ Whether we should instantiate a separate RNG tracker for inference. """

    symmetric_ar_type: Optional[str] = None
    """Type of symmetric all reduce to use"""

    mrope_section: Optional[List[int]] = None
    """ Multimodal rope section is for channel dimension of temporal, height and width
    in rope calculation. """

    is_hybrid_model: bool = False
    """ Indicates whether this is a hybrid model. """

    mamba_state_dim: int = 128
    """The dimensionality of the state representation in Mamba layers."""

    mamba_head_dim: int = 64
    """The dimensionality of the heads in the Mamba layers."""

    mamba_num_groups: int = 8
    """The number of groups used in Mamba layers."""

    mamba_num_heads: Optional[int] = None
    """The number of heads used in Mamba layers. 
    If None, the number of heads will be hidden_size * expand // mamba_head_dim."""

    use_mamba_mem_eff_path: bool = True
    """If True, use the memory efficient path for Mamba layers."""

    mlp_chunks_for_prefill: int = 1
    """The number of chunks along the sequence dimension to use for MLP computation
    during prefill."""

    heterogeneous_block_specs: bool = False
    """Whether to use heterogeneous block specs (nemotron-nas architecture)."""

    hetereogenous_dist_checkpoint: bool = False
    """Whether to use heterogenous layers in distributed checkpoint."""

    ####################
    # Quantization
    ####################
    quant_recipe: Optional[RecipeConfig] = None
    """Configuration of any quantization to be applied to the model"""

    transformer_impl: str = "transformer_engine"
    """Transformer implementation to use.
    Options are 'transformer_engine' for Transformer Engine and 'local' for MCore."""
>>>>>>> bf341cb4

    def __post_init__(self):
        """Python dataclass method that is used to modify attributes after initialization.
        See https://docs.python.org/3/library/dataclasses.html#post-init-processing for more
        details.
        """
        super().__post_init__()
        if self.fp16 and self.bf16:
            raise ValueError(
                f"Only one of self.fp16: {self.fp16} and self.bf16 {self.bf16} should be True."
            )

        # Apply BF16 matmul precision setting if needed
        if self.bf16 and self.disable_bf16_reduced_precision_matmul:
            torch.backends.cuda.matmul.allow_bf16_reduced_precision_reduction = False

        if self.num_attention_heads % self.tensor_model_parallel_size != 0:
            raise ValueError(
                f"num_attention_heads ({self.num_attention_heads}) must be a multiple of "
                f"tensor_model_parallel_size ({self.tensor_model_parallel_size})."
            )

        if self.ffn_hidden_size is None:
            self.ffn_hidden_size = 4 * self.hidden_size

        if self.kv_channels is None:
            self.kv_channels = self.hidden_size // self.num_attention_heads

        if self.num_query_groups is None:
            self.num_query_groups = self.num_attention_heads

        if self.num_query_groups % self.tensor_model_parallel_size != 0:
            raise ValueError(
                f"num_query_groups ({self.num_query_groups}) must be a multiple of "
                f"tensor_model_parallel_size ({self.tensor_model_parallel_size})."
            )

        if self.fp8:
            # cannot support first last layer bf16 with delayed scaling
            if self.first_last_layers_bf16 and self.fp8_recipe == Fp8Recipe.delayed:
                raise ValueError("Delayed scaling does not support first / last layer in BF16.")

            # max bf16 layers per pipeline stage
            max_bf16_layers_per_pipeline_stage = (
                self.num_layers // self.pipeline_model_parallel_size
            )

            # check start/end bf16 layer counts are valid
            if self.first_last_layers_bf16:
                if (
                    self.num_layers_at_start_in_bf16 < 0
                    or self.num_layers_at_start_in_bf16 > max_bf16_layers_per_pipeline_stage
                ):
                    raise ValueError(
                        f"num_layers_at_start_in_bf16 ({self.num_layers_at_start_in_bf16}) must be "
                        f"between 0 and number of layers per pipeline stage "
                        f"({max_bf16_layers_per_pipeline_stage})."
                    )
                if (
                    self.num_layers_at_end_in_bf16 < 0
                    or self.num_layers_at_end_in_bf16 > max_bf16_layers_per_pipeline_stage
                ):
                    raise ValueError(
                        f"num_layers_at_end_in_bf16 ({self.num_layers_at_end_in_bf16}) must be "
                        f"between 0 and number of layers per pipeline stage "
                        f"({max_bf16_layers_per_pipeline_stage})."
                    )

        if self.fp8_param and not self.fp8:
            raise ValueError("fp8_param must be used together with fp8 mode.")

        if self.apply_query_key_layer_scaling:
            self.attention_softmax_in_fp32 = True

        if self.expert_model_parallel_size > 1 and self.num_moe_experts is None:
            raise ValueError("num_moe_experts must be non None to use expert-parallel.")

        if self.num_moe_experts is not None and self.num_moe_experts <= 0:
            raise ValueError("num_moe_experts must be non-negative.")

        if self.num_moe_experts is not None and self.moe_ffn_hidden_size is None:
            self.moe_ffn_hidden_size = self.ffn_hidden_size
            warnings.warn("moe_ffn_hidden_size is not set, using ffn_hidden_size instead.")

        if self.num_moe_experts is None:
            assert (
                self.moe_ffn_hidden_size is None
            ), "moe_ffn_hidden_size must be None when num_experts is not set."

        if self.moe_enable_deepep:
            if self.moe_token_dispatcher_type != "flex":
                raise ValueError("DeepEP backend is only supported with flex token dispatcher.")

        if self.moe_token_dispatcher_type == "flex":
            if self.moe_pad_expert_input_to_capacity:
                raise ValueError(
                    "Flex token dispatcher does not support moe_pad_expert_input_to_capacity"
                )

        if self.moe_shared_expert_intermediate_size is not None:
            if self.moe_shared_expert_intermediate_size <= 0:
                raise ValueError(
                    f"moe_shared_expert_intermediate_size must be "
                    f"num_shared_experts * ffn_size_of_each_shared_expert, "
                    f"but got {self.moe_shared_expert_intermediate_size}"
                )
            if self.moe_shared_expert_overlap and self.moe_token_dispatcher_type not in [
                "alltoall"
            ]:
                raise ValueError(
                    f"moe_shared_expert_overlap only works with alltoall token dispatcher."
                )

        if isinstance(self.moe_router_load_balancing_type, list):
            assert isinstance(self.moe_aux_loss_coeff, list) and len(
                self.moe_aux_loss_coeff
            ) == len(self.moe_router_load_balancing_type), (
                "moe_aux_loss_coeff must be a list of the same length as "
                "moe_router_load_balancing_type"
            )

        if self.moe_expert_capacity_factor is not None:
            if self.moe_expert_capacity_factor < 0:
                self.moe_expert_capacity_factor = None
<<<<<<< HEAD
            if self.moe_router_load_balancing_type not in ["aux_loss", "seq_aux_loss", "none"]:
=======
            if isinstance(self.moe_router_load_balancing_type, list):
                for load_balancing_type in self.moe_router_load_balancing_type:
                    if load_balancing_type not in ["aux_loss", "seq_aux_loss", "none"]:
                        raise ValueError(
                            "moe_expert_capacity_factor only works with aux_loss, "
                            "seq_aux_loss or none load balancing"
                        )
            elif self.moe_router_load_balancing_type not in ["aux_loss", "seq_aux_loss", "none"]:
>>>>>>> bf341cb4
                raise ValueError(
                    "moe_expert_capacity_factor only works with aux_loss, "
                    "seq_aux_loss or none load balancing"
                )

        if self.moe_pad_expert_input_to_capacity:
            if self.moe_expert_capacity_factor is None:
                raise ValueError(
                    "moe_expert_capacity_factor must be set to use moe_pad_expert_input_to_capacity"
                )

        if self.cpu_offloading and (
            self.cpu_offloading_num_layers < 0 or self.cpu_offloading_num_layers >= self.num_layers
        ):
            raise ValueError(
                f"CPU offloading can be done only for layers less than {self.num_layers}"
            )

        if self.cpu_offloading and self.pipeline_model_parallel_size > 1:
            raise ValueError(
                "Currently there is no support for Pipeline parallelism with CPU offloading"
            )

        if self.cpu_offloading and self.recompute_granularity is not None:
            raise ValueError(
                "CPU offloading does not work when activation recomputation is enabled"
            )

        if self.recompute_granularity is not None:
            if self.recompute_granularity not in ["full", "selective"]:
                raise ValueError(
                    f'When using recompute_granuarlity: {self.recompute_granularity} must be "full"'
                    'or "selective".'
                )

            if self.recompute_method is not None:
                if self.recompute_method not in ["block", "uniform"]:
                    raise ValueError(
                        f'recompute_method: {self.recompute_method} must be "block" or "uniform".'
                    )
            elif self.recompute_granularity != "selective":
                raise ValueError(
                    f"Using recompute_granularity: {self.recompute_granularity} so "
                    'recompute_method must be "block" or "uniform"'
                )

            if self.recompute_granularity != "selective" and self.recompute_num_layers is None:
                raise ValueError(
                    f"When using recompute_granularity: {self.recompute_granularity} "
                    "recompute_num_layers must be between "
                    "1 and num_layers_per_pipeline_rank: "
                    f"{self.num_layers // self.pipeline_model_parallel_size}"
                )
            elif (
                self.recompute_granularity == "selective" and self.recompute_num_layers is not None
            ):
                raise ValueError(
                    f"When using recompute_granularity: {self.recompute_granularity} "
                    "recompute_num_layers must be None."
                )

            if self.distribute_saved_activations and self.sequence_parallel:
                raise ValueError(
                    f"distribute_saved_activations: {self.distribute_saved_activations} must be "
                    f"false when sequence parallel is enabled: {self.sequence_parallel}"
                )

        if self.recompute_modules is None:
            self.recompute_modules = ["core_attn"]

        if self.recompute_granularity == "selective":
            if len(self.recompute_modules) > 0:
                allowed_modules = {
                    "core_attn",
                    "moe_act",
                    "layernorm",
                    "mla_up_proj",
                    "mlp",
                    "moe",
                    "shared_experts",
                }
                invalid_modules = set(self.recompute_modules) - allowed_modules
                assert not invalid_modules, (
                    f"Invalid choices for recompute_modules: {invalid_modules}. "
                    f"Allowed modules are: {allowed_modules}"
                )

            if "moe_act" in self.recompute_modules and not self.moe_grouped_gemm:
                raise ValueError(
                    "moe_act in recompute_modules is only supported with moe_grouped_gemm."
                )

            if "mla_up_proj" in self.recompute_modules and not self.multi_latent_attention:
                raise ValueError(
                    "mla_up_proj in recompute_modules is only supported with "
                    "multi_latent_attention."
                )

            if "core_attn" in self.recompute_modules:
                warnings.warn(
                    "If you are using transformer_engine as the transformer implementation, "
                    "the core_attn is from transformer_engine and may be the fused version. "
                    "For fused attention, you have no need to set 'core_attn' to recompute. "
                    "Please check that the core_attn recompute is really needed."
                )

            if "shared_experts" in self.recompute_modules:
                if (
                    self.moe_shared_expert_intermediate_size is not None
                    and self.moe_shared_expert_overlap
                ):
                    raise ValueError(
                        "shared_experts recompute cannot work with --moe-shared-expert-overlap."
                    )

            if self.fp8:
                if "moe_act" in self.recompute_modules or "layernorm" in self.recompute_modules:
                    if self.fp8_recipe == 'delayed':
                        raise ValueError(
                            "Delayed scaling does not support moe_act and layernorm recompute "
                            "for fp8."
                        )
                    if not is_te_min_version("2.6.0dev0"):
                        raise ValueError(
                            "moe_act and layernorm recompute for fp8 needs "
                            "transformer-engine>=2.6.0dev0, "
                            f"but your version is {get_te_version()}."
                        )

        if self.moe_layer_recompute:
            warnings.warn(
                "--moe-layer-recompute is deprecated. "
                "Use --recompute-granularity selective --recompute-modules moe_layer instead."
            )
            if self.recompute_granularity == "full":
                raise ValueError(
                    "Do not set --moe-layer-recompute with full recompute granularity. "
                )
            self.recompute_granularity = "selective"
            if "moe" not in self.recompute_modules:
                self.recompute_modules.append("moe")

        if (
            self.num_layers_in_first_pipeline_stage is not None
            or self.num_layers_in_last_pipeline_stage is not None
        ) and (
            self.account_for_embedding_in_pipeline_split or self.account_for_loss_in_pipeline_split
        ):
            raise ValueError(
                "num_layers_in_first_pipeline_stage and num_layers_in_last_pipeline_stage cannot be"
                "set at the same time with account_for_embedding_in_pipeline_split"
                "and account_for_loss_in_pipeline_split"
            )

        # PP layout
        if self.pipeline_model_parallel_layout is not None:
            # If pipeline layout is set, we will check the conflicts
            # with other pipeline layout arguments.
            any_conflict = (
                self.num_layers_in_first_pipeline_stage is not None
                or self.num_layers_in_last_pipeline_stage is not None
                or self.account_for_embedding_in_pipeline_split
                or self.account_for_loss_in_pipeline_split
            )
            if any_conflict:
                raise ValueError(
                    "pipeline_model_parallel_layout cannot be set"
                    " with other pipeline layout arguments."
                    f" {self.num_layers_in_first_pipeline_stage=},"
                    f" {self.num_layers_in_last_pipeline_stage=},"
                    f" {self.account_for_embedding_in_pipeline_split=},"
                    f" {self.account_for_loss_in_pipeline_split=}."
                )

            # Transfer pipeline_model_parallel_layout from str or list to
            # PipelineParallelLayerLayout
            if isinstance(self.pipeline_model_parallel_layout, str):
                self.pipeline_model_parallel_layout = PipelineParallelLayerLayout.from_str(
                    layout=self.pipeline_model_parallel_layout,
                    pipeline_model_parallel_size=self.pipeline_model_parallel_size,
                )
            elif isinstance(self.pipeline_model_parallel_layout, list):
                # Since list is not hashable, the initialization will not be cached.
                self.pipeline_model_parallel_layout = PipelineParallelLayerLayout(
                    layout=self.pipeline_model_parallel_layout,
                    pipeline_model_parallel_size=self.pipeline_model_parallel_size,
                )

            # Check whether the input VPP size conflicts with the PP layout
            detected_vpp_size = (
                self.pipeline_model_parallel_layout.virtual_pipeline_model_parallel_size
            )
            if self.virtual_pipeline_model_parallel_size is not None:
                assert self.virtual_pipeline_model_parallel_size == detected_vpp_size, (
                    f"virtual_pipeline_model_parallel_size conflicts with"
                    f" pipeline_model_parallel_layout,"
                    f" ({self.virtual_pipeline_model_parallel_size=}, "
                    f" {detected_vpp_size=})"
                )
            elif detected_vpp_size > 1:
                self.virtual_pipeline_model_parallel_size = detected_vpp_size

            # Check whether the layout is valid.
            self.pipeline_model_parallel_layout.validate_layer_layout(num_layers=self.num_layers)

        # Uneven PP
        elif (
            self.num_layers_in_first_pipeline_stage is not None
            or self.num_layers_in_last_pipeline_stage is not None
        ):
            pipeline_parallel_size = self.pipeline_model_parallel_size
            num_layers = self.num_layers

            if self.num_layers_in_first_pipeline_stage is not None:
                if self.num_layers_in_first_pipeline_stage <= 0:
                    raise ValueError("num_layers_in_first_pipeline_stage must be larger than 0")

                if self.virtual_pipeline_model_parallel_size is not None:
                    if (
                        self.num_layers_in_first_pipeline_stage
                        % self.virtual_pipeline_model_parallel_size
                        != 0
                    ):
                        raise ValueError(
                            f"number of layers at first stage: "
                            f"{self.num_layers_in_first_pipeline_stage}"
                            f"must be divisible by virtual pipeline"
                            f"parallel degree {self.virtual_pipeline_model_parallel_size}"
                        )
                num_layers -= self.num_layers_in_first_pipeline_stage
                pipeline_parallel_size -= 1

            if self.num_layers_in_last_pipeline_stage is not None:
                if self.num_layers_in_last_pipeline_stage <= 0:
                    raise ValueError("num_layers_in_last_pipeline_stage must be larger than 0")

                if self.virtual_pipeline_model_parallel_size is not None:
                    if (
                        self.num_layers_in_last_pipeline_stage
                        % self.virtual_pipeline_model_parallel_size
                        != 0
                    ):
                        raise ValueError(
                            f"number of layers at last stage: "
                            f"{self.num_layers_in_last_pipeline_stage}"
                            f"must be divisible by virtual pipeline"
                            f"parallel degree {self.virtual_pipeline_model_parallel_size}"
                        )
                num_layers -= self.num_layers_in_last_pipeline_stage
                pipeline_parallel_size -= 1

            # Here pipeline_parallel_size is the number of middle PP stages. If there are middle
            # PP stages, check number of layers at middle stage is divisible by middle PP size.
            if pipeline_parallel_size and not num_layers % pipeline_parallel_size == 0:
                raise ValueError(
                    f"number of layers at middle stage: {num_layers} must be divisible by"
                    f"the middle pipeline model parallel size {pipeline_parallel_size}"
                )

            # If there are middle PP stages, check number of layers
            # on each middle PP rank is divisible by VPP size.
            if pipeline_parallel_size and self.virtual_pipeline_model_parallel_size is not None:
                num_layers_per_middle_pipeline_rank = num_layers // pipeline_parallel_size
                if (
                    not num_layers_per_middle_pipeline_rank
                    % self.virtual_pipeline_model_parallel_size
                    == 0
                ):
                    raise ValueError(
                        f"number of layers on each middle pipeline rank:"
                        f"{num_layers_per_middle_pipeline_rank} must be divisible by virtual"
                        f"pipeline parallel degree {self.virtual_pipeline_model_parallel_size}"
                    )

        elif (
            self.account_for_embedding_in_pipeline_split or self.account_for_loss_in_pipeline_split
        ):
            if self.virtual_pipeline_model_parallel_size is None:
                num_layers = self.num_layers

                if self.account_for_embedding_in_pipeline_split:
                    num_layers += 1

                if self.account_for_loss_in_pipeline_split:
                    num_layers += 1

                if not num_layers % self.pipeline_model_parallel_size == 0:
                    raise ValueError(
                        f"number of middle layers: {num_layers} must be divisible by "
                        f"middle pipeline_model_parallel_size {self.pipeline_model_parallel_size}"
                    )
            else:
                num_layers = self.num_layers
                if self.account_for_embedding_in_pipeline_split:
                    num_layers += 1

                if self.account_for_loss_in_pipeline_split:
                    num_layers += 1

                if not num_layers % self.pipeline_model_parallel_size == 0:
                    raise ValueError(
                        f"num_layers: {num_layers} after enable"
                        f"account_for_embedding_in_pipeline_split or "
                        f"account_for_loss_in_pipeline_split must be divisible"
                        f"by pipeline_model_parallel_size "
                        f"{self.pipeline_model_parallel_size}"
                    )

                num_layers_per_pipeline_rank = num_layers // self.pipeline_model_parallel_size
                if (
                    not num_layers_per_pipeline_rank % self.virtual_pipeline_model_parallel_size
                    == 0
                ):
                    raise ValueError(
                        f"number of layers on each pipeline rank: {num_layers_per_pipeline_rank}"
                        f"(after enable account_for_embedding_in_pipeline_split or "
                        f"account_for_loss_in_pipeline_split) must be divisible by"
                        f"virtual_pipeline_model_parallel_size"
                        f"{self.virtual_pipeline_model_parallel_size}"
                    )

        if self.apply_query_key_layer_scaling:
            self.attention_softmax_in_fp32 = True

        if self.bias_activation_fusion:
            if self.activation_func not in [F.gelu, F.silu]:
                raise ValueError(
                    "When bias_activation_fusion is True, activation function should be either "
                    "gelu or swiglu"
                )
            if (
                self.activation_func == F.gelu
                and not self.gated_linear_unit
                and not self.add_bias_linear
            ):
                raise ValueError(
                    "When bias_activation_fusion is True, gated_linear_unit is False, "
                    "and activation function is gelu, add_bias_linear must also be True."
                )

        if self.activation_func_fp8_input_store:
            if self.activation_func != F.silu or not self.gated_linear_unit:
                raise ValueError("Storing activation input in FP8 is supported only for SwiGLU.")

        if self.apply_rope_fusion:
            if self.multi_latent_attention:
                warnings.warn(
                    "apply_rope_fusion for multi-latent attention only supports training. "
                    "It is experimental and may change in future versions."
                )
            else:
                if self.rotary_interleaved:
                    if not is_te_min_version("2.3.0"):
                        raise ValueError(
                            "rotary_interleaved does not work with apply_rope_fusion for "
                            "TE < 2.3.0. Please install TE >= 2.3.0"
                        )

                from megatron.core.models.common.embeddings.rope_utils import (
                    fused_apply_rotary_pos_emb,
                    fused_apply_rotary_pos_emb_thd,
                )

                if fused_apply_rotary_pos_emb is None and fused_apply_rotary_pos_emb_thd is None:
                    raise ValueError(
                        "apply_rope_fusion is not available. Please install TE >= 1.4."
                    )

        if self.multi_latent_attention and self.rotary_interleaved:
            raise ValueError("rotary_interleaved does not work with multi_latent_attention.")

        # Set the embedding init method
        if self.embedding_init_method_std is None:
            # By default, use the same init std as you use for every other non-output layer.
            self.embedding_init_method_std = self.init_method_std

        if self.embedding_init_method is None:
            if self.init_method is None or (self.embedding_init_method_std != self.init_method_std):
                # In this case, we set both the init method and the embedding init method to
                #  whatever std value requested (or defaulted) for the embedding_init_layer
                self.embedding_init_method = init_method_normal(self.embedding_init_method_std)
            else:
                # Replicate the current behavior where if you are not changing the std of the
                #  embedding init differently and the init method is set, we fallback to the
                #  init method for this layer. Since we are here after an OR we know that
                #  init_method is not None
                self.embedding_init_method = self.init_method

        if self.init_method is None:
            self.init_method = init_method_normal(self.init_method_std)

        if self.output_layer_init_method is None:
            self.output_layer_init_method = scaled_init_method_normal(
                self.init_method_std,
                self.num_layers,
                multiplier=2.0 if not self.is_hybrid_model else 1.0,
            )

        if self.num_moe_experts is not None:
            assert not self.add_bias_linear, "Bias is not supported for MoE"

        if self.moe_router_enable_expert_bias and self.moe_router_score_function != "sigmoid":
            raise ValueError(
                "Expert bias for aux-loss-free routing only supports sigmoid score function."
                "Please set --moe-router-score-function sigmoid for sigmoid score function."
            )

        if self.moe_router_enable_expert_bias and self.moe_router_score_function != "sigmoid":
            raise ValueError(
                "Expert bias for aux-loss-free routing only supports sigmoid score function."
                "Please set --moe-router-score-function sigmoid for sigmoid score function."
            )

        if self.num_moe_experts and self.fp8:
            # TE version below 1.7.0 will raise Error when handle zeros tokens for expert
            if not is_te_min_version("1.7.0.dev0"):
                raise ValueError(
                    "Only transformer-engine>=1.7.0 supports MoE FP8 training, "
                    f"but your version is {get_te_version()}."
                )

            if self.moe_grouped_gemm and not is_te_min_version("1.11.0"):
                raise ValueError(
                    "Only transformer-engine>=1.11.0 supports FP8 grouped gemm, "
                    f"but your version is {get_te_version()}."
                )

<<<<<<< HEAD
        if (
            self.moe_router_topk == 1
            and self.moe_router_score_function == 'softmax'
            and not self.moe_router_pre_softmax
            and self.moe_router_load_balancing_type != 'sinkhorn'
=======
        if self.moe_router_padding_for_fp8:
            if self.fp8 is None:
                raise ValueError("fp8 must be specified when moe_router_padding_for_fp8 is True.")

            if self.moe_token_dispatcher_type in ["allgather", "alltoall_seq"]:
                raise ValueError(
                    "allgather and alltoall_seq dispatcher does not support "
                    "moe_router_padding_for_fp8."
                )

        if (
            self.moe_router_topk == 1
            and self.moe_router_score_function == "softmax"
            and not self.moe_router_pre_softmax
            and self.moe_router_load_balancing_type != "sinkhorn"
>>>>>>> bf341cb4
        ):
            # Requires applying softmax before selecting the top-k when k is 1,
            # since softmax on a [num_tokens, 1] would yield a zero gradient.
            raise ValueError("Please use --moe-router-pre-softmax when topk is 1.")
<<<<<<< HEAD

        if self.moe_router_group_topk:
            if self.moe_router_topk_limited_devices:
                raise ValueError(
                    "moe_router_topk_limited_devices is deprecated and replaced by "
                    "moe_router_group_topk and moe_router_num_groups."
                )
            if not self.moe_router_num_groups:
                raise ValueError(
                    "When using group limited routing, moe_router_num_groups must be specified."
                )
            else:
                assert self.num_moe_experts % self.moe_router_num_groups == 0, (
                    f"num_moe_experts ({self.num_moe_experts}) should be divisible by "
                    f"moe_router_num_groups ({self.moe_router_num_groups})."
                )
                assert self.moe_router_group_topk <= self.moe_router_num_groups, (
                    f"moe_router_group_topk ({self.moe_router_group_topk}) should be smaller than "
                    f"moe_router_num_groups ({self.moe_router_num_groups})."
                )
        elif self.moe_router_topk_limited_devices:
            warnings.warn(
                "moe_router_topk_limited_devices is deprecated. Use moe_router_group_topk and "
                "moe_router_num_groups instead."
            )
            self.moe_router_group_topk = self.moe_router_topk_limited_devices
            self.moe_router_num_groups = self.expert_model_parallel_size

        if self.flash_decode and self.fp8:
            raise ValueError("FP8 inference is currently not support with flash decoding.")
=======
>>>>>>> bf341cb4

        if self.moe_router_group_topk:
            if self.moe_router_topk_limited_devices:
                raise ValueError(
                    "moe_router_topk_limited_devices is deprecated and replaced by "
                    "moe_router_group_topk and moe_router_num_groups."
                )
            if not self.moe_router_num_groups:
                raise ValueError(
                    "When using group limited routing, moe_router_num_groups must be specified."
                )
            else:
                assert self.num_moe_experts % self.moe_router_num_groups == 0, (
                    f"num_moe_experts ({self.num_moe_experts}) should be divisible by "
                    f"moe_router_num_groups ({self.moe_router_num_groups})."
                )
                assert self.moe_router_group_topk <= self.moe_router_num_groups, (
                    f"moe_router_group_topk ({self.moe_router_group_topk}) should be smaller than "
                    f"moe_router_num_groups ({self.moe_router_num_groups})."
                )
        elif self.moe_router_topk_limited_devices:
            warnings.warn(
                "moe_router_topk_limited_devices is deprecated. Use moe_router_group_topk and "
                "moe_router_num_groups instead."
            )
            self.moe_router_group_topk = self.moe_router_topk_limited_devices
            self.moe_router_num_groups = self.expert_model_parallel_size

        if self.enable_cuda_graph:
            if self.cpu_offloading:
                raise ValueError("CUDA graphs not supported with CPU offloading.")
            if self.recompute_granularity:
                raise ValueError("CUDA graphs not supported with activation recomputation.")

        if self.moe_token_dispatcher_type in ["allgather"]:
            if self.variable_seq_lengths is True:
                raise ValueError(
                    f"Token dispatcher type: {self.moe_token_dispatcher_type} does not support "
                    f"variable sequence length, please use alltoall dispatcher instead."
                )

        if self.moe_permute_fusion:
            from megatron.core.transformer.moe.moe_utils import (
                fused_permute,
<<<<<<< HEAD
                fused_sort_chunks_by_index,
=======
                fused_permute_with_probs,
                fused_sort_chunks_by_index,
                fused_sort_chunks_by_index_with_probs,
>>>>>>> bf341cb4
                fused_unpermute,
            )

            if (
                fused_permute is None
<<<<<<< HEAD
                or fused_sort_chunks_by_index is None
=======
                or fused_permute_with_probs is None
                or fused_sort_chunks_by_index is None
                or fused_sort_chunks_by_index_with_probs is None
>>>>>>> bf341cb4
                or fused_unpermute is None
            ):
                raise ValueError("fused permutation is not available. Please install TE >= 2.1.0.")

<<<<<<< HEAD
        if self.cp_comm_type is not None:
=======
        if self.overlap_moe_expert_parallel_comm:
            # TODO: remove this after we fix the hang issue with torch version < 2.6.0
            assert is_torch_min_version(
                "2.6.0"
            ), "A2A Overlap encounters hang issue with torch version < 2.6.0"
            # Basic requirements for overlap_moe_expert_parallel_comm
            assert (
                self.pipeline_model_parallel_size == 1
            ), '(Temporary) overlap_moe_expert_parallel_comm is not supported when PP>1.'
            # Expert model parallelism requirements
            assert (
                self.expert_model_parallel_size > 1
            ), 'overlap_moe_expert_parallel_comm is only supported with expert model parallelism'
            assert self.moe_token_dispatcher_type in [
                'alltoall',
                'flex',
            ], 'overlap_moe_expert_parallel_comm is supported with alltoall/flex token dispatcher'

            assert (
                self.recompute_granularity != 'full'
            ), 'disable full recomputation when enabling overlap_moe_expert_parallel_comm'
            assert (
                self.recompute_method is None
            ), 'disable recomputation method when enabling overlap_moe_expert_parallel_comm'
            assert (
                self.recompute_num_layers is None
            ), 'recompute_num_layers must be None when enabling overlap_moe_expert_parallel_comm'

            # Check if bf16 or fp16 is used
            assert (
                self.bf16 or self.fp16
            ), 'overlap_moe_expert_parallel_comm is only supported with bf16 or fp16 model'

            assert (
                not self.moe_shared_expert_overlap
            ), 'disable moe_shared_expert_overlap when enabling overlap_moe_expert_parallel_comm'
            assert (
                self.mtp_num_layers is None
            ), '(Temporary) MTP is not supported when enabling overlap_moe_expert_parallel_comm.'

        # Check delay_wgrad_compute compatibility
        if self.delay_wgrad_compute:
            assert (
                self.overlap_moe_expert_parallel_comm
            ), 'overlap_moe_expert_parallel_comm must be enabled when enabling delay_wgrad_compute'
            assert (
                not self.moe_use_legacy_grouped_gemm
            ), 'delay_wgrad_compute is not supported with legacy groupedgemm implementation'

        if self.context_parallel_size > 1 and self.cp_comm_type is not None:
>>>>>>> bf341cb4
            if isinstance(self.cp_comm_type, list):
                assert len(self.cp_comm_type) == self.num_layers, (
                    f"Length of cp_comm_type ({len(self.cp_comm_type)}) should equal to "
                    f"the total number of transformer layers ({self.num_layers})!"
                )
            else:
                assert isinstance(
                    self.cp_comm_type, str
                ), "Unsupported communication type for context parallelism!"

        assert (
            self.pipeline_model_parallel_size > 0
        ), f"Pipeline model parallel size must be larger than 0 \
            when enable --standalone-embedding-stage and --standalone-loss-stage"

        if (
            self.num_moe_experts is not None
            and self.num_moe_experts >= 32
            and not self.moe_router_dtype
        ):
            warnings.warn(
                "Using a large number of experts (e.g. >=32) without fp32 routing. "
                "Consider enabling moe_router_dtype for better numerical stability."
            )
        if self.symmetric_ar_type is not None:
            if not HAVE_PACKAGING:
                raise ImportError(
                    "packaging is not installed. Please install it with `pip install packaging`."
                )
            assert is_torch_min_version("2.7.0a0"), "Must have at least torch version 2.7 or higher"
            assert is_te_min_version("2.3.0") or get_te_version() == PkgVersion(
                "2.3.0.dev0+39c0e70"
            ), "Must have at least TE version 2.3 or higher to use symmetric memory all reduce"

        if self.no_rope_freq:
            assert not self.flash_decode, "flash_decode cannot be used with no_rope."
            if isinstance(self.no_rope_freq, int):
                assert self.num_layers % self.no_rope_freq == 0, (
                    f"no_rope_freq={self.no_rope_freq} should be "
                    f"divisible by num_layers={self.num_layers}."
                )
                # Convert integer pattern to list pattern
                # e.g. no_rope=4 with num_layers=8 becomes [0,0,0,1,0,0,0,1]
                pattern = [0] * (self.no_rope_freq - 1) + [1]
                self.no_rope_freq = pattern * (self.num_layers // self.no_rope_freq)
            else:
                assert len(self.no_rope_freq) == self.num_layers, (
                    f"Length of no_rope list ({len(self.no_rope_freq)}) must match "
                    f"the number of layers ({self.num_layers})"
                )


@dataclass
class MLATransformerConfig(TransformerConfig):
    """Configuration object for megatron-core Multi-Latent Attention (MLA) transformers.

    The initialization function has an argument for each parameter, including those in
    ModelParallelConfig. Included YaRN RoPE parameters that is fused in MLA.
    """

    multi_latent_attention: bool = True
    """Whether to use Multi-Latent Attention."""

    q_lora_rank: int = 512
    """Rank of Query tensor's low rank representation."""

    kv_lora_rank: int = 512
    """Rank of Key and Value tensors' low rank representation."""

    qk_head_dim: int = 128
    """Dimension of the head in the QK projection. q_head_dim = qk_head_dim + qk_pos_emb_head_dim"""

    qk_pos_emb_head_dim: int = 64
    """Dimension of the position embedding in the QK projection."""

    v_head_dim: int = 128
    """Dimension of the head in the V projection."""

    normalization: str = "RMSNorm"
    """Default normalization layer for MLA models is RMSNorm."""

    rope_type: str = "yarn"
    """Type of RoPE to use. Default to yarn, options are rope and yarn."""

    rotary_base: float = 10000
    """Rotary base for the rotary embeddings, used by rope and yarn."""

    rotary_percent: float = 1.0
    """Rotary percent for the rotary embeddings, used by rope."""

    rotary_scaling_factor: float = 40
    """Rotary scaling factor for the rotary embeddings, used by yarn."""

    max_position_embeddings: int = 4096
    """This arg is not used, will be deprecated."""

    original_max_position_embeddings: int = 4096
    """Original maximum position embeddings for the original model, used by yarn."""

    beta_fast: float = 32
    """Beta fast for YaRN RoPE, used by yarn."""

    beta_slow: float = 1
    """Beta slow for YaRN RoPE, used by yarn."""

    mscale: float = 1.0
    """Mscale for YaRN RoPE in Multi-Latent Attention, used by yarn."""

    mscale_all_dim: float = 0.0
    """Mscale all dimensions for YaRN RoPE in Multi-Latent Attention, used by yarn."""

    cache_mla_latents: bool = False
    """Cache the low dimensional tensors for MLA rather than full KV cache.
       This is only for the dynamic inference backend and requires that 
       Flash MLA is installed."""

    def __post_init__(self):
        super().__post_init__()
        if self.multi_latent_attention and self.apply_rope_fusion and self.rope_type != "yarn":
            raise ValueError("apply_rope_fusion for MLA only works with YARN RoPE.")

        # TODO(boxiangw): Deprecate this check
        if self.max_position_embeddings != 4096:
            if self.original_max_position_embeddings == 4096:
                # only override the original_max_position_embeddings if it is not set
                self.original_max_position_embeddings = self.max_position_embeddings
            self.max_position_embeddings = 4096
            warnings.warn(
                "MLA config max_position_embeddings is overridden by customer input, "
                "please use the original_max_position_embeddings instead for YaRN!"
                "max_position_embeddings will be deprecated in the future."
                "Assigned original_max_position_embeddings to max_position_embeddings if not set,"
                "and assigned max_position_embeddings back to the original value."
            )

<<<<<<< HEAD
    mscale_all_dim: float = 0.707
    """Mscale all dimensions for YaRN RoPE in Multi-Latent Attention."""

    qk_nope_head_dim: int = 128
    
    fused_padded_mla_attention: bool = False
    attention_sink_k: int = 0

@dataclass
class DeepSeekV2TransformerConfig(TransformerConfig):

    moe_ffn_hidden_size: int = None

    enable_shared_expert: bool = False

    q_lora_rank: int = None

    kv_lora_rank: int = None

    qk_nope_head_dim: int = None

    qk_rope_head_dim: int = None

    v_head_dim: int = None

    num_shared_experts: int = None

    moe_layer_freq: int = None

    rotary_base: int = None

    rotary_scaling_factor: int = None

    max_position_embeddings: int = None

    moe_aux_loss_coeff: float = 0.0

    qk_head_dim: int = 128
    """Dimension of the head in the QK projection. q_head_dim = qk_head_dim + qk_pos_emb_head_dim"""

    qk_pos_emb_head_dim: int = 64
    """Dimension of the position embedding in the QK projection."""

    beta_fast: float = 32
    """Beta fast for YaRN RoPE."""

    beta_slow: float = 1
    """Beta slow for YaRN RoPE."""

    mscale: float = 0.707
    """Mscale for YaRN RoPE in Multi-Latent Attention."""

    mscale_all_dim: float = 0.707
    """Mscale all dimensions for YaRN RoPE in Multi-Latent Attention."""

    fused_padded_mla_attention: bool = False
    attention_sink_k: int = 0
=======
        if self.cache_mla_latents:
            assert (
                self.apply_rope_fusion is False
            ), "Rope Fusion is not compatible with caching latents"
>>>>>>> bf341cb4
<|MERGE_RESOLUTION|>--- conflicted
+++ resolved
@@ -406,13 +406,6 @@
     moe_ffn_hidden_size: Optional[int] = None
     """MoE Feed-Forward Network hidden size"""
 
-<<<<<<< HEAD
-    moe_router_load_balancing_type: str = "aux_loss"
-    """The load balancing strategy for the router. "aux_loss" corresponds to the load balancing loss 
-    used in GShard and SwitchTransformer; "seq_aux_loss" corresponds to the loss used in DeepSeekV2, 
-    which computes the loss for each individual sample; "sinkhorn" corresponds to the balancing 
-    algorithm used in S-BASE, and "none" implies no load balancing. The default is "aux_loss"."""
-=======
     moe_router_load_balancing_type: Union[str, List[str]] = "aux_loss"
     """The load balancing strategy for the router.
     Options:
@@ -425,24 +418,10 @@
     A list of strings can be provided to combine multiple aux-loss load balancing types.
     The default is "aux_loss".
     """
->>>>>>> bf341cb4
 
     moe_router_topk: int = 2
     """Number of experts to route to for each token."""
 
-<<<<<<< HEAD
-    moe_router_topk_limited_devices: int = None
-    """Number of EP ranks to consider for each token in group-limited routing, 
-    DEPRECATED and replaced by moe_router_num_groups and moe_router_group_topk.
-    """
-
-    moe_router_num_groups: int = None
-    """Number of groups to divide experts into for group-limited routing.
-    When using group-limited routing:
-    1. Experts are divided into 'moe_router_num_groups' equal-sized groups
-    2. For each token, 'moe_router_group_topk' groups are selected based on routing scores
-    (specifically, the sum of top-2 expert scores within each group)
-=======
     moe_router_topk_limited_devices: Optional[int] = None
     """Number of EP ranks to consider for each token in group-limited routing,
     DEPRECATED and replaced by moe_router_num_groups and moe_router_group_topk.
@@ -459,7 +438,6 @@
     1. Experts are divided into 'moe_router_num_groups' equal-sized groups
     2. For each token, 'moe_router_group_topk' groups are selected based on sum of
     top-('moe_router_topk'/'moe_router_group_topk') routing scores within each group
->>>>>>> bf341cb4
     3. From these selected groups, 'moe_router_topk' individual experts are chosen
     Two common use cases:
     - Device-limited routing: Set 'moe_router_num_groups' equal to expert parallel size (EP)
@@ -469,13 +447,8 @@
     to limit each token to experts on a subset of nodes
     (See DeepSeek-V3: https://arxiv.org/pdf/2412.19437)
     """
-<<<<<<< HEAD
- 
-    moe_router_group_topk: int = None
-=======
 
     moe_router_group_topk: Optional[int] = None
->>>>>>> bf341cb4
     """Number of selected groups for group-limited routing."""
 
     moe_router_pre_softmax: bool = False
@@ -484,37 +457,23 @@
     By default, softmax is done after top-k."""
 
     moe_router_topk_scaling_factor: Optional[float] = None
-<<<<<<< HEAD
-    """Scaling factor for routing score in top-k selection, only works when moe_router_pre_softmax 
-=======
     """Scaling factor for routing score in top-k selection, only works when moe_router_pre_softmax
->>>>>>> bf341cb4
     enabled. Defaults to None, which means no scaling."""
 
     moe_router_score_function: str = "softmax"
     """Score function for MoE routing. Can be "softmax" or "sigmoid"."""
 
-<<<<<<< HEAD
-=======
     moe_router_dtype: Optional[str] = None
     """Data type for routing and expert output weighted averaging. Using fp32 or fp64 can
     improve stability especially when the number of experts is large (e.g. finegrained-moe).
     None means no changes for dtype."""
 
->>>>>>> bf341cb4
     moe_router_enable_expert_bias: bool = False
     """TopK routing with dynamic per-expert bias in the aux-loss-free load balancing strategy.
     The routing decision is based on the sum of the routing scores and the expert bias.
     See https://arxiv.org/abs/2408.15664 for details."""
 
     moe_router_bias_update_rate: float = 1e-3
-<<<<<<< HEAD
-    """The expert bias is updated based on the number of assigned tokens to each expert 
-    in a global batch, where the bias is increased for the experts with less assigned tokens
-    and decreased for the experts with more assigned tokens. 
-    The default value 1e-3 is same as that used in DeepSeekV3."""
-
-=======
     """The expert bias is updated based on the number of assigned tokens to each expert
     in a global batch, where the bias is increased for the experts with less assigned tokens
     and decreased for the experts with more assigned tokens.
@@ -524,7 +483,6 @@
     """[Experimental] Force load balancing with random logits for MoE router, supports naive topk 
     and group-limited topk. This is an experimental feature and only for benchmark."""
 
->>>>>>> bf341cb4
     moe_grouped_gemm: bool = False
     """When there are multiple experts per rank, compress multiple local (potentially small) gemms
     in a single kernel launch to improve the utilization and performance by leveraging the Grouped
@@ -581,18 +539,12 @@
 
     moe_permute_fusion: bool = False
     """Fuse token rearrangement ops during token dispatching."""
-<<<<<<< HEAD
-    
-    moe_router_force_load_balancing: bool = False
-    """Enforce token dispatch balancing to MoE routing"""
-=======
 
     moe_router_fusion: bool = False
     """Fuse ops in routing and aux loss calculation."""
 
     moe_apply_probs_on_input: bool = False
     """Apply probs on input of experts instead of applying after activation and glu."""
->>>>>>> bf341cb4
 
     ##################
     # Context Parallel
@@ -662,10 +614,9 @@
     flash_decode: bool = False
     """ Use the optimized flash decoding kernel during inference. """
 
-<<<<<<< HEAD
     keep_fp8_weight_transpose_cache: bool = False
     """Don't cache the FP8 weight transposes to save memory"""
-=======
+
     use_te_rng_tracker: bool = False
     """ Whether to use the TE or MCore version of the RNG tracker. """
 
@@ -717,7 +668,6 @@
     transformer_impl: str = "transformer_engine"
     """Transformer implementation to use.
     Options are 'transformer_engine' for Transformer Engine and 'local' for MCore."""
->>>>>>> bf341cb4
 
     def __post_init__(self):
         """Python dataclass method that is used to modify attributes after initialization.
@@ -842,9 +792,6 @@
         if self.moe_expert_capacity_factor is not None:
             if self.moe_expert_capacity_factor < 0:
                 self.moe_expert_capacity_factor = None
-<<<<<<< HEAD
-            if self.moe_router_load_balancing_type not in ["aux_loss", "seq_aux_loss", "none"]:
-=======
             if isinstance(self.moe_router_load_balancing_type, list):
                 for load_balancing_type in self.moe_router_load_balancing_type:
                     if load_balancing_type not in ["aux_loss", "seq_aux_loss", "none"]:
@@ -853,7 +800,6 @@
                             "seq_aux_loss or none load balancing"
                         )
             elif self.moe_router_load_balancing_type not in ["aux_loss", "seq_aux_loss", "none"]:
->>>>>>> bf341cb4
                 raise ValueError(
                     "moe_expert_capacity_factor only works with aux_loss, "
                     "seq_aux_loss or none load balancing"
@@ -1261,12 +1207,6 @@
                 "Please set --moe-router-score-function sigmoid for sigmoid score function."
             )
 
-        if self.moe_router_enable_expert_bias and self.moe_router_score_function != "sigmoid":
-            raise ValueError(
-                "Expert bias for aux-loss-free routing only supports sigmoid score function."
-                "Please set --moe-router-score-function sigmoid for sigmoid score function."
-            )
-
         if self.num_moe_experts and self.fp8:
             # TE version below 1.7.0 will raise Error when handle zeros tokens for expert
             if not is_te_min_version("1.7.0.dev0"):
@@ -1281,13 +1221,6 @@
                     f"but your version is {get_te_version()}."
                 )
 
-<<<<<<< HEAD
-        if (
-            self.moe_router_topk == 1
-            and self.moe_router_score_function == 'softmax'
-            and not self.moe_router_pre_softmax
-            and self.moe_router_load_balancing_type != 'sinkhorn'
-=======
         if self.moe_router_padding_for_fp8:
             if self.fp8 is None:
                 raise ValueError("fp8 must be specified when moe_router_padding_for_fp8 is True.")
@@ -1303,44 +1236,10 @@
             and self.moe_router_score_function == "softmax"
             and not self.moe_router_pre_softmax
             and self.moe_router_load_balancing_type != "sinkhorn"
->>>>>>> bf341cb4
         ):
             # Requires applying softmax before selecting the top-k when k is 1,
             # since softmax on a [num_tokens, 1] would yield a zero gradient.
             raise ValueError("Please use --moe-router-pre-softmax when topk is 1.")
-<<<<<<< HEAD
-
-        if self.moe_router_group_topk:
-            if self.moe_router_topk_limited_devices:
-                raise ValueError(
-                    "moe_router_topk_limited_devices is deprecated and replaced by "
-                    "moe_router_group_topk and moe_router_num_groups."
-                )
-            if not self.moe_router_num_groups:
-                raise ValueError(
-                    "When using group limited routing, moe_router_num_groups must be specified."
-                )
-            else:
-                assert self.num_moe_experts % self.moe_router_num_groups == 0, (
-                    f"num_moe_experts ({self.num_moe_experts}) should be divisible by "
-                    f"moe_router_num_groups ({self.moe_router_num_groups})."
-                )
-                assert self.moe_router_group_topk <= self.moe_router_num_groups, (
-                    f"moe_router_group_topk ({self.moe_router_group_topk}) should be smaller than "
-                    f"moe_router_num_groups ({self.moe_router_num_groups})."
-                )
-        elif self.moe_router_topk_limited_devices:
-            warnings.warn(
-                "moe_router_topk_limited_devices is deprecated. Use moe_router_group_topk and "
-                "moe_router_num_groups instead."
-            )
-            self.moe_router_group_topk = self.moe_router_topk_limited_devices
-            self.moe_router_num_groups = self.expert_model_parallel_size
-
-        if self.flash_decode and self.fp8:
-            raise ValueError("FP8 inference is currently not support with flash decoding.")
-=======
->>>>>>> bf341cb4
 
         if self.moe_router_group_topk:
             if self.moe_router_topk_limited_devices:
@@ -1385,32 +1284,21 @@
         if self.moe_permute_fusion:
             from megatron.core.transformer.moe.moe_utils import (
                 fused_permute,
-<<<<<<< HEAD
-                fused_sort_chunks_by_index,
-=======
                 fused_permute_with_probs,
                 fused_sort_chunks_by_index,
                 fused_sort_chunks_by_index_with_probs,
->>>>>>> bf341cb4
                 fused_unpermute,
             )
 
             if (
                 fused_permute is None
-<<<<<<< HEAD
-                or fused_sort_chunks_by_index is None
-=======
                 or fused_permute_with_probs is None
                 or fused_sort_chunks_by_index is None
                 or fused_sort_chunks_by_index_with_probs is None
->>>>>>> bf341cb4
                 or fused_unpermute is None
             ):
                 raise ValueError("fused permutation is not available. Please install TE >= 2.1.0.")
 
-<<<<<<< HEAD
-        if self.cp_comm_type is not None:
-=======
         if self.overlap_moe_expert_parallel_comm:
             # TODO: remove this after we fix the hang issue with torch version < 2.6.0
             assert is_torch_min_version(
@@ -1461,7 +1349,6 @@
             ), 'delay_wgrad_compute is not supported with legacy groupedgemm implementation'
 
         if self.context_parallel_size > 1 and self.cp_comm_type is not None:
->>>>>>> bf341cb4
             if isinstance(self.cp_comm_type, list):
                 assert len(self.cp_comm_type) == self.num_layers, (
                     f"Length of cp_comm_type ({len(self.cp_comm_type)}) should equal to "
@@ -1572,6 +1459,9 @@
 
     mscale_all_dim: float = 0.0
     """Mscale all dimensions for YaRN RoPE in Multi-Latent Attention, used by yarn."""
+
+    fused_padded_mla_attention: bool = False
+    attention_sink_k: int = 0
 
     cache_mla_latents: bool = False
     """Cache the low dimensional tensors for MLA rather than full KV cache.
@@ -1597,67 +1487,58 @@
                 "and assigned max_position_embeddings back to the original value."
             )
 
-<<<<<<< HEAD
-    mscale_all_dim: float = 0.707
-    """Mscale all dimensions for YaRN RoPE in Multi-Latent Attention."""
-
-    qk_nope_head_dim: int = 128
-    
-    fused_padded_mla_attention: bool = False
-    attention_sink_k: int = 0
-
-@dataclass
-class DeepSeekV2TransformerConfig(TransformerConfig):
-
-    moe_ffn_hidden_size: int = None
-
-    enable_shared_expert: bool = False
-
-    q_lora_rank: int = None
-
-    kv_lora_rank: int = None
-
-    qk_nope_head_dim: int = None
-
-    qk_rope_head_dim: int = None
-
-    v_head_dim: int = None
-
-    num_shared_experts: int = None
-
-    moe_layer_freq: int = None
-
-    rotary_base: int = None
-
-    rotary_scaling_factor: int = None
-
-    max_position_embeddings: int = None
-
-    moe_aux_loss_coeff: float = 0.0
-
-    qk_head_dim: int = 128
-    """Dimension of the head in the QK projection. q_head_dim = qk_head_dim + qk_pos_emb_head_dim"""
-
-    qk_pos_emb_head_dim: int = 64
-    """Dimension of the position embedding in the QK projection."""
-
-    beta_fast: float = 32
-    """Beta fast for YaRN RoPE."""
-
-    beta_slow: float = 1
-    """Beta slow for YaRN RoPE."""
-
-    mscale: float = 0.707
-    """Mscale for YaRN RoPE in Multi-Latent Attention."""
-
-    mscale_all_dim: float = 0.707
-    """Mscale all dimensions for YaRN RoPE in Multi-Latent Attention."""
-
-    fused_padded_mla_attention: bool = False
-    attention_sink_k: int = 0
-=======
         if self.cache_mla_latents:
             assert (
                 self.apply_rope_fusion is False
             ), "Rope Fusion is not compatible with caching latents"
->>>>>>> bf341cb4
+
+
+@dataclass
+class DeepSeekV2TransformerConfig(TransformerConfig):
+
+    moe_ffn_hidden_size: int = None
+
+    enable_shared_expert: bool = False
+
+    q_lora_rank: int = None
+
+    kv_lora_rank: int = None
+
+    qk_nope_head_dim: int = None
+
+    qk_rope_head_dim: int = None
+
+    v_head_dim: int = None
+
+    num_shared_experts: int = None
+
+    moe_layer_freq: int = None
+
+    rotary_base: int = None
+
+    rotary_scaling_factor: int = None
+
+    max_position_embeddings: int = None
+
+    moe_aux_loss_coeff: float = 0.0
+
+    qk_head_dim: int = 128
+    """Dimension of the head in the QK projection. q_head_dim = qk_head_dim + qk_pos_emb_head_dim"""
+
+    qk_pos_emb_head_dim: int = 64
+    """Dimension of the position embedding in the QK projection."""
+
+    beta_fast: float = 32
+    """Beta fast for YaRN RoPE."""
+
+    beta_slow: float = 1
+    """Beta slow for YaRN RoPE."""
+
+    mscale: float = 0.707
+    """Mscale for YaRN RoPE in Multi-Latent Attention."""
+
+    mscale_all_dim: float = 0.707
+    """Mscale all dimensions for YaRN RoPE in Multi-Latent Attention."""
+
+    fused_padded_mla_attention: bool = False
+    attention_sink_k: int = 0