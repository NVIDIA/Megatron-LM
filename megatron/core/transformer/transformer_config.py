# Copyright (c) 2024, NVIDIA CORPORATION. All rights reserved.

import types
from dataclasses import dataclass
from typing import Callable, Optional, Tuple

import torch
import torch.nn.functional as F

from ..model_parallel_config import ModelParallelConfig
from ..utils import init_method_normal, scaled_init_method_normal


@dataclass
class TransformerConfig(ModelParallelConfig):
    """Configuration object for megatron-core transformers.

    The initialization function has an argument for each parameter, including those in ModelParallelConfig.
    """

    ####################
    # model architecture
    ####################
    num_layers: int = 0
    """Number of transformer layers in a transformer block."""

    hidden_size: int = 0
    """Transformer hidden size."""

    num_attention_heads: int = 0
    """Number of transformer attention heads."""

    num_query_groups: int = None
    """Number of query groups for group query attention. If None, normal attention is used."""

    ffn_hidden_size: int = None
    """Transformer Feed-Forward Network hidden size. This is set to 4*hidden_size if not provided."""

    kv_channels: int = None
    """Projection weights dimension in multi-head attention. This is set to hidden_size //
    num_attention_heads if not provided."""

    hidden_dropout: float = 0.1
    """Dropout probability for transformer hidden state."""

    attention_dropout: float = 0.1
    """Post attention dropout probability."""

    fp32_residual_connection: bool = False
    """If true, move residual connections to fp32."""

    # @jcasper should we keep this option?
    apply_residual_connection_post_layernorm: bool = False
    """If True, uses the original BERT residule connection ordering."""

    layernorm_epsilon: float = 1e-5
    """Epsilon value for any LayerNorm operations."""

    layernorm_zero_centered_gamma: bool = False
    """If set to True, the LayerNorm is adjusted to center the gamma values around 0. This improves
    numerical stability."""

    add_bias_linear: bool = True
    """Include a bias term in all linear layers (QKV projections, after core attention, and two in
    MLP layer)."""

    add_qkv_bias: bool = False
    """Add a bias term only for QKV projections."""

    gated_linear_unit: bool = False
    """Use a gated linear unit for the first linear layer in the MLP."""

    activation_func: Callable = F.gelu
    """Activation function to use for the non-linearity in the MLP."""

    activation_func_fp8_input_store: bool = False
    """Store the input of MLP activation function in FP8 for backprop to save memory.
    The stored input is casted back to the original precision before backprop compuatation."""

    num_moe_experts: int = None
    """Number of experts to use for MoE layer. When set, it replaces MLP with MoE layer. Set to None
    for no MoE."""

    rotary_interleaved: bool = False
    """True is rotate pairs of even and odd dimensions (RoFormer style), False is rotate pairs of
    first half and second half (LLaMa style). Default to False."""

    window_size: Optional[Tuple[int, int]] = None
    """If not None, then will use sliding window attention. The size of the window is specified by
    the numbers inside the tuple; -1 is special value meaning "infinite window size"."""

    normalization: bool = "LayerNorm"
    """Which norm to use for normalization layers, valid options are `LayerNorm` and `RMSNorm`."""

    qk_layernorm: bool = False
    """Whether to apply LayerNorm to the query and key embeddings."""

    test_mode: bool = False
    """Whether to run real-time tests."""

    ####################
    # initialization
    ####################
    init_method: Callable = None
    """Method to initialize weights. Note that bias is always set to zero. Should be a function that
    takes a single Tensor and initializes it. If None, will be set to
    megatron.core.utils.init_method_normal(init_method_std) which is torch nn init normal with
    mean=0.0 and std=init_method_std."""

    output_layer_init_method: Callable = None
    """Method to initialize weights of the output layer of both attention and MLP blocks. If None,
    will be set to megatron.core.utils.scaled_init_method_normal(init_method_std) which is torch nn
    init normal with mean=0.0 and std=init_method_std / math.sqrt(2.0 * num_layers)."""

    init_method_std: float = 0.02
    """Standard deviation of the zero mean normal for the default initialization method, not used if
    init_method and output_layer_init_method are provided."""

    ####################
    # mixed-precision
    ####################
    apply_query_key_layer_scaling: bool = False
    """If true, scale Q * K^T by 1 / layer-number. This improve numeric stability when training with
    fp16."""

    attention_softmax_in_fp32: bool = True
    """If True, run attention masking and softmax in fp32. This should be True if
    apply_query_key_layer_scaling is True."""

    ####################
    # fusion
    ####################
    bias_activation_fusion: bool = False
    """If True, fuses bias addition and the activation function when possible."""

    masked_softmax_fusion: bool = False
    """If True, uses softmax fusion."""

    persist_layer_norm: bool = False
    """If True, uses the persistent fused layer norm kernel. This kernel only supports a fixed set
    of hidden sizes."""

    memory_efficient_layer_norm: bool = False
    """If True, and using local layers (not from TransformerEngine), tells Apex to use the memory
    efficient fused LayerNorm kernel. Ignored if not using LayerNorm."""

    bias_dropout_fusion: bool = False  # TODO: this should be bias_dropout_add_fusion?
    """If True, uses bias dropout fusion."""

    apply_rope_fusion: bool = False
    """If True, use fused RoPE kernel."""

    ####################
    # activation recomputation
    ####################
    recompute_granularity: str = None
    recompute_granularity: str = None
    """Determines which type of activation recompute to use.  Megatron-core supports 'selective'
    activation checkpointing where only the memory intensive part of attention is checkpointed.
    These memory intensive activations are also less compute intensive which makes activation
    checkpointing more efficient for LLMs (20B+).  See Reducing Activation Recomputation in Large
    Transformer Models (https://arxiv.org/abs/2205.05198) for more details.  'full' will checkpoint
    the entire transformer layer.  If None, no recompute is performed and all activations are saved.
    If set, must be 'selective' or 'full'. 'selective' always uses all layers.
    """

    recompute_method: str = None
    """Determines which transformer layers will be recomputed. uniform will uniformly divide the
    total number of transformer layers in a transformer block and recompute the input activation of
    each divided chunk at the specified granularity.  block will recompute the input activations for
    only a set number of transformer layers per pipeline stage.  The rest of the layers in the
    pipeline stage will not have any activations recomputed.  If None, and recompute is enabled, all
    layers will do recomputation. If set, must be 'uniform' or 'block'."""

    recompute_num_layers: int = None
    """When recompute_method is uniform, recompute_num_layers is the number of transformer layers in
    each uniformly divided recompute unit.  When recompute_method is block, recompute_num_layers is
    the number of transformer layers to recompute within each pipeline stage.  Must be None for
    'selective' activation checkpointing."""

    distribute_saved_activations: bool = None
    """If True, distribute recomputed activations across the model parallel group."""

    ####################
    # fp8 related
    ####################
    fp8: str = None
    """If set, enables the use of FP8 precision through Transformer Engine. There are 2 predefined
    choices (1) 'e4m3' uniformly uses e4m3 for all FP8 tensors, (2) 'hybrid' uses e4m3 for all FP8
    activation and weight tensors and e5m2 for all FP8 output activation gradient tensors."""

    fp8_margin: int = 0
    """Margin for the scaling factor computation."""

    fp8_interval: int = 1
    """Controls how often the scaling factor is recomputed."""

    fp8_amax_history_len: int = 1
    """The length of the amax history window used for scaling factor computation."""

    fp8_amax_compute_algo: str = "most_recent"
    """Algorithm used for choosing the `amax` value for the scaling factor computation. There are 2
    predefined choices: `max` chooses the largest `amax` in the history window, while `most_recent`
    always chooses the most recently seen value.

    """

    fp8_wgrad: bool = True
    """When set to False, override FP8 config options and do the wgrad computation in higher precision."""

    fp8_dot_product_attention: bool = False
    """When set to True, use the FP8 implementation of Dot Product Attention."""

    fp8_multi_head_attention: bool = False
    """When set to True, use the FP8 implementation of Multi Head Attention."""

<<<<<<< HEAD
    # experimental section (TODO: move to apt. section above once stable)
    normalization: bool = "LayerNorm"  # alt value supported by TE: "RMSNorm"
    core_attention_bias_type: str = 'no_bias'
=======
    ####################
>>>>>>> 2196398f
    # MoE related
    ####################
    moe_router_load_balancing_type: str = "aux_loss"
    """Determines the load balancing strategy for the router. "aux_loss" corresponds to the load
    balancing loss used in GShard and SwitchTransformer, "sinkhorn" corresponds to the balancing
    algorithm used in S-BASE, and "none" implies no load balancing."""

    moe_router_topk: int = 2
    """Number of experts to route to for each token."""

    moe_grouped_gemm: bool = False
    """When there are multiple experts per rank, compress multiple local (potentially small) gemms
    in a single kernel launch to improve the utilization and performance by leveraging the Grouped
    GEMM feature introduced since CUTLASS 2.8 (https://github.com/fanshiqing/grouped_gemm).

    """

    moe_aux_loss_coeff: float = 0  # 1e-2 would be a good start value for load balance loss.
    """Scaling coefficient for the aux loss. A starting value of 1e-2 is recommended."""

    moe_z_loss_coeff: float = None  # 1e-3 would be a good start value for z-loss
    """Scaling coefficient for the z-loss. A starting value of 1e-3 is recommended."""

    moe_input_jitter_eps: float = None
    """Add noise to the input tensor by applying jitter with a specified epsilon value."""

    moe_token_dropping: bool = False  # TODO: Support token dropping.
    """This feature involves selectively dropping and padding tokens for each expert to achieve a
    specified capacity, similar to GShard, Switch-Transformer, and DeepSpeed-MoE. Note that this is
    currently unsupported so should remain False."""

    moe_token_dispatcher_type: str = "allgather"
    """The type of token dispatcher to use. The default is 'allgather'. Options are 'allgather' and 'alltoall'."""
    moe_per_layer_logging: bool = False
    """Enable per-layer logging for MoE, currently supports auxiliary loss and z loss."""

    ####################
    # miscellaneous
    ####################
    clone_scatter_output_in_embedding: bool = True
    """When set to True, clone the output of scatter_to_sequence_parallel_region in embedding layer
    to facilitate garbage collection of input."""

    disable_parameter_transpose_cache: bool = False
    """When set to true, the parameter transposes are not cached for subsequent iterations."""

    enable_cuda_graph: bool = False
    """When set to true, TransformerLayer blocks are wrapped with CUDA graph."""

    # These 2 attributes are WAR for TRTLLM export. DO NOT USE!! WILL BE DEPRECATED SOON!!
    max_position_embeddings: int = 0
    """Deprecated. Do not use."""

    rotary_percent: float = 0
    """Deprecated. Do not use."""

    def __post_init__(self):
        """ Python dataclass method that is used to modify attributes after initialization.
            See https://docs.python.org/3/library/dataclasses.html#post-init-processing for more details.
        """
        super().__post_init__()
        if self.fp16 and self.bf16:
            raise ValueError(
                f'Only one of self.fp16: {self.fp16} and self.bf16 {self.bf16} should be True.'
            )

        if self.num_attention_heads % self.tensor_model_parallel_size != 0:
            raise ValueError(
                f"num_attention_heads ({self.num_attention_heads}) must be a multiple of "
                f"tensor_model_parallel_size ({self.tensor_model_parallel_size})."
            )

        if self.ffn_hidden_size is None:
            self.ffn_hidden_size = 4 * self.hidden_size

        if self.kv_channels is None:
            self.kv_channels = self.hidden_size // self.num_attention_heads

        if self.num_query_groups is None:
            self.num_query_groups = self.num_attention_heads

        if self.num_query_groups % self.tensor_model_parallel_size != 0:
            raise ValueError(
                f"num_query_groups ({self.num_query_groups}) must be a multiple of "
                f"tensor_model_parallel_size ({self.tensor_model_parallel_size})."
            )

        if self.apply_query_key_layer_scaling:
            self.attention_softmax_in_fp32 = True

        if self.expert_model_parallel_size > 1 and self.num_moe_experts is None:
            raise ValueError(f'num_moe_experts must be non None to use expert-parallel.')

        if self.num_moe_experts is not None and self.num_moe_experts <= 0:
            raise ValueError(f'num_moe_experts must be non-negative.')

        if self.cpu_offloading and (
            self.cpu_offloading_num_layers < 0 or self.cpu_offloading_num_layers >= self.num_layers
        ):
            raise ValueError(
                f'CPU offloading can be done only for layers less than {self.num_layers}'
            )

        if self.cpu_offloading and self.pipeline_model_parallel_size > 1:
            raise ValueError(
                f'Currently there is no support for Pipeline parallelism with CPU offloading'
            )

        if self.cpu_offloading and self.recompute_granularity is not None:
            raise ValueError(
                f'CPU offloading does not work when activation recomputation is enabled'
            )

        if self.recompute_granularity is not None:
            if not self.recompute_granularity in ['full', 'selective']:
                raise ValueError(
                    f'When using recompute_granuarlity: {self.recompute_granularity} must be "full" or "selective".'
                )

            if self.recompute_method is not None:
                if not self.recompute_method in ['block', 'uniform']:
                    raise ValueError(
                        f'recompute_method: {self.recompute_method} must be "block" or "uniform".'
                    )
            elif self.recompute_granularity != 'selective':
                raise ValueError(
                    f'Using recompute_granularity: {self.recompute_granularity} so recompute_method must be "block" or "uniform"'
                )

            if self.recompute_granularity != 'selective' and self.recompute_num_layers is None:
                raise ValueError(
                    f'When using recompute_granularity: {self.recompute_granularity} recompute_num_layers must be between '
                    f'1 and num_layers_per_pipeline_rank: {self.num_layers // self.pipeline_model_parallel_size}'
                )
            elif (
                self.recompute_granularity == 'selective' and self.recompute_num_layers is not None
            ):
                raise ValueError(
                    f'When using recompute_granularity: {self.recompute_granularity} recompute_num_layers must be None.'
                )

            if self.distribute_saved_activations and self.sequence_parallel:
                raise ValueError(
                    f'distribute_saved_activations: {self.distribute_saved_activations} must be false when sequence parallel is enabled: {self.sequence_parallel}'
                )

            if self.virtual_pipeline_model_parallel_size is not None:
                if not self.num_layers % self.virtual_pipeline_model_parallel_size == 0:
                    raise ValueError(
                        f'num_layers: {self.num_layers} must be divisible by virtual_model_parallel_size {self.virtual_pipeline_model_parallel_size}'
                    )

        if self.apply_query_key_layer_scaling:
            self.attention_softmax_in_fp32 = True

        if self.bias_activation_fusion:
            if self.activation_func not in [F.gelu, F.silu]:
                raise ValueError(
                    "When bias_activation_fusion is True, activation function should be either gelu or swiglu"
                )
            if (
                self.activation_func == F.gelu
                and not self.gated_linear_unit
                and not self.add_bias_linear
            ):
                raise ValueError(
                    "When bias_activation_fusion is True, gated_linear_unit is False, "
                    "and activation function is gelu, add_bias_linear must also be True."
                )
        if self.activation_func_fp8_input_store:
            if self.activation_func != F.silu or not self.gated_linear_unit:
                raise ValueError("Storing activation input in FP8 is supported only for SwiGLU.")
        if self.apply_rope_fusion and self.rotary_interleaved:
            raise ValueError(f'rotary_interleaved does not work with apply_rope_fusion.')

        if self.init_method is None:
            self.init_method = init_method_normal(self.init_method_std)

        if self.output_layer_init_method is None:
            self.output_layer_init_method = scaled_init_method_normal(
                self.init_method_std, self.num_layers
            )<|MERGE_RESOLUTION|>--- conflicted
+++ resolved
@@ -214,13 +214,11 @@
     fp8_multi_head_attention: bool = False
     """When set to True, use the FP8 implementation of Multi Head Attention."""
 
-<<<<<<< HEAD
     # experimental section (TODO: move to apt. section above once stable)
     normalization: bool = "LayerNorm"  # alt value supported by TE: "RMSNorm"
     core_attention_bias_type: str = 'no_bias'
-=======
-    ####################
->>>>>>> 2196398f
+      
+    ####################
     # MoE related
     ####################
     moe_router_load_balancing_type: str = "aux_loss"
