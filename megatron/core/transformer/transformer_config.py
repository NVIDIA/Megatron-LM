# Copyright (c) 2024, NVIDIA CORPORATION. All rights reserved.

import warnings
from dataclasses import dataclass
from typing import Callable, List, Optional, Tuple, Union

import torch
import torch.nn.functional as F

from megatron.core.enums import Fp8Recipe
from megatron.core.quantization.quant_config import RecipeConfig
from megatron.core.transformer.enums import AttnBackend
from megatron.core.transformer.pipeline_parallel_layer_layout import PipelineParallelLayerLayout

from ..model_parallel_config import ModelParallelConfig
from ..utils import (
    get_te_version,
    init_method_normal,
    is_te_min_version,
    is_torch_min_version,
    scaled_init_method_normal,
)

try:
    from packaging.version import Version as PkgVersion

    HAVE_PACKAGING = True
except ImportError:
    HAVE_PACKAGING = False


@dataclass
class TransformerConfig(ModelParallelConfig):
    """Configuration object for megatron-core transformers.

    The initialization function has an argument for each parameter,
    including those in ModelParallelConfig.
    """

    ####################
    # model architecture
    ####################

    num_layers: int = 0
    """Number of transformer layers in a transformer block."""

    mtp_num_layers: Optional[int] = None
    """Number of Multi-Token Prediction (MTP) Layers."""

    mtp_loss_scaling_factor: Optional[float] = None
    """Weighting factor of Multi-Token Prediction (MTP) loss."""

    num_layers_in_first_pipeline_stage: Optional[int] = None
    """Number of transformer layers on first pipeline stage.
    None implies equal layer division across PP ranks."""

    num_layers_in_last_pipeline_stage: Optional[int] = None
    """Number of transformer layers on last pipeline stage.
    None implies equal layer division across PP ranks."""

    pipeline_model_parallel_layout: Optional[Union[str, list, PipelineParallelLayerLayout]] = None
    """Custom definition of the pipeline parallel partitioning.
    Support type:
    - str: e.g., 'Et*3|(tt|)*29,m|L'. Stages are split by '|', replicated stages or layers
    can be described with multiplication. Commas can be used cosmetically.
    - list: e.g., [['embedding', 'decoder'], ['decoder', 'decoder', 'decoder', 'loss']].
    - PipelineParallelLayerLayout: a PipelineParallelLayerLayout object.
    If given either a string or a list, it will be transferred into a PipelineParallelLayerLayout
    in post init. Let i = a * pp_size + b, then layout[i] gives a list of the layers 
    in the a-th vpp stage and the b-th pp stage, i.e., vpp(0)pp(0), vpp(0)pp(1), ..., 
    vpp(i)pp(j), vpp(i)pp(j+1), ..., vpp(-1)pp(-2), vpp(-1)pp(-1).
    In the inner lists of layers, 'embedding' or 'E' denotes the embedding layer, 'loss' or 'L'
    denotes the loss function, and 'decoder' or 't' denotes the transformer decoder layer.
    Examples:
        [['embedding', 'decoder'], ['decoder', 'decoder', 'decoder', 'loss']]:
        pp = 2, vpp = None
        pp rank 0 holds: embedding, decoder
        pp rank 1 holds: decoder*3, loss
        'E|(tt|)*2,(t|)*4,mL':
        pp = 2, vpp = 4
        vpp rank 0 pp rank 0 holds: embedding
        vpp rank 0 pp rank 1~2 holds: decoder*2
        vpp rank 0 pp rank 3 holds: decoder
        vpp rank 1 pp rank 0~2 holds: decoder
        vpp rank 1 pp rank 3 holds: mtp, loss"""

    account_for_embedding_in_pipeline_split: bool = False
    """If set, the embedding layer will be treated as a standard transformer
    layer in the context of partition and placement for pipeline parallelism."""

    account_for_loss_in_pipeline_split: bool = False
    """If set, the loss layer will be treated as a standard transformer
    layer in the context of partition and placement for pipeline parallelism."""

    hidden_size: int = 0
    """Transformer hidden size."""

    num_attention_heads: int = 0
    """Number of transformer attention heads."""

    attention_backend: AttnBackend = AttnBackend.auto
    """Attention backend to run. By default we let transformer engine
    decide the best backend to run (except in the case of local).
    If attention backend is local we use the local pytorch implementation in mcore.
    Users can specify exact backend by changing this config. """

    softmax_scale: Optional[float] = None
    """Softmax scale for attention scaling."""

    num_query_groups: Optional[int] = None
    """Number of query groups for group query attention. If None, normal attention is used."""

    ffn_hidden_size: Optional[int] = None
    """Transformer Feed-Forward Network hidden size. This is set to 4*hidden_size
    if not provided."""

    kv_channels: Optional[int] = None
    """Projection weights dimension in multi-head attention. This is set to hidden_size //
    num_attention_heads if not provided."""

    hidden_dropout: float = 0.1
    """Dropout probability for transformer hidden state."""

    attention_dropout: float = 0.1
    """Post attention dropout probability."""

    fp32_residual_connection: bool = False
    """If true, move residual connections to fp32."""

    # @jcasper should we keep this option?
    apply_residual_connection_post_layernorm: bool = False
    """If True, uses the original BERT residule connection ordering."""

    layernorm_epsilon: float = 1e-5
    """Epsilon value for any LayerNorm operations."""

    layernorm_zero_centered_gamma: bool = False
    """If set to True, the LayerNorm is adjusted to center the gamma values around 0. This improves
    numerical stability."""

    add_bias_linear: bool = True
    """Include a bias term in all linear layers (QKV projections, after core attention, and two in
    MLP layer)."""

    add_qkv_bias: bool = False
    """Add a bias term only for QKV projections."""

    gated_linear_unit: bool = False
    """Use a gated linear unit for the first linear layer in the MLP."""

    activation_func: Callable = F.gelu
    """Activation function to use for the non-linearity in the MLP."""

    activation_func_fp8_input_store: bool = False
    """Store the input of MLP activation function in FP8 for backprop to save memory.
    The stored input is casted back to the original precision before backprop compuatation."""

    num_moe_experts: Optional[int] = None
    """Number of experts to use for MoE layer. When set, it replaces MLP with MoE layer. Set to None
    for no MoE."""

    rotary_interleaved: bool = False
    """True is rotate pairs of even and odd dimensions (RoFormer style), False is rotate pairs of
    first half and second half (LLaMa style). Default to False."""

    window_size: Optional[Tuple[int, int]] = None
    """If not None, then will use sliding window attention. The size of the window is specified by
    the numbers inside the tuple; -1 is special value meaning "infinite window size"."""

    normalization: str = "LayerNorm"
    """Which norm to use for normalization layers, valid options are `LayerNorm` and `RMSNorm`."""

    qk_layernorm: bool = False
    """Whether to apply `normalization` type of normalization to the query and key embeddings."""

    test_mode: bool = False
    """Whether to run real-time tests."""

    calculate_per_token_loss: bool = False
    """Whether cross entropy loss is calculated over the actual number of non-padded tokens in the
    global batch, versus the default behavior of assuming all tokens are non-padded."""

    multi_latent_attention: bool = False
    """Whether to use multi-latent attention."""

    no_rope_freq: Optional[Union[int, List[int]]] = None
    """Controls which layers perform Rotary Position Embedding (RoPE). Accepts either:
    An integer N: Creates a pattern where RoPE is skipped every N-1 layers. For example,
    no_rope=4 means RoPE is applied for 3 layers, then skipped for 1 layer, repeating this pattern.
    A list of integers: Defines a custom pattern where 1 means skip RoPE and 0 means apply RoPE.
    For example, [0,1,1,0] means: apply RoPE, skip RoPE, skip RoPE, apply RoPE."""

    moe_deepep_num_sms: int = 20
    """Number of SMs to use for DeepEP."""

    ####################
    # initialization
    ####################
    init_method: Optional[Callable] = None
    """Method to initialize weights. Note that bias is always set to zero. Should be a function that
    takes a single Tensor and initializes it. If None, will be set to
    megatron.core.utils.init_method_normal(init_method_std) which is torch nn init normal with
    mean=0.0 and std=init_method_std."""

    output_layer_init_method: Optional[Callable] = None
    """Method to initialize weights of the output layer of both attention and MLP blocks. If None,
    will be set to megatron.core.utils.scaled_init_method_normal(init_method_std) which is torch nn
    init normal with mean=0.0 and std=init_method_std / math.sqrt(2.0 * num_layers)."""

    init_method_std: float = 0.02
    """Standard deviation of the zero mean normal for the default initialization method, not used if
    init_method and output_layer_init_method are provided."""

    embedding_init_method: Optional[Callable] = None
    """
    Method to initialize weights of the embedding layer. If None, will be set as described 
    in init_method above.
    """

    embedding_init_method_std: Optional[float] = None
    """
    Standard deviation of the zero mean normal for the default initialization method for the 
    embedding layer. If None, will be set to init_method_std.
    """

    init_model_with_meta_device: bool = False
    """
    If True, initializes the model with the meta device. This is helpful for
    training of very large models. This feature is only works when custom fsdp is turned on.
    """

    ####################
    # mixed-precision
    ####################
    apply_query_key_layer_scaling: bool = False
    """If true, scale Q * K^T by 1 / layer-number. This improve numeric stability when training with
    fp16."""

    attention_softmax_in_fp32: bool = True
    """If True, run attention masking and softmax in fp32. This should be True if
    apply_query_key_layer_scaling is True."""

    disable_bf16_reduced_precision_matmul: bool = False
    """If True, sets torch.backends.cuda.matmul.allow_bf16_reduced_precision_reduction=False to
    prevent matmul from using reduced precision accumulation when using BF16."""

    ####################
    # fusion
    ####################
    bias_activation_fusion: bool = False
    """If True, fuses bias addition and the activation function when possible."""

    masked_softmax_fusion: bool = False
    """If True, uses softmax fusion."""

    persist_layer_norm: bool = False
    """If True, uses the persistent fused layer norm kernel. This kernel only supports a fixed set
    of hidden sizes."""

    memory_efficient_layer_norm: bool = False
    """If True, and using local layers (not from TransformerEngine), tells Apex to use the memory
    efficient fused LayerNorm kernel. Ignored if not using LayerNorm."""

    bias_dropout_fusion: bool = False  # TODO: this should be bias_dropout_add_fusion?
    """If True, uses bias dropout fusion."""

    apply_rope_fusion: bool = False
    """If True, use fused RoPE kernel."""

    ####################
    # activation recomputation
    ####################
    recompute_granularity: Optional[str] = None
    """Determines which type of activation recompute to use.  Megatron-core supports 'selective'
    activation checkpointing where the submodules set in --recompute-modules is checkpointed.
    The default is "core_attn" which is the memory intensive part of attention.
    These memory intensive activations are also less compute intensive which makes activation
    checkpointing more efficient for LLMs (20B+).  See Reducing Activation Recomputation in Large
    Transformer Models (https://arxiv.org/abs/2205.05198) for more details.  'full' will checkpoint
    the entire transformer layer.  If None, no recompute is performed and all activations are saved.
    If set, must be 'selective' or 'full'. 'selective' always uses all layers.
    """

    recompute_method: Optional[str] = None
    """Determines which transformer layers will be recomputed. uniform will uniformly divide the
    total number of transformer layers in a transformer block and recompute the input activation of
    each divided chunk at the specified granularity.  block will recompute the input activations for
    only a set number of transformer layers per pipeline stage.  The rest of the layers in the
    pipeline stage will not have any activations recomputed.  If None, and recompute is enabled, all
    layers will do recomputation. If set, must be 'uniform' or 'block'."""

    recompute_num_layers: Optional[int] = None
    """When recompute_method is uniform, recompute_num_layers is the number of transformer layers in
    each uniformly divided recompute unit.  When recompute_method is block, recompute_num_layers is
    the number of transformer layers to recompute within each pipeline stage.  Must be None for
    'selective' activation checkpointing."""

    distribute_saved_activations: Optional[bool] = None
    """If True, distribute recomputed activations across the model parallel group."""

    recompute_modules: Optional[List[str]] = None
    """The submodules to recompute.
    choices: "core_attn", "moe_act", "layernorm", "mla_up_proj", "mlp", "moe".
    default: ["core_attn"].
    "core_attn": recompute the core attention part of the transformer layer.
    "moe_act": recompute the MoE MLP activation function.
    "layernorm": recompute the input_layernorm and pre_mlp_layernorm.
    "mla_up_proj": recompute the MLA up projection and RoPE applying parts.
    "mlp": recompute the dense MLP submodule.
    "moe": recompute the MoE layer.
    "moe_act", "layernorm", and "mla_up_proj" use output-discarding checkpointing,
    "core_attn", "mlp", and "moe" uses normal checkpointing.
    """

    ####################
    # fp8 related
    ####################
    fp8: Optional[str] = None
    """If set, enables the use of FP8 precision through Transformer Engine. There are 2 predefined
    choices (1) 'e4m3' uniformly uses e4m3 for all FP8 tensors, (2) 'hybrid' uses e4m3 for all FP8
    activation and weight tensors and e5m2 for all FP8 output activation gradient tensors."""

    fp8_recipe: Optional[str] = "delayed"
    """If set, enables the use of FP8 precision through Transformer Engine. There are 3 predefined
    choices (1) 'tensorwise' uses per tensor current scaling recipe, (2) 'delayed'
    uses delayed scaling recipe, 3) 'mxfp8' for Blackwell architecture only,
    4) 'blockwise' for blockwise scaling recipe."""

    fp8_param: bool = False
    """If set, keep the parameters in fp8 precision to save memory. This option must be used
    together with fp8 mode (i.e., TransformerConfig.fp8 is not None). Note that not all parameters
    will be converted to fp8; for example, biases will remain unchanged. The parameters affected are
    primarily the weights of GEMMs. The specific parameters that will be converted to fp8 are
    determined by TE."""

    fp8_margin: int = 0
    """Margin for the scaling factor computation."""

    fp8_interval: int = 1
    """DEPRECATED from TransformerEngine v1.8.0. This flag is ignored.
    Controls how often the scaling factor is recomputed.
    """

    fp8_amax_history_len: int = 1
    """The length of the amax history window used for scaling factor computation."""

    fp8_amax_compute_algo: str = "most_recent"
    """Algorithm used for choosing the `amax` value for the scaling factor computation. There are 2
    predefined choices: `max` chooses the largest `amax` in the history window, while `most_recent`
    always chooses the most recently seen value.

    """

    fp8_wgrad: bool = True
    """When set to False, override FP8 config options and do the wgrad computation
    in higher precision."""

    fp8_dot_product_attention: bool = False
    """When set to True, use the FP8 implementation of Dot Product Attention."""

    fp8_multi_head_attention: bool = False
    """When set to True, use the FP8 implementation of Multi Head Attention."""

    tp_only_amax_red: bool = False
    """When set to True, reduce the FP8 AMAX only in the TP or TP-CP domain"""

    first_last_layers_bf16: bool = False
    """If True, retains first and last N TransformerBlocks in BF16 as opposed to FP8."""

    num_layers_at_start_in_bf16: int = 1
    """Number of layers at the start of the model to keep in BF16 precision when
    first_last_layers_bf16 is True."""

    num_layers_at_end_in_bf16: int = 1
    """Number of layers at the end of the model to keep in BF16 precision when
    first_last_layers_bf16 is True."""

    use_kitchen: bool = False
    """Use the kitchen extension for transformer quantization."""

    ####################
    # MoE related
    ####################
    moe_shared_expert_intermediate_size: Optional[int] = None
    """Shared expert total ffn hidden size.
    It should be equal to 'num_shared_experts * ffn_size_of_each_shared_expert' if
    there are multiple shared experts.
    None means no shared expert."""

    moe_shared_expert_overlap: bool = False
    """Enable overlapping between shared expert computations and dispatcher communications.
    Without this, the shared epxerts execute after the routed experts."""

    moe_layer_freq: Union[int, List[int]] = 1
    """Frequency between MoE layers and Dense layers. Accepts either:
    - An integer N: Represents a 1:N ratio, meaning one expert layer for every N-1 dense layers.
    - A list that defines a custom pattern, e.g.: [1,1,1,0,1,1,1,0,1,1,1,0]"""

    moe_ffn_hidden_size: Optional[int] = None
    """MoE Feed-Forward Network hidden size"""

    moe_router_load_balancing_type: str = "aux_loss"
    """The load balancing strategy for the router. "aux_loss" corresponds to the load balancing loss
    used in GShard and SwitchTransformer; "seq_aux_loss" corresponds to the load balancing loss used
    in DeepSeekV2 and DeepSeekV3, which computes the loss for each individual sample; "sinkhorn"
    corresponds to the balancing algorithm used in S-BASE, and "none" implies no load balancing.
    The default is "aux_loss"."""

    moe_router_topk: int = 2
    """Number of experts to route to for each token."""

    moe_router_topk_limited_devices: Optional[int] = None
    """Number of EP ranks to consider for each token in group-limited routing,
    DEPRECATED and replaced by moe_router_num_groups and moe_router_group_topk.
    """

    moe_router_padding_for_fp8: Optional[bool] = False
    """Whether to pad the routing_map to make sure the number of tokens each expert received
    is a multiple of 16/32 for FP8 precision. This can remove the explicit padding in the
    GroupedMLP layer."""

    moe_router_num_groups: Optional[int] = None
    """Number of groups to divide experts into for group-limited routing.
    When using group-limited routing:
    1. Experts are divided into 'moe_router_num_groups' equal-sized groups
    2. For each token, 'moe_router_group_topk' groups are selected based on sum of
    top-('moe_router_topk'/'moe_router_group_topk') routing scores within each group
    3. From these selected groups, 'moe_router_topk' individual experts are chosen
    Two common use cases:
    - Device-limited routing: Set 'moe_router_num_groups' equal to expert parallel size (EP)
    to limit each token to experts on a subset of devices
    (See DeepSeek-V2: https://arxiv.org/pdf/2405.04434)
    - Node-limited routing: Set 'moe_router_num_groups' equal to number of nodes in EP group
    to limit each token to experts on a subset of nodes
    (See DeepSeek-V3: https://arxiv.org/pdf/2412.19437)
    """

    moe_router_group_topk: Optional[int] = None
    """Number of selected groups for group-limited routing."""

    moe_router_pre_softmax: bool = False
    """Enable pre-softmax(pre-sigmoid) routing for MoE, which means softmax is before the 
    top-k selection.
    By default, softmax is done after top-k."""

    moe_router_topk_scaling_factor: Optional[float] = None
    """Scaling factor for routing score in top-k selection, only works when moe_router_pre_softmax
    enabled. Defaults to None, which means no scaling."""

    moe_router_score_function: str = "softmax"
    """Score function for MoE routing. Can be "softmax" or "sigmoid"."""

    moe_router_dtype: Optional[str] = None
    """Data type for routing and expert output weighted averaging. Using fp32 or fp64 can
    improve stability especially when the number of experts is large (e.g. finegrained-moe).
    None means no changes for dtype."""

    moe_router_enable_expert_bias: bool = False
    """TopK routing with dynamic per-expert bias in the aux-loss-free load balancing strategy.
    The routing decision is based on the sum of the routing scores and the expert bias.
    See https://arxiv.org/abs/2408.15664 for details."""

    moe_router_bias_update_rate: float = 1e-3
    """The expert bias is updated based on the number of assigned tokens to each expert
    in a global batch, where the bias is increased for the experts with less assigned tokens
    and decreased for the experts with more assigned tokens.
    The default value 1e-3 is same as that used in DeepSeekV3."""

    moe_router_force_load_balancing: bool = False
    """[Experimental] Force load balancing with random logits for MoE router, supports naive topk 
    and group-limited topk. This is an experimental feature and only for benchmark."""

    moe_grouped_gemm: bool = False
    """When there are multiple experts per rank, compress multiple local (potentially small) gemms
    in a single kernel launch to improve the utilization and performance by leveraging the Grouped
    GEMM feature introduced since CUTLASS 2.8 (https://github.com/fanshiqing/grouped_gemm).
    """

    moe_use_legacy_grouped_gemm: bool = False
    """Use legacy GroupedMLP rather than TEGroupedMLP.
    Note: The legacy one will be deprecated soon."""

    moe_aux_loss_coeff: float = 0  # 1e-2 would be a good start value for load balance loss.
    """Scaling coefficient for the aux loss. A starting value of 1e-2 is recommended."""

    moe_z_loss_coeff: Optional[float] = None  # 1e-3 would be a good start value for z-loss
    """Scaling coefficient for the z-loss. A starting value of 1e-3 is recommended."""

    moe_input_jitter_eps: Optional[float] = None
    """Add noise to the input tensor by applying jitter with a specified epsilon value."""

    moe_token_dropping: bool = False
    """This feature involves selectively dropping and padding tokens for each expert to achieve a
    specified capacity, similar to GShard, Switch-Transformer, and DeepSpeed-MoE. Note that this is
    currently unsupported so should remain False."""

    moe_token_dispatcher_type: str = "allgather"
    """The type of token dispatcher to use. The default is 'allgather'.
    Options are 'allgather','alltoall' and 'flex'."""

    moe_enable_deepep: bool = False
    """[Experimental] Enable DeepEP for efficient token dispatching and combine in MoE models."""

    moe_per_layer_logging: bool = False
    """Enable per-layer logging for MoE, currently supports auxiliary loss and z loss."""

    moe_expert_capacity_factor: Optional[float] = None
    """moe_expert_capacity_factor (float): The capacity factor for each expert, None means no token
    will be dropped. The default is None."""

    moe_pad_expert_input_to_capacity: bool = False
    """moe_pad_expert_input_to_capacity (bool): If True, pads the input for each expert to match
    the expert capacity length, effective only after the moe_expert_capacity_factor is set. The
    default setting is False."""

    moe_token_drop_policy: str = "probs"
    """The policy to drop tokens. Can be either "probs" or "position". If "probs", the tokens with
    the lowest probabilities will be dropped. If "position", tokens at the end of each batch will
    be dropped.
    """

    moe_layer_recompute: bool = False
    """Memory optimization: checkpointing moe_layer to save actiavtion memory."""

    moe_permute_fusion: bool = False
    """Fuse token rearrangement ops during token dispatching."""

    moe_apply_probs_on_input: bool = False
    """Apply probs on input of experts instead of applying after activation and glu."""

    ##################
    # Context Parallel
    ##################
    cp_comm_type: Optional[Union[str, List[str]]] = None
    """Inter-gpu communication type for context parallelism.
    str: all layers share same communication type.
    List[str]: each layer has its separate communication type.
    cp_comm_type of each layer can be "p2p" or "all_gather" or "a2a" or "a2a+p2p".
    "p2p": Exchange KV chunks with P2P communications in ring topology. P2P is async and can be
    overlapped with attention compute.
    "all_gather": All-gather to get full sequence of KV before attention. The all-gather is not
    async, and cannot be overlapped.
    "a2a": Like DeepSpeed Ulysses, scatter attention heads across the CP group, and gather to get
    full sequence of QKV.
    "a2a+p2p": A hierarchical implementation of context parallelism to attention.
    It uses A2A communications in low-level CP groups (e.g., via NVLink),
    and P2P communications in high-level CP groups (e.g., via IBLink).
    """

    ##################
    # Cuda Graphs
    ##################
    enable_cuda_graph: bool = False
    """When set to true, either partial CUDA graph (1/many CUDA graph per layer) or full iteration
    CUDA graph (1 CUDA graph for whole iteration excluding optimizer) is enabled. --cuda-graph-scope
    determines the scope of graph capture."""

    cuda_graph_use_single_mempool: bool = False
    """When set to true, cudagraphs will be captured inside a single mempool, in which all
    cudagraphs may only be used once per step. If false, cudagraphs may be reused across
    microbatches. Enabling may reduce cudagraph memory overheads due to memory fragmentation,
    however may greatly increase the number of cudagraphs created when the number of microbatches
    is high."""

    cuda_graph_retain_backward_graph: bool = False
    """When set to true, cudagraph backward passes will be graph captured with 'retain_grad=True'
    This may enable cudagraphs for certain modules that are not completely cudagraph safe. For
    more details, see: https://pytorch.org/docs/stable/generated/torch.Tensor.backward.html."""

    cuda_graph_warmup_steps: int = 3
    """Number of warmup steps for CUDA graphs"""

    external_cuda_graph: bool = False
    """When set to true, TransformerLayer layers are swapped with user provided CUDA graphs."""

    cuda_graph_scope: str = "full"
    """Determines the CUDA graphs capturing scope. When external_cuda_graph is set to true,
    valid values are "full" and "attn". "Full" scope captures a whole Transformer
    layer. "Attn" scope only captures operations in TransformerLayer._forward_attention().
    When enable_cuda_graph is set to true, "full_iteration" can be specified as cuda_graph_scope
    to enable whole iteration CUDA graph. All other values enable layerwise CUDA graph."""

    ####################
    # miscellaneous
    ####################
    clone_scatter_output_in_embedding: bool = True
    """When set to True, clone the output of scatter_to_sequence_parallel_region in embedding layer
    to facilitate garbage collection of input."""

    disable_parameter_transpose_cache: bool = False
    """When set to true, the parameter transposes are not cached for subsequent iterations."""

    config_logger_dir: str = ""
    """When non-empty, dumps entry-point configs to config_logger_dir"""

    flash_decode: bool = False
    """ Use the optimized flash decoding kernel during inference. """

    use_te_rng_tracker: bool = False
    """ Whether to use the TE or MCore version of the RNG tracker. """

    inference_rng_tracker: bool = False
    """ Whether we should instantiate a separate RNG tracker for inference. """

    symmetric_ar_type: Optional[str] = None
    """Type of symmetric all reduce to use"""

    mrope_section: Optional[List[int]] = None
    """ Multimodal rope section is for channel dimension of temporal, height and width
    in rope calculation. """

    is_hybrid_model: bool = False
    """ Indicates whether this is a hybrid model. """

    mamba_state_dim: int = 128
    """The dimensionality of the state representation in Mamba layers."""

    mamba_head_dim: int = 64
    """The dimensionality of the heads in the Mamba layers."""

    mamba_num_groups: int = 8
    """The number of groups used in Mamba layers."""

    mamba_num_heads: Optional[int] = None
    """The number of heads used in Mamba layers. 
    If None, the number of heads will be hidden_size * expand // mamba_head_dim."""

    use_mamba_mem_eff_path: bool = True
    """If True, use the memory efficient path for Mamba layers."""

    mlp_chunks_for_prefill: int = 1
    """The number of chunks along the sequence dimension to use for MLP computation
    during prefill."""

    heterogeneous_block_specs: bool = False
    """Whether to use heterogeneous block specs (nemotron-nas architecture)."""

    hetereogenous_dist_checkpoint: bool = False
    """Whether to use heterogenous layers in distributed checkpoint."""

    ####################
    # Quantization
    ####################
    quant_recipe: Optional[RecipeConfig] = None
    """Configuration of any quantization to be applied to the model"""

    def __post_init__(self):
        """Python dataclass method that is used to modify attributes after initialization.
        See https://docs.python.org/3/library/dataclasses.html#post-init-processing for more
        details.
        """
        super().__post_init__()
        if self.fp16 and self.bf16:
            raise ValueError(
                f"Only one of self.fp16: {self.fp16} and self.bf16 {self.bf16} should be True."
            )

        # Apply BF16 matmul precision setting if needed
        if self.bf16 and self.disable_bf16_reduced_precision_matmul:
            torch.backends.cuda.matmul.allow_bf16_reduced_precision_reduction = False

        if self.num_attention_heads % self.tensor_model_parallel_size != 0:
            raise ValueError(
                f"num_attention_heads ({self.num_attention_heads}) must be a multiple of "
                f"tensor_model_parallel_size ({self.tensor_model_parallel_size})."
            )

        if self.ffn_hidden_size is None:
            self.ffn_hidden_size = 4 * self.hidden_size

        if self.kv_channels is None:
            self.kv_channels = self.hidden_size // self.num_attention_heads

        if self.num_query_groups is None:
            self.num_query_groups = self.num_attention_heads

        if self.num_query_groups % self.tensor_model_parallel_size != 0:
            raise ValueError(
                f"num_query_groups ({self.num_query_groups}) must be a multiple of "
                f"tensor_model_parallel_size ({self.tensor_model_parallel_size})."
            )

        if self.fp8:
            # cannot support first last layer bf16 with delayed scaling
            if self.first_last_layers_bf16 and self.fp8_recipe == Fp8Recipe.delayed:
                raise ValueError("Delayed scaling does not support first / last layer in BF16.")

            # max bf16 layers per pipeline stage
            max_bf16_layers_per_pipeline_stage = (
                self.num_layers // self.pipeline_model_parallel_size
            )

            # check start/end bf16 layer counts are valid
            if self.first_last_layers_bf16:
                if (
                    self.num_layers_at_start_in_bf16 < 0
                    or self.num_layers_at_start_in_bf16 > max_bf16_layers_per_pipeline_stage
                ):
                    raise ValueError(
                        f"num_layers_at_start_in_bf16 ({self.num_layers_at_start_in_bf16}) must be "
                        f"between 0 and number of layers per pipeline stage "
                        f"({max_bf16_layers_per_pipeline_stage})."
                    )
                if (
                    self.num_layers_at_end_in_bf16 < 0
                    or self.num_layers_at_end_in_bf16 > max_bf16_layers_per_pipeline_stage
                ):
                    raise ValueError(
                        f"num_layers_at_end_in_bf16 ({self.num_layers_at_end_in_bf16}) must be "
                        f"between 0 and number of layers per pipeline stage "
                        f"({max_bf16_layers_per_pipeline_stage})."
                    )

        if self.fp8_param and not self.fp8:
            raise ValueError("fp8_param must be used together with fp8 mode.")

        if self.apply_query_key_layer_scaling:
            self.attention_softmax_in_fp32 = True

        if self.expert_model_parallel_size > 1 and self.num_moe_experts is None:
            raise ValueError("num_moe_experts must be non None to use expert-parallel.")

        if self.num_moe_experts is not None and self.num_moe_experts <= 0:
            raise ValueError("num_moe_experts must be non-negative.")

        if self.num_moe_experts is not None and self.moe_ffn_hidden_size is None:
            self.moe_ffn_hidden_size = self.ffn_hidden_size
            warnings.warn("moe_ffn_hidden_size is not set, using ffn_hidden_size instead.")

        if self.num_moe_experts is None:
            assert (
                self.moe_ffn_hidden_size is None
            ), "moe_ffn_hidden_size must be None when num_experts is not set."

        if self.moe_enable_deepep:
            if self.moe_token_dispatcher_type != "flex":
                raise ValueError("DeepEP backend is only supported with flex token dispatcher.")

        if self.moe_token_dispatcher_type == "flex":
            if self.moe_pad_expert_input_to_capacity:
                raise ValueError(
                    "Flex token dispatcher does not support moe_pad_expert_input_to_capacity"
                )

        if self.moe_shared_expert_intermediate_size is not None:
            if self.moe_shared_expert_intermediate_size <= 0:
                raise ValueError(
                    f"moe_shared_expert_intermediate_size must be "
                    f"num_shared_experts * ffn_size_of_each_shared_expert, "
                    f"but got {self.moe_shared_expert_intermediate_size}"
                )
            if self.moe_shared_expert_overlap and self.moe_token_dispatcher_type not in [
                "alltoall"
            ]:
                raise ValueError(
                    f"moe_shared_expert_overlap only works with alltoall token dispatcher."
                )

        if self.moe_expert_capacity_factor is not None:
            if self.moe_expert_capacity_factor < 0:
                self.moe_expert_capacity_factor = None
            if self.moe_router_load_balancing_type not in ["aux_loss", "seq_aux_loss", "none"]:
                raise ValueError(
                    "moe_expert_capacity_factor only works with aux_loss or none load balancing"
                )

        if self.moe_pad_expert_input_to_capacity:
            if self.moe_expert_capacity_factor is None:
                raise ValueError(
                    "moe_expert_capacity_factor must be set to use moe_pad_expert_input_to_capacity"
                )

        if self.cpu_offloading and (
            self.cpu_offloading_num_layers < 0 or self.cpu_offloading_num_layers >= self.num_layers
        ):
            raise ValueError(
                f"CPU offloading can be done only for layers less than {self.num_layers}"
            )

        if self.cpu_offloading and self.pipeline_model_parallel_size > 1:
            raise ValueError(
                "Currently there is no support for Pipeline parallelism with CPU offloading"
            )

        if self.cpu_offloading and self.recompute_granularity is not None:
            raise ValueError(
                "CPU offloading does not work when activation recomputation is enabled"
            )

        if self.recompute_granularity is not None:
            if self.recompute_granularity not in ["full", "selective"]:
                raise ValueError(
                    f'When using recompute_granuarlity: {self.recompute_granularity} must be "full"'
                    'or "selective".'
                )

            if self.recompute_method is not None:
                if self.recompute_method not in ["block", "uniform"]:
                    raise ValueError(
                        f'recompute_method: {self.recompute_method} must be "block" or "uniform".'
                    )
            elif self.recompute_granularity != "selective":
                raise ValueError(
                    f"Using recompute_granularity: {self.recompute_granularity} so "
                    'recompute_method must be "block" or "uniform"'
                )

            if self.recompute_granularity != "selective" and self.recompute_num_layers is None:
                raise ValueError(
                    f"When using recompute_granularity: {self.recompute_granularity} "
                    "recompute_num_layers must be between "
                    "1 and num_layers_per_pipeline_rank: "
                    f"{self.num_layers // self.pipeline_model_parallel_size}"
                )
            elif (
                self.recompute_granularity == "selective" and self.recompute_num_layers is not None
            ):
                raise ValueError(
                    f"When using recompute_granularity: {self.recompute_granularity} "
                    "recompute_num_layers must be None."
                )

            if self.distribute_saved_activations and self.sequence_parallel:
                raise ValueError(
                    f"distribute_saved_activations: {self.distribute_saved_activations} must be "
                    f"false when sequence parallel is enabled: {self.sequence_parallel}"
                )

        if self.recompute_modules is None:
            self.recompute_modules = ["core_attn"]

        if self.recompute_granularity == "selective":
            if len(self.recompute_modules) > 0:
                allowed_modules = {"core_attn", "moe_act", "layernorm", "mla_up_proj", "mlp", "moe"}
                invalid_modules = set(self.recompute_modules) - allowed_modules
                assert not invalid_modules, (
                    f"Invalid choices for recompute_modules: {invalid_modules}. "
                    f"Allowed modules are: {allowed_modules}"
                )

            if "moe_act" in self.recompute_modules and not self.moe_grouped_gemm:
                raise ValueError(
                    "moe_act in recompute_modules is only supported with moe_grouped_gemm."
                )

            if "mla_up_proj" in self.recompute_modules and not self.multi_latent_attention:
                raise ValueError(
                    "mla_up_proj in recompute_modules is only supported with "
                    "multi_latent_attention."
                )

            if "core_attn" in self.recompute_modules:
                warnings.warn(
                    "If you are using transformer_engine as the transformer implementation, "
                    "the core_attn is from transformer_engine and may be the fused version. "
                    "For fused attention, you have no need to set 'core_attn' to recompute. "
                    "Please check that the core_attn recompute is really needed."
                )

            if self.fp8:
                if "moe_act" in self.recompute_modules or "layernorm" in self.recompute_modules:
                    raise ValueError("moe_act and layernorm recompute cannot work with fp8.")

        if self.moe_layer_recompute:
            warnings.warn(
                "--moe-layer-recompute is deprecated. "
                "Use --recompute-granularity selective --recompute-modules moe_layer instead."
            )
            if self.recompute_granularity == "full":
                raise ValueError(
                    "Do not set --moe-layer-recompute with full recompute granularity. "
                )
            self.recompute_granularity = "selective"
            if "moe" not in self.recompute_modules:
                self.recompute_modules.append("moe")

        if (
            self.num_layers_in_first_pipeline_stage is not None
            or self.num_layers_in_last_pipeline_stage is not None
        ) and (
            self.account_for_embedding_in_pipeline_split or self.account_for_loss_in_pipeline_split
        ):
            raise ValueError(
                "num_layers_in_first_pipeline_stage and num_layers_in_last_pipeline_stage cannot be"
                "set at the same time with account_for_embedding_in_pipeline_split"
                "and account_for_loss_in_pipeline_split"
            )

        # PP layout
        if self.pipeline_model_parallel_layout is not None:
            # If pipeline layout is set, we will check the conflicts
            # with other pipeline layout arguments.
            any_conflict = (
                self.num_layers_in_first_pipeline_stage is not None
                or self.num_layers_in_last_pipeline_stage is not None
                or self.account_for_embedding_in_pipeline_split
                or self.account_for_loss_in_pipeline_split
            )
            if any_conflict:
                raise ValueError(
                    "pipeline_model_parallel_layout cannot be set"
                    " with other pipeline layout arguments."
                    f" {self.num_layers_in_first_pipeline_stage=},"
                    f" {self.num_layers_in_last_pipeline_stage=},"
                    f" {self.account_for_embedding_in_pipeline_split=},"
                    f" {self.account_for_loss_in_pipeline_split=}."
                )

            # Transfer pipeline_model_parallel_layout from str or list to
            # PipelineParallelLayerLayout
            if isinstance(self.pipeline_model_parallel_layout, str):
                self.pipeline_model_parallel_layout = PipelineParallelLayerLayout.from_str(
                    layout=self.pipeline_model_parallel_layout,
                    pipeline_model_parallel_size=self.pipeline_model_parallel_size,
                )
            elif isinstance(self.pipeline_model_parallel_layout, list):
                # Since list is not hashable, the initialization will not be cached.
                self.pipeline_model_parallel_layout = PipelineParallelLayerLayout(
                    layout=self.pipeline_model_parallel_layout,
                    pipeline_model_parallel_size=self.pipeline_model_parallel_size,
                )

            # Check whether the input VPP size conflicts with the PP layout
            detected_vpp_size = (
                self.pipeline_model_parallel_layout.virtual_pipeline_model_parallel_size
            )
            if self.virtual_pipeline_model_parallel_size is not None:
                assert self.virtual_pipeline_model_parallel_size == detected_vpp_size, (
                    f"virtual_pipeline_model_parallel_size conflicts with"
                    f" pipeline_model_parallel_layout,"
                    f" ({self.virtual_pipeline_model_parallel_size=}, "
                    f" {detected_vpp_size=})"
                )
            elif detected_vpp_size > 1:
                self.virtual_pipeline_model_parallel_size = detected_vpp_size

            # Check whether the layout is valid.
            self.pipeline_model_parallel_layout.validate_layer_layout(
                num_layers=self.num_layers, mtp_num_layers=self.mtp_num_layers
            )

        # Uneven PP
        elif (
            self.num_layers_in_first_pipeline_stage is not None
            or self.num_layers_in_last_pipeline_stage is not None
        ):
            pipeline_parallel_size = self.pipeline_model_parallel_size
            num_layers = self.num_layers

            if self.num_layers_in_first_pipeline_stage is not None:
                if self.num_layers_in_first_pipeline_stage <= 0:
                    raise ValueError("num_layers_in_first_pipeline_stage must be larger than 0")

                if self.virtual_pipeline_model_parallel_size is not None:
                    if (
                        self.num_layers_in_first_pipeline_stage
                        % self.virtual_pipeline_model_parallel_size
                        != 0
                    ):
                        raise ValueError(
                            f"number of layers at first stage: "
                            f"{self.num_layers_in_first_pipeline_stage}"
                            f"must be divisible by virtual pipeline"
                            f"parallel degree {self.virtual_pipeline_model_parallel_size}"
                        )
                num_layers -= self.num_layers_in_first_pipeline_stage
                pipeline_parallel_size -= 1

            if self.num_layers_in_last_pipeline_stage is not None:
                if self.num_layers_in_last_pipeline_stage <= 0:
                    raise ValueError("num_layers_in_last_pipeline_stage must be larger than 0")

                if self.virtual_pipeline_model_parallel_size is not None:
                    if (
                        self.num_layers_in_last_pipeline_stage
                        % self.virtual_pipeline_model_parallel_size
                        != 0
                    ):
                        raise ValueError(
                            f"number of layers at last stage: "
                            f"{self.num_layers_in_last_pipeline_stage}"
                            f"must be divisible by virtual pipeline"
                            f"parallel degree {self.virtual_pipeline_model_parallel_size}"
                        )
                num_layers -= self.num_layers_in_last_pipeline_stage
                pipeline_parallel_size -= 1

            # Here pipeline_parallel_size is the number of middle PP stages. If there are middle
            # PP stages, check number of layers at middle stage is divisible by middle PP size.
            if pipeline_parallel_size and not num_layers % pipeline_parallel_size == 0:
                raise ValueError(
                    f"number of layers at middle stage: {num_layers} must be divisible by"
                    f"the middle pipeline model parallel size {pipeline_parallel_size}"
                )

            # If there are middle PP stages, check number of layers
            # on each middle PP rank is divisible by VPP size.
            if pipeline_parallel_size and self.virtual_pipeline_model_parallel_size is not None:
                num_layers_per_middle_pipeline_rank = num_layers // pipeline_parallel_size
                if (
                    not num_layers_per_middle_pipeline_rank
                    % self.virtual_pipeline_model_parallel_size
                    == 0
                ):
                    raise ValueError(
                        f"number of layers on each middle pipeline rank:"
                        f"{num_layers_per_middle_pipeline_rank} must be divisible by virtual"
                        f"pipeline parallel degree {self.virtual_pipeline_model_parallel_size}"
                    )

        elif (
            self.account_for_embedding_in_pipeline_split or self.account_for_loss_in_pipeline_split
        ):
            if self.virtual_pipeline_model_parallel_size is None:
                num_layers = self.num_layers

                if self.account_for_embedding_in_pipeline_split:
                    num_layers += 1

                if self.account_for_loss_in_pipeline_split:
                    num_layers += 1

                if not num_layers % self.pipeline_model_parallel_size == 0:
                    raise ValueError(
                        f"number of middle layers: {num_layers} must be divisible by "
                        f"middle pipeline_model_parallel_size {self.pipeline_model_parallel_size}"
                    )
            else:
                num_layers = self.num_layers
                if self.account_for_embedding_in_pipeline_split:
                    num_layers += 1

                if self.account_for_loss_in_pipeline_split:
                    num_layers += 1

                if not num_layers % self.pipeline_model_parallel_size == 0:
                    raise ValueError(
                        f"num_layers: {num_layers} after enable"
                        f"account_for_embedding_in_pipeline_split or "
                        f"account_for_loss_in_pipeline_split must be divisible"
                        f"by pipeline_model_parallel_size "
                        f"{self.pipeline_model_parallel_size}"
                    )

                num_layers_per_pipeline_rank = num_layers // self.pipeline_model_parallel_size
                if (
                    not num_layers_per_pipeline_rank % self.virtual_pipeline_model_parallel_size
                    == 0
                ):
                    raise ValueError(
                        f"number of layers on each pipeline rank: {num_layers_per_pipeline_rank}"
                        f"(after enable account_for_embedding_in_pipeline_split or "
                        f"account_for_loss_in_pipeline_split) must be divisible by"
                        f"virtual_pipeline_model_parallel_size"
                        f"{self.virtual_pipeline_model_parallel_size}"
                    )

        if self.apply_query_key_layer_scaling:
            self.attention_softmax_in_fp32 = True

        if self.bias_activation_fusion:
            if self.activation_func not in [F.gelu, F.silu]:
                raise ValueError(
                    "When bias_activation_fusion is True, activation function should be either "
                    "gelu or swiglu"
                )
            if (
                self.activation_func == F.gelu
                and not self.gated_linear_unit
                and not self.add_bias_linear
            ):
                raise ValueError(
                    "When bias_activation_fusion is True, gated_linear_unit is False, "
                    "and activation function is gelu, add_bias_linear must also be True."
                )

        if self.activation_func_fp8_input_store:
            if self.activation_func != F.silu or not self.gated_linear_unit:
                raise ValueError("Storing activation input in FP8 is supported only for SwiGLU.")

        if self.apply_rope_fusion:
            if self.multi_latent_attention:
                warnings.warn(
                    "apply_rope_fusion for multi-latent attention only supports training. "
                    "It is experimental and may change in future versions."
                )
            else:
                if self.rotary_interleaved:
                    if not is_te_min_version("2.3.0"):
                        raise ValueError(
                            "rotary_interleaved does not work with apply_rope_fusion for "
                            "TE < 2.3.0. Please install TE >= 2.3.0"
                        )

                from megatron.core.models.common.embeddings.rope_utils import (
                    fused_apply_rotary_pos_emb,
                    fused_apply_rotary_pos_emb_thd,
                )

                if fused_apply_rotary_pos_emb is None and fused_apply_rotary_pos_emb_thd is None:
                    raise ValueError(
                        "apply_rope_fusion is not available. Please install TE >= 1.4."
                    )

        if self.multi_latent_attention and self.rotary_interleaved:
            raise ValueError("rotary_interleaved does not work with multi_latent_attention.")

        # Set the embedding init method
        if self.embedding_init_method_std is None:
            # By default, use the same init std as you use for every other non-output layer.
            self.embedding_init_method_std = self.init_method_std

        if self.embedding_init_method is None:
            if self.init_method is None or (self.embedding_init_method_std != self.init_method_std):
                # In this case, we set both the init method and the embedding init method to
                #  whatever std value requested (or defaulted) for the embedding_init_layer
                self.embedding_init_method = init_method_normal(self.embedding_init_method_std)
            else:
                # Replicate the current behavior where if you are not changing the std of the
                #  embedding init differently and the init method is set, we fallback to the
                #  init method for this layer. Since we are here after an OR we know that
                #  init_method is not None
                self.embedding_init_method = self.init_method

        if self.init_method is None:
            self.init_method = init_method_normal(self.init_method_std)

        if self.output_layer_init_method is None:
            self.output_layer_init_method = scaled_init_method_normal(
                self.init_method_std,
                self.num_layers,
                multiplier=2.0 if not self.is_hybrid_model else 1.0,
            )

        if self.num_moe_experts is not None:
            assert not self.add_bias_linear, "Bias is not supported for MoE"

        if self.moe_router_enable_expert_bias and self.moe_router_score_function != "sigmoid":
            raise ValueError(
                "Expert bias for aux-loss-free routing only supports sigmoid score function."
                "Please set --moe-router-score-function sigmoid for sigmoid score function."
            )

        if self.num_moe_experts and self.fp8:
            # TE version below 1.7.0 will raise Error when handle zeros tokens for expert
            if not is_te_min_version("1.7.0.dev0"):
                raise ValueError(
                    "Only transformer-engine>=1.7.0 supports MoE FP8 training, "
                    f"but your version is {get_te_version()}."
                )

            if self.moe_grouped_gemm and not is_te_min_version("1.11.0"):
                raise ValueError(
                    "Only transformer-engine>=1.11.0 supports FP8 grouped gemm, "
                    f"but your version is {get_te_version()}."
                )

        if self.moe_router_padding_for_fp8:
            if self.fp8 is None:
                raise ValueError("fp8 must be specified when moe_router_padding_for_fp8 is True.")

            if self.moe_token_dispatcher_type in ["allgather", "alltoall_seq"]:
                raise ValueError(
                    "allgather and alltoall_seq dispatcher does not support "
                    "moe_router_padding_for_fp8."
                )

        if (
            self.moe_router_topk == 1
            and self.moe_router_score_function == "softmax"
            and not self.moe_router_pre_softmax
            and self.moe_router_load_balancing_type != "sinkhorn"
        ):
            # Requires applying softmax before selecting the top-k when k is 1,
            # since softmax on a [num_tokens, 1] would yield a zero gradient.
            raise ValueError("Please use --moe-router-pre-softmax when topk is 1.")

        if self.moe_router_group_topk:
            if self.moe_router_topk_limited_devices:
                raise ValueError(
                    "moe_router_topk_limited_devices is deprecated and replaced by "
                    "moe_router_group_topk and moe_router_num_groups."
                )
            if not self.moe_router_num_groups:
                raise ValueError(
                    "When using group limited routing, moe_router_num_groups must be specified."
                )
            else:
                assert self.num_moe_experts % self.moe_router_num_groups == 0, (
                    f"num_moe_experts ({self.num_moe_experts}) should be divisible by "
                    f"moe_router_num_groups ({self.moe_router_num_groups})."
                )
                assert self.moe_router_group_topk <= self.moe_router_num_groups, (
                    f"moe_router_group_topk ({self.moe_router_group_topk}) should be smaller than "
                    f"moe_router_num_groups ({self.moe_router_num_groups})."
                )
        elif self.moe_router_topk_limited_devices:
            warnings.warn(
                "moe_router_topk_limited_devices is deprecated. Use moe_router_group_topk and "
                "moe_router_num_groups instead."
            )
            self.moe_router_group_topk = self.moe_router_topk_limited_devices
            self.moe_router_num_groups = self.expert_model_parallel_size

        if self.enable_cuda_graph:
            if self.cpu_offloading:
                raise ValueError("CUDA graphs not supported with CPU offloading.")
            if self.recompute_granularity:
                raise ValueError("CUDA graphs not supported with activation recomputation.")

        if self.moe_token_dispatcher_type in ["allgather"]:
            if self.variable_seq_lengths is True:
                raise ValueError(
                    f"Token dispatcher type: {self.moe_token_dispatcher_type} does not support "
                    f"variable sequence length, please use alltoall dispatcher instead."
                )

        if self.moe_permute_fusion:
            from megatron.core.transformer.moe.moe_utils import (
                fused_permute,
                fused_permute_with_probs,
                fused_sort_chunks_by_index,
                fused_sort_chunks_by_index_with_probs,
                fused_unpermute,
            )

            if (
                fused_permute is None
                or fused_permute_with_probs is None
                or fused_sort_chunks_by_index is None
                or fused_sort_chunks_by_index_with_probs is None
                or fused_unpermute is None
            ):
                raise ValueError("fused permutation is not available. Please install TE >= 2.1.0.")

        if self.overlap_moe_expert_parallel_comm:
            # TODO: remove this after we fix the hang issue with torch version < 2.6.0
            assert is_torch_min_version(
                "2.6.0"
            ), "A2A Overlap encounters hang issue with torch version < 2.6.0"
<<<<<<< HEAD
            if self.pipeline_model_parallel_size > 1:
                assert self.virtual_pipeline_model_parallel_size is not None, (
                    "If enabling EP A2A overlap, virtual_pipeline_model_parallel_size "
                    "must be specified when pipeline_model_parallel_size > 1"
                )
=======
            # Basic requirements for overlap_moe_expert_parallel_comm
            assert (
                self.pipeline_model_parallel_size == 1
            ), '(Temporary) overlap_moe_expert_parallel_comm is not supported when PP>1.'
>>>>>>> 7f7439f5
            # Expert model parallelism requirements
            assert (
                self.expert_model_parallel_size > 1
            ), 'overlap_moe_expert_parallel_comm is only supported with expert model parallelism'
            assert self.moe_token_dispatcher_type in [
                'alltoall',
                'flex',
            ], 'overlap_moe_expert_parallel_comm is supported with alltoall/flex token dispatcher'

            assert (
                self.recompute_granularity != 'full'
            ), 'disable full recomputation when enabling overlap_moe_expert_parallel_comm'
            assert (
                self.recompute_method is None
            ), 'disable recomputation method when enabling overlap_moe_expert_parallel_comm'
            assert (
                self.recompute_num_layers is None
            ), 'recompute_num_layers must be None when enabling overlap_moe_expert_parallel_comm'

            # Check if bf16 or fp16 is used
            assert (
                self.bf16 or self.fp16
            ), 'overlap_moe_expert_parallel_comm is only supported with bf16 or fp16 model'

            assert (
                not self.moe_shared_expert_overlap
            ), 'disable moe_shared_expert_overlap when enabling overlap_moe_expert_parallel_comm'
            assert (
<<<<<<< HEAD
                self.mtp_num_layers is None or self.mtp_num_layers == 1
            ), 'MTP layernum only supports 1 when enabling overlap_moe_expert_parallel_comm.'
=======
                self.mtp_num_layers is None
            ), '(Temporary) MTP is not supported when enabling overlap_moe_expert_parallel_comm.'
>>>>>>> 7f7439f5

        # Check delay_wgrad_compute compatibility
        if self.delay_wgrad_compute:
            assert (
                self.overlap_moe_expert_parallel_comm
            ), 'overlap_moe_expert_parallel_comm must be enabled when enabling delay_wgrad_compute'
            assert (
                not self.moe_use_legacy_grouped_gemm
            ), 'delay_wgrad_compute is not supported with legacy groupedgemm implementation'

        if self.context_parallel_size > 1 and self.cp_comm_type is not None:
            if isinstance(self.cp_comm_type, list):
                assert len(self.cp_comm_type) == self.num_layers, (
                    f"Length of cp_comm_type ({len(self.cp_comm_type)}) should equal to "
                    f"the total number of transformer layers ({self.num_layers})!"
                )
            else:
                assert isinstance(
                    self.cp_comm_type, str
                ), "Unsupported communication type for context parallelism!"

        assert (
            self.pipeline_model_parallel_size > 0
        ), f"Pipeline model parallel size must be larger than 0 \
            when enable --standalone-embedding-stage and --standalone-loss-stage"

        if (
            self.num_moe_experts is not None
            and self.num_moe_experts >= 32
            and not self.moe_router_dtype
        ):
            warnings.warn(
                "Using a large number of experts (e.g. >=32) without fp32 routing. "
                "Consider enabling moe_router_dtype for better numerical stability."
            )
        if self.symmetric_ar_type is not None:
            if not HAVE_PACKAGING:
                raise ImportError(
                    "packaging is not installed. Please install it with `pip install packaging`."
                )
            assert is_torch_min_version("2.7.0a0"), "Must have at least torch version 2.7 or higher"
            assert is_te_min_version("2.3.0") or get_te_version() == PkgVersion(
                "2.3.0.dev0+39c0e70"
            ), "Must have at least TE version 2.3 or higher to use symmetric memory all reduce"

        if self.no_rope_freq:
            assert not self.flash_decode, "flash_decode cannot be used with no_rope."
            if isinstance(self.no_rope_freq, int):
                assert self.num_layers % self.no_rope_freq == 0, (
                    f"no_rope_freq={self.no_rope_freq} should be "
                    f"divisible by num_layers={self.num_layers}."
                )
                # Convert integer pattern to list pattern
                # e.g. no_rope=4 with num_layers=8 becomes [0,0,0,1,0,0,0,1]
                pattern = [0] * (self.no_rope_freq - 1) + [1]
                self.no_rope_freq = pattern * (self.num_layers // self.no_rope_freq)
            else:
                assert len(self.no_rope_freq) == self.num_layers, (
                    f"Length of no_rope list ({len(self.no_rope_freq)}) must match "
                    f"the number of layers ({self.num_layers})"
                )


@dataclass
class MLATransformerConfig(TransformerConfig):
    """Configuration object for megatron-core Multi-Latent Attention (MLA) transformers.

    The initialization function has an argument for each parameter, including those in
    ModelParallelConfig. Included YaRN RoPE parameters that is fused in MLA.
    """

    multi_latent_attention: bool = True
    """Whether to use Multi-Latent Attention."""

    q_lora_rank: int = 512
    """Rank of Query tensor's low rank representation."""

    kv_lora_rank: int = 512
    """Rank of Key and Value tensors' low rank representation."""

    qk_head_dim: int = 128
    """Dimension of the head in the QK projection. q_head_dim = qk_head_dim + qk_pos_emb_head_dim"""

    qk_pos_emb_head_dim: int = 64
    """Dimension of the position embedding in the QK projection."""

    v_head_dim: int = 128
    """Dimension of the head in the V projection."""

    normalization: str = "RMSNorm"
    """Default normalization layer for MLA models is RMSNorm."""

    rope_type: str = "yarn"
    """Type of RoPE to use. Default to yarn, options are rope and yarn."""

    rotary_base: float = 10000
    """Rotary base for the rotary embeddings, used by rope and yarn."""

    rotary_percent: float = 1.0
    """Rotary percent for the rotary embeddings, used by rope."""

    rotary_scaling_factor: float = 40
    """Rotary scaling factor for the rotary embeddings, used by yarn."""

    max_position_embeddings: int = 4096
    """This arg is not used, will be deprecated."""

    original_max_position_embeddings: int = 4096
    """Original maximum position embeddings for the original model, used by yarn."""

    beta_fast: float = 32
    """Beta fast for YaRN RoPE, used by yarn."""

    beta_slow: float = 1
    """Beta slow for YaRN RoPE, used by yarn."""

    mscale: float = 1.0
    """Mscale for YaRN RoPE in Multi-Latent Attention, used by yarn."""

    mscale_all_dim: float = 0.0
    """Mscale all dimensions for YaRN RoPE in Multi-Latent Attention, used by yarn."""

    def __post_init__(self):
        super().__post_init__()
        if self.multi_latent_attention and self.apply_rope_fusion and self.rope_type != "yarn":
            raise ValueError("apply_rope_fusion for MLA only works with YARN RoPE.")

        # TODO(boxiangw): Deprecate this check
        if self.max_position_embeddings != 4096:
            if self.original_max_position_embeddings == 4096:
                # only override the original_max_position_embeddings if it is not set
                self.original_max_position_embeddings = self.max_position_embeddings
            self.max_position_embeddings = 4096
            warnings.warn(
                "MLA config max_position_embeddings is overridden by customer input, "
                "please use the original_max_position_embeddings instead for YaRN!"
                "max_position_embeddings will be deprecated in the future."
                "Assigned original_max_position_embeddings to max_position_embeddings if not set,"
                "and assigned max_position_embeddings back to the original value."
            )<|MERGE_RESOLUTION|>--- conflicted
+++ resolved
@@ -1238,18 +1238,11 @@
             assert is_torch_min_version(
                 "2.6.0"
             ), "A2A Overlap encounters hang issue with torch version < 2.6.0"
-<<<<<<< HEAD
             if self.pipeline_model_parallel_size > 1:
                 assert self.virtual_pipeline_model_parallel_size is not None, (
                     "If enabling EP A2A overlap, virtual_pipeline_model_parallel_size "
                     "must be specified when pipeline_model_parallel_size > 1"
                 )
-=======
-            # Basic requirements for overlap_moe_expert_parallel_comm
-            assert (
-                self.pipeline_model_parallel_size == 1
-            ), '(Temporary) overlap_moe_expert_parallel_comm is not supported when PP>1.'
->>>>>>> 7f7439f5
             # Expert model parallelism requirements
             assert (
                 self.expert_model_parallel_size > 1
@@ -1278,13 +1271,8 @@
                 not self.moe_shared_expert_overlap
             ), 'disable moe_shared_expert_overlap when enabling overlap_moe_expert_parallel_comm'
             assert (
-<<<<<<< HEAD
                 self.mtp_num_layers is None or self.mtp_num_layers == 1
             ), 'MTP layernum only supports 1 when enabling overlap_moe_expert_parallel_comm.'
-=======
-                self.mtp_num_layers is None
-            ), '(Temporary) MTP is not supported when enabling overlap_moe_expert_parallel_comm.'
->>>>>>> 7f7439f5
 
         # Check delay_wgrad_compute compatibility
         if self.delay_wgrad_compute:
