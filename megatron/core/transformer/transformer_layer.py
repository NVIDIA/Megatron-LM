# Copyright (c) 2025 NVIDIA CORPORATION & AFFILIATES. All rights reserved.

import logging
import warnings
from abc import ABC
from dataclasses import dataclass, field
from typing import Any, Dict, Optional, Union

import torch
import torch.distributed
from torch import Tensor

from megatron.core import parallel_state, tensor_parallel
from megatron.core.dist_checkpointing.mapping import ShardedStateDict
from megatron.core.dist_checkpointing.utils import apply_prefix_mapping
from megatron.core.packed_seq_params import PackedSeqParams
from megatron.core.process_groups_config import ProcessGroupCollection
from megatron.core.transformer.cuda_graphs import is_graph_capturing
from megatron.core.transformer.enums import CudaGraphScope, LayerType
from megatron.core.transformer.identity_op import IdentityFuncOp, IdentityOp
from megatron.core.transformer.mlp import MLP
from megatron.core.transformer.module import GraphableMegatronModule
from megatron.core.transformer.spec_utils import ModuleSpec, build_module
from megatron.core.transformer.transformer_config import TransformerConfig
from megatron.core.utils import (
    deprecate_inference_params,
    get_pg_rank,
    is_te_min_version,
    log_single_rank,
    make_viewless_tensor,
    nvtx_range_pop,
    nvtx_range_push,
)

logger = logging.getLogger(__name__)


def get_transformer_layer_offset(
    config: TransformerConfig, vp_stage: Optional[int] = None, pp_rank: Optional[int] = None
):
    """Get the index offset of current pipeline stage, given the level of pipelining."""
    if pp_rank is None:
        pp_rank = parallel_state.get_pipeline_model_parallel_rank()

    is_first_pp_stage = pp_rank == 0

    if config.pipeline_model_parallel_size > 1:

        if config.pipeline_model_parallel_layout:
            offset = config.pipeline_model_parallel_layout.get_layer_offset(
                layer_type=LayerType.decoder, vp_stage=vp_stage
            )
        elif (
            config.num_layers_in_first_pipeline_stage is not None
            or config.num_layers_in_last_pipeline_stage is not None
        ):
            # Calculate number of pipeline stages to distribute the remaining Transformer
            # layers after deducting the Transformer layers in the first or the last stages
            middle_pipeline_stages = config.pipeline_model_parallel_size
            middle_pipeline_stages -= sum(
                [
                    1 if x is not None else 0
                    for x in (
                        config.num_layers_in_first_pipeline_stage,
                        config.num_layers_in_last_pipeline_stage,
                    )
                ]
            )

            # Calculate layers to distribute in each pipeline stage. If the
            # num_layers_in_first_pipeline_stage and num_layers_in_last_pipeline_stage
            # are not set, we will not enable uneven pipeline. All layers will be treated
            # as middle layers.
            num_layers_in_first_pipeline_stage = (
                0
                if config.num_layers_in_first_pipeline_stage is None
                else config.num_layers_in_first_pipeline_stage
            )
            num_layers_in_last_pipeline_stage = (
                0
                if config.num_layers_in_last_pipeline_stage is None
                else config.num_layers_in_last_pipeline_stage
            )

            middle_num_layers = (
                config.num_layers
                - num_layers_in_first_pipeline_stage
                - num_layers_in_last_pipeline_stage
            )

            middle_pipeline_rank = (
                pp_rank if config.num_layers_in_first_pipeline_stage is None else pp_rank - 1
            )

            if (vp_size := config.virtual_pipeline_model_parallel_size) is not None:
                assert (
                    vp_stage is not None
                ), "vp_stage must be provided if virtual pipeline model parallel size is set"

                # Calculate number of layers in each virtual model chunk
                # If the num_layers_in_first_pipeline_stage and
                # num_layers_in_last_pipeline_stage are not set, all pipeline stages
                # will be treated as middle pipeline stages in the calculation
                num_layers_per_virtual_model_chunk_in_first_pipeline_stage = (
                    0
                    if config.num_layers_in_first_pipeline_stage is None
                    else config.num_layers_in_first_pipeline_stage // vp_size
                )

                num_layers_per_virtual_model_chunk_in_last_pipeline_stage = (
                    0
                    if config.num_layers_in_last_pipeline_stage is None
                    else config.num_layers_in_last_pipeline_stage // vp_size
                )

                num_layers_per_virtual_model_chunk_in_middle_pipeline_stage = (
                    middle_num_layers // vp_size
                )

                # First stage + middle stage + last stage
                total_virtual_chunks = (
                    num_layers_per_virtual_model_chunk_in_first_pipeline_stage
                    + num_layers_per_virtual_model_chunk_in_middle_pipeline_stage
                    + num_layers_per_virtual_model_chunk_in_last_pipeline_stage
                )

                # Calculate the layer offset with interleaved uneven pipeline parallelism
                if pp_rank == 0:
                    offset = vp_stage * total_virtual_chunks
                else:
                    offset = (
                        vp_stage * total_virtual_chunks
                        + num_layers_per_virtual_model_chunk_in_first_pipeline_stage
                        + middle_pipeline_rank
                        * (
                            num_layers_per_virtual_model_chunk_in_middle_pipeline_stage
                            // middle_pipeline_stages
                        )
                    )
            else:
                if middle_pipeline_stages > 0:
                    num_layers_per_pipeline_rank = middle_num_layers // middle_pipeline_stages
                else:
                    num_layers_per_pipeline_rank = 0

                if pp_rank == 0:
                    offset = 0
                else:
                    offset = (
                        middle_pipeline_rank * num_layers_per_pipeline_rank
                    ) + num_layers_in_first_pipeline_stage
        else:
            num_layers = config.num_layers

            # Increase the number of layers by one if we include the embedding (loss)
            # layer into pipeline parallelism partition and placement
            if config.account_for_embedding_in_pipeline_split:
                num_layers += 1

            if config.account_for_loss_in_pipeline_split:
                num_layers += 1

            num_layers_per_pipeline_rank = num_layers // config.pipeline_model_parallel_size

            # import here to avoid circular import
            from megatron.core.pipeline_parallel.utils import is_vp_first_stage

            if (vp_size := config.virtual_pipeline_model_parallel_size) is not None:
                assert (
                    vp_stage is not None
                ), "vp_stage must be provided if virtual pipeline model parallel size is set"

                num_layers_per_virtual_rank = num_layers_per_pipeline_rank // vp_size
                total_virtual_chunks = num_layers // vp_size
                offset = vp_stage * total_virtual_chunks + (pp_rank * num_layers_per_virtual_rank)

                # Reduce the offset of embedding layer from the total layer number
                if config.account_for_embedding_in_pipeline_split and not (
                    is_vp_first_stage(vp_stage, vp_size) and is_first_pp_stage
                ):
                    offset -= 1
            else:
                offset = pp_rank * num_layers_per_pipeline_rank

                # Reduce the offset of embedding layer from the total layer number
                if config.account_for_embedding_in_pipeline_split and not (
                    is_vp_first_stage(vp_stage, vp_size) and is_first_pp_stage
                ):
                    offset -= 1
    else:
        offset = 0
    return offset


@dataclass
class TransformerLayerSubmodules:
    """
    Configuration class for specifying the submodules of a transformer layer.

    This class defines the structure and default implementations for various
    components of a transformer layer, allowing for flexible customization
    of the layer's architecture.

    Args:
        input_layernorm (Union[ModuleSpec, type]): Specification for the input layer normalization.
        self_attention (Union[ModuleSpec, type]): Specification for the self-attention mechanism.
        self_attn_bda (Union[ModuleSpec, type]): Specification for the bias-dropout-add operation
            after self-attention.
        pre_cross_attn_layernorm (Union[ModuleSpec, type]): Specification for the layer
            normalization before cross-attention.
        cross_attention (Union[ModuleSpec, type]): Specification for the cross-attention mechanism.
        cross_attn_bda (Union[ModuleSpec, type]): Specification for the bias-dropout-add operation
            after cross-attention.
        pre_mlp_layernorm (Union[ModuleSpec, type]): Specification for the layer normalization
            before the MLP.
        mlp (Union[ModuleSpec, type]): Specification for the MLP in Dense layer.
        mlp_bda (Union[ModuleSpec, type]): Specification for the bias-dropout-add operation
            after the MLP.
        sharded_state_dict_keys_map (Dict[str, str]): Mapping for sharded tensor keys to be applied
            in the `sharded_state_dict` method.
    """

    input_layernorm: Union[ModuleSpec, type] = IdentityOp
    self_attention: Union[ModuleSpec, type] = IdentityOp
    self_attn_bda: Union[ModuleSpec, type] = IdentityFuncOp

    pre_cross_attn_layernorm: Union[ModuleSpec, type] = IdentityOp
    cross_attention: Union[ModuleSpec, type] = IdentityOp
    cross_attn_bda: Union[ModuleSpec, type] = IdentityFuncOp

    pre_mlp_layernorm: Union[ModuleSpec, type] = IdentityOp
    mlp: Union[ModuleSpec, type] = IdentityOp
    mlp_bda: Union[ModuleSpec, type] = IdentityFuncOp

    # Mapping for sharded tensor keys to be applied in `sharded_state_dict` method
    sharded_state_dict_keys_map: Dict[str, str] = field(default_factory=dict)


class BaseTransformerLayer(ABC):
    """A common parent class for `TransformerLayer` like implementations.

    A dummy class that is subclassed by similar `TransformerLayer`s e.g. the
    `TransformerLayer` in this file and possibly other `TransformerLayer`
    implementations that aim to use `TransformerBlock` as the base module.
    The main purpose is to check if any layer (or module) provided in the spec
    is a subclass of this class to allow fanning-out of that spec for all the
    layers in the `TransformerBlock`. See `_get_block_submodules` method
    implementation in `transformer_block.py` file for more details.
    """

    def __init__(self):
        pass


class TransformerLayer(GraphableMegatronModule, BaseTransformerLayer):
    """A single transformer layer.

    Transformer layer takes input with size [s, b, h] and returns an
    output of the same size.
    """

    def __init__(
        self,
        config: TransformerConfig,
        submodules: TransformerLayerSubmodules,
        layer_number: int = 1,
        hidden_dropout: Optional[float] = None,
        pg_collection: Optional[ProcessGroupCollection] = None,
        vp_stage: Optional[int] = None,
    ):
        super().__init__(config=config, vp_stage=vp_stage)

        if pg_collection is None:
            pg_collection = ProcessGroupCollection.use_mpu_process_groups()
        self.pg_collection = pg_collection
        self.tp_group = pg_collection.tp

        self.submodules_config = submodules
        self.layer_number = layer_number + get_transformer_layer_offset(
            self.config, vp_stage, get_pg_rank(pg_collection.pp)
        )
        self.hidden_dropout = config.hidden_dropout if hidden_dropout is None else hidden_dropout

        # [Module 1: Input Layernorm] Optional Layernorm on the input data
        # TODO: add pytorch only layernorm
        self.input_layernorm = build_module(
            submodules.input_layernorm,
            config=self.config,
            hidden_size=self.config.hidden_size,
            eps=self.config.layernorm_epsilon,
        )

        attention_optional_kwargs = {}
        if config.context_parallel_size > 1 and config.cp_comm_type is not None:
            if isinstance(config.cp_comm_type, list):
                attention_optional_kwargs["cp_comm_type"] = config.cp_comm_type[self.layer_number]
            else:
                attention_optional_kwargs["cp_comm_type"] = config.cp_comm_type

        attention_optional_kwargs["pg_collection"] = pg_collection

        # [Module 2: SelfAttention]
        self.self_attention = build_module(
            submodules.self_attention,
            config=self.config,
            layer_number=self.layer_number,
            **attention_optional_kwargs,
        )

        # [Module 3: BiasDropoutFusion]
        self.self_attn_bda = build_module(submodules.self_attn_bda)

        # [Module 4: Post SelfAttention] Optional Layernorm after self-attn
        self.pre_cross_attn_layernorm = build_module(
            submodules.pre_cross_attn_layernorm,
            config=self.config,
            hidden_size=self.config.hidden_size,
            eps=self.config.layernorm_epsilon,
        )

        # [Module 5: CrossAttention]
        self.cross_attention = build_module(
            submodules.cross_attention,
            config=self.config,
            layer_number=self.layer_number,
            **attention_optional_kwargs,
        )

        # [Module 6: BiasDropoutFusion]
        self.cross_attn_bda = build_module(submodules.cross_attn_bda, config=self.config)

        # [Module 7: Pre MLP] Optional Layernorm before MLP
        self.pre_mlp_layernorm = build_module(
            submodules.pre_mlp_layernorm,
            config=self.config,
            hidden_size=self.config.hidden_size,
            eps=self.config.layernorm_epsilon,
        )
        # [Module 8: MLP block]
        additional_mlp_kwargs = {}
        # import here to avoid circular import
        from megatron.core.extensions.transformer_engine import TEFusedMLP
        from megatron.core.transformer.moe.experts import GroupedMLP, SequentialMLP, TEGroupedMLP
        from megatron.core.transformer.moe.moe_layer import MoELayer

        # MLP expects tp_group but MoELayer expects pg_collection to be passed in.
        # We can change MLP to accept pg_collection but it makes the logic implicit
        # The conditional below is to make the logic explicit
        # if submodules.mlp is not a ModuleSpec,we dont have to handle passing additional kwargs
        if isinstance(submodules.mlp, ModuleSpec):
            if submodules.mlp.module in (MoELayer, GroupedMLP, TEGroupedMLP, SequentialMLP):
                additional_mlp_kwargs["pg_collection"] = pg_collection
            elif submodules.mlp.module == MLP:
                assert hasattr(
                    pg_collection, 'tp'
                ), 'TP process group is required for MLP in TransformerLayer'
                additional_mlp_kwargs["tp_group"] = pg_collection.tp
            elif TEFusedMLP is not None and submodules.mlp.module == TEFusedMLP:
                assert hasattr(
                    pg_collection, 'tp'
                ), 'TP process group is required for TEFusedMLP in TransformerLayer'
                additional_mlp_kwargs["tp_group"] = pg_collection.tp
            else:
                log_single_rank(
                    logger,
                    logging.WARNING,
                    f"Unknown MLP type: {type(submodules.mlp)}. Using default kwargs.",
                )
        self.mlp = build_module(submodules.mlp, config=self.config, **additional_mlp_kwargs)
        if hasattr(self.mlp, 'set_layer_number'):
            self.mlp.set_layer_number(self.layer_number)

        # [Module 9: BiasDropoutFusion]
        self.mlp_bda = build_module(submodules.mlp_bda)

        self.is_moe_layer = isinstance(self.mlp, MoELayer)

        self.recompute_input_layernorm = False
        self.recompute_pre_mlp_layernorm = False
        self.recompute_mlp = False
        if self.config.recompute_granularity == 'selective':
            if "layernorm" in self.config.recompute_modules:
                if not isinstance(self.input_layernorm, IdentityOp) and (
                    self.config.cuda_graph_impl == "none"
                    or CudaGraphScope.attn not in self.config.cuda_graph_scope
                ):
                    self.recompute_input_layernorm = True
                    if self.config.fp8 or self.config.fp4:
                        self.self_attention.set_for_recompute_input_layernorm()
                if not isinstance(self.pre_mlp_layernorm, IdentityOp) and (
                    self.config.cuda_graph_impl == "none"
                    or (
                        not self.is_moe_layer
                        and CudaGraphScope.mlp not in self.config.cuda_graph_scope
                    )
                    or (
                        self.is_moe_layer
                        and CudaGraphScope.moe not in self.config.cuda_graph_scope
                        and CudaGraphScope.moe_router not in self.config.cuda_graph_scope
                    )
                ):
                    self.recompute_pre_mlp_layernorm = True
                    if self.config.fp8 or self.config.fp4:
                        if isinstance(self.mlp, MoELayer):
                            self.mlp.set_for_recompute_pre_mlp_layernorm()
                        else:
                            from megatron.core.extensions.transformer_engine import (
                                set_save_original_input,
                            )

                            set_save_original_input(self.mlp.linear_fc1)
            if "mlp" in self.config.recompute_modules:
                if not self.is_moe_layer:
                    self.recompute_mlp = True
        self.offload_attn_norm = (
            self.config.fine_grained_activation_offloading
            and "attn_norm" in self.config.offload_modules
            and not isinstance(self.input_layernorm, IdentityOp)
        )
        self.offload_mlp_norm = (
            self.config.fine_grained_activation_offloading
            and "mlp_norm" in self.config.offload_modules
            and not isinstance(self.pre_mlp_layernorm, IdentityOp)
        )

        # @jcasper how should we handle nvfuser?
        # Set bias+dropout+add fusion grad_enable execution handler.
        # TORCH_MAJOR = int(torch.__version__.split('.')[0])
        # TORCH_MINOR = int(torch.__version__.split('.')[1])
        # use_nvfuser = TORCH_MAJOR > 1 or (TORCH_MAJOR == 1 and TORCH_MINOR >= 10)
        # self.bias_dropout_add_exec_handler = nullcontext if use_nvfuser else torch.enable_grad
        self.bias_dropout_add_exec_handler = torch.enable_grad

    @staticmethod
    def _get_layer_offset(config: TransformerConfig):
        """
        Get the layer offset for the current pipeline stage.

        Deprecated: please use `get_transformer_layer_offset` instead.
        """

        warnings.warn(
            "TransformerLayer._get_layer_offset is deprecated."
            "Please use get_transformer_layer_offset instead."
        )
        return get_transformer_layer_offset(config)

    def forward(self, *args, **kwargs):
        """
        Perform a forward pass through the transformer layer.

        This method calls the core computation of a transformer layer, including
        self-attention, cross-attention (if applicable), and feed-forward operations.
        """
        # Remove 'dynamic_inference_decode_only' from kwargs if present
        # this is only used to uniquely identify decode and non-decode cuda graph
        # runners in the cuda graph manager
        kwargs.pop("dynamic_inference_decode_only", None)
        hidden_states, context = self._forward_attention(*args, **kwargs)

        output = self._forward_mlp(
            hidden_states,
            kwargs.get("inference_context", None),
            padding_mask=kwargs.get("padding_mask", None),
        )
        return output, context

    def _forward_attention(
        self,
        hidden_states: Tensor,
        attention_mask: Optional[Tensor] = None,
        context: Optional[Tensor] = None,
        context_mask: Optional[Tensor] = None,
        rotary_pos_emb: Optional[Tensor] = None,
        rotary_pos_cos: Optional[Tensor] = None,
        rotary_pos_sin: Optional[Tensor] = None,
        rotary_pos_cos_sin: Optional[Tensor] = None,
        attention_bias: Optional[Tensor] = None,
        inference_context: Optional[Any] = None,
        packed_seq_params: Optional[PackedSeqParams] = None,
        sequence_len_offset: Optional[Tensor] = None,
        padding_mask: Optional[Tensor] = None,
        *,
        inference_params: Optional[Any] = None,
    ):
        """
        Perform a forward pass through the attention layer and the layernorms before and after
        the attention operations.

        Args:
            hidden_states (Tensor): Input tensor of shape [s, b, h] where s is sequence length,
                b is batch size, and h is hidden size.
            attention_mask (Tensor): Mask tensor for self-attention.
            context (Tensor, optional): Context tensor for cross-attention.
            context_mask (Tensor, optional): Mask tensor for cross-attention.
            rotary_pos_emb (Tensor, optional): Rotary positional embeddings.
            rotary_pos_cos (Optional[Tensor]): Rotary embedding cosine.
            rotary_pos_sin (Optional[Tensor]): Rotary embedding sine.
            rotary_pos_cos_sin (Optional[Tensor]): Combined rotary embedding cosine and sine.
            Currently used exclusively for inference with dynamic batching and flashinfer RoPE.
            attention_bias (Tensor, optional): Bias tensor for Q * K.T.
            inference_context (object, optional): Parameters for inference-time optimizations.
            packed_seq_params (object, optional): Parameters for packed sequence processing.
            sequence_len_offset (Tensor, optional): Offset along sequence dimension
                during inference.

        Returns:
            Tuple[Tensor, Tensor]: A tuple containing:
                hidden_states (Tensor): Transformed hidden states before the MLP layernorm.
                context (Tensor): Updated context tensor if cross-attention is used,
                otherwise None.
        """
        from megatron.core.pipeline_parallel.fine_grained_activation_offload import (
            fine_grained_offloading_group_commit,
            fine_grained_offloading_group_start,
            get_fine_grained_offloading_context,
        )

        inference_context = deprecate_inference_params(inference_context, inference_params)

        # Residual connection.
        residual = hidden_states

        if self.offload_attn_norm:
            hidden_states = fine_grained_offloading_group_start(hidden_states, name="attn_norm")
        # Optional Input Layer norm
        if self.recompute_input_layernorm:
            self.input_layernorm_checkpoint = tensor_parallel.CheckpointWithoutOutput()
            with get_fine_grained_offloading_context(self.offload_attn_norm):
                input_layernorm_output = self.input_layernorm_checkpoint.checkpoint(
                    self.input_layernorm, hidden_states
                )
        else:
            with get_fine_grained_offloading_context(self.offload_attn_norm):
                input_layernorm_output = self.input_layernorm(hidden_states)

        # Self attention.
        nvtx_range_push(suffix="self_attention")
        attention_output_with_bias = self.self_attention(
            input_layernorm_output,
            attention_mask=attention_mask,
            inference_context=inference_context,
            rotary_pos_emb=rotary_pos_emb,
            rotary_pos_cos=rotary_pos_cos,
            rotary_pos_sin=rotary_pos_sin,
            rotary_pos_cos_sin=rotary_pos_cos_sin,
            attention_bias=attention_bias,
            packed_seq_params=packed_seq_params,
            sequence_len_offset=sequence_len_offset,
        )
        nvtx_range_pop(suffix="self_attention")

        if self.recompute_input_layernorm:
            # discard the output of the input layernorm and register the recompute
            # as a gradient hook of attention_output_with_bias[0]
            self.input_layernorm_checkpoint.discard_output_and_register_recompute(
                attention_output_with_bias[0]
            )

        # TODO: could we move `bias_dropout_add_exec_handler` itself
        # inside the module provided in the `bias_dropout_add_spec` module?
        nvtx_range_push(suffix="self_attn_bda")
        with self.bias_dropout_add_exec_handler():
            hidden_states = self.self_attn_bda(self.training, self.config.bias_dropout_fusion)(
                attention_output_with_bias, residual, self.hidden_dropout
            )
        nvtx_range_pop(suffix="self_attn_bda")

        if self.offload_attn_norm:
            (hidden_states,) = fine_grained_offloading_group_commit(
                hidden_states, name="attn_norm", forced_released_tensors=[residual]
            )

        # Residual connection.
        residual = hidden_states

        # Optional Layer norm after self-attention
        pre_cross_attn_layernorm_output = self.pre_cross_attn_layernorm(hidden_states)

        # Cross attention.
        attention_output_with_bias = self.cross_attention(
            pre_cross_attn_layernorm_output,
            attention_mask=context_mask,
            key_value_states=context,
            inference_context=inference_context,
        )

        if isinstance(attention_output_with_bias, dict) and "context" in attention_output_with_bias:
            context = attention_output_with_bias["context"]

        # TODO: could we move `bias_dropout_add_exec_handler` itself
        # inside the module provided in the `bias_dropout_add_spec` module?
        with self.bias_dropout_add_exec_handler():
            hidden_states = self.cross_attn_bda(self.training, self.config.bias_dropout_fusion)(
                attention_output_with_bias, residual, self.hidden_dropout
            )

        return hidden_states, context

    def _forward_mlp(self, hidden_states, inference_context=None, padding_mask=None):
        """
        Perform a forward pass through the feed-forward layer.

        Args:
            hidden_states (Tensor): Transformed hidden states before the MLP layernorm.
                Shape [seq_length, batch_size, hidden_size].
            inference_context: Inference context for optimizations.
            padding_mask (Tensor, optional): Padding mask for MoE routing.
                Shape [bsz, seq_length]. True = padding (exclude), False = valid (include).
                Only used for MoE layers to exclude padding tokens from aux loss computations.
                The MoELayer will internally transform this to [seq_length, bsz] format.

        Returns:
            output (Tensor): Transformed hidden states of shape [s, b, h].
        """

        from megatron.core.pipeline_parallel.fine_grained_activation_offload import (
            fine_grained_offloading_group_start,
            get_fine_grained_offloading_context,
        )

        # Residual connection.
        residual = hidden_states

        if self.offload_mlp_norm:
            hidden_states = fine_grained_offloading_group_start(hidden_states, name="mlp_norm")
        # Optional Layer norm post the cross-attention.
        if self.recompute_pre_mlp_layernorm:
            self.pre_mlp_norm_checkpoint = tensor_parallel.CheckpointWithoutOutput()
            with get_fine_grained_offloading_context(self.offload_mlp_norm):
                pre_mlp_layernorm_output = self.pre_mlp_norm_checkpoint.checkpoint(
                    self.pre_mlp_layernorm, hidden_states
                )
        else:
            with get_fine_grained_offloading_context(self.offload_mlp_norm):
                pre_mlp_layernorm_output = self.pre_mlp_layernorm(hidden_states)

        nvtx_range_push(suffix="mlp")
        # Potentially chunk the MLP computation during prefill to minimize the peak activation size
        should_chunk_mlp_for_prefill = (
            self.config.mlp_chunks_for_prefill > 1
            and inference_context is not None
            and not inference_context.is_decode_only()
            and not isinstance(self.mlp, IdentityOp)
        )

        if (
            self.is_moe_layer
            and self.config.cuda_graph_impl == "transformer_engine"
            and self.training
            and is_graph_capturing()
            and CudaGraphScope.moe_router in self.config.cuda_graph_scope
        ):
            assert (
                not self.recompute_pre_mlp_layernorm
            ), "Recomputation is not supported for CUDA graph."
<<<<<<< HEAD
            cudagraph_outputs = self.mlp(pre_mlp_layernorm_output, padding_mask=padding_mask)
=======
            cudagraph_outputs = self.mlp(pre_mlp_layernorm_output)
>>>>>>> e8a92757
            nvtx_range_pop(suffix="mlp")
            return cudagraph_outputs + [residual]
        elif self.recompute_mlp:
            if self.config.fp8 or self.config.fp4:
                # import here to avoid circular import
                from megatron.core.extensions.transformer_engine import te_checkpoint

                mlp_output_with_bias = te_checkpoint(
                    self.mlp,
                    False,
                    tensor_parallel.random.get_cuda_rng_tracker,
                    self.pg_collection.tp,
                    pre_mlp_layernorm_output,
                    padding_mask=padding_mask,
                )
            else:
                mlp_output_with_bias = tensor_parallel.checkpoint(
                    self.mlp, False, pre_mlp_layernorm_output, padding_mask=padding_mask
                )
        elif should_chunk_mlp_for_prefill:
            # Chunk input along sequence dimension
            num_chunks = min(self.config.mlp_chunks_for_prefill, pre_mlp_layernorm_output.shape[0])
            chunks = pre_mlp_layernorm_output.chunk(num_chunks, dim=0)

            # Compute outputs for each chunk
            outputs = [self.mlp(chunk) for chunk in chunks]

            # Aggregate chunk outputs
            mlp_output = torch.cat([out for out, _ in outputs], dim=0)
            bias_chunks = [bias for _, bias in outputs if bias is not None]
            bias_output = torch.stack(bias_chunks, dim=0).sum(dim=0) if bias_chunks else None
            mlp_output_with_bias = (mlp_output, bias_output)
        else:
            mlp_output_with_bias = self.mlp(pre_mlp_layernorm_output, padding_mask=padding_mask)

        if self.recompute_pre_mlp_layernorm:
            # discard the output of the pre-mlp layernorm and register the recompute
            # as a gradient hook of mlp_output_with_bias[0]
            self.pre_mlp_norm_checkpoint.discard_output_and_register_recompute(
                mlp_output_with_bias[0]
            )
        nvtx_range_pop(suffix="mlp")

        return self._forward_post_mlp(mlp_output_with_bias, residual)

    def _forward_post_mlp(self, mlp_output_with_bias, residual):
        """
        Perform operations after the MLP computation.

        Args:
            mlp_output_with_bias (Tensor): Output tensor of the MLP layer with bias.
            residual (Tensor): Residual tensor.

        Returns:
            output (Tensor): Transformed hidden states of shape [s, b, h].
        """

        from megatron.core.pipeline_parallel.fine_grained_activation_offload import (
            fine_grained_offloading_group_commit,
        )

        # TODO: could we move `bias_dropout_add_exec_handler` itself
        # inside the module provided in the `bias_dropout_add_spec` module?
        nvtx_range_push(suffix="mlp_bda")
        with self.bias_dropout_add_exec_handler():
            hidden_states = self.mlp_bda(self.training, self.config.bias_dropout_fusion)(
                mlp_output_with_bias, residual, self.hidden_dropout
            )
        nvtx_range_pop(suffix="mlp_bda")
        if self.offload_mlp_norm:
            (hidden_states,) = fine_grained_offloading_group_commit(
                hidden_states, name="mlp_norm", forced_released_tensors=[residual]
            )

        # Jit compiled function creates 'view' tensor. This tensor
        # potentially gets saved in the MPU checkpoint function context,
        # which rejects view tensors. While making a viewless tensor here
        # won't result in memory savings (like the data loader, or
        # p2p_communication), it serves to document the origin of this
        # 'view' tensor.
        output = make_viewless_tensor(
            inp=hidden_states, requires_grad=hidden_states.requires_grad, keep_graph=True
        )

        return output

    def sharded_state_dict(
        self, prefix: str = '', sharded_offsets: tuple = (), metadata: Optional[dict] = None
    ) -> ShardedStateDict:
        """
        Generate a sharded state dictionary for the transformer layer.

        Args:
            prefix (str, optional): Prefix to be added to all keys in the state dict.
            sharded_offsets (tuple, optional): Tuple of sharding offsets.
            metadata (Optional[dict], optional): Additional metadata for sharding.

        Returns:
            ShardedStateDict: A dictionary containing the sharded state of the transformer layer.
        """
        sharded_state_dict = super().sharded_state_dict(prefix, sharded_offsets, metadata)
        prefixed_map = {
            f'{prefix}{k}': f'{prefix}{v}'
            for k, v in self.submodules_config.sharded_state_dict_keys_map.items()
        }
        if prefixed_map:
            apply_prefix_mapping(sharded_state_dict, prefixed_map)
        return sharded_state_dict

    def get_layer_static_inputs(self, seq_length, micro_batch_size):
        """
        Get the static inputs for the transformer layer. Besides the hidden_states that is
        generated in GraphableMegatronModule, we also add the attention_mask.

        Returns:
            Dict[str, torch.Tensor]: A dictionary containing the static inputs for the layer.
        """
        static_inputs = super().get_layer_static_inputs(seq_length, micro_batch_size)

        if not isinstance(self.self_attention, IdentityOp) and (
            not self.config.cuda_graph_scope or CudaGraphScope.attn in self.config.cuda_graph_scope
        ):
            slen_per_cp = seq_length // self.config.context_parallel_size
            static_inputs["attention_mask"] = (
                ~(torch.tril(torch.ones((slen_per_cp, seq_length))).bool())
                .to(torch.cuda.current_device())
                .reshape(1, 1, slen_per_cp, seq_length)
                .tile(micro_batch_size, 1, 1, 1)
            )
        return static_inputs

    def _get_submodules_under_cudagraphs(self):
        """
        Get the submodules that are covered by cudagraphs.
        """
        if not self.config.cuda_graph_scope:
            return super()._get_submodules_under_cudagraphs()

        submodules = []
        if CudaGraphScope.attn in self.config.cuda_graph_scope:
            submodules += [
                self.input_layernorm,
                self.self_attention,
                self.pre_cross_attn_layernorm,
                self.cross_attention,
            ]
        if (not self.is_moe_layer and CudaGraphScope.mlp in self.config.cuda_graph_scope) or (
            self.is_moe_layer and CudaGraphScope.moe in self.config.cuda_graph_scope
        ):
            submodules += [self.pre_mlp_layernorm, self.mlp]
        elif self.is_moe_layer and CudaGraphScope.moe_router in self.config.cuda_graph_scope:
            submodules += [self.pre_mlp_layernorm, self.mlp.router]
            if (
                self.config.moe_shared_expert_intermediate_size is not None
                and not self.config.moe_shared_expert_overlap
            ):
                submodules += [self.mlp.shared_experts]
        return submodules

    def _te_cuda_graph_capture(self, *args, **kwargs):
        """
        CUDA Graph capture for this layer using TE interface.
        There are some differences from the normal pass:
        1. In some conditions CUDA graph cannot cover the entire layer. The `cuda_graph_scope`
           attribute can be set to control the scope of the CUDA graph.
        2. If context is None, it cannot be returned as output.
        """
        context = None
        if not self.config.cuda_graph_scope or CudaGraphScope.attn in self.config.cuda_graph_scope:
            hidden_states, context = self._forward_attention(*args, **kwargs)
        else:
            if len(args) > 0:
                hidden_states = args[0]
            else:
                hidden_states = kwargs.pop("hidden_states")

        if (
            not self.config.cuda_graph_scope
            or (not self.is_moe_layer and CudaGraphScope.mlp in self.config.cuda_graph_scope)
            or (
                self.is_moe_layer
                and (
                    CudaGraphScope.moe in self.config.cuda_graph_scope
                    or CudaGraphScope.moe_router in self.config.cuda_graph_scope
                )
            )
        ):
            hidden_states = self._forward_mlp(hidden_states)
        if not isinstance(hidden_states, list) and not isinstance(hidden_states, tuple):
            cuda_graph_outputs = [hidden_states]
        else:
            cuda_graph_outputs = list(hidden_states)
        if context is not None:
            cuda_graph_outputs.append(context)
        return tuple(cuda_graph_outputs)

    def _te_cuda_graph_replay(self, *args, **kwargs):
        """
        CUDA graph replay for this layer and microbatch `self.current_microbatch` using TE
        interface. TransformerEngine versions>=1.10 allow keyword arguments with CUDA graph.
        However, CUDA graph accepts only Tensor inputs.
        Hence, `inference_context` and `packed_seq_params` are excluded from input list.
        """
        context = None
        if self.config.cuda_graph_scope and CudaGraphScope.attn not in self.config.cuda_graph_scope:
            hidden_states, context = self._forward_attention(*args, **kwargs)
            args = (hidden_states,)
            kwargs = {}

        assert (kwargs.get('inference_context') is None) and (
            kwargs.get('packed_seq_params') is None
        ), (
            "CUDA graph accepts only Tensor inputs. "
            "inference_context and packed_seq_params are excluded from input list. "
            "For inference cuda graph, please use cuda_graph_impl=local instead."
        )

        cuda_graph_output = list(super()._te_cuda_graph_replay(*args, **kwargs))

        if kwargs.get('context') is not None:
            context = cuda_graph_output.pop()

        if (
            not self.config.cuda_graph_scope
            or (not self.is_moe_layer and CudaGraphScope.mlp in self.config.cuda_graph_scope)
            or (self.is_moe_layer and CudaGraphScope.moe in self.config.cuda_graph_scope)
        ):
            # CUDA Graph captures the whole MLP/MoE part. CUDA Graph output is the layer output.
            assert len(cuda_graph_output) == 1, "CUDA Graph output should be the layer output."
            output = cuda_graph_output.pop()
        elif self.is_moe_layer and CudaGraphScope.moe_router in self.config.cuda_graph_scope:
            # CUDA Graph partially captures the MoE.
            # The rest of the layer should go to the normal pass.
            shared_expert_output, routing_map, residual = None, None, None
            mlp_residual = cuda_graph_output.pop()
            if (
                self.config.moe_shared_expert_intermediate_size is not None
                and not self.config.moe_shared_expert_overlap
            ):
                # The shared expert output is the fourth element in the CUDA graph output.
                shared_expert_output = cuda_graph_output.pop()

            # Split cudagraph outputs into function outputs and attribute outputs, and
            # process them separately. Function outputs should have three tensors.
            func_output, attr_outputs = cuda_graph_output[:3], cuda_graph_output[3:]
            if CudaGraphScope.moe_preprocess in self.config.cuda_graph_scope:
                hidden_states, probs, residual = func_output
                valid_cudagraph_attrs = self.mlp.token_dispatcher.valid_cudagraph_attrs
                assert len(attr_outputs) == len(
                    valid_cudagraph_attrs
                ), f"attr_outputs: {len(attr_outputs)} != {len(valid_cudagraph_attrs)}"
                for i, attr_name in enumerate(valid_cudagraph_attrs):
                    hier_attr_name = attr_name.split('.')
                    attr = self.mlp.token_dispatcher
                    for name in hier_attr_name[:-1]:
                        attr = getattr(attr, name)
                    setattr(attr, hier_attr_name[-1], attr_outputs[i])
            else:
                hidden_states, probs, routing_map = func_output
                assert not attr_outputs, "cuda_graph_attr_outputs should be empty"

            # Resume the MoELayer forward pass from the end of the CUDA graph scope.
            # The MoE layer will skip redundant computations when we pass in the calculated values
            # through the keyword arguments. See MoELayer.forward docstring for more details.
            nvtx_range_push(suffix="mlp")
            self.mlp.cudagraph_tensor_store.set(
                hidden_states=hidden_states,
                probs=probs,
                routing_map=routing_map,
                residual=residual,
                shared_expert_output=shared_expert_output,
            )
            mlp_output_with_bias = self.mlp(hidden_states)
            self.mlp.cudagraph_tensor_store.clear()
            nvtx_range_pop(suffix="mlp")

            output = self._forward_post_mlp(mlp_output_with_bias, mlp_residual)
        else:
            # CUDA Graph does not capture the MLP/MoE part at all.
            output = self._forward_mlp(*cuda_graph_output)
        return output, context

    def _get_te_cuda_graph_replay_args(self, *args, **kwargs):
        """Helper function to get tensor arguments for TE CUDA graph."""
        cudagraph_args, cudagraph_kwargs = super()._get_te_cuda_graph_replay_args(*args, **kwargs)

        assert (
            len(cudagraph_args) == 1
        ), "Exactly one positional argument `hidden_states` is expected."
        hidden_states = cudagraph_args[0]

        try:
            import transformer_engine.pytorch as te  # pylint: disable=unused-import

            def get_zero_attention_mask(slen_per_tpcp, micro_batch_size):
                sequence_parallel = self.config.sequence_parallel
                tensor_model_parallel_size = self.config.tensor_model_parallel_size
                slen_per_cp = (
                    slen_per_tpcp * tensor_model_parallel_size
                    if sequence_parallel
                    else slen_per_tpcp
                )
                slen = slen_per_cp * self.config.context_parallel_size
                return torch.zeros(
                    (micro_batch_size, 1, slen_per_cp, slen),
                    dtype=torch.bool,
                    device=torch.cuda.current_device(),
                )

            if not is_te_min_version("1.10.0"):
                # TE version < 1.10.0 does not support keyword arguments with CUDA graph.
                for k, v in cudagraph_kwargs.items():
                    if k == "attention_mask":
                        if v is not None:
                            cudagraph_args.append(v)
                            cudagraph_kwargs[k] = None
                        else:
                            cudagraph_args.append(
                                get_zero_attention_mask(
                                    hidden_states.size(0), hidden_states.size(1)
                                )
                            )
                    elif k != 'is_first_microbatch':
                        assert v is None, "Keyword Arguments not supported with CUDA graph."
            elif (
                'attention_mask' in cudagraph_kwargs and cudagraph_kwargs['attention_mask'] is None
            ):
                # The attention_mask can be None when there is no padding to the input sequence.
                # However, an attention_mask Tensor must be passed into cudagraph for replay, so
                # we create an equivalent zero Tensor as the attention_mask.
                cudagraph_kwargs["attention_mask"] = get_zero_attention_mask(
                    hidden_states.size(0), hidden_states.size(1)
                )
        except ImportError:
            raise RuntimeError("CUDAGraph requires TransformerEngine, but not installed")
        return tuple(cudagraph_args), cudagraph_kwargs

    def _should_call_local_cudagraph(self, *args, **kwargs):
        """
        Check if we should call the local cudagraph path.
        """
        # Training and validation mode CUDA graphs
        if hasattr(self, 'cudagraph_manager') and kwargs.get('inference_context') is None:
            return True
        # Inference mode. CUDA graphs are used in the decode phase only, when attn mask is None
        elif not self.training and (
            hasattr(self, 'cudagraph_manager')
            and kwargs['attention_mask'] is None
            and (
                (kwargs.get('inference_context') is not None)
                or (kwargs.get('inference_params') is not None)
            )
            and CudaGraphScope.full_iteration not in self.config.cuda_graph_scope
        ):
            if kwargs['inference_context'].is_static_batching():
                using_cuda_graph = kwargs['inference_context'].is_decode_only()
            else:
                # it can happen that non-decode steps have a token count greater than the max
                # supported cuda graph token count. In that case this flag will be set to
                # False by initialize_attention, and we should not use cuda graphs.
                using_cuda_graph = kwargs['inference_context'].using_cuda_graph_this_step()
            if using_cuda_graph:
                return True
        return False

    def __call__(self, *args, **kwargs):
        if self._should_call_local_cudagraph(*args, **kwargs):
            # Inference mode.
            if kwargs.get('inference_context') is not None:
                # dynamic_inference_decode_only is not a real argument to forward, it is only used
                # to differentiate the cuda graph used for decode from the one used for non-decode
                # inference.
                kwargs["dynamic_inference_decode_only"] = kwargs[
                    'inference_context'
                ].is_decode_only()
        return super().__call__(*args, **kwargs)<|MERGE_RESOLUTION|>--- conflicted
+++ resolved
@@ -654,11 +654,7 @@
             assert (
                 not self.recompute_pre_mlp_layernorm
             ), "Recomputation is not supported for CUDA graph."
-<<<<<<< HEAD
             cudagraph_outputs = self.mlp(pre_mlp_layernorm_output, padding_mask=padding_mask)
-=======
-            cudagraph_outputs = self.mlp(pre_mlp_layernorm_output)
->>>>>>> e8a92757
             nvtx_range_pop(suffix="mlp")
             return cudagraph_outputs + [residual]
         elif self.recompute_mlp:
