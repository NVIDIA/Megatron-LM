--- conflicted
+++ resolved
@@ -570,16 +570,13 @@
             output (Tensor): Transformed hidden states of shape [s, b, h].
         """
 
-<<<<<<< HEAD
         # Residual connection.
         residual = hidden_states
 
         # Optional Layer norm post the cross-attention.
         pre_mlp_layernorm_output = self._pre_mlp_layernorm_maybe_recompute(hidden_states)
 
-=======
         nvtx_range_push(suffix="mlp")
->>>>>>> 1e057005
         # Potentially chunk the MLP computation during prefill to minimize the peak activation size
         should_chunk_mlp_for_prefill = (
             self.config.mlp_chunks_for_prefill > 1
