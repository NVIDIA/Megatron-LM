# Copyright (c) 2025 NVIDIA CORPORATION & AFFILIATES. All rights reserved.

import logging
import warnings
from abc import ABC
from dataclasses import dataclass, field
from typing import Any, Dict, Optional, Union

import torch
import torch.distributed
from torch import Tensor

from megatron.core import parallel_state, tensor_parallel
from megatron.core.dist_checkpointing.mapping import ShardedStateDict
from megatron.core.dist_checkpointing.utils import apply_prefix_mapping
from megatron.core.packed_seq_params import PackedSeqParams
from megatron.core.process_groups_config import ProcessGroupCollection
from megatron.core.transformer.cuda_graphs import is_graph_capturing
from megatron.core.transformer.enums import CudaGraphScope, LayerType
from megatron.core.transformer.identity_op import IdentityFuncOp, IdentityOp
from megatron.core.transformer.mlp import MLP
from megatron.core.transformer.module import GraphableMegatronModule
from megatron.core.transformer.spec_utils import ModuleSpec, build_module
from megatron.core.transformer.transformer_config import TransformerConfig
from megatron.core.utils import (
    deprecate_inference_params,
    get_pg_rank,
    is_te_min_version,
    log_single_rank,
    make_viewless_tensor,
    nvtx_range_pop,
    nvtx_range_push,
)

logger = logging.getLogger(__name__)


def get_transformer_layer_offset(
    config: TransformerConfig, vp_stage: Optional[int] = None, pp_rank: Optional[int] = None
):
    """Get the index offset of current pipeline stage, given the level of pipelining."""
    if pp_rank is None:
        pp_rank = parallel_state.get_pipeline_model_parallel_rank()

    is_first_pp_stage = pp_rank == 0

    if config.pipeline_model_parallel_size > 1:

        if config.pipeline_model_parallel_layout:
            offset = config.pipeline_model_parallel_layout.get_layer_offset(
                layer_type=LayerType.decoder, vp_stage=vp_stage
            )
        elif (
            config.num_layers_in_first_pipeline_stage is not None
            or config.num_layers_in_last_pipeline_stage is not None
        ):
            # Calculate number of pipeline stages to distribute the remaining Transformer
            # layers after deducting the Transformer layers in the first or the last stages
            middle_pipeline_stages = config.pipeline_model_parallel_size
            middle_pipeline_stages -= sum(
                [
                    1 if x is not None else 0
                    for x in (
                        config.num_layers_in_first_pipeline_stage,
                        config.num_layers_in_last_pipeline_stage,
                    )
                ]
            )

            # Calculate layers to distribute in each pipeline stage. If the
            # num_layers_in_first_pipeline_stage and num_layers_in_last_pipeline_stage
            # are not set, we will not enable uneven pipeline. All layers will be treated
            # as middle layers.
            num_layers_in_first_pipeline_stage = (
                0
                if config.num_layers_in_first_pipeline_stage is None
                else config.num_layers_in_first_pipeline_stage
            )
            num_layers_in_last_pipeline_stage = (
                0
                if config.num_layers_in_last_pipeline_stage is None
                else config.num_layers_in_last_pipeline_stage
            )

            middle_num_layers = (
                config.num_layers
                - num_layers_in_first_pipeline_stage
                - num_layers_in_last_pipeline_stage
            )

            middle_pipeline_rank = (
                pp_rank if config.num_layers_in_first_pipeline_stage is None else pp_rank - 1
            )

            if (vp_size := config.virtual_pipeline_model_parallel_size) is not None:
                assert (
                    vp_stage is not None
                ), "vp_stage must be provided if virtual pipeline model parallel size is set"

                # Calculate number of layers in each virtual model chunk
                # If the num_layers_in_first_pipeline_stage and
                # num_layers_in_last_pipeline_stage are not set, all pipeline stages
                # will be treated as middle pipeline stages in the calculation
                num_layers_per_virtual_model_chunk_in_first_pipeline_stage = (
                    0
                    if config.num_layers_in_first_pipeline_stage is None
                    else config.num_layers_in_first_pipeline_stage // vp_size
                )

                num_layers_per_virtual_model_chunk_in_last_pipeline_stage = (
                    0
                    if config.num_layers_in_last_pipeline_stage is None
                    else config.num_layers_in_last_pipeline_stage // vp_size
                )

                num_layers_per_virtual_model_chunk_in_middle_pipeline_stage = (
                    middle_num_layers // vp_size
                )

                # First stage + middle stage + last stage
                total_virtual_chunks = (
                    num_layers_per_virtual_model_chunk_in_first_pipeline_stage
                    + num_layers_per_virtual_model_chunk_in_middle_pipeline_stage
                    + num_layers_per_virtual_model_chunk_in_last_pipeline_stage
                )

                # Calculate the layer offset with interleaved uneven pipeline parallelism
                if pp_rank == 0:
                    offset = vp_stage * total_virtual_chunks
                else:
                    offset = (
                        vp_stage * total_virtual_chunks
                        + num_layers_per_virtual_model_chunk_in_first_pipeline_stage
                        + middle_pipeline_rank
                        * (
                            num_layers_per_virtual_model_chunk_in_middle_pipeline_stage
                            // middle_pipeline_stages
                        )
                    )
            else:
                if middle_pipeline_stages > 0:
                    num_layers_per_pipeline_rank = middle_num_layers // middle_pipeline_stages
                else:
                    num_layers_per_pipeline_rank = 0

                if pp_rank == 0:
                    offset = 0
                else:
                    offset = (
                        middle_pipeline_rank * num_layers_per_pipeline_rank
                    ) + num_layers_in_first_pipeline_stage
        else:
            num_layers = config.num_layers

            # Increase the number of layers by one if we include the embedding (loss)
            # layer into pipeline parallelism partition and placement
            if config.account_for_embedding_in_pipeline_split:
                num_layers += 1

            if config.account_for_loss_in_pipeline_split:
                num_layers += 1

            num_layers_per_pipeline_rank = num_layers // config.pipeline_model_parallel_size

            # import here to avoid circular import
            from megatron.core.pipeline_parallel.utils import is_vp_first_stage

            if (vp_size := config.virtual_pipeline_model_parallel_size) is not None:
                assert (
                    vp_stage is not None
                ), "vp_stage must be provided if virtual pipeline model parallel size is set"

                num_layers_per_virtual_rank = num_layers_per_pipeline_rank // vp_size
                total_virtual_chunks = num_layers // vp_size
                offset = vp_stage * total_virtual_chunks + (pp_rank * num_layers_per_virtual_rank)

                # Reduce the offset of embedding layer from the total layer number
                if config.account_for_embedding_in_pipeline_split and not (
                    is_vp_first_stage(vp_stage, vp_size) and is_first_pp_stage
                ):
                    offset -= 1
            else:
                offset = pp_rank * num_layers_per_pipeline_rank

                # Reduce the offset of embedding layer from the total layer number
                if config.account_for_embedding_in_pipeline_split and not (
                    is_vp_first_stage(vp_stage, vp_size) and is_first_pp_stage
                ):
                    offset -= 1
    else:
        offset = 0
    return offset


@dataclass
class TransformerLayerSubmodules:
    """
    Configuration class for specifying the submodules of a transformer layer.

    This class defines the structure and default implementations for various
    components of a transformer layer, allowing for flexible customization
    of the layer's architecture.

    Args:
        input_layernorm (Union[ModuleSpec, type]): Specification for the input layer normalization.
        self_attention (Union[ModuleSpec, type]): Specification for the self-attention mechanism.
        self_attn_bda (Union[ModuleSpec, type]): Specification for the bias-dropout-add operation
            after self-attention.
        pre_cross_attn_layernorm (Union[ModuleSpec, type]): Specification for the layer
            normalization before cross-attention.
        cross_attention (Union[ModuleSpec, type]): Specification for the cross-attention mechanism.
        cross_attn_bda (Union[ModuleSpec, type]): Specification for the bias-dropout-add operation
            after cross-attention.
        pre_mlp_layernorm (Union[ModuleSpec, type]): Specification for the layer normalization
            before the MLP.
        mlp (Union[ModuleSpec, type]): Specification for the MLP in Dense layer.
        mlp_bda (Union[ModuleSpec, type]): Specification for the bias-dropout-add operation
            after the MLP.
        sharded_state_dict_keys_map (Dict[str, str]): Mapping for sharded tensor keys to be applied
            in the `sharded_state_dict` method.
    """

    input_layernorm: Union[ModuleSpec, type] = IdentityOp
    self_attention: Union[ModuleSpec, type] = IdentityOp
    self_attn_bda: Union[ModuleSpec, type] = IdentityFuncOp

    pre_cross_attn_layernorm: Union[ModuleSpec, type] = IdentityOp
    cross_attention: Union[ModuleSpec, type] = IdentityOp
    cross_attn_bda: Union[ModuleSpec, type] = IdentityFuncOp

    pre_mlp_layernorm: Union[ModuleSpec, type] = IdentityOp
    mlp: Union[ModuleSpec, type] = IdentityOp
    mlp_bda: Union[ModuleSpec, type] = IdentityFuncOp

    # Mapping for sharded tensor keys to be applied in `sharded_state_dict` method
    sharded_state_dict_keys_map: Dict[str, str] = field(default_factory=dict)


class BaseTransformerLayer(ABC):
    """A common parent class for `TransformerLayer` like implementations.

    A dummy class that is subclassed by similar `TransformerLayer`s e.g. the
    `TransformerLayer` in this file and possibly other `TransformerLayer`
    implementations that aim to use `TransformerBlock` as the base module.
    The main purpose is to check if any layer (or module) provided in the spec
    is a subclass of this class to allow fanning-out of that spec for all the
    layers in the `TransformerBlock`. See `_get_block_submodules` method
    implementation in `transformer_block.py` file for more details.
    """

    def __init__(self):
        pass


class TransformerLayer(GraphableMegatronModule, BaseTransformerLayer):
    """A single transformer layer.

    Transformer layer takes input with size [s, b, h] and returns an
    output of the same size.
    """

    def __init__(
        self,
        config: TransformerConfig,
        submodules: TransformerLayerSubmodules,
        layer_number: int = 1,
        hidden_dropout: Optional[float] = None,
        pg_collection: Optional[ProcessGroupCollection] = None,
        vp_stage: Optional[int] = None,
    ):
        super().__init__(config=config, vp_stage=vp_stage)

        if pg_collection is None:
            pg_collection = ProcessGroupCollection.use_mpu_process_groups()
        self.pg_collection = pg_collection

        self.submodules_config = submodules
        self.layer_number = layer_number + get_transformer_layer_offset(
            self.config, vp_stage, get_pg_rank(pg_collection.pp)
        )
        self.hidden_dropout = config.hidden_dropout if hidden_dropout is None else hidden_dropout

        # [Module 1: Input Layernorm] Optional Layernorm on the input data
        # TODO: add pytorch only layernorm
        self.input_layernorm = build_module(
            submodules.input_layernorm,
            config=self.config,
            hidden_size=self.config.hidden_size,
            eps=self.config.layernorm_epsilon,
        )

        attention_optional_kwargs = {}
        if config.context_parallel_size > 1 and config.cp_comm_type is not None:
            if isinstance(config.cp_comm_type, list):
                attention_optional_kwargs["cp_comm_type"] = config.cp_comm_type[self.layer_number]
            else:
                attention_optional_kwargs["cp_comm_type"] = config.cp_comm_type

        attention_optional_kwargs["pg_collection"] = pg_collection

        # [Module 2: SelfAttention]
        self.self_attention = build_module(
            submodules.self_attention,
            config=self.config,
            layer_number=self.layer_number,
            **attention_optional_kwargs,
        )

        # [Module 3: BiasDropoutFusion]
        self.self_attn_bda = build_module(submodules.self_attn_bda)

        # [Module 4: Post SelfAttention] Optional Layernorm after self-attn
        self.pre_cross_attn_layernorm = build_module(
            submodules.pre_cross_attn_layernorm,
            config=self.config,
            hidden_size=self.config.hidden_size,
            eps=self.config.layernorm_epsilon,
        )

        # [Module 5: CrossAttention]
        self.cross_attention = build_module(
            submodules.cross_attention,
            config=self.config,
            layer_number=self.layer_number,
            **attention_optional_kwargs,
        )

        # [Module 6: BiasDropoutFusion]
        self.cross_attn_bda = build_module(submodules.cross_attn_bda, config=self.config)

        # [Module 7: Pre MLP] Optional Layernorm before MLP
        self.pre_mlp_layernorm = build_module(
            submodules.pre_mlp_layernorm,
            config=self.config,
            hidden_size=self.config.hidden_size,
            eps=self.config.layernorm_epsilon,
        )
        # [Module 8: MLP block]
        additional_mlp_kwargs = {}
        # import here to avoid circular import
        from megatron.core.extensions.transformer_engine import TEFusedMLP
        from megatron.core.transformer.moe.experts import GroupedMLP, SequentialMLP, TEGroupedMLP
        from megatron.core.transformer.moe.moe_layer import MoELayer

        # MLP expects tp_group but MoELayer expects pg_collection to be passed in.
        # We can change MLP to accept pg_collection but it makes the logic implicit
        # The conditional below is to make the logic explicit
        # if submodules.mlp is not a ModuleSpec,we dont have to handle passing additional kwargs
        if isinstance(submodules.mlp, ModuleSpec):
            if submodules.mlp.module in (MoELayer, GroupedMLP, TEGroupedMLP, SequentialMLP):
                additional_mlp_kwargs["pg_collection"] = pg_collection
            elif submodules.mlp.module == MLP:
                assert hasattr(
                    pg_collection, 'tp'
                ), 'TP process group is required for MLP in TransformerLayer'
                additional_mlp_kwargs["tp_group"] = pg_collection.tp
            elif TEFusedMLP is not None and submodules.mlp.module == TEFusedMLP:
                assert hasattr(
                    pg_collection, 'tp'
                ), 'TP process group is required for TEFusedMLP in TransformerLayer'
                additional_mlp_kwargs["tp_group"] = pg_collection.tp
            else:
                log_single_rank(
                    logger,
                    logging.WARNING,
                    f"Unknown MLP type: {type(submodules.mlp)}. Using default kwargs.",
                )
        self.mlp = build_module(submodules.mlp, config=self.config, **additional_mlp_kwargs)
        if hasattr(self.mlp, 'set_layer_number'):
            self.mlp.set_layer_number(self.layer_number)

        # [Module 9: BiasDropoutFusion]
        self.mlp_bda = build_module(submodules.mlp_bda)

        self.is_moe_layer = isinstance(self.mlp, MoELayer)

        self.recompute_input_layernorm = False
        self.recompute_pre_mlp_layernorm = False
        self.recompute_mlp = False
        if self.config.recompute_granularity == 'selective':
            if "layernorm" in self.config.recompute_modules:
                if not isinstance(self.input_layernorm, IdentityOp) and (
                    self.config.cuda_graph_impl == "none"
                    or CudaGraphScope.attn not in self.config.cuda_graph_scope
                ):
                    self.recompute_input_layernorm = True
                    if self.config.fp8 or self.config.fp4:
                        self.self_attention.set_for_recompute_input_layernorm()
                if not isinstance(self.pre_mlp_layernorm, IdentityOp) and (
                    self.config.cuda_graph_impl == "none"
                    or (
                        not self.is_moe_layer
                        and CudaGraphScope.mlp not in self.config.cuda_graph_scope
                    )
                    or (
                        self.is_moe_layer
                        and CudaGraphScope.moe not in self.config.cuda_graph_scope
                        and CudaGraphScope.moe_router not in self.config.cuda_graph_scope
                    )
                ):
                    self.recompute_pre_mlp_layernorm = True
                    if self.config.fp8 or self.config.fp4:
                        if isinstance(self.mlp, MoELayer):
                            self.mlp.set_for_recompute_pre_mlp_layernorm()
                        else:
                            from megatron.core.extensions.transformer_engine import (
                                set_save_original_input,
                            )

                            set_save_original_input(self.mlp.linear_fc1)
            if "mlp" in self.config.recompute_modules:
                if not self.is_moe_layer:
                    self.recompute_mlp = True

        # @jcasper how should we handle nvfuser?
        # Set bias+dropout+add fusion grad_enable execution handler.
        # TORCH_MAJOR = int(torch.__version__.split('.')[0])
        # TORCH_MINOR = int(torch.__version__.split('.')[1])
        # use_nvfuser = TORCH_MAJOR > 1 or (TORCH_MAJOR == 1 and TORCH_MINOR >= 10)
        # self.bias_dropout_add_exec_handler = nullcontext if use_nvfuser else torch.enable_grad
        self.bias_dropout_add_exec_handler = torch.enable_grad

    @staticmethod
    def _get_layer_offset(config: TransformerConfig):
        """
        Get the layer offset for the current pipeline stage.

        Deprecated: please use `get_transformer_layer_offset` instead.
        """

        warnings.warn(
            "TransformerLayer._get_layer_offset is deprecated."
            "Please use get_transformer_layer_offset instead."
        )
        return get_transformer_layer_offset(config)

    def forward(self, *args, **kwargs):
        """
        Perform a forward pass through the transformer layer.

        This method calls the core computation of a transformer layer, including
        self-attention, cross-attention (if applicable), and feed-forward operations.
        """
        # Remove 'dynamic_inference_decode_only' from kwargs if present
        # this is only used to uniquely identify decode and non-decode cuda graph
        # runners in the cuda graph manager
        kwargs.pop("dynamic_inference_decode_only", None)
        hidden_states, context = self._forward_attention(*args, **kwargs)
        output = self._forward_mlp(hidden_states, kwargs.get("inference_context", None))
        return output, context

    def _forward_attention(
        self,
        hidden_states: Tensor,
        attention_mask: Optional[Tensor] = None,
        context: Optional[Tensor] = None,
        context_mask: Optional[Tensor] = None,
        rotary_pos_emb: Optional[Tensor] = None,
        rotary_pos_cos: Optional[Tensor] = None,
        rotary_pos_sin: Optional[Tensor] = None,
        rotary_pos_cos_sin: Optional[Tensor] = None,
        attention_bias: Optional[Tensor] = None,
        inference_context: Optional[Any] = None,
        packed_seq_params: Optional[PackedSeqParams] = None,
        sequence_len_offset: Optional[Tensor] = None,
        *,
        inference_params: Optional[Any] = None,
    ):
        """
        Perform a forward pass through the attention layer and the layernorms before and after
        the attention operations.

        Args:
            hidden_states (Tensor): Input tensor of shape [s, b, h] where s is sequence length,
                b is batch size, and h is hidden size.
            attention_mask (Tensor): Mask tensor for self-attention.
            context (Tensor, optional): Context tensor for cross-attention.
            context_mask (Tensor, optional): Mask tensor for cross-attention.
            rotary_pos_emb (Tensor, optional): Rotary positional embeddings.
            rotary_pos_cos (Optional[Tensor]): Rotary embedding cosine.
            rotary_pos_sin (Optional[Tensor]): Rotary embedding sine.
            rotary_pos_cos_sin (Optional[Tensor]): Combined rotary embedding cosine and sine.
            Currently used exclusively for inference with dynamic batching and flashinfer RoPE.
            attention_bias (Tensor, optional): Bias tensor for Q * K.T.
            inference_context (object, optional): Parameters for inference-time optimizations.
            packed_seq_params (object, optional): Parameters for packed sequence processing.
            sequence_len_offset (Tensor, optional): Offset along sequence dimension
                during inference.

        Returns:
            Tuple[Tensor, Tensor]: A tuple containing:
                hidden_states (Tensor): Transformed hidden states before the MLP layernorm.
                context (Tensor): Updated context tensor if cross-attention is used,
                otherwise None.
        """

        inference_context = deprecate_inference_params(inference_context, inference_params)

        # Residual connection.
        residual = hidden_states

        # Optional Input Layer norm
        if self.recompute_input_layernorm:
            self.input_layernorm_checkpoint = tensor_parallel.CheckpointWithoutOutput()
            input_layernorm_output = self.input_layernorm_checkpoint.checkpoint(
                self.input_layernorm, hidden_states
            )
        else:
            input_layernorm_output = self.input_layernorm(hidden_states)

        # Self attention.
        nvtx_range_push(suffix="self_attention")
        attention_output_with_bias = self.self_attention(
            input_layernorm_output,
            attention_mask=attention_mask,
            inference_context=inference_context,
            rotary_pos_emb=rotary_pos_emb,
            rotary_pos_cos=rotary_pos_cos,
            rotary_pos_sin=rotary_pos_sin,
            rotary_pos_cos_sin=rotary_pos_cos_sin,
            attention_bias=attention_bias,
            packed_seq_params=packed_seq_params,
            sequence_len_offset=sequence_len_offset,
        )
        nvtx_range_pop(suffix="self_attention")

        if self.recompute_input_layernorm:
            # discard the output of the input layernorm and register the recompute
            # as a gradient hook of attention_output_with_bias[0]
            self.input_layernorm_checkpoint.discard_output_and_register_recompute(
                attention_output_with_bias[0]
            )

        # TODO: could we move `bias_dropout_add_exec_handler` itself
        # inside the module provided in the `bias_dropout_add_spec` module?
        nvtx_range_push(suffix="self_attn_bda")
        with self.bias_dropout_add_exec_handler():
            hidden_states = self.self_attn_bda(self.training, self.config.bias_dropout_fusion)(
                attention_output_with_bias, residual, self.hidden_dropout
            )
        nvtx_range_pop(suffix="self_attn_bda")

        # Residual connection.
        residual = hidden_states

        # Optional Layer norm after self-attention
        pre_cross_attn_layernorm_output = self.pre_cross_attn_layernorm(hidden_states)

        # Cross attention.
        attention_output_with_bias = self.cross_attention(
            pre_cross_attn_layernorm_output,
            attention_mask=context_mask,
            key_value_states=context,
            inference_context=inference_context,
        )

        if isinstance(attention_output_with_bias, dict) and "context" in attention_output_with_bias:
            context = attention_output_with_bias["context"]

        # TODO: could we move `bias_dropout_add_exec_handler` itself
        # inside the module provided in the `bias_dropout_add_spec` module?
        with self.bias_dropout_add_exec_handler():
            hidden_states = self.cross_attn_bda(self.training, self.config.bias_dropout_fusion)(
                attention_output_with_bias, residual, self.hidden_dropout
            )

        return hidden_states, context

    def _forward_mlp(self, hidden_states, inference_context=None):
        """
        Perform a forward pass through the feed-forward layer.

        Args:
            hidden_states (Tensor): Transformed hidden states before the MLP layernorm.

        Returns:
            output (Tensor): Transformed hidden states of shape [s, b, h].
        """

        # Residual connection.
        residual = hidden_states

        # Optional Layer norm post the cross-attention.
        if self.recompute_pre_mlp_layernorm:
            self.pre_mlp_norm_checkpoint = tensor_parallel.CheckpointWithoutOutput()
            pre_mlp_layernorm_output = self.pre_mlp_norm_checkpoint.checkpoint(
                self.pre_mlp_layernorm, hidden_states
            )
        else:
            pre_mlp_layernorm_output = self.pre_mlp_layernorm(hidden_states)

        nvtx_range_push(suffix="mlp")
        # Potentially chunk the MLP computation during prefill to minimize the peak activation size
        should_chunk_mlp_for_prefill = (
            self.config.mlp_chunks_for_prefill > 1
            and inference_context is not None
            and not inference_context.is_decode_only()
            and not isinstance(self.mlp, IdentityOp)
        )

<<<<<<< HEAD
        if (
            self.is_moe_layer
            and self.config.cuda_graph_impl == "transformer_engine"
            and self.training
            and is_graph_capturing()
            and CudaGraphScope.moe_router in self.config.cuda_graph_scope
        ):
            assert (
                not self.recompute_pre_mlp_layernorm
            ), "Recomputation is not supported for CUDA graph."
            cudagraph_outputs = self.mlp(pre_mlp_layernorm_output)
            return cudagraph_outputs + [residual]
        elif self.recompute_mlp:
            if self.config.fp8:
=======
        if self.recompute_mlp:
            if self.config.fp8 or self.config.fp4:
>>>>>>> 6c8cdd57
                # import here to avoid circular import
                from megatron.core.extensions.transformer_engine import te_checkpoint

                mlp_output_with_bias = te_checkpoint(
                    self.mlp,
                    False,
                    tensor_parallel.random.get_cuda_rng_tracker,
                    self.pg_collection.tp,
                    pre_mlp_layernorm_output,
                )
            else:
                mlp_output_with_bias = tensor_parallel.checkpoint(
                    self.mlp, False, pre_mlp_layernorm_output
                )
        elif should_chunk_mlp_for_prefill:
            # Chunk input along sequence dimension
            num_chunks = min(self.config.mlp_chunks_for_prefill, pre_mlp_layernorm_output.shape[0])
            chunks = pre_mlp_layernorm_output.chunk(num_chunks, dim=0)

            # Compute outputs for each chunk
            outputs = [self.mlp(chunk) for chunk in chunks]

            # Aggregate chunk outputs
            mlp_output = torch.cat([out for out, _ in outputs], dim=0)
            bias_chunks = [bias for _, bias in outputs if bias is not None]
            bias_output = torch.stack(bias_chunks, dim=0).sum(dim=0) if bias_chunks else None
            mlp_output_with_bias = (mlp_output, bias_output)
        else:
            mlp_output_with_bias = self.mlp(pre_mlp_layernorm_output)

        if self.recompute_pre_mlp_layernorm:
            # discard the output of the pre-mlp layernorm and register the recompute
            # as a gradient hook of mlp_output_with_bias[0]
            self.pre_mlp_norm_checkpoint.discard_output_and_register_recompute(
                mlp_output_with_bias[0]
            )
        nvtx_range_pop(suffix="mlp")

        return self._forward_post_mlp(mlp_output_with_bias, residual)

    def _forward_post_mlp(self, mlp_output_with_bias, residual):
        """
        Perform operations after the MLP computation.

        Args:
            mlp_output_with_bias (Tensor): Output tensor of the MLP layer with bias.
            residual (Tensor): Residual tensor.

        Returns:
            output (Tensor): Transformed hidden states of shape [s, b, h].
        """

        # TODO: could we move `bias_dropout_add_exec_handler` itself
        # inside the module provided in the `bias_dropout_add_spec` module?
        nvtx_range_push(suffix="mlp_bda")
        with self.bias_dropout_add_exec_handler():
            hidden_states = self.mlp_bda(self.training, self.config.bias_dropout_fusion)(
                mlp_output_with_bias, residual, self.hidden_dropout
            )
        nvtx_range_pop(suffix="mlp_bda")

        # Jit compiled function creates 'view' tensor. This tensor
        # potentially gets saved in the MPU checkpoint function context,
        # which rejects view tensors. While making a viewless tensor here
        # won't result in memory savings (like the data loader, or
        # p2p_communication), it serves to document the origin of this
        # 'view' tensor.
        output = make_viewless_tensor(
            inp=hidden_states, requires_grad=hidden_states.requires_grad, keep_graph=True
        )

        return output

    def sharded_state_dict(
        self, prefix: str = '', sharded_offsets: tuple = (), metadata: Optional[dict] = None
    ) -> ShardedStateDict:
        """
        Generate a sharded state dictionary for the transformer layer.

        Args:
            prefix (str, optional): Prefix to be added to all keys in the state dict.
            sharded_offsets (tuple, optional): Tuple of sharding offsets.
            metadata (Optional[dict], optional): Additional metadata for sharding.

        Returns:
            ShardedStateDict: A dictionary containing the sharded state of the transformer layer.
        """
        sharded_state_dict = super().sharded_state_dict(prefix, sharded_offsets, metadata)
        prefixed_map = {
            f'{prefix}{k}': f'{prefix}{v}'
            for k, v in self.submodules_config.sharded_state_dict_keys_map.items()
        }
        if prefixed_map:
            apply_prefix_mapping(sharded_state_dict, prefixed_map)
        return sharded_state_dict

    def get_layer_static_inputs(self, seq_length, micro_batch_size):
        """
        Get the static inputs for the transformer layer. Besides the hidden_states that is
        generated in GraphableMegatronModule, we also add the attention_mask.

        Returns:
            Dict[str, torch.Tensor]: A dictionary containing the static inputs for the layer.
        """
        static_inputs = super().get_layer_static_inputs(seq_length, micro_batch_size)

        if not isinstance(self.self_attention, IdentityOp) and (
            not self.config.cuda_graph_scope or CudaGraphScope.attn in self.config.cuda_graph_scope
        ):
            slen_per_cp = seq_length // self.config.context_parallel_size
            static_inputs["attention_mask"] = (
                ~(torch.tril(torch.ones((slen_per_cp, seq_length))).bool())
                .to(torch.cuda.current_device())
                .reshape(1, 1, slen_per_cp, seq_length)
                .tile(micro_batch_size, 1, 1, 1)
            )
        return static_inputs

    def _get_submodules_under_cudagraphs(self):
        """
        Get the submodules that are covered by cudagraphs.
        """
        if not self.config.cuda_graph_scope:
            return super()._get_submodules_under_cudagraphs()

        submodules = []
        if CudaGraphScope.attn in self.config.cuda_graph_scope:
            submodules += [
                self.input_layernorm,
                self.self_attention,
                self.pre_cross_attn_layernorm,
                self.cross_attention,
            ]
        if (not self.is_moe_layer and CudaGraphScope.mlp in self.config.cuda_graph_scope) or (
            self.is_moe_layer and CudaGraphScope.moe in self.config.cuda_graph_scope
        ):
            submodules += [self.pre_mlp_layernorm, self.mlp]
        elif self.is_moe_layer and CudaGraphScope.moe_router in self.config.cuda_graph_scope:
            submodules += [self.pre_mlp_layernorm, self.mlp.router]
            if (
                self.config.moe_shared_expert_intermediate_size is not None
                and not self.config.moe_shared_expert_overlap
            ):
                submodules += [self.mlp.shared_experts]
        return submodules

    def _te_cuda_graph_capture(self, *args, **kwargs):
        """
        CUDA Graph capture for this layer using TE interface.
        There are some differences from the normal pass:
        1. In some conditions CUDA graph cannot cover the entire layer. The `cuda_graph_scope`
           attribute can be set to control the scope of the CUDA graph.
        2. If context is None, it cannot be returned as output.
        """
        context = None
        if not self.config.cuda_graph_scope or CudaGraphScope.attn in self.config.cuda_graph_scope:
            hidden_states, context = self._forward_attention(*args, **kwargs)
        else:
            if len(args) > 0:
                hidden_states = args[0]
            else:
                hidden_states = kwargs.pop("hidden_states")

        if (
            not self.config.cuda_graph_scope
            or (not self.is_moe_layer and CudaGraphScope.mlp in self.config.cuda_graph_scope)
            or (
                self.is_moe_layer
                and (
                    CudaGraphScope.moe in self.config.cuda_graph_scope
                    or CudaGraphScope.moe_router in self.config.cuda_graph_scope
                )
            )
        ):
            hidden_states = self._forward_mlp(hidden_states)
        if not isinstance(hidden_states, list) and not isinstance(hidden_states, tuple):
            cuda_graph_outputs = [hidden_states]
        else:
            cuda_graph_outputs = list(hidden_states)
        if context is not None:
            cuda_graph_outputs.append(context)
        return tuple(cuda_graph_outputs)

    def _te_cuda_graph_replay(self, *args, **kwargs):
        """
        CUDA graph replay for this layer and microbatch `self.current_microbatch` using TE
        interface. TransformerEngine versions>=1.10 allow keyword arguments with CUDA graph.
        However, CUDA graph accepts only Tensor inputs.
        Hence, `inference_context` and `packed_seq_params` are excluded from input list.
        """
        context = None
        if self.config.cuda_graph_scope and CudaGraphScope.attn not in self.config.cuda_graph_scope:
            hidden_states, context = self._forward_attention(*args, **kwargs)
            args = (hidden_states,)
            kwargs = {}

        assert (kwargs.get('inference_context') is None) and (
            kwargs.get('packed_seq_params') is None
        ), (
            "CUDA graph accepts only Tensor inputs. "
            "inference_context and packed_seq_params are excluded from input list. "
            "For inference cuda graph, please use cuda_graph_impl=local instead."
        )

        cuda_graph_output = list(super()._te_cuda_graph_replay(*args, **kwargs))

        if kwargs.get('context') is not None:
            context = cuda_graph_output.pop()

        if (
            not self.config.cuda_graph_scope
            or (not self.is_moe_layer and CudaGraphScope.mlp in self.config.cuda_graph_scope)
            or (self.is_moe_layer and CudaGraphScope.moe in self.config.cuda_graph_scope)
        ):
            # CUDA Graph captures the whole MLP/MoE part. CUDA Graph output is the layer output.
            assert len(cuda_graph_output) == 1, "CUDA Graph output should be the layer output."
            output = cuda_graph_output.pop()
        elif self.is_moe_layer and CudaGraphScope.moe_router in self.config.cuda_graph_scope:
            # CUDA Graph partially captures the MoE.
            # The rest of the layer should go to the normal pass.
            shared_expert_output, routing_map, residual = None, None, None
            mlp_residual = cuda_graph_output.pop()
            if (
                self.config.moe_shared_expert_intermediate_size is not None
                and not self.config.moe_shared_expert_overlap
            ):
                # The shared expert output is the fourth element in the CUDA graph output.
                shared_expert_output = cuda_graph_output.pop()

            # Split cudagraph outputs into function outputs and attribute outputs, and
            # process them separately. Function outputs should have three tensors.
            func_output, attr_outputs = cuda_graph_output[:3], cuda_graph_output[3:]
            if CudaGraphScope.moe_preprocess in self.config.cuda_graph_scope:
                hidden_states, probs, residual = func_output
                valid_cudagraph_attrs = self.mlp.token_dispatcher.valid_cudagraph_attrs
                assert len(attr_outputs) == len(
                    valid_cudagraph_attrs
                ), f"attr_outputs: {len(attr_outputs)} != {len(valid_cudagraph_attrs)}"
                for i, attr_name in enumerate(valid_cudagraph_attrs):
                    hier_attr_name = attr_name.split('.')
                    attr = self.mlp.token_dispatcher
                    for name in hier_attr_name[:-1]:
                        attr = getattr(attr, name)
                    setattr(attr, hier_attr_name[-1], attr_outputs[i])
            else:
                hidden_states, probs, routing_map = func_output
                assert not attr_outputs, "cuda_graph_attr_outputs should be empty"

            # Resume the MoELayer forward pass from the end of the CUDA graph scope.
            # The MoE layer will skip redundant computations when we pass in the calculated values
            # through the keyword arguments. See MoELayer.forward docstring for more details.
            nvtx_range_push(suffix="mlp")
            self.mlp.cudagraph_tensor_store.set(
                hidden_states=hidden_states,
                probs=probs,
                routing_map=routing_map,
                residual=residual,
                shared_expert_output=shared_expert_output,
            )
            mlp_output_with_bias = self.mlp(hidden_states)
            self.mlp.cudagraph_tensor_store.clear()
            nvtx_range_pop(suffix="mlp")

            output = self._forward_post_mlp(mlp_output_with_bias, mlp_residual)
        else:
            # CUDA Graph does not capture the MLP/MoE part at all.
            output = self._forward_mlp(*cuda_graph_output)
        return output, context

    def _get_te_cuda_graph_replay_args(self, *args, **kwargs):
        """Helper function to get tensor arguments for TE CUDA graph."""
        cudagraph_args, cudagraph_kwargs = super()._get_te_cuda_graph_replay_args(*args, **kwargs)

        assert (
            len(cudagraph_args) == 1
        ), "Exactly one positional argument `hidden_states` is expected."
        hidden_states = cudagraph_args[0]

        try:
            import transformer_engine.pytorch as te  # pylint: disable=unused-import

            def get_zero_attention_mask(slen_per_tpcp, micro_batch_size):
                sequence_parallel = self.config.sequence_parallel
                tensor_model_parallel_size = self.config.tensor_model_parallel_size
                slen_per_cp = (
                    slen_per_tpcp * tensor_model_parallel_size
                    if sequence_parallel
                    else slen_per_tpcp
                )
                slen = slen_per_cp * self.config.context_parallel_size
                return torch.zeros(
                    (micro_batch_size, 1, slen_per_cp, slen),
                    dtype=torch.bool,
                    device=torch.cuda.current_device(),
                )

            if not is_te_min_version("1.10.0"):
                # TE version < 1.10.0 does not support keyword arguments with CUDA graph.
                for k, v in cudagraph_kwargs.items():
                    if k == "attention_mask":
                        if v is not None:
                            cudagraph_args.append(v)
                            cudagraph_kwargs[k] = None
                        else:
                            cudagraph_args.append(
                                get_zero_attention_mask(
                                    hidden_states.size(0), hidden_states.size(1)
                                )
                            )
                    elif k != 'is_first_microbatch':
                        assert v is None, "Keyword Arguments not supported with CUDA graph."
            elif (
                'attention_mask' in cudagraph_kwargs and cudagraph_kwargs['attention_mask'] is None
            ):
                # The attention_mask can be None when there is no padding to the input sequence.
                # However, an attention_mask Tensor must be passed into cudagraph for replay, so
                # we create an equivalent zero Tensor as the attention_mask.
                cudagraph_kwargs["attention_mask"] = get_zero_attention_mask(
                    hidden_states.size(0), hidden_states.size(1)
                )
        except ImportError:
            raise RuntimeError("CUDAGraph requires TransformerEngine, but not installed")
        return tuple(cudagraph_args), cudagraph_kwargs

    def _should_call_local_cudagraph(self, *args, **kwargs):
        """
        Check if we should call the local cudagraph path.
        """
        # Training and validation mode CUDA graphs
        if hasattr(self, 'cudagraph_manager') and kwargs.get('inference_context') is None:
            return True
        # Inference mode. CUDA graphs are used in the decode phase only, when attn mask is None
        elif not self.training and (
            hasattr(self, 'cudagraph_manager')
            and kwargs['attention_mask'] is None
            and (
                (kwargs.get('inference_context') is not None)
                or (kwargs.get('inference_params') is not None)
            )
            and CudaGraphScope.full_iteration not in self.config.cuda_graph_scope
        ):
            if kwargs['inference_context'].is_static_batching():
                using_cuda_graph = kwargs['inference_context'].is_decode_only()
            else:
                # it can happen that non-decode steps have a token count greater than the max
                # supported cuda graph token count. In that case this flag will be set to
                # False by initialize_attention, and we should not use cuda graphs.
                using_cuda_graph = kwargs['inference_context'].using_cuda_graph_this_step()
            if using_cuda_graph:
                return True
        return False

    def __call__(self, *args, **kwargs):
        if self._should_call_local_cudagraph(*args, **kwargs):
            # Inference mode.
            if kwargs.get('inference_context') is not None:
                # dynamic_inference_decode_only is not a real argument to forward, it is only used
                # to differentiate the cuda graph used for decode from the one used for non-decode
                # inference.
                kwargs["dynamic_inference_decode_only"] = kwargs[
                    'inference_context'
                ].is_decode_only()
        return super().__call__(*args, **kwargs)<|MERGE_RESOLUTION|>--- conflicted
+++ resolved
@@ -598,7 +598,6 @@
             and not isinstance(self.mlp, IdentityOp)
         )
 
-<<<<<<< HEAD
         if (
             self.is_moe_layer
             and self.config.cuda_graph_impl == "transformer_engine"
@@ -612,11 +611,7 @@
             cudagraph_outputs = self.mlp(pre_mlp_layernorm_output)
             return cudagraph_outputs + [residual]
         elif self.recompute_mlp:
-            if self.config.fp8:
-=======
-        if self.recompute_mlp:
             if self.config.fp8 or self.config.fp4:
->>>>>>> 6c8cdd57
                 # import here to avoid circular import
                 from megatron.core.extensions.transformer_engine import te_checkpoint
 
