# Copyright (c) 2024, NVIDIA CORPORATION. All rights reserved.

"""Utilities for transformer layers."""
from operator import itemgetter
from typing import TYPE_CHECKING, Any, Dict, Iterable, Optional, Tuple, Union

import torch

from megatron.core import parallel_state
from megatron.core.dist_checkpointing.mapping import ShardedObject, ShardedStateDict, StateDict
from megatron.core.jit import jit_fuser
from megatron.core.utils import (
    make_sharded_tensor_for_checkpoint,
    make_tp_sharded_tensor_for_checkpoint,
)

if TYPE_CHECKING:
    from megatron.core.transformer import TransformerConfig


def get_linear_layer(rows, columns, init_method, perform_initialization=True):
    """Simple linear layer with weight initialization."""
    layer = torch.nn.Linear(rows, columns)
    if perform_initialization:  # Take from modelparallel config
        init_method(layer.weight)
    with torch.no_grad():
        layer.bias.zero_()
    return layer


<<<<<<< HEAD
#@lru_cache(maxsize=32)
=======
>>>>>>> 6f655365
def get_default_causal_mask(sq: int) -> torch.Tensor:
    """Return the causal upper triangular mask for softmax input."""
    return torch.triu(torch.ones(sq, sq, device="cuda"), diagonal=1).bool()


<<<<<<< HEAD
#@lru_cache(maxsize=32)
=======
>>>>>>> 6f655365
def get_sliding_window_causal_mask(sq, skv, window_size):
    """Create the equivalent attention mask for SWA in [sq, skv] shape"""
    m = torch.ones(sq, skv, dtype=torch.bool, device="cuda")
    mu = torch.triu(m, diagonal=skv - sq - window_size[0])
    ml = torch.tril(mu, diagonal=skv - sq + window_size[1])
    ml = ~ml

    return ml


# pylint: disable=missing-function-docstring
def attention_mask_func(attention_scores, attention_mask):
    attention_scores.masked_fill_(attention_mask, -10000.0)
    return attention_scores


@jit_fuser
def gelu_impl(x):
    """OpenAI's gelu implementation."""
    return 0.5 * x * (1.0 + torch.tanh(0.7978845608028654 * x * (1.0 + 0.044715 * x * x)))


# pylint: disable=missing-function-docstring
def openai_gelu(x):
    return gelu_impl(x)


# This is actually Python equivalent of torch.nn.functional.gelu(), also with
# type hints for ONNX exporter
# pylint: disable=missing-function-docstring
@jit_fuser
def erf_gelu(x):
    return (
        x * 0.5 * (torch.erf(x / 1.41421).to(dtype=x.dtype) + torch.ones_like(x).to(dtype=x.dtype))
    )


def make_sharded_tensors_for_checkpoint(
    state_dict: StateDict,
    prefix: str,
    tensor_parallel_layers_axis_map: Optional[Dict[str, int]] = None,
    sharded_offsets: Iterable[Tuple[int, int, int]] = (),
    extra_state_suffix: str = '_extra_state',
):
    """Wraps tensors from transformer layers with ShardedTensor or ShardedObject.

    For a given `state_dict`, wraps:
    - all _extra_states with ShardedObject
    - all tensors specified in tensor_parallel_layers_axis_map with TP and DP sharded ShardedTensor
    - other values with DP sharded ShardedTensor

    Args:
        state_dict (StateDict): state_dict to convert
        prefix (str): prefix appended to keys in final state dict
        tensor_parallel_layers_axis_map (Dict[str, int], optional): dict mapping layer
            names to the axis for TP sharding
        sharded_offsets (Iterable[Tuple[int, int, int]], optional): sharding already
            applied (e.g. PP related), passed along to ShardedTensor
        extra_state_suffix (str, default = '_extra_state'): layers with this
            suffix will be wrapped with ShardedObject instead of ShardedTensor.

    """

    if tensor_parallel_layers_axis_map is None:
        tensor_parallel_layers_axis_map = {}

    sharded_state_dict = {}
    for layer_name in state_dict.keys():
        tensor = state_dict[layer_name]
        layer_key = f'{prefix}{layer_name}'

        if layer_name.endswith(extra_state_suffix):
            sharded_state_dict[layer_key] = make_sharded_object_for_checkpoint(
                tensor, layer_key, sharded_offsets
            )

        elif layer_name in tensor_parallel_layers_axis_map:
            tp_axis = tensor_parallel_layers_axis_map[layer_name]
            sharded_state_dict[layer_key] = make_tp_sharded_tensor_for_checkpoint(
                tensor, layer_key, tp_axis, prepend_offsets=sharded_offsets
            )

        else:
            sharded_state_dict[layer_key] = make_sharded_tensor_for_checkpoint(
                tensor, layer_key, prepend_offsets=sharded_offsets
            )

    return sharded_state_dict


def make_sharded_object_for_checkpoint(
    obj: Any,
    key: str,
    sharded_offsets: Iterable[Tuple[int, int, int]] = (),
    replica_id: Union[None, int, Tuple[int, ...]] = None,
    **kwargs,
):
    """Helper for instantiating a non-sharded ShardedObject (replicated across TP and DP group).

    Args:
        obj (object): any object to be sharded
        key (str): unique identifier of the object
        sharded_offsets (Iterable[Tuple[int, int, int]]): offsets normally
            prepended to ShardedTensors, will be used as global offsets for
            ShardedObject
        replica_id (Union[None, int, Tuple[int, ...]]): replica id
    """
    if replica_id is None:
        replica_id = (
            0,
            parallel_state.get_tensor_model_parallel_rank(),
            parallel_state.get_data_parallel_rank(with_context_parallel=True),
        )

    return ShardedObject(key, obj, *_get_extra_state_offsets(sharded_offsets), replica_id, **kwargs)


def _get_extra_state_offsets(
    sharded_offsets: Iterable[Tuple[int, int, int]]
) -> Tuple[Tuple[int, ...], Tuple[int, ...]]:
    """Turns ShardedTensor offsets into offsets suitable for ShardedObject."""
    if sharded_offsets:
        sharded_offsets = sorted(sharded_offsets, key=itemgetter(0))  # sort by axis
        axis, extra_state_offset, extra_state_shape = zip(*sharded_offsets)
        assert list(axis) == list(
            range(len(axis))
        ), f'Expected contiguous axis for offsets: {sharded_offsets}'
    else:
        extra_state_shape = (1,)
        extra_state_offset = (0,)
    return extra_state_shape, extra_state_offset


def sharded_state_dict_default(
    module: torch.nn.Module,
    prefix: str = '',
    sharded_offsets: Tuple[Tuple[int, int, int]] = (),
    metadata: Optional[dict] = None,
) -> ShardedStateDict:
    """Provides implementation for sharded_state_dict method for non-MegatronModules.

    Tries to call `module.sharded_state_dict` when possible,
    otherwise uses regular state dict and assumes tensors are replicated across TP and DP.

    `keep_vars=True` is passed to module.state_dict so that optimizer states
    can be sharded later on.

    Args:
        module (torch.nn.Module): module which sharded state dict we want to obtain
        prefix (str): prefix for the state dict keys
        sharded_offsets (Tuple[Tuple[int, int, int]], optional): sharding already
            applied (e.g. PP related) by sup-modules. Passed along to ShardedTensor
        metadata (dict, optional): metadata passed to module sharded_state_dict method

    Returns:
        dict: dictionary of state dict keys mapped to ShardedTensors
    """

    if hasattr(module, 'sharded_state_dict'):
        module_sharded_sd = module.sharded_state_dict(
            prefix=prefix, sharded_offsets=sharded_offsets, metadata=metadata
        )
    else:
        module_sd = module.state_dict(prefix='', keep_vars=True)
        module_sharded_sd = make_sharded_tensors_for_checkpoint(
            module_sd, prefix, {}, sharded_offsets
        )
    return module_sharded_sd


# Initialize cache for sequence parallel modules
_sequence_parallel_attr_cache = None


def _init_sequence_parallel_cache(model, exclude_modules):
    """
    Initialize the cache of modules with sequence parallel attributes.
    Only needs to be called once, subsequent calls have no effect.

    Args:
        model: model to change sequence parallelism attributes
        exclude_modules: Modules to exclude from changing sequence parallelism
    """
    global _sequence_parallel_attr_cache
    model_id = id(model)
    if _sequence_parallel_attr_cache is not None and model_id in _sequence_parallel_attr_cache:
        return  # Cache already initialized

    # Attributes for sequence parallel
    sequence_parallel_attrs = [
        "sequence_parallel",
        "scatter_to_sequence_parallel",
        "reduce_scatter_embeddings",
    ]

    if model.position_embedding_type == "learned_absolute":
        sequence_parallel_attrs.remove("reduce_scatter_embeddings")

    # Initialize dictionary to hold attributes -> list of modules
    if _sequence_parallel_attr_cache is None:
        _sequence_parallel_attr_cache = {}
    _sequence_parallel_attr_cache[model_id] = {attr: [] for attr in sequence_parallel_attrs}

    # Get the model
    model_modules = model

    # Recursive function to find all modules with our target attributes
    def find_modules_with_attrs(module):
        if exclude_modules is None or module not in exclude_modules:
            # Check if this module has any of our target attributes
            for attr in sequence_parallel_attrs:
                if hasattr(module, attr):
                    _sequence_parallel_attr_cache[model_id][attr].append(module)

            # Check all children modules recursively
            for child in module._modules.values():
                if child is not None:
                    find_modules_with_attrs(child)

    # Start the search from each major component
    find_modules_with_attrs(model_modules)


def set_model_to_sequence_parallel(model, set_to=False, exclude_modules=None):
    """
    Set sequence parallel attributes for the model.

    Args:
        set_to: Value to set for sequence_parallel attributes
        exclude_modules: Modules to exclude from changing sequence parallelism
    """
    global _sequence_parallel_attr_cache
    model_id = id(model)

    # Initialize cache if needed
    if _sequence_parallel_attr_cache is None or model_id not in _sequence_parallel_attr_cache:
        _init_sequence_parallel_cache(model, exclude_modules)

    model.config.sequence_parallel = set_to

    # Set all cached attributes to desired value
    for attr, modules in _sequence_parallel_attr_cache[model_id].items():
        for module in modules:
            setattr(module, attr, set_to)


# Initialize cache for modules
cuda_graph_attr_cache = None


def init_cuda_graph_cache(model):
    """
    Initialize the cache of modules for cuda graphs
    """
    global cuda_graph_attr_cache
    model_id = id(model)
    if cuda_graph_attr_cache is not None and model_id in cuda_graph_attr_cache:
        return  # Cache already initialized

    cuda_graph_attrs = ["cuda_graph_impl", "flash_decode", "cudagraph_manager"]

    # Special case handling for activation recomputation
    if model.config.recompute_granularity is not None:
        cuda_graph_attrs.append("recompute_granularity")

    # Initialize dictionary to hold attributes -> list of modules
    if cuda_graph_attr_cache is None:
        cuda_graph_attr_cache = {}

    cuda_graph_attr_cache[model_id] = {attr: [] for attr in cuda_graph_attrs}

    # Get the model
    model_modules = model

    # Recursive function to find all modules with our target attributes
    def find_modules_with_attrs(module):
        # Check if this module has any of our target attributes
        for attr in ["cuda_graph_impl", "flash_decode"]:
            if hasattr(module, attr) and isinstance(getattr(module, attr), bool):
                cuda_graph_attr_cache[model_id][attr].append(module)

            # Check for config variables
            if hasattr(module, "config"):
                if hasattr(module.config, attr):
                    cuda_graph_attr_cache[model_id][attr].append(module.config)

        # Specific caching for cuda graph managers
        if hasattr(module, "cudagraph_manager"):
            cuda_graph_attr_cache[model_id]["cudagraph_manager"].append(
                [module, module.cudagraph_manager]
            )

        # Specific caching for recompute granularity
        if hasattr(module, "recompute_granularity"):
            cuda_graph_attr_cache[model_id]["recompute_granularity"].append(
                [module, module.recompute_granularity]
            )

        # Check all children modules recursively
        for child in module._modules.values():
            if child is not None:
                find_modules_with_attrs(child)

    # Start the search from each major component
    find_modules_with_attrs(model_modules)


def toggle_cuda_graphs(model, set_to="none", reset_cuda_graphs=True):
    """
    Toggle CUDA graph-related attributes for the model and its modules.

    Args:
        set_to (str): Value to set for CUDA graph-related attributes.
        reset_cuda_graphs (bool): If True, remake the CUDA graph;
            if False, use cached CUDA graph managers.
    """
    global cuda_graph_attr_cache
    model_id = id(model)

    # Initialize cache if needed
    if cuda_graph_attr_cache is None or model_id not in cuda_graph_attr_cache:
        init_cuda_graph_cache(model)

    assert set_to in ["none", "local"], f"Invalid CUDA graph implementation: {set_to}"
    model.config.cuda_graph_impl = set_to

    # Collect all modules that have any of the CUDA graph attributes
    for attribute, modules in cuda_graph_attr_cache[model_id].items():
        if attribute == "cuda_graph_impl":
            for module in modules:
                setattr(module, attribute, set_to)
        elif attribute == "recompute_granularity":
            for module in modules:
                if set_to == "local":
                    # If we are turning on cuda graphs we need to turn of activation recomputation
                    setattr(module[0], attribute, None)
                else:
                    # If we are turning off cuda graphs we can set it to the cached value
                    setattr(module[0], attribute, module[1])
        # Cuda Graph manager case
        elif attribute == "cudagraph_manager":
            for module in modules:
                if set_to == "local":
                    if reset_cuda_graphs:
                        from megatron.core.transformer.cuda_graphs import CudaGraphManager

                        # If we are resetting cuda graphs we create a new cuda graph manager
                        setattr(module[0], attribute, CudaGraphManager(model.config))
                    else:
                        # If we are not resetting cuda graphs we set it to its cached cuda graph
                        setattr(module[0], attribute, module[1])
                else:
                    for module in modules:
                        # If we are deleting the cuda graph, we delete its attribute
                        if hasattr(module[0], "cudagraph_manager"):
                            delattr(module[0], "cudagraph_manager")

    from megatron.core.transformer.cuda_graphs import delete_cuda_graphs

    # if we are resetting cuda graphs we need to reset all the state
    if reset_cuda_graphs and set_to == "none":
        delete_cuda_graphs()


def is_layer_window_attention(
    window_size: Optional[Tuple[int, int]], window_attn_skip_freq: int | list, layer_number: int
) -> bool:
    # layer_number is 1-indexed
    if not window_size:
        return False
    if window_attn_skip_freq is None:
        return True
    if isinstance(window_attn_skip_freq, int):
        return layer_number % window_attn_skip_freq != 0
    if isinstance(window_attn_skip_freq, list):
        return bool(window_attn_skip_freq[layer_number - 1])

    raise ValueError(
        f"Invalid `window_attn_skip_freq`: {type(window_attn_skip_freq)}, "
        f"{window_attn_skip_freq}"
    )<|MERGE_RESOLUTION|>--- conflicted
+++ resolved
@@ -28,19 +28,11 @@
     return layer
 
 
-<<<<<<< HEAD
-#@lru_cache(maxsize=32)
-=======
->>>>>>> 6f655365
 def get_default_causal_mask(sq: int) -> torch.Tensor:
     """Return the causal upper triangular mask for softmax input."""
     return torch.triu(torch.ones(sq, sq, device="cuda"), diagonal=1).bool()
 
 
-<<<<<<< HEAD
-#@lru_cache(maxsize=32)
-=======
->>>>>>> 6f655365
 def get_sliding_window_causal_mask(sq, skv, window_size):
     """Create the equivalent attention mask for SWA in [sq, skv] shape"""
     m = torch.ones(sq, skv, dtype=torch.bool, device="cuda")
