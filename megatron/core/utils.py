# Copyright (c) 2023, NVIDIA CORPORATION. All rights reserved.

"""Utility functions used throughout Megatron core"""
import array
import functools
import hashlib
import logging
import math
import operator
import pickle
import queue
import socket
import sys
import threading
import time
import traceback
from dataclasses import dataclass
from datetime import datetime
from functools import reduce
from importlib.metadata import version
from types import TracebackType
from typing import Any, Dict, List, Optional, Tuple, Type, Union

from megatron.core.device_utils import get_current_device, get_xla_model
import torch
from packaging.version import Version as PkgVersion

try:
    from torch.distributed._tensor import DTensor
    from torch.distributed.tensor.placement_types import Shard

    HAVE_DTENSOR = True
except ImportError:
    HAVE_DTENSOR = False

from megatron.core import parallel_state
from megatron.core.dist_checkpointing.mapping import ShardedTensor

logger = logging.getLogger(__name__)

xm = get_xla_model()

try:
    _torch_version = PkgVersion(torch.__version__)
except:
    # This is a WAR for building docs, where torch is not actually imported
    _torch_version = PkgVersion("0.0.0")
_te_version = None


def get_torch_version():
    """Get pytorch version from __version__; if not available use pip's. Use caching."""

    def get_torch_version_str():
        import torch

        if hasattr(torch, '__version__'):
            return str(torch.__version__)
        else:
            return version("torch")

    global _torch_version
    if _torch_version is None:
        _torch_version = PkgVersion(get_torch_version_str())
    return _torch_version


def get_te_version():
    """Get TE version from __version__; if not available use pip's. Use caching."""

    def get_te_version_str():
        import transformer_engine as te

        if hasattr(te, '__version__'):
            return str(te.__version__)
        else:
            return version("transformer-engine")

    global _te_version
    if _te_version is None:
        try:
            _te_version = PkgVersion(get_te_version_str())
        except ImportError:
            _te_version = None
    return _te_version


def is_te_min_version(version, check_equality=True):
    """Check if minimum version of `transformer-engine` is installed."""
    te_version = get_te_version()
    if te_version:
        if check_equality:
            return te_version >= PkgVersion(version)
        return te_version > PkgVersion(version)
    else:
        return False


def get_torch_version():
    """Get torch version from __version__."""

    global _torch_version
    return _torch_version


def is_torch_min_version(version, check_equality=True):
    """Check if minimum version of `torch` is installed."""
    if check_equality:
        return get_torch_version() >= PkgVersion(version)
    return get_torch_version() > PkgVersion(version)


def ensure_divisibility(numerator, denominator):
    """Ensure that numerator is divisible by the denominator."""
    assert numerator % denominator == 0, "{} is not divisible by {}".format(numerator, denominator)


def divide(numerator, denominator):
    """Ensure that numerator is divisible by the denominator and return
    the division value."""
    ensure_divisibility(numerator, denominator)
    return numerator // denominator


def get_attr_wrapped_model(model, attr, allow_none=True, return_model_obj=False):
    """Get an attribute from a wrapped model.
    If return_model_obj is true, return the object that has the 'attr' attribute;
    otherwise, return the attribute directly."""
    if isinstance(model, list):
        raise RuntimeError("_get_attr_wrapped_model given a list of models")

    if allow_none:

        def condition(model, attr):
            return not hasattr(model, attr)

    else:

        def condition(model, attr):
            return getattr(model, attr, None) is None

    while condition(model, attr):
        if not hasattr(model, "module"):
            raise RuntimeError(f"_get_attr_wrapped_model couldn't find attribute {attr}")

        model = model.module

    if return_model_obj:
        return model
    return getattr(model, attr)


def get_model_type(model):
    """Returns model_type attribute"""
    return get_attr_wrapped_model(model, 'model_type')


def get_model_xattn(model):
    """Returns whether the model has the xattn_needed attribute"""
    try:
        return get_attr_wrapped_model(model, 'xattn_needed')
    except RuntimeError:
        return False


def get_model_config(model):
    """Returns the config attribute, allowed to return None"""
    return get_attr_wrapped_model(model, 'config', allow_none=False)


class GlobalMemoryBuffer:
    """Global buffer to avoid dynamic memory allocations.
    Caller should ensure that buffers of the same name
    are not used concurrently."""

    def __init__(self):
        self.buffer = {}

    def get_tensor(self, tensor_shape, dtype, name):
        """
        Returns (potentially) a sub-tensor from the self.buffer for the given shape.
        """
        required_len = reduce(operator.mul, tensor_shape, 1)
        if (
            self.buffer.get((name, dtype), None) is None
            or self.buffer[(name, dtype)].numel() < required_len
        ):
            self.buffer[(name, dtype)] = torch.empty(
                required_len, dtype=dtype, device=get_current_device(), requires_grad=False
            )

        return self.buffer[(name, dtype)][0:required_len].view(*tensor_shape)


def _kernel_make_viewless_tensor(inp, requires_grad):
    """Make a viewless tensor.

    View tensors have the undesirable side-affect of retaining a reference
    to the originally-viewed tensor, even after manually setting the '.data'
    field. This method creates a new tensor that links to the old tensor's
    data, without linking the viewed tensor, referenced via the '._base'
    field.
    """
    out = torch.empty((1,), dtype=inp.dtype, device=inp.device, requires_grad=requires_grad)
    out.data = inp.data
    return out


class MakeViewlessTensor(torch.autograd.Function):
    """
    Autograd function to make a viewless tensor.

    This function should be used in cases where the computation graph needs
    to be propagated, but we only want a viewless tensor (e.g.,
    ParallelTransformer's hidden_states). Call this function by passing
    'keep_graph = True' to 'make_viewless_tensor()'.
    """

    @staticmethod
    def forward(ctx, inp, requires_grad):
        if xm:
            xm.mark_step()
        return _kernel_make_viewless_tensor(inp, requires_grad)

    @staticmethod
    def backward(ctx, grad_output):
        """No-op"""
        return grad_output, None


def make_viewless_tensor(inp, requires_grad, keep_graph):
    """
    Entry-point for creating viewless tensors.

    This method should be used, rather than calling 'MakeViewlessTensor'
    or '_kernel_make_viewless_tensor' directly. This method acts as a
    switch for determining if an autograd function or a regular method
    should be used to create the tensor.
    """

    # return tensor as-is, if not a 'view'
    if inp._base is None:
        return inp

    # create viewless tensor
    if keep_graph:
        return MakeViewlessTensor.apply(inp, requires_grad)
    else:
        return _kernel_make_viewless_tensor(inp, requires_grad)


def assert_viewless_tensor(tensor, extra_msg=None):
    """Assert that a tensor is not a view (i.e., its '._base' field is
    not set)."""
    if isinstance(tensor, list):
        [assert_viewless_tensor(t) for t in tensor]
        return tensor
    if not isinstance(tensor, torch.Tensor):
        return tensor
    assert tensor._base is None, (
        "Ensure tensor._base is None before setting tensor.data or storing "
        "tensor to memory buffer. Otherwise, a memory leak will occur (and "
        f"likely accumulate over iterations). {extra_msg}"
    )
    return tensor


def safely_set_viewless_tensor_data(tensor, new_data_tensor):
    """Safely set tensor's '.data' field.

    Check first that the tensor is viewless (i.e., '._base' not set). If not,
    raise an exception.
    """
    assert_viewless_tensor(
        tensor,
        extra_msg="FYI, tensor._base has shape %s, and new_data_tensor has shape %s."
        % ("--" if tensor._base is None else tensor._base.shape, new_data_tensor.shape),
    )
    tensor.data = new_data_tensor


def init_method_normal(sigma):
    """Init method based on N(0, sigma)."""
    return functools.partial(torch.nn.init.normal_, mean=0.0, std=sigma)


def scaled_init_method_normal(sigma, num_layers):
    """Init method based on N(0, sigma/sqrt(2*num_layers)."""
    std = sigma / math.sqrt(2.0 * num_layers)

    return functools.partial(torch.nn.init.normal_, mean=0.0, std=std)


def log_single_rank(logger: logging.Logger, *args: Any, rank: int = 0, **kwargs: Any):
    """If torch distributed is initialized, log only on rank

    Args:
        logger (logging.Logger): The logger to write the logs

        args (Tuple[Any]): All logging.Logger.log positional arguments

        rank (int, optional): The rank to write on. Defaults to 0.

        kwargs (Dict[str, Any]): All logging.Logger.log keyword arguments
    """
    if torch.distributed.is_initialized():
        if torch.distributed.get_rank() == rank:
            logger.log(*args, **kwargs)
    else:
        logger.log(*args, **kwargs)


def log_on_each_pipeline_stage(logger: logging.Logger, *args: Any, **kwargs: Any):
    """Log on first rank in each pipeline stage

    Args:
        logger (logging.Logger): The logger to write the logs

        args (Tuple[Any]): All logging.Logger.log positional arguments

        kwargs (Dict[str, Any]): All logging.Logger.log keyword arguments
    """
    assert torch.distributed.is_initialized()

    if (
        parallel_state.get_data_parallel_rank(with_context_parallel=True) == 0
        and parallel_state.get_tensor_model_parallel_rank() == 0
    ):
        logger.log(*args, **kwargs)


def check_param_hashes_across_dp_replicas(
    model: List[torch.nn.Module], cross_check: bool = False
) -> bool:
    """Computes hashes of all parameters in model, all-gathers hashes across DP replicas,
    and then checks for equality between the locally-computed hashes and those of other ranks.

    NOTE: This function computes SHA-1 hashes on the CPU and thus needs to move all param
    tensors from GPU to CPU first; as a result, this function is not intended to be called
    very frequently in the main training loop.

    Args:
        model (List[torch.nn.Module]): List of model chunks whose parameter hashes need to
            be checked.
        cross_check (bool): If true, will check whether hashes match across all DP replicas.

    Returns:
        True if all param hashes match with corresponding hash on DP replica 0 or
        across all replicas if cross_check is enabled, False otherwise.
    """

    # Compute per-parameter hashes on this rank.
    # Keep track of expert and non-expert parameters separately since they need to be
    # all-gathered across different sets of ranks.
    non_expert_params, expert_params = [], []
    local_non_expert_param_hashes, local_expert_param_hashes = [], []
    for model_chunk_id, model_chunk in enumerate(model):
        for param_name, param in model_chunk.named_parameters():
            param_hash = torch.frombuffer(
                array.array(
                    'B', hashlib.sha1(param.data.to("cpu").float().numpy(force=True)).digest()
                ),
                dtype=torch.uint8,
            )
            
            if getattr(param, 'allreduce', True):
                non_expert_params.append((model_chunk_id, param_name, param))
                local_non_expert_param_hashes.append(param_hash)
            else:
                expert_params.append((model_chunk_id, param_name, param))
                local_expert_param_hashes.append(param_hash)

    # Use data-modulo-expert parallel group to all-gather expert param hashes, regular
    # data-parallel group for non-expert param hashes.
    all_param_hashes_match = True
    for params, local_param_hashes, all_gather_group in zip(
        [non_expert_params, expert_params],
        [local_non_expert_param_hashes, local_expert_param_hashes],
        [parallel_state.get_data_parallel_group(), parallel_state.get_expert_data_parallel_group()],
    ):
        # Collect per-parameter hashes across all ranks in group.
        assert len(params) == len(local_param_hashes)
        if len(params) == 0:
            continue
<<<<<<< HEAD

        local_param_hashes = torch.stack(local_param_hashes)
=======
        local_param_hashes = torch.stack(local_param_hashes).cuda()
>>>>>>> 8a5521ac
        all_param_hashes = [
            torch.zeros_like(local_param_hashes)
            for _ in range(torch.distributed.get_world_size(all_gather_group))
        ]
        torch.distributed.all_gather(all_param_hashes, local_param_hashes, group=all_gather_group)

        # END Make sure local per-parameter hash matches DP rank 0.
        param_hashes_match = torch.equal(local_param_hashes, all_param_hashes[0])
        if not param_hashes_match:
            for i, (model_chunk_id, param_name, param) in enumerate(params):
                if not torch.equal(local_param_hashes[i], all_param_hashes[0][i]):
                    rank = torch.distributed.get_rank()
                    logger.info(
                        f"[Rank {rank}] Hash not matching for {param_name} in model chunk"
                        f"{model_chunk_id}"
                    )
        if cross_check:
            # Make sure all ranks have the same hash.
            all_param_hashes_match &= all(
                map(lambda x: torch.equal(local_param_hashes, x), all_param_hashes)
            )
        else:
            all_param_hashes_match &= param_hashes_match

    return all_param_hashes_match


def make_tp_sharded_tensor_for_checkpoint(
    tensor, key, tp_axis=0, replica_id=None, prepend_offsets=(), **kwargs
):
    """Helper for instantiating a ShardedTensor where the `tp_axis` dimension
    is sharded across TP group.

    Optionally, can provide offsets which prepend new dimensions to the tensor.
    """
    prepend_axis_num = len(prepend_offsets)

    new_offsets = []
    tp_rank = parallel_state.get_tensor_model_parallel_rank()
    dp_rank = parallel_state.get_data_parallel_rank(with_context_parallel=True)
    tp_size = parallel_state.get_tensor_model_parallel_world_size()
    dp_size = parallel_state.get_data_parallel_world_size(with_context_parallel=True)
    dp_replica_id = parallel_state.get_data_parallel_rank(with_context_parallel=True)

    new_offsets.append((tp_axis + prepend_axis_num, tp_rank, tp_size))

    if HAVE_DTENSOR and isinstance(tensor, DTensor):
        # TP + FSDP2 sharding
        dp_replica_id = 0
        tensor = tensor._local_tensor

        if tp_axis == 0:
            # both FSDP2 and TP shards axis 0
            # default MCore uses tp-cp-ep-dp-pp
            # FSDP2 is compatibile with TP, CP
            new_offsets[0] = (prepend_axis_num, tp_rank * dp_size + dp_rank, tp_size * dp_size)
        else:
            # FSDP2 shards axis 0 and TP shards some other axis
            new_offsets.append((prepend_axis_num, dp_rank, dp_size))

    if replica_id is None:
        replica_id = (0, 0, dp_replica_id)

    if hasattr(tensor, 'fully_shard_param_local_shard'):
        assert len(replica_id) == 3, f'Expected replica_id format (PP, TP, DP), got: {replica_id}'
        replica_id = (*replica_id[:2], 0)

        sh_ten = ShardedTensor.from_rank_offsets_flat(
            key,
            tensor.fully_shard_param_local_shard,
            tensor.shape,
            *prepend_offsets,
            (
                tp_axis + prepend_axis_num,
                parallel_state.get_tensor_model_parallel_rank(),
                parallel_state.get_tensor_model_parallel_world_size(),
            ),
            flattened_range=slice(*tensor.fully_shard_param_local_index),
            replica_id=replica_id,
            prepend_axis_num=prepend_axis_num,
            **kwargs,
        )
        setattr(sh_ten, 'is_data_parallel_fully_shard', True)
        return sh_ten

    return ShardedTensor.from_rank_offsets(
        key,
        tensor,
        *prepend_offsets,
        *new_offsets,
        replica_id=replica_id,
        prepend_axis_num=prepend_axis_num,
        **kwargs,
    )


def make_sharded_tensor_for_checkpoint(tensor, key, prepend_offsets=(), replica_id=None, **kwargs):
    """Helper for instantiating a non-sharded ShardedTensor (replicated across TP and DP group).

    Optionally, can provide offsets which prepend new dimensions to the tensor.
    """

    prepend_axis_num = len(prepend_offsets)

    new_offsets = []
    dp_rank = parallel_state.get_data_parallel_rank(with_context_parallel=True)
    dp_size = parallel_state.get_data_parallel_world_size(with_context_parallel=True)
    dp_replica_id = parallel_state.get_data_parallel_rank(with_context_parallel=True)

    if HAVE_DTENSOR and isinstance(tensor, DTensor):
        # FSDP2 sharding
        dp_replica_id = 0
        tensor = get_full_tensor_if_necessary(tensor)
        new_offsets.append((prepend_axis_num, dp_rank, dp_size))

    if replica_id is None:
        replica_id = (0, parallel_state.get_tensor_model_parallel_rank(), dp_replica_id)

    if hasattr(tensor, 'fully_shard_param_local_shard'):
        assert len(replica_id) == 3, f'Expected replica_id format (PP, TP, DP), got: {replica_id}'
        replica_id = (*replica_id[:2], 0)

        sh_ten = ShardedTensor.from_rank_offsets_flat(
            key,
            tensor.fully_shard_param_local_shard,
            tensor.shape,
            *prepend_offsets,
            flattened_range=slice(*tensor.fully_shard_param_local_index),
            replica_id=replica_id,
            prepend_axis_num=prepend_axis_num,
            **kwargs,
        )
        setattr(sh_ten, 'is_data_parallel_fully_shard', True)
        return sh_ten

    return ShardedTensor.from_rank_offsets(
        key,
        tensor,
        *prepend_offsets,
        *new_offsets,
        replica_id=replica_id,
        prepend_axis_num=prepend_axis_num,
        **kwargs,
    )


def get_full_tensor_if_necessary(tensor):
    """For DTensor gets full tensor if some ranks will not have a local copy"""
    need_full_tensor = False
    for i in range(tensor.device_mesh.ndim):
        if (
            isinstance(tensor.placements[i], Shard)
            and tensor.device_mesh.shape[i] > tensor.shape[tensor.placements[i].dim]
        ):
            need_full_tensor = True
            break

    tensor = tensor.full_tensor() if need_full_tensor else tensor._local_tensor

    return tensor


def to_local_if_dtensor(tensor: Union[torch.Tensor, "DTensor"]) -> torch.Tensor:
    """Returns the local shard of the given tensor if it is a DTensor."""
    with torch.no_grad():
        return tensor.to_local() if HAVE_DTENSOR and isinstance(tensor, DTensor) else tensor


def get_data_parallel_group_if_dtensor(
    tensor: Union[torch.Tensor, "DTensor"], data_parallel_group: "ProcessGroup" = None
) -> Optional["ProcessGroup"]:
    """Gets the data parallel group of the given tensor if it is a DTensor."""
    if HAVE_DTENSOR and isinstance(tensor, DTensor):
        current_group = tensor.device_mesh.get_group()
        assert data_parallel_group is None or current_group == data_parallel_group
        return current_group
    return None


def prepare_input_tensors_for_wgrad_compute(grad_output, all_gathered_input):
    """Ensure grad_output is stored in a contiguous buffer."""
    # Doing gather + slicing during the NeMo forward pass can make this tensor
    # not be contiguous. PyTorch only checks if the tensor is contiguous, and only
    # clones it if it's not contiguous:
    # https://github.com/pytorch/pytorch/blob/c47cf9bc7f9e02f649ab4ed53fe4d35732c92ab6/torch/_refs/__init__.py#L2761
    grad_output = grad_output.contiguous()
    # Convert the tensor shapes to 2D for execution compatibility
    if grad_output.dim() == 3:
        grad_output = grad_output.view(
            grad_output.shape[0] * grad_output.shape[1], grad_output.shape[2]
        )
        all_gathered_input = all_gathered_input.view(
            all_gathered_input.shape[0] * all_gathered_input.shape[1], all_gathered_input.shape[2]
        )

    return grad_output, all_gathered_input


if is_torch_min_version("1.13.0"):
    dist_all_gather_func = torch.distributed.all_gather_into_tensor
else:
    dist_all_gather_func = torch.distributed._all_gather_base


def drain_embedding_wgrad_compute(config, embedding_activation_buffer, grad_output_buffer, weight):
    """Helper for performing embedding wgrad GEMM's during the pipeline drain phase, pipelines the
    AllGather and GEMM's.

    Should only be used when pipeline model parallelism and gradient accumulation
    fusion are enabled.
    """

    assert len(embedding_activation_buffer) == len(
        grad_output_buffer
    ), "Length of activation and gradient buffers need to be equal!"

    try:
        import fused_weight_gradient_mlp_cuda
    except ImportError:
        if config.gradient_accumulation_fusion:
            raise RuntimeError(
                "Gradient_accumulation_fusion set "
                "to True but the custom CUDA extension fused_weight_gradient_mlp_cuda "
                "module is not found. To use gradient_accumulation_fusion you must "
                "install APEX with --cpp_ext and --cuda_ext. For example: "
                "pip install --global-option=\"--cpp_ext\" --global-option=\"--cuda_ext .\" "
                "Note that the extension requires CUDA>=11. Otherwise, you must turn off "
                "gradient accumulation fusion."
            )

    from megatron.core.parallel_state import (
        get_global_memory_buffer,
        get_tensor_model_parallel_group,
        get_tensor_model_parallel_world_size,
    )

    input = embedding_activation_buffer.pop(0)
    world_size = get_tensor_model_parallel_world_size()
    dim_size = list(input.size())
    dim_size[0] = dim_size[0] * world_size

    all_gathered_input = [None, None]
    if config.sequence_parallel:
        if xm:
            all_gather_buffer = xm.all_gather(input, groups=parallel_state.get_tensor_model_parallel_groups(), pin_layout=False)
        else:
            all_gather_buffer = get_global_memory_buffer().get_tensor(dim_size, input.dtype, "mpu_0")
            handle = dist_all_gather_func(
                all_gather_buffer, input, group=get_tensor_model_parallel_group(), async_op=False
            )

        all_gathered_input[0] = all_gather_buffer
        all_gather_buffer = None
    else:
        all_gathered_input[0] = input

    input = None

    def wgrad_compute(all_gathered_input, grad_output, weight):

        grad_output, all_gathered_input = prepare_input_tensors_for_wgrad_compute(
            grad_output, all_gathered_input
        )

        if config.gradient_accumulation_fusion:
            if weight.main_grad.dtype == torch.float32:
                fused_weight_gradient_mlp_cuda.wgrad_gemm_accum_fp32(
                    all_gathered_input, grad_output, weight.main_grad
                )
            elif weight.main_grad.dtype in (torch.float16, torch.bfloat16):
                fused_weight_gradient_mlp_cuda.wgrad_gemm_accum_fp16(
                    all_gathered_input, grad_output, weight.main_grad
                )
            else:
                raise RuntimeError("Unsupported gradient type for gradient accumulation fusion")

    # We have all_gathered_input list acting as a double buffer here,
    # since we are pipelining the AllGather and GEMM,one buffer all gathers
    # the input while the other buffer reads from it for the GEMM. We use i
    # and (i+1) for indexing to enable this double buffering.
    for i in range(len(embedding_activation_buffer)):
        input = embedding_activation_buffer.pop(0)
        if config.sequence_parallel:
            name = "mpu_" + str((i + 1) % 2)
            handle = None
            if xm:
                all_gather_buffer = xm.all_gather(input, groups=parallel_state.get_tensor_model_parallel_groups(), pin_layout=False)
            else:
                all_gather_buffer = get_global_memory_buffer().get_tensor(dim_size, input.dtype, name)
                handle = dist_all_gather_func(
                    all_gather_buffer, input, group=get_tensor_model_parallel_group(), async_op=True
                )

            all_gathered_input[(i + 1) % 2] = all_gather_buffer
            all_gather_buffer = None
        else:
            all_gathered_input[(i + 1) % 2] = input

        grad_output = grad_output_buffer.pop(0)
        wgrad_compute(all_gathered_input[i % 2], grad_output, weight)
        drain_idx = (i + 1) % 2
        input, all_gathered_input[i % 2], grad_output = None, None, None

        if config.sequence_parallel and handle:
            handle.wait()

    grad_output = grad_output_buffer.pop(0)
    wgrad_compute(all_gathered_input[drain_idx], grad_output, weight)
    input, all_gathered_input[drain_idx], grad_output = None, None, None


def local_multi_tensor_applier(op, noop_flag_buffer, tensor_lists, *args):
    """Multi tensor op applier"""
    return op(2048 * 32, noop_flag_buffer, tensor_lists, *args)


# computes l2 norm for a list of contiguous tensors
# works as a drop-in replacement for amp_C.multi_tensor_l2norm
def local_multi_tensor_l2_norm(chunk_size, noop_flag, tensor_lists, per_tensor, *args):
    """
    Computes l2 norm for a list of contiguous tensors
    works as a drop-in replacement for amp_C.multi_tensor_l2norm
    """
    l2 = [[(torch.norm(tensor)) for tensor in tensor_list] for tensor_list in tensor_lists]
    l2_reduced = torch.norm(torch.tensor(l2))
    l2_cuda = torch.tensor([float(l2_reduced)], dtype=torch.float, device=get_current_device())
    return l2_cuda, None


# works as a drop-in replacement for amp_C.multi_tensor_scale
def local_multi_tensor_scale(chunk_size, noop_flag, tensor_lists, scale):
    """Works as a drop-in replacement for amp_C.multi_tensor_scale."""
    for src, dst in zip(tensor_lists[0], tensor_lists[1]):
        dst.copy_(src * scale)


class _ValueWithRank:
    """This is an internal class, not for use outside this module

    Attributes:
        _rank (int): rank for the value
        _value (float) : the value it stores, eg elapsed time
        _unit (str) : unit for the value
    """

    def __init__(self, value: float, rank: int, unit: str = "") -> None:
        """Initializer

        Args:
            _value (float): the initial value with which it is inited
            _rank (int): the rank number
            _unit (str) : the unit of the value, eg ms or flops
        """
        self._rank = rank
        self._value = value
        self._unit = unit

    def __lt__(self, other) -> bool:
        """Check if value of self is smaller than other's value

        Args:
            other (_ValueWithRank): The other object to compare with

        Returns:
            bool: True if lhs._value of operand is less than rhs._value, else False
        """
        return self._value < other._value

    def __gt__(self, other) -> bool:
        """Check if value of self is larger than other's value

        Args:
            other (_ValueWithRank): The other object to compare with

        Returns:
            bool: True if lhs._value of operand is greater than rhs._value, else False
        """
        return self._value > other._value

    def __call__(self) -> Tuple[float, int, str]:
        """Returns the value, the rank, and unit as a Tuple

        Returns:
            Tuple[float, int, str]: value, rank, unit
        """
        return self._value, self._rank, self._unit

    def __str__(self) -> str:
        """String representation of the object

        Returns:
            str: strigified object
        """

        return f"{self._value:.2f}{self._unit}/{self._rank}"


@dataclass
class _StragglerData:
    """This is an internal dataclass, not for use outside this module

    Attributes:
        min_elapsed (_ValueWithRank) min iteration time across all ranks
        max_elapsed (_ValueWithRank) max iteration time across all ranks
        min_btime (_ValueWithRank) min cpu time across all ranks
        max_btime (_ValueWithRank) max cpu time across all ranks
        min_temp (_ValueWithRank): min gpu temp across all ranks
        max_temp (_ValueWithRank): max gpu temp across all ranks
        min_power (_ValueWithRank) min gpu power across all ranks
        max_power (_ValueWithRank) max gpu power across all ranks
        min_util (_ValueWithRank): min gpu util across all ranks
        max_util (_ValueWithRank): max gpu util across all ranks
        min_clock (_ValueWithRank): min gpu clock across all ranks
        max_clock (_ValueWithRank) max gpu clock across all ranks
        aflops (List[_ValueWithRank]): sorted array of (_ValueWithRank)
    """

    # gemm time
    min_elapsed = _ValueWithRank(sys.float_info.max, 0, "ms")
    max_elapsed = _ValueWithRank(sys.float_info.min, 0, "ms")
    # get_batch time
    min_btime = _ValueWithRank(sys.float_info.max, 0, "us")
    max_btime = _ValueWithRank(sys.float_info.min, 0, "us")
    # temp
    min_temp = _ValueWithRank(sys.float_info.max, 0, "C")
    max_temp = _ValueWithRank(sys.float_info.min, 0, "C")
    # power
    min_power = _ValueWithRank(sys.float_info.max, 0, "W")
    max_power = _ValueWithRank(sys.float_info.min, 0, "W")
    # util
    min_util = _ValueWithRank(sys.float_info.max, 0, "%")
    max_util = _ValueWithRank(sys.float_info.min, 0, "%")
    # clock
    min_clock = _ValueWithRank(sys.float_info.max, 0, "MHz")
    max_clock = _ValueWithRank(sys.float_info.min, 0, "MHz")
    aflops: Union[List[_ValueWithRank], None] = None


class StragglerDetector:
    """Singleton Class implementing per rank Straggler Detector

    It use cuda events to time operation of choice using the
    start and stop methods which can be directly invoked using
    the class instance or can be used like a python context.
    After collection, a report() method is available to display
    the collected metrics. It is only supported if CUDA is
    available. megatron/core/README_STRAGGLER.md for more info

    Note:
        The instance and class attributes mentioned below are all
        private to the class and has no use outside the class

    Attributes:
        _off (bool): current state of the toggle
        start (FunctionType): start method
        stop (FunctionType): stop method
        world (int): world size
        rank (int): rank for this instance
        mmcnt (int): number of ranks to report
        port (int): control port
        amp (float): amplification factor for TFLOPs, default 3.0
        toggle (bool): whether to start/stop detector collection
        bdata (bool): when true, just collect get_batch
        dev (int): cuda device
        evt_q (LifoQueue): cuda event queue
        start_gemm_ev (list[torch.cuda.Event]): cuda start event
        stop_gemm_ev (list[torch.cuda.Event]): cuda stop event
        start_data_ev (list[torch.cuda.Event]): cuda start event
        stop_data_ev (list[torch.cuda.Event]): cuda stop event
        start_gemm_tm (list[int]): start time (wallclock)
        stop_gemm_tm (list[int]): stop time (wallclock)
        start_data_tm (list[int]): start time for get_batch
        stop_data_tm (list[int]): stop time for get_batch
        sock (socket): the controller socket
        ctrlr (Thread): the controller thread
    """

    _configured = False
    """Indicates if the singleton instance is configured or not
    """

    def __new__(cls: Type["StragglerDetector"]) -> "StragglerDetector":
        """Constructor
        Creates an instance of the class if not created

        Args:
            cls (Type[&#39;StragglerDetector&#39;]): The class type

        Returns:
            StragglerDetector: the class instance
        """

        if not hasattr(cls, "_instance"):
            cls._instance = super(StragglerDetector, cls).__new__(cls)
        return cls._instance

    def __init__(self) -> None:
        """Initializer

        The inital state of the StragglerDetector instance is disabled.
        The enabled state is indicated using self._off member variable
        and the proerty enabled.
        """
        self._off: bool = True
        self.start = self.null_method
        self.stop = self.null_method
        self.world: int = 0
        self.rank: int = 0
        self.mmcnt: int = 1
        self.port: int = 0
        self.amp: float = 3.0
        self.toggle: bool = False
        self.bdata: bool = False
        self.dev: Union[torch.device, int, None] = None
        self.evt_q: Union[queue.LifoQueue, None] = None
        self.start_gemm_ev: List[torch.cuda.Event] = []
        self.stop_gemm_ev: List[torch.cuda.Event] = []
        self.start_data_ev: List[torch.cuda.Event] = []
        self.stop_data_ev: List[torch.cuda.Event] = []
        self.start_gemm_tm: List[int] = []
        self.stop_gemm_tm: List[int] = []
        self.start_data_tm: List[int] = []
        self.stop_data_tm: List[int] = []
        self.sock: Union[socket.socket, None] = None
        self.ctrlr: Union[threading.Thread, None] = None

    def configure(
        self,
        world: int,
        rank: int,
        mmcnt: int = 1,
        amp: float = 3.0,
        port: int = 65535,
        prefill: int = 1024,
        enabled: bool = False,
    ) -> None:
        """This method is called to configure the Singleton instance

        It should be called once per instantiation per process.

        Note:
            The constructor keeps the state of instance disabled
            i.e no collection will happen even when start/stop methods are
            called. Only when enabled is True (self._off is True), the
            start/stop method pointers get assigned the real collection
            methods, otherwise they are initialized with null_method

        Args:
            world (int): World Size
            rank (int): The rank of this trainer
            mmcnt (int, optional): Number of ranks to print for showing Min/Max Etpt.
                                   Defaults to 1.
            amp (float, optional): Set to 3.0 if we only use timers in fwd pass.
                                   Defaults to 3.0.
            port (int, optional): Control port, useful only for rank-0. Defaults to 65535.
            prefill (int, optional): How many Events to pre-populate. Defaults to 1024.
            enabled (bool, optional): Whether or not collection is enabled on startup.
                                      Defaults to False.
        """
        if StragglerDetector._configured:
            # don't throw
            return
        StragglerDetector._configured = True
        self.bdata = False
        self.start = self.null_method
        self.stop = self.null_method
        self._off = True
        # No CUDA, No Support
        if torch.cuda.is_available():
            self._off = not enabled
            self.world = world
            self.rank = rank
            self.mmcnt = mmcnt if mmcnt > 1 else 1
            self.amp = amp
            self.port = port
            self.toggle = False
            self.bdata = False
            self.evt_q = queue.LifoQueue()
            self.start_gemm_ev = []
            self.stop_gemm_ev = []
            self.start_data_ev = []
            self.stop_data_ev = []
            self.start_gemm_tm = []
            self.stop_gemm_tm = []
            self.start_data_tm = []
            self.stop_data_tm = []
            backend = torch.distributed.get_backend()
            if backend == "nccl":
                self.dev = get_current_device()
            else:
                self.dev = torch.device("cpu")
            # cache some events
            for _ in range(prefill):
                self.evt_q.put(torch.cuda.Event(enable_timing=True))
            if self.rank == 0:
                # Start the controller
                self._controller()
            if not self._off:
                self.start = self.start_method
                self.stop = self.stop_method

    def reset(self) -> None:
        """This method is called to reset the metrics state of the instance

        It is generally called from within elapsed() after extracting per rank metrics.
        """
        if self._off:
            return
        # Pool them
        if self.evt_q is not None:
            _ = [self.evt_q.put(ev) for ev in self.start_gemm_ev]
            _ = [self.evt_q.put(ev) for ev in self.stop_gemm_ev]
            _ = [self.evt_q.put(ev) for ev in self.start_data_ev]
            _ = [self.evt_q.put(ev) for ev in self.stop_data_ev]
        self.start_gemm_ev = []
        self.stop_gemm_ev = []
        self.start_data_ev = []
        self.stop_data_ev = []
        # Use regular timers
        self.start_gemm_tm = []
        self.stop_gemm_tm = []
        self.start_data_tm = []
        self.stop_data_tm = []
        self.bdata = False

    def start_method(self) -> None:
        """This method adds the start timers.

        Both cuda event and perf_counter are added. If bdata is set to
        true from __call__, this method skips inserting cuda
        timer. This way it can be used to measure time spent on
        CPU - generally useful for timing get_batch()
        """
        # Not reentrant
        if self.evt_q is not None and self.evt_q.qsize() > 1:
            sev = self.evt_q.get()  # no try-catch
            eev = self.evt_q.get()  # no try-catch
        else:
            sev = torch.cuda.Event(enable_timing=True)
            eev = torch.cuda.Event(enable_timing=True)
        # First check if this start is for data
        if self.bdata:
            self.start_data_ev.append(sev)
            self.stop_data_ev.append(eev)
            self.start_data_tm.append(0)
            self.stop_data_tm.append(0)
            idx = len(self.stop_data_tm) - 1
            self.start_data_tm[idx] = time.perf_counter_ns()
            self.start_data_ev[idx].record()
            self.bdata = False
            return
        self.start_gemm_ev.append(sev)
        self.stop_gemm_ev.append(eev)
        self.start_gemm_tm.append(0)
        self.stop_gemm_tm.append(0)
        idx = len(self.stop_gemm_tm) - 1
        self.start_gemm_tm[idx] = time.perf_counter_ns()
        self.start_gemm_ev[idx].record()

    def stop_method(self) -> None:
        """This method adds the stop timers.

        Both cuda event and perf_counter are added. If bdata is set to
        true from __call__, this method skips inserting cuda
        timer. Also see start_method()
        """
        # Not reentrant
        # First check if this stop is for data
        idx = len(self.stop_data_tm) - 1
        if idx >= 0 and self.stop_data_tm[idx] == 0:
            self.stop_data_tm[idx] = time.perf_counter_ns()
            self.stop_data_ev[idx].record()
            return
        idx = len(self.stop_gemm_tm) - 1
        if idx >= 0 and self.stop_gemm_tm[idx] == 0:
            self.stop_gemm_tm[idx] = time.perf_counter_ns()
            self.stop_gemm_ev[idx].record()

    def elapsed(self) -> Tuple[float, float, int, int, int, int]:
        """This method is called from report(), or can be called directly

         It is called to collect all the elapsed time since last reset().
         It finally calls reset()

        Returns:
            Tuple[float, float, int, int, int, int]: see below for returns
                delta       : time spent in kernel
                batch_delta : time spent in get_batch
                temp        : observed gpu temp
                power       : observed gpu power
                util        : observed gpu utilization
                clock       : observed gpu clock
        """
        if self._off:
            # match with return below
            return 0, 0, 0, 0, 0, 0
        ls_ev = len(self.start_gemm_ev)
        le_ev = len(self.stop_gemm_ev)
        ls_bs = len(self.start_data_ev)
        ls_be = len(self.stop_data_ev)
        delta = 0.0
        batch_delta = 0.0
        temp = 0
        power = 0
        clock = 0
        if ls_ev != le_ev:
            logger.warning(f"Event Start/Stop out of sync {ls_ev}/{le_ev}")
        elif ls_bs != ls_be:
            logger.warning(f"get_batch Start/Stop out of sync {ls_bs}/{ls_be}")
        else:
            temp = torch.cuda.temperature()
            power = torch.cuda.power_draw()
            util = torch.cuda.utilization()
            clock = torch.cuda.clock_rate()
            torch.cuda.synchronize()
            # Process Events
            for i in range(ls_ev):
                e_ev = self.start_gemm_ev[i].elapsed_time(self.stop_gemm_ev[i])
                e_tm = (self.stop_gemm_tm[i] - self.start_gemm_tm[i]) / 1e6  # ns to ms
                # Pick the larger of Event and perf_counter time?
                delta += max(e_ev, e_tm)
            # Process get_batch
            for i in range(ls_bs):
                b_ev = self.start_data_ev[i].elapsed_time(self.stop_data_ev[i])
                b_tm = (self.stop_data_tm[i] - self.start_data_tm[i]) / 1e6  # ns to ms
                # data fetching has prefetch, hence take the max, instead of avg
                batch_delta = max(batch_delta, max(b_ev, b_tm))
        self.reset()  # Prepare for next round
        # time in ms, batch_delta in ms, check return above
        return delta, batch_delta, temp, power, util, clock

    def report(self, total_flops: float = 0.0, log_interval: int = 0) -> bool:
        """Function to log the min/max metircs and the associated rank over a time period

        It finds the slowest and fastest rank among all ranks. It should be
        called by all ranks, but only rank-0 prints the analysis
        At the end it checks, if the straggler detector should
        remain active or if it should be deactivated.

        Args:
            total_flops (float, optional): The theoretical flops over the period. Defaults to 0.0.
            log_interval (int, optional): The training interval over which reporting is called(ms)
                                          Defaults to 0.

        Returns:
            bool: True if reported, else False
        """
        ret = False
        if not self._off and total_flops > 0.0 and log_interval > 0:
            elapsed, btime, temp, power, util, clock = self.elapsed()  # get raw time
            # btime (get_batch time is max in the iteration)
            ptime = elapsed / (log_interval * 1.0)  # avg per iteration elapsed time, ms
            api_flops = total_flops / (log_interval * 1.0)  # avg per iteration flops, ms
            apir_flops = api_flops / (
                ptime * 10**9 * self.world
            )  # this is avg per iteration this rank's thruput, TFLOP/s (note 10**9),
            et_flops = apir_flops / self.amp  # Estimated TFLOPs, not tracing backward

            o_dt = self._min_max(
                ptime, btime, float(temp), float(power), float(util), float(clock), et_flops
            )
            if self.rank == 0 and o_dt is not None and o_dt.aflops is not None:
                now = f"[{datetime.now().strftime('%Y-%m-%d %H:%M:%S')}]"
                min_flops, min_frank, _ = o_dt.aflops[0]()
                max_flops, max_frank, _ = o_dt.aflops[-1]()
                logger.info(
                    f"{now} | "
                    f"MnRtt/Rnk: {o_dt.min_elapsed} | "
                    f"MxRtt/Rnk: {o_dt.max_elapsed} | "
                    f"MnPwr/Rnk: {o_dt.min_power} | "
                    f"MxPwr/Rnk: {o_dt.max_power} | "
                    f"MnTmp/Rnk: {o_dt.min_temp} | "
                    f"MxTmp/Rnk: {o_dt.max_temp} | "
                    f"MnUtl/Rnk: {o_dt.min_util} | "
                    f"MxUtl/Rnk: {o_dt.max_util} | "
                    f"MnClk/Rnk: {o_dt.min_clock} | "
                    f"MxClk/Rnk: {o_dt.max_clock} | "
                    f"MnDRtt/Rnk: {o_dt.min_btime} | "
                    f"MxDRtt/Rnk: {o_dt.max_btime} | "
                    f"MnEtpt/Rnk: {min_flops:.2f}TF/{min_frank} | "
                    f"MxEtpt/Rnk: {max_flops:.2f}TF/{max_frank}"
                )
                if self.mmcnt > 1 and self.mmcnt < self.world:
                    line = f"^^^^ Bottom {self.mmcnt} Ranks with lowest  Etpt(TF):"
                    for i in range(self.mmcnt):
                        line += f" {o_dt.aflops[i]},"
                    logger.info(line)
                    line = f"^^^^ Top    {self.mmcnt} Ranks with highest Etpt(TF):"
                    shift = self.world - self.mmcnt
                    for i in range(self.mmcnt):
                        line += f" {o_dt.aflops[i+shift]},"
                    logger.info(line)
                ret = True

        # Check/Communicate if tracking is turned off or on
        self._check_toggle()
        return ret

    def _check_toggle(self) -> None:
        """Helper method to check if a request to toggle the collection state was made

        It checks iof collection state toggle req was made via the server listening on
        rank-0 since last call to report(). Called by report(). Calling this method
        indirectly from report() is the only way to activate the change that is made
        via rank-0
        """
        # If no change just communicate the current
        off = self._off
        if self.rank == 0 and self.toggle:
            off = not self._off
            self.toggle = False
        st = torch.tensor(off, dtype=torch.bool, device=self.dev)
        torch.distributed.broadcast(st, 0)  # Blocking
        # save old switch
        off = self._off
        self._off = bool(st.item())
        if off != self._off:
            if not self._off:
                self.start = self.start_method
                self.stop = self.stop_method
                state = "ON"
            else:
                self.start = self.null_method
                self.stop = self.null_method
                state = "OFF"
            if self.rank == 0:
                logger.info(f"Toggling StragglerDetector State {state}")

    def _handler(self) -> None:
        """Thread function for the controller.

        It is a tcp-server that listens on a port. Uses HTTP protocol.
        If connected to it using curl, it indicates a toggle of the
        collection state. The actual toggling happens at the end of
        calling report() when _check_toggle() is called.
        """
        resp = r"HTTP/1.0 200 OK\r\nConnection: Close\r\nContent-length: "

        if self.rank == 0:
            state = "OFF" if self._off else "ON"
            logger.info(
                f"Controller ready to recv commands on port {self.port}. Current state {state}"
            )
            while True and self.sock is not None:
                try:
                    conn, _ = self.sock.accept()
                    _ = conn.recv(1024)
                    self.toggle = True
                    state = "ON" if self._off else "OFF"
                    msg = f"Will turn StragglerDetector {state} at next logging interval"
                    msg_len = len(msg)
                    final_resp = f"{resp}{msg_len}\r\n\r\n{msg}"
                    conn.send(final_resp.encode())
                    conn.close()
                    logger.info(msg)
                except Exception as err:
                    logger.error(f"Error in stragler handler.. {str(err)}")
                    return

    def _controller(self):
        """Installs a controller listener that is used to toggle collection state.

        Called from configure(). Ignored for all ranks other than rank-0
        """
        try:
            if self.rank == 0:
                neth = "0.0.0.0"
                netp = self.port
                self.sock = socket.socket(socket.AF_INET, socket.SOCK_STREAM)
                self.sock.setsockopt(socket.SOL_SOCKET, socket.SO_REUSEADDR, 1)
                self.sock.bind((neth, netp))
                self.sock.listen(128)
                self.ctrlr = threading.Thread(
                    target=self._handler, args=(), name="straggler", daemon=True
                )
                self.ctrlr.start()
        except Exception as err:
            logger.warning(f"StragglerDetector cannot be controlled.. {str(err)}")

    def _min_max(
        self,
        ptime: float,
        btime: float,
        temp: float,
        power: float,
        util: float,
        clock: float,
        flops: float,
    ) -> Union[_StragglerData, None]:
        """Helper function to find the min/max values

        Args:
            ptime (float): avg per iteration gpu time
            btime (float): avg per iteration cpu time
            temp (float): gpu temp at the time of reporting
            power (float): gpu power at the time of reporting
            util (float): gpu util at the time of reporting
            clock (float): gpu clock at the time of reporting
            flops (float): estimated flops for the rank

        Returns:
            Union[_StragglerData, None]: It contains the min/max of few metrics and the
                                         corresponding rank it also has sorted list of
                                         all (flops, rank) sorted by flops (aflops)
                                         or returns None if collecton is disabled
        """
        if self._off:
            return None
        # initialize output data object
        o_dt = _StragglerData()

        prof_data: Dict[str, Union[int, float]] = {}
        data_list: List[Dict[str, Union[int, float]]] = []
        prof_data["rank"] = self.rank
        prof_data["time"] = ptime
        prof_data["btime"] = btime
        prof_data["temp"] = temp
        prof_data["power"] = power
        prof_data["util"] = util
        prof_data["clock"] = clock
        prof_data["flops"] = flops

        if self.rank == 0:
            data_list = [prof_data] * self.world

        # this is blocking by default
        torch.distributed.gather_object(prof_data, object_gather_list=data_list, dst=0)

        if self.rank == 0:
            min_ctime = min(data_list, key=lambda k: k["time"])  # elapsed
            max_ctime = max(data_list, key=lambda k: k["time"])  # elapsed

            min_cbatch = min(data_list, key=lambda k: k["btime"])  # batch time
            max_cbatch = max(data_list, key=lambda k: k["btime"])  # batch time

            min_ctemp = min(data_list, key=lambda k: k["temp"])  # temp
            max_ctemp = max(data_list, key=lambda k: k["temp"])  # temp

            min_cpower = min(data_list, key=lambda k: k["power"])  # power
            max_cpower = max(data_list, key=lambda k: k["power"])  # power

            min_cutil = min(data_list, key=lambda k: k["util"])  # gpu util
            max_cutil = max(data_list, key=lambda k: k["util"])  # gpu util

            min_cclock = min(data_list, key=lambda k: k["clock"])  # gpu clock
            max_cclock = max(data_list, key=lambda k: k["clock"])  # gpu clock

            min_val = min_ctime["time"]
            min_rank = min_ctime["rank"]
            max_val = max_ctime["time"]
            max_rank = max_ctime["rank"]
            o_dt.min_elapsed = _ValueWithRank(min_val, int(min_rank), "ms")
            o_dt.max_elapsed = _ValueWithRank(max_val, int(max_rank), "ms")

            min_val = min_cbatch["btime"]
            min_rank = min_cbatch["rank"]
            max_val = max_cbatch["btime"]
            max_rank = max_cbatch["rank"]
            o_dt.min_btime = _ValueWithRank(min_val, int(min_rank), "ms")
            o_dt.max_btime = _ValueWithRank(max_val, int(max_rank), "ms")

            min_val = min_ctemp["temp"]
            min_rank = min_ctemp["rank"]
            max_val = max_ctemp["temp"]
            max_rank = max_ctemp["rank"]
            o_dt.min_temp = _ValueWithRank(min_val, int(min_rank), "C")
            o_dt.max_temp = _ValueWithRank(max_val, int(max_rank), "C")

            min_val = min_cpower["power"]
            min_rank = min_cpower["rank"]
            max_val = max_cpower["power"]
            max_rank = max_cpower["rank"]
            o_dt.min_power = _ValueWithRank(min_val, int(min_rank), "W")
            o_dt.max_power = _ValueWithRank(max_val, int(max_rank), "W")

            min_val = min_cutil["util"]
            min_rank = min_cutil["rank"]
            max_val = max_cutil["util"]
            max_rank = max_cutil["rank"]
            o_dt.min_util = _ValueWithRank(min_val, int(min_rank), "%")
            o_dt.max_util = _ValueWithRank(max_val, int(max_rank), "%")

            min_val = min_cclock["clock"]
            min_rank = min_cclock["rank"]
            max_val = max_cclock["clock"]
            max_rank = max_cclock["rank"]
            o_dt.min_clock = _ValueWithRank(min_val, int(min_rank), "MHz")
            o_dt.max_clock = _ValueWithRank(max_val, int(max_rank), "MHz")

            o_dt.aflops = [
                _ValueWithRank(d.get("flops", 0.0), int(d.get("rank", -1)))
                for _, d in enumerate(data_list)
            ]
            o_dt.aflops.sort(key=lambda val_with_rank: val_with_rank()[0])
        # wait for everyone here
        torch.distributed.barrier()

        return o_dt

    @property
    def enabled(self) -> bool:
        """Can be called to check the enabled state of the instance

        Note:
            After the request to toggle the state, the
            actual state change happens at end of call
            to report()
        """
        return not self._off

    @property
    def configured(self) -> bool:
        """Can be called to check if the instance is already configured

        Returns:
            bool: returns True if configure was called and was a success, else False
        """
        return StragglerDetector._configured

    @property
    def my_rank(self):
        """Can be called to get configured rank of this instance

        Returns:
            int: Configured rank for this instance
        """
        return self.rank

    @property
    def world_size(self) -> int:
        """Can be called to get configured world of this instance

        Returns:
            int: World size configured for this instance
        """
        return self.world

    def null_method(self) -> None:
        """Default method to initialize start/stop method ptrs"""
        pass

    def __enter__(self) -> "StragglerDetector":
        """Define context/instance entry

        Returns:
            StragglerDetector: the instance
        """
        self.start()
        return self

    def __call__(self, bdata: bool = False) -> "StragglerDetector":
        """Callable for the instance. Set context state,

        Useful when the context is used for cpu timers only when bdata=True

        Args:
            bdata (bool, optional): when true, only enables cpu timers. Defaults to False.

        Returns:
            StragglerDetector: the instance
        """
        self.bdata = bdata
        return self

    def __exit__(
        self,
        ex_type: Optional[Type[BaseException]],
        ex_val: Optional[BaseException],
        ex_tb: Optional[TracebackType],
    ) -> bool:
        """Define context/instance exit, calls the stop method

        Args:
            ex_type (Optional[Type[BaseException]]): Exception type
            ex_val (Optional[BaseException]): _description_
            ex_tb (Optional[TracebackType]): _description_

        Returns:
            bool: True if the exception was handled
        """
        # Should not suppress errors even if turned off
        if ex_type is not None:
            err = traceback.format_exception(ex_type, ex_val, ex_tb)
            logger.warning(f"{str(ex_val)}\n{err}")
        self.stop()
        return False


# Singleton, global visibility
__straggler__ = StragglerDetector()
"""StragglerDetector: private module variable, not be directly accessed
"""


def is_submodule(module, parent_module, strict=True):
    """
    Check if a module is a submodule of another module.
    """
    if strict:
        if module is parent_module:
            return False
    for m in parent_module.modules():
        if m is module:
            return True
    return False


def is_submodule(module, parent_module, strict=True):
    """
    Check if a module is a submodule of another module.
    """
    if strict:
        if module is parent_module:
            return False
    for m in parent_module.modules():
        if m is module:
            return True
    return False


########################
### context parallel ###
########################


def get_batch_on_this_cp_rank(batch: Dict[str, Any]):
    """Slice batch input along sequence dimension into multiple chunks,
    which are parallelized across GPUs in a context parallel group.
    """

    # With causal masking, each token only attends to its prior tokens. Simply split
    # sequence into CP chunks can result in severe load imbalance. That's to say, chunks
    # at the end of sequence have bigger workload than others. To address this issue,
    # we split sequence into 2*CP ranks. Assuming CP=2, we then get 4 chunks, chunk_0
    # and chunk_3 are assigned to GPU0, chunk_1 and chunk_2 are assigned to GPU1, so
    # that we can get balanced workload among GPUs in a context parallel group.
    cp_size = parallel_state.get_context_parallel_world_size()
    if cp_size > 1:
        cp_rank = parallel_state.get_context_parallel_rank()
        for key, val in batch.items():
            if val is not None:
                seq_dim = 1 if key != 'attention_mask' else 2
                val = val.view(
                    *val.shape[0:seq_dim],
                    2 * cp_size,
                    val.shape[seq_dim] // (2 * cp_size),
                    *val.shape[(seq_dim + 1) :],
                )
                index = torch.tensor(
                    [cp_rank, (2 * cp_size - cp_rank - 1)], device="cpu", pin_memory=True
                ).cuda(non_blocking=True)
                val = val.index_select(seq_dim, index)
                val = val.view(*val.shape[0:seq_dim], -1, *val.shape[(seq_dim + 2) :])
                batch[key] = val

    return batch<|MERGE_RESOLUTION|>--- conflicted
+++ resolved
@@ -376,18 +376,17 @@
     for params, local_param_hashes, all_gather_group in zip(
         [non_expert_params, expert_params],
         [local_non_expert_param_hashes, local_expert_param_hashes],
-        [parallel_state.get_data_parallel_group(), parallel_state.get_expert_data_parallel_group()],
+        [
+            parallel_state.get_data_parallel_group() if not xm else parallel_state.get_data_parallel_group_gloo(), 
+            parallel_state.get_expert_data_parallel_group() if not xm else parallel_state.get_expert_data_parallel_group_gloo(),
+        ]
     ):
         # Collect per-parameter hashes across all ranks in group.
         assert len(params) == len(local_param_hashes)
         if len(params) == 0:
             continue
-<<<<<<< HEAD
-
-        local_param_hashes = torch.stack(local_param_hashes)
-=======
-        local_param_hashes = torch.stack(local_param_hashes).cuda()
->>>>>>> 8a5521ac
+
+        local_param_hashes = torch.stack(local_param_hashes).to(device=get_current_device()) if not xm else torch.stack(local_param_hashes).cpu()
         all_param_hashes = [
             torch.zeros_like(local_param_hashes)
             for _ in range(torch.distributed.get_world_size(all_gather_group))
