# Copyright (c) 2023, NVIDIA CORPORATION. All rights reserved.

"""Utility functions used throughout Megatron core"""

import array
import asyncio
import functools
import hashlib
import inspect
import logging
import math
import operator
import queue
import socket
import sys
import threading
import time
import traceback
import warnings
from collections import defaultdict
from contextlib import contextmanager, nullcontext
from dataclasses import dataclass
from datetime import datetime
from functools import lru_cache, reduce, wraps
from importlib.metadata import version
from types import TracebackType
from typing import Any, Callable, Dict, List, Optional, Tuple, Type, Union

import numpy
import torch

try:
    import torch.distributed._symmetric_memory as symm_mem

    HAVE_TORCH_SYMM_MEM = True
except ImportError:
    HAVE_TORCH_SYMM_MEM = False

try:
    import triton  # pylint: disable=unused-import

    HAVE_TRITON = True
except ImportError:
    HAVE_TRITON = False

from megatron.core import config
from megatron.core.package_info import __version__ as mcore_version

try:
    from torch.distributed._tensor import DTensor
    from torch.distributed.tensor.placement_types import Shard

    HAVE_DTENSOR = True
except ImportError:
    HAVE_DTENSOR = False

from megatron.core import parallel_state
from megatron.core.dist_checkpointing.mapping import ShardedTensor

try:
    from packaging.version import Version as PkgVersion

    HAVE_PACKAGING = True
except ImportError:
    HAVE_PACKAGING = False

try:
    import nvtx

    HAVE_NVTX = True
except ImportError:
    HAVE_NVTX = False

logger = logging.getLogger(__name__)


try:
    _torch_version = PkgVersion(torch.__version__)
except Exception:
    # This is a WAR for building docs, where torch is not actually imported
    _torch_version = PkgVersion("0.0.0") if HAVE_PACKAGING else "0.0.0"
_te_version = None
_fa_version = None
_mamba_ssm_version = None
_causal_conv1d_version = None


@contextmanager
def null_decorator(*args, **kwargs):
    """
    No-op decorator.
    """
    if len(kwargs) == 0 and len(args) == 1 and callable(args[0]):
        return args[0]
    else:

        def inner(func):
            return func

        return inner


class ExperimentalNotEnabledError(Exception):
    """Raised during calls to experimental code when ENABLE_EXPERIMENTAL not set."""


def experimental_fn(introduced_with_version: str):
    """A decorator that marks a function as experimental.
    Experimental functions may change quickly and do not guarantee backwards
    compatiblity.

    Experimental functions have a limited lifetime and should
    either be productionized or deprecated.

    Args:
        introduced_with_version (str): A version-like string of Mcore at time of
            introduction.

    Raises:
        ExperimentalNotEnabledError: Error raised when experimental function
            was called without enabling the experimental flag.
    """
    logged_functions = set()

    def validator(func: Callable, max_lifetime: int = 3) -> Callable:
        """Validates the request to the experimental function.

        Args:
            func (Callable): Callee
            max_lifetime (int, optional): Number of minor version that the experimental
                function is allowed to exist. Defaults to 3.

        Raises:
            ExperimentalNotEnabledError: Error raised when experimental function
                was called without enabling the experimental flag.

        Returns:
            Callable: The callee function.
        """
        if not HAVE_PACKAGING:
            raise ImportError(
                "packaging is not installed. Please install it with `pip install packaging`."
            )
        if (
            PkgVersion(introduced_with_version).minor + max_lifetime
            < PkgVersion(mcore_version).minor
        ):
            logger.warning(
                "%s has reached end of life. Please migrate to a non-experimental function.",
                func.__name__,
            )

        @wraps(func)
        def wrapped_func(*args, **kwargs):
            if config.is_experimental_enabled() is not True:
                raise ExperimentalNotEnabledError(f"Flag config.ENABLE_EXPERIMENTAL not enabled.")
            # log once on one rank
            if func.__name__ not in logged_functions:
                logged_functions.add(func.__name__)
                log_single_rank(
                    logger, logging.INFO, "ENABLE_EXPERIMENTAL is True, running experimental code."
                )

            return func(*args, **kwargs)

        return wrapped_func

    return validator


def experimental_cls(introduced_with_version: str):
    """A decorator that marks a Class as experimental.
    Experimental Classes may change quickly and do not guarantee backwards
    compatiblity.

    Experimental classes have a limited lifetime and should
    either be productionized or deprecated.

    Args:
        introduced_with_version (str): A version-like string of Mcore at time of
            introduction.

    Raises:
        ExperimentalNotEnabledError: Error raised when experimental class
            was called without enabling the experimental flag.
    """
    logged_classes = set()

    def validator(cls: Callable, max_lifetime: int = 3) -> Callable:
        """Validates the request to the experimental function.

        Args:
            func (Callable): Callee
            max_lifetime (int, optional): Number of minor version that the experimental
                function is allowed to exist. Defaults to 3.

        Raises:
            ExperimentalNotEnabledError: Error raised when experimental function
                was called without enabling the experimental flag.

        Returns:
            Callable: The callee function.
        """
        if not HAVE_PACKAGING:
            raise ImportError(
                "packaging is not installed. Please install it with `pip install packaging`."
            )

        if (
            PkgVersion(introduced_with_version).minor + max_lifetime
            < PkgVersion(mcore_version).minor
        ):
            logger.warning(
                "%s has reached end of life. Please migrate to a non-experimental function.",
                cls.__name__,
            )

        def wrapped_func(cls):
            def guard(super: super, attr: str):
                """Pass-through to callee attribute if experimental flag is enabled.

                Args:
                    super (super): Parent class of callee.
                    attr (str): Attribute of callee that is being called.

                Raises:
                    ExperimentalNotEnabledError: Raised if flag is not set.

                Returns:
                    Attribute of callee.
                """
                if attr == "is_experimental":
                    return config.is_experimental_enabled()

                if config.is_experimental_enabled() is not True:
                    raise ExperimentalNotEnabledError(
                        f"Flag config.ENABLE_EXPERIMENTAL not enabled."
                    )
                # log once on one rank
                if cls.__name__ not in logged_classes:
                    logged_classes.add(cls.__name__)
                    log_single_rank(
                        logger,
                        logging.INFO,
                        "ENABLE_EXPERIMENTAL is True, running experimental code.",
                    )
                return super.__getattribute__(attr)

            class ClassInterceptor(type):
                """Metaclass to intercept calls from the uninitialized class."""

                def __init__(self, *args, **kwargs):
                    super().__init__(*args, **kwargs)
                    self.__class__ = type(cls.__qualname__, (ClassInterceptor,), {})

                def __getattribute__(self, attr):
                    """Intercepts calls like A.hello_world()"""
                    return guard(super(), attr)

            class Proxy(cls, metaclass=ClassInterceptor):
                """Proxies calls from caller to the callee by relaying all
                attribute calls through a guarding mechanism.

                We use `__getattribute__` for relaying calls. Opposed to `__getattr__`,
                this is called regardless of whether the attribute exists or not.

                We need to distinguish two cases: callee is an instance vs. a class.

                If callee is an instance, `__getattribute__` will look and find attributes
                at the class level.

                If callee is a class, `__getattribute__` will look for attributes at
                _its_ class, which is `type`. Here, it won't find attributes.
                We solve this a metaclass mixin which swaps `type` with a custom class
                that supersets the callee's class. For mixins, any methods provided on
                parent classes will be provided to the metaclass. We add a
                `__getattribute__` to the metaclass as to allow it to fetch it from the
                callees class.

                """

                def __init__(self, *args, **kwargs):
                    super().__init__(*args, **kwargs)
                    self.__class__ = type(cls.__qualname__, (Proxy,), {})

                def __getattribute__(self, attr):
                    """Intercepts calls like a.hello_world()"""
                    return guard(super(), attr)

            return Proxy

        return wrapped_func(cls)

    return validator


def get_torch_version():
    """Get pytorch version from __version__; if not available use pip's. Use caching."""

    if not HAVE_PACKAGING:
        raise ImportError(
            "packaging is not installed. Please install it with `pip install packaging`."
        )

    def get_torch_version_str():
        import torch

        if hasattr(torch, "__version__"):
            return str(torch.__version__)
        else:
            return version("torch")

    global _torch_version
    if _torch_version is None:
        _torch_version = PkgVersion(get_torch_version_str())
    return _torch_version


def get_te_version():
    """Get TE version from __version__; if not available use pip's. Use caching."""
    if not HAVE_PACKAGING:
        raise ImportError(
            "packaging is not installed. Please install it with `pip install packaging`."
        )

    try:
        import transformer_engine as te

        HAVE_TE = True
    except ImportError:
        HAVE_TE = False

    def get_te_version_str():
        import transformer_engine as te

        if hasattr(te, "__version__"):
            return str(te.__version__)
        else:
            return version("transformer-engine")

    global _te_version
    if _te_version is None and HAVE_TE:
        _te_version = PkgVersion(get_te_version_str())
    return _te_version


def is_te_min_version(version, check_equality=True):
    """Check if minimum version of `transformer-engine` is installed."""
    if not HAVE_PACKAGING:
        raise ImportError(
            "packaging is not installed. Please install it with `pip install packaging`."
        )

    if check_equality:
        return get_te_version() >= PkgVersion(version)
    return get_te_version() > PkgVersion(version)


def get_torch_version():
    """Get torch version from __version__."""

    global _torch_version
    return _torch_version


def is_torch_min_version(version, check_equality=True):
    """Check if minimum version of `torch` is installed."""
    if not HAVE_PACKAGING:
        raise ImportError(
            "packaging is not installed. Please install it with `pip install packaging`."
        )
    if check_equality:
        return get_torch_version() >= PkgVersion(version)
    return get_torch_version() > PkgVersion(version)


def get_fa_version():
    """Get Flash attention version from __version__; if not available use pip's. Use caching."""
    if not HAVE_PACKAGING:
        raise ImportError(
            "packaging is not installed. Please install it with `pip install packaging`."
        )

    def get_fa_version_str():
        import flash_attn as fa

        if hasattr(fa, "__version__"):
            return str(fa.__version__)
        else:
            return version("flash-attn")

    global _fa_version
    if _fa_version is None:
        _fa_version = PkgVersion(get_fa_version_str())
    return _fa_version


def is_fa_min_version(version, check_equality=True):
    """Check if minimum version of `flash-attn` is installed."""
    if not HAVE_PACKAGING:
        raise ImportError(
            "packaging is not installed. Please install it with `pip install packaging`."
        )
    if check_equality:
        return get_fa_version() >= PkgVersion(version)
    return get_fa_version() > PkgVersion(version)


def get_mamba_version():
    """Get mamba version from __version__; if not available use pip's. Use caching."""
    if not HAVE_PACKAGING:
        raise ImportError(
            "packaging is not installed. Please install it with `pip install packaging`."
        )

    def get_mamba_version_str():
        import mamba_ssm

        if hasattr(mamba_ssm, "__version__"):
            return str(mamba_ssm.__version__)
        else:
            return version("mamba_ssm")

    global _mamba_ssm_version
    if _mamba_ssm_version is None:
        _mamba_ssm_version = PkgVersion(get_mamba_version_str())
    return _mamba_ssm_version


def is_mamba_min_version(version, check_equality=True):
    """Check if minimum version of `mamba_ssm` is installed."""
    if not HAVE_PACKAGING:
        raise ImportError(
            "packaging is not installed. Please install it with `pip install packaging`."
        )
    if check_equality:
        return get_mamba_version() >= PkgVersion(version)
    return get_mamba_version() > PkgVersion(version)


def get_causal_conv1d_version():
    """Get causal_conv1d version from __version__; if not available use pip's. Use caching."""
    if not HAVE_PACKAGING:
        raise ImportError(
            "packaging is not installed. Please install it with `pip install packaging`."
        )

    def get_causal_conv1d_version_str():
        import causal_conv1d

        if hasattr(causal_conv1d, "__version__"):
            return str(causal_conv1d.__version__)
        else:
            return version("causal_conv1d")

    global _causal_conv1d_version
    if _causal_conv1d_version is None:
        _causal_conv1d_version = PkgVersion(get_causal_conv1d_version_str())
    return _causal_conv1d_version


def is_causal_conv1d_min_version(version, check_equality=True):
    """Check if minimum version of `causal_conv1d` is installed."""
    if not HAVE_PACKAGING:
        raise ImportError(
            "packaging is not installed. Please install it with `pip install packaging`."
        )
    if check_equality:
        return get_causal_conv1d_version() >= PkgVersion(version)
    return get_causal_conv1d_version() > PkgVersion(version)


def check_mamba_sequence_packing_support() -> Tuple[bool, Optional[str]]:
    """Checks whether `causal_conv1d` and `mamba_ssm` support sequence packing."""
    if not is_causal_conv1d_min_version("1.5.3.post1"):
        return False, "causal_conv1d >= 1.5.3.post1 is required"
    elif not is_mamba_min_version("2.2.6.post3"):
        return False, "mamba_ssm >= 2.2.6.post3 is required"
    return True, None


def ensure_divisibility(numerator, denominator):
    """Ensure that numerator is divisible by the denominator."""
    assert numerator % denominator == 0, "{} is not divisible by {}".format(numerator, denominator)


def divide(numerator, denominator):
    """Ensure that numerator is divisible by the denominator and return
    the division value."""
    ensure_divisibility(numerator, denominator)
    return numerator // denominator


def deprecate_inference_params(inference_context, inference_params):
    """Print warning for deprecated `inference_params`."""
    if inference_context is None and inference_params is not None:
        warnings.warn(
            "`inference_params` renamed to `inference_context`, and will be "
            "removed in `megatron-core` 0.13."
        )
        return inference_params
    return inference_context


def get_tensor_model_parallel_group_if_none(tp_group, is_expert=False, check_initialized=True):
    """Issue a deprecation warning if tp_group is None and return the default tp group."""
    # TODO(zijiey): remove this function later.
    if not torch.distributed.is_initialized():
        return None

    if tp_group is None:
        if torch.distributed.is_initialized() and torch.distributed.get_rank() == 0:
            warnings.warn(
                "Warning: tp_group is None, using default tp group. "
                "Passing tp_group will be mandatory soon",
                DeprecationWarning,
                stacklevel=2,
            )
        if is_expert:
            tp_group = parallel_state.get_expert_tensor_parallel_group(
                check_initialized=check_initialized
            )
        else:
            tp_group = parallel_state.get_tensor_model_parallel_group(
                check_initialized=check_initialized
            )
    return tp_group


def get_pg_size(group=None):
    """Get world size for a distributed group.

    Args:
        group: Process group to get world size for. If None, uses default group.

    Returns:
        int: World size (1 if distributed not initialized or group is None, else group.size())
    """
    if not torch.distributed.is_initialized() or group is None:
        return 1
    return group.size()


def get_pg_rank(group=None):
    """Get rank for a distributed group.

    Args:
        group: Process group to get rank for. If None, uses default group.

    Returns:
        int: Rank (0 if distributed not initialized or group is None, else group.rank())
    """
    if not torch.distributed.is_initialized() or group is None:
        return 0
    return group.rank()


def get_attr_wrapped_model(model, attr, allow_none=True, return_model_obj=False):
    """Get an attribute from a wrapped model.
    If return_model_obj is true, return the object that has the 'attr' attribute;
    otherwise, return the attribute directly."""
    if isinstance(model, list):
        raise RuntimeError("_get_attr_wrapped_model given a list of models")

    if allow_none:

        def condition(model, attr):
            return not hasattr(model, attr)

    else:

        def condition(model, attr):
            return getattr(model, attr, None) is None

    while condition(model, attr):
        if not hasattr(model, "module"):
            raise RuntimeError(f"_get_attr_wrapped_model couldn't find attribute {attr}")

        model = model.module

    if return_model_obj:
        return model
    return getattr(model, attr)


def get_model_type(model):
    """Returns model_type attribute"""
    return get_attr_wrapped_model(model, "model_type")


def get_model_xattn(model):
    """Returns whether the model has the xattn_needed attribute"""
    try:
        return get_attr_wrapped_model(model, "xattn_needed")
    except RuntimeError:
        return False


def get_model_config(model):
    """Returns the config attribute, allowed to return None"""
    return get_attr_wrapped_model(model, "config", allow_none=False)


class GlobalMemoryBuffer:
    """Global buffer to avoid dynamic memory allocations.
    Caller should ensure that buffers of the same name
    are not used concurrently."""

    def __init__(self):
        self.buffer = {}

    def get_tensor(self, tensor_shape, dtype, name, mem_alloc_context: Optional[Callable] = None):
        """
        Returns (potentially) a sub-tensor from the self.buffer for the given shape.
        """
        required_len = reduce(operator.mul, tensor_shape, 1)
        if (
            self.buffer.get((name, dtype), None) is None
            or self.buffer[(name, dtype)].numel() < required_len
        ):
            mem_alloc_context = mem_alloc_context if mem_alloc_context else nullcontext
            with mem_alloc_context():
                self.buffer[(name, dtype)] = torch.empty(
                    required_len,
                    dtype=dtype,
                    device=torch.cuda.current_device(),
                    requires_grad=False,
                )

        return self.buffer[(name, dtype)][0:required_len].view(*tensor_shape)


class GlobalSymmetricMemoryBuffer:
    """
    Global symmetric memory buffer used in inference.
    This buffer is used by mcore-inference's low-latency
    NVLS all-gather and reduce-scatter collectives.
    """

    def __init__(self, size_in_mb, process_group):
        if not HAVE_TORCH_SYMM_MEM or not HAVE_TRITON:
            # This should be hit if the user is running an older
            # version of torch, or if they do not have triton
            # installed.
            self.symm_buffer = None
            self.symm_mem_hdl = None
        else:
            numel = int(size_in_mb * 1024 * 1024)  # size in bytes
            try:
                symm_mem.enable_symm_mem_for_group(process_group.group_name)
                self.symm_buffer = symm_mem.empty(numel, dtype=torch.uint8, device='cuda')
                self.symm_mem_hdl = symm_mem.rendezvous(self.symm_buffer, process_group)
            except RuntimeError as e:
                # If symmetric memory initialization fails, set buffer and handle to None
                # This should happen if the process group is not contained within NVlink
                self.symm_buffer = None
                self.symm_mem_hdl = None

    def _can_allocate(self, numel, dtype) -> bool:
        """
        Returns whether enough symmetric memory is available
        for the given tensor shape and dtype.
        """
        if self.symm_mem_hdl is None:
            return False
        size_of_dtype = torch.tensor([], dtype=dtype).element_size()
        required_len = numel * size_of_dtype
        return required_len <= self.symm_buffer.numel()

    def _allocate(self, numel, dtype) -> torch.Tensor:
        """
        Allocates a sub-tensor from the self.symm_buffer for the given numel and dtype"""
        required_bytes = numel * torch.tensor([], dtype=dtype).element_size()
        return self.symm_buffer[0:required_bytes].view(dtype).view(numel)

    def maybe_get_tensor(self, tensor_shape, dtype):
        """
        Returns (potentially) a sub-tensor from the self.symm_buffer for the given shape.
        If enough symmetric memory is not available, returns None.
        """
        if self.symm_mem_hdl is None:
            return {"tensor": None, "handle": None}
        numel = reduce(operator.mul, tensor_shape, 1)
        if not self._can_allocate(numel, dtype):
            return {"tensor": None, "handle": None}
        return {
            "tensor": self._allocate(numel, dtype).view(*tensor_shape),
            "handle": self.symm_mem_hdl,
        }


def _kernel_make_viewless_tensor(inp, requires_grad):
    """Make a viewless tensor.

    View tensors have the undesirable side-affect of retaining a reference
    to the originally-viewed tensor, even after manually setting the '.data'
    field. This method creates a new tensor that links to the old tensor's
    data, without linking the viewed tensor, referenced via the '._base'
    field.
    """
    out = torch.empty((1,), dtype=inp.dtype, device=inp.device, requires_grad=requires_grad)
    out.data = inp.data
    return out


class WrappedTensor:
    """
    A wrapper for tensors that enables caller functions to pass an indirect reference
    to callee functions. By wrapping the tensor, the caller's direct reference is removed,
    allowing the tensor to be garbage collected once the callee unwraps and frees it.
    """

    def __init__(self, tensor: torch.Tensor):
        self._wrapper = [tensor]

    def unwrap(self):
        """
        Returns the wrapped tensor while deleting the internal reference.
        Can only be called once.
        """
        if len(self._wrapper) == 0:
            raise RuntimeError(f"WrappedTensor has already been unwrapped")
        return self._wrapper.pop(0)


class MakeViewlessTensor(torch.autograd.Function):
    """
    Autograd function to make a viewless tensor.

    This function should be used in cases where the computation graph needs
    to be propagated, but we only want a viewless tensor (e.g.,
    ParallelTransformer's hidden_states). Call this function by passing
    'keep_graph = True' to 'make_viewless_tensor()'.
    """

    @staticmethod
    def forward(ctx, inp, requires_grad):
        """Runs the fwd pass of _kernel_make_viewless_tensor"""
        return _kernel_make_viewless_tensor(inp, requires_grad)

    @staticmethod
    def backward(ctx, grad_output):
        """No-op"""
        return grad_output, None


def make_viewless_tensor(inp, requires_grad, keep_graph):
    """
    Entry-point for creating viewless tensors.

    This method should be used, rather than calling 'MakeViewlessTensor'
    or '_kernel_make_viewless_tensor' directly. This method acts as a
    switch for determining if an autograd function or a regular method
    should be used to create the tensor.
    """

    # return tensor as-is, if not a 'view'
    if inp._base is None:
        return inp

    # create viewless tensor
    if keep_graph:
        return MakeViewlessTensor.apply(inp, requires_grad)
    else:
        return _kernel_make_viewless_tensor(inp, requires_grad)


def assert_viewless_tensor(tensor, extra_msg=None):
    """Assert that a tensor is not a view (i.e., its '._base' field is
    not set)."""
    if isinstance(tensor, list):
        [assert_viewless_tensor(t) for t in tensor]
        return tensor
    if not isinstance(tensor, torch.Tensor):
        return tensor
    assert tensor._base is None, (
        "Ensure tensor._base is None before setting tensor.data or storing "
        "tensor to memory buffer. Otherwise, a memory leak will occur (and "
        f"likely accumulate over iterations). {extra_msg}"
    )
    return tensor


def safely_set_viewless_tensor_data(tensor, new_data_tensor):
    """Safely set tensor's '.data' field.

    Check first that the tensor is viewless (i.e., '._base' not set). If not,
    raise an exception.
    """
    assert_viewless_tensor(
        tensor,
        extra_msg="FYI, tensor._base has shape %s, and new_data_tensor has shape %s."
        % ("--" if tensor._base is None else tensor._base.shape, new_data_tensor.shape),
    )
    tensor.data = new_data_tensor


def init_method_normal(sigma):
    """Init method based on N(0, sigma)."""
    return functools.partial(torch.nn.init.normal_, mean=0.0, std=sigma)


def scaled_init_method_normal(sigma, num_layers, multiplier=2.0):
    """Init method based on N(0, sigma/sqrt(2*num_layers)."""
    std = sigma / math.sqrt(multiplier * num_layers)

    return functools.partial(torch.nn.init.normal_, mean=0.0, std=std)


def log_single_rank(logger: logging.Logger, *args: Any, rank: int = 0, **kwargs: Any):
    """If torch distributed is initialized, write log on only one rank

    Args:
        logger (logging.Logger): The logger to write the logs

        args (Tuple[Any]): All logging.Logger.log positional arguments

        rank (int, optional): The rank to write on. Defaults to 0.

        kwargs (Dict[str, Any]): All logging.Logger.log keyword arguments
    """
    if torch.distributed.is_initialized():
        if torch.distributed.get_rank() == rank:
            logger.log(*args, **kwargs)
    else:
        logger.log(*args, **kwargs)


def log_on_each_pipeline_stage(
    logger: logging.Logger,
    *args: Any,
    tp_group: Optional[torch.distributed.ProcessGroup] = None,
    dp_cp_group: Optional[torch.distributed.ProcessGroup] = None,
    **kwargs: Any,
):
    """Log on first rank in each pipeline stage

    Args:
        logger (logging.Logger): The logger to write the logs

        args (Tuple[Any]): All logging.Logger.log positional arguments

        kwargs (Dict[str, Any]): All logging.Logger.log keyword arguments
    """
    assert torch.distributed.is_initialized()

    if tp_group is None and dp_cp_group is None:
        tp_rank = parallel_state.get_tensor_model_parallel_rank()
        dp_cp_rank = parallel_state.get_data_parallel_rank(with_context_parallel=True)
    elif tp_group is not None and dp_cp_group is not None:
        tp_rank = tp_group.rank()
        dp_cp_rank = dp_cp_group.rank()
    else:
        raise ValueError("tp_group and dp_cp_group must be provided or not provided together")

    if tp_rank == 0 and dp_cp_rank == 0:
        logger.log(*args, **kwargs)


def check_param_hashes_across_dp_replicas(
    model: List[torch.nn.Module], cross_check: bool = False
) -> bool:
    """Computes hashes of all parameters in model, all-gathers hashes across DP replicas,
    and then checks for equality between the locally-computed hashes and those of other ranks.

    NOTE: This function computes SHA-1 hashes on the CPU and thus needs to move all param
    tensors from GPU to CPU first; as a result, this function is not intended to be called
    very frequently in the main training loop.

    Args:
        model (List[torch.nn.Module]): List of model chunks whose parameter hashes need to
            be checked.
        cross_check (bool): If true, will check whether hashes match across all DP replicas.

    Returns:
        True if all param hashes match with corresponding hash on DP replica 0 or
        across all replicas if cross_check is enabled, False otherwise.
    """

    # Compute per-parameter hashes on this rank.
    # Keep track of expert and non-expert parameters separately since they need to be
    # all-gathered across different sets of ranks.
    non_expert_params, expert_params = [], []
    local_non_expert_param_hashes, local_expert_param_hashes = [], []
    for model_chunk_id, model_chunk in enumerate(model):
        for param_name, param in model_chunk.named_parameters():
            param_hash = torch.frombuffer(
                array.array(
                    "B", hashlib.sha1(param.data.to("cpu").float().numpy(force=True)).digest()
                ),
                dtype=torch.uint8,
            )
            if getattr(param, "allreduce", True):
                non_expert_params.append((model_chunk_id, param_name, param))
                local_non_expert_param_hashes.append(param_hash)
            else:
                expert_params.append((model_chunk_id, param_name, param))
                local_expert_param_hashes.append(param_hash)

    # Use data-modulo-expert parallel group to all-gather expert param hashes, regular
    # data-parallel group for non-expert param hashes.
    all_param_hashes_match = True
    for params, local_param_hashes, all_gather_group in zip(
        [non_expert_params, expert_params],
        [local_non_expert_param_hashes, local_expert_param_hashes],
        [parallel_state.get_data_parallel_group(), parallel_state.get_expert_data_parallel_group()],
    ):
        # Collect per-parameter hashes across all ranks in group.
        assert len(params) == len(local_param_hashes)
        if len(params) == 0:
            continue
        local_param_hashes = torch.stack(local_param_hashes).cuda()
        all_param_hashes = [
            torch.zeros_like(local_param_hashes) for _ in range(all_gather_group.size())
        ]
        torch.distributed.all_gather(all_param_hashes, local_param_hashes, group=all_gather_group)

        # Make sure local per-parameter hash matches DP rank 0.
        param_hashes_match = torch.equal(local_param_hashes, all_param_hashes[0])
        if not param_hashes_match:
            for i, (model_chunk_id, param_name, param) in enumerate(params):
                if not torch.equal(local_param_hashes[i], all_param_hashes[0][i]):
                    rank = torch.distributed.get_rank()
                    logger.info(
                        f"[Rank {rank}] Hash not matching for {param_name} in model chunk"
                        f"{model_chunk_id}"
                    )
        if cross_check:
            # Make sure all ranks have the same hash.
            all_param_hashes_match &= all(
                map(lambda x: torch.equal(local_param_hashes, x), all_param_hashes)
            )
        else:
            all_param_hashes_match &= param_hashes_match

    return all_param_hashes_match


def make_tp_sharded_tensor_for_checkpoint(
    tensor, key, tp_axis=0, replica_id=None, prepend_offsets=(), **kwargs
):
    """Helper for instantiating a ShardedTensor where the `tp_axis` dimension
    is sharded across TP group.

    Optionally, can provide offsets which prepend new dimensions to the tensor.
    """
    prepend_axis_num = len(prepend_offsets)

    new_offsets = []
    tp_rank = parallel_state.get_tensor_model_parallel_rank()
    dp_rank = parallel_state.get_data_parallel_rank(with_context_parallel=True)
    tp_size = parallel_state.get_tensor_model_parallel_world_size()
    dp_size = parallel_state.get_data_parallel_world_size(with_context_parallel=True)
    dp_replica_id = parallel_state.get_data_parallel_rank(with_context_parallel=True)

    new_offsets.append((tp_axis + prepend_axis_num, tp_rank, tp_size))

    if HAVE_DTENSOR and isinstance(tensor, DTensor):
        # TP + FSDP2 sharding
        dp_replica_id = 0
        tensor = tensor._local_tensor

        if tp_axis == 0:
            # both FSDP2 and TP shards axis 0
            # default MCore uses tp-cp-ep-dp-pp
            # FSDP2 is compatibile with TP, CP
            new_offsets[0] = (prepend_axis_num, tp_rank * dp_size + dp_rank, tp_size * dp_size)
        else:
            # FSDP2 shards axis 0 and TP shards some other axis
            new_offsets.append((prepend_axis_num, dp_rank, dp_size))

    if replica_id is None:
        replica_id = (0, 0, dp_replica_id)

    return ShardedTensor.from_rank_offsets(
        key,
        tensor,
        *prepend_offsets,
        *new_offsets,
        replica_id=replica_id,
        prepend_axis_num=prepend_axis_num,
        **kwargs,
    )


def make_sharded_tensor_for_checkpoint(tensor, key, prepend_offsets=(), replica_id=None, **kwargs):
    """Helper for instantiating a non-sharded ShardedTensor (replicated across TP and DP group).

    Optionally, can provide offsets which prepend new dimensions to the tensor.
    """

    prepend_axis_num = len(prepend_offsets)

    new_offsets = []
    dp_rank = parallel_state.get_data_parallel_rank(with_context_parallel=True)
    dp_size = parallel_state.get_data_parallel_world_size(with_context_parallel=True)
    dp_replica_id = parallel_state.get_data_parallel_rank(with_context_parallel=True)

    if HAVE_DTENSOR and isinstance(tensor, DTensor):
        # FSDP2 sharding
        dp_replica_id = 0
        tensor = get_full_tensor_if_necessary(tensor)
        new_offsets.append((prepend_axis_num, dp_rank, dp_size))

    if replica_id is None:
        replica_id = (0, parallel_state.get_tensor_model_parallel_rank(), dp_replica_id)

    return ShardedTensor.from_rank_offsets(
        key,
        tensor,
        *prepend_offsets,
        *new_offsets,
        replica_id=replica_id,
        prepend_axis_num=prepend_axis_num,
        **kwargs,
    )


def get_full_tensor_if_necessary(tensor):
    """For DTensor gets full tensor if some ranks will not have a local copy"""
    need_full_tensor = False
    for i in range(tensor.device_mesh.ndim):
        if (
            isinstance(tensor.placements[i], Shard)
            and tensor.device_mesh.shape[i] > tensor.shape[tensor.placements[i].dim]
        ):
            need_full_tensor = True
            break

    tensor = tensor.full_tensor() if need_full_tensor else tensor._local_tensor

    return tensor


def to_local_if_dtensor(tensor: Union[torch.Tensor, "DTensor"]) -> torch.Tensor:
    """Returns the local shard of the given tensor if it is a DTensor."""
    with torch.no_grad():
        return tensor.to_local() if HAVE_DTENSOR and isinstance(tensor, DTensor) else tensor


def get_data_parallel_group_if_dtensor(
    tensor: Union[torch.Tensor, "DTensor"], data_parallel_group: "ProcessGroup" = None
) -> Optional["ProcessGroup"]:
    """Gets the data parallel group of the given tensor if it is a DTensor."""
    if HAVE_DTENSOR and isinstance(tensor, DTensor):
        current_group = tensor.device_mesh.get_group()
        assert data_parallel_group is None or current_group == data_parallel_group
        return current_group
    return None


def prepare_input_tensors_for_wgrad_compute(grad_output, all_gathered_input):
    """Ensure grad_output is stored in a contiguous buffer."""
    # Doing gather + slicing during the NeMo forward pass can make this tensor
    # not be contiguous. PyTorch only checks if the tensor is contiguous, and only
    # clones it if it's not contiguous:
    # https://github.com/pytorch/pytorch/blob/c47cf9bc7f9e02f649ab4ed53fe4d35732c92ab6/torch/_refs/__init__.py#L2761
    grad_output = grad_output.contiguous()
    all_gathered_input = all_gathered_input.contiguous()
    # Convert the tensor shapes to 2D for execution compatibility
    if grad_output.dim() == 3:
        grad_output = grad_output.view(
            grad_output.shape[0] * grad_output.shape[1], grad_output.shape[2]
        )
        all_gathered_input = all_gathered_input.view(
            all_gathered_input.shape[0] * all_gathered_input.shape[1], all_gathered_input.shape[2]
        )

    return grad_output, all_gathered_input


try:
    if is_torch_min_version("1.13.0"):
        dist_all_gather_func = torch.distributed.all_gather_into_tensor
    else:
        dist_all_gather_func = torch.distributed._all_gather_base
except Exception:
    dist_all_gather_func = torch.distributed._all_gather_base


def drain_embedding_wgrad_compute(
    config, embedding_activation_buffer, grad_output_buffer, weight, tp_group
):
    """Helper for performing embedding wgrad GEMM's during the pipeline drain phase, pipelines the
    AllGather and GEMM's.

    Should only be used when pipeline model parallelism and gradient accumulation
    fusion are enabled.
    """

    assert len(embedding_activation_buffer) == len(
        grad_output_buffer
    ), "Length of activation and gradient buffers need to be equal!"

    import fused_weight_gradient_mlp_cuda

    from megatron.core.parallel_state import get_global_memory_buffer

    input = embedding_activation_buffer.pop(0)
    world_size = tp_group.size()
    dim_size = list(input.size())
    dim_size[0] = dim_size[0] * world_size

    all_gathered_input = [None, None]
    if config.sequence_parallel:
        all_gather_buffer = get_global_memory_buffer().get_tensor(dim_size, input.dtype, "mpu_0")
        handle = dist_all_gather_func(all_gather_buffer, input, group=tp_group, async_op=False)

        all_gathered_input[0] = all_gather_buffer
        all_gather_buffer = None
    else:
        all_gathered_input[0] = input

    input = None

    def wgrad_compute(all_gathered_input, grad_output, weight):
        grad_output, all_gathered_input = prepare_input_tensors_for_wgrad_compute(
            grad_output, all_gathered_input
        )

        if hasattr(weight, "__fsdp_param__"):
            weight.main_grad = weight.get_main_grad()

        if config.gradient_accumulation_fusion:
            if weight.main_grad.dtype == torch.float32:
                fused_weight_gradient_mlp_cuda.wgrad_gemm_accum_fp32(
                    all_gathered_input, grad_output, weight.main_grad
                )
            elif weight.main_grad.dtype in (torch.float16, torch.bfloat16):
                fused_weight_gradient_mlp_cuda.wgrad_gemm_accum_fp16(
                    all_gathered_input, grad_output, weight.main_grad
                )
            else:
                raise RuntimeError("Unsupported gradient type for gradient accumulation fusion")

    # We have all_gathered_input list acting as a double buffer here,
    # since we are pipelining the AllGather and GEMM,one buffer all gathers
    # the input while the other buffer reads from it for the GEMM. We use i
    # and (i+1) for indexing to enable this double buffering.
    for i in range(len(embedding_activation_buffer)):
        input = embedding_activation_buffer.pop(0)
        if config.sequence_parallel:
            name = "mpu_" + str((i + 1) % 2)
            all_gather_buffer = get_global_memory_buffer().get_tensor(dim_size, input.dtype, name)
            handle = dist_all_gather_func(all_gather_buffer, input, group=tp_group, async_op=True)

            all_gathered_input[(i + 1) % 2] = all_gather_buffer
            all_gather_buffer = None
        else:
            all_gathered_input[(i + 1) % 2] = input

        grad_output = grad_output_buffer.pop(0)
        wgrad_compute(all_gathered_input[i % 2], grad_output, weight)
        drain_idx = (i + 1) % 2
        input, all_gathered_input[i % 2], grad_output = None, None, None

        if config.sequence_parallel:
            handle.wait()

    grad_output = grad_output_buffer.pop(0)
    wgrad_compute(all_gathered_input[drain_idx], grad_output, weight)
    input, all_gathered_input[drain_idx], grad_output = None, None, None


def local_multi_tensor_applier(op, noop_flag_buffer, tensor_lists, *args):
    """Multi tensor op applier"""
    return op(2048 * 32, noop_flag_buffer, tensor_lists, *args)


# computes l2 norm for a list of contiguous tensors
# works as a drop-in replacement for amp_C.multi_tensor_l2norm
def local_multi_tensor_l2_norm(chunk_size, noop_flag, tensor_lists, per_tensor, *args):
    """
    Computes l2 norm for a list of contiguous tensors
    works as a drop-in replacement for amp_C.multi_tensor_l2norm
    """
    l2 = [[(torch.norm(tensor)) for tensor in tensor_list] for tensor_list in tensor_lists]
    l2_reduced = torch.norm(torch.tensor(l2))
    l2_cuda = torch.tensor([float(l2_reduced)], dtype=torch.float, device="cuda")
    return l2_cuda, None


# works as a drop-in replacement for amp_C.multi_tensor_scale
def local_multi_tensor_scale(chunk_size, noop_flag, tensor_lists, scale):
    """Works as a drop-in replacement for amp_C.multi_tensor_scale."""
    for src, dst in zip(tensor_lists[0], tensor_lists[1]):
        dst.copy_(src * scale)


class _ValueWithRank:
    """This is an internal class, not for use outside this module

    Attributes:
        _rank (int): rank for the value
        _value (float) : the value it stores, eg elapsed time
        _unit (str) : unit for the value
    """

    def __init__(self, value: float, rank: int, unit: str = "") -> None:
        """Initializer

        Args:
            _value (float): the initial value with which it is inited
            _rank (int): the rank number
            _unit (str) : the unit of the value, eg ms or flops
        """
        self._rank = rank
        self._value = value
        self._unit = unit

    def __lt__(self, other) -> bool:
        """Check if value of self is smaller than other's value

        Args:
            other (_ValueWithRank): The other object to compare with

        Returns:
            bool: True if lhs._value of operand is less than rhs._value, else False
        """
        return self._value < other._value

    def __gt__(self, other) -> bool:
        """Check if value of self is larger than other's value

        Args:
            other (_ValueWithRank): The other object to compare with

        Returns:
            bool: True if lhs._value of operand is greater than rhs._value, else False
        """
        return self._value > other._value

    def __call__(self) -> Tuple[float, int, str]:
        """Returns the value, the rank, and unit as a Tuple

        Returns:
            Tuple[float, int, str]: value, rank, unit
        """
        return self._value, self._rank, self._unit

    def __str__(self) -> str:
        """String representation of the object

        Returns:
            str: strigified object
        """

        return f"{self._value:.2f}{self._unit}/{self._rank}"


@dataclass
class _StragglerData:
    """This is an internal dataclass, not for use outside this module

    Attributes:
        min_elapsed (_ValueWithRank) min iteration time across all ranks
        max_elapsed (_ValueWithRank) max iteration time across all ranks
        min_btime (_ValueWithRank) min cpu time across all ranks
        max_btime (_ValueWithRank) max cpu time across all ranks
        min_temp (_ValueWithRank): min gpu temp across all ranks
        max_temp (_ValueWithRank): max gpu temp across all ranks
        min_power (_ValueWithRank) min gpu power across all ranks
        max_power (_ValueWithRank) max gpu power across all ranks
        min_util (_ValueWithRank): min gpu util across all ranks
        max_util (_ValueWithRank): max gpu util across all ranks
        min_clock (_ValueWithRank): min gpu clock across all ranks
        max_clock (_ValueWithRank) max gpu clock across all ranks
        aflops (List[_ValueWithRank]): sorted array of (_ValueWithRank)
    """

    # gemm time
    min_elapsed = _ValueWithRank(sys.float_info.max, 0, "ms")
    max_elapsed = _ValueWithRank(sys.float_info.min, 0, "ms")
    # get_batch time
    min_btime = _ValueWithRank(sys.float_info.max, 0, "us")
    max_btime = _ValueWithRank(sys.float_info.min, 0, "us")
    # temp
    min_temp = _ValueWithRank(sys.float_info.max, 0, "C")
    max_temp = _ValueWithRank(sys.float_info.min, 0, "C")
    # power
    min_power = _ValueWithRank(sys.float_info.max, 0, "W")
    max_power = _ValueWithRank(sys.float_info.min, 0, "W")
    # util
    min_util = _ValueWithRank(sys.float_info.max, 0, "%")
    max_util = _ValueWithRank(sys.float_info.min, 0, "%")
    # clock
    min_clock = _ValueWithRank(sys.float_info.max, 0, "MHz")
    max_clock = _ValueWithRank(sys.float_info.min, 0, "MHz")
    aflops: Union[List[_ValueWithRank], None] = None


class StragglerDetector:
    """Singleton Class implementing per rank Straggler Detector

    It use cuda events to time operation of choice using the
    start and stop methods which can be directly invoked using
    the class instance or can be used like a python context.
    After collection, a report() method is available to display
    the collected metrics. It is only supported if CUDA is
    available. megatron/core/README_STRAGGLER.md for more info

    Note:
        The instance and class attributes mentioned below are all
        private to the class and has no use outside the class

    Attributes:
        _off (bool): current state of the toggle
        start (FunctionType): start method
        stop (FunctionType): stop method
        world (int): world size
        rank (int): rank for this instance
        mmcnt (int): number of ranks to report
        port (int): control port
        amp (float): amplification factor for TFLOPs, default 3.0
        toggle (bool): whether to start/stop detector collection
        bdata (bool): when true, just collect get_batch
        dev (int): cuda device
        evt_q (LifoQueue): cuda event queue
        start_gemm_ev (list[torch.cuda.Event]): cuda start event
        stop_gemm_ev (list[torch.cuda.Event]): cuda stop event
        start_data_ev (list[torch.cuda.Event]): cuda start event
        stop_data_ev (list[torch.cuda.Event]): cuda stop event
        start_gemm_tm (list[int]): start time (wallclock)
        stop_gemm_tm (list[int]): stop time (wallclock)
        start_data_tm (list[int]): start time for get_batch
        stop_data_tm (list[int]): stop time for get_batch
        sock (socket): the controller socket
        ctrlr (Thread): the controller thread
    """

    _configured = False
    """Indicates if the singleton instance is configured or not
    """

    def __new__(cls: Type["StragglerDetector"]) -> "StragglerDetector":
        """Constructor
        Creates an instance of the class if not created

        Args:
            cls (Type[&#39;StragglerDetector&#39;]): The class type

        Returns:
            StragglerDetector: the class instance
        """

        if not hasattr(cls, "_instance"):
            cls._instance = super(StragglerDetector, cls).__new__(cls)
        return cls._instance

    def __init__(self) -> None:
        """Initializer

        The inital state of the StragglerDetector instance is disabled.
        The enabled state is indicated using self._off member variable
        and the proerty enabled.
        """
        self._off: bool = True
        self.start = self.null_method
        self.stop = self.null_method
        self.world: int = 0
        self.rank: int = 0
        self.mmcnt: int = 1
        self.port: int = 0
        self.amp: float = 3.0
        self.toggle: bool = False
        self.bdata: bool = False
        self.dev: Union[torch.device, int, None] = None
        self.evt_q: Union[queue.LifoQueue, None] = None
        self.start_gemm_ev: List[torch.cuda.Event] = []
        self.stop_gemm_ev: List[torch.cuda.Event] = []
        self.start_data_ev: List[torch.cuda.Event] = []
        self.stop_data_ev: List[torch.cuda.Event] = []
        self.start_gemm_tm: List[int] = []
        self.stop_gemm_tm: List[int] = []
        self.start_data_tm: List[int] = []
        self.stop_data_tm: List[int] = []
        self.sock: Union[socket.socket, None] = None
        self.ctrlr: Union[threading.Thread, None] = None

    def configure(
        self,
        world: int,
        rank: int,
        mmcnt: int = 1,
        amp: float = 3.0,
        port: int = 65535,
        prefill: int = 1024,
        enabled: bool = False,
    ) -> None:
        """This method is called to configure the Singleton instance

        It should be called once per instantiation per process.

        Note:
            The constructor keeps the state of instance disabled
            i.e no collection will happen even when start/stop methods are
            called. Only when enabled is True (self._off is True), the
            start/stop method pointers get assigned the real collection
            methods, otherwise they are initialized with null_method

        Args:
            world (int): World Size
            rank (int): The rank of this trainer
            mmcnt (int, optional): Number of ranks to print for showing Min/Max Etpt.
                                   Defaults to 1.
            amp (float, optional): Set to 3.0 if we only use timers in fwd pass.
                                   Defaults to 3.0.
            port (int, optional): Control port, useful only for rank-0. Defaults to 65535.
            prefill (int, optional): How many Events to pre-populate. Defaults to 1024.
            enabled (bool, optional): Whether or not collection is enabled on startup.
                                      Defaults to False.
        """
        if StragglerDetector._configured:
            # don't throw
            return
        StragglerDetector._configured = True
        self.bdata = False
        self.start = self.null_method
        self.stop = self.null_method
        self._off = True
        # No CUDA, No Support
        if torch.cuda.is_available():
            self._off = not enabled
            self.world = world
            self.rank = rank
            self.mmcnt = mmcnt if mmcnt > 1 else 1
            self.amp = amp
            self.port = port
            self.toggle = False
            self.bdata = False
            self.evt_q = queue.LifoQueue()
            self.start_gemm_ev = []
            self.stop_gemm_ev = []
            self.start_data_ev = []
            self.stop_data_ev = []
            self.start_gemm_tm = []
            self.stop_gemm_tm = []
            self.start_data_tm = []
            self.stop_data_tm = []
            backend = torch.distributed.get_backend()
            if backend == "nccl":
                self.dev = torch.cuda.current_device()
            else:
                self.dev = torch.device("cpu")
            # cache some events
            for _ in range(prefill):
                self.evt_q.put(torch.cuda.Event(enable_timing=True))
            if self.rank == 0:
                # Start the controller
                self._controller()
            if not self._off:
                self.start = self.start_method
                self.stop = self.stop_method

    def reset(self) -> None:
        """This method is called to reset the metrics state of the instance

        It is generally called from within elapsed() after extracting per rank metrics.
        """
        if self._off:
            return
        # Pool them
        if self.evt_q is not None:
            _ = [self.evt_q.put(ev) for ev in self.start_gemm_ev]
            _ = [self.evt_q.put(ev) for ev in self.stop_gemm_ev]
            _ = [self.evt_q.put(ev) for ev in self.start_data_ev]
            _ = [self.evt_q.put(ev) for ev in self.stop_data_ev]
        self.start_gemm_ev = []
        self.stop_gemm_ev = []
        self.start_data_ev = []
        self.stop_data_ev = []
        # Use regular timers
        self.start_gemm_tm = []
        self.stop_gemm_tm = []
        self.start_data_tm = []
        self.stop_data_tm = []
        self.bdata = False

    def start_method(self) -> None:
        """This method adds the start timers.

        Both cuda event and perf_counter are added. If bdata is set to
        true from __call__, this method skips inserting cuda
        timer. This way it can be used to measure time spent on
        CPU - generally useful for timing get_batch()
        """
        # Not reentrant
        if self.evt_q is not None and self.evt_q.qsize() > 1:
            sev = self.evt_q.get()  # no try-catch
            eev = self.evt_q.get()  # no try-catch
        else:
            sev = torch.cuda.Event(enable_timing=True)
            eev = torch.cuda.Event(enable_timing=True)
        # First check if this start is for data
        if self.bdata:
            self.start_data_ev.append(sev)
            self.stop_data_ev.append(eev)
            self.start_data_tm.append(0)
            self.stop_data_tm.append(0)
            idx = len(self.stop_data_tm) - 1
            self.start_data_tm[idx] = time.perf_counter_ns()
            self.start_data_ev[idx].record()
            self.bdata = False
            return
        self.start_gemm_ev.append(sev)
        self.stop_gemm_ev.append(eev)
        self.start_gemm_tm.append(0)
        self.stop_gemm_tm.append(0)
        idx = len(self.stop_gemm_tm) - 1
        self.start_gemm_tm[idx] = time.perf_counter_ns()
        self.start_gemm_ev[idx].record()

    def stop_method(self) -> None:
        """This method adds the stop timers.

        Both cuda event and perf_counter are added. If bdata is set to
        true from __call__, this method skips inserting cuda
        timer. Also see start_method()
        """
        # Not reentrant
        # First check if this stop is for data
        idx = len(self.stop_data_tm) - 1
        if idx >= 0 and self.stop_data_tm[idx] == 0:
            self.stop_data_tm[idx] = time.perf_counter_ns()
            self.stop_data_ev[idx].record()
            return
        idx = len(self.stop_gemm_tm) - 1
        if idx >= 0 and self.stop_gemm_tm[idx] == 0:
            self.stop_gemm_tm[idx] = time.perf_counter_ns()
            self.stop_gemm_ev[idx].record()

    def elapsed(self) -> Tuple[float, float, int, int, int, int]:
        """This method is called from report(), or can be called directly

         It is called to collect all the elapsed time since last reset().
         It finally calls reset()

        Returns:
            Tuple[float, float, int, int, int, int]: see below for returns
                delta       : time spent in kernel
                batch_delta : time spent in get_batch
                temp        : observed gpu temp
                power       : observed gpu power
                util        : observed gpu utilization
                clock       : observed gpu clock
        """
        if self._off:
            # match with return below
            return 0, 0, 0, 0, 0, 0
        ls_ev = len(self.start_gemm_ev)
        le_ev = len(self.stop_gemm_ev)
        ls_bs = len(self.start_data_ev)
        ls_be = len(self.stop_data_ev)
        delta = 0.0
        batch_delta = 0.0
        temp = 0
        power = 0
        clock = 0
        if ls_ev != le_ev:
            logger.warning(f"Event Start/Stop out of sync {ls_ev}/{le_ev}")
        elif ls_bs != ls_be:
            logger.warning(f"get_batch Start/Stop out of sync {ls_bs}/{ls_be}")
        else:
            temp = torch.cuda.temperature()
            power = torch.cuda.power_draw()
            util = torch.cuda.utilization()
            clock = torch.cuda.clock_rate()
            torch.cuda.synchronize()
            # Process Events
            for i in range(ls_ev):
                e_ev = self.start_gemm_ev[i].elapsed_time(self.stop_gemm_ev[i])
                e_tm = (self.stop_gemm_tm[i] - self.start_gemm_tm[i]) / 1e6  # ns to ms
                # Pick the larger of Event and perf_counter time?
                delta += max(e_ev, e_tm)
            # Process get_batch
            for i in range(ls_bs):
                b_ev = self.start_data_ev[i].elapsed_time(self.stop_data_ev[i])
                b_tm = (self.stop_data_tm[i] - self.start_data_tm[i]) / 1e6  # ns to ms
                # data fetching has prefetch, hence take the max, instead of avg
                batch_delta = max(batch_delta, max(b_ev, b_tm))
        self.reset()  # Prepare for next round
        # time in ms, batch_delta in ms, check return above
        return delta, batch_delta, temp, power, util, clock

    def report(self, total_flops: float = 0.0, log_interval: int = 0) -> bool:
        """Function to log the min/max metircs and the associated rank over a time period

        It finds the slowest and fastest rank among all ranks. It should be
        called by all ranks, but only rank-0 prints the analysis
        At the end it checks, if the straggler detector should
        remain active or if it should be deactivated.

        Args:
            total_flops (float, optional): The theoretical flops over the period. Defaults to 0.0.
            log_interval (int, optional): The training interval over which reporting is called(ms)
                                          Defaults to 0.

        Returns:
            bool: True if reported, else False
        """
        ret = False
        if not self._off and total_flops > 0.0 and log_interval > 0:
            elapsed, btime, temp, power, util, clock = self.elapsed()  # get raw time
            # btime (get_batch time is max in the iteration)
            ptime = elapsed / (log_interval * 1.0)  # avg per iteration elapsed time, ms
            api_flops = total_flops / (log_interval * 1.0)  # avg per iteration flops, ms
            apir_flops = api_flops / (
                ptime * 10**9 * self.world
            )  # this is avg per iteration this rank's thruput, TFLOP/s (note 10**9),
            et_flops = apir_flops / self.amp  # Estimated TFLOPs, not tracing backward

            o_dt = self._min_max(
                ptime, btime, float(temp), float(power), float(util), float(clock), et_flops
            )
            if self.rank == 0 and o_dt is not None and o_dt.aflops is not None:
                now = f"[{datetime.now().strftime('%Y-%m-%d %H:%M:%S')}]"
                min_flops, min_frank, _ = o_dt.aflops[0]()
                max_flops, max_frank, _ = o_dt.aflops[-1]()
                logger.info(
                    f"{now} | "
                    f"MnRtt/Rnk: {o_dt.min_elapsed} | "
                    f"MxRtt/Rnk: {o_dt.max_elapsed} | "
                    f"MnPwr/Rnk: {o_dt.min_power} | "
                    f"MxPwr/Rnk: {o_dt.max_power} | "
                    f"MnTmp/Rnk: {o_dt.min_temp} | "
                    f"MxTmp/Rnk: {o_dt.max_temp} | "
                    f"MnUtl/Rnk: {o_dt.min_util} | "
                    f"MxUtl/Rnk: {o_dt.max_util} | "
                    f"MnClk/Rnk: {o_dt.min_clock} | "
                    f"MxClk/Rnk: {o_dt.max_clock} | "
                    f"MnDRtt/Rnk: {o_dt.min_btime} | "
                    f"MxDRtt/Rnk: {o_dt.max_btime} | "
                    f"MnEtpt/Rnk: {min_flops:.2f}TF/{min_frank} | "
                    f"MxEtpt/Rnk: {max_flops:.2f}TF/{max_frank}"
                )
                if self.mmcnt > 1 and self.mmcnt < self.world:
                    line = f"^^^^ Bottom {self.mmcnt} Ranks with lowest  Etpt(TF):"
                    for i in range(self.mmcnt):
                        line += f" {o_dt.aflops[i]},"
                    logger.info(line)
                    line = f"^^^^ Top    {self.mmcnt} Ranks with highest Etpt(TF):"
                    shift = self.world - self.mmcnt
                    for i in range(self.mmcnt):
                        line += f" {o_dt.aflops[i + shift]},"
                    logger.info(line)
                ret = True

        # Check/Communicate if tracking is turned off or on
        self._check_toggle()
        return ret

    def _check_toggle(self) -> None:
        """Helper method to check if a request to toggle the collection state was made

        It checks iof collection state toggle req was made via the server listening on
        rank-0 since last call to report(). Called by report(). Calling this method
        indirectly from report() is the only way to activate the change that is made
        via rank-0
        """
        # If no change just communicate the current
        off = self._off
        if self.rank == 0 and self.toggle:
            off = not self._off
            self.toggle = False
        st = torch.tensor(off, dtype=torch.bool, device=self.dev)
        torch.distributed.broadcast(st, 0)  # Blocking
        # save old switch
        off = self._off
        self._off = bool(st.item())
        if off != self._off:
            if not self._off:
                self.start = self.start_method
                self.stop = self.stop_method
                state = "ON"
            else:
                self.start = self.null_method
                self.stop = self.null_method
                state = "OFF"
            if self.rank == 0:
                logger.info(f"Toggling StragglerDetector State {state}")

    def _handler(self) -> None:
        """Thread function for the controller.

        It is a tcp-server that listens on a port. Uses HTTP protocol.
        If connected to it using curl, it indicates a toggle of the
        collection state. The actual toggling happens at the end of
        calling report() when _check_toggle() is called.
        """
        resp = r"HTTP/1.0 200 OK\r\nConnection: Close\r\nContent-length: "

        if self.rank == 0:
            state = "OFF" if self._off else "ON"
            logger.info(
                f"Controller ready to recv commands on port {self.port}. Current state {state}"
            )
            while True and self.sock is not None:
                try:
                    conn, _ = self.sock.accept()
                    _ = conn.recv(1024)
                    self.toggle = True
                    state = "ON" if self._off else "OFF"
                    msg = f"Will turn StragglerDetector {state} at next logging interval"
                    msg_len = len(msg)
                    final_resp = f"{resp}{msg_len}\r\n\r\n{msg}"
                    conn.send(final_resp.encode())
                    conn.close()
                    logger.info(msg)
                except Exception as err:
                    logger.error(f"Error in stragler handler.. {str(err)}")
                    return

    def _controller(self):
        """Installs a controller listener that is used to toggle collection state.

        Called from configure(). Ignored for all ranks other than rank-0
        """
        try:
            if self.rank == 0:
                neth = "0.0.0.0"
                netp = self.port
                self.sock = socket.socket(socket.AF_INET, socket.SOCK_STREAM)
                self.sock.setsockopt(socket.SOL_SOCKET, socket.SO_REUSEADDR, 1)
                self.sock.bind((neth, netp))
                self.sock.listen(128)
                self.ctrlr = threading.Thread(
                    target=self._handler, args=(), name="straggler", daemon=True
                )
                self.ctrlr.start()
        except Exception as err:
            logger.warning(f"StragglerDetector cannot be controlled.. {str(err)}")

    def _min_max(
        self,
        ptime: float,
        btime: float,
        temp: float,
        power: float,
        util: float,
        clock: float,
        flops: float,
    ) -> Union[_StragglerData, None]:
        """Helper function to find the min/max values

        Args:
            ptime (float): avg per iteration gpu time
            btime (float): avg per iteration cpu time
            temp (float): gpu temp at the time of reporting
            power (float): gpu power at the time of reporting
            util (float): gpu util at the time of reporting
            clock (float): gpu clock at the time of reporting
            flops (float): estimated flops for the rank

        Returns:
            Union[_StragglerData, None]: It contains the min/max of few metrics and the
                                         corresponding rank it also has sorted list of
                                         all (flops, rank) sorted by flops (aflops)
                                         or returns None if collecton is disabled
        """
        if self._off:
            return None
        # initialize output data object
        o_dt = _StragglerData()

        prof_data: Dict[str, Union[int, float]] = {}
        data_list: List[Dict[str, Union[int, float]]] = []
        prof_data["rank"] = self.rank
        prof_data["time"] = ptime
        prof_data["btime"] = btime
        prof_data["temp"] = temp
        prof_data["power"] = power
        prof_data["util"] = util
        prof_data["clock"] = clock
        prof_data["flops"] = flops

        if self.rank == 0:
            data_list = [prof_data] * self.world

        # this is blocking by default
        torch.distributed.gather_object(prof_data, object_gather_list=data_list, dst=0)

        if self.rank == 0:
            min_ctime = min(data_list, key=lambda k: k["time"])  # elapsed
            max_ctime = max(data_list, key=lambda k: k["time"])  # elapsed

            min_cbatch = min(data_list, key=lambda k: k["btime"])  # batch time
            max_cbatch = max(data_list, key=lambda k: k["btime"])  # batch time

            min_ctemp = min(data_list, key=lambda k: k["temp"])  # temp
            max_ctemp = max(data_list, key=lambda k: k["temp"])  # temp

            min_cpower = min(data_list, key=lambda k: k["power"])  # power
            max_cpower = max(data_list, key=lambda k: k["power"])  # power

            min_cutil = min(data_list, key=lambda k: k["util"])  # gpu util
            max_cutil = max(data_list, key=lambda k: k["util"])  # gpu util

            min_cclock = min(data_list, key=lambda k: k["clock"])  # gpu clock
            max_cclock = max(data_list, key=lambda k: k["clock"])  # gpu clock

            min_val = min_ctime["time"]
            min_rank = min_ctime["rank"]
            max_val = max_ctime["time"]
            max_rank = max_ctime["rank"]
            o_dt.min_elapsed = _ValueWithRank(min_val, int(min_rank), "ms")
            o_dt.max_elapsed = _ValueWithRank(max_val, int(max_rank), "ms")

            min_val = min_cbatch["btime"]
            min_rank = min_cbatch["rank"]
            max_val = max_cbatch["btime"]
            max_rank = max_cbatch["rank"]
            o_dt.min_btime = _ValueWithRank(min_val, int(min_rank), "ms")
            o_dt.max_btime = _ValueWithRank(max_val, int(max_rank), "ms")

            min_val = min_ctemp["temp"]
            min_rank = min_ctemp["rank"]
            max_val = max_ctemp["temp"]
            max_rank = max_ctemp["rank"]
            o_dt.min_temp = _ValueWithRank(min_val, int(min_rank), "C")
            o_dt.max_temp = _ValueWithRank(max_val, int(max_rank), "C")

            min_val = min_cpower["power"]
            min_rank = min_cpower["rank"]
            max_val = max_cpower["power"]
            max_rank = max_cpower["rank"]
            o_dt.min_power = _ValueWithRank(min_val, int(min_rank), "W")
            o_dt.max_power = _ValueWithRank(max_val, int(max_rank), "W")

            min_val = min_cutil["util"]
            min_rank = min_cutil["rank"]
            max_val = max_cutil["util"]
            max_rank = max_cutil["rank"]
            o_dt.min_util = _ValueWithRank(min_val, int(min_rank), "%")
            o_dt.max_util = _ValueWithRank(max_val, int(max_rank), "%")

            min_val = min_cclock["clock"]
            min_rank = min_cclock["rank"]
            max_val = max_cclock["clock"]
            max_rank = max_cclock["rank"]
            o_dt.min_clock = _ValueWithRank(min_val, int(min_rank), "MHz")
            o_dt.max_clock = _ValueWithRank(max_val, int(max_rank), "MHz")

            o_dt.aflops = [
                _ValueWithRank(d.get("flops", 0.0), int(d.get("rank", -1)))
                for _, d in enumerate(data_list)
            ]
            o_dt.aflops.sort(key=lambda val_with_rank: val_with_rank()[0])
        # wait for everyone here
        torch.distributed.barrier()

        return o_dt

    @property
    def enabled(self) -> bool:
        """Can be called to check the enabled state of the instance

        Note:
            After the request to toggle the state, the
            actual state change happens at end of call
            to report()
        """
        return not self._off

    @property
    def configured(self) -> bool:
        """Can be called to check if the instance is already configured

        Returns:
            bool: returns True if configure was called and was a success, else False
        """
        return StragglerDetector._configured

    @property
    def my_rank(self):
        """Can be called to get configured rank of this instance

        Returns:
            int: Configured rank for this instance
        """
        return self.rank

    @property
    def world_size(self) -> int:
        """Can be called to get configured world of this instance

        Returns:
            int: World size configured for this instance
        """
        return self.world

    def null_method(self) -> None:
        """Default method to initialize start/stop method ptrs"""
        pass

    def __enter__(self) -> "StragglerDetector":
        """Define context/instance entry

        Returns:
            StragglerDetector: the instance
        """
        self.start()
        return self

    def __call__(self, bdata: bool = False) -> "StragglerDetector":
        """Callable for the instance. Set context state,

        Useful when the context is used for cpu timers only when bdata=True

        Args:
            bdata (bool, optional): when true, only enables cpu timers. Defaults to False.

        Returns:
            StragglerDetector: the instance
        """
        self.bdata = bdata
        return self

    def __exit__(
        self,
        ex_type: Optional[Type[BaseException]],
        ex_val: Optional[BaseException],
        ex_tb: Optional[TracebackType],
    ) -> bool:
        """Define context/instance exit, calls the stop method

        Args:
            ex_type (Optional[Type[BaseException]]): Exception type
            ex_val (Optional[BaseException]): _description_
            ex_tb (Optional[TracebackType]): _description_

        Returns:
            bool: True if the exception was handled
        """
        # Should not suppress errors even if turned off
        if ex_type is not None:
            err = traceback.format_exception(ex_type, ex_val, ex_tb)
            logger.warning(f"{str(ex_val)}\n{err}")
        self.stop()
        return False


# Singleton, global visibility
__straggler__ = StragglerDetector()
"""StragglerDetector: private module variable, not be directly accessed
"""


def is_submodule(module, parent_module, strict=True):
    """
    Check if a module is a submodule of another module.
    """
    if strict:
        if module is parent_module:
            return False
    for m in parent_module.modules():
        if m is module:
            return True
    return False


########################
### context parallel ###
########################


def get_batch_on_this_cp_rank(batch: Dict[str, Any]):
    """Slice batch input along sequence dimension into multiple chunks,
    which are parallelized across GPUs in a context parallel group.
    """

    # With causal masking, each token only attends to its prior tokens. Simply split
    # sequence into CP chunks can result in severe load imbalance. That's to say, chunks
    # at the end of sequence have bigger workload than others. To address this issue,
    # we split sequence into 2*CP ranks. Assuming CP=2, we then get 4 chunks, chunk_0
    # and chunk_3 are assigned to GPU0, chunk_1 and chunk_2 are assigned to GPU1, so
    # that we can get balanced workload among GPUs in a context parallel group.
    cp_size = parallel_state.get_context_parallel_world_size()
    if cp_size > 1:
        cp_rank = parallel_state.get_context_parallel_rank()
        for key, val in batch.items():
            if val is not None:
                seq_dim = 1 if key != "attention_mask" else 2
                val = val.view(
                    *val.shape[0:seq_dim],
                    2 * cp_size,
                    val.shape[seq_dim] // (2 * cp_size),
                    *val.shape[(seq_dim + 1) :],
                )
                index = torch.zeros(2, dtype=torch.int64, device=val.device)
                index[0].fill_(cp_rank)
                index[1].fill_(2 * cp_size - cp_rank - 1)
                val = val.index_select(seq_dim, index)
                val = val.view(*val.shape[0:seq_dim], -1, *val.shape[(seq_dim + 2) :])
                batch[key] = val

    return batch


######################
### NVTX profiling ###
######################

_nvtx_enabled: bool = False  # Whether NVTX range profiling is enabled
_nvtx_range_messages: list[str] = []  # Messages associated with active NVTX ranges


def configure_nvtx_profiling(enabled: bool) -> None:
    """Configure NVTX range profiling to be enabled or disabled.

    Args:
        enabled (bool): Whether to enable NVTX range profiling
    """
    global _nvtx_enabled
    _nvtx_enabled = enabled


def _nvtx_range_get_func_path():
    """Get the path of a function. Assumes being called from nvtx_range_push/pop.

    Returns:
        str: Module path and function name joined by a dot
    """
    # Get the caller's caller frame (go back 2 frames)
    frame = inspect.currentframe().f_back.f_back
    caller_func = inspect.getframeinfo(frame).function
    module = inspect.getmodule(frame)

    return f"{module.__name__}.{caller_func}"


def nvtx_range_push(msg=None, suffix=None) -> None:
    """Push NVTX range onto stack. If msg is not provided, use the calling function's path.

    Args:
        msg (str, optional): Message to associate with range
        suffix (str, optional): Suffix to append to the message
    """
    if not _nvtx_enabled:
        return

    if msg is None:
        msg = _nvtx_range_get_func_path()
    if suffix is not None:
        msg = f"{msg}.{suffix}"

    # Track messages to ensure consistency when popping
    _nvtx_range_messages.append(msg)

    # Push NVTX range
    torch.cuda.nvtx.range_push(msg)


def nvtx_range_pop(msg=None, suffix=None) -> None:
    """Pop NVTX range from stack. If msg is not provided, use the calling function's path.

    Args:
        msg (str, optional): Message to associate with range
        suffix (str, optional): Suffix to append to the message
    """
    if not _nvtx_enabled:
        return

    if msg is None:
        msg = _nvtx_range_get_func_path()
    if suffix is not None:
        msg = f"{msg}.{suffix}"

    # Update list of NVTX range messages and check for consistency
    if not _nvtx_range_messages:
        raise RuntimeError("Attempted to pop NVTX range from empty stack")
    last_msg = _nvtx_range_messages.pop()
    if msg is not None and msg != last_msg:
        raise ValueError(
            f"Attempted to pop NVTX range from stack with msg={msg}, "
            f"but last range has msg={last_msg}"
        )

    # Pop NVTX range
    torch.cuda.nvtx.range_pop()


@lru_cache(maxsize=None)
def _nvtx_decorator_get_func_path(func):
    """Get the path of a function.

    Args:
        func (Callable): Function to get path for.

    Returns:
        str: Module path and function name joined by a dot
    """
    caller_func = func.__name__
    module = inspect.getmodule(func)

    return f"{module.__name__}.{caller_func}"


def nvtx_decorator(message: Optional[str] = None, color: Optional[str] = None):
    """Decorator to add NVTX range to a function.

    Args:
        message (str, optional): Custom message for the NVTX range. If None, uses function path
        color (str, optional): Color for the NVTX range. Defaults to None

    Returns:
        Callable: Decorated function with NVTX profiling if enabled

    Example:
        @nvtx_decorator()
        def my_function():
            pass

        @nvtx_decorator(message="Custom Range", color="blue")
        def another_function():
            pass
    """

    def decorator(func: Callable) -> Callable:
        if _nvtx_enabled:
            return nvtx.annotate(
                message=message or _nvtx_decorator_get_func_path(func), color=color
            )(func)
        return func

    return decorator


def unwrap_model(model, module_instances=None):
    """Unwrap_model to return the final model instance"""
    if module_instances is None:
        from megatron.core.distributed import DistributedDataParallel as DDP
        from megatron.core.distributed import TorchFullyShardedDataParallel as torch_FSDP
        from megatron.core.distributed.fsdp.mcore_fsdp_adapter import (
            FullyShardedDataParallel as megatron_FSDP,
        )
        from megatron.core.transformer.module import Float16Module

        module_instances = (DDP, torch_FSDP, megatron_FSDP, Float16Module)

    return_list = True
    if not isinstance(model, list):
        model = [model]
        return_list = False
    unwrapped_model = []
    for model_module in model:
        while isinstance(model_module, module_instances):
            model_module = model_module.module
        unwrapped_model.append(model_module)
    if not return_list:
        return unwrapped_model[0]
    return unwrapped_model


def maybe_cat(a, b, dim=0, *, required=False):
    """Concatenates `a` and `b` along `dim` if `a` and `b` exist."""
    xs = [t for t in (a, b) if t is not None]
    if not xs:
        if required:
            raise ValueError("both tensors are None")
        return None
    return xs[0] if len(xs) == 1 else torch.cat(xs, dim=dim)


_ASYNC_IO_LOOP: asyncio.AbstractEventLoop | None = None


def get_asyncio_loop(loop: asyncio.AbstractEventLoop | None = None) -> asyncio.AbstractEventLoop:
    """Creates an asyncio loop if necessary and then returns the current asyncio loop."""
    global _ASYNC_IO_LOOP
    if loop is None:
        try:
            loop = asyncio.get_running_loop()
        except RuntimeError as e:
<<<<<<< HEAD
            loop = asyncio.new_event_loop()
            asyncio.set_event_loop(loop)
    return loop


def is_using_quantization_scales(config):
    """Returns whether the model is using quantization scales based on the config."""
    return getattr(config, "fp8", False) or getattr(config, "fp4", False)
=======
            if _ASYNC_IO_LOOP is not None:
                return _ASYNC_IO_LOOP
            else:
                _ASYNC_IO_LOOP = loop = asyncio.new_event_loop()
                asyncio.set_event_loop(loop)
    return loop


_ASYNC_TASK_STATS = defaultdict(lambda: [0, 0.0])  # cnt, total_time


def trace_async_exceptions(func: Optional[Callable] = None, *, verbose: bool = False):
    """Decorator to be applied to every coroutine that runs in a separate task.

    This is needed because asyncio tasks do not propagate exceptions.
    Coroutines running inside separate tasks will fail silently if not decorated.

    Passing in `verbose=True` will print additional lifetime logging information about the task.
    Such functionality is relied on by some users, and can be enabled as shown below:
    ```
        @trace_async_exceptions(verbose=True)
        async def my_coroutine(...):
            ...
    ```
    """

    def _log_verbose(name: str, start: float) -> None:
        elapsed = (time.perf_counter() - start) * 1000.0
        cnt, tot = _ASYNC_TASK_STATS[name]
        _ASYNC_TASK_STATS[name] = [cnt + 1, tot + elapsed]
        avg = _ASYNC_TASK_STATS[name][1] / _ASYNC_TASK_STATS[name][0]

        log10 = numpy.log10(max(cnt, 1))
        if numpy.isclose(log10, round(log10)):
            logger.info(
                f"{name} completed in {elapsed:.3f} ms, "
                f"lifetime avg: {avg:.3f} ms, "
                f"lifetime cnt: {cnt + 1}"
            )

    def _decorate(fn: Callable):
        if asyncio.iscoroutinefunction(fn):

            @functools.wraps(fn)
            async def wrapper(*args, **kwargs):
                if verbose:
                    start = time.perf_counter()
                try:
                    return await fn(*args, **kwargs)
                except Exception as e:
                    logger.error(f"Exception in async function {fn.__name__}: {e}")
                    traceback.print_exc()
                    sys.exit(1)
                finally:
                    if verbose:
                        _log_verbose(fn.__qualname__, start)

        elif inspect.isasyncgenfunction(fn):

            @functools.wraps(fn)
            async def wrapper(*args, **kwargs):
                if verbose:
                    start = time.perf_counter()
                agen = fn(*args, **kwargs)
                try:
                    async for item in agen:
                        yield item
                except Exception as e:
                    logger.error(f"Exception in async generator {fn.__name__}: {e}")
                    traceback.print_exc()
                    sys.exit(1)
                finally:
                    if verbose:
                        _log_verbose(fn.__qualname__, start)

        else:
            raise TypeError("trace_async_exceptions must be used on async functions or generators")
        return wrapper

    return _decorate if func is None else _decorate(func)


def get_mamba_inference_state_config_from_model(model) -> Optional["MambaInferenceStateConfig"]:
    """Returns Mamba inference state config from the model if it is a hybrid model."""
    from megatron.core.inference.contexts.attention_context.mamba_metadata import (
        MambaInferenceStateConfig,
    )
    from megatron.core.ssm.mamba_hybrid_layer_allocation import Symbols

    decoder = get_attr_wrapped_model(model, "decoder")
    layer_type_list = getattr(decoder, "layer_type_list", None)
    if layer_type_list is not None and Symbols.MAMBA in layer_type_list:
        (mamba_conv_states_shape, mamba_ssm_states_shape) = decoder.mamba_state_shapes_per_request()
        return MambaInferenceStateConfig(
            layer_type_list=layer_type_list,
            mamba_conv_states_shape=mamba_conv_states_shape,
            mamba_ssm_states_shape=mamba_ssm_states_shape,
        )
    return None


# ============================================================================
# Backward Compatibility Decorators
# ============================================================================


def deprecated(
    version: str,
    removal_version: Optional[str] = None,
    alternative: Optional[str] = None,
    reason: Optional[str] = None,
) -> Callable:
    """
    Mark a function as deprecated.

    This decorator:
    1. Adds deprecation metadata to the function
    2. Issues a DeprecationWarning when the function is called
    3. Allows the compatibility checker to track deprecation lifecycle

    Args:
        version: Version where deprecation starts (e.g., "1.0.0")
        removal_version: Version where function will be removed (e.g., "2.0.0")
        alternative: Name of the recommended replacement function
        reason: Optional explanation for the deprecation

    Returns:
        Decorator function

    Example:
        @deprecated(
            version="1.0.0",
            removal_version="2.0.0",
            alternative="new_train_model",
            reason="Improved performance and cleaner API"
        )
        def old_train_model(config):
            pass
    """

    def decorator(func: Callable) -> Callable:
        # Add metadata
        func._deprecated = True
        func._deprecated_version = version
        func._removal_version = removal_version
        func._alternative = alternative
        func._deprecation_reason = reason

        @functools.wraps(func)
        def wrapper(*args, **kwargs):
            # Build warning message
            msg_parts = [f"{func.__name__} is deprecated since version {version}."]

            if alternative:
                msg_parts.append(f"Use {alternative} instead.")

            if removal_version:
                msg_parts.append(f"Will be removed in version {removal_version}.")

            if reason:
                msg_parts.append(f"Reason: {reason}")

            warnings.warn(" ".join(msg_parts), DeprecationWarning, stacklevel=2)

            return func(*args, **kwargs)

        return wrapper

    return decorator


def internal_api(func: Callable) -> Callable:
    """
    Mark a function or class as internal API (not for external use).

    Use this decorator for:
    - Internal APIs not intended for public consumption
    - Experimental features that may change without notice
    - Implementation details that are not part of the stable API

    Objects marked with this decorator will be exempt from backward
    compatibility checks.

    Args:
        func: The function or class to mark as internal

    Returns:
        The original function/class with an internal API marker

    Example:
        @internal_api
        def _internal_helper():
            '''For internal use only'''
            pass

        @internal_api
        class ExperimentalFeature:
            '''This API may change without notice'''
            pass
    """
    func._internal_api = True
    return func


def experimental_api(func: Callable) -> Callable:
    """
    Mark a function or class as experimental API.

    Use this decorator for:
    - Experimental features that may change without notice
    - New APIs under active development
    - Features that are not yet stable

    Objects marked with this decorator will be exempt from backward
    compatibility checks, allowing rapid iteration during development.

    Args:
        func: The function or class to mark as experimental

    Returns:
        The original function/class with an experimental API marker

    Example:
        @experimental_api
        def new_experimental_feature():
            '''This API is experimental and may change'''
            pass

        @experimental_api
        class ExperimentalModel:
            '''This model is under active development'''
            pass
    """
    func._experimental_api = True
    return func
>>>>>>> 01aad931
<|MERGE_RESOLUTION|>--- conflicted
+++ resolved
@@ -2171,22 +2171,17 @@
         try:
             loop = asyncio.get_running_loop()
         except RuntimeError as e:
-<<<<<<< HEAD
-            loop = asyncio.new_event_loop()
-            asyncio.set_event_loop(loop)
-    return loop
-
-
-def is_using_quantization_scales(config):
-    """Returns whether the model is using quantization scales based on the config."""
-    return getattr(config, "fp8", False) or getattr(config, "fp4", False)
-=======
             if _ASYNC_IO_LOOP is not None:
                 return _ASYNC_IO_LOOP
             else:
                 _ASYNC_IO_LOOP = loop = asyncio.new_event_loop()
                 asyncio.set_event_loop(loop)
     return loop
+
+
+def is_using_quantization_scales(config):
+    """Returns whether the model is using quantization scales based on the config."""
+    return getattr(config, "fp8", False) or getattr(config, "fp4", False)
 
 
 _ASYNC_TASK_STATS = defaultdict(lambda: [0, 0.0])  # cnt, total_time
@@ -2415,5 +2410,4 @@
             pass
     """
     func._experimental_api = True
-    return func
->>>>>>> 01aad931
+    return func