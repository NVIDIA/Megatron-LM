# Copyright (c) 2023, NVIDIA CORPORATION. All rights reserved.

"""Utility functions used throughout Megatron core"""
import array
import hashlib
import logging
import math
import operator
import pickle
import queue
import socket
import sys
import threading
import time
import traceback
from dataclasses import dataclass
from datetime import datetime
from functools import reduce
from importlib.metadata import version
from types import TracebackType
from typing import Any, Dict, List, Optional, Tuple, Type, Union

from megatron.core.device_utils import get_current_device, get_xla_model
import torch
from packaging.version import Version as PkgVersion

from megatron.core import parallel_state
from megatron.core.dist_checkpointing.mapping import ShardedTensor

logger = logging.getLogger(__name__)

xm = get_xla_model()

try:
    _torch_version = PkgVersion(torch.__version__)
except:
    # This is a WAR for building docs, where torch is not actually imported
    _torch_version = PkgVersion("0.0.0")
_te_version = None


def get_te_version():
    """Get TE version from __version__; if not available use pip's. Use caching."""

    def get_te_version_str():
        import transformer_engine as te

        if hasattr(te, '__version__'):
            return str(te.__version__)
        else:
            return version("transformer-engine")

    global _te_version
    if _te_version is None:
        _te_version = PkgVersion(get_te_version_str())
    return _te_version


def is_te_min_version(version, check_equality=True):
    """Check if minimum version of `transformer-engine` is installed."""
    if check_equality:
        return get_te_version() >= PkgVersion(version)
    return get_te_version() > PkgVersion(version)


def get_torch_version():
    """Get torch version from __version__."""

    global _torch_version
    return _torch_version


def is_torch_min_version(version, check_equality=True):
    """Check if minimum version of `torch` is installed."""
    if check_equality:
        return get_torch_version() >= PkgVersion(version)
    return get_torch_version() > PkgVersion(version)


def ensure_divisibility(numerator, denominator):
    """Ensure that numerator is divisible by the denominator."""
    assert numerator % denominator == 0, "{} is not divisible by {}".format(numerator, denominator)


def divide(numerator, denominator):
    """Ensure that numerator is divisible by the denominator and return
    the division value."""
    ensure_divisibility(numerator, denominator)
    return numerator // denominator


def get_attr_wrapped_model(model, attr, allow_none=True, return_model_obj=False):
    """Get an attribute from a wrapped model.
    If return_model_obj is true, return the object that has the 'attr' attribute;
    otherwise, return the attribute directly."""
    if isinstance(model, list):
        raise RuntimeError("_get_attr_wrapped_model given a list of models")

    if allow_none:

        def condition(model, attr):
            return not hasattr(model, attr)

    else:

        def condition(model, attr):
            return getattr(model, attr, None) is None

    while condition(model, attr):
        if not hasattr(model, "module"):
            raise RuntimeError(f"_get_attr_wrapped_model couldn't find attribute {attr}")

        model = model.module

    if return_model_obj:
        return model
    return getattr(model, attr)


def get_model_type(model):
    """Returns model_type attribute"""
    return get_attr_wrapped_model(model, 'model_type')


def get_model_xattn(model):
    """Returns whether the model has the xattn_needed attribute"""
    try:
        return get_attr_wrapped_model(model, 'xattn_needed')
    except RuntimeError:
        return False


def get_model_config(model):
    """Returns the config attribute, allowed to return None"""
    return get_attr_wrapped_model(model, 'config', allow_none=False)


class GlobalMemoryBuffer:
    """Global buffer to avoid dynamic memory allocations.
    Caller should ensure that buffers of the same name
    are not used concurrently."""

    def __init__(self):
        self.buffer = {}

    def get_tensor(self, tensor_shape, dtype, name):
        """
        Returns (potentially) a sub-tensor from the self.buffer for the given shape.
        """
        required_len = reduce(operator.mul, tensor_shape, 1)
        if (
            self.buffer.get((name, dtype), None) is None
            or self.buffer[(name, dtype)].numel() < required_len
        ):
            self.buffer[(name, dtype)] = torch.empty(
                required_len, dtype=dtype, device=get_current_device(), requires_grad=False
            )

        return self.buffer[(name, dtype)][0:required_len].view(*tensor_shape)


def _kernel_make_viewless_tensor(inp, requires_grad):
    """Make a viewless tensor.

    View tensors have the undesirable side-affect of retaining a reference
    to the originally-viewed tensor, even after manually setting the '.data'
    field. This method creates a new tensor that links to the old tensor's
    data, without linking the viewed tensor, referenced via the '._base'
    field.
    """
    out = torch.empty((1,), dtype=inp.dtype, device=inp.device, requires_grad=requires_grad)
    out.data = inp.data
    return out


class MakeViewlessTensor(torch.autograd.Function):
    """
    Autograd function to make a viewless tensor.

    This function should be used in cases where the computation graph needs
    to be propagated, but we only want a viewless tensor (e.g.,
    ParallelTransformer's hidden_states). Call this function by passing
    'keep_graph = True' to 'make_viewless_tensor()'.
    """

    @staticmethod
    def forward(ctx, inp, requires_grad):
<<<<<<< HEAD
        if xm:
            xm.mark_step()
=======
        """Runs the fwd pass of _kernel_make_viewless_tensor"""
>>>>>>> 1b8fce7e
        return _kernel_make_viewless_tensor(inp, requires_grad)

    @staticmethod
    def backward(ctx, grad_output):
        """No-op"""
        return grad_output, None


def make_viewless_tensor(inp, requires_grad, keep_graph):
    """
    Entry-point for creating viewless tensors.

    This method should be used, rather than calling 'MakeViewlessTensor'
    or '_kernel_make_viewless_tensor' directly. This method acts as a
    switch for determining if an autograd function or a regular method
    should be used to create the tensor.
    """

    # return tensor as-is, if not a 'view'
    if inp._base is None:
        return inp

    # create viewless tensor
    if keep_graph:
        return MakeViewlessTensor.apply(inp, requires_grad)
    else:
        return _kernel_make_viewless_tensor(inp, requires_grad)


def assert_viewless_tensor(tensor, extra_msg=None):
    """Assert that a tensor is not a view (i.e., its '._base' field is
    not set)."""
    if isinstance(tensor, list):
        [assert_viewless_tensor(t) for t in tensor]
        return tensor
    if not isinstance(tensor, torch.Tensor):
        return tensor
    assert tensor._base is None, (
        "Ensure tensor._base is None before setting tensor.data or storing "
        "tensor to memory buffer. Otherwise, a memory leak will occur (and "
        f"likely accumulate over iterations). {extra_msg}"
    )
    return tensor


def safely_set_viewless_tensor_data(tensor, new_data_tensor):
    """Safely set tensor's '.data' field.

    Check first that the tensor is viewless (i.e., '._base' not set). If not,
    raise an exception.
    """
    assert_viewless_tensor(
        tensor,
        extra_msg="FYI, tensor._base has shape %s, and new_data_tensor has shape %s."
        % ("--" if tensor._base is None else tensor._base.shape, new_data_tensor.shape),
    )
    tensor.data = new_data_tensor


def init_method_normal(sigma):
    """Init method based on N(0, sigma)."""

    def init_(tensor):
        return torch.nn.init.normal_(tensor, mean=0.0, std=sigma)

    return init_


def scaled_init_method_normal(sigma, num_layers):
    """Init method based on N(0, sigma/sqrt(2*num_layers)."""
    std = sigma / math.sqrt(2.0 * num_layers)

    def init_(tensor):
        return torch.nn.init.normal_(tensor, mean=0.0, std=std)

    return init_


def log_single_rank(logger: logging.Logger, *args: Any, rank: int = 0, **kwargs: Any):
    """If torch distributed is initialized, log only on rank

    Args:
        logger (logging.Logger): The logger to write the logs

        args (Tuple[Any]): All logging.Logger.log positional arguments

        rank (int, optional): The rank to write on. Defaults to 0.

        kwargs (Dict[str, Any]): All logging.Logger.log keyword arguments
    """
    if torch.distributed.is_initialized():
        if torch.distributed.get_rank() == rank:
            logger.log(*args, **kwargs)
    else:
        logger.log(*args, **kwargs)


def log_on_each_pipeline_stage(logger: logging.Logger, *args: Any, **kwargs: Any):
    """Log on first rank in each pipeline stage

    Args:
        logger (logging.Logger): The logger to write the logs

        args (Tuple[Any]): All logging.Logger.log positional arguments

        kwargs (Dict[str, Any]): All logging.Logger.log keyword arguments
    """
    assert torch.distributed.is_initialized()

    if (
        parallel_state.get_data_parallel_rank(with_context_parallel=True) == 0
        and parallel_state.get_tensor_model_parallel_rank() == 0
    ):
        logger.log(*args, **kwargs)


def check_param_hashes_across_dp_replicas(
    model: List[torch.nn.Module], cross_check: bool = False
) -> bool:
    """Computes hashes of all parameters in model, all-gathers hashes across DP replicas,
    and then checks for equality between the locally-computed hashes and those of other ranks.

    NOTE: This function computes SHA-1 hashes on the CPU and thus needs to move all param
    tensors from GPU to CPU first; as a result, this function is not intended to be called
    very frequently in the main training loop.

    Args:
        model (List[torch.nn.Module]): List of model chunks whose parameter hashes need to
            be checked.
        cross_check (bool): If true, will check whether hashes match across all DP replicas.

    Returns:
        True if all param hashes match with corresponding hash on DP replica 0 or
        across all replicas if cross_check is enabled, False otherwise.
    """

    # Compute per-parameter hashes on this rank.
    params = []
    local_param_hashes = []
    for model_chunk_id, model_chunk in enumerate(model):
        for param_name, param in model_chunk.named_parameters():
            param_hash = torch.frombuffer(
                array.array(
                    'B', hashlib.sha1(param.data.to("cpu").float().numpy(force=True)).digest()
                ),
                dtype=torch.uint8,
            )
            params.append((model_chunk_id, param_name, param))
            local_param_hashes.append(param_hash)
    local_param_hashes = torch.stack(local_param_hashes)

    # Collect per-parameter hashes across all ranks in DP group.
    all_param_hashes = [
        torch.zeros_like(local_param_hashes)
        for _ in range(parallel_state.get_data_parallel_world_size())
    ]
    torch.distributed.all_gather(
        all_param_hashes, local_param_hashes, group=parallel_state.get_data_parallel_group_gloo()
    )

    # Make sure local per-parameter hash matches DP rank 0.
    param_hashes_match = torch.equal(local_param_hashes, all_param_hashes[0])
    if not param_hashes_match:
        for i, (model_chunk_id, param_name, param) in enumerate(params):
            if not torch.equal(local_param_hashes[i], all_param_hashes[0][i]):
                rank = torch.distributed.get_rank()
                logger.info(
                    f"[Rank {rank}] Hash not matching for {param_name} in model chunk"
                    f"{model_chunk_id}"
                )
    if cross_check:
        # Make sure all ranks have the same hash.
        return all(map(lambda x: torch.equal(local_param_hashes, x), all_param_hashes))
    else:
        return param_hashes_match


def make_tp_sharded_tensor_for_checkpoint(
    tensor, key, tp_axis=0, replica_id=None, prepend_offsets=(), **kwargs
):
    """Helper for instantiating a ShardedTensor where the `tp_axis` dimension
    is sharded across TP group.

    Optionally, can provide offsets which prepend new dimensions to the tensor.
    """

    prepend_axis_num = len(prepend_offsets)

    if replica_id is None:
        replica_id = (0, 0, parallel_state.get_data_parallel_rank(with_context_parallel=True))

    return ShardedTensor.from_rank_offsets(
        key,
        tensor,
        *prepend_offsets,
        (
            tp_axis + prepend_axis_num,
            parallel_state.get_tensor_model_parallel_rank(),
            parallel_state.get_tensor_model_parallel_world_size(),
        ),
        replica_id=replica_id,
        prepend_axis_num=prepend_axis_num,
        **kwargs,
    )


def make_sharded_tensor_for_checkpoint(tensor, key, prepend_offsets=(), replica_id=None, **kwargs):
    """Helper for instantiating a non-sharded ShardedTensor (replicated across TP and DP group).

    Optionally, can provide offsets which prepend new dimensions to the tensor.
    """

    prepend_axis_num = len(prepend_offsets)

    if replica_id is None:
        replica_id = (
            0,
            parallel_state.get_tensor_model_parallel_rank(),
            parallel_state.get_data_parallel_rank(with_context_parallel=True),
        )

    return ShardedTensor.from_rank_offsets(
        key,
        tensor,
        *prepend_offsets,
        replica_id=replica_id,
        prepend_axis_num=prepend_axis_num,
        **kwargs,
    )


def prepare_input_tensors_for_wgrad_compute(grad_output, all_gathered_input):
    """Ensure grad_output is stored in a contiguous buffer."""
    # Doing gather + slicing during the NeMo forward pass can make this tensor
    # not be contiguous. PyTorch only checks if the tensor is contiguous, and only
    # clones it if it's not contiguous:
    # https://github.com/pytorch/pytorch/blob/c47cf9bc7f9e02f649ab4ed53fe4d35732c92ab6/torch/_refs/__init__.py#L2761
    grad_output = grad_output.contiguous()
    # Convert the tensor shapes to 2D for execution compatibility
    if grad_output.dim() == 3:
        grad_output = grad_output.view(
            grad_output.shape[0] * grad_output.shape[1], grad_output.shape[2]
        )
        all_gathered_input = all_gathered_input.view(
            all_gathered_input.shape[0] * all_gathered_input.shape[1], all_gathered_input.shape[2]
        )

    return grad_output, all_gathered_input


if is_torch_min_version("1.13.0"):
    dist_all_gather_func = torch.distributed.all_gather_into_tensor
else:
    dist_all_gather_func = torch.distributed._all_gather_base


def drain_embedding_wgrad_compute(config, embedding_activation_buffer, grad_output_buffer, weight):
    """Helper for performing embedding wgrad GEMM's during the pipeline drain phase, pipelines the
    AllGather and GEMM's.

    Should only be used when pipeline model parallelism and gradient accumulation
    fusion are enabled.
    """

    assert len(embedding_activation_buffer) == len(
        grad_output_buffer
    ), "Length of activation and gradient buffers need to be equal!"

    try:
        import fused_weight_gradient_mlp_cuda
    except ImportError:
        if config.gradient_accumulation_fusion:
            raise RuntimeError(
                "Gradient_accumulation_fusion set "
                "to True but the custom CUDA extension fused_weight_gradient_mlp_cuda "
                "module is not found. To use gradient_accumulation_fusion you must "
                "install APEX with --cpp_ext and --cuda_ext. For example: "
                "pip install --global-option=\"--cpp_ext\" --global-option=\"--cuda_ext .\" "
                "Note that the extension requires CUDA>=11. Otherwise, you must turn off "
                "gradient accumulation fusion."
            )

    from megatron.core.parallel_state import (
        get_global_memory_buffer,
        get_tensor_model_parallel_group,
        get_tensor_model_parallel_world_size,
    )

    input = embedding_activation_buffer.pop(0)
    world_size = get_tensor_model_parallel_world_size()
    dim_size = list(input.size())
    dim_size[0] = dim_size[0] * world_size

    all_gathered_input = [None, None]
    if config.sequence_parallel:
<<<<<<< HEAD
        if xm:
            all_gather_buffer = xm.all_gather(input, groups=parallel_state.get_tensor_model_parallel_groups())
        else:
            all_gather_buffer = get_global_memory_buffer().get_tensor(dim_size, input.dtype, "mpu_0")
            handle = torch.distributed.all_gather_into_tensor(
                all_gather_buffer, input, group=get_tensor_model_parallel_group(), async_op=False
            )
=======
        all_gather_buffer = get_global_memory_buffer().get_tensor(dim_size, input.dtype, "mpu_0")
        handle = dist_all_gather_func(
            all_gather_buffer, input, group=get_tensor_model_parallel_group(), async_op=False
        )
>>>>>>> 1b8fce7e

        all_gathered_input[0] = all_gather_buffer
        all_gather_buffer = None
    else:
        all_gathered_input[0] = input

    input = None

    def wgrad_compute(all_gathered_input, grad_output, weight):

        grad_output, all_gathered_input = prepare_input_tensors_for_wgrad_compute(
            grad_output, all_gathered_input
        )

        if config.gradient_accumulation_fusion:
            if weight.main_grad.dtype == torch.float32:
                fused_weight_gradient_mlp_cuda.wgrad_gemm_accum_fp32(
                    all_gathered_input, grad_output, weight.main_grad
                )
            elif weight.main_grad.dtype in (torch.float16, torch.bfloat16):
                fused_weight_gradient_mlp_cuda.wgrad_gemm_accum_fp16(
                    all_gathered_input, grad_output, weight.main_grad
                )
            else:
                raise RuntimeError("Unsupported gradient type for gradient accumulation fusion")

    # We have all_gathered_input list acting as a double buffer here,
    # since we are pipelining the AllGather and GEMM,one buffer all gathers
    # the input while the other buffer reads from it for the GEMM. We use i
    # and (i+1) for indexing to enable this double buffering.
    for i in range(len(embedding_activation_buffer)):
        input = embedding_activation_buffer.pop(0)
        if config.sequence_parallel:
            name = "mpu_" + str((i + 1) % 2)
<<<<<<< HEAD
            handle = None
            if xm:
                all_gather_buffer = xm.all_gather(input, groups=parallel_state.get_tensor_model_parallel_groups())
            else:
                all_gather_buffer = get_global_memory_buffer().get_tensor(dim_size, input.dtype, name)
                handle = torch.distributed.all_gather_into_tensor(
                    all_gather_buffer, input, group=get_tensor_model_parallel_group(), async_op=True
                )
=======
            all_gather_buffer = get_global_memory_buffer().get_tensor(dim_size, input.dtype, name)
            handle = dist_all_gather_func(
                all_gather_buffer, input, group=get_tensor_model_parallel_group(), async_op=True
            )
>>>>>>> 1b8fce7e

            all_gathered_input[(i + 1) % 2] = all_gather_buffer
            all_gather_buffer = None
        else:
            all_gathered_input[(i + 1) % 2] = input

        grad_output = grad_output_buffer.pop(0)
        wgrad_compute(all_gathered_input[i % 2], grad_output, weight)
        drain_idx = (i + 1) % 2
        input, all_gathered_input[i % 2], grad_output = None, None, None

        if config.sequence_parallel and handle:
            handle.wait()

    grad_output = grad_output_buffer.pop(0)
    wgrad_compute(all_gathered_input[drain_idx], grad_output, weight)
    input, all_gathered_input[drain_idx], grad_output = None, None, None


def local_multi_tensor_applier(op, noop_flag_buffer, tensor_lists, *args):
    """Multi tensor op applier"""
    return op(2048 * 32, noop_flag_buffer, tensor_lists, *args)


# computes l2 norm for a list of contiguous tensors
# works as a drop-in replacement for amp_C.multi_tensor_l2norm
def local_multi_tensor_l2_norm(chunk_size, noop_flag, tensor_lists, per_tensor, *args):
    """
    Computes l2 norm for a list of contiguous tensors
    works as a drop-in replacement for amp_C.multi_tensor_l2norm
    """
    l2 = [[(torch.norm(tensor)) for tensor in tensor_list] for tensor_list in tensor_lists]
    l2_reduced = torch.norm(torch.tensor(l2))
    l2_cuda = torch.tensor([float(l2_reduced)], dtype=torch.float, device=get_current_device())
    return l2_cuda, None


# works as a drop-in replacement for amp_C.multi_tensor_scale
def local_multi_tensor_scale(chunk_size, noop_flag, tensor_lists, scale):
    """Works as a drop-in replacement for amp_C.multi_tensor_scale."""
    inputs, targets = tensor_lists[0], tensor_lists[1]
    if inputs == targets:
        for i in range(len(targets)):
            # for parity with apex implementation
            targets[i] *= scale
    else:
        for i in range(len(targets)):
            targets[i] = inputs[i] * scale


class _ValueWithRank:
    """This is an internal class, not for use outside this module

    Attributes:
        _rank (int): rank for the value
        _value (float) : the value it stores, eg elapsed time
        _unit (str) : unit for the value
    """

    def __init__(self, value: float, rank: int, unit: str = "") -> None:
        """Initializer

        Args:
            _value (float): the initial value with which it is inited
            _rank (int): the rank number
            _unit (str) : the unit of the value, eg ms or flops
        """
        self._rank = rank
        self._value = value
        self._unit = unit

    def __lt__(self, other) -> bool:
        """Check if value of self is smaller than other's value

        Args:
            other (_ValueWithRank): The other object to compare with

        Returns:
            bool: True if lhs._value of operand is less than rhs._value, else False
        """
        return self._value < other._value

    def __gt__(self, other) -> bool:
        """Check if value of self is larger than other's value

        Args:
            other (_ValueWithRank): The other object to compare with

        Returns:
            bool: True if lhs._value of operand is greater than rhs._value, else False
        """
        return self._value > other._value

    def __call__(self) -> Tuple[float, int, str]:
        """Returns the value, the rank, and unit as a Tuple

        Returns:
            Tuple[float, int, str]: value, rank, unit
        """
        return self._value, self._rank, self._unit

    def __str__(self) -> str:
        """String representation of the object

        Returns:
            str: strigified object
        """

        return f"{self._value:.2f}{self._unit}/{self._rank}"


@dataclass
class _StragglerData:
    """This is an internal dataclass, not for use outside this module

    Attributes:
        min_elapsed (_ValueWithRank) min iteration time across all ranks
        max_elapsed (_ValueWithRank) max iteration time across all ranks
        min_btime (_ValueWithRank) min cpu time across all ranks
        max_btime (_ValueWithRank) max cpu time across all ranks
        min_temp (_ValueWithRank): min gpu temp across all ranks
        max_temp (_ValueWithRank): max gpu temp across all ranks
        min_power (_ValueWithRank) min gpu power across all ranks
        max_power (_ValueWithRank) max gpu power across all ranks
        min_util (_ValueWithRank): min gpu util across all ranks
        max_util (_ValueWithRank): max gpu util across all ranks
        min_clock (_ValueWithRank): min gpu clock across all ranks
        max_clock (_ValueWithRank) max gpu clock across all ranks
        aflops (List[_ValueWithRank]): sorted array of (_ValueWithRank)
    """

    # gemm time
    min_elapsed = _ValueWithRank(sys.float_info.max, 0, "ms")
    max_elapsed = _ValueWithRank(sys.float_info.min, 0, "ms")
    # get_batch time
    min_btime = _ValueWithRank(sys.float_info.max, 0, "us")
    max_btime = _ValueWithRank(sys.float_info.min, 0, "us")
    # temp
    min_temp = _ValueWithRank(sys.float_info.max, 0, "C")
    max_temp = _ValueWithRank(sys.float_info.min, 0, "C")
    # power
    min_power = _ValueWithRank(sys.float_info.max, 0, "W")
    max_power = _ValueWithRank(sys.float_info.min, 0, "W")
    # util
    min_util = _ValueWithRank(sys.float_info.max, 0, "%")
    max_util = _ValueWithRank(sys.float_info.min, 0, "%")
    # clock
    min_clock = _ValueWithRank(sys.float_info.max, 0, "MHz")
    max_clock = _ValueWithRank(sys.float_info.min, 0, "MHz")
    aflops: Union[List[_ValueWithRank], None] = None


class StragglerDetector:
    """Singleton Class implementing per rank Straggler Detector

    It use cuda events to time operation of choice using the
    start and stop methods which can be directly invoked using
    the class instance or can be used like a python context.
    After collection, a report() method is available to display
    the collected metrics. It is only supported if CUDA is
    available. megatron/core/README_STRAGGLER.md for more info

    Note:
        The instance and class attributes mentioned below are all
        private to the class and has no use outside the class

    Attributes:
        _off (bool): current state of the toggle
        start (FunctionType): start method
        stop (FunctionType): stop method
        world (int): world size
        rank (int): rank for this instance
        mmcnt (int): number of ranks to report
        port (int): control port
        amp (float): amplification factor for TFLOPs, default 3.0
        toggle (bool): whether to start/stop detector collection
        bdata (bool): when true, just collect get_batch
        dev (int): cuda device
        evt_q (LifoQueue): cuda event queue
        start_gemm_ev (list[torch.cuda.Event]): cuda start event
        stop_gemm_ev (list[torch.cuda.Event]): cuda stop event
        start_data_ev (list[torch.cuda.Event]): cuda start event
        stop_data_ev (list[torch.cuda.Event]): cuda stop event
        start_gemm_tm (list[int]): start time (wallclock)
        stop_gemm_tm (list[int]): stop time (wallclock)
        start_data_tm (list[int]): start time for get_batch
        stop_data_tm (list[int]): stop time for get_batch
        sock (socket): the controller socket
        ctrlr (Thread): the controller thread
    """

    _configured = False
    """Indicates if the singleton instance is configured or not
    """

    def __new__(cls: Type["StragglerDetector"]) -> "StragglerDetector":
        """Constructor
        Creates an instance of the class if not created

        Args:
            cls (Type[&#39;StragglerDetector&#39;]): The class type

        Returns:
            StragglerDetector: the class instance
        """

        if not hasattr(cls, "_instance"):
            cls._instance = super(StragglerDetector, cls).__new__(cls)
        return cls._instance

    def __init__(self) -> None:
        """Initializer

        The inital state of the StragglerDetector instance is disabled.
        The enabled state is indicated using self._off member variable
        and the proerty enabled.
        """
        self._off: bool = True
        self.start = self.null_method
        self.stop = self.null_method
        self.world: int = 0
        self.rank: int = 0
        self.mmcnt: int = 1
        self.port: int = 0
        self.amp: float = 3.0
        self.toggle: bool = False
        self.bdata: bool = False
        self.dev: Union[torch.device, int, None] = None
        self.evt_q: Union[queue.LifoQueue, None] = None
        self.start_gemm_ev: List[torch.cuda.Event] = []
        self.stop_gemm_ev: List[torch.cuda.Event] = []
        self.start_data_ev: List[torch.cuda.Event] = []
        self.stop_data_ev: List[torch.cuda.Event] = []
        self.start_gemm_tm: List[int] = []
        self.stop_gemm_tm: List[int] = []
        self.start_data_tm: List[int] = []
        self.stop_data_tm: List[int] = []
        self.sock: Union[socket.socket, None] = None
        self.ctrlr: Union[threading.Thread, None] = None

    def configure(
        self,
        world: int,
        rank: int,
        mmcnt: int = 1,
        amp: float = 3.0,
        port: int = 65535,
        prefill: int = 1024,
        enabled: bool = False,
    ) -> None:
        """This method is called to configure the Singleton instance

        It should be called once per instantiation per process.

        Note:
            The constructor keeps the state of instance disabled
            i.e no collection will happen even when start/stop methods are
            called. Only when enabled is True (self._off is True), the
            start/stop method pointers get assigned the real collection
            methods, otherwise they are initialized with null_method

        Args:
            world (int): World Size
            rank (int): The rank of this trainer
            mmcnt (int, optional): Number of ranks to print for showing Min/Max Etpt.
                                   Defaults to 1.
            amp (float, optional): Set to 3.0 if we only use timers in fwd pass.
                                   Defaults to 3.0.
            port (int, optional): Control port, useful only for rank-0. Defaults to 65535.
            prefill (int, optional): How many Events to pre-populate. Defaults to 1024.
            enabled (bool, optional): Whether or not collection is enabled on startup.
                                      Defaults to False.
        """
        if StragglerDetector._configured:
            # don't throw
            return
        StragglerDetector._configured = True
        self.bdata = False
        self.start = self.null_method
        self.stop = self.null_method
        self._off = True
        # No CUDA, No Support
        if torch.cuda.is_available():
            self._off = not enabled
            self.world = world
            self.rank = rank
            self.mmcnt = mmcnt if mmcnt > 1 else 1
            self.amp = amp
            self.port = port
            self.toggle = False
            self.bdata = False
            self.evt_q = queue.LifoQueue()
            self.start_gemm_ev = []
            self.stop_gemm_ev = []
            self.start_data_ev = []
            self.stop_data_ev = []
            self.start_gemm_tm = []
            self.stop_gemm_tm = []
            self.start_data_tm = []
            self.stop_data_tm = []
            backend = torch.distributed.get_backend()
            if backend == "nccl":
                self.dev = torch.cuda.current_device()
            else:
                self.dev = torch.device("cpu")
            # cache some events
            for _ in range(prefill):
                self.evt_q.put(torch.cuda.Event(enable_timing=True))
            if self.rank == 0:
                # Start the controller
                self._controller()
            if not self._off:
                self.start = self.start_method
                self.stop = self.stop_method

    def reset(self) -> None:
        """This method is called to reset the metrics state of the instance

        It is generally called from within elapsed() after extracting per rank metrics.
        """
        if self._off:
            return
        # Pool them
        if self.evt_q is not None:
            _ = [self.evt_q.put(ev) for ev in self.start_gemm_ev]
            _ = [self.evt_q.put(ev) for ev in self.stop_gemm_ev]
            _ = [self.evt_q.put(ev) for ev in self.start_data_ev]
            _ = [self.evt_q.put(ev) for ev in self.stop_data_ev]
        self.start_gemm_ev = []
        self.stop_gemm_ev = []
        self.start_data_ev = []
        self.stop_data_ev = []
        # Use regular timers
        self.start_gemm_tm = []
        self.stop_gemm_tm = []
        self.start_data_tm = []
        self.stop_data_tm = []
        self.bdata = False

    def start_method(self) -> None:
        """This method adds the start timers.

        Both cuda event and perf_counter are added. If bdata is set to
        true from __call__, this method skips inserting cuda
        timer. This way it can be used to measure time spent on
        CPU - generally useful for timing get_batch()
        """
        # Not reentrant
        if self.evt_q is not None and self.evt_q.qsize() > 1:
            sev = self.evt_q.get()  # no try-catch
            eev = self.evt_q.get()  # no try-catch
        else:
            sev = torch.cuda.Event(enable_timing=True)
            eev = torch.cuda.Event(enable_timing=True)
        # First check if this start is for data
        if self.bdata:
            self.start_data_ev.append(sev)
            self.stop_data_ev.append(eev)
            self.start_data_tm.append(0)
            self.stop_data_tm.append(0)
            idx = len(self.stop_data_tm) - 1
            self.start_data_tm[idx] = time.perf_counter_ns()
            self.start_data_ev[idx].record()
            self.bdata = False
            return
        self.start_gemm_ev.append(sev)
        self.stop_gemm_ev.append(eev)
        self.start_gemm_tm.append(0)
        self.stop_gemm_tm.append(0)
        idx = len(self.stop_gemm_tm) - 1
        self.start_gemm_tm[idx] = time.perf_counter_ns()
        self.start_gemm_ev[idx].record()

    def stop_method(self) -> None:
        """This method adds the stop timers.

        Both cuda event and perf_counter are added. If bdata is set to
        true from __call__, this method skips inserting cuda
        timer. Also see start_method()
        """
        # Not reentrant
        # First check if this stop is for data
        idx = len(self.stop_data_tm) - 1
        if idx >= 0 and self.stop_data_tm[idx] == 0:
            self.stop_data_tm[idx] = time.perf_counter_ns()
            self.stop_data_ev[idx].record()
            return
        idx = len(self.stop_gemm_tm) - 1
        if idx >= 0 and self.stop_gemm_tm[idx] == 0:
            self.stop_gemm_tm[idx] = time.perf_counter_ns()
            self.stop_gemm_ev[idx].record()

    def elapsed(self) -> Tuple[float, float, int, int, int, int]:
        """This method is called from report(), or can be called directly

         It is called to collect all the elapsed time since last reset().
         It finally calls reset()

        Returns:
            Tuple[float, float, int, int, int, int]: see below for returns
                delta       : time spent in kernel
                batch_delta : time spent in get_batch
                temp        : observed gpu temp
                power       : observed gpu power
                util        : observed gpu utilization
                clock       : observed gpu clock
        """
        if self._off:
            # match with return below
            return 0, 0, 0, 0, 0, 0
        ls_ev = len(self.start_gemm_ev)
        le_ev = len(self.stop_gemm_ev)
        ls_bs = len(self.start_data_ev)
        ls_be = len(self.stop_data_ev)
        delta = 0.0
        batch_delta = 0.0
        temp = 0
        power = 0
        clock = 0
        if ls_ev != le_ev:
            logger.warning(f"Event Start/Stop out of sync {ls_ev}/{le_ev}")
        elif ls_bs != ls_be:
            logger.warning(f"get_batch Start/Stop out of sync {ls_bs}/{ls_be}")
        else:
            temp = torch.cuda.temperature()
            power = torch.cuda.power_draw()
            util = torch.cuda.utilization()
            clock = torch.cuda.clock_rate()
            torch.cuda.synchronize()
            # Process Events
            for i in range(ls_ev):
                e_ev = self.start_gemm_ev[i].elapsed_time(self.stop_gemm_ev[i])
                e_tm = (self.stop_gemm_tm[i] - self.start_gemm_tm[i]) / 1e6  # ns to ms
                # Pick the larger of Event and perf_counter time?
                delta += max(e_ev, e_tm)
            # Process get_batch
            for i in range(ls_bs):
                b_ev = self.start_data_ev[i].elapsed_time(self.stop_data_ev[i])
                b_tm = (self.stop_data_tm[i] - self.start_data_tm[i]) / 1e6  # ns to ms
                # data fetching has prefetch, hence take the max, instead of avg
                batch_delta = max(batch_delta, max(b_ev, b_tm))
        self.reset()  # Prepare for next round
        # time in ms, batch_delta in ms, check return above
        return delta, batch_delta, temp, power, util, clock

    def report(self, total_flops: float = 0.0, log_interval: int = 0) -> bool:
        """Function to log the min/max metircs and the associated rank over a time period

        It finds the slowest and fastest rank among all ranks. It should be
        called by all ranks, but only rank-0 prints the analysis
        At the end it checks, if the straggler detector should
        remain active or if it should be deactivated.

        Args:
            total_flops (float, optional): The theoretical flops over the period. Defaults to 0.0.
            log_interval (int, optional): The training interval over which reporting is called(ms)
                                          Defaults to 0.

        Returns:
            bool: True if reported, else False
        """
        ret = False
        if not self._off and total_flops > 0.0 and log_interval > 0:
            elapsed, btime, temp, power, util, clock = self.elapsed()  # get raw time
            # btime (get_batch time is max in the iteration)
            ptime = elapsed / (log_interval * 1.0)  # avg per iteration elapsed time, ms
            api_flops = total_flops / (log_interval * 1.0)  # avg per iteration flops, ms
            apir_flops = api_flops / (
                ptime * 10**9 * self.world
            )  # this is avg per iteration this rank's thruput, TFLOP/s (note 10**9),
            et_flops = apir_flops / self.amp  # Estimated TFLOPs, not tracing backward

            o_dt = self._min_max(
                ptime, btime, float(temp), float(power), float(util), float(clock), et_flops
            )
            if self.rank == 0 and o_dt is not None and o_dt.aflops is not None:
                now = f"[{datetime.now().strftime('%Y-%m-%d %H:%M:%S')}]"
                min_flops, min_frank, _ = o_dt.aflops[0]()
                max_flops, max_frank, _ = o_dt.aflops[-1]()
                logger.info(
                    f"{now} | "
                    f"MnRtt/Rnk: {o_dt.min_elapsed} | "
                    f"MxRtt/Rnk: {o_dt.max_elapsed} | "
                    f"MnPwr/Rnk: {o_dt.min_power} | "
                    f"MxPwr/Rnk: {o_dt.max_power} | "
                    f"MnTmp/Rnk: {o_dt.min_temp} | "
                    f"MxTmp/Rnk: {o_dt.max_temp} | "
                    f"MnUtl/Rnk: {o_dt.min_util} | "
                    f"MxUtl/Rnk: {o_dt.max_util} | "
                    f"MnClk/Rnk: {o_dt.min_clock} | "
                    f"MxClk/Rnk: {o_dt.max_clock} | "
                    f"MnDRtt/Rnk: {o_dt.min_btime} | "
                    f"MxDRtt/Rnk: {o_dt.max_btime} | "
                    f"MnEtpt/Rnk: {min_flops:.2f}TF/{min_frank} | "
                    f"MxEtpt/Rnk: {max_flops:.2f}TF/{max_frank}"
                )
                if self.mmcnt > 1 and self.mmcnt < self.world:
                    line = f"^^^^ Bottom {self.mmcnt} Ranks with lowest  Etpt(TF):"
                    for i in range(self.mmcnt):
                        line += f" {o_dt.aflops[i]},"
                    logger.info(line)
                    line = f"^^^^ Top    {self.mmcnt} Ranks with highest Etpt(TF):"
                    shift = self.world - self.mmcnt
                    for i in range(self.mmcnt):
                        line += f" {o_dt.aflops[i+shift]},"
                    logger.info(line)
                ret = True

        # Check/Communicate if tracking is turned off or on
        self._check_toggle()
        return ret

    def _check_toggle(self) -> None:
        """Helper method to check if a request to toggle the collection state was made

        It checks iof collection state toggle req was made via the server listening on
        rank-0 since last call to report(). Called by report(). Calling this method
        indirectly from report() is the only way to activate the change that is made
        via rank-0
        """
        # If no change just communicate the current
        off = self._off
        if self.rank == 0 and self.toggle:
            off = not self._off
            self.toggle = False
        st = torch.tensor(off, dtype=torch.bool, device=self.dev)
        torch.distributed.broadcast(st, 0)  # Blocking
        # save old switch
        off = self._off
        self._off = bool(st.item())
        if off != self._off:
            if not self._off:
                self.start = self.start_method
                self.stop = self.stop_method
                state = "ON"
            else:
                self.start = self.null_method
                self.stop = self.null_method
                state = "OFF"
            if self.rank == 0:
                logger.info(f"Toggling StragglerDetector State {state}")

    def _handler(self) -> None:
        """Thread function for the controller.

        It is a tcp-server that listens on a port. Uses HTTP protocol.
        If connected to it using curl, it indicates a toggle of the
        collection state. The actual toggling happens at the end of
        calling report() when _check_toggle() is called.
        """
        resp = r"HTTP/1.0 200 OK\r\nConnection: Close\r\nContent-length: "

        if self.rank == 0:
            state = "OFF" if self._off else "ON"
            logger.info(
                f"Controller ready to recv commands on port {self.port}. Current state {state}"
            )
            while True and self.sock is not None:
                try:
                    conn, _ = self.sock.accept()
                    _ = conn.recv(1024)
                    self.toggle = True
                    state = "ON" if self._off else "OFF"
                    msg = f"Will turn StragglerDetector {state} at next logging interval"
                    msg_len = len(msg)
                    final_resp = f"{resp}{msg_len}\r\n\r\n{msg}"
                    conn.send(final_resp.encode())
                    conn.close()
                    logger.info(msg)
                except Exception as err:
                    logger.error(f"Error in stragler handler.. {str(err)}")
                    return

    def _controller(self):
        """Installs a controller listener that is used to toggle collection state.

        Called from configure(). Ignored for all ranks other than rank-0
        """
        try:
            if self.rank == 0:
                neth = "0.0.0.0"
                netp = self.port
                self.sock = socket.socket(socket.AF_INET, socket.SOCK_STREAM)
                self.sock.setsockopt(socket.SOL_SOCKET, socket.SO_REUSEADDR, 1)
                self.sock.bind((neth, netp))
                self.sock.listen(128)
                self.ctrlr = threading.Thread(
                    target=self._handler, args=(), name="straggler", daemon=True
                )
                self.ctrlr.start()
        except Exception as err:
            logger.warning(f"StragglerDetector cannot be controlled.. {str(err)}")

    def _min_max(
        self,
        ptime: float,
        btime: float,
        temp: float,
        power: float,
        util: float,
        clock: float,
        flops: float,
    ) -> Union[_StragglerData, None]:
        """Helper function to find the min/max values

        Args:
            ptime (float): avg per iteration gpu time
            btime (float): avg per iteration cpu time
            temp (float): gpu temp at the time of reporting
            power (float): gpu power at the time of reporting
            util (float): gpu util at the time of reporting
            clock (float): gpu clock at the time of reporting
            flops (float): estimated flops for the rank

        Returns:
            Union[_StragglerData, None]: It contains the min/max of few metrics and the
                                         corresponding rank it also has sorted list of
                                         all (flops, rank) sorted by flops (aflops)
                                         or returns None if collecton is disabled
        """
        if self._off:
            return None
        # initialize output data object
        o_dt = _StragglerData()

        prof_data: Dict[str, Union[int, float]] = {}
        data_list: List[Dict[str, Union[int, float]]] = []
        prof_data["rank"] = self.rank
        prof_data["time"] = ptime
        prof_data["btime"] = btime
        prof_data["temp"] = temp
        prof_data["power"] = power
        prof_data["util"] = util
        prof_data["clock"] = clock
        prof_data["flops"] = flops

        if self.rank == 0:
            data_list = [prof_data] * self.world

        # this is blocking by default
        torch.distributed.gather_object(prof_data, object_gather_list=data_list, dst=0)

        if self.rank == 0:
            min_ctime = min(data_list, key=lambda k: k["time"])  # elapsed
            max_ctime = max(data_list, key=lambda k: k["time"])  # elapsed

            min_cbatch = min(data_list, key=lambda k: k["btime"])  # batch time
            max_cbatch = max(data_list, key=lambda k: k["btime"])  # batch time

            min_ctemp = min(data_list, key=lambda k: k["temp"])  # temp
            max_ctemp = max(data_list, key=lambda k: k["temp"])  # temp

            min_cpower = min(data_list, key=lambda k: k["power"])  # power
            max_cpower = max(data_list, key=lambda k: k["power"])  # power

            min_cutil = min(data_list, key=lambda k: k["util"])  # gpu util
            max_cutil = max(data_list, key=lambda k: k["util"])  # gpu util

            min_cclock = min(data_list, key=lambda k: k["clock"])  # gpu clock
            max_cclock = max(data_list, key=lambda k: k["clock"])  # gpu clock

            min_val = min_ctime["time"]
            min_rank = min_ctime["rank"]
            max_val = max_ctime["time"]
            max_rank = max_ctime["rank"]
            o_dt.min_elapsed = _ValueWithRank(min_val, int(min_rank), "ms")
            o_dt.max_elapsed = _ValueWithRank(max_val, int(max_rank), "ms")

            min_val = min_cbatch["btime"]
            min_rank = min_cbatch["rank"]
            max_val = max_cbatch["btime"]
            max_rank = max_cbatch["rank"]
            o_dt.min_btime = _ValueWithRank(min_val, int(min_rank), "ms")
            o_dt.max_btime = _ValueWithRank(max_val, int(max_rank), "ms")

            min_val = min_ctemp["temp"]
            min_rank = min_ctemp["rank"]
            max_val = max_ctemp["temp"]
            max_rank = max_ctemp["rank"]
            o_dt.min_temp = _ValueWithRank(min_val, int(min_rank), "C")
            o_dt.max_temp = _ValueWithRank(max_val, int(max_rank), "C")

            min_val = min_cpower["power"]
            min_rank = min_cpower["rank"]
            max_val = max_cpower["power"]
            max_rank = max_cpower["rank"]
            o_dt.min_power = _ValueWithRank(min_val, int(min_rank), "W")
            o_dt.max_power = _ValueWithRank(max_val, int(max_rank), "W")

            min_val = min_cutil["util"]
            min_rank = min_cutil["rank"]
            max_val = max_cutil["util"]
            max_rank = max_cutil["rank"]
            o_dt.min_util = _ValueWithRank(min_val, int(min_rank), "%")
            o_dt.max_util = _ValueWithRank(max_val, int(max_rank), "%")

            min_val = min_cclock["clock"]
            min_rank = min_cclock["rank"]
            max_val = max_cclock["clock"]
            max_rank = max_cclock["rank"]
            o_dt.min_clock = _ValueWithRank(min_val, int(min_rank), "MHz")
            o_dt.max_clock = _ValueWithRank(max_val, int(max_rank), "MHz")

            o_dt.aflops = [
                _ValueWithRank(d.get("flops", 0.0), int(d.get("rank", -1)))
                for _, d in enumerate(data_list)
            ]
            o_dt.aflops.sort(key=lambda val_with_rank: val_with_rank()[0])
        # wait for everyone here
        torch.distributed.barrier()

        return o_dt

    @property
    def enabled(self) -> bool:
        """Can be called to check the enabled state of the instance

        Note:
            After the request to toggle the state, the
            actual state change happens at end of call
            to report()
        """
        return not self._off

    @property
    def configured(self) -> bool:
        """Can be called to check if the instance is already configured

        Returns:
            bool: returns True if configure was called and was a success, else False
        """
        return StragglerDetector._configured

    @property
    def my_rank(self):
        """Can be called to get configured rank of this instance

        Returns:
            int: Configured rank for this instance
        """
        return self.rank

    @property
    def world_size(self) -> int:
        """Can be called to get configured world of this instance

        Returns:
            int: World size configured for this instance
        """
        return self.world

    def null_method(self) -> None:
        """Default method to initialize start/stop method ptrs"""
        pass

    def __enter__(self) -> "StragglerDetector":
        """Define context/instance entry

        Returns:
            StragglerDetector: the instance
        """
        self.start()
        return self

    def __call__(self, bdata: bool = False) -> "StragglerDetector":
        """Callable for the instance. Set context state,

        Useful when the context is used for cpu timers only when bdata=True

        Args:
            bdata (bool, optional): when true, only enables cpu timers. Defaults to False.

        Returns:
            StragglerDetector: the instance
        """
        self.bdata = bdata
        return self

    def __exit__(
        self,
        ex_type: Optional[Type[BaseException]],
        ex_val: Optional[BaseException],
        ex_tb: Optional[TracebackType],
    ) -> bool:
        """Define context/instance exit, calls the stop method

        Args:
            ex_type (Optional[Type[BaseException]]): Exception type
            ex_val (Optional[BaseException]): _description_
            ex_tb (Optional[TracebackType]): _description_

        Returns:
            bool: True if the exception was handled
        """
        # Should not suppress errors even if turned off
        if ex_type is not None:
            err = traceback.format_exception(ex_type, ex_val, ex_tb)
            logger.warning(f"{str(ex_val)}\n{err}")
        self.stop()
        return False


# Singleton, global visibility
__straggler__ = StragglerDetector()
"""StragglerDetector: private module variable, not be directly accessed
"""


# Check if Transformer Engine has Float8Tensor class
HAVE_TE_FLOAT8TENSOR = False
try:
    from transformer_engine.pytorch.float8_tensor import Float8Tensor

    HAVE_TE_FLOAT8TENSOR = True
except (ImportError, ModuleNotFoundError):
    # Float8Tensor not found
    pass


def is_float8tensor(tensor: torch.Tensor) -> bool:
    """Check if a tensor is a Transformer Engine Float8Tensor"""
    return HAVE_TE_FLOAT8TENSOR and isinstance(tensor, Float8Tensor)<|MERGE_RESOLUTION|>--- conflicted
+++ resolved
@@ -52,15 +52,22 @@
 
     global _te_version
     if _te_version is None:
-        _te_version = PkgVersion(get_te_version_str())
+        try:
+            _te_version = PkgVersion(get_te_version_str())
+        except ImportError:
+            _te_version = None
     return _te_version
 
 
 def is_te_min_version(version, check_equality=True):
     """Check if minimum version of `transformer-engine` is installed."""
-    if check_equality:
-        return get_te_version() >= PkgVersion(version)
-    return get_te_version() > PkgVersion(version)
+    te_version = get_te_version()
+    if te_version:
+        if check_equality:
+            return te_version >= PkgVersion(version)
+        return te_version > PkgVersion(version)
+    else:
+        return False
 
 
 def get_torch_version():
@@ -185,12 +192,8 @@
 
     @staticmethod
     def forward(ctx, inp, requires_grad):
-<<<<<<< HEAD
         if xm:
             xm.mark_step()
-=======
-        """Runs the fwd pass of _kernel_make_viewless_tensor"""
->>>>>>> 1b8fce7e
         return _kernel_make_viewless_tensor(inp, requires_grad)
 
     @staticmethod
@@ -486,20 +489,13 @@
 
     all_gathered_input = [None, None]
     if config.sequence_parallel:
-<<<<<<< HEAD
         if xm:
             all_gather_buffer = xm.all_gather(input, groups=parallel_state.get_tensor_model_parallel_groups())
         else:
             all_gather_buffer = get_global_memory_buffer().get_tensor(dim_size, input.dtype, "mpu_0")
-            handle = torch.distributed.all_gather_into_tensor(
+            handle = dist_all_gather_func(
                 all_gather_buffer, input, group=get_tensor_model_parallel_group(), async_op=False
             )
-=======
-        all_gather_buffer = get_global_memory_buffer().get_tensor(dim_size, input.dtype, "mpu_0")
-        handle = dist_all_gather_func(
-            all_gather_buffer, input, group=get_tensor_model_parallel_group(), async_op=False
-        )
->>>>>>> 1b8fce7e
 
         all_gathered_input[0] = all_gather_buffer
         all_gather_buffer = None
@@ -534,21 +530,14 @@
         input = embedding_activation_buffer.pop(0)
         if config.sequence_parallel:
             name = "mpu_" + str((i + 1) % 2)
-<<<<<<< HEAD
             handle = None
             if xm:
                 all_gather_buffer = xm.all_gather(input, groups=parallel_state.get_tensor_model_parallel_groups())
             else:
                 all_gather_buffer = get_global_memory_buffer().get_tensor(dim_size, input.dtype, name)
-                handle = torch.distributed.all_gather_into_tensor(
+                handle = dist_all_gather_func(
                     all_gather_buffer, input, group=get_tensor_model_parallel_group(), async_op=True
                 )
-=======
-            all_gather_buffer = get_global_memory_buffer().get_tensor(dim_size, input.dtype, name)
-            handle = dist_all_gather_func(
-                all_gather_buffer, input, group=get_tensor_model_parallel_group(), async_op=True
-            )
->>>>>>> 1b8fce7e
 
             all_gathered_input[(i + 1) % 2] = all_gather_buffer
             all_gather_buffer = None
@@ -851,7 +840,7 @@
             self.stop_data_tm = []
             backend = torch.distributed.get_backend()
             if backend == "nccl":
-                self.dev = torch.cuda.current_device()
+                self.dev = get_current_device()
             else:
                 self.dev = torch.device("cpu")
             # cache some events
