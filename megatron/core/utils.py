--- conflicted
+++ resolved
@@ -435,20 +435,9 @@
             self.buffer.get((name, dtype), None) is None
             or self.buffer[(name, dtype)].numel() < required_len
         ):
-<<<<<<< HEAD
             self.buffer[(name, dtype)] = torch.empty(
                 required_len, dtype=dtype, device=get_current_device(), requires_grad=False
             )
-=======
-            mem_alloc_context = mem_alloc_context if mem_alloc_context else nullcontext
-            with mem_alloc_context():
-                self.buffer[(name, dtype)] = torch.empty(
-                    required_len,
-                    dtype=dtype,
-                    device=torch.cuda.current_device(),
-                    requires_grad=False,
-                )
->>>>>>> 7b4fbe95
 
         return self.buffer[(name, dtype)][0:required_len].view(*tensor_shape)
 
@@ -1972,11 +1961,7 @@
         def another_function():
             pass
     """
-<<<<<<< HEAD
-    
-=======
-
->>>>>>> 7b4fbe95
+
     def decorator(func: Callable) -> Callable:
         if HAVE_NVTX and _nvtx_enabled:
             return nvtx.annotate(
