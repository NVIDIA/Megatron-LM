# Copyright (c) 2023, NVIDIA CORPORATION. All rights reserved.

"""Utility functions used throughout Megatron core"""

import array
import asyncio
import functools
import hashlib
import inspect
import logging
import math
import operator
import queue
import socket
import sys
import threading
import time
import traceback
import warnings
from collections import defaultdict
from contextlib import contextmanager, nullcontext
from dataclasses import dataclass
from datetime import datetime
from functools import lru_cache, reduce, wraps
from importlib.metadata import version
from types import TracebackType
from typing import Any, Callable, Coroutine, Dict, List, Optional, Tuple, Type, Union

import numpy
import torch

from megatron.core import config
from megatron.core.package_info import __version__ as mcore_version

try:
    from torch.distributed._tensor import DTensor
    from torch.distributed.tensor.placement_types import Shard

    HAVE_DTENSOR = True
except ImportError:
    HAVE_DTENSOR = False

from megatron.core import parallel_state
from megatron.core.dist_checkpointing.mapping import ShardedTensor

try:
    from packaging.version import Version as PkgVersion

    HAVE_PACKAGING = True
except ImportError:
    HAVE_PACKAGING = False

try:
    import nvtx

    HAVE_NVTX = True
except ImportError:
    HAVE_NVTX = False

logger = logging.getLogger(__name__)


try:
    _torch_version = PkgVersion(torch.__version__)
except Exception:
    # This is a WAR for building docs, where torch is not actually imported
    _torch_version = PkgVersion("0.0.0") if HAVE_PACKAGING else "0.0.0"
_te_version = None
_fa_version = None
_mamba_ssm_version = None
_causal_conv1d_version = None


@contextmanager
def null_decorator(*args, **kwargs):
    """
    No-op decorator.
    """
    if len(kwargs) == 0 and len(args) == 1 and callable(args[0]):
        return args[0]
    else:

        def inner(func):
            return func

        return inner


class ExperimentalNotEnabledError(Exception):
    """Raised during calls to experimental code when ENABLE_EXPERIMENTAL not set."""


def experimental_fn(introduced_with_version: str):
    """A decorator that marks a function as experimental.
    Experimental functions may change quickly and do not guarantee backwards
    compatiblity.

    Experimental functions have a limited lifetime and should
    either be productionized or deprecated.

    Args:
        introduced_with_version (str): A version-like string of Mcore at time of
            introduction.

    Raises:
        ExperimentalNotEnabledError: Error raised when experimental function
            was called without enabling the experimental flag.
    """
    logged_functions = set()

    def validator(func: Callable, max_lifetime: int = 3) -> Callable:
        """Validates the request to the experimental function.

        Args:
            func (Callable): Callee
            max_lifetime (int, optional): Number of minor version that the experimental
                function is allowed to exist. Defaults to 3.

        Raises:
            ExperimentalNotEnabledError: Error raised when experimental function
                was called without enabling the experimental flag.

        Returns:
            Callable: The callee function.
        """
        if not HAVE_PACKAGING:
            raise ImportError(
                "packaging is not installed. Please install it with `pip install packaging`."
            )
        if (
            PkgVersion(introduced_with_version).minor + max_lifetime
            < PkgVersion(mcore_version).minor
        ):
            logger.warning(
                "%s has reached end of life. Please migrate to a non-experimental function.",
                func.__name__,
            )

        @wraps(func)
        def wrapped_func(*args, **kwargs):
            if config.is_experimental_enabled() is not True:
                raise ExperimentalNotEnabledError(f"Flag config.ENABLE_EXPERIMENTAL not enabled.")
            # log once on one rank
            if func.__name__ not in logged_functions:
                logged_functions.add(func.__name__)
                log_single_rank(
                    logger, logging.INFO, "ENABLE_EXPERIMENTAL is True, running experimental code."
                )

            return func(*args, **kwargs)

        return wrapped_func

    return validator


def experimental_cls(introduced_with_version: str):
    """A decorator that marks a Class as experimental.
    Experimental Classes may change quickly and do not guarantee backwards
    compatiblity.

    Experimental classes have a limited lifetime and should
    either be productionized or deprecated.

    Args:
        introduced_with_version (str): A version-like string of Mcore at time of
            introduction.

    Raises:
        ExperimentalNotEnabledError: Error raised when experimental class
            was called without enabling the experimental flag.
    """
    logged_classes = set()

    def validator(cls: Callable, max_lifetime: int = 3) -> Callable:
        """Validates the request to the experimental function.

        Args:
            func (Callable): Callee
            max_lifetime (int, optional): Number of minor version that the experimental
                function is allowed to exist. Defaults to 3.

        Raises:
            ExperimentalNotEnabledError: Error raised when experimental function
                was called without enabling the experimental flag.

        Returns:
            Callable: The callee function.
        """
        if not HAVE_PACKAGING:
            raise ImportError(
                "packaging is not installed. Please install it with `pip install packaging`."
            )

        if (
            PkgVersion(introduced_with_version).minor + max_lifetime
            < PkgVersion(mcore_version).minor
        ):
            logger.warning(
                "%s has reached end of life. Please migrate to a non-experimental function.",
                cls.__name__,
            )

        def wrapped_func(cls):
            def guard(super: super, attr: str):
                """Pass-through to callee attribute if experimental flag is enabled.

                Args:
                    super (super): Parent class of callee.
                    attr (str): Attribute of callee that is being called.

                Raises:
                    ExperimentalNotEnabledError: Raised if flag is not set.

                Returns:
                    Attribute of callee.
                """
                if attr == "is_experimental":
                    return config.is_experimental_enabled()

                if config.is_experimental_enabled() is not True:
                    raise ExperimentalNotEnabledError(
                        f"Flag config.ENABLE_EXPERIMENTAL not enabled."
                    )
                # log once on one rank
                if cls.__name__ not in logged_classes:
                    logged_classes.add(cls.__name__)
                    log_single_rank(
                        logger,
                        logging.INFO,
                        "ENABLE_EXPERIMENTAL is True, running experimental code.",
                    )
                return super.__getattribute__(attr)

            class ClassInterceptor(type):
                """Metaclass to intercept calls from the uninitialized class."""

                def __init__(self, *args, **kwargs):
                    super().__init__(*args, **kwargs)
                    self.__class__ = type(cls.__qualname__, (ClassInterceptor,), {})

                def __getattribute__(self, attr):
                    """Intercepts calls like A.hello_world()"""
                    return guard(super(), attr)

            class Proxy(cls, metaclass=ClassInterceptor):
                """Proxies calls from caller to the callee by relaying all
                attribute calls through a guarding mechanism.

                We use `__getattribute__` for relaying calls. Opposed to `__getattr__`,
                this is called regardless of whether the attribute exists or not.

                We need to distinguish two cases: callee is an instance vs. a class.

                If callee is an instance, `__getattribute__` will look and find attributes
                at the class level.

                If callee is a class, `__getattribute__` will look for attributes at
                _its_ class, which is `type`. Here, it won't find attributes.
                We solve this a metaclass mixin which swaps `type` with a custom class
                that supersets the callee's class. For mixins, any methods provided on
                parent classes will be provided to the metaclass. We add a
                `__getattribute__` to the metaclass as to allow it to fetch it from the
                callees class.

                """

                def __init__(self, *args, **kwargs):
                    super().__init__(*args, **kwargs)
                    self.__class__ = type(cls.__qualname__, (Proxy,), {})

                def __getattribute__(self, attr):
                    """Intercepts calls like a.hello_world()"""
                    return guard(super(), attr)

            return Proxy

        return wrapped_func(cls)

    return validator


def get_torch_version():
    """Get pytorch version from __version__; if not available use pip's. Use caching."""

    if not HAVE_PACKAGING:
        raise ImportError(
            "packaging is not installed. Please install it with `pip install packaging`."
        )

    def get_torch_version_str():
        import torch

        if hasattr(torch, "__version__"):
            return str(torch.__version__)
        else:
            return version("torch")

    global _torch_version
    if _torch_version is None:
        _torch_version = PkgVersion(get_torch_version_str())
    return _torch_version


def get_te_version():
    """Get TE version from __version__; if not available use pip's. Use caching."""
    if not HAVE_PACKAGING:
        raise ImportError(
            "packaging is not installed. Please install it with `pip install packaging`."
        )

    try:
        import transformer_engine as te

        HAVE_TE = True
    except ImportError:
        HAVE_TE = False

    def get_te_version_str():
        import transformer_engine as te

        if hasattr(te, "__version__"):
            return str(te.__version__)
        else:
            return version("transformer-engine")

    global _te_version
    if _te_version is None and HAVE_TE:
        _te_version = PkgVersion(get_te_version_str())
    return _te_version


def is_te_min_version(version, check_equality=True):
    """Check if minimum version of `transformer-engine` is installed."""
    if not HAVE_PACKAGING:
        raise ImportError(
            "packaging is not installed. Please install it with `pip install packaging`."
        )

    if check_equality:
        return get_te_version() >= PkgVersion(version)
    return get_te_version() > PkgVersion(version)


def get_torch_version():
    """Get torch version from __version__."""

    global _torch_version
    return _torch_version


def is_torch_min_version(version, check_equality=True):
    """Check if minimum version of `torch` is installed."""
    if not HAVE_PACKAGING:
        raise ImportError(
            "packaging is not installed. Please install it with `pip install packaging`."
        )
    if check_equality:
        return get_torch_version() >= PkgVersion(version)
    return get_torch_version() > PkgVersion(version)


def get_fa_version():
    """Get Flash attention version from __version__; if not available use pip's. Use caching."""
    if not HAVE_PACKAGING:
        raise ImportError(
            "packaging is not installed. Please install it with `pip install packaging`."
        )

    def get_fa_version_str():
        import flash_attn as fa

        if hasattr(fa, "__version__"):
            return str(fa.__version__)
        else:
            return version("flash-attn")

    global _fa_version
    if _fa_version is None:
        _fa_version = PkgVersion(get_fa_version_str())
    return _fa_version


def is_fa_min_version(version, check_equality=True):
    """Check if minimum version of `flash-attn` is installed."""
    if not HAVE_PACKAGING:
        raise ImportError(
            "packaging is not installed. Please install it with `pip install packaging`."
        )
    if check_equality:
        return get_fa_version() >= PkgVersion(version)
    return get_fa_version() > PkgVersion(version)


def get_mamba_version():
    """Get mamba version from __version__; if not available use pip's. Use caching."""
    if not HAVE_PACKAGING:
        raise ImportError(
            "packaging is not installed. Please install it with `pip install packaging`."
        )

    def get_mamba_version_str():
        import mamba_ssm

        if hasattr(mamba_ssm, "__version__"):
            return str(mamba_ssm.__version__)
        else:
            return version("mamba_ssm")

    global _mamba_ssm_version
    if _mamba_ssm_version is None:
        _mamba_ssm_version = PkgVersion(get_mamba_version_str())
    return _mamba_ssm_version


def is_mamba_min_version(version, check_equality=True):
    """Check if minimum version of `mamba_ssm` is installed."""
    if not HAVE_PACKAGING:
        raise ImportError(
            "packaging is not installed. Please install it with `pip install packaging`."
        )
    if check_equality:
        return get_mamba_version() >= PkgVersion(version)
    return get_mamba_version() > PkgVersion(version)


def get_causal_conv1d_version():
    """Get causal_conv1d version from __version__; if not available use pip's. Use caching."""
    if not HAVE_PACKAGING:
        raise ImportError(
            "packaging is not installed. Please install it with `pip install packaging`."
        )

    def get_causal_conv1d_version_str():
        import causal_conv1d

        if hasattr(causal_conv1d, "__version__"):
            return str(causal_conv1d.__version__)
        else:
            return version("causal_conv1d")

    global _causal_conv1d_version
    if _causal_conv1d_version is None:
        _causal_conv1d_version = PkgVersion(get_causal_conv1d_version_str())
    return _causal_conv1d_version


def is_causal_conv1d_min_version(version, check_equality=True):
    """Check if minimum version of `causal_conv1d` is installed."""
    if not HAVE_PACKAGING:
        raise ImportError(
            "packaging is not installed. Please install it with `pip install packaging`."
        )
    if check_equality:
        return get_causal_conv1d_version() >= PkgVersion(version)
    return get_causal_conv1d_version() > PkgVersion(version)


def check_mamba_sequence_packing_support() -> Tuple[bool, Optional[str]]:
    """Checks whether `causal_conv1d` and `mamba_ssm` support sequence packing."""
    if not is_causal_conv1d_min_version("1.5.3.post1"):
        return False, "causal_conv1d >= 1.5.3.post1 is required"
    elif not is_mamba_min_version("2.2.6.post3"):
        return False, "mamba_ssm >= 2.2.6.post3 is required"
    return True, None


def ensure_divisibility(numerator, denominator):
    """Ensure that numerator is divisible by the denominator."""
    assert numerator % denominator == 0, "{} is not divisible by {}".format(numerator, denominator)


def divide(numerator, denominator):
    """Ensure that numerator is divisible by the denominator and return
    the division value."""
    ensure_divisibility(numerator, denominator)
    return numerator // denominator


def deprecate_inference_params(inference_context, inference_params):
    """Print warning for deprecated `inference_params`."""
    if inference_context is None and inference_params is not None:
        warnings.warn(
            "`inference_params` renamed to `inference_context`, and will be "
            "removed in `megatron-core` 0.13."
        )
        return inference_params
    return inference_context


def get_tensor_model_parallel_group_if_none(tp_group, is_expert=False, check_initialized=True):
    """Issue a deprecation warning if tp_group is None and return the default tp group."""
    # TODO(zijiey): remove this function later.
    if not torch.distributed.is_initialized():
        return None

    if tp_group is None:
        if torch.distributed.is_initialized() and torch.distributed.get_rank() == 0:
            warnings.warn(
                "Warning: tp_group is None, using default tp group. "
                "Passing tp_group will be mandatory soon",
                DeprecationWarning,
                stacklevel=2,
            )
        if is_expert:
            tp_group = parallel_state.get_expert_tensor_parallel_group(
                check_initialized=check_initialized
            )
        else:
            tp_group = parallel_state.get_tensor_model_parallel_group(
                check_initialized=check_initialized
            )
    return tp_group


def get_pg_size(group=None):
    """Get world size for a distributed group.

    Args:
        group: Process group to get world size for. If None, uses default group.

    Returns:
        int: World size (1 if distributed not initialized or group is None, else group.size())
    """
    if not torch.distributed.is_initialized() or group is None:
        return 1
    return group.size()


def get_pg_rank(group=None):
    """Get rank for a distributed group.

    Args:
        group: Process group to get rank for. If None, uses default group.

    Returns:
        int: Rank (0 if distributed not initialized or group is None, else group.rank())
    """
    if not torch.distributed.is_initialized() or group is None:
        return 0
    return group.rank()


def get_attr_wrapped_model(model, attr, allow_none=True, return_model_obj=False):
    """Get an attribute from a wrapped model.
    If return_model_obj is true, return the object that has the 'attr' attribute;
    otherwise, return the attribute directly."""
    if isinstance(model, list):
        raise RuntimeError("_get_attr_wrapped_model given a list of models")

    if allow_none:

        def condition(model, attr):
            return not hasattr(model, attr)

    else:

        def condition(model, attr):
            return getattr(model, attr, None) is None

    while condition(model, attr):
        if not hasattr(model, "module"):
            raise RuntimeError(f"_get_attr_wrapped_model couldn't find attribute {attr}")

        model = model.module

    if return_model_obj:
        return model
    return getattr(model, attr)


def get_model_type(model):
    """Returns model_type attribute"""
    return get_attr_wrapped_model(model, "model_type")


def get_model_xattn(model):
    """Returns whether the model has the xattn_needed attribute"""
    try:
        return get_attr_wrapped_model(model, "xattn_needed")
    except RuntimeError:
        return False


def get_model_config(model):
    """Returns the config attribute, allowed to return None"""
    return get_attr_wrapped_model(model, "config", allow_none=False)


class GlobalMemoryBuffer:
    """Global buffer to avoid dynamic memory allocations.
    Caller should ensure that buffers of the same name
    are not used concurrently."""

    def __init__(self):
        self.buffer = {}

    def get_tensor(self, tensor_shape, dtype, name, mem_alloc_context: Optional[Callable] = None):
        """
        Returns (potentially) a sub-tensor from the self.buffer for the given shape.
        """
        required_len = reduce(operator.mul, tensor_shape, 1)
        if (
            self.buffer.get((name, dtype), None) is None
            or self.buffer[(name, dtype)].numel() < required_len
        ):
            mem_alloc_context = mem_alloc_context if mem_alloc_context else nullcontext
            with mem_alloc_context():
                self.buffer[(name, dtype)] = torch.empty(
                    required_len,
                    dtype=dtype,
                    device=torch.cuda.current_device(),
                    requires_grad=False,
                )

        return self.buffer[(name, dtype)][0:required_len].view(*tensor_shape)


def _kernel_make_viewless_tensor(inp, requires_grad):
    """Make a viewless tensor.

    View tensors have the undesirable side-affect of retaining a reference
    to the originally-viewed tensor, even after manually setting the '.data'
    field. This method creates a new tensor that links to the old tensor's
    data, without linking the viewed tensor, referenced via the '._base'
    field.
    """
    out = torch.empty((1,), dtype=inp.dtype, device=inp.device, requires_grad=requires_grad)
    out.data = inp.data
    return out


class WrappedTensor:
    """
    A wrapper for tensors that enables caller functions to pass an indirect reference
    to callee functions. By wrapping the tensor, the caller's direct reference is removed,
    allowing the tensor to be garbage collected once the callee unwraps and frees it.
    """

    def __init__(self, tensor: torch.Tensor):
        self._wrapper = [tensor]

    def unwrap(self):
        """
        Returns the wrapped tensor while deleting the internal reference.
        Can only be called once.
        """
        if len(self._wrapper) == 0:
            raise RuntimeError(f"WrappedTensor has already been unwrapped")
        return self._wrapper.pop(0)


class MakeViewlessTensor(torch.autograd.Function):
    """
    Autograd function to make a viewless tensor.

    This function should be used in cases where the computation graph needs
    to be propagated, but we only want a viewless tensor (e.g.,
    ParallelTransformer's hidden_states). Call this function by passing
    'keep_graph = True' to 'make_viewless_tensor()'.
    """

    @staticmethod
    def forward(ctx, inp, requires_grad):
        """Runs the fwd pass of _kernel_make_viewless_tensor"""
        return _kernel_make_viewless_tensor(inp, requires_grad)

    @staticmethod
    def backward(ctx, grad_output):
        """No-op"""
        return grad_output, None


def make_viewless_tensor(inp, requires_grad, keep_graph):
    """
    Entry-point for creating viewless tensors.

    This method should be used, rather than calling 'MakeViewlessTensor'
    or '_kernel_make_viewless_tensor' directly. This method acts as a
    switch for determining if an autograd function or a regular method
    should be used to create the tensor.
    """

    # return tensor as-is, if not a 'view'
    if inp._base is None:
        return inp

    # create viewless tensor
    if keep_graph:
        return MakeViewlessTensor.apply(inp, requires_grad)
    else:
        return _kernel_make_viewless_tensor(inp, requires_grad)


def assert_viewless_tensor(tensor, extra_msg=None):
    """Assert that a tensor is not a view (i.e., its '._base' field is
    not set)."""
    if isinstance(tensor, list):
        [assert_viewless_tensor(t) for t in tensor]
        return tensor
    if not isinstance(tensor, torch.Tensor):
        return tensor
    assert tensor._base is None, (
        "Ensure tensor._base is None before setting tensor.data or storing "
        "tensor to memory buffer. Otherwise, a memory leak will occur (and "
        f"likely accumulate over iterations). {extra_msg}"
    )
    return tensor


def safely_set_viewless_tensor_data(tensor, new_data_tensor):
    """Safely set tensor's '.data' field.

    Check first that the tensor is viewless (i.e., '._base' not set). If not,
    raise an exception.
    """
    assert_viewless_tensor(
        tensor,
        extra_msg="FYI, tensor._base has shape %s, and new_data_tensor has shape %s."
        % ("--" if tensor._base is None else tensor._base.shape, new_data_tensor.shape),
    )
    tensor.data = new_data_tensor


def init_method_normal(sigma):
    """Init method based on N(0, sigma)."""
    return functools.partial(torch.nn.init.normal_, mean=0.0, std=sigma)


def scaled_init_method_normal(sigma, num_layers, multiplier=2.0):
    """Init method based on N(0, sigma/sqrt(2*num_layers)."""
    std = sigma / math.sqrt(multiplier * num_layers)

    return functools.partial(torch.nn.init.normal_, mean=0.0, std=std)


def log_single_rank(logger: logging.Logger, *args: Any, rank: int = 0, **kwargs: Any):
    """If torch distributed is initialized, write log on only one rank

    Args:
        logger (logging.Logger): The logger to write the logs

        args (Tuple[Any]): All logging.Logger.log positional arguments

        rank (int, optional): The rank to write on. Defaults to 0.

        kwargs (Dict[str, Any]): All logging.Logger.log keyword arguments
    """
    if torch.distributed.is_initialized():
        if torch.distributed.get_rank() == rank:
            logger.log(*args, **kwargs)
    else:
        logger.log(*args, **kwargs)


def log_on_each_pipeline_stage(
    logger: logging.Logger,
    *args: Any,
    tp_group: Optional[torch.distributed.ProcessGroup] = None,
    dp_cp_group: Optional[torch.distributed.ProcessGroup] = None,
    **kwargs: Any,
):
    """Log on first rank in each pipeline stage

    Args:
        logger (logging.Logger): The logger to write the logs

        args (Tuple[Any]): All logging.Logger.log positional arguments

        kwargs (Dict[str, Any]): All logging.Logger.log keyword arguments
    """
    assert torch.distributed.is_initialized()

    if tp_group is None and dp_cp_group is None:
        tp_rank = parallel_state.get_tensor_model_parallel_rank()
        dp_cp_rank = parallel_state.get_data_parallel_rank(with_context_parallel=True)
    elif tp_group is not None and dp_cp_group is not None:
        tp_rank = tp_group.rank()
        dp_cp_rank = dp_cp_group.rank()
    else:
        raise ValueError("tp_group and dp_cp_group must be provided or not provided together")

    if tp_rank == 0 and dp_cp_rank == 0:
        logger.log(*args, **kwargs)


@contextmanager
def temp_log_level(level, logger=None):
    """Enables temporarily overriding the logging level."""
    logger = logger or logging.getLogger()
    old_level = logger.level
    logger.setLevel(level)
    try:
        yield
    finally:
        logger.setLevel(old_level)


def check_param_hashes_across_dp_replicas(
    model: List[torch.nn.Module], cross_check: bool = False
) -> bool:
    """Computes hashes of all parameters in model, all-gathers hashes across DP replicas,
    and then checks for equality between the locally-computed hashes and those of other ranks.

    NOTE: This function computes SHA-1 hashes on the CPU and thus needs to move all param
    tensors from GPU to CPU first; as a result, this function is not intended to be called
    very frequently in the main training loop.

    Args:
        model (List[torch.nn.Module]): List of model chunks whose parameter hashes need to
            be checked.
        cross_check (bool): If true, will check whether hashes match across all DP replicas.

    Returns:
        True if all param hashes match with corresponding hash on DP replica 0 or
        across all replicas if cross_check is enabled, False otherwise.
    """

    # Compute per-parameter hashes on this rank.
    # Keep track of expert and non-expert parameters separately since they need to be
    # all-gathered across different sets of ranks.
    non_expert_params, expert_params = [], []
    local_non_expert_param_hashes, local_expert_param_hashes = [], []
    for model_chunk_id, model_chunk in enumerate(model):
        for param_name, param in model_chunk.named_parameters():
            param_hash = torch.frombuffer(
                array.array(
                    "B", hashlib.sha1(param.data.to("cpu").float().numpy(force=True)).digest()
                ),
                dtype=torch.uint8,
            )
            if getattr(param, "allreduce", True):
                non_expert_params.append((model_chunk_id, param_name, param))
                local_non_expert_param_hashes.append(param_hash)
            else:
                expert_params.append((model_chunk_id, param_name, param))
                local_expert_param_hashes.append(param_hash)

    # Use data-modulo-expert parallel group to all-gather expert param hashes, regular
    # data-parallel group for non-expert param hashes.
    all_param_hashes_match = True
    for params, local_param_hashes, all_gather_group in zip(
        [non_expert_params, expert_params],
        [local_non_expert_param_hashes, local_expert_param_hashes],
        [parallel_state.get_data_parallel_group(), parallel_state.get_expert_data_parallel_group()],
    ):
        # Collect per-parameter hashes across all ranks in group.
        assert len(params) == len(local_param_hashes)
        if len(params) == 0:
            continue
        local_param_hashes = torch.stack(local_param_hashes).cuda()
        all_param_hashes = [
            torch.zeros_like(local_param_hashes) for _ in range(all_gather_group.size())
        ]
        torch.distributed.all_gather(all_param_hashes, local_param_hashes, group=all_gather_group)

        # Make sure local per-parameter hash matches DP rank 0.
        param_hashes_match = torch.equal(local_param_hashes, all_param_hashes[0])
        if not param_hashes_match:
            for i, (model_chunk_id, param_name, param) in enumerate(params):
                if not torch.equal(local_param_hashes[i], all_param_hashes[0][i]):
                    rank = torch.distributed.get_rank()
                    logger.info(
                        f"[Rank {rank}] Hash not matching for {param_name} in model chunk"
                        f"{model_chunk_id}"
                    )
        if cross_check:
            # Make sure all ranks have the same hash.
            all_param_hashes_match &= all(
                map(lambda x: torch.equal(local_param_hashes, x), all_param_hashes)
            )
        else:
            all_param_hashes_match &= param_hashes_match

    return all_param_hashes_match


def make_tp_sharded_tensor_for_checkpoint(
    tensor, key, tp_axis=0, replica_id=None, prepend_offsets=(), **kwargs
):
    """Helper for instantiating a ShardedTensor where the `tp_axis` dimension
    is sharded across TP group.

    Optionally, can provide offsets which prepend new dimensions to the tensor.
    """
    prepend_axis_num = len(prepend_offsets)

    new_offsets = []
    tp_rank = parallel_state.get_tensor_model_parallel_rank()
    dp_rank = parallel_state.get_data_parallel_rank(with_context_parallel=True)
    tp_size = parallel_state.get_tensor_model_parallel_world_size()
    dp_size = parallel_state.get_data_parallel_world_size(with_context_parallel=True)
    dp_replica_id = parallel_state.get_data_parallel_rank(with_context_parallel=True)

    new_offsets.append((tp_axis + prepend_axis_num, tp_rank, tp_size))

    if HAVE_DTENSOR and isinstance(tensor, DTensor):
        # TP + FSDP2 sharding
        dp_replica_id = 0
        tensor = tensor._local_tensor

        if tp_axis == 0:
            # both FSDP2 and TP shards axis 0
            # default MCore uses tp-cp-ep-dp-pp
            # FSDP2 is compatibile with TP, CP
            new_offsets[0] = (prepend_axis_num, tp_rank * dp_size + dp_rank, tp_size * dp_size)
        else:
            # FSDP2 shards axis 0 and TP shards some other axis
            new_offsets.append((prepend_axis_num, dp_rank, dp_size))

    if replica_id is None:
        replica_id = (0, 0, dp_replica_id)

    return ShardedTensor.from_rank_offsets(
        key,
        tensor,
        *prepend_offsets,
        *new_offsets,
        replica_id=replica_id,
        prepend_axis_num=prepend_axis_num,
        **kwargs,
    )


def make_sharded_tensor_for_checkpoint(tensor, key, prepend_offsets=(), replica_id=None, **kwargs):
    """Helper for instantiating a non-sharded ShardedTensor (replicated across TP and DP group).

    Optionally, can provide offsets which prepend new dimensions to the tensor.
    """

    prepend_axis_num = len(prepend_offsets)

    new_offsets = []
    dp_rank = parallel_state.get_data_parallel_rank(with_context_parallel=True)
    dp_size = parallel_state.get_data_parallel_world_size(with_context_parallel=True)
    dp_replica_id = parallel_state.get_data_parallel_rank(with_context_parallel=True)

    if HAVE_DTENSOR and isinstance(tensor, DTensor):
        # FSDP2 sharding
        dp_replica_id = 0
        tensor = get_full_tensor_if_necessary(tensor)
        new_offsets.append((prepend_axis_num, dp_rank, dp_size))

    if replica_id is None:
        replica_id = (0, parallel_state.get_tensor_model_parallel_rank(), dp_replica_id)

    return ShardedTensor.from_rank_offsets(
        key,
        tensor,
        *prepend_offsets,
        *new_offsets,
        replica_id=replica_id,
        prepend_axis_num=prepend_axis_num,
        **kwargs,
    )


def get_full_tensor_if_necessary(tensor):
    """For DTensor gets full tensor if some ranks will not have a local copy"""
    need_full_tensor = False
    for i in range(tensor.device_mesh.ndim):
        if (
            isinstance(tensor.placements[i], Shard)
            and tensor.device_mesh.shape[i] > tensor.shape[tensor.placements[i].dim]
        ):
            need_full_tensor = True
            break

    tensor = tensor.full_tensor() if need_full_tensor else tensor._local_tensor

    return tensor


def to_local_if_dtensor(tensor: Union[torch.Tensor, "DTensor"]) -> torch.Tensor:
    """Returns the local shard of the given tensor if it is a DTensor."""
    with torch.no_grad():
        return tensor.to_local() if HAVE_DTENSOR and isinstance(tensor, DTensor) else tensor


def get_data_parallel_group_if_dtensor(
    tensor: Union[torch.Tensor, "DTensor"], data_parallel_group: "ProcessGroup" = None
) -> Optional["ProcessGroup"]:
    """Gets the data parallel group of the given tensor if it is a DTensor."""
    if HAVE_DTENSOR and isinstance(tensor, DTensor):
        current_group = tensor.device_mesh.get_group()
        assert data_parallel_group is None or current_group == data_parallel_group
        return current_group
    return None


def prepare_input_tensors_for_wgrad_compute(grad_output, all_gathered_input):
    """Ensure grad_output is stored in a contiguous buffer."""
    # Doing gather + slicing during the NeMo forward pass can make this tensor
    # not be contiguous. PyTorch only checks if the tensor is contiguous, and only
    # clones it if it's not contiguous:
    # https://github.com/pytorch/pytorch/blob/c47cf9bc7f9e02f649ab4ed53fe4d35732c92ab6/torch/_refs/__init__.py#L2761
    grad_output = grad_output.contiguous()
    all_gathered_input = all_gathered_input.contiguous()
    # Convert the tensor shapes to 2D for execution compatibility
    if grad_output.dim() == 3:
        grad_output = grad_output.view(
            grad_output.shape[0] * grad_output.shape[1], grad_output.shape[2]
        )
        all_gathered_input = all_gathered_input.view(
            all_gathered_input.shape[0] * all_gathered_input.shape[1], all_gathered_input.shape[2]
        )

    return grad_output, all_gathered_input


try:
    if is_torch_min_version("1.13.0"):
        dist_all_gather_func = torch.distributed.all_gather_into_tensor
    else:
        dist_all_gather_func = torch.distributed._all_gather_base
except Exception:
    dist_all_gather_func = torch.distributed._all_gather_base


def drain_embedding_wgrad_compute(
    config, embedding_activation_buffer, grad_output_buffer, weight, tp_group
):
    """Helper for performing embedding wgrad GEMM's during the pipeline drain phase, pipelines the
    AllGather and GEMM's.

    Should only be used when pipeline model parallelism and gradient accumulation
    fusion are enabled.
    """

    assert len(embedding_activation_buffer) == len(
        grad_output_buffer
    ), "Length of activation and gradient buffers need to be equal!"

    import fused_weight_gradient_mlp_cuda

    from megatron.core.parallel_state import get_global_memory_buffer

    input = embedding_activation_buffer.pop(0)
    world_size = tp_group.size()
    dim_size = list(input.size())
    dim_size[0] = dim_size[0] * world_size

    all_gathered_input = [None, None]
    if config.sequence_parallel:
        all_gather_buffer = get_global_memory_buffer().get_tensor(dim_size, input.dtype, "mpu_0")
        handle = dist_all_gather_func(all_gather_buffer, input, group=tp_group, async_op=False)

        all_gathered_input[0] = all_gather_buffer
        all_gather_buffer = None
    else:
        all_gathered_input[0] = input

    input = None

    def wgrad_compute(all_gathered_input, grad_output, weight):
        grad_output, all_gathered_input = prepare_input_tensors_for_wgrad_compute(
            grad_output, all_gathered_input
        )

        if hasattr(weight, "__fsdp_param__"):
            weight.main_grad = weight.get_main_grad()

        if config.gradient_accumulation_fusion:
            if weight.main_grad.dtype == torch.float32:
                fused_weight_gradient_mlp_cuda.wgrad_gemm_accum_fp32(
                    all_gathered_input, grad_output, weight.main_grad
                )
            elif weight.main_grad.dtype in (torch.float16, torch.bfloat16):
                fused_weight_gradient_mlp_cuda.wgrad_gemm_accum_fp16(
                    all_gathered_input, grad_output, weight.main_grad
                )
            else:
                raise RuntimeError("Unsupported gradient type for gradient accumulation fusion")

    # We have all_gathered_input list acting as a double buffer here,
    # since we are pipelining the AllGather and GEMM,one buffer all gathers
    # the input while the other buffer reads from it for the GEMM. We use i
    # and (i+1) for indexing to enable this double buffering.
    for i in range(len(embedding_activation_buffer)):
        input = embedding_activation_buffer.pop(0)
        if config.sequence_parallel:
            name = "mpu_" + str((i + 1) % 2)
            all_gather_buffer = get_global_memory_buffer().get_tensor(dim_size, input.dtype, name)
            handle = dist_all_gather_func(all_gather_buffer, input, group=tp_group, async_op=True)

            all_gathered_input[(i + 1) % 2] = all_gather_buffer
            all_gather_buffer = None
        else:
            all_gathered_input[(i + 1) % 2] = input

        grad_output = grad_output_buffer.pop(0)
        wgrad_compute(all_gathered_input[i % 2], grad_output, weight)
        drain_idx = (i + 1) % 2
        input, all_gathered_input[i % 2], grad_output = None, None, None

        if config.sequence_parallel:
            handle.wait()

    grad_output = grad_output_buffer.pop(0)
    wgrad_compute(all_gathered_input[drain_idx], grad_output, weight)
    input, all_gathered_input[drain_idx], grad_output = None, None, None


def local_multi_tensor_applier(op, noop_flag_buffer, tensor_lists, *args):
    """Multi tensor op applier"""
    return op(2048 * 32, noop_flag_buffer, tensor_lists, *args)


# computes l2 norm for a list of contiguous tensors
# works as a drop-in replacement for amp_C.multi_tensor_l2norm
def local_multi_tensor_l2_norm(chunk_size, noop_flag, tensor_lists, per_tensor, *args):
    """
    Computes l2 norm for a list of contiguous tensors
    works as a drop-in replacement for amp_C.multi_tensor_l2norm
    """
    l2 = [[(torch.norm(tensor)) for tensor in tensor_list] for tensor_list in tensor_lists]
    l2_reduced = torch.norm(torch.tensor(l2))
    l2_cuda = torch.tensor([float(l2_reduced)], dtype=torch.float, device="cuda")
    return l2_cuda, None


# works as a drop-in replacement for amp_C.multi_tensor_scale
def local_multi_tensor_scale(chunk_size, noop_flag, tensor_lists, scale):
    """Works as a drop-in replacement for amp_C.multi_tensor_scale."""
    for src, dst in zip(tensor_lists[0], tensor_lists[1]):
        dst.copy_(src * scale)


class _ValueWithRank:
    """This is an internal class, not for use outside this module

    Attributes:
        _rank (int): rank for the value
        _value (float) : the value it stores, eg elapsed time
        _unit (str) : unit for the value
    """

    def __init__(self, value: float, rank: int, unit: str = "") -> None:
        """Initializer

        Args:
            _value (float): the initial value with which it is inited
            _rank (int): the rank number
            _unit (str) : the unit of the value, eg ms or flops
        """
        self._rank = rank
        self._value = value
        self._unit = unit

    def __lt__(self, other) -> bool:
        """Check if value of self is smaller than other's value

        Args:
            other (_ValueWithRank): The other object to compare with

        Returns:
            bool: True if lhs._value of operand is less than rhs._value, else False
        """
        return self._value < other._value

    def __gt__(self, other) -> bool:
        """Check if value of self is larger than other's value

        Args:
            other (_ValueWithRank): The other object to compare with

        Returns:
            bool: True if lhs._value of operand is greater than rhs._value, else False
        """
        return self._value > other._value

    def __call__(self) -> Tuple[float, int, str]:
        """Returns the value, the rank, and unit as a Tuple

        Returns:
            Tuple[float, int, str]: value, rank, unit
        """
        return self._value, self._rank, self._unit

    def __str__(self) -> str:
        """String representation of the object

        Returns:
            str: strigified object
        """

        return f"{self._value:.2f}{self._unit}/{self._rank}"


@dataclass
class _StragglerData:
    """This is an internal dataclass, not for use outside this module

    Attributes:
        min_elapsed (_ValueWithRank) min iteration time across all ranks
        max_elapsed (_ValueWithRank) max iteration time across all ranks
        min_btime (_ValueWithRank) min cpu time across all ranks
        max_btime (_ValueWithRank) max cpu time across all ranks
        min_temp (_ValueWithRank): min gpu temp across all ranks
        max_temp (_ValueWithRank): max gpu temp across all ranks
        min_power (_ValueWithRank) min gpu power across all ranks
        max_power (_ValueWithRank) max gpu power across all ranks
        min_util (_ValueWithRank): min gpu util across all ranks
        max_util (_ValueWithRank): max gpu util across all ranks
        min_clock (_ValueWithRank): min gpu clock across all ranks
        max_clock (_ValueWithRank) max gpu clock across all ranks
        aflops (List[_ValueWithRank]): sorted array of (_ValueWithRank)
    """

    # gemm time
    min_elapsed = _ValueWithRank(sys.float_info.max, 0, "ms")
    max_elapsed = _ValueWithRank(sys.float_info.min, 0, "ms")
    # get_batch time
    min_btime = _ValueWithRank(sys.float_info.max, 0, "us")
    max_btime = _ValueWithRank(sys.float_info.min, 0, "us")
    # temp
    min_temp = _ValueWithRank(sys.float_info.max, 0, "C")
    max_temp = _ValueWithRank(sys.float_info.min, 0, "C")
    # power
    min_power = _ValueWithRank(sys.float_info.max, 0, "W")
    max_power = _ValueWithRank(sys.float_info.min, 0, "W")
    # util
    min_util = _ValueWithRank(sys.float_info.max, 0, "%")
    max_util = _ValueWithRank(sys.float_info.min, 0, "%")
    # clock
    min_clock = _ValueWithRank(sys.float_info.max, 0, "MHz")
    max_clock = _ValueWithRank(sys.float_info.min, 0, "MHz")
    aflops: Union[List[_ValueWithRank], None] = None


class StragglerDetector:
    """Singleton Class implementing per rank Straggler Detector

    It use cuda events to time operation of choice using the
    start and stop methods which can be directly invoked using
    the class instance or can be used like a python context.
    After collection, a report() method is available to display
    the collected metrics. It is only supported if CUDA is
    available. megatron/core/README_STRAGGLER.md for more info

    Note:
        The instance and class attributes mentioned below are all
        private to the class and has no use outside the class

    Attributes:
        _off (bool): current state of the toggle
        start (FunctionType): start method
        stop (FunctionType): stop method
        world (int): world size
        rank (int): rank for this instance
        mmcnt (int): number of ranks to report
        port (int): control port
        amp (float): amplification factor for TFLOPs, default 3.0
        toggle (bool): whether to start/stop detector collection
        bdata (bool): when true, just collect get_batch
        dev (int): cuda device
        evt_q (LifoQueue): cuda event queue
        start_gemm_ev (list[torch.cuda.Event]): cuda start event
        stop_gemm_ev (list[torch.cuda.Event]): cuda stop event
        start_data_ev (list[torch.cuda.Event]): cuda start event
        stop_data_ev (list[torch.cuda.Event]): cuda stop event
        start_gemm_tm (list[int]): start time (wallclock)
        stop_gemm_tm (list[int]): stop time (wallclock)
        start_data_tm (list[int]): start time for get_batch
        stop_data_tm (list[int]): stop time for get_batch
        sock (socket): the controller socket
        ctrlr (Thread): the controller thread
    """

    _configured = False
    """Indicates if the singleton instance is configured or not
    """

    def __new__(cls: Type["StragglerDetector"]) -> "StragglerDetector":
        """Constructor
        Creates an instance of the class if not created

        Args:
            cls (Type[&#39;StragglerDetector&#39;]): The class type

        Returns:
            StragglerDetector: the class instance
        """

        if not hasattr(cls, "_instance"):
            cls._instance = super(StragglerDetector, cls).__new__(cls)
        return cls._instance

    def __init__(self) -> None:
        """Initializer

        The inital state of the StragglerDetector instance is disabled.
        The enabled state is indicated using self._off member variable
        and the proerty enabled.
        """
        self._off: bool = True
        self.start = self.null_method
        self.stop = self.null_method
        self.world: int = 0
        self.rank: int = 0
        self.mmcnt: int = 1
        self.port: int = 0
        self.amp: float = 3.0
        self.toggle: bool = False
        self.bdata: bool = False
        self.dev: Union[torch.device, int, None] = None
        self.evt_q: Union[queue.LifoQueue, None] = None
        self.start_gemm_ev: List[torch.cuda.Event] = []
        self.stop_gemm_ev: List[torch.cuda.Event] = []
        self.start_data_ev: List[torch.cuda.Event] = []
        self.stop_data_ev: List[torch.cuda.Event] = []
        self.start_gemm_tm: List[int] = []
        self.stop_gemm_tm: List[int] = []
        self.start_data_tm: List[int] = []
        self.stop_data_tm: List[int] = []
        self.sock: Union[socket.socket, None] = None
        self.ctrlr: Union[threading.Thread, None] = None

    def configure(
        self,
        world: int,
        rank: int,
        mmcnt: int = 1,
        amp: float = 3.0,
        port: int = 65535,
        prefill: int = 1024,
        enabled: bool = False,
    ) -> None:
        """This method is called to configure the Singleton instance

        It should be called once per instantiation per process.

        Note:
            The constructor keeps the state of instance disabled
            i.e no collection will happen even when start/stop methods are
            called. Only when enabled is True (self._off is True), the
            start/stop method pointers get assigned the real collection
            methods, otherwise they are initialized with null_method

        Args:
            world (int): World Size
            rank (int): The rank of this trainer
            mmcnt (int, optional): Number of ranks to print for showing Min/Max Etpt.
                                   Defaults to 1.
            amp (float, optional): Set to 3.0 if we only use timers in fwd pass.
                                   Defaults to 3.0.
            port (int, optional): Control port, useful only for rank-0. Defaults to 65535.
            prefill (int, optional): How many Events to pre-populate. Defaults to 1024.
            enabled (bool, optional): Whether or not collection is enabled on startup.
                                      Defaults to False.
        """
        if StragglerDetector._configured:
            # don't throw
            return
        StragglerDetector._configured = True
        self.bdata = False
        self.start = self.null_method
        self.stop = self.null_method
        self._off = True
        # No CUDA, No Support
        if torch.cuda.is_available():
            self._off = not enabled
            self.world = world
            self.rank = rank
            self.mmcnt = mmcnt if mmcnt > 1 else 1
            self.amp = amp
            self.port = port
            self.toggle = False
            self.bdata = False
            self.evt_q = queue.LifoQueue()
            self.start_gemm_ev = []
            self.stop_gemm_ev = []
            self.start_data_ev = []
            self.stop_data_ev = []
            self.start_gemm_tm = []
            self.stop_gemm_tm = []
            self.start_data_tm = []
            self.stop_data_tm = []
            backend = torch.distributed.get_backend()
            if backend == "nccl":
                self.dev = torch.cuda.current_device()
            else:
                self.dev = torch.device("cpu")
            # cache some events
            for _ in range(prefill):
                self.evt_q.put(torch.cuda.Event(enable_timing=True))
            if self.rank == 0:
                # Start the controller
                self._controller()
            if not self._off:
                self.start = self.start_method
                self.stop = self.stop_method

    def reset(self) -> None:
        """This method is called to reset the metrics state of the instance

        It is generally called from within elapsed() after extracting per rank metrics.
        """
        if self._off:
            return
        # Pool them
        if self.evt_q is not None:
            _ = [self.evt_q.put(ev) for ev in self.start_gemm_ev]
            _ = [self.evt_q.put(ev) for ev in self.stop_gemm_ev]
            _ = [self.evt_q.put(ev) for ev in self.start_data_ev]
            _ = [self.evt_q.put(ev) for ev in self.stop_data_ev]
        self.start_gemm_ev = []
        self.stop_gemm_ev = []
        self.start_data_ev = []
        self.stop_data_ev = []
        # Use regular timers
        self.start_gemm_tm = []
        self.stop_gemm_tm = []
        self.start_data_tm = []
        self.stop_data_tm = []
        self.bdata = False

    def start_method(self) -> None:
        """This method adds the start timers.

        Both cuda event and perf_counter are added. If bdata is set to
        true from __call__, this method skips inserting cuda
        timer. This way it can be used to measure time spent on
        CPU - generally useful for timing get_batch()
        """
        # Not reentrant
        if self.evt_q is not None and self.evt_q.qsize() > 1:
            sev = self.evt_q.get()  # no try-catch
            eev = self.evt_q.get()  # no try-catch
        else:
            sev = torch.cuda.Event(enable_timing=True)
            eev = torch.cuda.Event(enable_timing=True)
        # First check if this start is for data
        if self.bdata:
            self.start_data_ev.append(sev)
            self.stop_data_ev.append(eev)
            self.start_data_tm.append(0)
            self.stop_data_tm.append(0)
            idx = len(self.stop_data_tm) - 1
            self.start_data_tm[idx] = time.perf_counter_ns()
            self.start_data_ev[idx].record()
            self.bdata = False
            return
        self.start_gemm_ev.append(sev)
        self.stop_gemm_ev.append(eev)
        self.start_gemm_tm.append(0)
        self.stop_gemm_tm.append(0)
        idx = len(self.stop_gemm_tm) - 1
        self.start_gemm_tm[idx] = time.perf_counter_ns()
        self.start_gemm_ev[idx].record()

    def stop_method(self) -> None:
        """This method adds the stop timers.

        Both cuda event and perf_counter are added. If bdata is set to
        true from __call__, this method skips inserting cuda
        timer. Also see start_method()
        """
        # Not reentrant
        # First check if this stop is for data
        idx = len(self.stop_data_tm) - 1
        if idx >= 0 and self.stop_data_tm[idx] == 0:
            self.stop_data_tm[idx] = time.perf_counter_ns()
            self.stop_data_ev[idx].record()
            return
        idx = len(self.stop_gemm_tm) - 1
        if idx >= 0 and self.stop_gemm_tm[idx] == 0:
            self.stop_gemm_tm[idx] = time.perf_counter_ns()
            self.stop_gemm_ev[idx].record()

    def elapsed(self) -> Tuple[float, float, int, int, int, int]:
        """This method is called from report(), or can be called directly

         It is called to collect all the elapsed time since last reset().
         It finally calls reset()

        Returns:
            Tuple[float, float, int, int, int, int]: see below for returns
                delta       : time spent in kernel
                batch_delta : time spent in get_batch
                temp        : observed gpu temp
                power       : observed gpu power
                util        : observed gpu utilization
                clock       : observed gpu clock
        """
        if self._off:
            # match with return below
            return 0, 0, 0, 0, 0, 0
        ls_ev = len(self.start_gemm_ev)
        le_ev = len(self.stop_gemm_ev)
        ls_bs = len(self.start_data_ev)
        ls_be = len(self.stop_data_ev)
        delta = 0.0
        batch_delta = 0.0
        temp = 0
        power = 0
        clock = 0
        if ls_ev != le_ev:
            logger.warning(f"Event Start/Stop out of sync {ls_ev}/{le_ev}")
        elif ls_bs != ls_be:
            logger.warning(f"get_batch Start/Stop out of sync {ls_bs}/{ls_be}")
        else:
            temp = torch.cuda.temperature()
            power = torch.cuda.power_draw()
            util = torch.cuda.utilization()
            clock = torch.cuda.clock_rate()
            torch.cuda.synchronize()
            # Process Events
            for i in range(ls_ev):
                e_ev = self.start_gemm_ev[i].elapsed_time(self.stop_gemm_ev[i])
                e_tm = (self.stop_gemm_tm[i] - self.start_gemm_tm[i]) / 1e6  # ns to ms
                # Pick the larger of Event and perf_counter time?
                delta += max(e_ev, e_tm)
            # Process get_batch
            for i in range(ls_bs):
                b_ev = self.start_data_ev[i].elapsed_time(self.stop_data_ev[i])
                b_tm = (self.stop_data_tm[i] - self.start_data_tm[i]) / 1e6  # ns to ms
                # data fetching has prefetch, hence take the max, instead of avg
                batch_delta = max(batch_delta, max(b_ev, b_tm))
        self.reset()  # Prepare for next round
        # time in ms, batch_delta in ms, check return above
        return delta, batch_delta, temp, power, util, clock

    def report(self, total_flops: float = 0.0, log_interval: int = 0) -> bool:
        """Function to log the min/max metircs and the associated rank over a time period

        It finds the slowest and fastest rank among all ranks. It should be
        called by all ranks, but only rank-0 prints the analysis
        At the end it checks, if the straggler detector should
        remain active or if it should be deactivated.

        Args:
            total_flops (float, optional): The theoretical flops over the period. Defaults to 0.0.
            log_interval (int, optional): The training interval over which reporting is called(ms)
                                          Defaults to 0.

        Returns:
            bool: True if reported, else False
        """
        ret = False
        if not self._off and total_flops > 0.0 and log_interval > 0:
            elapsed, btime, temp, power, util, clock = self.elapsed()  # get raw time
            # btime (get_batch time is max in the iteration)
            ptime = elapsed / (log_interval * 1.0)  # avg per iteration elapsed time, ms
            api_flops = total_flops / (log_interval * 1.0)  # avg per iteration flops, ms
            apir_flops = api_flops / (
                ptime * 10**9 * self.world
            )  # this is avg per iteration this rank's thruput, TFLOP/s (note 10**9),
            et_flops = apir_flops / self.amp  # Estimated TFLOPs, not tracing backward

            o_dt = self._min_max(
                ptime, btime, float(temp), float(power), float(util), float(clock), et_flops
            )
            if self.rank == 0 and o_dt is not None and o_dt.aflops is not None:
                now = f"[{datetime.now().strftime('%Y-%m-%d %H:%M:%S')}]"
                min_flops, min_frank, _ = o_dt.aflops[0]()
                max_flops, max_frank, _ = o_dt.aflops[-1]()
                logger.info(
                    f"{now} | "
                    f"MnRtt/Rnk: {o_dt.min_elapsed} | "
                    f"MxRtt/Rnk: {o_dt.max_elapsed} | "
                    f"MnPwr/Rnk: {o_dt.min_power} | "
                    f"MxPwr/Rnk: {o_dt.max_power} | "
                    f"MnTmp/Rnk: {o_dt.min_temp} | "
                    f"MxTmp/Rnk: {o_dt.max_temp} | "
                    f"MnUtl/Rnk: {o_dt.min_util} | "
                    f"MxUtl/Rnk: {o_dt.max_util} | "
                    f"MnClk/Rnk: {o_dt.min_clock} | "
                    f"MxClk/Rnk: {o_dt.max_clock} | "
                    f"MnDRtt/Rnk: {o_dt.min_btime} | "
                    f"MxDRtt/Rnk: {o_dt.max_btime} | "
                    f"MnEtpt/Rnk: {min_flops:.2f}TF/{min_frank} | "
                    f"MxEtpt/Rnk: {max_flops:.2f}TF/{max_frank}"
                )
                if self.mmcnt > 1 and self.mmcnt < self.world:
                    line = f"^^^^ Bottom {self.mmcnt} Ranks with lowest  Etpt(TF):"
                    for i in range(self.mmcnt):
                        line += f" {o_dt.aflops[i]},"
                    logger.info(line)
                    line = f"^^^^ Top    {self.mmcnt} Ranks with highest Etpt(TF):"
                    shift = self.world - self.mmcnt
                    for i in range(self.mmcnt):
                        line += f" {o_dt.aflops[i + shift]},"
                    logger.info(line)
                ret = True

        # Check/Communicate if tracking is turned off or on
        self._check_toggle()
        return ret

    def _check_toggle(self) -> None:
        """Helper method to check if a request to toggle the collection state was made

        It checks iof collection state toggle req was made via the server listening on
        rank-0 since last call to report(). Called by report(). Calling this method
        indirectly from report() is the only way to activate the change that is made
        via rank-0
        """
        # If no change just communicate the current
        off = self._off
        if self.rank == 0 and self.toggle:
            off = not self._off
            self.toggle = False
        st = torch.tensor(off, dtype=torch.bool, device=self.dev)
        torch.distributed.broadcast(st, 0)  # Blocking
        # save old switch
        off = self._off
        self._off = bool(st.item())
        if off != self._off:
            if not self._off:
                self.start = self.start_method
                self.stop = self.stop_method
                state = "ON"
            else:
                self.start = self.null_method
                self.stop = self.null_method
                state = "OFF"
            if self.rank == 0:
                logger.info(f"Toggling StragglerDetector State {state}")

    def _handler(self) -> None:
        """Thread function for the controller.

        It is a tcp-server that listens on a port. Uses HTTP protocol.
        If connected to it using curl, it indicates a toggle of the
        collection state. The actual toggling happens at the end of
        calling report() when _check_toggle() is called.
        """
        resp = r"HTTP/1.0 200 OK\r\nConnection: Close\r\nContent-length: "

        if self.rank == 0:
            state = "OFF" if self._off else "ON"
            logger.info(
                f"Controller ready to recv commands on port {self.port}. Current state {state}"
            )
            while True and self.sock is not None:
                try:
                    conn, _ = self.sock.accept()
                    _ = conn.recv(1024)
                    self.toggle = True
                    state = "ON" if self._off else "OFF"
                    msg = f"Will turn StragglerDetector {state} at next logging interval"
                    msg_len = len(msg)
                    final_resp = f"{resp}{msg_len}\r\n\r\n{msg}"
                    conn.send(final_resp.encode())
                    conn.close()
                    logger.info(msg)
                except Exception as err:
                    logger.error(f"Error in stragler handler.. {str(err)}")
                    return

    def _controller(self):
        """Installs a controller listener that is used to toggle collection state.

        Called from configure(). Ignored for all ranks other than rank-0
        """
        try:
            if self.rank == 0:
                neth = "0.0.0.0"
                netp = self.port
                self.sock = socket.socket(socket.AF_INET, socket.SOCK_STREAM)
                self.sock.setsockopt(socket.SOL_SOCKET, socket.SO_REUSEADDR, 1)
                self.sock.bind((neth, netp))
                self.sock.listen(128)
                self.ctrlr = threading.Thread(
                    target=self._handler, args=(), name="straggler", daemon=True
                )
                self.ctrlr.start()
        except Exception as err:
            logger.warning(f"StragglerDetector cannot be controlled.. {str(err)}")

    def _min_max(
        self,
        ptime: float,
        btime: float,
        temp: float,
        power: float,
        util: float,
        clock: float,
        flops: float,
    ) -> Union[_StragglerData, None]:
        """Helper function to find the min/max values

        Args:
            ptime (float): avg per iteration gpu time
            btime (float): avg per iteration cpu time
            temp (float): gpu temp at the time of reporting
            power (float): gpu power at the time of reporting
            util (float): gpu util at the time of reporting
            clock (float): gpu clock at the time of reporting
            flops (float): estimated flops for the rank

        Returns:
            Union[_StragglerData, None]: It contains the min/max of few metrics and the
                                         corresponding rank it also has sorted list of
                                         all (flops, rank) sorted by flops (aflops)
                                         or returns None if collecton is disabled
        """
        if self._off:
            return None
        # initialize output data object
        o_dt = _StragglerData()

        prof_data: Dict[str, Union[int, float]] = {}
        data_list: List[Dict[str, Union[int, float]]] = []
        prof_data["rank"] = self.rank
        prof_data["time"] = ptime
        prof_data["btime"] = btime
        prof_data["temp"] = temp
        prof_data["power"] = power
        prof_data["util"] = util
        prof_data["clock"] = clock
        prof_data["flops"] = flops

        if self.rank == 0:
            data_list = [prof_data] * self.world

        # this is blocking by default
        torch.distributed.gather_object(prof_data, object_gather_list=data_list, dst=0)

        if self.rank == 0:
            min_ctime = min(data_list, key=lambda k: k["time"])  # elapsed
            max_ctime = max(data_list, key=lambda k: k["time"])  # elapsed

            min_cbatch = min(data_list, key=lambda k: k["btime"])  # batch time
            max_cbatch = max(data_list, key=lambda k: k["btime"])  # batch time

            min_ctemp = min(data_list, key=lambda k: k["temp"])  # temp
            max_ctemp = max(data_list, key=lambda k: k["temp"])  # temp

            min_cpower = min(data_list, key=lambda k: k["power"])  # power
            max_cpower = max(data_list, key=lambda k: k["power"])  # power

            min_cutil = min(data_list, key=lambda k: k["util"])  # gpu util
            max_cutil = max(data_list, key=lambda k: k["util"])  # gpu util

            min_cclock = min(data_list, key=lambda k: k["clock"])  # gpu clock
            max_cclock = max(data_list, key=lambda k: k["clock"])  # gpu clock

            min_val = min_ctime["time"]
            min_rank = min_ctime["rank"]
            max_val = max_ctime["time"]
            max_rank = max_ctime["rank"]
            o_dt.min_elapsed = _ValueWithRank(min_val, int(min_rank), "ms")
            o_dt.max_elapsed = _ValueWithRank(max_val, int(max_rank), "ms")

            min_val = min_cbatch["btime"]
            min_rank = min_cbatch["rank"]
            max_val = max_cbatch["btime"]
            max_rank = max_cbatch["rank"]
            o_dt.min_btime = _ValueWithRank(min_val, int(min_rank), "ms")
            o_dt.max_btime = _ValueWithRank(max_val, int(max_rank), "ms")

            min_val = min_ctemp["temp"]
            min_rank = min_ctemp["rank"]
            max_val = max_ctemp["temp"]
            max_rank = max_ctemp["rank"]
            o_dt.min_temp = _ValueWithRank(min_val, int(min_rank), "C")
            o_dt.max_temp = _ValueWithRank(max_val, int(max_rank), "C")

            min_val = min_cpower["power"]
            min_rank = min_cpower["rank"]
            max_val = max_cpower["power"]
            max_rank = max_cpower["rank"]
            o_dt.min_power = _ValueWithRank(min_val, int(min_rank), "W")
            o_dt.max_power = _ValueWithRank(max_val, int(max_rank), "W")

            min_val = min_cutil["util"]
            min_rank = min_cutil["rank"]
            max_val = max_cutil["util"]
            max_rank = max_cutil["rank"]
            o_dt.min_util = _ValueWithRank(min_val, int(min_rank), "%")
            o_dt.max_util = _ValueWithRank(max_val, int(max_rank), "%")

            min_val = min_cclock["clock"]
            min_rank = min_cclock["rank"]
            max_val = max_cclock["clock"]
            max_rank = max_cclock["rank"]
            o_dt.min_clock = _ValueWithRank(min_val, int(min_rank), "MHz")
            o_dt.max_clock = _ValueWithRank(max_val, int(max_rank), "MHz")

            o_dt.aflops = [
                _ValueWithRank(d.get("flops", 0.0), int(d.get("rank", -1)))
                for _, d in enumerate(data_list)
            ]
            o_dt.aflops.sort(key=lambda val_with_rank: val_with_rank()[0])
        # wait for everyone here
        torch.distributed.barrier()

        return o_dt

    @property
    def enabled(self) -> bool:
        """Can be called to check the enabled state of the instance

        Note:
            After the request to toggle the state, the
            actual state change happens at end of call
            to report()
        """
        return not self._off

    @property
    def configured(self) -> bool:
        """Can be called to check if the instance is already configured

        Returns:
            bool: returns True if configure was called and was a success, else False
        """
        return StragglerDetector._configured

    @property
    def my_rank(self):
        """Can be called to get configured rank of this instance

        Returns:
            int: Configured rank for this instance
        """
        return self.rank

    @property
    def world_size(self) -> int:
        """Can be called to get configured world of this instance

        Returns:
            int: World size configured for this instance
        """
        return self.world

    def null_method(self) -> None:
        """Default method to initialize start/stop method ptrs"""
        pass

    def __enter__(self) -> "StragglerDetector":
        """Define context/instance entry

        Returns:
            StragglerDetector: the instance
        """
        self.start()
        return self

    def __call__(self, bdata: bool = False) -> "StragglerDetector":
        """Callable for the instance. Set context state,

        Useful when the context is used for cpu timers only when bdata=True

        Args:
            bdata (bool, optional): when true, only enables cpu timers. Defaults to False.

        Returns:
            StragglerDetector: the instance
        """
        self.bdata = bdata
        return self

    def __exit__(
        self,
        ex_type: Optional[Type[BaseException]],
        ex_val: Optional[BaseException],
        ex_tb: Optional[TracebackType],
    ) -> bool:
        """Define context/instance exit, calls the stop method

        Args:
            ex_type (Optional[Type[BaseException]]): Exception type
            ex_val (Optional[BaseException]): _description_
            ex_tb (Optional[TracebackType]): _description_

        Returns:
            bool: True if the exception was handled
        """
        # Should not suppress errors even if turned off
        if ex_type is not None:
            err = traceback.format_exception(ex_type, ex_val, ex_tb)
            logger.warning(f"{str(ex_val)}\n{err}")
        self.stop()
        return False


# Singleton, global visibility
__straggler__ = StragglerDetector()
"""StragglerDetector: private module variable, not be directly accessed
"""


def is_submodule(module, parent_module, strict=True):
    """
    Check if a module is a submodule of another module.
    """
    if strict:
        if module is parent_module:
            return False
    for m in parent_module.modules():
        if m is module:
            return True
    return False


########################
### context parallel ###
########################


def get_batch_on_this_cp_rank(batch: Dict[str, Any]):
    """Slice batch input along sequence dimension into multiple chunks,
    which are parallelized across GPUs in a context parallel group.
    """

    # With causal masking, each token only attends to its prior tokens. Simply split
    # sequence into CP chunks can result in severe load imbalance. That's to say, chunks
    # at the end of sequence have bigger workload than others. To address this issue,
    # we split sequence into 2*CP ranks. Assuming CP=2, we then get 4 chunks, chunk_0
    # and chunk_3 are assigned to GPU0, chunk_1 and chunk_2 are assigned to GPU1, so
    # that we can get balanced workload among GPUs in a context parallel group.
    cp_size = parallel_state.get_context_parallel_world_size()
    if cp_size > 1:
        cp_rank = parallel_state.get_context_parallel_rank()
        for key, val in batch.items():
            if val is not None:
                seq_dim = 1 if key != "attention_mask" else 2
                val = val.view(
                    *val.shape[0:seq_dim],
                    2 * cp_size,
                    val.shape[seq_dim] // (2 * cp_size),
                    *val.shape[(seq_dim + 1) :],
                )
                index = torch.zeros(2, dtype=torch.int64, device=val.device)
                index[0].fill_(cp_rank)
                index[1].fill_(2 * cp_size - cp_rank - 1)
                val = val.index_select(seq_dim, index)
                val = val.view(*val.shape[0:seq_dim], -1, *val.shape[(seq_dim + 2) :])
                batch[key] = val

    return batch


######################
### NVTX profiling ###
######################

_nvtx_enabled: bool = False  # Whether NVTX range profiling is enabled
_nvtx_range_messages: list[str] = []  # Messages associated with active NVTX ranges


def configure_nvtx_profiling(enabled: bool) -> None:
    """Configure NVTX range profiling to be enabled or disabled.

    Args:
        enabled (bool): Whether to enable NVTX range profiling
    """
    global _nvtx_enabled
    _nvtx_enabled = enabled


def _nvtx_range_get_func_path():
    """Get the path of a function. Assumes being called from nvtx_range_push/pop.

    Returns:
        str: Module path and function name joined by a dot
    """
    # Get the caller's caller frame (go back 2 frames)
    frame = inspect.currentframe().f_back.f_back
    caller_func = inspect.getframeinfo(frame).function
    module = inspect.getmodule(frame)

    return f"{module.__name__}.{caller_func}"


def nvtx_range_push(msg=None, suffix=None) -> None:
    """Push NVTX range onto stack. If msg is not provided, use the calling function's path.

    Args:
        msg (str, optional): Message to associate with range
        suffix (str, optional): Suffix to append to the message
    """
    if not _nvtx_enabled:
        return

    if msg is None:
        msg = _nvtx_range_get_func_path()
    if suffix is not None:
        msg = f"{msg}.{suffix}"

    # Track messages to ensure consistency when popping
    _nvtx_range_messages.append(msg)

    # Push NVTX range
    torch.cuda.nvtx.range_push(msg)


def nvtx_range_pop(msg=None, suffix=None) -> None:
    """Pop NVTX range from stack. If msg is not provided, use the calling function's path.

    Args:
        msg (str, optional): Message to associate with range
        suffix (str, optional): Suffix to append to the message
    """
    if not _nvtx_enabled:
        return

    if msg is None:
        msg = _nvtx_range_get_func_path()
    if suffix is not None:
        msg = f"{msg}.{suffix}"

    # Update list of NVTX range messages and check for consistency
    if not _nvtx_range_messages:
        raise RuntimeError("Attempted to pop NVTX range from empty stack")
    last_msg = _nvtx_range_messages.pop()
    if msg is not None and msg != last_msg:
        raise ValueError(
            f"Attempted to pop NVTX range from stack with msg={msg}, "
            f"but last range has msg={last_msg}"
        )

    # Pop NVTX range
    torch.cuda.nvtx.range_pop()


@lru_cache(maxsize=None)
def _nvtx_decorator_get_func_path(func):
    """Get the path of a function.

    Args:
        func (Callable): Function to get path for.

    Returns:
        str: Module path and function name joined by a dot
    """
    caller_func = func.__name__
    module = inspect.getmodule(func)

    return f"{module.__name__}.{caller_func}"


def nvtx_decorator(message: Optional[str] = None, color: Optional[str] = None):
    """Decorator to add NVTX range to a function.

    Args:
        message (str, optional): Custom message for the NVTX range. If None, uses function path
        color (str, optional): Color for the NVTX range. Defaults to None

    Returns:
        Callable: Decorated function with NVTX profiling if enabled

    Example:
        @nvtx_decorator()
        def my_function():
            pass

        @nvtx_decorator(message="Custom Range", color="blue")
        def another_function():
            pass
    """

    def decorator(func: Callable) -> Callable:
        if _nvtx_enabled:
            return nvtx.annotate(
                message=message or _nvtx_decorator_get_func_path(func), color=color
            )(func)
        return func

    return decorator


def unwrap_model(model, module_instances=None):
    """Unwrap_model to return the final model instance"""
    if module_instances is None:
        from megatron.core.distributed import DistributedDataParallel as DDP
        from megatron.core.distributed import TorchFullyShardedDataParallel as torch_FSDP
        from megatron.core.distributed.fsdp.mcore_fsdp_adapter import (
            FullyShardedDataParallel as megatron_FSDP,
        )
        from megatron.core.transformer.module import Float16Module

        module_instances = (DDP, torch_FSDP, megatron_FSDP, Float16Module)

    return_list = True
    if not isinstance(model, list):
        model = [model]
        return_list = False
    unwrapped_model = []
    for model_module in model:
        while isinstance(model_module, module_instances):
            model_module = model_module.module
        unwrapped_model.append(model_module)
    if not return_list:
        return unwrapped_model[0]
    return unwrapped_model


def maybe_cat(a, b, dim=0, *, required=False):
    """Concatenates `a` and `b` along `dim` if `a` and `b` exist."""
    xs = [t for t in (a, b) if t is not None]
    if not xs:
        if required:
            raise ValueError("both tensors are None")
        return None
    return xs[0] if len(xs) == 1 else torch.cat(xs, dim=dim)


def get_asyncio_loop(loop: asyncio.AbstractEventLoop | None = None) -> asyncio.AbstractEventLoop:
    """Creates an asyncio loop if necessary and then returns the current asyncio loop."""
    if loop is None:
        try:
            loop = asyncio.get_running_loop()
        except RuntimeError as e:
            loop = asyncio.new_event_loop()
            asyncio.set_event_loop(loop)
    return loop


<<<<<<< HEAD
def get_mamba_inference_metadata_from_model(model):
    """Returns necessary metadata for Mamba model inference if it exists."""
    from megatron.core.ssm.mamba_hybrid_layer_allocation import Symbols

    decoder = get_attr_wrapped_model(model, "decoder")
    layer_type_list = getattr(decoder, "layer_type_list", None)
    if layer_type_list is not None and Symbols.MAMBA in layer_type_list:
        (mamba_conv_states_shape, mamba_ssm_states_shape) = decoder.mamba_state_shapes_per_request()
    else:
        mamba_conv_states_shape = None
        mamba_ssm_states_shape = None

    return layer_type_list, mamba_conv_states_shape, mamba_ssm_states_shape
=======
_ASYNC_TASK_STATS = defaultdict(lambda: [0, 0.0])  # cnt, total_time


def trace_async_exceptions(
    func: Optional[Callable[..., Coroutine]], *, verbose: bool = False
) -> Callable[..., Coroutine]:
    """Decorator to be applied to every coroutine that runs in a separate task.

    This is needed because asyncio tasks do not propagate exceptions.
    Coroutines running inside separate tasks will fail silently if not decorated.

    Passing in `verbose=True` will print additional lifetime logging information about the task.
    Such functionality is relied on by some users, and can be enabled as shown below:
    ```
        @trace_async_exceptions(verbose=True)
        async def my_coroutine(...):
            ...
    ```
    """

    def _decorate(fn):
        if not asyncio.iscoroutinefunction(fn):
            raise TypeError("trace_async_exceptions can only be used with async functions")

        @functools.wraps(fn)
        async def wrapper(*args, **kwargs):
            if verbose:
                start = time.perf_counter()
            try:
                return await fn(*args, **kwargs)
            except Exception as e:
                logger.error(f"Exception in async function {fn.__name__}: {e}")
                traceback.print_exc()
                sys.exit(1)
            finally:
                if verbose:
                    elapsed = (time.perf_counter() - start) * 1000.0
                    name = fn.__qualname__
                    cnt, tot = _ASYNC_TASK_STATS[name]
                    _ASYNC_TASK_STATS[name] = [cnt + 1, tot + elapsed]
                    avg = _ASYNC_TASK_STATS[name][1] / _ASYNC_TASK_STATS[name][0]

                    log10 = numpy.log10(max(cnt, 1))
                    if numpy.isclose(log10, round(log10)):
                        logger.info(
                            f"{name} completed in {elapsed:.3f} ms, "
                            f"lifetime avg: {avg:.3f} ms, "
                            f"lifetime cnt: {cnt + 1}"
                        )

        return wrapper

    return _decorate if func is None else _decorate(func)
>>>>>>> c4ba6665
<|MERGE_RESOLUTION|>--- conflicted
+++ resolved
@@ -2111,7 +2111,6 @@
     return loop
 
 
-<<<<<<< HEAD
 def get_mamba_inference_metadata_from_model(model):
     """Returns necessary metadata for Mamba model inference if it exists."""
     from megatron.core.ssm.mamba_hybrid_layer_allocation import Symbols
@@ -2125,7 +2124,7 @@
         mamba_ssm_states_shape = None
 
     return layer_type_list, mamba_conv_states_shape, mamba_ssm_states_shape
-=======
+
 _ASYNC_TASK_STATS = defaultdict(lambda: [0, 0.0])  # cnt, total_time
 
 
@@ -2178,5 +2177,4 @@
 
         return wrapper
 
-    return _decorate if func is None else _decorate(func)
->>>>>>> c4ba6665
+    return _decorate if func is None else _decorate(func)