--- conflicted
+++ resolved
@@ -2087,18 +2087,14 @@
         return None
     return xs[0] if len(xs) == 1 else torch.cat(xs, dim=dim)
 
-_ASYNC_IO_LOOP : asyncio.AbstractEventLoop | None = None
 
 def get_asyncio_loop(loop: asyncio.AbstractEventLoop | None = None) -> asyncio.AbstractEventLoop:
     """Creates an asyncio loop if necessary and then returns the current asyncio loop."""
-    global _ASYNC_IO_LOOP
     if loop is None:
-        if _ASYNC_IO_LOOP is not None:
-            return _ASYNC_IO_LOOP
         try:
             loop = asyncio.get_running_loop()
         except RuntimeError as e:
-            _ASYNC_IO_LOOP = loop =asyncio.new_event_loop()
+            loop = asyncio.new_event_loop()
             asyncio.set_event_loop(loop)
     return loop
 
@@ -2121,22 +2117,6 @@
     ```
     """
 
-<<<<<<< HEAD
-    def _decorate(fn):
-        if not asyncio.iscoroutinefunction(fn):
-            raise TypeError("trace_async_exceptions can only be used with async functions")
-
-        @functools.wraps(fn)
-        async def wrapper(*args, **kwargs):
-            if verbose:
-                start = time.perf_counter()
-            try:
-                return await fn(*args, **kwargs)
-            except Exception as e:
-                traceback.print_exc()
-                sys.exit(1)
-            finally:
-=======
     def _log_verbose(name: str, start: float) -> None:
         elapsed = (time.perf_counter() - start) * 1000.0
         cnt, tot = _ASYNC_TASK_STATS[name]
@@ -2156,7 +2136,6 @@
 
             @functools.wraps(fn)
             async def wrapper(*args, **kwargs):
->>>>>>> 475d7fa8
                 if verbose:
                     start = time.perf_counter()
                 try:
