--- conflicted
+++ resolved
@@ -2061,7 +2061,6 @@
     return unwrapped_model
 
 
-<<<<<<< HEAD
 def maybe_cat(a, b, dim=0, *, required=False):
     """Concatenates `a` and `b` along `dim` if `a` and `b` exist."""
     xs = [t for t in (a, b) if t is not None]
@@ -2070,7 +2069,8 @@
             raise ValueError("both tensors are None")
         return None
     return xs[0] if len(xs) == 1 else torch.cat(xs, dim=dim)
-=======
+
+
 def get_asyncio_loop():
     """Creates an asyncio loop if necessary and then returns the current asyncio loop."""
     try:
@@ -2078,5 +2078,4 @@
     except RuntimeError as e:
         loop = asyncio.new_event_loop()
         asyncio.set_event_loop(loop)
-    return loop
->>>>>>> 84e9c3af
+    return loop