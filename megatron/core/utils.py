--- conflicted
+++ resolved
@@ -2154,7 +2154,6 @@
     return _decorate if func is None else _decorate(func)
 
 
-<<<<<<< HEAD
 def get_mamba_inference_state_config_from_model(model) -> Optional["MambaInferenceStateConfig"]:
     """Returns Mamba inference state config from the model if it is a hybrid model."""
     from megatron.core.inference.contexts.attention_context.mamba_metadata import (
@@ -2172,7 +2171,8 @@
             mamba_ssm_states_shape=mamba_ssm_states_shape,
         )
     return None
-=======
+
+
 # ============================================================================
 # Backward Compatibility Decorators
 # ============================================================================
@@ -2273,5 +2273,4 @@
             pass
     """
     func._internal_api = True
-    return func
->>>>>>> 712dff88
+    return func