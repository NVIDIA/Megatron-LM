--- conflicted
+++ resolved
@@ -2076,7 +2076,6 @@
     return unwrapped_model
 
 
-<<<<<<< HEAD
 def maybe_cat(a, b, dim=0, *, required=False):
     """Concatenates `a` and `b` along `dim` if `a` and `b` exist."""
     xs = [t for t in (a, b) if t is not None]
@@ -2087,10 +2086,7 @@
     return xs[0] if len(xs) == 1 else torch.cat(xs, dim=dim)
 
 
-def get_asyncio_loop():
-=======
 def get_asyncio_loop(loop: asyncio.AbstractEventLoop | None = None) -> asyncio.AbstractEventLoop:
->>>>>>> e640a89b
     """Creates an asyncio loop if necessary and then returns the current asyncio loop."""
     if loop is None:
         try:
