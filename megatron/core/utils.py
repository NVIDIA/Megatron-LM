--- conflicted
+++ resolved
@@ -57,6 +57,14 @@
 except ImportError:
     HAVE_NVTX = False
 
+try:
+    import transformer_engine  # pylint: disable=W0611
+
+    HAVE_TE = True
+except ImportError:
+    HAVE_TE = False
+
+
 logger = logging.getLogger(__name__)
 
 xm = get_xla_model()
@@ -136,10 +144,6 @@
 
         @wraps(func)
         def wrapped_func(*args, **kwargs):
-<<<<<<< HEAD
-
-=======
->>>>>>> 3450806c
             if config.is_experimental_enabled() is not True:
                 raise ExperimentalNotEnabledError(f"Flag config.ENABLE_EXPERIMENTAL not enabled.")
 
@@ -300,13 +304,6 @@
             "packaging is not installed. Please install it with `pip install packaging`."
         )
 
-    try:
-        import transformer_engine as te
-
-        HAVE_TE = True
-    except ImportError:
-        HAVE_TE = False
-
     def get_te_version_str():
         import transformer_engine as te
 
@@ -316,39 +313,24 @@
             return version("transformer-engine")
 
     global _te_version
-<<<<<<< HEAD
-    if _te_version is None:
-        try:
-            _te_version = PkgVersion(get_te_version_str())
-        except ImportError:
-            _te_version = None
-=======
     if _te_version is None and HAVE_TE:
         _te_version = PkgVersion(get_te_version_str())
->>>>>>> 3450806c
     return _te_version
 
 
 def is_te_min_version(version, check_equality=True):
     """Check if minimum version of `transformer-engine` is installed."""
-<<<<<<< HEAD
-    te_version = get_te_version()
-    if te_version:
-        if check_equality:
-            return te_version >= PkgVersion(version)
-        return te_version > PkgVersion(version)
-    else:
-        return False
-=======
     if not HAVE_PACKAGING:
         raise ImportError(
             "packaging is not installed. Please install it with `pip install packaging`."
         )
 
+    if not HAVE_TE:
+        return False
+    
     if check_equality:
         return get_te_version() >= PkgVersion(version)
     return get_te_version() > PkgVersion(version)
->>>>>>> 3450806c
 
 
 def get_torch_version():
@@ -380,19 +362,13 @@
         try: 
             import flash_attn as fa
 
-<<<<<<< HEAD
             if hasattr(fa, '__version__'):
                 return str(fa.__version__)
             else:
                 return version("flash-attn")
         except:
             return "0.0.0"
-=======
-        if hasattr(fa, "__version__"):
-            return str(fa.__version__)
-        else:
-            return version("flash-attn")
->>>>>>> 3450806c
+
 
     global _fa_version
     if _fa_version is None:
@@ -744,12 +720,7 @@
                 ),
                 dtype=torch.uint8,
             )
-<<<<<<< HEAD
-            
-            if getattr(param, 'allreduce', True):
-=======
             if getattr(param, "allreduce", True):
->>>>>>> 3450806c
                 non_expert_params.append((model_chunk_id, param_name, param))
                 local_non_expert_param_hashes.append(param_hash)
             else:
@@ -835,13 +806,8 @@
     if replica_id is None:
         replica_id = (0, 0, dp_replica_id)
 
-<<<<<<< HEAD
-    if hasattr(tensor, 'fully_shard_param_local_shard'):
-        assert len(replica_id) == 3, f'Expected replica_id format (PP, TP, DP), got: {replica_id}'
-=======
     if hasattr(tensor, "fully_shard_param_local_shard"):
         assert len(replica_id) == 3, f"Expected replica_id format (PP, TP, DP), got: {replica_id}"
->>>>>>> 3450806c
         replica_id = (*replica_id[:2], tensor.fsdp_instance_id)
 
         sh_ten = ShardedTensor.from_rank_offsets_flat(
@@ -895,13 +861,8 @@
     if replica_id is None:
         replica_id = (0, parallel_state.get_tensor_model_parallel_rank(), dp_replica_id)
 
-<<<<<<< HEAD
-    if hasattr(tensor, 'fully_shard_param_local_shard'):
-        assert len(replica_id) == 3, f'Expected replica_id format (PP, TP, DP), got: {replica_id}'
-=======
     if hasattr(tensor, "fully_shard_param_local_shard"):
         assert len(replica_id) == 3, f"Expected replica_id format (PP, TP, DP), got: {replica_id}"
->>>>>>> 3450806c
         replica_id = (*replica_id[:2], tensor.fsdp_instance_id)
 
         sh_ten = ShardedTensor.from_rank_offsets_flat(
@@ -1116,11 +1077,7 @@
     """
     l2 = [[(torch.norm(tensor)) for tensor in tensor_list] for tensor_list in tensor_lists]
     l2_reduced = torch.norm(torch.tensor(l2))
-<<<<<<< HEAD
     l2_cuda = torch.tensor([float(l2_reduced)], dtype=torch.float, device=get_current_device())
-=======
-    l2_cuda = torch.tensor([float(l2_reduced)], dtype=torch.float, device="cuda")
->>>>>>> 3450806c
     return l2_cuda, None
 
 
