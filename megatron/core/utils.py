# Copyright (c) 2023, NVIDIA CORPORATION. All rights reserved.

"""Utility functions used throughout Megatron core"""

import array
import asyncio
import functools
import hashlib
import inspect
import logging
import math
import operator
import queue
import socket
import sys
import threading
import time
import traceback
import warnings
from collections import defaultdict
from contextlib import contextmanager, nullcontext
from dataclasses import dataclass
from datetime import datetime
from functools import lru_cache, reduce, wraps
from importlib.metadata import version
from types import TracebackType
from typing import Any, Callable, Coroutine, Dict, List, Optional, Tuple, Type, Union

import numpy
import torch

from megatron.core import config
from megatron.core.package_info import __version__ as mcore_version

try:
    from torch.distributed._tensor import DTensor
    from torch.distributed.tensor.placement_types import Shard

    HAVE_DTENSOR = True
except ImportError:
    HAVE_DTENSOR = False

from megatron.core import parallel_state
from megatron.core.dist_checkpointing.mapping import ShardedTensor

try:
    from packaging.version import Version as PkgVersion

    HAVE_PACKAGING = True
except ImportError:
    HAVE_PACKAGING = False

try:
    import nvtx

    HAVE_NVTX = True
except ImportError:
    HAVE_NVTX = False

logger = logging.getLogger(__name__)

try:
    # Register the TE CUDA kernels
    import transformer_engine  # pylint: disable=unused-import

    # Alias the PyTorch wrapper so we can call tex.* APIs
    import transformer_engine_torch as tex
except ImportError:
    # TE isn’t installed or the torch wrapper is missing
    tex = None

try:
    _torch_version = PkgVersion(torch.__version__)
except Exception:
    # This is a WAR for building docs, where torch is not actually imported
    _torch_version = PkgVersion("0.0.0") if HAVE_PACKAGING else "0.0.0"
_te_version = None
_fa_version = None
_mamba_ssm_version = None
_causal_conv1d_version = None


@contextmanager
def null_decorator(*args, **kwargs):
    """
    No-op decorator.
    """
    if len(kwargs) == 0 and len(args) == 1 and callable(args[0]):
        return args[0]
    else:

        def inner(func):
            return func

        return inner


class ExperimentalNotEnabledError(Exception):
    """Raised during calls to experimental code when ENABLE_EXPERIMENTAL not set."""


def experimental_fn(introduced_with_version: str):
    """A decorator that marks a function as experimental.
    Experimental functions may change quickly and do not guarantee backwards
    compatiblity.

    Experimental functions have a limited lifetime and should
    either be productionized or deprecated.

    Args:
        introduced_with_version (str): A version-like string of Mcore at time of
            introduction.

    Raises:
        ExperimentalNotEnabledError: Error raised when experimental function
            was called without enabling the experimental flag.
    """
    logged_functions = set()

    def validator(func: Callable, max_lifetime: int = 3) -> Callable:
        """Validates the request to the experimental function.

        Args:
            func (Callable): Callee
            max_lifetime (int, optional): Number of minor version that the experimental
                function is allowed to exist. Defaults to 3.

        Raises:
            ExperimentalNotEnabledError: Error raised when experimental function
                was called without enabling the experimental flag.

        Returns:
            Callable: The callee function.
        """
        if not HAVE_PACKAGING:
            raise ImportError(
                "packaging is not installed. Please install it with `pip install packaging`."
            )
        if (
            PkgVersion(introduced_with_version).minor + max_lifetime
            < PkgVersion(mcore_version).minor
        ):
            logger.warning(
                "%s has reached end of life. Please migrate to a non-experimental function.",
                func.__name__,
            )

        @wraps(func)
        def wrapped_func(*args, **kwargs):
            if config.is_experimental_enabled() is not True:
                raise ExperimentalNotEnabledError(f"Flag config.ENABLE_EXPERIMENTAL not enabled.")
            # log once on one rank
            if func.__name__ not in logged_functions:
                logged_functions.add(func.__name__)
                log_single_rank(
                    logger, logging.INFO, "ENABLE_EXPERIMENTAL is True, running experimental code."
                )

            return func(*args, **kwargs)

        return wrapped_func

    return validator


def experimental_cls(introduced_with_version: str):
    """A decorator that marks a Class as experimental.
    Experimental Classes may change quickly and do not guarantee backwards
    compatiblity.

    Experimental classes have a limited lifetime and should
    either be productionized or deprecated.

    Args:
        introduced_with_version (str): A version-like string of Mcore at time of
            introduction.

    Raises:
        ExperimentalNotEnabledError: Error raised when experimental class
            was called without enabling the experimental flag.
    """
    logged_classes = set()

    def validator(cls: Callable, max_lifetime: int = 3) -> Callable:
        """Validates the request to the experimental function.

        Args:
            func (Callable): Callee
            max_lifetime (int, optional): Number of minor version that the experimental
                function is allowed to exist. Defaults to 3.

        Raises:
            ExperimentalNotEnabledError: Error raised when experimental function
                was called without enabling the experimental flag.

        Returns:
            Callable: The callee function.
        """
        if not HAVE_PACKAGING:
            raise ImportError(
                "packaging is not installed. Please install it with `pip install packaging`."
            )

        if (
            PkgVersion(introduced_with_version).minor + max_lifetime
            < PkgVersion(mcore_version).minor
        ):
            logger.warning(
                "%s has reached end of life. Please migrate to a non-experimental function.",
                cls.__name__,
            )

        def wrapped_func(cls):
            def guard(super: super, attr: str):
                """Pass-through to callee attribute if experimental flag is enabled.

                Args:
                    super (super): Parent class of callee.
                    attr (str): Attribute of callee that is being called.

                Raises:
                    ExperimentalNotEnabledError: Raised if flag is not set.

                Returns:
                    Attribute of callee.
                """
                if attr == "is_experimental":
                    return config.is_experimental_enabled()

                if config.is_experimental_enabled() is not True:
                    raise ExperimentalNotEnabledError(
                        f"Flag config.ENABLE_EXPERIMENTAL not enabled."
                    )
                # log once on one rank
                if cls.__name__ not in logged_classes:
                    logged_classes.add(cls.__name__)
                    log_single_rank(
                        logger,
                        logging.INFO,
                        "ENABLE_EXPERIMENTAL is True, running experimental code.",
                    )
                return super.__getattribute__(attr)

            class ClassInterceptor(type):
                """Metaclass to intercept calls from the uninitialized class."""

                def __init__(self, *args, **kwargs):
                    super().__init__(*args, **kwargs)
                    self.__class__ = type(cls.__qualname__, (ClassInterceptor,), {})

                def __getattribute__(self, attr):
                    """Intercepts calls like A.hello_world()"""
                    return guard(super(), attr)

            class Proxy(cls, metaclass=ClassInterceptor):
                """Proxies calls from caller to the callee by relaying all
                attribute calls through a guarding mechanism.

                We use `__getattribute__` for relaying calls. Opposed to `__getattr__`,
                this is called regardless of whether the attribute exists or not.

                We need to distinguish two cases: callee is an instance vs. a class.

                If callee is an instance, `__getattribute__` will look and find attributes
                at the class level.

                If callee is a class, `__getattribute__` will look for attributes at
                _its_ class, which is `type`. Here, it won't find attributes.
                We solve this a metaclass mixin which swaps `type` with a custom class
                that supersets the callee's class. For mixins, any methods provided on
                parent classes will be provided to the metaclass. We add a
                `__getattribute__` to the metaclass as to allow it to fetch it from the
                callees class.

                """

                def __init__(self, *args, **kwargs):
                    super().__init__(*args, **kwargs)
                    self.__class__ = type(cls.__qualname__, (Proxy,), {})

                def __getattribute__(self, attr):
                    """Intercepts calls like a.hello_world()"""
                    return guard(super(), attr)

            return Proxy

        return wrapped_func(cls)

    return validator


def get_torch_version():
    """Get pytorch version from __version__; if not available use pip's. Use caching."""

    if not HAVE_PACKAGING:
        raise ImportError(
            "packaging is not installed. Please install it with `pip install packaging`."
        )

    def get_torch_version_str():
        import torch

        if hasattr(torch, "__version__"):
            return str(torch.__version__)
        else:
            return version("torch")

    global _torch_version
    if _torch_version is None:
        _torch_version = PkgVersion(get_torch_version_str())
    return _torch_version


def get_te_version():
    """Get TE version from __version__; if not available use pip's. Use caching."""
    if not HAVE_PACKAGING:
        raise ImportError(
            "packaging is not installed. Please install it with `pip install packaging`."
        )

    try:
        import transformer_engine as te

        HAVE_TE = True
    except ImportError:
        HAVE_TE = False

    def get_te_version_str():
        import transformer_engine as te

        if hasattr(te, "__version__"):
            return str(te.__version__)
        else:
            return version("transformer-engine")

    global _te_version
    if _te_version is None and HAVE_TE:
        _te_version = PkgVersion(get_te_version_str())
    return _te_version


def is_te_min_version(version, check_equality=True):
    """Check if minimum version of `transformer-engine` is installed."""
    if not HAVE_PACKAGING:
        raise ImportError(
            "packaging is not installed. Please install it with `pip install packaging`."
        )

    if check_equality:
        return get_te_version() >= PkgVersion(version)
    return get_te_version() > PkgVersion(version)


def get_torch_version():
    """Get torch version from __version__."""

    global _torch_version
    return _torch_version


def is_torch_min_version(version, check_equality=True):
    """Check if minimum version of `torch` is installed."""
    if not HAVE_PACKAGING:
        raise ImportError(
            "packaging is not installed. Please install it with `pip install packaging`."
        )
    if check_equality:
        return get_torch_version() >= PkgVersion(version)
    return get_torch_version() > PkgVersion(version)


def get_fa_version():
    """Get Flash attention version from __version__; if not available use pip's. Use caching."""
    if not HAVE_PACKAGING:
        raise ImportError(
            "packaging is not installed. Please install it with `pip install packaging`."
        )

    def get_fa_version_str():
        import flash_attn as fa

        if hasattr(fa, "__version__"):
            return str(fa.__version__)
        else:
            return version("flash-attn")

    global _fa_version
    if _fa_version is None:
        _fa_version = PkgVersion(get_fa_version_str())
    return _fa_version


def is_fa_min_version(version, check_equality=True):
    """Check if minimum version of `flash-attn` is installed."""
    if not HAVE_PACKAGING:
        raise ImportError(
            "packaging is not installed. Please install it with `pip install packaging`."
        )
    if check_equality:
        return get_fa_version() >= PkgVersion(version)
    return get_fa_version() > PkgVersion(version)


def get_mamba_version():
    """Get mamba version from __version__; if not available use pip's. Use caching."""
    if not HAVE_PACKAGING:
        raise ImportError(
            "packaging is not installed. Please install it with `pip install packaging`."
        )

    def get_mamba_version_str():
        import mamba_ssm

        if hasattr(mamba_ssm, "__version__"):
            return str(mamba_ssm.__version__)
        else:
            return version("mamba_ssm")

    global _mamba_ssm_version
    if _mamba_ssm_version is None:
        _mamba_ssm_version = PkgVersion(get_mamba_version_str())
    return _mamba_ssm_version


def is_mamba_min_version(version, check_equality=True):
    """Check if minimum version of `mamba_ssm` is installed."""
    if not HAVE_PACKAGING:
        raise ImportError(
            "packaging is not installed. Please install it with `pip install packaging`."
        )
    if check_equality:
        return get_mamba_version() >= PkgVersion(version)
    return get_mamba_version() > PkgVersion(version)


def get_causal_conv1d_version():
    """Get causal_conv1d version from __version__; if not available use pip's. Use caching."""
    if not HAVE_PACKAGING:
        raise ImportError(
            "packaging is not installed. Please install it with `pip install packaging`."
        )

    def get_causal_conv1d_version_str():
        import causal_conv1d

        if hasattr(causal_conv1d, "__version__"):
            return str(causal_conv1d.__version__)
        else:
            return version("causal_conv1d")

    global _causal_conv1d_version
    if _causal_conv1d_version is None:
        _causal_conv1d_version = PkgVersion(get_causal_conv1d_version_str())
    return _causal_conv1d_version


def is_causal_conv1d_min_version(version, check_equality=True):
    """Check if minimum version of `causal_conv1d` is installed."""
    if not HAVE_PACKAGING:
        raise ImportError(
            "packaging is not installed. Please install it with `pip install packaging`."
        )
    if check_equality:
        return get_causal_conv1d_version() >= PkgVersion(version)
    return get_causal_conv1d_version() > PkgVersion(version)


def check_mamba_sequence_packing_support() -> Tuple[bool, Optional[str]]:
    """Checks whether `causal_conv1d` and `mamba_ssm` support sequence packing."""
    if not is_causal_conv1d_min_version("1.5.3.post1"):
        return False, "causal_conv1d >= 1.5.3.post1 is required"
    elif not is_mamba_min_version("2.2.6.post3"):
        return False, "mamba_ssm >= 2.2.6.post3 is required"
    return True, None


def ensure_divisibility(numerator, denominator):
    """Ensure that numerator is divisible by the denominator."""
    assert numerator % denominator == 0, "{} is not divisible by {}".format(numerator, denominator)


def divide(numerator, denominator):
    """Ensure that numerator is divisible by the denominator and return
    the division value."""
    ensure_divisibility(numerator, denominator)
    return numerator // denominator


def deprecate_inference_params(inference_context, inference_params):
    """Print warning for deprecated `inference_params`."""
    if inference_context is None and inference_params is not None:
        warnings.warn(
            "`inference_params` renamed to `inference_context`, and will be "
            "removed in `megatron-core` 0.13."
        )
        return inference_params
    return inference_context


def get_tensor_model_parallel_group_if_none(tp_group, is_expert=False, check_initialized=True):
    """Issue a deprecation warning if tp_group is None and return the default tp group."""
    # TODO(zijiey): remove this function later.
    if not torch.distributed.is_initialized():
        return None

    # if parallel_state is not initialized, pass `tp_group` thru
    if not parallel_state.is_initialized():
        return tp_group

    if tp_group is None:
        if torch.distributed.is_initialized() and torch.distributed.get_rank() == 0:
            warnings.warn(
                "Warning: tp_group is None, using default tp group. "
                "Passing tp_group will be mandatory soon",
                DeprecationWarning,
                stacklevel=2,
            )
        if is_expert:
            tp_group = parallel_state.get_expert_tensor_parallel_group(
                check_initialized=check_initialized
            )
        else:
            tp_group = parallel_state.get_tensor_model_parallel_group(
                check_initialized=check_initialized
            )
    return tp_group


def get_pg_size(group=None):
    """Get world size for a distributed group.

    Args:
        group: Process group to get world size for. If None, uses default group.

    Returns:
        int: World size (1 if distributed not initialized or group is None, else group.size())
    """
    if not torch.distributed.is_initialized() or group is None:
        return 1
    return group.size()


def get_pg_rank(group=None):
    """Get rank for a distributed group.

    Args:
        group: Process group to get rank for. If None, uses default group.

    Returns:
        int: Rank (0 if distributed not initialized or group is None, else group.rank())
    """
    if not torch.distributed.is_initialized() or group is None:
        return 0
    return group.rank()


def get_attr_wrapped_model(model, attr, allow_none=True, return_model_obj=False):
    """Get an attribute from a wrapped model.
    If return_model_obj is true, return the object that has the 'attr' attribute;
    otherwise, return the attribute directly."""
    if isinstance(model, list):
        raise RuntimeError("_get_attr_wrapped_model given a list of models")

    if allow_none:

        def condition(model, attr):
            return not hasattr(model, attr)

    else:

        def condition(model, attr):
            return getattr(model, attr, None) is None

    while condition(model, attr):
        if not hasattr(model, "module"):
            raise RuntimeError(f"_get_attr_wrapped_model couldn't find attribute {attr}")

        model = model.module

    if return_model_obj:
        return model
    return getattr(model, attr)


def get_model_type(model):
    """Returns model_type attribute"""
    return get_attr_wrapped_model(model, "model_type")


def get_model_xattn(model):
    """Returns whether the model has the xattn_needed attribute"""
    try:
        return get_attr_wrapped_model(model, "xattn_needed")
    except RuntimeError:
        return False


def get_model_config(model):
    """Returns the config attribute, allowed to return None"""
    return get_attr_wrapped_model(model, "config", allow_none=False)


class GlobalMemoryBuffer:
    """Global buffer to avoid dynamic memory allocations.
    Caller should ensure that buffers of the same name
    are not used concurrently."""

    def __init__(self):
        self.buffer = {}

    def get_tensor(self, tensor_shape, dtype, name, mem_alloc_context: Optional[Callable] = None):
        """
        Returns (potentially) a sub-tensor from the self.buffer for the given shape.
        """
        required_len = reduce(operator.mul, tensor_shape, 1)
        if (
            self.buffer.get((name, dtype), None) is None
            or self.buffer[(name, dtype)].numel() < required_len
        ):
            mem_alloc_context = mem_alloc_context if mem_alloc_context else nullcontext
            with mem_alloc_context():
                self.buffer[(name, dtype)] = torch.empty(
                    required_len,
                    dtype=dtype,
                    device=torch.cuda.current_device(),
                    requires_grad=False,
                )

        return self.buffer[(name, dtype)][0:required_len].view(*tensor_shape)


def _kernel_make_viewless_tensor(inp, requires_grad):
    """Make a viewless tensor.

    View tensors have the undesirable side-affect of retaining a reference
    to the originally-viewed tensor, even after manually setting the '.data'
    field. This method creates a new tensor that links to the old tensor's
    data, without linking the viewed tensor, referenced via the '._base'
    field.
    """
    out = torch.empty((1,), dtype=inp.dtype, device=inp.device, requires_grad=requires_grad)
    out.data = inp.data
    return out


class WrappedTensor:
    """
    A wrapper for tensors that enables caller functions to pass an indirect reference
    to callee functions. By wrapping the tensor, the caller's direct reference is removed,
    allowing the tensor to be garbage collected once the callee unwraps and frees it.
    """

    def __init__(self, tensor: torch.Tensor):
        self._wrapper = [tensor]

    def unwrap(self):
        """
        Returns the wrapped tensor while deleting the internal reference.
        Can only be called once.
        """
        if len(self._wrapper) == 0:
            raise RuntimeError(f"WrappedTensor has already been unwrapped")
        return self._wrapper.pop(0)


class MakeViewlessTensor(torch.autograd.Function):
    """
    Autograd function to make a viewless tensor.

    This function should be used in cases where the computation graph needs
    to be propagated, but we only want a viewless tensor (e.g.,
    ParallelTransformer's hidden_states). Call this function by passing
    'keep_graph = True' to 'make_viewless_tensor()'.
    """

    @staticmethod
    def forward(ctx, inp, requires_grad):
        """Runs the fwd pass of _kernel_make_viewless_tensor"""
        return _kernel_make_viewless_tensor(inp, requires_grad)

    @staticmethod
    def backward(ctx, grad_output):
        """No-op"""
        return grad_output, None


def make_viewless_tensor(inp, requires_grad, keep_graph):
    """
    Entry-point for creating viewless tensors.

    This method should be used, rather than calling 'MakeViewlessTensor'
    or '_kernel_make_viewless_tensor' directly. This method acts as a
    switch for determining if an autograd function or a regular method
    should be used to create the tensor.
    """

    # return tensor as-is, if not a 'view'
    if inp._base is None:
        return inp

    # create viewless tensor
    if keep_graph:
        return MakeViewlessTensor.apply(inp, requires_grad)
    else:
        return _kernel_make_viewless_tensor(inp, requires_grad)


def assert_viewless_tensor(tensor, extra_msg=None):
    """Assert that a tensor is not a view (i.e., its '._base' field is
    not set)."""
    if isinstance(tensor, list):
        [assert_viewless_tensor(t) for t in tensor]
        return tensor
    if not isinstance(tensor, torch.Tensor):
        return tensor
    assert tensor._base is None, (
        "Ensure tensor._base is None before setting tensor.data or storing "
        "tensor to memory buffer. Otherwise, a memory leak will occur (and "
        f"likely accumulate over iterations). {extra_msg}"
    )
    return tensor


def safely_set_viewless_tensor_data(tensor, new_data_tensor):
    """Safely set tensor's '.data' field.

    Check first that the tensor is viewless (i.e., '._base' not set). If not,
    raise an exception.
    """
    assert_viewless_tensor(
        tensor,
        extra_msg="FYI, tensor._base has shape %s, and new_data_tensor has shape %s."
        % ("--" if tensor._base is None else tensor._base.shape, new_data_tensor.shape),
    )
    tensor.data = new_data_tensor


def init_method_normal(sigma):
    """Init method based on N(0, sigma)."""
    return functools.partial(torch.nn.init.normal_, mean=0.0, std=sigma)


def scaled_init_method_normal(sigma, num_layers, multiplier=2.0):
    """Init method based on N(0, sigma/sqrt(2*num_layers)."""
    std = sigma / math.sqrt(multiplier * num_layers)

    return functools.partial(torch.nn.init.normal_, mean=0.0, std=std)


def log_single_rank(logger: logging.Logger, *args: Any, rank: int = 0, **kwargs: Any):
    """If torch distributed is initialized, write log on only one rank

    Args:
        logger (logging.Logger): The logger to write the logs

        args (Tuple[Any]): All logging.Logger.log positional arguments

        rank (int, optional): The rank to write on. Defaults to 0.

        kwargs (Dict[str, Any]): All logging.Logger.log keyword arguments
    """
    if torch.distributed.is_initialized():
        if torch.distributed.get_rank() == rank:
            logger.log(*args, **kwargs)
    else:
        logger.log(*args, **kwargs)


def log_on_each_pipeline_stage(
    logger: logging.Logger,
    *args: Any,
    tp_group: Optional[torch.distributed.ProcessGroup] = None,
    dp_cp_group: Optional[torch.distributed.ProcessGroup] = None,
    **kwargs: Any,
):
    """Log on first rank in each pipeline stage

    Args:
        logger (logging.Logger): The logger to write the logs

        args (Tuple[Any]): All logging.Logger.log positional arguments

        kwargs (Dict[str, Any]): All logging.Logger.log keyword arguments
    """
    assert torch.distributed.is_initialized()

    if tp_group is None and dp_cp_group is None:
        tp_rank = parallel_state.get_tensor_model_parallel_rank()
        dp_cp_rank = parallel_state.get_data_parallel_rank(with_context_parallel=True)
    elif tp_group is not None and dp_cp_group is not None:
        tp_rank = tp_group.rank()
        dp_cp_rank = dp_cp_group.rank()
    else:
        raise ValueError("tp_group and dp_cp_group must be provided or not provided together")

    if tp_rank == 0 and dp_cp_rank == 0:
        logger.log(*args, **kwargs)


def check_param_hashes_across_dp_replicas(
    model: List[torch.nn.Module], cross_check: bool = False
) -> bool:
    """Computes hashes of all parameters in model, all-gathers hashes across DP replicas,
    and then checks for equality between the locally-computed hashes and those of other ranks.

    NOTE: This function computes SHA-1 hashes on the CPU and thus needs to move all param
    tensors from GPU to CPU first; as a result, this function is not intended to be called
    very frequently in the main training loop.

    Args:
        model (List[torch.nn.Module]): List of model chunks whose parameter hashes need to
            be checked.
        cross_check (bool): If true, will check whether hashes match across all DP replicas.

    Returns:
        True if all param hashes match with corresponding hash on DP replica 0 or
        across all replicas if cross_check is enabled, False otherwise.
    """

    # Compute per-parameter hashes on this rank.
    # Keep track of expert and non-expert parameters separately since they need to be
    # all-gathered across different sets of ranks.
    non_expert_params, expert_params = [], []
    local_non_expert_param_hashes, local_expert_param_hashes = [], []
    for model_chunk_id, model_chunk in enumerate(model):
        for param_name, param in model_chunk.named_parameters():
            param_hash = torch.frombuffer(
                array.array(
                    "B", hashlib.sha1(param.data.to("cpu").float().numpy(force=True)).digest()
                ),
                dtype=torch.uint8,
            )
            if getattr(param, "allreduce", True):
                non_expert_params.append((model_chunk_id, param_name, param))
                local_non_expert_param_hashes.append(param_hash)
            else:
                expert_params.append((model_chunk_id, param_name, param))
                local_expert_param_hashes.append(param_hash)

    # Use data-modulo-expert parallel group to all-gather expert param hashes, regular
    # data-parallel group for non-expert param hashes.
    all_param_hashes_match = True
    for params, local_param_hashes, all_gather_group in zip(
        [non_expert_params, expert_params],
        [local_non_expert_param_hashes, local_expert_param_hashes],
        [parallel_state.get_data_parallel_group(), parallel_state.get_expert_data_parallel_group()],
    ):
        # Collect per-parameter hashes across all ranks in group.
        assert len(params) == len(local_param_hashes)
        if len(params) == 0:
            continue
        local_param_hashes = torch.stack(local_param_hashes).cuda()
        all_param_hashes = [
            torch.zeros_like(local_param_hashes) for _ in range(all_gather_group.size())
        ]
        torch.distributed.all_gather(all_param_hashes, local_param_hashes, group=all_gather_group)

        # Make sure local per-parameter hash matches DP rank 0.
        param_hashes_match = torch.equal(local_param_hashes, all_param_hashes[0])
        if not param_hashes_match:
            for i, (model_chunk_id, param_name, param) in enumerate(params):
                if not torch.equal(local_param_hashes[i], all_param_hashes[0][i]):
                    rank = torch.distributed.get_rank()
                    logger.info(
                        f"[Rank {rank}] Hash not matching for {param_name} in model chunk"
                        f"{model_chunk_id}"
                    )
        if cross_check:
            # Make sure all ranks have the same hash.
            all_param_hashes_match &= all(
                map(lambda x: torch.equal(local_param_hashes, x), all_param_hashes)
            )
        else:
            all_param_hashes_match &= param_hashes_match

    return all_param_hashes_match


def make_tp_sharded_tensor_for_checkpoint(
    tensor, key, tp_axis=0, replica_id=None, prepend_offsets=(), **kwargs
):
    """Helper for instantiating a ShardedTensor where the `tp_axis` dimension
    is sharded across TP group.

    Optionally, can provide offsets which prepend new dimensions to the tensor.

    Args:
        tensor: Tensor to shard
        key: Key for the sharded tensor
        tp_axis: Axis to shard across tensor parallel group (default: 0)
        replica_id: Replica ID for the tensor (default: None)
        prepend_offsets: Offsets to prepend to tensor dimensions (default: ())
        **kwargs: Additional arguments. May include:
            - tp_group: Tensor parallel group
            - dp_cp_group: Data parallel + context parallel group
    """
    # Pop group parameters from kwargs
    tp_group = kwargs.pop('tp_group', None)
    dp_cp_group = kwargs.pop('dp_cp_group', None)
    # If there are any additional kwargs left, surface them for visibility
    # (these will be forwarded to ShardedTensor.from_rank_offsets).
    if kwargs:
        logger.warning(
            "make_tp_sharded_tensor_for_checkpoint received extra kwargs: %s", list(kwargs.keys())
        )

    prepend_axis_num = len(prepend_offsets)

    new_offsets = []

    # Get groups with fallback to parallel_state
    if tp_group is None and dp_cp_group is None:
        tp_group = parallel_state.get_tensor_model_parallel_group()
        dp_cp_group = parallel_state.get_data_parallel_group(with_context_parallel=True)

    # Use local get_pg_rank and get_pg_size functions
    tp_rank = get_pg_rank(tp_group)
    dp_rank = get_pg_rank(dp_cp_group)
    tp_size = get_pg_size(tp_group)
    dp_size = get_pg_size(dp_cp_group)
    dp_replica_id = get_pg_rank(dp_cp_group)

    new_offsets.append((tp_axis + prepend_axis_num, tp_rank, tp_size))

    if HAVE_DTENSOR and isinstance(tensor, DTensor):
        # TP + FSDP2 sharding
        dp_replica_id = 0
        tensor = tensor._local_tensor

        if tp_axis == 0:
            # both FSDP2 and TP shards axis 0
            # default MCore uses tp-cp-ep-dp-pp
            # FSDP2 is compatibile with TP, CP
            new_offsets[0] = (prepend_axis_num, tp_rank * dp_size + dp_rank, tp_size * dp_size)
        else:
            # FSDP2 shards axis 0 and TP shards some other axis
            new_offsets.append((prepend_axis_num, dp_rank, dp_size))

    if replica_id is None:
        replica_id = (0, 0, dp_replica_id)

    return ShardedTensor.from_rank_offsets(
        key,
        tensor,
        *prepend_offsets,
        *new_offsets,
        replica_id=replica_id,
        prepend_axis_num=prepend_axis_num,
        **kwargs,
    )


def make_sharded_tensor_for_checkpoint(tensor, key, prepend_offsets=(), replica_id=None, **kwargs):
    """Helper for instantiating a non-sharded ShardedTensor (replicated across TP and DP group).

    Optionally, can provide offsets which prepend new dimensions to the tensor.

    Keyword Args:
        tensor: Tensor to create sharded tensor for
        key: Key for the sharded tensor
        prepend_offsets: Offsets to prepend to tensor dimensions (default: ())
        replica_id: Replica ID for the tensor (default: None)
        **kwargs: Additional arguments. May include:
            - tp_group: Tensor parallel group
            - dp_cp_group: Data parallel + context parallel group
    """
    # Pop group parameters from kwargs
    tp_group = kwargs.pop('tp_group', None)
    dp_cp_group = kwargs.pop('dp_cp_group', None)
    # If there are any additional kwargs left, surface them for visibility
    # (these will be forwarded to ShardedTensor.from_rank_offsets).
    if kwargs:
        logger.warning(
            "make_sharded_tensor_for_checkpoint received extra kwargs: %s", list(kwargs.keys())
        )

    prepend_axis_num = len(prepend_offsets)

    new_offsets = []

    # Get groups with fallback to parallel_state
    if tp_group is None and dp_cp_group is None:
        tp_group = parallel_state.get_tensor_model_parallel_group()
        dp_cp_group = parallel_state.get_data_parallel_group(with_context_parallel=True)

    # Use local get_pg_rank and get_pg_size functions
    dp_rank = get_pg_rank(dp_cp_group)
    dp_size = get_pg_size(dp_cp_group)
    dp_replica_id = get_pg_rank(dp_cp_group)

    if HAVE_DTENSOR and isinstance(tensor, DTensor):
        # FSDP2 sharding
        dp_replica_id = 0
        tensor = get_full_tensor_if_necessary(tensor)
        new_offsets.append((prepend_axis_num, dp_rank, dp_size))

    if replica_id is None:
        replica_id = (0, get_pg_rank(tp_group), dp_replica_id)

    return ShardedTensor.from_rank_offsets(
        key,
        tensor,
        *prepend_offsets,
        *new_offsets,
        replica_id=replica_id,
        prepend_axis_num=prepend_axis_num,
        **kwargs,
    )


def get_full_tensor_if_necessary(tensor):
    """For DTensor gets full tensor if some ranks will not have a local copy"""
    need_full_tensor = False
    for i in range(tensor.device_mesh.ndim):
        if (
            isinstance(tensor.placements[i], Shard)
            and tensor.device_mesh.shape[i] > tensor.shape[tensor.placements[i].dim]
        ):
            need_full_tensor = True
            break

    tensor = tensor.full_tensor() if need_full_tensor else tensor._local_tensor

    return tensor


def to_local_if_dtensor(tensor: Union[torch.Tensor, "DTensor"]) -> torch.Tensor:
    """Returns the local shard of the given tensor if it is a DTensor."""
    with torch.no_grad():
        return tensor.to_local() if HAVE_DTENSOR and isinstance(tensor, DTensor) else tensor


def get_data_parallel_group_if_dtensor(
    tensor: Union[torch.Tensor, "DTensor"], data_parallel_group: "ProcessGroup" = None
) -> Optional["ProcessGroup"]:
    """Gets the data parallel group of the given tensor if it is a DTensor."""
    if HAVE_DTENSOR and isinstance(tensor, DTensor):
        current_group = tensor.device_mesh.get_group()
        assert data_parallel_group is None or current_group == data_parallel_group
        return current_group
    return None


def prepare_input_tensors_for_wgrad_compute(grad_output, all_gathered_input):
    """Ensure grad_output is stored in a contiguous buffer."""
    # Doing gather + slicing during the NeMo forward pass can make this tensor
    # not be contiguous. PyTorch only checks if the tensor is contiguous, and only
    # clones it if it's not contiguous:
    # https://github.com/pytorch/pytorch/blob/c47cf9bc7f9e02f649ab4ed53fe4d35732c92ab6/torch/_refs/__init__.py#L2761
    grad_output = grad_output.contiguous()
    all_gathered_input = all_gathered_input.contiguous()
    # Convert the tensor shapes to 2D for execution compatibility
    if grad_output.dim() == 3:
        grad_output = grad_output.view(
            grad_output.shape[0] * grad_output.shape[1], grad_output.shape[2]
        )
        all_gathered_input = all_gathered_input.view(
            all_gathered_input.shape[0] * all_gathered_input.shape[1], all_gathered_input.shape[2]
        )

    return grad_output, all_gathered_input


try:
    if is_torch_min_version("1.13.0"):
        dist_all_gather_func = torch.distributed.all_gather_into_tensor
    else:
        dist_all_gather_func = torch.distributed._all_gather_base
except Exception:
    dist_all_gather_func = torch.distributed._all_gather_base


def drain_embedding_wgrad_compute(
    config, embedding_activation_buffer, grad_output_buffer, weight, tp_group
):
    """Helper for performing embedding wgrad GEMM's during the pipeline drain phase, pipelines the
    AllGather and GEMM's.

    Should only be used when pipeline model parallelism and gradient accumulation
    fusion are enabled.
    """

    assert len(embedding_activation_buffer) == len(
        grad_output_buffer
    ), "Length of activation and gradient buffers need to be equal!"

    import fused_weight_gradient_mlp_cuda

    from megatron.core.parallel_state import get_global_memory_buffer

    input = embedding_activation_buffer.pop(0)
    world_size = tp_group.size()
    dim_size = list(input.size())
    dim_size[0] = dim_size[0] * world_size

    all_gathered_input = [None, None]
    if config.sequence_parallel:
        all_gather_buffer = get_global_memory_buffer().get_tensor(dim_size, input.dtype, "mpu_0")
        handle = dist_all_gather_func(all_gather_buffer, input, group=tp_group, async_op=False)

        all_gathered_input[0] = all_gather_buffer
        all_gather_buffer = None
    else:
        all_gathered_input[0] = input

    input = None

    def wgrad_compute(all_gathered_input, grad_output, weight):
        grad_output, all_gathered_input = prepare_input_tensors_for_wgrad_compute(
            grad_output, all_gathered_input
        )

        if hasattr(weight, "__fsdp_param__"):
            weight.main_grad = weight.get_main_grad()

        if config.gradient_accumulation_fusion:
            if weight.main_grad.dtype == torch.float32:
                fused_weight_gradient_mlp_cuda.wgrad_gemm_accum_fp32(
                    all_gathered_input, grad_output, weight.main_grad
                )
            elif weight.main_grad.dtype in (torch.float16, torch.bfloat16):
                fused_weight_gradient_mlp_cuda.wgrad_gemm_accum_fp16(
                    all_gathered_input, grad_output, weight.main_grad
                )
            else:
                raise RuntimeError("Unsupported gradient type for gradient accumulation fusion")

    # We have all_gathered_input list acting as a double buffer here,
    # since we are pipelining the AllGather and GEMM,one buffer all gathers
    # the input while the other buffer reads from it for the GEMM. We use i
    # and (i+1) for indexing to enable this double buffering.
    for i in range(len(embedding_activation_buffer)):
        input = embedding_activation_buffer.pop(0)
        if config.sequence_parallel:
            name = "mpu_" + str((i + 1) % 2)
            all_gather_buffer = get_global_memory_buffer().get_tensor(dim_size, input.dtype, name)
            handle = dist_all_gather_func(all_gather_buffer, input, group=tp_group, async_op=True)

            all_gathered_input[(i + 1) % 2] = all_gather_buffer
            all_gather_buffer = None
        else:
            all_gathered_input[(i + 1) % 2] = input

        grad_output = grad_output_buffer.pop(0)
        wgrad_compute(all_gathered_input[i % 2], grad_output, weight)
        drain_idx = (i + 1) % 2
        input, all_gathered_input[i % 2], grad_output = None, None, None

        if config.sequence_parallel:
            handle.wait()

    grad_output = grad_output_buffer.pop(0)
    wgrad_compute(all_gathered_input[drain_idx], grad_output, weight)
    input, all_gathered_input[drain_idx], grad_output = None, None, None


def local_multi_tensor_applier(op, noop_flag_buffer, tensor_lists, *args):
    """Multi tensor op applier"""
    return op(2048 * 32, noop_flag_buffer, tensor_lists, *args)


# computes l2 norm for a list of contiguous tensors
# works as a drop-in replacement for amp_C.multi_tensor_l2norm
def local_multi_tensor_l2_norm(chunk_size, noop_flag, tensor_lists, per_tensor, *args):
    """
    Computes l2 norm for a list of contiguous tensors
    works as a drop-in replacement for amp_C.multi_tensor_l2norm
    """
    l2 = [[(torch.norm(tensor)) for tensor in tensor_list] for tensor_list in tensor_lists]
    l2_reduced = torch.norm(torch.tensor(l2))
    l2_cuda = torch.tensor([float(l2_reduced)], dtype=torch.float, device="cuda")
    return l2_cuda, None


# works as a drop-in replacement for amp_C.multi_tensor_scale
def local_multi_tensor_scale(chunk_size, noop_flag, tensor_lists, scale):
    """Works as a drop-in replacement for amp_C.multi_tensor_scale."""
    for src, dst in zip(tensor_lists[0], tensor_lists[1]):
        dst.copy_(src * scale)


class _ValueWithRank:
    """This is an internal class, not for use outside this module

    Attributes:
        _rank (int): rank for the value
        _value (float) : the value it stores, eg elapsed time
        _unit (str) : unit for the value
    """

    def __init__(self, value: float, rank: int, unit: str = "") -> None:
        """Initializer

        Args:
            _value (float): the initial value with which it is inited
            _rank (int): the rank number
            _unit (str) : the unit of the value, eg ms or flops
        """
        self._rank = rank
        self._value = value
        self._unit = unit

    def __lt__(self, other) -> bool:
        """Check if value of self is smaller than other's value

        Args:
            other (_ValueWithRank): The other object to compare with

        Returns:
            bool: True if lhs._value of operand is less than rhs._value, else False
        """
        return self._value < other._value

    def __gt__(self, other) -> bool:
        """Check if value of self is larger than other's value

        Args:
            other (_ValueWithRank): The other object to compare with

        Returns:
            bool: True if lhs._value of operand is greater than rhs._value, else False
        """
        return self._value > other._value

    def __call__(self) -> Tuple[float, int, str]:
        """Returns the value, the rank, and unit as a Tuple

        Returns:
            Tuple[float, int, str]: value, rank, unit
        """
        return self._value, self._rank, self._unit

    def __str__(self) -> str:
        """String representation of the object

        Returns:
            str: strigified object
        """

        return f"{self._value:.2f}{self._unit}/{self._rank}"


@dataclass
class _StragglerData:
    """This is an internal dataclass, not for use outside this module

    Attributes:
        min_elapsed (_ValueWithRank) min iteration time across all ranks
        max_elapsed (_ValueWithRank) max iteration time across all ranks
        min_btime (_ValueWithRank) min cpu time across all ranks
        max_btime (_ValueWithRank) max cpu time across all ranks
        min_temp (_ValueWithRank): min gpu temp across all ranks
        max_temp (_ValueWithRank): max gpu temp across all ranks
        min_power (_ValueWithRank) min gpu power across all ranks
        max_power (_ValueWithRank) max gpu power across all ranks
        min_util (_ValueWithRank): min gpu util across all ranks
        max_util (_ValueWithRank): max gpu util across all ranks
        min_clock (_ValueWithRank): min gpu clock across all ranks
        max_clock (_ValueWithRank) max gpu clock across all ranks
        aflops (List[_ValueWithRank]): sorted array of (_ValueWithRank)
    """

    # gemm time
    min_elapsed = _ValueWithRank(sys.float_info.max, 0, "ms")
    max_elapsed = _ValueWithRank(sys.float_info.min, 0, "ms")
    # get_batch time
    min_btime = _ValueWithRank(sys.float_info.max, 0, "us")
    max_btime = _ValueWithRank(sys.float_info.min, 0, "us")
    # temp
    min_temp = _ValueWithRank(sys.float_info.max, 0, "C")
    max_temp = _ValueWithRank(sys.float_info.min, 0, "C")
    # power
    min_power = _ValueWithRank(sys.float_info.max, 0, "W")
    max_power = _ValueWithRank(sys.float_info.min, 0, "W")
    # util
    min_util = _ValueWithRank(sys.float_info.max, 0, "%")
    max_util = _ValueWithRank(sys.float_info.min, 0, "%")
    # clock
    min_clock = _ValueWithRank(sys.float_info.max, 0, "MHz")
    max_clock = _ValueWithRank(sys.float_info.min, 0, "MHz")
    aflops: Union[List[_ValueWithRank], None] = None


class StragglerDetector:
    """Singleton Class implementing per rank Straggler Detector

    It use cuda events to time operation of choice using the
    start and stop methods which can be directly invoked using
    the class instance or can be used like a python context.
    After collection, a report() method is available to display
    the collected metrics. It is only supported if CUDA is
    available. megatron/core/README_STRAGGLER.md for more info

    Note:
        The instance and class attributes mentioned below are all
        private to the class and has no use outside the class

    Attributes:
        _off (bool): current state of the toggle
        start (FunctionType): start method
        stop (FunctionType): stop method
        world (int): world size
        rank (int): rank for this instance
        mmcnt (int): number of ranks to report
        port (int): control port
        amp (float): amplification factor for TFLOPs, default 3.0
        toggle (bool): whether to start/stop detector collection
        bdata (bool): when true, just collect get_batch
        dev (int): cuda device
        evt_q (LifoQueue): cuda event queue
        start_gemm_ev (list[torch.cuda.Event]): cuda start event
        stop_gemm_ev (list[torch.cuda.Event]): cuda stop event
        start_data_ev (list[torch.cuda.Event]): cuda start event
        stop_data_ev (list[torch.cuda.Event]): cuda stop event
        start_gemm_tm (list[int]): start time (wallclock)
        stop_gemm_tm (list[int]): stop time (wallclock)
        start_data_tm (list[int]): start time for get_batch
        stop_data_tm (list[int]): stop time for get_batch
        sock (socket): the controller socket
        ctrlr (Thread): the controller thread
    """

    _configured = False
    """Indicates if the singleton instance is configured or not
    """

    def __new__(cls: Type["StragglerDetector"]) -> "StragglerDetector":
        """Constructor
        Creates an instance of the class if not created

        Args:
            cls (Type[&#39;StragglerDetector&#39;]): The class type

        Returns:
            StragglerDetector: the class instance
        """

        if not hasattr(cls, "_instance"):
            cls._instance = super(StragglerDetector, cls).__new__(cls)
        return cls._instance

    def __init__(self) -> None:
        """Initializer

        The inital state of the StragglerDetector instance is disabled.
        The enabled state is indicated using self._off member variable
        and the proerty enabled.
        """
        self._off: bool = True
        self.start = self.null_method
        self.stop = self.null_method
        self.world: int = 0
        self.rank: int = 0
        self.mmcnt: int = 1
        self.port: int = 0
        self.amp: float = 3.0
        self.toggle: bool = False
        self.bdata: bool = False
        self.dev: Union[torch.device, int, None] = None
        self.evt_q: Union[queue.LifoQueue, None] = None
        self.start_gemm_ev: List[torch.cuda.Event] = []
        self.stop_gemm_ev: List[torch.cuda.Event] = []
        self.start_data_ev: List[torch.cuda.Event] = []
        self.stop_data_ev: List[torch.cuda.Event] = []
        self.start_gemm_tm: List[int] = []
        self.stop_gemm_tm: List[int] = []
        self.start_data_tm: List[int] = []
        self.stop_data_tm: List[int] = []
        self.sock: Union[socket.socket, None] = None
        self.ctrlr: Union[threading.Thread, None] = None

    def configure(
        self,
        world: int,
        rank: int,
        mmcnt: int = 1,
        amp: float = 3.0,
        port: int = 65535,
        prefill: int = 1024,
        enabled: bool = False,
    ) -> None:
        """This method is called to configure the Singleton instance

        It should be called once per instantiation per process.

        Note:
            The constructor keeps the state of instance disabled
            i.e no collection will happen even when start/stop methods are
            called. Only when enabled is True (self._off is True), the
            start/stop method pointers get assigned the real collection
            methods, otherwise they are initialized with null_method

        Args:
            world (int): World Size
            rank (int): The rank of this trainer
            mmcnt (int, optional): Number of ranks to print for showing Min/Max Etpt.
                                   Defaults to 1.
            amp (float, optional): Set to 3.0 if we only use timers in fwd pass.
                                   Defaults to 3.0.
            port (int, optional): Control port, useful only for rank-0. Defaults to 65535.
            prefill (int, optional): How many Events to pre-populate. Defaults to 1024.
            enabled (bool, optional): Whether or not collection is enabled on startup.
                                      Defaults to False.
        """
        if StragglerDetector._configured:
            # don't throw
            return
        StragglerDetector._configured = True
        self.bdata = False
        self.start = self.null_method
        self.stop = self.null_method
        self._off = True
        # No CUDA, No Support
        if torch.cuda.is_available():
            self._off = not enabled
            self.world = world
            self.rank = rank
            self.mmcnt = mmcnt if mmcnt > 1 else 1
            self.amp = amp
            self.port = port
            self.toggle = False
            self.bdata = False
            self.evt_q = queue.LifoQueue()
            self.start_gemm_ev = []
            self.stop_gemm_ev = []
            self.start_data_ev = []
            self.stop_data_ev = []
            self.start_gemm_tm = []
            self.stop_gemm_tm = []
            self.start_data_tm = []
            self.stop_data_tm = []
            backend = torch.distributed.get_backend()
            if backend == "nccl":
                self.dev = torch.cuda.current_device()
            else:
                self.dev = torch.device("cpu")
            # cache some events
            for _ in range(prefill):
                self.evt_q.put(torch.cuda.Event(enable_timing=True))
            if self.rank == 0:
                # Start the controller
                self._controller()
            if not self._off:
                self.start = self.start_method
                self.stop = self.stop_method

    def reset(self) -> None:
        """This method is called to reset the metrics state of the instance

        It is generally called from within elapsed() after extracting per rank metrics.
        """
        if self._off:
            return
        # Pool them
        if self.evt_q is not None:
            _ = [self.evt_q.put(ev) for ev in self.start_gemm_ev]
            _ = [self.evt_q.put(ev) for ev in self.stop_gemm_ev]
            _ = [self.evt_q.put(ev) for ev in self.start_data_ev]
            _ = [self.evt_q.put(ev) for ev in self.stop_data_ev]
        self.start_gemm_ev = []
        self.stop_gemm_ev = []
        self.start_data_ev = []
        self.stop_data_ev = []
        # Use regular timers
        self.start_gemm_tm = []
        self.stop_gemm_tm = []
        self.start_data_tm = []
        self.stop_data_tm = []
        self.bdata = False

    def start_method(self) -> None:
        """This method adds the start timers.

        Both cuda event and perf_counter are added. If bdata is set to
        true from __call__, this method skips inserting cuda
        timer. This way it can be used to measure time spent on
        CPU - generally useful for timing get_batch()
        """
        # Not reentrant
        if self.evt_q is not None and self.evt_q.qsize() > 1:
            sev = self.evt_q.get()  # no try-catch
            eev = self.evt_q.get()  # no try-catch
        else:
            sev = torch.cuda.Event(enable_timing=True)
            eev = torch.cuda.Event(enable_timing=True)
        # First check if this start is for data
        if self.bdata:
            self.start_data_ev.append(sev)
            self.stop_data_ev.append(eev)
            self.start_data_tm.append(0)
            self.stop_data_tm.append(0)
            idx = len(self.stop_data_tm) - 1
            self.start_data_tm[idx] = time.perf_counter_ns()
            self.start_data_ev[idx].record()
            self.bdata = False
            return
        self.start_gemm_ev.append(sev)
        self.stop_gemm_ev.append(eev)
        self.start_gemm_tm.append(0)
        self.stop_gemm_tm.append(0)
        idx = len(self.stop_gemm_tm) - 1
        self.start_gemm_tm[idx] = time.perf_counter_ns()
        self.start_gemm_ev[idx].record()

    def stop_method(self) -> None:
        """This method adds the stop timers.

        Both cuda event and perf_counter are added. If bdata is set to
        true from __call__, this method skips inserting cuda
        timer. Also see start_method()
        """
        # Not reentrant
        # First check if this stop is for data
        idx = len(self.stop_data_tm) - 1
        if idx >= 0 and self.stop_data_tm[idx] == 0:
            self.stop_data_tm[idx] = time.perf_counter_ns()
            self.stop_data_ev[idx].record()
            return
        idx = len(self.stop_gemm_tm) - 1
        if idx >= 0 and self.stop_gemm_tm[idx] == 0:
            self.stop_gemm_tm[idx] = time.perf_counter_ns()
            self.stop_gemm_ev[idx].record()

    def elapsed(self) -> Tuple[float, float, int, int, int, int]:
        """This method is called from report(), or can be called directly

         It is called to collect all the elapsed time since last reset().
         It finally calls reset()

        Returns:
            Tuple[float, float, int, int, int, int]: see below for returns
                delta       : time spent in kernel
                batch_delta : time spent in get_batch
                temp        : observed gpu temp
                power       : observed gpu power
                util        : observed gpu utilization
                clock       : observed gpu clock
        """
        if self._off:
            # match with return below
            return 0, 0, 0, 0, 0, 0
        ls_ev = len(self.start_gemm_ev)
        le_ev = len(self.stop_gemm_ev)
        ls_bs = len(self.start_data_ev)
        ls_be = len(self.stop_data_ev)
        delta = 0.0
        batch_delta = 0.0
        temp = 0
        power = 0
        clock = 0
        if ls_ev != le_ev:
            logger.warning(f"Event Start/Stop out of sync {ls_ev}/{le_ev}")
        elif ls_bs != ls_be:
            logger.warning(f"get_batch Start/Stop out of sync {ls_bs}/{ls_be}")
        else:
            temp = torch.cuda.temperature()
            power = torch.cuda.power_draw()
            util = torch.cuda.utilization()
            clock = torch.cuda.clock_rate()
            torch.cuda.synchronize()
            # Process Events
            for i in range(ls_ev):
                e_ev = self.start_gemm_ev[i].elapsed_time(self.stop_gemm_ev[i])
                e_tm = (self.stop_gemm_tm[i] - self.start_gemm_tm[i]) / 1e6  # ns to ms
                # Pick the larger of Event and perf_counter time?
                delta += max(e_ev, e_tm)
            # Process get_batch
            for i in range(ls_bs):
                b_ev = self.start_data_ev[i].elapsed_time(self.stop_data_ev[i])
                b_tm = (self.stop_data_tm[i] - self.start_data_tm[i]) / 1e6  # ns to ms
                # data fetching has prefetch, hence take the max, instead of avg
                batch_delta = max(batch_delta, max(b_ev, b_tm))
        self.reset()  # Prepare for next round
        # time in ms, batch_delta in ms, check return above
        return delta, batch_delta, temp, power, util, clock

    def report(self, total_flops: float = 0.0, log_interval: int = 0) -> bool:
        """Function to log the min/max metircs and the associated rank over a time period

        It finds the slowest and fastest rank among all ranks. It should be
        called by all ranks, but only rank-0 prints the analysis
        At the end it checks, if the straggler detector should
        remain active or if it should be deactivated.

        Args:
            total_flops (float, optional): The theoretical flops over the period. Defaults to 0.0.
            log_interval (int, optional): The training interval over which reporting is called(ms)
                                          Defaults to 0.

        Returns:
            bool: True if reported, else False
        """
        ret = False
        if not self._off and total_flops > 0.0 and log_interval > 0:
            elapsed, btime, temp, power, util, clock = self.elapsed()  # get raw time
            # btime (get_batch time is max in the iteration)
            ptime = elapsed / (log_interval * 1.0)  # avg per iteration elapsed time, ms
            api_flops = total_flops / (log_interval * 1.0)  # avg per iteration flops, ms
            apir_flops = api_flops / (
                ptime * 10**9 * self.world
            )  # this is avg per iteration this rank's thruput, TFLOP/s (note 10**9),
            et_flops = apir_flops / self.amp  # Estimated TFLOPs, not tracing backward

            o_dt = self._min_max(
                ptime, btime, float(temp), float(power), float(util), float(clock), et_flops
            )
            if self.rank == 0 and o_dt is not None and o_dt.aflops is not None:
                now = f"[{datetime.now().strftime('%Y-%m-%d %H:%M:%S')}]"
                min_flops, min_frank, _ = o_dt.aflops[0]()
                max_flops, max_frank, _ = o_dt.aflops[-1]()
                logger.info(
                    f"{now} | "
                    f"MnRtt/Rnk: {o_dt.min_elapsed} | "
                    f"MxRtt/Rnk: {o_dt.max_elapsed} | "
                    f"MnPwr/Rnk: {o_dt.min_power} | "
                    f"MxPwr/Rnk: {o_dt.max_power} | "
                    f"MnTmp/Rnk: {o_dt.min_temp} | "
                    f"MxTmp/Rnk: {o_dt.max_temp} | "
                    f"MnUtl/Rnk: {o_dt.min_util} | "
                    f"MxUtl/Rnk: {o_dt.max_util} | "
                    f"MnClk/Rnk: {o_dt.min_clock} | "
                    f"MxClk/Rnk: {o_dt.max_clock} | "
                    f"MnDRtt/Rnk: {o_dt.min_btime} | "
                    f"MxDRtt/Rnk: {o_dt.max_btime} | "
                    f"MnEtpt/Rnk: {min_flops:.2f}TF/{min_frank} | "
                    f"MxEtpt/Rnk: {max_flops:.2f}TF/{max_frank}"
                )
                if self.mmcnt > 1 and self.mmcnt < self.world:
                    line = f"^^^^ Bottom {self.mmcnt} Ranks with lowest  Etpt(TF):"
                    for i in range(self.mmcnt):
                        line += f" {o_dt.aflops[i]},"
                    logger.info(line)
                    line = f"^^^^ Top    {self.mmcnt} Ranks with highest Etpt(TF):"
                    shift = self.world - self.mmcnt
                    for i in range(self.mmcnt):
                        line += f" {o_dt.aflops[i + shift]},"
                    logger.info(line)
                ret = True

        # Check/Communicate if tracking is turned off or on
        self._check_toggle()
        return ret

    def _check_toggle(self) -> None:
        """Helper method to check if a request to toggle the collection state was made

        It checks iof collection state toggle req was made via the server listening on
        rank-0 since last call to report(). Called by report(). Calling this method
        indirectly from report() is the only way to activate the change that is made
        via rank-0
        """
        # If no change just communicate the current
        off = self._off
        if self.rank == 0 and self.toggle:
            off = not self._off
            self.toggle = False
        st = torch.tensor(off, dtype=torch.bool, device=self.dev)
        torch.distributed.broadcast(st, 0)  # Blocking
        # save old switch
        off = self._off
        self._off = bool(st.item())
        if off != self._off:
            if not self._off:
                self.start = self.start_method
                self.stop = self.stop_method
                state = "ON"
            else:
                self.start = self.null_method
                self.stop = self.null_method
                state = "OFF"
            if self.rank == 0:
                logger.info(f"Toggling StragglerDetector State {state}")

    def _handler(self) -> None:
        """Thread function for the controller.

        It is a tcp-server that listens on a port. Uses HTTP protocol.
        If connected to it using curl, it indicates a toggle of the
        collection state. The actual toggling happens at the end of
        calling report() when _check_toggle() is called.
        """
        resp = r"HTTP/1.0 200 OK\r\nConnection: Close\r\nContent-length: "

        if self.rank == 0:
            state = "OFF" if self._off else "ON"
            logger.info(
                f"Controller ready to recv commands on port {self.port}. Current state {state}"
            )
            while True and self.sock is not None:
                try:
                    conn, _ = self.sock.accept()
                    _ = conn.recv(1024)
                    self.toggle = True
                    state = "ON" if self._off else "OFF"
                    msg = f"Will turn StragglerDetector {state} at next logging interval"
                    msg_len = len(msg)
                    final_resp = f"{resp}{msg_len}\r\n\r\n{msg}"
                    conn.send(final_resp.encode())
                    conn.close()
                    logger.info(msg)
                except Exception as err:
                    logger.error(f"Error in stragler handler.. {str(err)}")
                    return

    def _controller(self):
        """Installs a controller listener that is used to toggle collection state.

        Called from configure(). Ignored for all ranks other than rank-0
        """
        try:
            if self.rank == 0:
                neth = "0.0.0.0"
                netp = self.port
                self.sock = socket.socket(socket.AF_INET, socket.SOCK_STREAM)
                self.sock.setsockopt(socket.SOL_SOCKET, socket.SO_REUSEADDR, 1)
                self.sock.bind((neth, netp))
                self.sock.listen(128)
                self.ctrlr = threading.Thread(
                    target=self._handler, args=(), name="straggler", daemon=True
                )
                self.ctrlr.start()
        except Exception as err:
            logger.warning(f"StragglerDetector cannot be controlled.. {str(err)}")

    def _min_max(
        self,
        ptime: float,
        btime: float,
        temp: float,
        power: float,
        util: float,
        clock: float,
        flops: float,
    ) -> Union[_StragglerData, None]:
        """Helper function to find the min/max values

        Args:
            ptime (float): avg per iteration gpu time
            btime (float): avg per iteration cpu time
            temp (float): gpu temp at the time of reporting
            power (float): gpu power at the time of reporting
            util (float): gpu util at the time of reporting
            clock (float): gpu clock at the time of reporting
            flops (float): estimated flops for the rank

        Returns:
            Union[_StragglerData, None]: It contains the min/max of few metrics and the
                                         corresponding rank it also has sorted list of
                                         all (flops, rank) sorted by flops (aflops)
                                         or returns None if collecton is disabled
        """
        if self._off:
            return None
        # initialize output data object
        o_dt = _StragglerData()

        prof_data: Dict[str, Union[int, float]] = {}
        data_list: List[Dict[str, Union[int, float]]] = []
        prof_data["rank"] = self.rank
        prof_data["time"] = ptime
        prof_data["btime"] = btime
        prof_data["temp"] = temp
        prof_data["power"] = power
        prof_data["util"] = util
        prof_data["clock"] = clock
        prof_data["flops"] = flops

        if self.rank == 0:
            data_list = [prof_data] * self.world

        # this is blocking by default
        torch.distributed.gather_object(prof_data, object_gather_list=data_list, dst=0)

        if self.rank == 0:
            min_ctime = min(data_list, key=lambda k: k["time"])  # elapsed
            max_ctime = max(data_list, key=lambda k: k["time"])  # elapsed

            min_cbatch = min(data_list, key=lambda k: k["btime"])  # batch time
            max_cbatch = max(data_list, key=lambda k: k["btime"])  # batch time

            min_ctemp = min(data_list, key=lambda k: k["temp"])  # temp
            max_ctemp = max(data_list, key=lambda k: k["temp"])  # temp

            min_cpower = min(data_list, key=lambda k: k["power"])  # power
            max_cpower = max(data_list, key=lambda k: k["power"])  # power

            min_cutil = min(data_list, key=lambda k: k["util"])  # gpu util
            max_cutil = max(data_list, key=lambda k: k["util"])  # gpu util

            min_cclock = min(data_list, key=lambda k: k["clock"])  # gpu clock
            max_cclock = max(data_list, key=lambda k: k["clock"])  # gpu clock

            min_val = min_ctime["time"]
            min_rank = min_ctime["rank"]
            max_val = max_ctime["time"]
            max_rank = max_ctime["rank"]
            o_dt.min_elapsed = _ValueWithRank(min_val, int(min_rank), "ms")
            o_dt.max_elapsed = _ValueWithRank(max_val, int(max_rank), "ms")

            min_val = min_cbatch["btime"]
            min_rank = min_cbatch["rank"]
            max_val = max_cbatch["btime"]
            max_rank = max_cbatch["rank"]
            o_dt.min_btime = _ValueWithRank(min_val, int(min_rank), "ms")
            o_dt.max_btime = _ValueWithRank(max_val, int(max_rank), "ms")

            min_val = min_ctemp["temp"]
            min_rank = min_ctemp["rank"]
            max_val = max_ctemp["temp"]
            max_rank = max_ctemp["rank"]
            o_dt.min_temp = _ValueWithRank(min_val, int(min_rank), "C")
            o_dt.max_temp = _ValueWithRank(max_val, int(max_rank), "C")

            min_val = min_cpower["power"]
            min_rank = min_cpower["rank"]
            max_val = max_cpower["power"]
            max_rank = max_cpower["rank"]
            o_dt.min_power = _ValueWithRank(min_val, int(min_rank), "W")
            o_dt.max_power = _ValueWithRank(max_val, int(max_rank), "W")

            min_val = min_cutil["util"]
            min_rank = min_cutil["rank"]
            max_val = max_cutil["util"]
            max_rank = max_cutil["rank"]
            o_dt.min_util = _ValueWithRank(min_val, int(min_rank), "%")
            o_dt.max_util = _ValueWithRank(max_val, int(max_rank), "%")

            min_val = min_cclock["clock"]
            min_rank = min_cclock["rank"]
            max_val = max_cclock["clock"]
            max_rank = max_cclock["rank"]
            o_dt.min_clock = _ValueWithRank(min_val, int(min_rank), "MHz")
            o_dt.max_clock = _ValueWithRank(max_val, int(max_rank), "MHz")

            o_dt.aflops = [
                _ValueWithRank(d.get("flops", 0.0), int(d.get("rank", -1)))
                for _, d in enumerate(data_list)
            ]
            o_dt.aflops.sort(key=lambda val_with_rank: val_with_rank()[0])
        # wait for everyone here
        torch.distributed.barrier()

        return o_dt

    @property
    def enabled(self) -> bool:
        """Can be called to check the enabled state of the instance

        Note:
            After the request to toggle the state, the
            actual state change happens at end of call
            to report()
        """
        return not self._off

    @property
    def configured(self) -> bool:
        """Can be called to check if the instance is already configured

        Returns:
            bool: returns True if configure was called and was a success, else False
        """
        return StragglerDetector._configured

    @property
    def my_rank(self):
        """Can be called to get configured rank of this instance

        Returns:
            int: Configured rank for this instance
        """
        return self.rank

    @property
    def world_size(self) -> int:
        """Can be called to get configured world of this instance

        Returns:
            int: World size configured for this instance
        """
        return self.world

    def null_method(self) -> None:
        """Default method to initialize start/stop method ptrs"""
        pass

    def __enter__(self) -> "StragglerDetector":
        """Define context/instance entry

        Returns:
            StragglerDetector: the instance
        """
        self.start()
        return self

    def __call__(self, bdata: bool = False) -> "StragglerDetector":
        """Callable for the instance. Set context state,

        Useful when the context is used for cpu timers only when bdata=True

        Args:
            bdata (bool, optional): when true, only enables cpu timers. Defaults to False.

        Returns:
            StragglerDetector: the instance
        """
        self.bdata = bdata
        return self

    def __exit__(
        self,
        ex_type: Optional[Type[BaseException]],
        ex_val: Optional[BaseException],
        ex_tb: Optional[TracebackType],
    ) -> bool:
        """Define context/instance exit, calls the stop method

        Args:
            ex_type (Optional[Type[BaseException]]): Exception type
            ex_val (Optional[BaseException]): _description_
            ex_tb (Optional[TracebackType]): _description_

        Returns:
            bool: True if the exception was handled
        """
        # Should not suppress errors even if turned off
        if ex_type is not None:
            err = traceback.format_exception(ex_type, ex_val, ex_tb)
            logger.warning(f"{str(ex_val)}\n{err}")
        self.stop()
        return False


# Singleton, global visibility
__straggler__ = StragglerDetector()
"""StragglerDetector: private module variable, not be directly accessed
"""


def is_submodule(module, parent_module, strict=True):
    """
    Check if a module is a submodule of another module.
    """
    if strict:
        if module is parent_module:
            return False
    for m in parent_module.modules():
        if m is module:
            return True
    return False


########################
### context parallel ###
########################


def get_batch_on_this_cp_rank(
<<<<<<< HEAD
    batch: Dict[str, Any], cp_size: Optional[int] = None, cp_rank: Optional[int] = None
=======
    batch: Dict[str, Any], cp_group: Optional[torch.distributed.ProcessGroup] = None
>>>>>>> a4bee49f
):
    """Slice batch input along sequence dimension into multiple chunks,
    which are parallelized across GPUs in a context parallel group.

    Args:
        batch (Dict[str, Any]): Input batch tensors.
        cp_group (Optional[torch.distributed.ProcessGroup]): Context-parallel process group.
            If provided, uses this group's size and rank. Otherwise, falls back to
            the current context-parallel settings from parallel_state.
    """

    # With causal masking, each token only attends to its prior tokens. Simply split
    # sequence into CP chunks can result in severe load imbalance. That's to say, chunks
    # at the end of sequence have bigger workload than others. To address this issue,
    # we split sequence into 2*CP ranks. Assuming CP=2, we then get 4 chunks, chunk_0
    # and chunk_3 are assigned to GPU0, chunk_1 and chunk_2 are assigned to GPU1, so
    # that we can get balanced workload among GPUs in a context parallel group.
<<<<<<< HEAD
    if cp_size is not None or cp_rank is not None:
        assert (
            cp_size is not None and cp_rank is not None
        ), "Both cp_size and cp_rank must be provided for batch slicing"

    if cp_size is None:
        cp_size = parallel_state.get_context_parallel_world_size()
    if cp_rank is None:
        cp_rank = parallel_state.get_context_parallel_rank()
=======
    # Determine CP topology either from provided group or from current context parallel state
    if cp_group is not None:
        cp_size = get_pg_size(cp_group)
        cp_rank = get_pg_rank(cp_group)
    else:
        cp_size = parallel_state.get_context_parallel_world_size()
        cp_rank = parallel_state.get_context_parallel_rank()

>>>>>>> a4bee49f
    if cp_size > 1:
        for key, val in batch.items():
            if val is not None:
                seq_dim = 1 if key != 'attention_mask' else 2
                val = val.view(
                    *val.shape[0:seq_dim],
                    2 * cp_size,
                    val.shape[seq_dim] // (2 * cp_size),
                    *val.shape[(seq_dim + 1) :],
                )
                index = torch.zeros(2, dtype=torch.int64, device=val.device)
                index[0].fill_(cp_rank)
                index[1].fill_(2 * cp_size - cp_rank - 1)
                val = val.index_select(seq_dim, index)
                val = val.view(*val.shape[0:seq_dim], -1, *val.shape[(seq_dim + 2) :])
                batch[key] = val

    return batch


def get_thd_batch_on_this_cp_rank(
    batch: Dict[str, Any],
    cu_seqlens: torch.Tensor,
    cu_seqlens_padded: torch.Tensor,
    max_seqlen: torch.Tensor,
    cp_size: Optional[int] = None,
    cp_rank: Optional[int] = None,
):
    """Slice each sub-sample in a packed sample batch input along
    sequence dimension into multiple chunks, which are parallelized
    across GPUs in a context parallel group.
    """
    packed_seq_params = PackedSeqParams(
        qkv_format="thd",
        cu_seqlens_q=cu_seqlens,
        cu_seqlens_kv=cu_seqlens,
        cu_seqlens_q_padded=cu_seqlens_padded,
        cu_seqlens_kv_padded=cu_seqlens_padded,
        max_seqlen_q=int(max_seqlen[0].item()),
        max_seqlen_kv=int(max_seqlen[0].item()),
    )

    cp_size = get_context_parallel_world_size() if cp_size is None else cp_size
    cp_rank = get_context_parallel_rank() if cp_rank is None else cp_rank
    if cp_size > 1:  # slice batch along sequence dimension for context parallelism
        assert tex is not None and is_te_min_version("1.10.0"), (
            "Please update Transformer Engine to >= 1.10 to use "
            "Context Parallel with THD format data"
        )
        index = tex.thd_get_partitioned_indices(
            cu_seqlens_padded, batch['tokens'].size(1), cp_size, cp_rank
        )
        for key, data in batch.items():
            if key in {'attention_mask', 'cu_seqlens', 'cu_seqlens_padded', 'max_seqlen'}:
                continue
            batch[key] = data.index_select(1, index)

    return batch, packed_seq_params


################################
### hybrid context parallel ###
################################


def get_batch_on_this_hybrid_cp_rank(
    batch: Dict[str, Any],
    local_cp_size: int,
    cp_group: Optional[torch.distributed.ProcessGroup] = None,
):
    """Slice batch input along sequence dimension into multiple chunks,
    which are parallelized across GPUs in a context parallel group.
    """
    assert local_cp_size is not None
    if cp_group is None:
        # Get the local cp group required for as defined by the HybridCPDataLoaderWrapper
        if local_cp_size > 1:
            cp_group = parallel_state.get_hybrid_data_context_parallel_groups(
                group_size=local_cp_size
            )
    else:
        # If cp group is provided, it must match the local cp size
        # as defined by the HybridCPDataLoaderWrapper
        assert cp_group.size() == local_cp_size

    # Convert [seqlen] to [1, seqlen] similar to default collate_fn
    # as hybrid_context_parallel dataloader wrapper does not go through default collate_fn
    for key, data in batch.items():
        if key in ['attention_mask']:
            continue
        batch[key] = torch.stack([data], 0)
    sample_length = batch['tokens'].shape[1]
    # TODO(pmannan): Take care of padding tokens here if not divisible by cp_size*2
    # Create packed_seq_params for SBHD format with cp group information.
    packed_seq_params = PackedSeqParams(
        qkv_format="sbhd",
        cu_seqlens_q=torch.tensor([0, sample_length], device="cuda", pin_memory=True),
        cu_seqlens_kv=torch.tensor([0, sample_length], device="cuda", pin_memory=True),
        cu_seqlens_q_padded=torch.tensor([0, sample_length], device="cuda", pin_memory=True),
        cu_seqlens_kv_padded=torch.tensor([0, sample_length], device="cuda", pin_memory=True),
        max_seqlen_q=sample_length,
        max_seqlen_kv=sample_length,
        local_cp_size=local_cp_size,
        cp_group=cp_group,
    )

    if cp_group is not None and cp_group.size() > 1:
        # When using hybrid_context_parallel, each sub-sample of a packed sample is
        # required to be divisible by CP*DP*2 or CP*DP*TP*2 (if using sequence parallel)
        batch = get_batch_on_this_cp_rank(
            batch, cp_group.size(), torch.distributed.get_rank(group=cp_group)
        )

    return batch, packed_seq_params


######################
### NVTX profiling ###
######################

_nvtx_enabled: bool = False  # Whether NVTX range profiling is enabled
_nvtx_range_messages: list[str] = []  # Messages associated with active NVTX ranges


def configure_nvtx_profiling(enabled: bool) -> None:
    """Configure NVTX range profiling to be enabled or disabled.

    Args:
        enabled (bool): Whether to enable NVTX range profiling
    """
    global _nvtx_enabled
    _nvtx_enabled = enabled


def _nvtx_range_get_func_path():
    """Get the path of a function. Assumes being called from nvtx_range_push/pop.

    Returns:
        str: Module path and function name joined by a dot
    """
    # Get the caller's caller frame (go back 2 frames)
    frame = inspect.currentframe().f_back.f_back
    caller_func = inspect.getframeinfo(frame).function
    module = inspect.getmodule(frame)

    return f"{module.__name__}.{caller_func}"


def nvtx_range_push(msg=None, suffix=None) -> None:
    """Push NVTX range onto stack. If msg is not provided, use the calling function's path.

    Args:
        msg (str, optional): Message to associate with range
        suffix (str, optional): Suffix to append to the message
    """
    if not _nvtx_enabled:
        return

    if msg is None:
        msg = _nvtx_range_get_func_path()
    if suffix is not None:
        msg = f"{msg}.{suffix}"

    # Track messages to ensure consistency when popping
    _nvtx_range_messages.append(msg)

    # Push NVTX range
    torch.cuda.nvtx.range_push(msg)


def nvtx_range_pop(msg=None, suffix=None) -> None:
    """Pop NVTX range from stack. If msg is not provided, use the calling function's path.

    Args:
        msg (str, optional): Message to associate with range
        suffix (str, optional): Suffix to append to the message
    """
    if not _nvtx_enabled:
        return

    if msg is None:
        msg = _nvtx_range_get_func_path()
    if suffix is not None:
        msg = f"{msg}.{suffix}"

    # Update list of NVTX range messages and check for consistency
    if not _nvtx_range_messages:
        raise RuntimeError("Attempted to pop NVTX range from empty stack")
    last_msg = _nvtx_range_messages.pop()
    if msg is not None and msg != last_msg:
        raise ValueError(
            f"Attempted to pop NVTX range from stack with msg={msg}, "
            f"but last range has msg={last_msg}"
        )

    # Pop NVTX range
    torch.cuda.nvtx.range_pop()


@lru_cache(maxsize=None)
def _nvtx_decorator_get_func_path(func):
    """Get the path of a function.

    Args:
        func (Callable): Function to get path for.

    Returns:
        str: Module path and function name joined by a dot
    """
    caller_func = func.__name__
    module = inspect.getmodule(func)

    return f"{module.__name__}.{caller_func}"


def nvtx_decorator(message: Optional[str] = None, color: Optional[str] = None):
    """Decorator to add NVTX range to a function.

    Args:
        message (str, optional): Custom message for the NVTX range. If None, uses function path
        color (str, optional): Color for the NVTX range. Defaults to None

    Returns:
        Callable: Decorated function with NVTX profiling if enabled

    Example:
        @nvtx_decorator()
        def my_function():
            pass

        @nvtx_decorator(message="Custom Range", color="blue")
        def another_function():
            pass
    """

    def decorator(func: Callable) -> Callable:
        if _nvtx_enabled:
            return nvtx.annotate(
                message=message or _nvtx_decorator_get_func_path(func), color=color
            )(func)
        return func

    return decorator


def unwrap_model(model, module_instances=None):
    """Unwrap_model to return the final model instance"""
    if module_instances is None:
        from megatron.core.distributed import DistributedDataParallel as DDP
        from megatron.core.distributed import TorchFullyShardedDataParallel as torch_FSDP
        from megatron.core.distributed.fsdp.mcore_fsdp_adapter import (
            FullyShardedDataParallel as megatron_FSDP,
        )
        from megatron.core.transformer.module import Float16Module

        module_instances = (DDP, torch_FSDP, megatron_FSDP, Float16Module)

    return_list = True
    if not isinstance(model, list):
        model = [model]
        return_list = False
    unwrapped_model = []
    for model_module in model:
        while isinstance(model_module, module_instances):
            model_module = model_module.module
        unwrapped_model.append(model_module)
    if not return_list:
        return unwrapped_model[0]
    return unwrapped_model


def maybe_cat(a, b, dim=0, *, required=False):
    """Concatenates `a` and `b` along `dim` if `a` and `b` exist."""
    xs = [t for t in (a, b) if t is not None]
    if not xs:
        if required:
            raise ValueError("both tensors are None")
        return None
    return xs[0] if len(xs) == 1 else torch.cat(xs, dim=dim)


def get_asyncio_loop(loop: asyncio.AbstractEventLoop | None = None) -> asyncio.AbstractEventLoop:
    """Creates an asyncio loop if necessary and then returns the current asyncio loop."""
    if loop is None:
        try:
            loop = asyncio.get_running_loop()
        except RuntimeError as e:
            loop = asyncio.new_event_loop()
            asyncio.set_event_loop(loop)
    return loop


_ASYNC_TASK_STATS = defaultdict(lambda: [0, 0.0])  # cnt, total_time


def trace_async_exceptions(
    func: Optional[Callable[..., Coroutine]], *, verbose: bool = False
) -> Callable[..., Coroutine]:
    """Decorator to be applied to every coroutine that runs in a separate task.

    This is needed because asyncio tasks do not propagate exceptions.
    Coroutines running inside separate tasks will fail silently if not decorated.

    Passing in `verbose=True` will print additional lifetime logging information about the task.
    Such functionality is relied on by some users, and can be enabled as shown below:
    ```
        @trace_async_exceptions(verbose=True)
        async def my_coroutine(...):
            ...
    ```
    """

    def _decorate(fn):
        if not asyncio.iscoroutinefunction(fn):
            raise TypeError("trace_async_exceptions can only be used with async functions")

        @functools.wraps(fn)
        async def wrapper(*args, **kwargs):
            if verbose:
                start = time.perf_counter()
            try:
                return await fn(*args, **kwargs)
            except Exception as e:
                logger.error(f"Exception in async function {fn.__name__}: {e}")
                traceback.print_exc()
                sys.exit(1)
            finally:
                if verbose:
                    elapsed = (time.perf_counter() - start) * 1000.0
                    name = fn.__qualname__
                    cnt, tot = _ASYNC_TASK_STATS[name]
                    _ASYNC_TASK_STATS[name] = [cnt + 1, tot + elapsed]
                    avg = _ASYNC_TASK_STATS[name][1] / _ASYNC_TASK_STATS[name][0]

                    log10 = numpy.log10(max(cnt, 1))
                    if numpy.isclose(log10, round(log10)):
                        logger.info(
                            f"{name} completed in {elapsed:.3f} ms, "
                            f"lifetime avg: {avg:.3f} ms, "
                            f"lifetime cnt: {cnt + 1}"
                        )

        return wrapper

    return _decorate if func is None else _decorate(func)


# ============================================================================
# Backward Compatibility Decorators
# ============================================================================


def deprecated(
    version: str,
    removal_version: Optional[str] = None,
    alternative: Optional[str] = None,
    reason: Optional[str] = None,
) -> Callable:
    """
    Mark a function as deprecated.

    This decorator:
    1. Adds deprecation metadata to the function
    2. Issues a DeprecationWarning when the function is called
    3. Allows the compatibility checker to track deprecation lifecycle

    Args:
        version: Version where deprecation starts (e.g., "1.0.0")
        removal_version: Version where function will be removed (e.g., "2.0.0")
        alternative: Name of the recommended replacement function
        reason: Optional explanation for the deprecation

    Returns:
        Decorator function

    Example:
        @deprecated(
            version="1.0.0",
            removal_version="2.0.0",
            alternative="new_train_model",
            reason="Improved performance and cleaner API"
        )
        def old_train_model(config):
            pass
    """

    def decorator(func: Callable) -> Callable:
        # Add metadata
        func._deprecated = True
        func._deprecated_version = version
        func._removal_version = removal_version
        func._alternative = alternative
        func._deprecation_reason = reason

        @functools.wraps(func)
        def wrapper(*args, **kwargs):
            # Build warning message
            msg_parts = [f"{func.__name__} is deprecated since version {version}."]

            if alternative:
                msg_parts.append(f"Use {alternative} instead.")

            if removal_version:
                msg_parts.append(f"Will be removed in version {removal_version}.")

            if reason:
                msg_parts.append(f"Reason: {reason}")

            warnings.warn(" ".join(msg_parts), DeprecationWarning, stacklevel=2)

            return func(*args, **kwargs)

        return wrapper

    return decorator


def internal_api(func: Callable) -> Callable:
    """
    Mark a function or class as internal API (not for external use).

    Use this decorator for:
    - Internal APIs not intended for public consumption
    - Experimental features that may change without notice
    - Implementation details that are not part of the stable API

    Objects marked with this decorator will be exempt from backward
    compatibility checks.

    Args:
        func: The function or class to mark as internal

    Returns:
        The original function/class with an internal API marker

    Example:
        @internal_api
        def _internal_helper():
            '''For internal use only'''
            pass

        @internal_api
        class ExperimentalFeature:
            '''This API may change without notice'''
            pass
    """
    func._internal_api = True
    return func<|MERGE_RESOLUTION|>--- conflicted
+++ resolved
@@ -1956,11 +1956,7 @@
 
 
 def get_batch_on_this_cp_rank(
-<<<<<<< HEAD
-    batch: Dict[str, Any], cp_size: Optional[int] = None, cp_rank: Optional[int] = None
-=======
     batch: Dict[str, Any], cp_group: Optional[torch.distributed.ProcessGroup] = None
->>>>>>> a4bee49f
 ):
     """Slice batch input along sequence dimension into multiple chunks,
     which are parallelized across GPUs in a context parallel group.
@@ -1978,17 +1974,6 @@
     # we split sequence into 2*CP ranks. Assuming CP=2, we then get 4 chunks, chunk_0
     # and chunk_3 are assigned to GPU0, chunk_1 and chunk_2 are assigned to GPU1, so
     # that we can get balanced workload among GPUs in a context parallel group.
-<<<<<<< HEAD
-    if cp_size is not None or cp_rank is not None:
-        assert (
-            cp_size is not None and cp_rank is not None
-        ), "Both cp_size and cp_rank must be provided for batch slicing"
-
-    if cp_size is None:
-        cp_size = parallel_state.get_context_parallel_world_size()
-    if cp_rank is None:
-        cp_rank = parallel_state.get_context_parallel_rank()
-=======
     # Determine CP topology either from provided group or from current context parallel state
     if cp_group is not None:
         cp_size = get_pg_size(cp_group)
@@ -1997,7 +1982,6 @@
         cp_size = parallel_state.get_context_parallel_world_size()
         cp_rank = parallel_state.get_context_parallel_rank()
 
->>>>>>> a4bee49f
     if cp_size > 1:
         for key, val in batch.items():
             if val is not None:
@@ -2023,8 +2007,7 @@
     cu_seqlens: torch.Tensor,
     cu_seqlens_padded: torch.Tensor,
     max_seqlen: torch.Tensor,
-    cp_size: Optional[int] = None,
-    cp_rank: Optional[int] = None,
+    cp_group: Optional[torch.distributed.ProcessGroup] = None,
 ):
     """Slice each sub-sample in a packed sample batch input along
     sequence dimension into multiple chunks, which are parallelized
@@ -2040,8 +2023,12 @@
         max_seqlen_kv=int(max_seqlen[0].item()),
     )
 
-    cp_size = get_context_parallel_world_size() if cp_size is None else cp_size
-    cp_rank = get_context_parallel_rank() if cp_rank is None else cp_rank
+    if cp_group is not None:
+        cp_size = get_pg_size(cp_group)
+        cp_rank = get_pg_rank(cp_group)
+    else:
+        cp_size = parallel_state.get_context_parallel_world_size()
+        cp_rank = parallel_state.get_context_parallel_rank()
     if cp_size > 1:  # slice batch along sequence dimension for context parallelism
         assert tex is not None and is_te_min_version("1.10.0"), (
             "Please update Transformer Engine to >= 1.10 to use "
@@ -2107,9 +2094,7 @@
     if cp_group is not None and cp_group.size() > 1:
         # When using hybrid_context_parallel, each sub-sample of a packed sample is
         # required to be divisible by CP*DP*2 or CP*DP*TP*2 (if using sequence parallel)
-        batch = get_batch_on_this_cp_rank(
-            batch, cp_group.size(), torch.distributed.get_rank(group=cp_group)
-        )
+        batch = get_batch_on_this_cp_rank(batch, cp_group)
 
     return batch, packed_seq_params
 
