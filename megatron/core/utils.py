--- conflicted
+++ resolved
@@ -2442,79 +2442,6 @@
 
         return wrapper
 
-<<<<<<< HEAD
-    return _decorate if func is None else _decorate(func)
-
-
-# ============================================================================
-# Backward Compatibility Decorators
-# ============================================================================
-
-
-def deprecated(
-    version: str,
-    removal_version: Optional[str] = None,
-    alternative: Optional[str] = None,
-    reason: Optional[str] = None,
-) -> Callable:
-    """
-    Mark a function as deprecated.
-
-    This decorator:
-    1. Adds deprecation metadata to the function
-    2. Issues a DeprecationWarning when the function is called
-    3. Allows the compatibility checker to track deprecation lifecycle
-
-    Args:
-        version: Version where deprecation starts (e.g., "1.0.0")
-        removal_version: Version where function will be removed (e.g., "2.0.0")
-        alternative: Name of the recommended replacement function
-        reason: Optional explanation for the deprecation
-
-    Returns:
-        Decorator function
-
-    Example:
-        @deprecated(
-            version="1.0.0",
-            removal_version="2.0.0",
-            alternative="new_train_model",
-            reason="Improved performance and cleaner API"
-        )
-        def old_train_model(config):
-            pass
-    """
-
-    def decorator(func: Callable) -> Callable:
-        # Add metadata
-        func._deprecated = True
-        func._deprecated_version = version
-        func._removal_version = removal_version
-        func._alternative = alternative
-        func._deprecation_reason = reason
-
-        @functools.wraps(func)
-        def wrapper(*args, **kwargs):
-            # Build warning message
-            msg_parts = [f"{func.__name__} is deprecated since version {version}."]
-
-            if alternative:
-                msg_parts.append(f"Use {alternative} instead.")
-
-            if removal_version:
-                msg_parts.append(f"Will be removed in version {removal_version}.")
-
-            if reason:
-                msg_parts.append(f"Reason: {reason}")
-
-            warnings.warn(" ".join(msg_parts), DeprecationWarning, stacklevel=2)
-
-            return func(*args, **kwargs)
-
-        return wrapper
-
-=======
->>>>>>> 6cc29a20
     return decorator
 
 
@@ -2548,7 +2475,6 @@
             pass
     """
     func._internal_api = True
-<<<<<<< HEAD
     return func
 
 
@@ -2582,6 +2508,4 @@
             pass
     """
     func._experimental_api = True
-=======
->>>>>>> 6cc29a20
     return func