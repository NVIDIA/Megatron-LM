# Copyright (c) 2023, NVIDIA CORPORATION. All rights reserved.

"""Utility functions used throughout Megatron core"""

import array
import asyncio
import functools
import hashlib
import inspect
import logging
import math
import operator
import queue
import socket
import sys
import threading
import time
import traceback
import warnings
from collections import defaultdict
from contextlib import contextmanager, nullcontext
from dataclasses import dataclass
from datetime import datetime
from functools import lru_cache, reduce, wraps
from importlib.metadata import version
from types import TracebackType
from typing import Any, Callable, Coroutine, Dict, List, Optional, Tuple, Type, Union

import numpy
import torch

from megatron.core import config
from megatron.core.package_info import __version__ as mcore_version

try:
    from torch.distributed._tensor import DTensor
    from torch.distributed.tensor.placement_types import Shard

    HAVE_DTENSOR = True
except ImportError:
    HAVE_DTENSOR = False

from megatron.core import parallel_state
from megatron.core.dist_checkpointing.mapping import ShardedTensor

try:
    from packaging.version import Version as PkgVersion

    HAVE_PACKAGING = True
except ImportError:
    HAVE_PACKAGING = False

try:
    import nvtx

    HAVE_NVTX = True
except ImportError:
    HAVE_NVTX = False

logger = logging.getLogger(__name__)


try:
    _torch_version = PkgVersion(torch.__version__)
except Exception:
    # This is a WAR for building docs, where torch is not actually imported
    _torch_version = PkgVersion("0.0.0") if HAVE_PACKAGING else "0.0.0"
_te_version = None
_fa_version = None
_mamba_ssm_version = None
_causal_conv1d_version = None


@contextmanager
def null_decorator(*args, **kwargs):
    """
    No-op decorator.
    """
    if len(kwargs) == 0 and len(args) == 1 and callable(args[0]):
        return args[0]
    else:

        def inner(func):
            return func

        return inner


class ExperimentalNotEnabledError(Exception):
    """Raised during calls to experimental code when ENABLE_EXPERIMENTAL not set."""


def experimental_fn(introduced_with_version: str):
    """A decorator that marks a function as experimental.
    Experimental functions may change quickly and do not guarantee backwards
    compatiblity.

    Experimental functions have a limited lifetime and should
    either be productionized or deprecated.

    Args:
        introduced_with_version (str): A version-like string of Mcore at time of
            introduction.

    Raises:
        ExperimentalNotEnabledError: Error raised when experimental function
            was called without enabling the experimental flag.
    """
    logged_functions = set()

    def validator(func: Callable, max_lifetime: int = 3) -> Callable:
        """Validates the request to the experimental function.

        Args:
            func (Callable): Callee
            max_lifetime (int, optional): Number of minor version that the experimental
                function is allowed to exist. Defaults to 3.

        Raises:
            ExperimentalNotEnabledError: Error raised when experimental function
                was called without enabling the experimental flag.

        Returns:
            Callable: The callee function.
        """
        if not HAVE_PACKAGING:
            raise ImportError(
                "packaging is not installed. Please install it with `pip install packaging`."
            )
        if (
            PkgVersion(introduced_with_version).minor + max_lifetime
            < PkgVersion(mcore_version).minor
        ):
            logger.warning(
                "%s has reached end of life. Please migrate to a non-experimental function.",
                func.__name__,
            )

        @wraps(func)
        def wrapped_func(*args, **kwargs):
            if config.is_experimental_enabled() is not True:
                raise ExperimentalNotEnabledError(f"Flag config.ENABLE_EXPERIMENTAL not enabled.")
            # log once on one rank
            if func.__name__ not in logged_functions:
                logged_functions.add(func.__name__)
                log_single_rank(
                    logger, logging.INFO, "ENABLE_EXPERIMENTAL is True, running experimental code."
                )

            return func(*args, **kwargs)

        return wrapped_func

    return validator


def experimental_cls(introduced_with_version: str):
    """A decorator that marks a Class as experimental.
    Experimental Classes may change quickly and do not guarantee backwards
    compatiblity.

    Experimental classes have a limited lifetime and should
    either be productionized or deprecated.

    Args:
        introduced_with_version (str): A version-like string of Mcore at time of
            introduction.

    Raises:
        ExperimentalNotEnabledError: Error raised when experimental class
            was called without enabling the experimental flag.
    """
    logged_classes = set()

    def validator(cls: Callable, max_lifetime: int = 3) -> Callable:
        """Validates the request to the experimental function.

        Args:
            func (Callable): Callee
            max_lifetime (int, optional): Number of minor version that the experimental
                function is allowed to exist. Defaults to 3.

        Raises:
            ExperimentalNotEnabledError: Error raised when experimental function
                was called without enabling the experimental flag.

        Returns:
            Callable: The callee function.
        """
        if not HAVE_PACKAGING:
            raise ImportError(
                "packaging is not installed. Please install it with `pip install packaging`."
            )

        if (
            PkgVersion(introduced_with_version).minor + max_lifetime
            < PkgVersion(mcore_version).minor
        ):
            logger.warning(
                "%s has reached end of life. Please migrate to a non-experimental function.",
                cls.__name__,
            )

        def wrapped_func(cls):
            def guard(super: super, attr: str):
                """Pass-through to callee attribute if experimental flag is enabled.

                Args:
                    super (super): Parent class of callee.
                    attr (str): Attribute of callee that is being called.

                Raises:
                    ExperimentalNotEnabledError: Raised if flag is not set.

                Returns:
                    Attribute of callee.
                """
                if attr == "is_experimental":
                    return config.is_experimental_enabled()

                if config.is_experimental_enabled() is not True:
                    raise ExperimentalNotEnabledError(
                        f"Flag config.ENABLE_EXPERIMENTAL not enabled."
                    )
                # log once on one rank
                if cls.__name__ not in logged_classes:
                    logged_classes.add(cls.__name__)
                    log_single_rank(
                        logger,
                        logging.INFO,
                        "ENABLE_EXPERIMENTAL is True, running experimental code.",
                    )
                return super.__getattribute__(attr)

            class ClassInterceptor(type):
                """Metaclass to intercept calls from the uninitialized class."""

                def __init__(self, *args, **kwargs):
                    super().__init__(*args, **kwargs)
                    self.__class__ = type(cls.__qualname__, (ClassInterceptor,), {})

                def __getattribute__(self, attr):
                    """Intercepts calls like A.hello_world()"""
                    return guard(super(), attr)

            class Proxy(cls, metaclass=ClassInterceptor):
                """Proxies calls from caller to the callee by relaying all
                attribute calls through a guarding mechanism.

                We use `__getattribute__` for relaying calls. Opposed to `__getattr__`,
                this is called regardless of whether the attribute exists or not.

                We need to distinguish two cases: callee is an instance vs. a class.

                If callee is an instance, `__getattribute__` will look and find attributes
                at the class level.

                If callee is a class, `__getattribute__` will look for attributes at
                _its_ class, which is `type`. Here, it won't find attributes.
                We solve this a metaclass mixin which swaps `type` with a custom class
                that supersets the callee's class. For mixins, any methods provided on
                parent classes will be provided to the metaclass. We add a
                `__getattribute__` to the metaclass as to allow it to fetch it from the
                callees class.

                """

                def __init__(self, *args, **kwargs):
                    super().__init__(*args, **kwargs)
                    self.__class__ = type(cls.__qualname__, (Proxy,), {})

                def __getattribute__(self, attr):
                    """Intercepts calls like a.hello_world()"""
                    return guard(super(), attr)

            return Proxy

        return wrapped_func(cls)

    return validator


def get_torch_version():
    """Get pytorch version from __version__; if not available use pip's. Use caching."""

    if not HAVE_PACKAGING:
        raise ImportError(
            "packaging is not installed. Please install it with `pip install packaging`."
        )

    def get_torch_version_str():
        import torch

        if hasattr(torch, "__version__"):
            return str(torch.__version__)
        else:
            return version("torch")

    global _torch_version
    if _torch_version is None:
        _torch_version = PkgVersion(get_torch_version_str())
    return _torch_version


def get_te_version():
    """Get TE version from __version__; if not available use pip's. Use caching."""
    if not HAVE_PACKAGING:
        raise ImportError(
            "packaging is not installed. Please install it with `pip install packaging`."
        )

    try:
        import transformer_engine as te

        HAVE_TE = True
    except ImportError:
        HAVE_TE = False

    def get_te_version_str():
        import transformer_engine as te

        if hasattr(te, "__version__"):
            return str(te.__version__)
        else:
            return version("transformer-engine")

    global _te_version
    if _te_version is None and HAVE_TE:
        _te_version = PkgVersion(get_te_version_str())
    return _te_version


def is_te_min_version(version, check_equality=True):
    """Check if minimum version of `transformer-engine` is installed."""
    if not HAVE_PACKAGING:
        raise ImportError(
            "packaging is not installed. Please install it with `pip install packaging`."
        )

    if check_equality:
        return get_te_version() >= PkgVersion(version)
    return get_te_version() > PkgVersion(version)


def get_torch_version():
    """Get torch version from __version__."""

    global _torch_version
    return _torch_version


def is_torch_min_version(version, check_equality=True):
    """Check if minimum version of `torch` is installed."""
    if not HAVE_PACKAGING:
        raise ImportError(
            "packaging is not installed. Please install it with `pip install packaging`."
        )
    if check_equality:
        return get_torch_version() >= PkgVersion(version)
    return get_torch_version() > PkgVersion(version)


def get_fa_version():
    """Get Flash attention version from __version__; if not available use pip's. Use caching."""
    if not HAVE_PACKAGING:
        raise ImportError(
            "packaging is not installed. Please install it with `pip install packaging`."
        )

    def get_fa_version_str():
        import flash_attn as fa

        if hasattr(fa, "__version__"):
            return str(fa.__version__)
        else:
            return version("flash-attn")

    global _fa_version
    if _fa_version is None:
        _fa_version = PkgVersion(get_fa_version_str())
    return _fa_version


def is_fa_min_version(version, check_equality=True):
    """Check if minimum version of `flash-attn` is installed."""
    if not HAVE_PACKAGING:
        raise ImportError(
            "packaging is not installed. Please install it with `pip install packaging`."
        )
    if check_equality:
        return get_fa_version() >= PkgVersion(version)
    return get_fa_version() > PkgVersion(version)


def get_mamba_version():
    """Get mamba version from __version__; if not available use pip's. Use caching."""
    if not HAVE_PACKAGING:
        raise ImportError(
            "packaging is not installed. Please install it with `pip install packaging`."
        )

    def get_mamba_version_str():
        import mamba_ssm

        if hasattr(mamba_ssm, "__version__"):
            return str(mamba_ssm.__version__)
        else:
            return version("mamba_ssm")

    global _mamba_ssm_version
    if _mamba_ssm_version is None:
        _mamba_ssm_version = PkgVersion(get_mamba_version_str())
    return _mamba_ssm_version


def is_mamba_min_version(version, check_equality=True):
    """Check if minimum version of `mamba_ssm` is installed."""
    if not HAVE_PACKAGING:
        raise ImportError(
            "packaging is not installed. Please install it with `pip install packaging`."
        )
    if check_equality:
        return get_mamba_version() >= PkgVersion(version)
    return get_mamba_version() > PkgVersion(version)


def get_causal_conv1d_version():
    """Get causal_conv1d version from __version__; if not available use pip's. Use caching."""
    if not HAVE_PACKAGING:
        raise ImportError(
            "packaging is not installed. Please install it with `pip install packaging`."
        )

    def get_causal_conv1d_version_str():
        import causal_conv1d

        if hasattr(causal_conv1d, "__version__"):
            return str(causal_conv1d.__version__)
        else:
            return version("causal_conv1d")

    global _causal_conv1d_version
    if _causal_conv1d_version is None:
        _causal_conv1d_version = PkgVersion(get_causal_conv1d_version_str())
    return _causal_conv1d_version


def is_causal_conv1d_min_version(version, check_equality=True):
    """Check if minimum version of `causal_conv1d` is installed."""
    if not HAVE_PACKAGING:
        raise ImportError(
            "packaging is not installed. Please install it with `pip install packaging`."
        )
    if check_equality:
        return get_causal_conv1d_version() >= PkgVersion(version)
    return get_causal_conv1d_version() > PkgVersion(version)


def check_mamba_sequence_packing_support() -> Tuple[bool, Optional[str]]:
    """Checks whether `causal_conv1d` and `mamba_ssm` support sequence packing."""
    if not is_causal_conv1d_min_version("1.5.3.post1"):
        return False, "causal_conv1d >= 1.5.3.post1 is required"
    elif not is_mamba_min_version("2.2.6.post3"):
        return False, "mamba_ssm >= 2.2.6.post3 is required"
    return True, None


def ensure_divisibility(numerator, denominator):
    """Ensure that numerator is divisible by the denominator."""
    assert numerator % denominator == 0, "{} is not divisible by {}".format(numerator, denominator)


def divide(numerator, denominator):
    """Ensure that numerator is divisible by the denominator and return
    the division value."""
    ensure_divisibility(numerator, denominator)
    return numerator // denominator


def deprecate_inference_params(inference_context, inference_params):
    """Print warning for deprecated `inference_params`."""
    if inference_context is None and inference_params is not None:
        warnings.warn(
            "`inference_params` renamed to `inference_context`, and will be "
            "removed in `megatron-core` 0.13."
        )
        return inference_params
    return inference_context


def get_tensor_model_parallel_group_if_none(tp_group, is_expert=False, check_initialized=True):
    """Issue a deprecation warning if tp_group is None and return the default tp group."""
    # TODO(zijiey): remove this function later.
    if not torch.distributed.is_initialized():
        return None

    if tp_group is None:
        if torch.distributed.is_initialized() and torch.distributed.get_rank() == 0:
            warnings.warn(
                "Warning: tp_group is None, using default tp group. "
                "Passing tp_group will be mandatory soon",
                DeprecationWarning,
                stacklevel=2,
            )
        if is_expert:
            tp_group = parallel_state.get_expert_tensor_parallel_group(
                check_initialized=check_initialized
            )
        else:
            tp_group = parallel_state.get_tensor_model_parallel_group(
                check_initialized=check_initialized
            )
    return tp_group


def get_pg_size(group=None):
    """Get world size for a distributed group.

    Args:
        group: Process group to get world size for. If None, uses default group.

    Returns:
        int: World size (1 if distributed not initialized or group is None, else group.size())
    """
    if not torch.distributed.is_initialized() or group is None:
        return 1
    return group.size()


def get_pg_rank(group=None):
    """Get rank for a distributed group.

    Args:
        group: Process group to get rank for. If None, uses default group.

    Returns:
        int: Rank (0 if distributed not initialized or group is None, else group.rank())
    """
    if not torch.distributed.is_initialized() or group is None:
        return 0
    return group.rank()


def get_attr_wrapped_model(model, attr, allow_none=True, return_model_obj=False):
    """Get an attribute from a wrapped model.
    If return_model_obj is true, return the object that has the 'attr' attribute;
    otherwise, return the attribute directly."""
    if isinstance(model, list):
        raise RuntimeError("_get_attr_wrapped_model given a list of models")

    if allow_none:

        def condition(model, attr):
            return not hasattr(model, attr)

    else:

        def condition(model, attr):
            return getattr(model, attr, None) is None

    while condition(model, attr):
        if not hasattr(model, "module"):
            raise RuntimeError(f"_get_attr_wrapped_model couldn't find attribute {attr}")

        model = model.module

    if return_model_obj:
        return model
    return getattr(model, attr)


def get_model_type(model):
    """Returns model_type attribute"""
    return get_attr_wrapped_model(model, "model_type")


def get_model_xattn(model):
    """Returns whether the model has the xattn_needed attribute"""
    try:
        return get_attr_wrapped_model(model, "xattn_needed")
    except RuntimeError:
        return False


def get_model_config(model):
    """Returns the config attribute, allowed to return None"""
    return get_attr_wrapped_model(model, "config", allow_none=False)


class GlobalMemoryBuffer:
    """Global buffer to avoid dynamic memory allocations.
    Caller should ensure that buffers of the same name
    are not used concurrently."""

    def __init__(self):
        self.buffer = {}

    def get_tensor(self, tensor_shape, dtype, name, mem_alloc_context: Optional[Callable] = None):
        """
        Returns (potentially) a sub-tensor from the self.buffer for the given shape.
        """
        required_len = reduce(operator.mul, tensor_shape, 1)
        if (
            self.buffer.get((name, dtype), None) is None
            or self.buffer[(name, dtype)].numel() < required_len
        ):
            mem_alloc_context = mem_alloc_context if mem_alloc_context else nullcontext
            with mem_alloc_context():
                self.buffer[(name, dtype)] = torch.empty(
                    required_len,
                    dtype=dtype,
                    device=torch.cuda.current_device(),
                    requires_grad=False,
                )

        return self.buffer[(name, dtype)][0:required_len].view(*tensor_shape)


def _kernel_make_viewless_tensor(inp, requires_grad):
    """Make a viewless tensor.

    View tensors have the undesirable side-affect of retaining a reference
    to the originally-viewed tensor, even after manually setting the '.data'
    field. This method creates a new tensor that links to the old tensor's
    data, without linking the viewed tensor, referenced via the '._base'
    field.
    """
    out = torch.empty((1,), dtype=inp.dtype, device=inp.device, requires_grad=requires_grad)
    out.data = inp.data
    return out


class WrappedTensor:
    """
    A wrapper for tensors that enables caller functions to pass an indirect reference
    to callee functions. By wrapping the tensor, the caller's direct reference is removed,
    allowing the tensor to be garbage collected once the callee unwraps and frees it.
    """

    def __init__(self, tensor: torch.Tensor):
        self._wrapper = [tensor]

    def unwrap(self):
        """
        Returns the wrapped tensor while deleting the internal reference.
        Can only be called once.
        """
        if len(self._wrapper) == 0:
            raise RuntimeError(f"WrappedTensor has already been unwrapped")
        return self._wrapper.pop(0)


class MakeViewlessTensor(torch.autograd.Function):
    """
    Autograd function to make a viewless tensor.

    This function should be used in cases where the computation graph needs
    to be propagated, but we only want a viewless tensor (e.g.,
    ParallelTransformer's hidden_states). Call this function by passing
    'keep_graph = True' to 'make_viewless_tensor()'.
    """

    @staticmethod
    def forward(ctx, inp, requires_grad):
        """Runs the fwd pass of _kernel_make_viewless_tensor"""
        return _kernel_make_viewless_tensor(inp, requires_grad)

    @staticmethod
    def backward(ctx, grad_output):
        """No-op"""
        return grad_output, None


def make_viewless_tensor(inp, requires_grad, keep_graph):
    """
    Entry-point for creating viewless tensors.

    This method should be used, rather than calling 'MakeViewlessTensor'
    or '_kernel_make_viewless_tensor' directly. This method acts as a
    switch for determining if an autograd function or a regular method
    should be used to create the tensor.
    """

    # return tensor as-is, if not a 'view'
    if inp._base is None:
        return inp

    # create viewless tensor
    if keep_graph:
        return MakeViewlessTensor.apply(inp, requires_grad)
    else:
        return _kernel_make_viewless_tensor(inp, requires_grad)


def assert_viewless_tensor(tensor, extra_msg=None):
    """Assert that a tensor is not a view (i.e., its '._base' field is
    not set)."""
    if isinstance(tensor, list):
        [assert_viewless_tensor(t) for t in tensor]
        return tensor
    if not isinstance(tensor, torch.Tensor):
        return tensor
    assert tensor._base is None, (
        "Ensure tensor._base is None before setting tensor.data or storing "
        "tensor to memory buffer. Otherwise, a memory leak will occur (and "
        f"likely accumulate over iterations). {extra_msg}"
    )
    return tensor


def safely_set_viewless_tensor_data(tensor, new_data_tensor):
    """Safely set tensor's '.data' field.

    Check first that the tensor is viewless (i.e., '._base' not set). If not,
    raise an exception.
    """
    assert_viewless_tensor(
        tensor,
        extra_msg="FYI, tensor._base has shape %s, and new_data_tensor has shape %s."
        % ("--" if tensor._base is None else tensor._base.shape, new_data_tensor.shape),
    )
    tensor.data = new_data_tensor


def init_method_normal(sigma):
    """Init method based on N(0, sigma)."""
    return functools.partial(torch.nn.init.normal_, mean=0.0, std=sigma)


def scaled_init_method_normal(sigma, num_layers, multiplier=2.0):
    """Init method based on N(0, sigma/sqrt(2*num_layers)."""
    std = sigma / math.sqrt(multiplier * num_layers)

    return functools.partial(torch.nn.init.normal_, mean=0.0, std=std)


def log_single_rank(logger: logging.Logger, *args: Any, rank: int = 0, **kwargs: Any):
    """If torch distributed is initialized, write log on only one rank

    Args:
        logger (logging.Logger): The logger to write the logs

        args (Tuple[Any]): All logging.Logger.log positional arguments

        rank (int, optional): The rank to write on. Defaults to 0.

        kwargs (Dict[str, Any]): All logging.Logger.log keyword arguments
    """
    if torch.distributed.is_initialized():
        if torch.distributed.get_rank() == rank:
            logger.log(*args, **kwargs)
    else:
        logger.log(*args, **kwargs)


def log_on_each_pipeline_stage(
    logger: logging.Logger,
    *args: Any,
    tp_group: Optional[torch.distributed.ProcessGroup] = None,
    dp_cp_group: Optional[torch.distributed.ProcessGroup] = None,
    **kwargs: Any,
):
    """Log on first rank in each pipeline stage

    Args:
        logger (logging.Logger): The logger to write the logs

        args (Tuple[Any]): All logging.Logger.log positional arguments

        kwargs (Dict[str, Any]): All logging.Logger.log keyword arguments
    """
    assert torch.distributed.is_initialized()

    if tp_group is None and dp_cp_group is None:
        tp_rank = parallel_state.get_tensor_model_parallel_rank()
        dp_cp_rank = parallel_state.get_data_parallel_rank(with_context_parallel=True)
    elif tp_group is not None and dp_cp_group is not None:
        tp_rank = tp_group.rank()
        dp_cp_rank = dp_cp_group.rank()
    else:
        raise ValueError("tp_group and dp_cp_group must be provided or not provided together")

    if tp_rank == 0 and dp_cp_rank == 0:
        logger.log(*args, **kwargs)


def check_param_hashes_across_dp_replicas(
    model: List[torch.nn.Module], cross_check: bool = False
) -> bool:
    """Computes hashes of all parameters in model, all-gathers hashes across DP replicas,
    and then checks for equality between the locally-computed hashes and those of other ranks.

    NOTE: This function computes SHA-1 hashes on the CPU and thus needs to move all param
    tensors from GPU to CPU first; as a result, this function is not intended to be called
    very frequently in the main training loop.

    Args:
        model (List[torch.nn.Module]): List of model chunks whose parameter hashes need to
            be checked.
        cross_check (bool): If true, will check whether hashes match across all DP replicas.

    Returns:
        True if all param hashes match with corresponding hash on DP replica 0 or
        across all replicas if cross_check is enabled, False otherwise.
    """

    # Compute per-parameter hashes on this rank.
    # Keep track of expert and non-expert parameters separately since they need to be
    # all-gathered across different sets of ranks.
    non_expert_params, expert_params = [], []
    local_non_expert_param_hashes, local_expert_param_hashes = [], []
    for model_chunk_id, model_chunk in enumerate(model):
        for param_name, param in model_chunk.named_parameters():
            param_hash = torch.frombuffer(
                array.array(
                    "B", hashlib.sha1(param.data.to("cpu").float().numpy(force=True)).digest()
                ),
                dtype=torch.uint8,
            )
            if getattr(param, "allreduce", True):
                non_expert_params.append((model_chunk_id, param_name, param))
                local_non_expert_param_hashes.append(param_hash)
            else:
                expert_params.append((model_chunk_id, param_name, param))
                local_expert_param_hashes.append(param_hash)

    # Use data-modulo-expert parallel group to all-gather expert param hashes, regular
    # data-parallel group for non-expert param hashes.
    all_param_hashes_match = True
    for params, local_param_hashes, all_gather_group in zip(
        [non_expert_params, expert_params],
        [local_non_expert_param_hashes, local_expert_param_hashes],
        [parallel_state.get_data_parallel_group(), parallel_state.get_expert_data_parallel_group()],
    ):
        # Collect per-parameter hashes across all ranks in group.
        assert len(params) == len(local_param_hashes)
        if len(params) == 0:
            continue
        local_param_hashes = torch.stack(local_param_hashes).cuda()
        all_param_hashes = [
            torch.zeros_like(local_param_hashes) for _ in range(all_gather_group.size())
        ]
        torch.distributed.all_gather(all_param_hashes, local_param_hashes, group=all_gather_group)

        # Make sure local per-parameter hash matches DP rank 0.
        param_hashes_match = torch.equal(local_param_hashes, all_param_hashes[0])
        if not param_hashes_match:
            for i, (model_chunk_id, param_name, param) in enumerate(params):
                if not torch.equal(local_param_hashes[i], all_param_hashes[0][i]):
                    rank = torch.distributed.get_rank()
                    logger.info(
                        f"[Rank {rank}] Hash not matching for {param_name} in model chunk"
                        f"{model_chunk_id}"
                    )
        if cross_check:
            # Make sure all ranks have the same hash.
            all_param_hashes_match &= all(
                map(lambda x: torch.equal(local_param_hashes, x), all_param_hashes)
            )
        else:
            all_param_hashes_match &= param_hashes_match

    return all_param_hashes_match


def make_tp_sharded_tensor_for_checkpoint(
    tensor, key, tp_axis=0, replica_id=None, prepend_offsets=(), **kwargs
):
    """Helper for instantiating a ShardedTensor where the `tp_axis` dimension
    is sharded across TP group.

    Optionally, can provide offsets which prepend new dimensions to the tensor.
    """
    prepend_axis_num = len(prepend_offsets)

    new_offsets = []
    tp_rank = parallel_state.get_tensor_model_parallel_rank()
    dp_rank = parallel_state.get_data_parallel_rank(with_context_parallel=True)
    tp_size = parallel_state.get_tensor_model_parallel_world_size()
    dp_size = parallel_state.get_data_parallel_world_size(with_context_parallel=True)
    dp_replica_id = parallel_state.get_data_parallel_rank(with_context_parallel=True)

    new_offsets.append((tp_axis + prepend_axis_num, tp_rank, tp_size))

    if HAVE_DTENSOR and isinstance(tensor, DTensor):
        # TP + FSDP2 sharding
        dp_replica_id = 0
        tensor = tensor._local_tensor

        if tp_axis == 0:
            # both FSDP2 and TP shards axis 0
            # default MCore uses tp-cp-ep-dp-pp
            # FSDP2 is compatibile with TP, CP
            new_offsets[0] = (prepend_axis_num, tp_rank * dp_size + dp_rank, tp_size * dp_size)
        else:
            # FSDP2 shards axis 0 and TP shards some other axis
            new_offsets.append((prepend_axis_num, dp_rank, dp_size))

    if replica_id is None:
        replica_id = (0, 0, dp_replica_id)

    return ShardedTensor.from_rank_offsets(
        key,
        tensor,
        *prepend_offsets,
        *new_offsets,
        replica_id=replica_id,
        prepend_axis_num=prepend_axis_num,
        **kwargs,
    )


def make_sharded_tensor_for_checkpoint(tensor, key, prepend_offsets=(), replica_id=None, **kwargs):
    """Helper for instantiating a non-sharded ShardedTensor (replicated across TP and DP group).

    Optionally, can provide offsets which prepend new dimensions to the tensor.
    """

    prepend_axis_num = len(prepend_offsets)

    new_offsets = []
    dp_rank = parallel_state.get_data_parallel_rank(with_context_parallel=True)
    dp_size = parallel_state.get_data_parallel_world_size(with_context_parallel=True)
    dp_replica_id = parallel_state.get_data_parallel_rank(with_context_parallel=True)

    if HAVE_DTENSOR and isinstance(tensor, DTensor):
        # FSDP2 sharding
        dp_replica_id = 0
        tensor = get_full_tensor_if_necessary(tensor)
        new_offsets.append((prepend_axis_num, dp_rank, dp_size))

    if replica_id is None:
        replica_id = (0, parallel_state.get_tensor_model_parallel_rank(), dp_replica_id)

    return ShardedTensor.from_rank_offsets(
        key,
        tensor,
        *prepend_offsets,
        *new_offsets,
        replica_id=replica_id,
        prepend_axis_num=prepend_axis_num,
        **kwargs,
    )


def get_full_tensor_if_necessary(tensor):
    """For DTensor gets full tensor if some ranks will not have a local copy"""
    need_full_tensor = False
    for i in range(tensor.device_mesh.ndim):
        if (
            isinstance(tensor.placements[i], Shard)
            and tensor.device_mesh.shape[i] > tensor.shape[tensor.placements[i].dim]
        ):
            need_full_tensor = True
            break

    tensor = tensor.full_tensor() if need_full_tensor else tensor._local_tensor

    return tensor


def to_local_if_dtensor(tensor: Union[torch.Tensor, "DTensor"]) -> torch.Tensor:
    """Returns the local shard of the given tensor if it is a DTensor."""
    with torch.no_grad():
        return tensor.to_local() if HAVE_DTENSOR and isinstance(tensor, DTensor) else tensor


def get_data_parallel_group_if_dtensor(
    tensor: Union[torch.Tensor, "DTensor"], data_parallel_group: "ProcessGroup" = None
) -> Optional["ProcessGroup"]:
    """Gets the data parallel group of the given tensor if it is a DTensor."""
    if HAVE_DTENSOR and isinstance(tensor, DTensor):
        current_group = tensor.device_mesh.get_group()
        assert data_parallel_group is None or current_group == data_parallel_group
        return current_group
    return None


def prepare_input_tensors_for_wgrad_compute(grad_output, all_gathered_input):
    """Ensure grad_output is stored in a contiguous buffer."""
    # Doing gather + slicing during the NeMo forward pass can make this tensor
    # not be contiguous. PyTorch only checks if the tensor is contiguous, and only
    # clones it if it's not contiguous:
    # https://github.com/pytorch/pytorch/blob/c47cf9bc7f9e02f649ab4ed53fe4d35732c92ab6/torch/_refs/__init__.py#L2761
    grad_output = grad_output.contiguous()
    all_gathered_input = all_gathered_input.contiguous()
    # Convert the tensor shapes to 2D for execution compatibility
    if grad_output.dim() == 3:
        grad_output = grad_output.view(
            grad_output.shape[0] * grad_output.shape[1], grad_output.shape[2]
        )
        all_gathered_input = all_gathered_input.view(
            all_gathered_input.shape[0] * all_gathered_input.shape[1], all_gathered_input.shape[2]
        )

    return grad_output, all_gathered_input


try:
    if is_torch_min_version("1.13.0"):
        dist_all_gather_func = torch.distributed.all_gather_into_tensor
    else:
        dist_all_gather_func = torch.distributed._all_gather_base
except Exception:
    dist_all_gather_func = torch.distributed._all_gather_base


def drain_embedding_wgrad_compute(
    config, embedding_activation_buffer, grad_output_buffer, weight, tp_group
):
    """Helper for performing embedding wgrad GEMM's during the pipeline drain phase, pipelines the
    AllGather and GEMM's.

    Should only be used when pipeline model parallelism and gradient accumulation
    fusion are enabled.
    """

    assert len(embedding_activation_buffer) == len(
        grad_output_buffer
    ), "Length of activation and gradient buffers need to be equal!"

    import fused_weight_gradient_mlp_cuda

    from megatron.core.parallel_state import get_global_memory_buffer

    input = embedding_activation_buffer.pop(0)
    world_size = tp_group.size()
    dim_size = list(input.size())
    dim_size[0] = dim_size[0] * world_size

    all_gathered_input = [None, None]
    if config.sequence_parallel:
        all_gather_buffer = get_global_memory_buffer().get_tensor(dim_size, input.dtype, "mpu_0")
        handle = dist_all_gather_func(all_gather_buffer, input, group=tp_group, async_op=False)

        all_gathered_input[0] = all_gather_buffer
        all_gather_buffer = None
    else:
        all_gathered_input[0] = input

    input = None

    def wgrad_compute(all_gathered_input, grad_output, weight):
        grad_output, all_gathered_input = prepare_input_tensors_for_wgrad_compute(
            grad_output, all_gathered_input
        )

        if hasattr(weight, "__fsdp_param__"):
            weight.main_grad = weight.get_main_grad()

        if config.gradient_accumulation_fusion:
            if weight.main_grad.dtype == torch.float32:
                fused_weight_gradient_mlp_cuda.wgrad_gemm_accum_fp32(
                    all_gathered_input, grad_output, weight.main_grad
                )
            elif weight.main_grad.dtype in (torch.float16, torch.bfloat16):
                fused_weight_gradient_mlp_cuda.wgrad_gemm_accum_fp16(
                    all_gathered_input, grad_output, weight.main_grad
                )
            else:
                raise RuntimeError("Unsupported gradient type for gradient accumulation fusion")

    # We have all_gathered_input list acting as a double buffer here,
    # since we are pipelining the AllGather and GEMM,one buffer all gathers
    # the input while the other buffer reads from it for the GEMM. We use i
    # and (i+1) for indexing to enable this double buffering.
    for i in range(len(embedding_activation_buffer)):
        input = embedding_activation_buffer.pop(0)
        if config.sequence_parallel:
            name = "mpu_" + str((i + 1) % 2)
            all_gather_buffer = get_global_memory_buffer().get_tensor(dim_size, input.dtype, name)
            handle = dist_all_gather_func(all_gather_buffer, input, group=tp_group, async_op=True)

            all_gathered_input[(i + 1) % 2] = all_gather_buffer
            all_gather_buffer = None
        else:
            all_gathered_input[(i + 1) % 2] = input

        grad_output = grad_output_buffer.pop(0)
        wgrad_compute(all_gathered_input[i % 2], grad_output, weight)
        drain_idx = (i + 1) % 2
        input, all_gathered_input[i % 2], grad_output = None, None, None

        if config.sequence_parallel:
            handle.wait()

    grad_output = grad_output_buffer.pop(0)
    wgrad_compute(all_gathered_input[drain_idx], grad_output, weight)
    input, all_gathered_input[drain_idx], grad_output = None, None, None


def local_multi_tensor_applier(op, noop_flag_buffer, tensor_lists, *args):
    """Multi tensor op applier"""
    return op(2048 * 32, noop_flag_buffer, tensor_lists, *args)


# computes l2 norm for a list of contiguous tensors
# works as a drop-in replacement for amp_C.multi_tensor_l2norm
def local_multi_tensor_l2_norm(chunk_size, noop_flag, tensor_lists, per_tensor, *args):
    """
    Computes l2 norm for a list of contiguous tensors
    works as a drop-in replacement for amp_C.multi_tensor_l2norm
    """
    l2 = [[(torch.norm(tensor)) for tensor in tensor_list] for tensor_list in tensor_lists]
    l2_reduced = torch.norm(torch.tensor(l2))
    l2_cuda = torch.tensor([float(l2_reduced)], dtype=torch.float, device="cuda")
    return l2_cuda, None


# works as a drop-in replacement for amp_C.multi_tensor_scale
def local_multi_tensor_scale(chunk_size, noop_flag, tensor_lists, scale):
    """Works as a drop-in replacement for amp_C.multi_tensor_scale."""
    for src, dst in zip(tensor_lists[0], tensor_lists[1]):
        dst.copy_(src * scale)


class _ValueWithRank:
    """This is an internal class, not for use outside this module

    Attributes:
        _rank (int): rank for the value
        _value (float) : the value it stores, eg elapsed time
        _unit (str) : unit for the value
    """

    def __init__(self, value: float, rank: int, unit: str = "") -> None:
        """Initializer

        Args:
            _value (float): the initial value with which it is inited
            _rank (int): the rank number
            _unit (str) : the unit of the value, eg ms or flops
        """
        self._rank = rank
        self._value = value
        self._unit = unit

    def __lt__(self, other) -> bool:
        """Check if value of self is smaller than other's value

        Args:
            other (_ValueWithRank): The other object to compare with

        Returns:
            bool: True if lhs._value of operand is less than rhs._value, else False
        """
        return self._value < other._value

    def __gt__(self, other) -> bool:
        """Check if value of self is larger than other's value

        Args:
            other (_ValueWithRank): The other object to compare with

        Returns:
            bool: True if lhs._value of operand is greater than rhs._value, else False
        """
        return self._value > other._value

    def __call__(self) -> Tuple[float, int, str]:
        """Returns the value, the rank, and unit as a Tuple

        Returns:
            Tuple[float, int, str]: value, rank, unit
        """
        return self._value, self._rank, self._unit

    def __str__(self) -> str:
        """String representation of the object

        Returns:
            str: strigified object
        """

        return f"{self._value:.2f}{self._unit}/{self._rank}"


@dataclass
class _StragglerData:
    """This is an internal dataclass, not for use outside this module

    Attributes:
        min_elapsed (_ValueWithRank) min iteration time across all ranks
        max_elapsed (_ValueWithRank) max iteration time across all ranks
        min_btime (_ValueWithRank) min cpu time across all ranks
        max_btime (_ValueWithRank) max cpu time across all ranks
        min_temp (_ValueWithRank): min gpu temp across all ranks
        max_temp (_ValueWithRank): max gpu temp across all ranks
        min_power (_ValueWithRank) min gpu power across all ranks
        max_power (_ValueWithRank) max gpu power across all ranks
        min_util (_ValueWithRank): min gpu util across all ranks
        max_util (_ValueWithRank): max gpu util across all ranks
        min_clock (_ValueWithRank): min gpu clock across all ranks
        max_clock (_ValueWithRank) max gpu clock across all ranks
        aflops (List[_ValueWithRank]): sorted array of (_ValueWithRank)
    """

    # gemm time
    min_elapsed = _ValueWithRank(sys.float_info.max, 0, "ms")
    max_elapsed = _ValueWithRank(sys.float_info.min, 0, "ms")
    # get_batch time
    min_btime = _ValueWithRank(sys.float_info.max, 0, "us")
    max_btime = _ValueWithRank(sys.float_info.min, 0, "us")
    # temp
    min_temp = _ValueWithRank(sys.float_info.max, 0, "C")
    max_temp = _ValueWithRank(sys.float_info.min, 0, "C")
    # power
    min_power = _ValueWithRank(sys.float_info.max, 0, "W")
    max_power = _ValueWithRank(sys.float_info.min, 0, "W")
    # util
    min_util = _ValueWithRank(sys.float_info.max, 0, "%")
    max_util = _ValueWithRank(sys.float_info.min, 0, "%")
    # clock
    min_clock = _ValueWithRank(sys.float_info.max, 0, "MHz")
    max_clock = _ValueWithRank(sys.float_info.min, 0, "MHz")
    aflops: Union[List[_ValueWithRank], None] = None


class StragglerDetector:
    """Singleton Class implementing per rank Straggler Detector

    It use cuda events to time operation of choice using the
    start and stop methods which can be directly invoked using
    the class instance or can be used like a python context.
    After collection, a report() method is available to display
    the collected metrics. It is only supported if CUDA is
    available. megatron/core/README_STRAGGLER.md for more info

    Note:
        The instance and class attributes mentioned below are all
        private to the class and has no use outside the class

    Attributes:
        _off (bool): current state of the toggle
        start (FunctionType): start method
        stop (FunctionType): stop method
        world (int): world size
        rank (int): rank for this instance
        mmcnt (int): number of ranks to report
        port (int): control port
        amp (float): amplification factor for TFLOPs, default 3.0
        toggle (bool): whether to start/stop detector collection
        bdata (bool): when true, just collect get_batch
        dev (int): cuda device
        evt_q (LifoQueue): cuda event queue
        start_gemm_ev (list[torch.cuda.Event]): cuda start event
        stop_gemm_ev (list[torch.cuda.Event]): cuda stop event
        start_data_ev (list[torch.cuda.Event]): cuda start event
        stop_data_ev (list[torch.cuda.Event]): cuda stop event
        start_gemm_tm (list[int]): start time (wallclock)
        stop_gemm_tm (list[int]): stop time (wallclock)
        start_data_tm (list[int]): start time for get_batch
        stop_data_tm (list[int]): stop time for get_batch
        sock (socket): the controller socket
        ctrlr (Thread): the controller thread
    """

    _configured = False
    """Indicates if the singleton instance is configured or not
    """

    def __new__(cls: Type["StragglerDetector"]) -> "StragglerDetector":
        """Constructor
        Creates an instance of the class if not created

        Args:
            cls (Type[&#39;StragglerDetector&#39;]): The class type

        Returns:
            StragglerDetector: the class instance
        """

        if not hasattr(cls, "_instance"):
            cls._instance = super(StragglerDetector, cls).__new__(cls)
        return cls._instance

    def __init__(self) -> None:
        """Initializer

        The inital state of the StragglerDetector instance is disabled.
        The enabled state is indicated using self._off member variable
        and the proerty enabled.
        """
        self._off: bool = True
        self.start = self.null_method
        self.stop = self.null_method
        self.world: int = 0
        self.rank: int = 0
        self.mmcnt: int = 1
        self.port: int = 0
        self.amp: float = 3.0
        self.toggle: bool = False
        self.bdata: bool = False
        self.dev: Union[torch.device, int, None] = None
        self.evt_q: Union[queue.LifoQueue, None] = None
        self.start_gemm_ev: List[torch.cuda.Event] = []
        self.stop_gemm_ev: List[torch.cuda.Event] = []
        self.start_data_ev: List[torch.cuda.Event] = []
        self.stop_data_ev: List[torch.cuda.Event] = []
        self.start_gemm_tm: List[int] = []
        self.stop_gemm_tm: List[int] = []
        self.start_data_tm: List[int] = []
        self.stop_data_tm: List[int] = []
        self.sock: Union[socket.socket, None] = None
        self.ctrlr: Union[threading.Thread, None] = None

    def configure(
        self,
        world: int,
        rank: int,
        mmcnt: int = 1,
        amp: float = 3.0,
        port: int = 65535,
        prefill: int = 1024,
        enabled: bool = False,
    ) -> None:
        """This method is called to configure the Singleton instance

        It should be called once per instantiation per process.

        Note:
            The constructor keeps the state of instance disabled
            i.e no collection will happen even when start/stop methods are
            called. Only when enabled is True (self._off is True), the
            start/stop method pointers get assigned the real collection
            methods, otherwise they are initialized with null_method

        Args:
            world (int): World Size
            rank (int): The rank of this trainer
            mmcnt (int, optional): Number of ranks to print for showing Min/Max Etpt.
                                   Defaults to 1.
            amp (float, optional): Set to 3.0 if we only use timers in fwd pass.
                                   Defaults to 3.0.
            port (int, optional): Control port, useful only for rank-0. Defaults to 65535.
            prefill (int, optional): How many Events to pre-populate. Defaults to 1024.
            enabled (bool, optional): Whether or not collection is enabled on startup.
                                      Defaults to False.
        """
        if StragglerDetector._configured:
            # don't throw
            return
        StragglerDetector._configured = True
        self.bdata = False
        self.start = self.null_method
        self.stop = self.null_method
        self._off = True
        # No CUDA, No Support
        if torch.cuda.is_available():
            self._off = not enabled
            self.world = world
            self.rank = rank
            self.mmcnt = mmcnt if mmcnt > 1 else 1
            self.amp = amp
            self.port = port
            self.toggle = False
            self.bdata = False
            self.evt_q = queue.LifoQueue()
            self.start_gemm_ev = []
            self.stop_gemm_ev = []
            self.start_data_ev = []
            self.stop_data_ev = []
            self.start_gemm_tm = []
            self.stop_gemm_tm = []
            self.start_data_tm = []
            self.stop_data_tm = []
            backend = torch.distributed.get_backend()
            if backend == "nccl":
                self.dev = torch.cuda.current_device()
            else:
                self.dev = torch.device("cpu")
            # cache some events
            for _ in range(prefill):
                self.evt_q.put(torch.cuda.Event(enable_timing=True))
            if self.rank == 0:
                # Start the controller
                self._controller()
            if not self._off:
                self.start = self.start_method
                self.stop = self.stop_method

    def reset(self) -> None:
        """This method is called to reset the metrics state of the instance

        It is generally called from within elapsed() after extracting per rank metrics.
        """
        if self._off:
            return
        # Pool them
        if self.evt_q is not None:
            _ = [self.evt_q.put(ev) for ev in self.start_gemm_ev]
            _ = [self.evt_q.put(ev) for ev in self.stop_gemm_ev]
            _ = [self.evt_q.put(ev) for ev in self.start_data_ev]
            _ = [self.evt_q.put(ev) for ev in self.stop_data_ev]
        self.start_gemm_ev = []
        self.stop_gemm_ev = []
        self.start_data_ev = []
        self.stop_data_ev = []
        # Use regular timers
        self.start_gemm_tm = []
        self.stop_gemm_tm = []
        self.start_data_tm = []
        self.stop_data_tm = []
        self.bdata = False

    def start_method(self) -> None:
        """This method adds the start timers.

        Both cuda event and perf_counter are added. If bdata is set to
        true from __call__, this method skips inserting cuda
        timer. This way it can be used to measure time spent on
        CPU - generally useful for timing get_batch()
        """
        # Not reentrant
        if self.evt_q is not None and self.evt_q.qsize() > 1:
            sev = self.evt_q.get()  # no try-catch
            eev = self.evt_q.get()  # no try-catch
        else:
            sev = torch.cuda.Event(enable_timing=True)
            eev = torch.cuda.Event(enable_timing=True)
        # First check if this start is for data
        if self.bdata:
            self.start_data_ev.append(sev)
            self.stop_data_ev.append(eev)
            self.start_data_tm.append(0)
            self.stop_data_tm.append(0)
            idx = len(self.stop_data_tm) - 1
            self.start_data_tm[idx] = time.perf_counter_ns()
            self.start_data_ev[idx].record()
            self.bdata = False
            return
        self.start_gemm_ev.append(sev)
        self.stop_gemm_ev.append(eev)
        self.start_gemm_tm.append(0)
        self.stop_gemm_tm.append(0)
        idx = len(self.stop_gemm_tm) - 1
        self.start_gemm_tm[idx] = time.perf_counter_ns()
        self.start_gemm_ev[idx].record()

    def stop_method(self) -> None:
        """This method adds the stop timers.

        Both cuda event and perf_counter are added. If bdata is set to
        true from __call__, this method skips inserting cuda
        timer. Also see start_method()
        """
        # Not reentrant
        # First check if this stop is for data
        idx = len(self.stop_data_tm) - 1
        if idx >= 0 and self.stop_data_tm[idx] == 0:
            self.stop_data_tm[idx] = time.perf_counter_ns()
            self.stop_data_ev[idx].record()
            return
        idx = len(self.stop_gemm_tm) - 1
        if idx >= 0 and self.stop_gemm_tm[idx] == 0:
            self.stop_gemm_tm[idx] = time.perf_counter_ns()
            self.stop_gemm_ev[idx].record()

    def elapsed(self) -> Tuple[float, float, int, int, int, int]:
        """This method is called from report(), or can be called directly

         It is called to collect all the elapsed time since last reset().
         It finally calls reset()

        Returns:
            Tuple[float, float, int, int, int, int]: see below for returns
                delta       : time spent in kernel
                batch_delta : time spent in get_batch
                temp        : observed gpu temp
                power       : observed gpu power
                util        : observed gpu utilization
                clock       : observed gpu clock
        """
        if self._off:
            # match with return below
            return 0, 0, 0, 0, 0, 0
        ls_ev = len(self.start_gemm_ev)
        le_ev = len(self.stop_gemm_ev)
        ls_bs = len(self.start_data_ev)
        ls_be = len(self.stop_data_ev)
        delta = 0.0
        batch_delta = 0.0
        temp = 0
        power = 0
        clock = 0
        if ls_ev != le_ev:
            logger.warning(f"Event Start/Stop out of sync {ls_ev}/{le_ev}")
        elif ls_bs != ls_be:
            logger.warning(f"get_batch Start/Stop out of sync {ls_bs}/{ls_be}")
        else:
            temp = torch.cuda.temperature()
            power = torch.cuda.power_draw()
            util = torch.cuda.utilization()
            clock = torch.cuda.clock_rate()
            torch.cuda.synchronize()
            # Process Events
            for i in range(ls_ev):
                e_ev = self.start_gemm_ev[i].elapsed_time(self.stop_gemm_ev[i])
                e_tm = (self.stop_gemm_tm[i] - self.start_gemm_tm[i]) / 1e6  # ns to ms
                # Pick the larger of Event and perf_counter time?
                delta += max(e_ev, e_tm)
            # Process get_batch
            for i in range(ls_bs):
                b_ev = self.start_data_ev[i].elapsed_time(self.stop_data_ev[i])
                b_tm = (self.stop_data_tm[i] - self.start_data_tm[i]) / 1e6  # ns to ms
                # data fetching has prefetch, hence take the max, instead of avg
                batch_delta = max(batch_delta, max(b_ev, b_tm))
        self.reset()  # Prepare for next round
        # time in ms, batch_delta in ms, check return above
        return delta, batch_delta, temp, power, util, clock

    def report(self, total_flops: float = 0.0, log_interval: int = 0) -> bool:
        """Function to log the min/max metircs and the associated rank over a time period

        It finds the slowest and fastest rank among all ranks. It should be
        called by all ranks, but only rank-0 prints the analysis
        At the end it checks, if the straggler detector should
        remain active or if it should be deactivated.

        Args:
            total_flops (float, optional): The theoretical flops over the period. Defaults to 0.0.
            log_interval (int, optional): The training interval over which reporting is called(ms)
                                          Defaults to 0.

        Returns:
            bool: True if reported, else False
        """
        ret = False
        if not self._off and total_flops > 0.0 and log_interval > 0:
            elapsed, btime, temp, power, util, clock = self.elapsed()  # get raw time
            # btime (get_batch time is max in the iteration)
            ptime = elapsed / (log_interval * 1.0)  # avg per iteration elapsed time, ms
            api_flops = total_flops / (log_interval * 1.0)  # avg per iteration flops, ms
            apir_flops = api_flops / (
                ptime * 10**9 * self.world
            )  # this is avg per iteration this rank's thruput, TFLOP/s (note 10**9),
            et_flops = apir_flops / self.amp  # Estimated TFLOPs, not tracing backward

            o_dt = self._min_max(
                ptime, btime, float(temp), float(power), float(util), float(clock), et_flops
            )
            if self.rank == 0 and o_dt is not None and o_dt.aflops is not None:
                now = f"[{datetime.now().strftime('%Y-%m-%d %H:%M:%S')}]"
                min_flops, min_frank, _ = o_dt.aflops[0]()
                max_flops, max_frank, _ = o_dt.aflops[-1]()
                logger.info(
                    f"{now} | "
                    f"MnRtt/Rnk: {o_dt.min_elapsed} | "
                    f"MxRtt/Rnk: {o_dt.max_elapsed} | "
                    f"MnPwr/Rnk: {o_dt.min_power} | "
                    f"MxPwr/Rnk: {o_dt.max_power} | "
                    f"MnTmp/Rnk: {o_dt.min_temp} | "
                    f"MxTmp/Rnk: {o_dt.max_temp} | "
                    f"MnUtl/Rnk: {o_dt.min_util} | "
                    f"MxUtl/Rnk: {o_dt.max_util} | "
                    f"MnClk/Rnk: {o_dt.min_clock} | "
                    f"MxClk/Rnk: {o_dt.max_clock} | "
                    f"MnDRtt/Rnk: {o_dt.min_btime} | "
                    f"MxDRtt/Rnk: {o_dt.max_btime} | "
                    f"MnEtpt/Rnk: {min_flops:.2f}TF/{min_frank} | "
                    f"MxEtpt/Rnk: {max_flops:.2f}TF/{max_frank}"
                )
                if self.mmcnt > 1 and self.mmcnt < self.world:
                    line = f"^^^^ Bottom {self.mmcnt} Ranks with lowest  Etpt(TF):"
                    for i in range(self.mmcnt):
                        line += f" {o_dt.aflops[i]},"
                    logger.info(line)
                    line = f"^^^^ Top    {self.mmcnt} Ranks with highest Etpt(TF):"
                    shift = self.world - self.mmcnt
                    for i in range(self.mmcnt):
                        line += f" {o_dt.aflops[i + shift]},"
                    logger.info(line)
                ret = True

        # Check/Communicate if tracking is turned off or on
        self._check_toggle()
        return ret

    def _check_toggle(self) -> None:
        """Helper method to check if a request to toggle the collection state was made

        It checks iof collection state toggle req was made via the server listening on
        rank-0 since last call to report(). Called by report(). Calling this method
        indirectly from report() is the only way to activate the change that is made
        via rank-0
        """
        # If no change just communicate the current
        off = self._off
        if self.rank == 0 and self.toggle:
            off = not self._off
            self.toggle = False
        st = torch.tensor(off, dtype=torch.bool, device=self.dev)
        torch.distributed.broadcast(st, 0)  # Blocking
        # save old switch
        off = self._off
        self._off = bool(st.item())
        if off != self._off:
            if not self._off:
                self.start = self.start_method
                self.stop = self.stop_method
                state = "ON"
            else:
                self.start = self.null_method
                self.stop = self.null_method
                state = "OFF"
            if self.rank == 0:
                logger.info(f"Toggling StragglerDetector State {state}")

    def _handler(self) -> None:
        """Thread function for the controller.

        It is a tcp-server that listens on a port. Uses HTTP protocol.
        If connected to it using curl, it indicates a toggle of the
        collection state. The actual toggling happens at the end of
        calling report() when _check_toggle() is called.
        """
        resp = r"HTTP/1.0 200 OK\r\nConnection: Close\r\nContent-length: "

        if self.rank == 0:
            state = "OFF" if self._off else "ON"
            logger.info(
                f"Controller ready to recv commands on port {self.port}. Current state {state}"
            )
            while True and self.sock is not None:
                try:
                    conn, _ = self.sock.accept()
                    _ = conn.recv(1024)
                    self.toggle = True
                    state = "ON" if self._off else "OFF"
                    msg = f"Will turn StragglerDetector {state} at next logging interval"
                    msg_len = len(msg)
                    final_resp = f"{resp}{msg_len}\r\n\r\n{msg}"
                    conn.send(final_resp.encode())
                    conn.close()
                    logger.info(msg)
                except Exception as err:
                    logger.error(f"Error in stragler handler.. {str(err)}")
                    return

    def _controller(self):
        """Installs a controller listener that is used to toggle collection state.

        Called from configure(). Ignored for all ranks other than rank-0
        """
        try:
            if self.rank == 0:
                neth = "0.0.0.0"
                netp = self.port
                self.sock = socket.socket(socket.AF_INET, socket.SOCK_STREAM)
                self.sock.setsockopt(socket.SOL_SOCKET, socket.SO_REUSEADDR, 1)
                self.sock.bind((neth, netp))
                self.sock.listen(128)
                self.ctrlr = threading.Thread(
                    target=self._handler, args=(), name="straggler", daemon=True
                )
                self.ctrlr.start()
        except Exception as err:
            logger.warning(f"StragglerDetector cannot be controlled.. {str(err)}")

    def _min_max(
        self,
        ptime: float,
        btime: float,
        temp: float,
        power: float,
        util: float,
        clock: float,
        flops: float,
    ) -> Union[_StragglerData, None]:
        """Helper function to find the min/max values

        Args:
            ptime (float): avg per iteration gpu time
            btime (float): avg per iteration cpu time
            temp (float): gpu temp at the time of reporting
            power (float): gpu power at the time of reporting
            util (float): gpu util at the time of reporting
            clock (float): gpu clock at the time of reporting
            flops (float): estimated flops for the rank

        Returns:
            Union[_StragglerData, None]: It contains the min/max of few metrics and the
                                         corresponding rank it also has sorted list of
                                         all (flops, rank) sorted by flops (aflops)
                                         or returns None if collecton is disabled
        """
        if self._off:
            return None
        # initialize output data object
        o_dt = _StragglerData()

        prof_data: Dict[str, Union[int, float]] = {}
        data_list: List[Dict[str, Union[int, float]]] = []
        prof_data["rank"] = self.rank
        prof_data["time"] = ptime
        prof_data["btime"] = btime
        prof_data["temp"] = temp
        prof_data["power"] = power
        prof_data["util"] = util
        prof_data["clock"] = clock
        prof_data["flops"] = flops

        if self.rank == 0:
            data_list = [prof_data] * self.world

        # this is blocking by default
        torch.distributed.gather_object(prof_data, object_gather_list=data_list, dst=0)

        if self.rank == 0:
            min_ctime = min(data_list, key=lambda k: k["time"])  # elapsed
            max_ctime = max(data_list, key=lambda k: k["time"])  # elapsed

            min_cbatch = min(data_list, key=lambda k: k["btime"])  # batch time
            max_cbatch = max(data_list, key=lambda k: k["btime"])  # batch time

            min_ctemp = min(data_list, key=lambda k: k["temp"])  # temp
            max_ctemp = max(data_list, key=lambda k: k["temp"])  # temp

            min_cpower = min(data_list, key=lambda k: k["power"])  # power
            max_cpower = max(data_list, key=lambda k: k["power"])  # power

            min_cutil = min(data_list, key=lambda k: k["util"])  # gpu util
            max_cutil = max(data_list, key=lambda k: k["util"])  # gpu util

            min_cclock = min(data_list, key=lambda k: k["clock"])  # gpu clock
            max_cclock = max(data_list, key=lambda k: k["clock"])  # gpu clock

            min_val = min_ctime["time"]
            min_rank = min_ctime["rank"]
            max_val = max_ctime["time"]
            max_rank = max_ctime["rank"]
            o_dt.min_elapsed = _ValueWithRank(min_val, int(min_rank), "ms")
            o_dt.max_elapsed = _ValueWithRank(max_val, int(max_rank), "ms")

            min_val = min_cbatch["btime"]
            min_rank = min_cbatch["rank"]
            max_val = max_cbatch["btime"]
            max_rank = max_cbatch["rank"]
            o_dt.min_btime = _ValueWithRank(min_val, int(min_rank), "ms")
            o_dt.max_btime = _ValueWithRank(max_val, int(max_rank), "ms")

            min_val = min_ctemp["temp"]
            min_rank = min_ctemp["rank"]
            max_val = max_ctemp["temp"]
            max_rank = max_ctemp["rank"]
            o_dt.min_temp = _ValueWithRank(min_val, int(min_rank), "C")
            o_dt.max_temp = _ValueWithRank(max_val, int(max_rank), "C")

            min_val = min_cpower["power"]
            min_rank = min_cpower["rank"]
            max_val = max_cpower["power"]
            max_rank = max_cpower["rank"]
            o_dt.min_power = _ValueWithRank(min_val, int(min_rank), "W")
            o_dt.max_power = _ValueWithRank(max_val, int(max_rank), "W")

            min_val = min_cutil["util"]
            min_rank = min_cutil["rank"]
            max_val = max_cutil["util"]
            max_rank = max_cutil["rank"]
            o_dt.min_util = _ValueWithRank(min_val, int(min_rank), "%")
            o_dt.max_util = _ValueWithRank(max_val, int(max_rank), "%")

            min_val = min_cclock["clock"]
            min_rank = min_cclock["rank"]
            max_val = max_cclock["clock"]
            max_rank = max_cclock["rank"]
            o_dt.min_clock = _ValueWithRank(min_val, int(min_rank), "MHz")
            o_dt.max_clock = _ValueWithRank(max_val, int(max_rank), "MHz")

            o_dt.aflops = [
                _ValueWithRank(d.get("flops", 0.0), int(d.get("rank", -1)))
                for _, d in enumerate(data_list)
            ]
            o_dt.aflops.sort(key=lambda val_with_rank: val_with_rank()[0])
        # wait for everyone here
        torch.distributed.barrier()

        return o_dt

    @property
    def enabled(self) -> bool:
        """Can be called to check the enabled state of the instance

        Note:
            After the request to toggle the state, the
            actual state change happens at end of call
            to report()
        """
        return not self._off

    @property
    def configured(self) -> bool:
        """Can be called to check if the instance is already configured

        Returns:
            bool: returns True if configure was called and was a success, else False
        """
        return StragglerDetector._configured

    @property
    def my_rank(self):
        """Can be called to get configured rank of this instance

        Returns:
            int: Configured rank for this instance
        """
        return self.rank

    @property
    def world_size(self) -> int:
        """Can be called to get configured world of this instance

        Returns:
            int: World size configured for this instance
        """
        return self.world

    def null_method(self) -> None:
        """Default method to initialize start/stop method ptrs"""
        pass

    def __enter__(self) -> "StragglerDetector":
        """Define context/instance entry

        Returns:
            StragglerDetector: the instance
        """
        self.start()
        return self

    def __call__(self, bdata: bool = False) -> "StragglerDetector":
        """Callable for the instance. Set context state,

        Useful when the context is used for cpu timers only when bdata=True

        Args:
            bdata (bool, optional): when true, only enables cpu timers. Defaults to False.

        Returns:
            StragglerDetector: the instance
        """
        self.bdata = bdata
        return self

    def __exit__(
        self,
        ex_type: Optional[Type[BaseException]],
        ex_val: Optional[BaseException],
        ex_tb: Optional[TracebackType],
    ) -> bool:
        """Define context/instance exit, calls the stop method

        Args:
            ex_type (Optional[Type[BaseException]]): Exception type
            ex_val (Optional[BaseException]): _description_
            ex_tb (Optional[TracebackType]): _description_

        Returns:
            bool: True if the exception was handled
        """
        # Should not suppress errors even if turned off
        if ex_type is not None:
            err = traceback.format_exception(ex_type, ex_val, ex_tb)
            logger.warning(f"{str(ex_val)}\n{err}")
        self.stop()
        return False


# Singleton, global visibility
__straggler__ = StragglerDetector()
"""StragglerDetector: private module variable, not be directly accessed
"""


def is_submodule(module, parent_module, strict=True):
    """
    Check if a module is a submodule of another module.
    """
    if strict:
        if module is parent_module:
            return False
    for m in parent_module.modules():
        if m is module:
            return True
    return False


########################
### context parallel ###
########################


def get_batch_on_this_cp_rank(batch: Dict[str, Any]):
    """Slice batch input along sequence dimension into multiple chunks,
    which are parallelized across GPUs in a context parallel group.
    """

    # With causal masking, each token only attends to its prior tokens. Simply split
    # sequence into CP chunks can result in severe load imbalance. That's to say, chunks
    # at the end of sequence have bigger workload than others. To address this issue,
    # we split sequence into 2*CP ranks. Assuming CP=2, we then get 4 chunks, chunk_0
    # and chunk_3 are assigned to GPU0, chunk_1 and chunk_2 are assigned to GPU1, so
    # that we can get balanced workload among GPUs in a context parallel group.
    cp_size = parallel_state.get_context_parallel_world_size()
    if cp_size > 1:
        cp_rank = parallel_state.get_context_parallel_rank()
        for key, val in batch.items():
            if val is not None:
                seq_dim = 1 if key != "attention_mask" else 2
                val = val.view(
                    *val.shape[0:seq_dim],
                    2 * cp_size,
                    val.shape[seq_dim] // (2 * cp_size),
                    *val.shape[(seq_dim + 1) :],
                )
                index = torch.zeros(2, dtype=torch.int64, device=val.device)
                index[0].fill_(cp_rank)
                index[1].fill_(2 * cp_size - cp_rank - 1)
                val = val.index_select(seq_dim, index)
                val = val.view(*val.shape[0:seq_dim], -1, *val.shape[(seq_dim + 2) :])
                batch[key] = val

    return batch


######################
### NVTX profiling ###
######################

_nvtx_enabled: bool = False  # Whether NVTX range profiling is enabled
_nvtx_range_messages: list[str] = []  # Messages associated with active NVTX ranges


def configure_nvtx_profiling(enabled: bool) -> None:
    """Configure NVTX range profiling to be enabled or disabled.

    Args:
        enabled (bool): Whether to enable NVTX range profiling
    """
    global _nvtx_enabled
    _nvtx_enabled = enabled


def _nvtx_range_get_func_path():
    """Get the path of a function. Assumes being called from nvtx_range_push/pop.

    Returns:
        str: Module path and function name joined by a dot
    """
    # Get the caller's caller frame (go back 2 frames)
    frame = inspect.currentframe().f_back.f_back
    caller_func = inspect.getframeinfo(frame).function
    module = inspect.getmodule(frame)

    return f"{module.__name__}.{caller_func}"


def nvtx_range_push(msg=None, suffix=None) -> None:
    """Push NVTX range onto stack. If msg is not provided, use the calling function's path.

    Args:
        msg (str, optional): Message to associate with range
        suffix (str, optional): Suffix to append to the message
    """
    if not _nvtx_enabled:
        return

    if msg is None:
        msg = _nvtx_range_get_func_path()
    if suffix is not None:
        msg = f"{msg}.{suffix}"

    # Track messages to ensure consistency when popping
    _nvtx_range_messages.append(msg)

    # Push NVTX range
    torch.cuda.nvtx.range_push(msg)


def nvtx_range_pop(msg=None, suffix=None) -> None:
    """Pop NVTX range from stack. If msg is not provided, use the calling function's path.

    Args:
        msg (str, optional): Message to associate with range
        suffix (str, optional): Suffix to append to the message
    """
    if not _nvtx_enabled:
        return

    if msg is None:
        msg = _nvtx_range_get_func_path()
    if suffix is not None:
        msg = f"{msg}.{suffix}"

    # Update list of NVTX range messages and check for consistency
    if not _nvtx_range_messages:
        raise RuntimeError("Attempted to pop NVTX range from empty stack")
    last_msg = _nvtx_range_messages.pop()
    if msg is not None and msg != last_msg:
        raise ValueError(
            f"Attempted to pop NVTX range from stack with msg={msg}, "
            f"but last range has msg={last_msg}"
        )

    # Pop NVTX range
    torch.cuda.nvtx.range_pop()


@lru_cache(maxsize=None)
def _nvtx_decorator_get_func_path(func):
    """Get the path of a function.

    Args:
        func (Callable): Function to get path for.

    Returns:
        str: Module path and function name joined by a dot
    """
    caller_func = func.__name__
    module = inspect.getmodule(func)

    return f"{module.__name__}.{caller_func}"


def nvtx_decorator(message: Optional[str] = None, color: Optional[str] = None):
    """Decorator to add NVTX range to a function.

    Args:
        message (str, optional): Custom message for the NVTX range. If None, uses function path
        color (str, optional): Color for the NVTX range. Defaults to None

    Returns:
        Callable: Decorated function with NVTX profiling if enabled

    Example:
        @nvtx_decorator()
        def my_function():
            pass

        @nvtx_decorator(message="Custom Range", color="blue")
        def another_function():
            pass
    """

    def decorator(func: Callable) -> Callable:
        if _nvtx_enabled:
            return nvtx.annotate(
                message=message or _nvtx_decorator_get_func_path(func), color=color
            )(func)
        return func

    return decorator


def unwrap_model(model, module_instances=None):
    """Unwrap_model to return the final model instance"""
    if module_instances is None:
        from megatron.core.distributed import DistributedDataParallel as DDP
        from megatron.core.distributed import TorchFullyShardedDataParallel as torch_FSDP
        from megatron.core.distributed.fsdp.mcore_fsdp_adapter import (
            FullyShardedDataParallel as megatron_FSDP,
        )
        from megatron.core.transformer.module import Float16Module

        module_instances = (DDP, torch_FSDP, megatron_FSDP, Float16Module)

    return_list = True
    if not isinstance(model, list):
        model = [model]
        return_list = False
    unwrapped_model = []
    for model_module in model:
        while isinstance(model_module, module_instances):
            model_module = model_module.module
        unwrapped_model.append(model_module)
    if not return_list:
        return unwrapped_model[0]
    return unwrapped_model


def maybe_cat(a, b, dim=0, *, required=False):
    """Concatenates `a` and `b` along `dim` if `a` and `b` exist."""
    xs = [t for t in (a, b) if t is not None]
    if not xs:
        if required:
            raise ValueError("both tensors are None")
        return None
    return xs[0] if len(xs) == 1 else torch.cat(xs, dim=dim)


def get_asyncio_loop(loop: asyncio.AbstractEventLoop | None = None) -> asyncio.AbstractEventLoop:
    """Creates an asyncio loop if necessary and then returns the current asyncio loop."""
    if loop is None:
        try:
            loop = asyncio.get_running_loop()
        except RuntimeError as e:
            loop = asyncio.new_event_loop()
            asyncio.set_event_loop(loop)
    return loop


<<<<<<< HEAD
def is_using_quantization_scales(config):
    """Returns whether the model is using quantization scales based on the config."""
    return getattr(config, "fp8", False) or getattr(config, "fp4", False)
=======
_ASYNC_TASK_STATS = defaultdict(lambda: [0, 0.0])  # cnt, total_time


def trace_async_exceptions(
    func: Optional[Callable[..., Coroutine]], *, verbose: bool = False
) -> Callable[..., Coroutine]:
    """Decorator to be applied to every coroutine that runs in a separate task.

    This is needed because asyncio tasks do not propagate exceptions.
    Coroutines running inside separate tasks will fail silently if not decorated.

    Passing in `verbose=True` will print additional lifetime logging information about the task.
    Such functionality is relied on by some users, and can be enabled as shown below:
    ```
        @trace_async_exceptions(verbose=True)
        async def my_coroutine(...):
            ...
    ```
    """

    def _decorate(fn):
        if not asyncio.iscoroutinefunction(fn):
            raise TypeError("trace_async_exceptions can only be used with async functions")

        @functools.wraps(fn)
        async def wrapper(*args, **kwargs):
            if verbose:
                start = time.perf_counter()
            try:
                return await fn(*args, **kwargs)
            except Exception as e:
                logger.error(f"Exception in async function {fn.__name__}: {e}")
                traceback.print_exc()
                sys.exit(1)
            finally:
                if verbose:
                    elapsed = (time.perf_counter() - start) * 1000.0
                    name = fn.__qualname__
                    cnt, tot = _ASYNC_TASK_STATS[name]
                    _ASYNC_TASK_STATS[name] = [cnt + 1, tot + elapsed]
                    avg = _ASYNC_TASK_STATS[name][1] / _ASYNC_TASK_STATS[name][0]

                    log10 = numpy.log10(max(cnt, 1))
                    if numpy.isclose(log10, round(log10)):
                        logger.info(
                            f"{name} completed in {elapsed:.3f} ms, "
                            f"lifetime avg: {avg:.3f} ms, "
                            f"lifetime cnt: {cnt + 1}"
                        )

        return wrapper

    return _decorate if func is None else _decorate(func)
>>>>>>> 2fef6bbc
<|MERGE_RESOLUTION|>--- conflicted
+++ resolved
@@ -2099,11 +2099,11 @@
     return loop
 
 
-<<<<<<< HEAD
 def is_using_quantization_scales(config):
     """Returns whether the model is using quantization scales based on the config."""
     return getattr(config, "fp8", False) or getattr(config, "fp4", False)
-=======
+
+
 _ASYNC_TASK_STATS = defaultdict(lambda: [0, 0.0])  # cnt, total_time
 
 
@@ -2156,5 +2156,4 @@
 
         return wrapper
 
-    return _decorate if func is None else _decorate(func)
->>>>>>> 2fef6bbc
+    return _decorate if func is None else _decorate(func)