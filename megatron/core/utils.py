# Copyright (c) 2023, NVIDIA CORPORATION. All rights reserved.

"""Utility functions used throughout Megatron core"""

import array
import asyncio
import functools
import hashlib
import inspect
import logging
import math
import operator
import queue
import socket
import sys
import threading
import time
import traceback
import warnings
from collections import defaultdict
from contextlib import contextmanager, nullcontext
from dataclasses import dataclass
from datetime import datetime
from functools import lru_cache, reduce, wraps
from importlib.metadata import version
from types import TracebackType
from typing import Any, Callable, Dict, List, Optional, Tuple, Type, Union

import numpy
import torch

try:
    import torch.distributed._symmetric_memory as symm_mem

    HAVE_TORCH_SYMM_MEM = True
except ImportError:
    HAVE_TORCH_SYMM_MEM = False

try:
    import triton  # pylint: disable=unused-import

    HAVE_TRITON = True
except ImportError:
    HAVE_TRITON = False

from megatron.core import config
from megatron.core.package_info import __version__ as mcore_version

try:
    from torch.distributed._tensor import DTensor
    from torch.distributed.tensor.placement_types import Shard

    HAVE_DTENSOR = True
except ImportError:
    HAVE_DTENSOR = False

from megatron.core import parallel_state
from megatron.core.dist_checkpointing.mapping import ShardedTensor

try:
    from packaging.version import Version as PkgVersion

    HAVE_PACKAGING = True
except ImportError:
    HAVE_PACKAGING = False

try:
    import nvtx

    HAVE_NVTX = True
except ImportError:
    HAVE_NVTX = False

logger = logging.getLogger(__name__)

try:
    # Register the TE CUDA kernels
    import transformer_engine  # pylint: disable=unused-import

    # Alias the PyTorch wrapper so we can call tex.* APIs
    import transformer_engine_torch as tex
except ImportError:
    # TE isn’t installed or the torch wrapper is missing
    tex = None

try:
    _torch_version = PkgVersion(torch.__version__)
except Exception:
    # This is a WAR for building docs, where torch is not actually imported
    _torch_version = PkgVersion("0.0.0") if HAVE_PACKAGING else "0.0.0"
_te_version = None
_fa_version = None
_mamba_ssm_version = None
_causal_conv1d_version = None


@contextmanager
def null_decorator(*args, **kwargs):
    """
    No-op decorator.
    """
    if len(kwargs) == 0 and len(args) == 1 and callable(args[0]):
        return args[0]
    else:

        def inner(func):
            return func

        return inner


class ExperimentalNotEnabledError(Exception):
    """Raised during calls to experimental code when ENABLE_EXPERIMENTAL not set."""


def experimental_fn(introduced_with_version: str):
    """A decorator that marks a function as experimental.
    Experimental functions may change quickly and do not guarantee backwards
    compatiblity.

    Experimental functions have a limited lifetime and should
    either be productionized or deprecated.

    Args:
        introduced_with_version (str): A version-like string of Mcore at time of
            introduction.

    Raises:
        ExperimentalNotEnabledError: Error raised when experimental function
            was called without enabling the experimental flag.
    """
    logged_functions = set()

    def validator(func: Callable, max_lifetime: int = 3) -> Callable:
        """Validates the request to the experimental function.

        Args:
            func (Callable): Callee
            max_lifetime (int, optional): Number of minor version that the experimental
                function is allowed to exist. Defaults to 3.

        Raises:
            ExperimentalNotEnabledError: Error raised when experimental function
                was called without enabling the experimental flag.

        Returns:
            Callable: The callee function.
        """
        if not HAVE_PACKAGING:
            raise ImportError(
                "packaging is not installed. Please install it with `pip install packaging`."
            )
        if (
            PkgVersion(introduced_with_version).minor + max_lifetime
            < PkgVersion(mcore_version).minor
        ):
            logger.warning(
                "%s has reached end of life. Please migrate to a non-experimental function.",
                func.__name__,
            )

        @wraps(func)
        def wrapped_func(*args, **kwargs):
            if config.is_experimental_enabled() is not True:
                raise ExperimentalNotEnabledError(f"Flag config.ENABLE_EXPERIMENTAL not enabled.")
            # log once on one rank
            if func.__name__ not in logged_functions:
                logged_functions.add(func.__name__)
                log_single_rank(
                    logger, logging.INFO, "ENABLE_EXPERIMENTAL is True, running experimental code."
                )

            return func(*args, **kwargs)

        return wrapped_func

    return validator


def experimental_cls(introduced_with_version: str):
    """A decorator that marks a Class as experimental.
    Experimental Classes may change quickly and do not guarantee backwards
    compatiblity.

    Experimental classes have a limited lifetime and should
    either be productionized or deprecated.

    Args:
        introduced_with_version (str): A version-like string of Mcore at time of
            introduction.

    Raises:
        ExperimentalNotEnabledError: Error raised when experimental class
            was called without enabling the experimental flag.
    """
    logged_classes = set()

    def validator(cls: Callable, max_lifetime: int = 3) -> Callable:
        """Validates the request to the experimental function.

        Args:
            func (Callable): Callee
            max_lifetime (int, optional): Number of minor version that the experimental
                function is allowed to exist. Defaults to 3.

        Raises:
            ExperimentalNotEnabledError: Error raised when experimental function
                was called without enabling the experimental flag.

        Returns:
            Callable: The callee function.
        """
        if not HAVE_PACKAGING:
            raise ImportError(
                "packaging is not installed. Please install it with `pip install packaging`."
            )

        if (
            PkgVersion(introduced_with_version).minor + max_lifetime
            < PkgVersion(mcore_version).minor
        ):
            logger.warning(
                "%s has reached end of life. Please migrate to a non-experimental function.",
                cls.__name__,
            )

        def wrapped_func(cls):
            def guard(super: super, attr: str):
                """Pass-through to callee attribute if experimental flag is enabled.

                Args:
                    super (super): Parent class of callee.
                    attr (str): Attribute of callee that is being called.

                Raises:
                    ExperimentalNotEnabledError: Raised if flag is not set.

                Returns:
                    Attribute of callee.
                """
                if attr == "is_experimental":
                    return config.is_experimental_enabled()

                if config.is_experimental_enabled() is not True:
                    raise ExperimentalNotEnabledError(
                        f"Flag config.ENABLE_EXPERIMENTAL not enabled."
                    )
                # log once on one rank
                if cls.__name__ not in logged_classes:
                    logged_classes.add(cls.__name__)
                    log_single_rank(
                        logger,
                        logging.INFO,
                        "ENABLE_EXPERIMENTAL is True, running experimental code.",
                    )
                return super.__getattribute__(attr)

            class ClassInterceptor(type):
                """Metaclass to intercept calls from the uninitialized class."""

                def __init__(self, *args, **kwargs):
                    super().__init__(*args, **kwargs)
                    self.__class__ = type(cls.__qualname__, (ClassInterceptor,), {})

                def __getattribute__(self, attr):
                    """Intercepts calls like A.hello_world()"""
                    return guard(super(), attr)

            class Proxy(cls, metaclass=ClassInterceptor):
                """Proxies calls from caller to the callee by relaying all
                attribute calls through a guarding mechanism.

                We use `__getattribute__` for relaying calls. Opposed to `__getattr__`,
                this is called regardless of whether the attribute exists or not.

                We need to distinguish two cases: callee is an instance vs. a class.

                If callee is an instance, `__getattribute__` will look and find attributes
                at the class level.

                If callee is a class, `__getattribute__` will look for attributes at
                _its_ class, which is `type`. Here, it won't find attributes.
                We solve this a metaclass mixin which swaps `type` with a custom class
                that supersets the callee's class. For mixins, any methods provided on
                parent classes will be provided to the metaclass. We add a
                `__getattribute__` to the metaclass as to allow it to fetch it from the
                callees class.

                """

                def __init__(self, *args, **kwargs):
                    super().__init__(*args, **kwargs)
                    self.__class__ = type(cls.__qualname__, (Proxy,), {})

                def __getattribute__(self, attr):
                    """Intercepts calls like a.hello_world()"""
                    return guard(super(), attr)

            return Proxy

        return wrapped_func(cls)

    return validator


def get_torch_version():
    """Get pytorch version from __version__; if not available use pip's. Use caching."""

    if not HAVE_PACKAGING:
        raise ImportError(
            "packaging is not installed. Please install it with `pip install packaging`."
        )

    def get_torch_version_str():
        import torch

        if hasattr(torch, "__version__"):
            return str(torch.__version__)
        else:
            return version("torch")

    global _torch_version
    if _torch_version is None:
        _torch_version = PkgVersion(get_torch_version_str())
    return _torch_version


def get_te_version():
    """Get TE version from __version__; if not available use pip's. Use caching."""
    if not HAVE_PACKAGING:
        raise ImportError(
            "packaging is not installed. Please install it with `pip install packaging`."
        )

    try:
        import transformer_engine as te

        HAVE_TE = True
    except ImportError:
        HAVE_TE = False

    def get_te_version_str():
        import transformer_engine as te

        if hasattr(te, "__version__"):
            return str(te.__version__)
        else:
            return version("transformer-engine")

    global _te_version
    if _te_version is None and HAVE_TE:
        _te_version = PkgVersion(get_te_version_str())
    return _te_version


def is_te_min_version(version, check_equality=True):
    """Check if minimum version of `transformer-engine` is installed."""
    if not HAVE_PACKAGING:
        raise ImportError(
            "packaging is not installed. Please install it with `pip install packaging`."
        )

    if check_equality:
        return get_te_version() >= PkgVersion(version)
    return get_te_version() > PkgVersion(version)


def get_torch_version():
    """Get torch version from __version__."""

    global _torch_version
    return _torch_version


def is_torch_min_version(version, check_equality=True):
    """Check if minimum version of `torch` is installed."""
    if not HAVE_PACKAGING:
        raise ImportError(
            "packaging is not installed. Please install it with `pip install packaging`."
        )
    if check_equality:
        return get_torch_version() >= PkgVersion(version)
    return get_torch_version() > PkgVersion(version)


def get_fa_version():
    """Get Flash attention version from __version__; if not available use pip's. Use caching."""
    if not HAVE_PACKAGING:
        raise ImportError(
            "packaging is not installed. Please install it with `pip install packaging`."
        )

    def get_fa_version_str():
        import flash_attn as fa

        if hasattr(fa, "__version__"):
            return str(fa.__version__)
        else:
            return version("flash-attn")

    global _fa_version
    if _fa_version is None:
        _fa_version = PkgVersion(get_fa_version_str())
    return _fa_version


def is_fa_min_version(version, check_equality=True):
    """Check if minimum version of `flash-attn` is installed."""
    if not HAVE_PACKAGING:
        raise ImportError(
            "packaging is not installed. Please install it with `pip install packaging`."
        )
    if check_equality:
        return get_fa_version() >= PkgVersion(version)
    return get_fa_version() > PkgVersion(version)


def get_mamba_version():
    """Get mamba version from __version__; if not available use pip's. Use caching."""
    if not HAVE_PACKAGING:
        raise ImportError(
            "packaging is not installed. Please install it with `pip install packaging`."
        )

    def get_mamba_version_str():
        import mamba_ssm

        if hasattr(mamba_ssm, "__version__"):
            return str(mamba_ssm.__version__)
        else:
            return version("mamba_ssm")

    global _mamba_ssm_version
    if _mamba_ssm_version is None:
        _mamba_ssm_version = PkgVersion(get_mamba_version_str())
    return _mamba_ssm_version


def is_mamba_min_version(version, check_equality=True):
    """Check if minimum version of `mamba_ssm` is installed."""
    if not HAVE_PACKAGING:
        raise ImportError(
            "packaging is not installed. Please install it with `pip install packaging`."
        )
    if check_equality:
        return get_mamba_version() >= PkgVersion(version)
    return get_mamba_version() > PkgVersion(version)


def get_causal_conv1d_version():
    """Get causal_conv1d version from __version__; if not available use pip's. Use caching."""
    if not HAVE_PACKAGING:
        raise ImportError(
            "packaging is not installed. Please install it with `pip install packaging`."
        )

    def get_causal_conv1d_version_str():
        import causal_conv1d

        if hasattr(causal_conv1d, "__version__"):
            return str(causal_conv1d.__version__)
        else:
            return version("causal_conv1d")

    global _causal_conv1d_version
    if _causal_conv1d_version is None:
        _causal_conv1d_version = PkgVersion(get_causal_conv1d_version_str())
    return _causal_conv1d_version


def is_causal_conv1d_min_version(version, check_equality=True):
    """Check if minimum version of `causal_conv1d` is installed."""
    if not HAVE_PACKAGING:
        raise ImportError(
            "packaging is not installed. Please install it with `pip install packaging`."
        )
    if check_equality:
        return get_causal_conv1d_version() >= PkgVersion(version)
    return get_causal_conv1d_version() > PkgVersion(version)


def check_mamba_sequence_packing_support() -> Tuple[bool, Optional[str]]:
    """Checks whether `causal_conv1d` and `mamba_ssm` support sequence packing."""
    if not is_causal_conv1d_min_version("1.5.3.post1"):
        return False, "causal_conv1d >= 1.5.3.post1 is required"
    elif not is_mamba_min_version("2.2.6.post3"):
        return False, "mamba_ssm >= 2.2.6.post3 is required"
    return True, None


def ensure_divisibility(numerator, denominator):
    """Ensure that numerator is divisible by the denominator."""
    assert numerator % denominator == 0, "{} is not divisible by {}".format(numerator, denominator)


def divide(numerator, denominator):
    """Ensure that numerator is divisible by the denominator and return
    the division value."""
    ensure_divisibility(numerator, denominator)
    return numerator // denominator


def deprecate_inference_params(inference_context, inference_params):
    """Print warning for deprecated `inference_params`."""
    if inference_context is None and inference_params is not None:
        warnings.warn(
            "`inference_params` renamed to `inference_context`, and will be "
            "removed in `megatron-core` 0.13."
        )
        return inference_params
    return inference_context


def get_tensor_model_parallel_group_if_none(tp_group, is_expert=False, check_initialized=True):
    """Issue a deprecation warning if tp_group is None and return the default tp group."""
    # TODO(zijiey): remove this function later.
    if not torch.distributed.is_initialized():
        return None

    # if parallel_state is not initialized, pass `tp_group` thru
    if not parallel_state.is_initialized():
        return tp_group

    if tp_group is None:
        if torch.distributed.is_initialized() and torch.distributed.get_rank() == 0:
            warnings.warn(
                "Warning: tp_group is None, using default tp group. "
                "Passing tp_group will be mandatory soon",
                DeprecationWarning,
                stacklevel=2,
            )
        if is_expert:
            tp_group = parallel_state.get_expert_tensor_parallel_group(
                check_initialized=check_initialized
            )
        else:
            tp_group = parallel_state.get_tensor_model_parallel_group(
                check_initialized=check_initialized
            )
    return tp_group


def get_pg_size(group=None):
    """Get world size for a distributed group.

    Args:
        group: Process group to get world size for. If None, uses default group.

    Returns:
        int: World size (1 if distributed not initialized or group is None, else group.size())
    """
    if not torch.distributed.is_initialized() or group is None:
        return 1
    return group.size()


def get_pg_rank(group=None):
    """Get rank for a distributed group.

    Args:
        group: Process group to get rank for. If None, uses default group.

    Returns:
        int: Rank (0 if distributed not initialized or group is None, else group.rank())
    """
    if not torch.distributed.is_initialized() or group is None:
        return 0
    return group.rank()


def get_pg_src_rank(group=None):
    """Calculate the global rank corresponding to the first local rank
    in the given process group.

    Args:
        group: Process group to query. If None or distributed is not initialized,
            returns 0.

    Returns:
        int: The first (source) global rank in the group.
    """
    if not torch.distributed.is_initialized() or group is None:
        return 0
    ranks = torch.distributed.get_process_group_ranks(group)
    return ranks[0]


def get_attr_wrapped_model(model, attr, allow_none=True, return_model_obj=False):
    """Get an attribute from a wrapped model.
    If return_model_obj is true, return the object that has the 'attr' attribute;
    otherwise, return the attribute directly."""
    if isinstance(model, list):
        raise RuntimeError("_get_attr_wrapped_model given a list of models")

    if allow_none:

        def condition(model, attr):
            return not hasattr(model, attr)

    else:

        def condition(model, attr):
            return getattr(model, attr, None) is None

    while condition(model, attr):
        if not hasattr(model, "module"):
            raise RuntimeError(f"_get_attr_wrapped_model couldn't find attribute {attr}")

        model = model.module

    if return_model_obj:
        return model
    return getattr(model, attr)


def get_model_type(model):
    """Returns model_type attribute"""
    return get_attr_wrapped_model(model, "model_type")


def get_model_xattn(model):
    """Returns whether the model has the xattn_needed attribute"""
    try:
        return get_attr_wrapped_model(model, "xattn_needed")
    except RuntimeError:
        return False


def get_model_config(model):
    """Returns the config attribute, allowed to return None"""
    return get_attr_wrapped_model(model, "config", allow_none=False)


class GlobalMemoryBuffer:
    """Global buffer to avoid dynamic memory allocations.
    Caller should ensure that buffers of the same name
    are not used concurrently."""

    def __init__(self):
        self.buffer = {}

    def get_tensor(self, tensor_shape, dtype, name, mem_alloc_context: Optional[Callable] = None):
        """
        Returns (potentially) a sub-tensor from the self.buffer for the given shape.
        """
        required_len = reduce(operator.mul, tensor_shape, 1)
        if (
            self.buffer.get((name, dtype), None) is None
            or self.buffer[(name, dtype)].numel() < required_len
        ):
            mem_alloc_context = mem_alloc_context if mem_alloc_context else nullcontext
            with mem_alloc_context():
                self.buffer[(name, dtype)] = torch.empty(
                    required_len,
                    dtype=dtype,
                    device=torch.cuda.current_device(),
                    requires_grad=False,
                )

        return self.buffer[(name, dtype)][0:required_len].view(*tensor_shape)


class GlobalSymmetricMemoryBuffer:
    """
    Global symmetric memory buffer used in inference.
    This buffer is used by mcore-inference's low-latency
    NVLS all-gather and reduce-scatter collectives.
    """

    def __init__(self, size_in_mb, process_group):
        if not HAVE_TORCH_SYMM_MEM or not HAVE_TRITON:
            # This should be hit if the user is running an older
            # version of torch, or if they do not have triton
            # installed.
            self.symm_buffer = None
            self.symm_mem_hdl = None
        else:
            numel = int(size_in_mb * 1024 * 1024)  # size in bytes
            try:
                symm_mem.enable_symm_mem_for_group(process_group.group_name)
                self.symm_buffer = symm_mem.empty(numel, dtype=torch.uint8, device='cuda')
                self.symm_mem_hdl = symm_mem.rendezvous(self.symm_buffer, process_group)
            except RuntimeError as e:
                # If symmetric memory initialization fails, set buffer and handle to None
                # This should happen if the process group is not contained within NVlink
                self.symm_buffer = None
                self.symm_mem_hdl = None

    def _can_allocate(self, numel, dtype) -> bool:
        """
        Returns whether enough symmetric memory is available
        for the given tensor shape and dtype.
        """
        if self.symm_mem_hdl is None:
            return False
        size_of_dtype = torch.tensor([], dtype=dtype).element_size()
        required_len = numel * size_of_dtype
        return required_len <= self.symm_buffer.numel()

    def _allocate(self, numel, dtype) -> torch.Tensor:
        """
        Allocates a sub-tensor from the self.symm_buffer for the given numel and dtype"""
        required_bytes = numel * torch.tensor([], dtype=dtype).element_size()
        return self.symm_buffer[0:required_bytes].view(dtype).view(numel)

    def maybe_get_tensor(self, tensor_shape, dtype):
        """
        Returns (potentially) a sub-tensor from the self.symm_buffer for the given shape.
        If enough symmetric memory is not available, returns None.
        """
        if self.symm_mem_hdl is None:
            return {"tensor": None, "handle": None}
        numel = reduce(operator.mul, tensor_shape, 1)
        if not self._can_allocate(numel, dtype):
            return {"tensor": None, "handle": None}
        return {
            "tensor": self._allocate(numel, dtype).view(*tensor_shape),
            "handle": self.symm_mem_hdl,
        }


def _kernel_make_viewless_tensor(inp, requires_grad):
    """Make a viewless tensor.

    View tensors have the undesirable side-affect of retaining a reference
    to the originally-viewed tensor, even after manually setting the '.data'
    field. This method creates a new tensor that links to the old tensor's
    data, without linking the viewed tensor, referenced via the '._base'
    field.
    """
    out = torch.empty((1,), dtype=inp.dtype, device=inp.device, requires_grad=requires_grad)
    out.data = inp.data
    return out


class WrappedTensor:
    """
    A wrapper for tensors that enables caller functions to pass an indirect reference
    to callee functions. By wrapping the tensor, the caller's direct reference is removed,
    allowing the tensor to be garbage collected once the callee unwraps and frees it.
    """

    def __init__(self, tensor: torch.Tensor):
        self._wrapper = [tensor]

    def unwrap(self):
        """
        Returns the wrapped tensor while deleting the internal reference.
        Can only be called once.
        """
        if len(self._wrapper) == 0:
            raise RuntimeError(f"WrappedTensor has already been unwrapped")
        return self._wrapper.pop(0)


class MakeViewlessTensor(torch.autograd.Function):
    """
    Autograd function to make a viewless tensor.

    This function should be used in cases where the computation graph needs
    to be propagated, but we only want a viewless tensor (e.g.,
    ParallelTransformer's hidden_states). Call this function by passing
    'keep_graph = True' to 'make_viewless_tensor()'.
    """

    @staticmethod
    def forward(ctx, inp, requires_grad):
        """Runs the fwd pass of _kernel_make_viewless_tensor"""
        return _kernel_make_viewless_tensor(inp, requires_grad)

    @staticmethod
    def backward(ctx, grad_output):
        """No-op"""
        return grad_output, None


def make_viewless_tensor(inp, requires_grad, keep_graph):
    """
    Entry-point for creating viewless tensors.

    This method should be used, rather than calling 'MakeViewlessTensor'
    or '_kernel_make_viewless_tensor' directly. This method acts as a
    switch for determining if an autograd function or a regular method
    should be used to create the tensor.
    """

    # return tensor as-is, if not a 'view'
    if inp._base is None:
        return inp

    # create viewless tensor
    if keep_graph:
        return MakeViewlessTensor.apply(inp, requires_grad)
    else:
        return _kernel_make_viewless_tensor(inp, requires_grad)


def assert_viewless_tensor(tensor, extra_msg=None):
    """Assert that a tensor is not a view (i.e., its '._base' field is
    not set)."""
    if isinstance(tensor, list):
        [assert_viewless_tensor(t) for t in tensor]
        return tensor
    if not isinstance(tensor, torch.Tensor):
        return tensor
    assert tensor._base is None, (
        "Ensure tensor._base is None before setting tensor.data or storing "
        "tensor to memory buffer. Otherwise, a memory leak will occur (and "
        f"likely accumulate over iterations). {extra_msg}"
    )
    return tensor


def safely_set_viewless_tensor_data(tensor, new_data_tensor):
    """Safely set tensor's '.data' field.

    Check first that the tensor is viewless (i.e., '._base' not set). If not,
    raise an exception.
    """
    assert_viewless_tensor(
        tensor,
        extra_msg="FYI, tensor._base has shape %s, and new_data_tensor has shape %s."
        % ("--" if tensor._base is None else tensor._base.shape, new_data_tensor.shape),
    )
    tensor.data = new_data_tensor


def init_method_normal(sigma):
    """Init method based on N(0, sigma)."""
    return functools.partial(torch.nn.init.normal_, mean=0.0, std=sigma)


def scaled_init_method_normal(sigma, num_layers, multiplier=2.0):
    """Init method based on N(0, sigma/sqrt(2*num_layers)."""
    std = sigma / math.sqrt(multiplier * num_layers)

    return functools.partial(torch.nn.init.normal_, mean=0.0, std=std)


def log_single_rank(logger: logging.Logger, *args: Any, rank: int = 0, **kwargs: Any):
    """If torch distributed is initialized, write log on only one rank

    Args:
        logger (logging.Logger): The logger to write the logs

        args (Tuple[Any]): All logging.Logger.log positional arguments

        rank (int, optional): The rank to write on. Defaults to 0.

        kwargs (Dict[str, Any]): All logging.Logger.log keyword arguments
    """
    if torch.distributed.is_initialized():
        if torch.distributed.get_rank() == rank:
            logger.log(*args, **kwargs)
    else:
        logger.log(*args, **kwargs)


def log_on_each_pipeline_stage(
    logger: logging.Logger,
    *args: Any,
    tp_group: Optional[torch.distributed.ProcessGroup] = None,
    dp_cp_group: Optional[torch.distributed.ProcessGroup] = None,
    **kwargs: Any,
):
    """Log on first rank in each pipeline stage

    Args:
        logger (logging.Logger): The logger to write the logs

        args (Tuple[Any]): All logging.Logger.log positional arguments

        kwargs (Dict[str, Any]): All logging.Logger.log keyword arguments
    """
    assert torch.distributed.is_initialized()

    if tp_group is None and dp_cp_group is None:
        tp_rank = parallel_state.get_tensor_model_parallel_rank()
        dp_cp_rank = parallel_state.get_data_parallel_rank(with_context_parallel=True)
    elif tp_group is not None and dp_cp_group is not None:
        tp_rank = tp_group.rank()
        dp_cp_rank = dp_cp_group.rank()
    else:
        raise ValueError("tp_group and dp_cp_group must be provided or not provided together")

    if tp_rank == 0 and dp_cp_rank == 0:
        logger.log(*args, **kwargs)


def check_param_hashes_across_dp_replicas(
    model: List[torch.nn.Module], cross_check: bool = False
) -> bool:
    """Computes hashes of all parameters in model, all-gathers hashes across DP replicas,
    and then checks for equality between the locally-computed hashes and those of other ranks.

    NOTE: This function computes SHA-1 hashes on the CPU and thus needs to move all param
    tensors from GPU to CPU first; as a result, this function is not intended to be called
    very frequently in the main training loop.

    Args:
        model (List[torch.nn.Module]): List of model chunks whose parameter hashes need to
            be checked.
        cross_check (bool): If true, will check whether hashes match across all DP replicas.

    Returns:
        True if all param hashes match with corresponding hash on DP replica 0 or
        across all replicas if cross_check is enabled, False otherwise.
    """

    # Compute per-parameter hashes on this rank.
    # Keep track of expert and non-expert parameters separately since they need to be
    # all-gathered across different sets of ranks.
    non_expert_params, expert_params = [], []
    local_non_expert_param_hashes, local_expert_param_hashes = [], []
    for model_chunk_id, model_chunk in enumerate(model):
        for param_name, param in model_chunk.named_parameters():
            param_hash = torch.frombuffer(
                array.array(
                    "B", hashlib.sha1(param.data.to("cpu").float().numpy(force=True)).digest()
                ),
                dtype=torch.uint8,
            )
            if getattr(param, "allreduce", True):
                non_expert_params.append((model_chunk_id, param_name, param))
                local_non_expert_param_hashes.append(param_hash)
            else:
                expert_params.append((model_chunk_id, param_name, param))
                local_expert_param_hashes.append(param_hash)

    # Use data-modulo-expert parallel group to all-gather expert param hashes, regular
    # data-parallel group for non-expert param hashes.
    all_param_hashes_match = True
    for params, local_param_hashes, all_gather_group in zip(
        [non_expert_params, expert_params],
        [local_non_expert_param_hashes, local_expert_param_hashes],
        [parallel_state.get_data_parallel_group(), parallel_state.get_expert_data_parallel_group()],
    ):
        # Collect per-parameter hashes across all ranks in group.
        assert len(params) == len(local_param_hashes)
        if len(params) == 0:
            continue
        local_param_hashes = torch.stack(local_param_hashes).cuda()
        all_param_hashes = [
            torch.zeros_like(local_param_hashes) for _ in range(all_gather_group.size())
        ]
        torch.distributed.all_gather(all_param_hashes, local_param_hashes, group=all_gather_group)

        # Make sure local per-parameter hash matches DP rank 0.
        param_hashes_match = torch.equal(local_param_hashes, all_param_hashes[0])
        if not param_hashes_match:
            for i, (model_chunk_id, param_name, param) in enumerate(params):
                if not torch.equal(local_param_hashes[i], all_param_hashes[0][i]):
                    rank = torch.distributed.get_rank()
                    logger.info(
                        f"[Rank {rank}] Hash not matching for {param_name} in model chunk"
                        f"{model_chunk_id}"
                    )
        if cross_check:
            # Make sure all ranks have the same hash.
            all_param_hashes_match &= all(
                map(lambda x: torch.equal(local_param_hashes, x), all_param_hashes)
            )
        else:
            all_param_hashes_match &= param_hashes_match

    return all_param_hashes_match


def make_tp_sharded_tensor_for_checkpoint(
    tensor, key, tp_axis=0, replica_id=None, prepend_offsets=(), **kwargs
):
    """Helper for instantiating a ShardedTensor where the `tp_axis` dimension
    is sharded across TP group.

    Optionally, can provide offsets which prepend new dimensions to the tensor.

    Args:
        tensor: Tensor to shard
        key: Key for the sharded tensor
        tp_axis: Axis to shard across tensor parallel group (default: 0)
        replica_id: Replica ID for the tensor (default: None)
        prepend_offsets: Offsets to prepend to tensor dimensions (default: ())
        **kwargs: Additional arguments. May include:
            - tp_group: Tensor parallel group
            - dp_cp_group: Data parallel + context parallel group
    """
    # Pop group parameters from kwargs
    tp_group = kwargs.pop('tp_group', None)
    dp_cp_group = kwargs.pop('dp_cp_group', None)
    # If there are any additional kwargs left, surface them for visibility
    # (these will be forwarded to ShardedTensor.from_rank_offsets).
    if kwargs:
        logger.warning(
            "make_tp_sharded_tensor_for_checkpoint received extra kwargs: %s", list(kwargs.keys())
        )

    prepend_axis_num = len(prepend_offsets)

    new_offsets = []

    # Get groups with fallback to parallel_state
    if tp_group is None and dp_cp_group is None:
        tp_group = parallel_state.get_tensor_model_parallel_group()
        dp_cp_group = parallel_state.get_data_parallel_group(with_context_parallel=True)

    # Use local get_pg_rank and get_pg_size functions
    tp_rank = get_pg_rank(tp_group)
    dp_rank = get_pg_rank(dp_cp_group)
    tp_size = get_pg_size(tp_group)
    dp_size = get_pg_size(dp_cp_group)
    dp_replica_id = get_pg_rank(dp_cp_group)

    new_offsets.append((tp_axis + prepend_axis_num, tp_rank, tp_size))

    if HAVE_DTENSOR and isinstance(tensor, DTensor):
        # TP + FSDP2 sharding
        dp_replica_id = 0
        tensor = tensor._local_tensor

        if tp_axis == 0:
            # both FSDP2 and TP shards axis 0
            # default MCore uses tp-cp-ep-dp-pp
            # FSDP2 is compatibile with TP, CP
            new_offsets[0] = (prepend_axis_num, tp_rank * dp_size + dp_rank, tp_size * dp_size)
        else:
            # FSDP2 shards axis 0 and TP shards some other axis
            new_offsets.append((prepend_axis_num, dp_rank, dp_size))

    if replica_id is None:
        replica_id = (0, 0, dp_replica_id)

    return ShardedTensor.from_rank_offsets(
        key,
        tensor,
        *prepend_offsets,
        *new_offsets,
        replica_id=replica_id,
        prepend_axis_num=prepend_axis_num,
        **kwargs,
    )


def make_sharded_tensor_for_checkpoint(tensor, key, prepend_offsets=(), replica_id=None, **kwargs):
    """Helper for instantiating a non-sharded ShardedTensor (replicated across TP and DP group).

    Optionally, can provide offsets which prepend new dimensions to the tensor.

    Keyword Args:
        tensor: Tensor to create sharded tensor for
        key: Key for the sharded tensor
        prepend_offsets: Offsets to prepend to tensor dimensions (default: ())
        replica_id: Replica ID for the tensor (default: None)
        **kwargs: Additional arguments. May include:
            - tp_group: Tensor parallel group
            - dp_cp_group: Data parallel + context parallel group
    """
    # Pop group parameters from kwargs
    tp_group = kwargs.pop('tp_group', None)
    dp_cp_group = kwargs.pop('dp_cp_group', None)
    # If there are any additional kwargs left, surface them for visibility
    # (these will be forwarded to ShardedTensor.from_rank_offsets).
    if kwargs:
        logger.warning(
            "make_sharded_tensor_for_checkpoint received extra kwargs: %s", list(kwargs.keys())
        )

    prepend_axis_num = len(prepend_offsets)

    new_offsets = []

    # Get groups with fallback to parallel_state
    if tp_group is None and dp_cp_group is None:
        tp_group = parallel_state.get_tensor_model_parallel_group()
        dp_cp_group = parallel_state.get_data_parallel_group(with_context_parallel=True)

    # Use local get_pg_rank and get_pg_size functions
    dp_rank = get_pg_rank(dp_cp_group)
    dp_size = get_pg_size(dp_cp_group)
    dp_replica_id = get_pg_rank(dp_cp_group)

    if HAVE_DTENSOR and isinstance(tensor, DTensor):
        # FSDP2 sharding
        dp_replica_id = 0
        tensor = get_full_tensor_if_necessary(tensor)
        new_offsets.append((prepend_axis_num, dp_rank, dp_size))

    if replica_id is None:
        replica_id = (0, get_pg_rank(tp_group), dp_replica_id)

    return ShardedTensor.from_rank_offsets(
        key,
        tensor,
        *prepend_offsets,
        *new_offsets,
        replica_id=replica_id,
        prepend_axis_num=prepend_axis_num,
        **kwargs,
    )


def get_full_tensor_if_necessary(tensor):
    """For DTensor gets full tensor if some ranks will not have a local copy"""
    need_full_tensor = False
    for i in range(tensor.device_mesh.ndim):
        if (
            isinstance(tensor.placements[i], Shard)
            and tensor.device_mesh.shape[i] > tensor.shape[tensor.placements[i].dim]
        ):
            need_full_tensor = True
            break

    tensor = tensor.full_tensor() if need_full_tensor else tensor._local_tensor

    return tensor


def to_local_if_dtensor(tensor: Union[torch.Tensor, "DTensor"]) -> torch.Tensor:
    """Returns the local shard of the given tensor if it is a DTensor."""
    with torch.no_grad():
        return tensor.to_local() if HAVE_DTENSOR and isinstance(tensor, DTensor) else tensor


def get_data_parallel_group_if_dtensor(
    tensor: Union[torch.Tensor, "DTensor"], data_parallel_group: "ProcessGroup" = None
) -> Optional["ProcessGroup"]:
    """Gets the data parallel group of the given tensor if it is a DTensor."""
    if HAVE_DTENSOR and isinstance(tensor, DTensor):
        current_group = tensor.device_mesh.get_group()
        assert data_parallel_group is None or current_group == data_parallel_group
        return current_group
    return None


def prepare_input_tensors_for_wgrad_compute(grad_output, all_gathered_input):
    """Ensure grad_output is stored in a contiguous buffer."""
    # Doing gather + slicing during the NeMo forward pass can make this tensor
    # not be contiguous. PyTorch only checks if the tensor is contiguous, and only
    # clones it if it's not contiguous:
    # https://github.com/pytorch/pytorch/blob/c47cf9bc7f9e02f649ab4ed53fe4d35732c92ab6/torch/_refs/__init__.py#L2761
    grad_output = grad_output.contiguous()
    all_gathered_input = all_gathered_input.contiguous()
    # Convert the tensor shapes to 2D for execution compatibility
    if grad_output.dim() == 3:
        grad_output = grad_output.view(
            grad_output.shape[0] * grad_output.shape[1], grad_output.shape[2]
        )
        all_gathered_input = all_gathered_input.view(
            all_gathered_input.shape[0] * all_gathered_input.shape[1], all_gathered_input.shape[2]
        )

    return grad_output, all_gathered_input


try:
    if is_torch_min_version("1.13.0"):
        dist_all_gather_func = torch.distributed.all_gather_into_tensor
    else:
        dist_all_gather_func = torch.distributed._all_gather_base
except Exception:
    dist_all_gather_func = torch.distributed._all_gather_base


def drain_embedding_wgrad_compute(
    config, embedding_activation_buffer, grad_output_buffer, weight, tp_group
):
    """Helper for performing embedding wgrad GEMM's during the pipeline drain phase, pipelines the
    AllGather and GEMM's.

    Should only be used when pipeline model parallelism and gradient accumulation
    fusion are enabled.
    """

    assert len(embedding_activation_buffer) == len(
        grad_output_buffer
    ), "Length of activation and gradient buffers need to be equal!"

    import fused_weight_gradient_mlp_cuda

    from megatron.core.parallel_state import get_global_memory_buffer

    input = embedding_activation_buffer.pop(0)
    world_size = tp_group.size()
    dim_size = list(input.size())
    dim_size[0] = dim_size[0] * world_size

    all_gathered_input = [None, None]
    if config.sequence_parallel:
        all_gather_buffer = get_global_memory_buffer().get_tensor(dim_size, input.dtype, "mpu_0")
        handle = dist_all_gather_func(all_gather_buffer, input, group=tp_group, async_op=False)

        all_gathered_input[0] = all_gather_buffer
        all_gather_buffer = None
    else:
        all_gathered_input[0] = input

    input = None

    def wgrad_compute(all_gathered_input, grad_output, weight):
        grad_output, all_gathered_input = prepare_input_tensors_for_wgrad_compute(
            grad_output, all_gathered_input
        )

        if hasattr(weight, "__fsdp_param__"):
            weight.main_grad = weight.get_main_grad()

        if config.gradient_accumulation_fusion:
            if weight.main_grad.dtype == torch.float32:
                fused_weight_gradient_mlp_cuda.wgrad_gemm_accum_fp32(
                    all_gathered_input, grad_output, weight.main_grad
                )
            elif weight.main_grad.dtype in (torch.float16, torch.bfloat16):
                fused_weight_gradient_mlp_cuda.wgrad_gemm_accum_fp16(
                    all_gathered_input, grad_output, weight.main_grad
                )
            else:
                raise RuntimeError("Unsupported gradient type for gradient accumulation fusion")

    # We have all_gathered_input list acting as a double buffer here,
    # since we are pipelining the AllGather and GEMM,one buffer all gathers
    # the input while the other buffer reads from it for the GEMM. We use i
    # and (i+1) for indexing to enable this double buffering.
    for i in range(len(embedding_activation_buffer)):
        input = embedding_activation_buffer.pop(0)
        if config.sequence_parallel:
            name = "mpu_" + str((i + 1) % 2)
            all_gather_buffer = get_global_memory_buffer().get_tensor(dim_size, input.dtype, name)
            handle = dist_all_gather_func(all_gather_buffer, input, group=tp_group, async_op=True)

            all_gathered_input[(i + 1) % 2] = all_gather_buffer
            all_gather_buffer = None
        else:
            all_gathered_input[(i + 1) % 2] = input

        grad_output = grad_output_buffer.pop(0)
        wgrad_compute(all_gathered_input[i % 2], grad_output, weight)
        drain_idx = (i + 1) % 2
        input, all_gathered_input[i % 2], grad_output = None, None, None

        if config.sequence_parallel:
            handle.wait()

    grad_output = grad_output_buffer.pop(0)
    wgrad_compute(all_gathered_input[drain_idx], grad_output, weight)
    input, all_gathered_input[drain_idx], grad_output = None, None, None


def local_multi_tensor_applier(op, noop_flag_buffer, tensor_lists, *args):
    """Multi tensor op applier"""
    return op(2048 * 32, noop_flag_buffer, tensor_lists, *args)


# computes l2 norm for a list of contiguous tensors
# works as a drop-in replacement for amp_C.multi_tensor_l2norm
def local_multi_tensor_l2_norm(chunk_size, noop_flag, tensor_lists, per_tensor, *args):
    """
    Computes l2 norm for a list of contiguous tensors
    works as a drop-in replacement for amp_C.multi_tensor_l2norm
    """
    l2 = [[(torch.norm(tensor)) for tensor in tensor_list] for tensor_list in tensor_lists]
    l2_reduced = torch.norm(torch.tensor(l2))
    l2_cuda = torch.tensor([float(l2_reduced)], dtype=torch.float, device="cuda")
    return l2_cuda, None


# works as a drop-in replacement for amp_C.multi_tensor_scale
def local_multi_tensor_scale(chunk_size, noop_flag, tensor_lists, scale):
    """Works as a drop-in replacement for amp_C.multi_tensor_scale."""
    for src, dst in zip(tensor_lists[0], tensor_lists[1]):
        dst.copy_(src * scale)


class _ValueWithRank:
    """This is an internal class, not for use outside this module

    Attributes:
        _rank (int): rank for the value
        _value (float) : the value it stores, eg elapsed time
        _unit (str) : unit for the value
    """

    def __init__(self, value: float, rank: int, unit: str = "") -> None:
        """Initializer

        Args:
            _value (float): the initial value with which it is inited
            _rank (int): the rank number
            _unit (str) : the unit of the value, eg ms or flops
        """
        self._rank = rank
        self._value = value
        self._unit = unit

    def __lt__(self, other) -> bool:
        """Check if value of self is smaller than other's value

        Args:
            other (_ValueWithRank): The other object to compare with

        Returns:
            bool: True if lhs._value of operand is less than rhs._value, else False
        """
        return self._value < other._value

    def __gt__(self, other) -> bool:
        """Check if value of self is larger than other's value

        Args:
            other (_ValueWithRank): The other object to compare with

        Returns:
            bool: True if lhs._value of operand is greater than rhs._value, else False
        """
        return self._value > other._value

    def __call__(self) -> Tuple[float, int, str]:
        """Returns the value, the rank, and unit as a Tuple

        Returns:
            Tuple[float, int, str]: value, rank, unit
        """
        return self._value, self._rank, self._unit

    def __str__(self) -> str:
        """String representation of the object

        Returns:
            str: strigified object
        """

        return f"{self._value:.2f}{self._unit}/{self._rank}"


@dataclass
class _StragglerData:
    """This is an internal dataclass, not for use outside this module

    Attributes:
        min_elapsed (_ValueWithRank) min iteration time across all ranks
        max_elapsed (_ValueWithRank) max iteration time across all ranks
        min_btime (_ValueWithRank) min cpu time across all ranks
        max_btime (_ValueWithRank) max cpu time across all ranks
        min_temp (_ValueWithRank): min gpu temp across all ranks
        max_temp (_ValueWithRank): max gpu temp across all ranks
        min_power (_ValueWithRank) min gpu power across all ranks
        max_power (_ValueWithRank) max gpu power across all ranks
        min_util (_ValueWithRank): min gpu util across all ranks
        max_util (_ValueWithRank): max gpu util across all ranks
        min_clock (_ValueWithRank): min gpu clock across all ranks
        max_clock (_ValueWithRank) max gpu clock across all ranks
        aflops (List[_ValueWithRank]): sorted array of (_ValueWithRank)
    """

    # gemm time
    min_elapsed = _ValueWithRank(sys.float_info.max, 0, "ms")
    max_elapsed = _ValueWithRank(sys.float_info.min, 0, "ms")
    # get_batch time
    min_btime = _ValueWithRank(sys.float_info.max, 0, "us")
    max_btime = _ValueWithRank(sys.float_info.min, 0, "us")
    # temp
    min_temp = _ValueWithRank(sys.float_info.max, 0, "C")
    max_temp = _ValueWithRank(sys.float_info.min, 0, "C")
    # power
    min_power = _ValueWithRank(sys.float_info.max, 0, "W")
    max_power = _ValueWithRank(sys.float_info.min, 0, "W")
    # util
    min_util = _ValueWithRank(sys.float_info.max, 0, "%")
    max_util = _ValueWithRank(sys.float_info.min, 0, "%")
    # clock
    min_clock = _ValueWithRank(sys.float_info.max, 0, "MHz")
    max_clock = _ValueWithRank(sys.float_info.min, 0, "MHz")
    aflops: Union[List[_ValueWithRank], None] = None


class StragglerDetector:
    """Singleton Class implementing per rank Straggler Detector

    It use cuda events to time operation of choice using the
    start and stop methods which can be directly invoked using
    the class instance or can be used like a python context.
    After collection, a report() method is available to display
    the collected metrics. It is only supported if CUDA is
    available. megatron/core/README_STRAGGLER.md for more info

    Note:
        The instance and class attributes mentioned below are all
        private to the class and has no use outside the class

    Attributes:
        _off (bool): current state of the toggle
        start (FunctionType): start method
        stop (FunctionType): stop method
        world (int): world size
        rank (int): rank for this instance
        mmcnt (int): number of ranks to report
        port (int): control port
        amp (float): amplification factor for TFLOPs, default 3.0
        toggle (bool): whether to start/stop detector collection
        bdata (bool): when true, just collect get_batch
        dev (int): cuda device
        evt_q (LifoQueue): cuda event queue
        start_gemm_ev (list[torch.cuda.Event]): cuda start event
        stop_gemm_ev (list[torch.cuda.Event]): cuda stop event
        start_data_ev (list[torch.cuda.Event]): cuda start event
        stop_data_ev (list[torch.cuda.Event]): cuda stop event
        start_gemm_tm (list[int]): start time (wallclock)
        stop_gemm_tm (list[int]): stop time (wallclock)
        start_data_tm (list[int]): start time for get_batch
        stop_data_tm (list[int]): stop time for get_batch
        sock (socket): the controller socket
        ctrlr (Thread): the controller thread
    """

    _configured = False
    """Indicates if the singleton instance is configured or not
    """

    def __new__(cls: Type["StragglerDetector"]) -> "StragglerDetector":
        """Constructor
        Creates an instance of the class if not created

        Args:
            cls (Type[&#39;StragglerDetector&#39;]): The class type

        Returns:
            StragglerDetector: the class instance
        """

        if not hasattr(cls, "_instance"):
            cls._instance = super(StragglerDetector, cls).__new__(cls)
        return cls._instance

    def __init__(self) -> None:
        """Initializer

        The inital state of the StragglerDetector instance is disabled.
        The enabled state is indicated using self._off member variable
        and the proerty enabled.
        """
        self._off: bool = True
        self.start = self.null_method
        self.stop = self.null_method
        self.world: int = 0
        self.rank: int = 0
        self.mmcnt: int = 1
        self.port: int = 0
        self.amp: float = 3.0
        self.toggle: bool = False
        self.bdata: bool = False
        self.dev: Union[torch.device, int, None] = None
        self.evt_q: Union[queue.LifoQueue, None] = None
        self.start_gemm_ev: List[torch.cuda.Event] = []
        self.stop_gemm_ev: List[torch.cuda.Event] = []
        self.start_data_ev: List[torch.cuda.Event] = []
        self.stop_data_ev: List[torch.cuda.Event] = []
        self.start_gemm_tm: List[int] = []
        self.stop_gemm_tm: List[int] = []
        self.start_data_tm: List[int] = []
        self.stop_data_tm: List[int] = []
        self.sock: Union[socket.socket, None] = None
        self.ctrlr: Union[threading.Thread, None] = None

    def configure(
        self,
        world: int,
        rank: int,
        mmcnt: int = 1,
        amp: float = 3.0,
        port: int = 65535,
        prefill: int = 1024,
        enabled: bool = False,
    ) -> None:
        """This method is called to configure the Singleton instance

        It should be called once per instantiation per process.

        Note:
            The constructor keeps the state of instance disabled
            i.e no collection will happen even when start/stop methods are
            called. Only when enabled is True (self._off is True), the
            start/stop method pointers get assigned the real collection
            methods, otherwise they are initialized with null_method

        Args:
            world (int): World Size
            rank (int): The rank of this trainer
            mmcnt (int, optional): Number of ranks to print for showing Min/Max Etpt.
                                   Defaults to 1.
            amp (float, optional): Set to 3.0 if we only use timers in fwd pass.
                                   Defaults to 3.0.
            port (int, optional): Control port, useful only for rank-0. Defaults to 65535.
            prefill (int, optional): How many Events to pre-populate. Defaults to 1024.
            enabled (bool, optional): Whether or not collection is enabled on startup.
                                      Defaults to False.
        """
        if StragglerDetector._configured:
            # don't throw
            return
        StragglerDetector._configured = True
        self.bdata = False
        self.start = self.null_method
        self.stop = self.null_method
        self._off = True
        # No CUDA, No Support
        if torch.cuda.is_available():
            self._off = not enabled
            self.world = world
            self.rank = rank
            self.mmcnt = mmcnt if mmcnt > 1 else 1
            self.amp = amp
            self.port = port
            self.toggle = False
            self.bdata = False
            self.evt_q = queue.LifoQueue()
            self.start_gemm_ev = []
            self.stop_gemm_ev = []
            self.start_data_ev = []
            self.stop_data_ev = []
            self.start_gemm_tm = []
            self.stop_gemm_tm = []
            self.start_data_tm = []
            self.stop_data_tm = []
            backend = torch.distributed.get_backend()
            if backend == "nccl":
                self.dev = torch.cuda.current_device()
            else:
                self.dev = torch.device("cpu")
            # cache some events
            for _ in range(prefill):
                self.evt_q.put(torch.cuda.Event(enable_timing=True))
            if self.rank == 0:
                # Start the controller
                self._controller()
            if not self._off:
                self.start = self.start_method
                self.stop = self.stop_method

    def reset(self) -> None:
        """This method is called to reset the metrics state of the instance

        It is generally called from within elapsed() after extracting per rank metrics.
        """
        if self._off:
            return
        # Pool them
        if self.evt_q is not None:
            _ = [self.evt_q.put(ev) for ev in self.start_gemm_ev]
            _ = [self.evt_q.put(ev) for ev in self.stop_gemm_ev]
            _ = [self.evt_q.put(ev) for ev in self.start_data_ev]
            _ = [self.evt_q.put(ev) for ev in self.stop_data_ev]
        self.start_gemm_ev = []
        self.stop_gemm_ev = []
        self.start_data_ev = []
        self.stop_data_ev = []
        # Use regular timers
        self.start_gemm_tm = []
        self.stop_gemm_tm = []
        self.start_data_tm = []
        self.stop_data_tm = []
        self.bdata = False

    def start_method(self) -> None:
        """This method adds the start timers.

        Both cuda event and perf_counter are added. If bdata is set to
        true from __call__, this method skips inserting cuda
        timer. This way it can be used to measure time spent on
        CPU - generally useful for timing get_batch()
        """
        # Not reentrant
        if self.evt_q is not None and self.evt_q.qsize() > 1:
            sev = self.evt_q.get()  # no try-catch
            eev = self.evt_q.get()  # no try-catch
        else:
            sev = torch.cuda.Event(enable_timing=True)
            eev = torch.cuda.Event(enable_timing=True)
        # First check if this start is for data
        if self.bdata:
            self.start_data_ev.append(sev)
            self.stop_data_ev.append(eev)
            self.start_data_tm.append(0)
            self.stop_data_tm.append(0)
            idx = len(self.stop_data_tm) - 1
            self.start_data_tm[idx] = time.perf_counter_ns()
            self.start_data_ev[idx].record()
            self.bdata = False
            return
        self.start_gemm_ev.append(sev)
        self.stop_gemm_ev.append(eev)
        self.start_gemm_tm.append(0)
        self.stop_gemm_tm.append(0)
        idx = len(self.stop_gemm_tm) - 1
        self.start_gemm_tm[idx] = time.perf_counter_ns()
        self.start_gemm_ev[idx].record()

    def stop_method(self) -> None:
        """This method adds the stop timers.

        Both cuda event and perf_counter are added. If bdata is set to
        true from __call__, this method skips inserting cuda
        timer. Also see start_method()
        """
        # Not reentrant
        # First check if this stop is for data
        idx = len(self.stop_data_tm) - 1
        if idx >= 0 and self.stop_data_tm[idx] == 0:
            self.stop_data_tm[idx] = time.perf_counter_ns()
            self.stop_data_ev[idx].record()
            return
        idx = len(self.stop_gemm_tm) - 1
        if idx >= 0 and self.stop_gemm_tm[idx] == 0:
            self.stop_gemm_tm[idx] = time.perf_counter_ns()
            self.stop_gemm_ev[idx].record()

    def elapsed(self) -> Tuple[float, float, int, int, int, int]:
        """This method is called from report(), or can be called directly

         It is called to collect all the elapsed time since last reset().
         It finally calls reset()

        Returns:
            Tuple[float, float, int, int, int, int]: see below for returns
                delta       : time spent in kernel
                batch_delta : time spent in get_batch
                temp        : observed gpu temp
                power       : observed gpu power
                util        : observed gpu utilization
                clock       : observed gpu clock
        """
        if self._off:
            # match with return below
            return 0, 0, 0, 0, 0, 0
        ls_ev = len(self.start_gemm_ev)
        le_ev = len(self.stop_gemm_ev)
        ls_bs = len(self.start_data_ev)
        ls_be = len(self.stop_data_ev)
        delta = 0.0
        batch_delta = 0.0
        temp = 0
        power = 0
        clock = 0
        if ls_ev != le_ev:
            logger.warning(f"Event Start/Stop out of sync {ls_ev}/{le_ev}")
        elif ls_bs != ls_be:
            logger.warning(f"get_batch Start/Stop out of sync {ls_bs}/{ls_be}")
        else:
            temp = torch.cuda.temperature()
            power = torch.cuda.power_draw()
            util = torch.cuda.utilization()
            clock = torch.cuda.clock_rate()
            torch.cuda.synchronize()
            # Process Events
            for i in range(ls_ev):
                e_ev = self.start_gemm_ev[i].elapsed_time(self.stop_gemm_ev[i])
                e_tm = (self.stop_gemm_tm[i] - self.start_gemm_tm[i]) / 1e6  # ns to ms
                # Pick the larger of Event and perf_counter time?
                delta += max(e_ev, e_tm)
            # Process get_batch
            for i in range(ls_bs):
                b_ev = self.start_data_ev[i].elapsed_time(self.stop_data_ev[i])
                b_tm = (self.stop_data_tm[i] - self.start_data_tm[i]) / 1e6  # ns to ms
                # data fetching has prefetch, hence take the max, instead of avg
                batch_delta = max(batch_delta, max(b_ev, b_tm))
        self.reset()  # Prepare for next round
        # time in ms, batch_delta in ms, check return above
        return delta, batch_delta, temp, power, util, clock

    def report(self, total_flops: float = 0.0, log_interval: int = 0) -> bool:
        """Function to log the min/max metircs and the associated rank over a time period

        It finds the slowest and fastest rank among all ranks. It should be
        called by all ranks, but only rank-0 prints the analysis
        At the end it checks, if the straggler detector should
        remain active or if it should be deactivated.

        Args:
            total_flops (float, optional): The theoretical flops over the period. Defaults to 0.0.
            log_interval (int, optional): The training interval over which reporting is called(ms)
                                          Defaults to 0.

        Returns:
            bool: True if reported, else False
        """
        ret = False
        if not self._off and total_flops > 0.0 and log_interval > 0:
            elapsed, btime, temp, power, util, clock = self.elapsed()  # get raw time
            # btime (get_batch time is max in the iteration)
            ptime = elapsed / (log_interval * 1.0)  # avg per iteration elapsed time, ms
            api_flops = total_flops / (log_interval * 1.0)  # avg per iteration flops, ms
            apir_flops = api_flops / (
                ptime * 10**9 * self.world
            )  # this is avg per iteration this rank's thruput, TFLOP/s (note 10**9),
            et_flops = apir_flops / self.amp  # Estimated TFLOPs, not tracing backward

            o_dt = self._min_max(
                ptime, btime, float(temp), float(power), float(util), float(clock), et_flops
            )
            if self.rank == 0 and o_dt is not None and o_dt.aflops is not None:
                now = f"[{datetime.now().strftime('%Y-%m-%d %H:%M:%S')}]"
                min_flops, min_frank, _ = o_dt.aflops[0]()
                max_flops, max_frank, _ = o_dt.aflops[-1]()
                logger.info(
                    f"{now} | "
                    f"MnRtt/Rnk: {o_dt.min_elapsed} | "
                    f"MxRtt/Rnk: {o_dt.max_elapsed} | "
                    f"MnPwr/Rnk: {o_dt.min_power} | "
                    f"MxPwr/Rnk: {o_dt.max_power} | "
                    f"MnTmp/Rnk: {o_dt.min_temp} | "
                    f"MxTmp/Rnk: {o_dt.max_temp} | "
                    f"MnUtl/Rnk: {o_dt.min_util} | "
                    f"MxUtl/Rnk: {o_dt.max_util} | "
                    f"MnClk/Rnk: {o_dt.min_clock} | "
                    f"MxClk/Rnk: {o_dt.max_clock} | "
                    f"MnDRtt/Rnk: {o_dt.min_btime} | "
                    f"MxDRtt/Rnk: {o_dt.max_btime} | "
                    f"MnEtpt/Rnk: {min_flops:.2f}TF/{min_frank} | "
                    f"MxEtpt/Rnk: {max_flops:.2f}TF/{max_frank}"
                )
                if self.mmcnt > 1 and self.mmcnt < self.world:
                    line = f"^^^^ Bottom {self.mmcnt} Ranks with lowest  Etpt(TF):"
                    for i in range(self.mmcnt):
                        line += f" {o_dt.aflops[i]},"
                    logger.info(line)
                    line = f"^^^^ Top    {self.mmcnt} Ranks with highest Etpt(TF):"
                    shift = self.world - self.mmcnt
                    for i in range(self.mmcnt):
                        line += f" {o_dt.aflops[i + shift]},"
                    logger.info(line)
                ret = True

        # Check/Communicate if tracking is turned off or on
        self._check_toggle()
        return ret

    def _check_toggle(self) -> None:
        """Helper method to check if a request to toggle the collection state was made

        It checks iof collection state toggle req was made via the server listening on
        rank-0 since last call to report(). Called by report(). Calling this method
        indirectly from report() is the only way to activate the change that is made
        via rank-0
        """
        # If no change just communicate the current
        off = self._off
        if self.rank == 0 and self.toggle:
            off = not self._off
            self.toggle = False
        st = torch.tensor(off, dtype=torch.bool, device=self.dev)
        torch.distributed.broadcast(st, 0)  # Blocking
        # save old switch
        off = self._off
        self._off = bool(st.item())
        if off != self._off:
            if not self._off:
                self.start = self.start_method
                self.stop = self.stop_method
                state = "ON"
            else:
                self.start = self.null_method
                self.stop = self.null_method
                state = "OFF"
            if self.rank == 0:
                logger.info(f"Toggling StragglerDetector State {state}")

    def _handler(self) -> None:
        """Thread function for the controller.

        It is a tcp-server that listens on a port. Uses HTTP protocol.
        If connected to it using curl, it indicates a toggle of the
        collection state. The actual toggling happens at the end of
        calling report() when _check_toggle() is called.
        """
        resp = r"HTTP/1.0 200 OK\r\nConnection: Close\r\nContent-length: "

        if self.rank == 0:
            state = "OFF" if self._off else "ON"
            logger.info(
                f"Controller ready to recv commands on port {self.port}. Current state {state}"
            )
            while True and self.sock is not None:
                try:
                    conn, _ = self.sock.accept()
                    _ = conn.recv(1024)
                    self.toggle = True
                    state = "ON" if self._off else "OFF"
                    msg = f"Will turn StragglerDetector {state} at next logging interval"
                    msg_len = len(msg)
                    final_resp = f"{resp}{msg_len}\r\n\r\n{msg}"
                    conn.send(final_resp.encode())
                    conn.close()
                    logger.info(msg)
                except Exception as err:
                    logger.error(f"Error in stragler handler.. {str(err)}")
                    return

    def _controller(self):
        """Installs a controller listener that is used to toggle collection state.

        Called from configure(). Ignored for all ranks other than rank-0
        """
        try:
            if self.rank == 0:
                neth = "0.0.0.0"
                netp = self.port
                self.sock = socket.socket(socket.AF_INET, socket.SOCK_STREAM)
                self.sock.setsockopt(socket.SOL_SOCKET, socket.SO_REUSEADDR, 1)
                self.sock.bind((neth, netp))
                self.sock.listen(128)
                self.ctrlr = threading.Thread(
                    target=self._handler, args=(), name="straggler", daemon=True
                )
                self.ctrlr.start()
        except Exception as err:
            logger.warning(f"StragglerDetector cannot be controlled.. {str(err)}")

    def _min_max(
        self,
        ptime: float,
        btime: float,
        temp: float,
        power: float,
        util: float,
        clock: float,
        flops: float,
    ) -> Union[_StragglerData, None]:
        """Helper function to find the min/max values

        Args:
            ptime (float): avg per iteration gpu time
            btime (float): avg per iteration cpu time
            temp (float): gpu temp at the time of reporting
            power (float): gpu power at the time of reporting
            util (float): gpu util at the time of reporting
            clock (float): gpu clock at the time of reporting
            flops (float): estimated flops for the rank

        Returns:
            Union[_StragglerData, None]: It contains the min/max of few metrics and the
                                         corresponding rank it also has sorted list of
                                         all (flops, rank) sorted by flops (aflops)
                                         or returns None if collecton is disabled
        """
        if self._off:
            return None
        # initialize output data object
        o_dt = _StragglerData()

        prof_data: Dict[str, Union[int, float]] = {}
        data_list: List[Dict[str, Union[int, float]]] = []
        prof_data["rank"] = self.rank
        prof_data["time"] = ptime
        prof_data["btime"] = btime
        prof_data["temp"] = temp
        prof_data["power"] = power
        prof_data["util"] = util
        prof_data["clock"] = clock
        prof_data["flops"] = flops

        if self.rank == 0:
            data_list = [prof_data] * self.world

        # this is blocking by default
        torch.distributed.gather_object(prof_data, object_gather_list=data_list, dst=0)

        if self.rank == 0:
            min_ctime = min(data_list, key=lambda k: k["time"])  # elapsed
            max_ctime = max(data_list, key=lambda k: k["time"])  # elapsed

            min_cbatch = min(data_list, key=lambda k: k["btime"])  # batch time
            max_cbatch = max(data_list, key=lambda k: k["btime"])  # batch time

            min_ctemp = min(data_list, key=lambda k: k["temp"])  # temp
            max_ctemp = max(data_list, key=lambda k: k["temp"])  # temp

            min_cpower = min(data_list, key=lambda k: k["power"])  # power
            max_cpower = max(data_list, key=lambda k: k["power"])  # power

            min_cutil = min(data_list, key=lambda k: k["util"])  # gpu util
            max_cutil = max(data_list, key=lambda k: k["util"])  # gpu util

            min_cclock = min(data_list, key=lambda k: k["clock"])  # gpu clock
            max_cclock = max(data_list, key=lambda k: k["clock"])  # gpu clock

            min_val = min_ctime["time"]
            min_rank = min_ctime["rank"]
            max_val = max_ctime["time"]
            max_rank = max_ctime["rank"]
            o_dt.min_elapsed = _ValueWithRank(min_val, int(min_rank), "ms")
            o_dt.max_elapsed = _ValueWithRank(max_val, int(max_rank), "ms")

            min_val = min_cbatch["btime"]
            min_rank = min_cbatch["rank"]
            max_val = max_cbatch["btime"]
            max_rank = max_cbatch["rank"]
            o_dt.min_btime = _ValueWithRank(min_val, int(min_rank), "ms")
            o_dt.max_btime = _ValueWithRank(max_val, int(max_rank), "ms")

            min_val = min_ctemp["temp"]
            min_rank = min_ctemp["rank"]
            max_val = max_ctemp["temp"]
            max_rank = max_ctemp["rank"]
            o_dt.min_temp = _ValueWithRank(min_val, int(min_rank), "C")
            o_dt.max_temp = _ValueWithRank(max_val, int(max_rank), "C")

            min_val = min_cpower["power"]
            min_rank = min_cpower["rank"]
            max_val = max_cpower["power"]
            max_rank = max_cpower["rank"]
            o_dt.min_power = _ValueWithRank(min_val, int(min_rank), "W")
            o_dt.max_power = _ValueWithRank(max_val, int(max_rank), "W")

            min_val = min_cutil["util"]
            min_rank = min_cutil["rank"]
            max_val = max_cutil["util"]
            max_rank = max_cutil["rank"]
            o_dt.min_util = _ValueWithRank(min_val, int(min_rank), "%")
            o_dt.max_util = _ValueWithRank(max_val, int(max_rank), "%")

            min_val = min_cclock["clock"]
            min_rank = min_cclock["rank"]
            max_val = max_cclock["clock"]
            max_rank = max_cclock["rank"]
            o_dt.min_clock = _ValueWithRank(min_val, int(min_rank), "MHz")
            o_dt.max_clock = _ValueWithRank(max_val, int(max_rank), "MHz")

            o_dt.aflops = [
                _ValueWithRank(d.get("flops", 0.0), int(d.get("rank", -1)))
                for _, d in enumerate(data_list)
            ]
            o_dt.aflops.sort(key=lambda val_with_rank: val_with_rank()[0])
        # wait for everyone here
        torch.distributed.barrier()

        return o_dt

    @property
    def enabled(self) -> bool:
        """Can be called to check the enabled state of the instance

        Note:
            After the request to toggle the state, the
            actual state change happens at end of call
            to report()
        """
        return not self._off

    @property
    def configured(self) -> bool:
        """Can be called to check if the instance is already configured

        Returns:
            bool: returns True if configure was called and was a success, else False
        """
        return StragglerDetector._configured

    @property
    def my_rank(self):
        """Can be called to get configured rank of this instance

        Returns:
            int: Configured rank for this instance
        """
        return self.rank

    @property
    def world_size(self) -> int:
        """Can be called to get configured world of this instance

        Returns:
            int: World size configured for this instance
        """
        return self.world

    def null_method(self) -> None:
        """Default method to initialize start/stop method ptrs"""
        pass

    def __enter__(self) -> "StragglerDetector":
        """Define context/instance entry

        Returns:
            StragglerDetector: the instance
        """
        self.start()
        return self

    def __call__(self, bdata: bool = False) -> "StragglerDetector":
        """Callable for the instance. Set context state,

        Useful when the context is used for cpu timers only when bdata=True

        Args:
            bdata (bool, optional): when true, only enables cpu timers. Defaults to False.

        Returns:
            StragglerDetector: the instance
        """
        self.bdata = bdata
        return self

    def __exit__(
        self,
        ex_type: Optional[Type[BaseException]],
        ex_val: Optional[BaseException],
        ex_tb: Optional[TracebackType],
    ) -> bool:
        """Define context/instance exit, calls the stop method

        Args:
            ex_type (Optional[Type[BaseException]]): Exception type
            ex_val (Optional[BaseException]): _description_
            ex_tb (Optional[TracebackType]): _description_

        Returns:
            bool: True if the exception was handled
        """
        # Should not suppress errors even if turned off
        if ex_type is not None:
            err = traceback.format_exception(ex_type, ex_val, ex_tb)
            logger.warning(f"{str(ex_val)}\n{err}")
        self.stop()
        return False


# Singleton, global visibility
__straggler__ = StragglerDetector()
"""StragglerDetector: private module variable, not be directly accessed
"""


def is_submodule(module, parent_module, strict=True):
    """
    Check if a module is a submodule of another module.
    """
    if strict:
        if module is parent_module:
            return False
    for m in parent_module.modules():
        if m is module:
            return True
    return False


########################
### context parallel ###
########################


def get_batch_on_this_cp_rank(
    batch: Dict[str, Any], cp_group: Optional[torch.distributed.ProcessGroup] = None
):
    """Slice batch input along sequence dimension into multiple chunks,
    which are parallelized across GPUs in a context parallel group.

    Args:
        batch (Dict[str, Any]): Input batch tensors.
        cp_group (Optional[torch.distributed.ProcessGroup]): Context-parallel process group.
            If provided, uses this group's size and rank. Otherwise, falls back to
            the current context-parallel settings from parallel_state.
    """

    # With causal masking, each token only attends to its prior tokens. Simply split
    # sequence into CP chunks can result in severe load imbalance. That's to say, chunks
    # at the end of sequence have bigger workload than others. To address this issue,
    # we split sequence into 2*CP ranks. Assuming CP=2, we then get 4 chunks, chunk_0
    # and chunk_3 are assigned to GPU0, chunk_1 and chunk_2 are assigned to GPU1, so
    # that we can get balanced workload among GPUs in a context parallel group.
    # Determine CP topology either from provided group or from current context parallel state
    if cp_group is not None:
        cp_size = get_pg_size(cp_group)
        cp_rank = get_pg_rank(cp_group)
    else:
        cp_size = parallel_state.get_context_parallel_world_size()
        cp_rank = parallel_state.get_context_parallel_rank()

    if cp_size > 1:
        for key, val in batch.items():
            if val is not None:
                seq_dim = 1 if key != 'attention_mask' else 2
                val = val.view(
                    *val.shape[0:seq_dim],
                    2 * cp_size,
                    val.shape[seq_dim] // (2 * cp_size),
                    *val.shape[(seq_dim + 1) :],
                )
                index = torch.zeros(2, dtype=torch.int64, device=val.device)
                index[0].fill_(cp_rank)
                index[1].fill_(2 * cp_size - cp_rank - 1)
                val = val.index_select(seq_dim, index)
                val = val.view(*val.shape[0:seq_dim], -1, *val.shape[(seq_dim + 2) :])
                batch[key] = val

    return batch


def get_thd_batch_on_this_cp_rank(
    batch: Dict[str, Any],
    cu_seqlens: torch.Tensor,
    cu_seqlens_padded: torch.Tensor,
    max_seqlen: torch.Tensor,
    cp_group: Optional[torch.distributed.ProcessGroup] = None,
):
    """Slice each sub-sample in a packed sample batch input along
    sequence dimension into multiple chunks, which are parallelized
    across GPUs in a context parallel group.
    """
    packed_seq_params = PackedSeqParams(
        qkv_format="thd",
        cu_seqlens_q=cu_seqlens,
        cu_seqlens_kv=cu_seqlens,
        cu_seqlens_q_padded=cu_seqlens_padded,
        cu_seqlens_kv_padded=cu_seqlens_padded,
        max_seqlen_q=int(max_seqlen[0].item()),
        max_seqlen_kv=int(max_seqlen[0].item()),
    )

    if cp_group is not None:
        cp_size = get_pg_size(cp_group)
        cp_rank = get_pg_rank(cp_group)
    else:
        cp_size = parallel_state.get_context_parallel_world_size()
        cp_rank = parallel_state.get_context_parallel_rank()
    if cp_size > 1:  # slice batch along sequence dimension for context parallelism
        assert tex is not None and is_te_min_version("1.10.0"), (
            "Please update Transformer Engine to >= 1.10 to use "
            "Context Parallel with THD format data"
        )
        index = tex.thd_get_partitioned_indices(
            cu_seqlens_padded, batch['tokens'].size(1), cp_size, cp_rank
        )
        for key, data in batch.items():
            if key in {'attention_mask', 'cu_seqlens', 'cu_seqlens_padded', 'max_seqlen'}:
                continue
            batch[key] = data.index_select(1, index)

    return batch, packed_seq_params


################################
### hybrid context parallel ###
################################


def get_batch_on_this_hybrid_cp_rank(
    batch: Dict[str, Any],
    local_cp_size: int,
    cp_group: Optional[torch.distributed.ProcessGroup] = None,
):
    """Slice batch input along sequence dimension into multiple chunks,
    which are parallelized across GPUs in a context parallel group.
    """
    assert local_cp_size is not None
    if cp_group is None:
        # Get the local cp group required for as defined by the HybridCPDataLoaderWrapper
        if local_cp_size > 1:
            cp_group = parallel_state.get_hybrid_data_context_parallel_groups(
                group_size=local_cp_size
            )
    else:
        # If cp group is provided, it must match the local cp size
        # as defined by the HybridCPDataLoaderWrapper
        assert cp_group.size() == local_cp_size

    # Convert [seqlen] to [1, seqlen] similar to default collate_fn
    # as hybrid_context_parallel dataloader wrapper does not go through default collate_fn
    for key, data in batch.items():
        if key in ['attention_mask']:
            continue
        batch[key] = torch.stack([data], 0)
    sample_length = batch['tokens'].shape[1]
    # TODO(pmannan): Take care of padding tokens here if not divisible by cp_size*2
    # Create packed_seq_params for SBHD format with cp group information.
    packed_seq_params = PackedSeqParams(
        qkv_format="sbhd",
        cu_seqlens_q=torch.tensor([0, sample_length], device="cuda", pin_memory=True),
        cu_seqlens_kv=torch.tensor([0, sample_length], device="cuda", pin_memory=True),
        cu_seqlens_q_padded=torch.tensor([0, sample_length], device="cuda", pin_memory=True),
        cu_seqlens_kv_padded=torch.tensor([0, sample_length], device="cuda", pin_memory=True),
        max_seqlen_q=sample_length,
        max_seqlen_kv=sample_length,
        local_cp_size=local_cp_size,
        cp_group=cp_group,
    )

    if cp_group is not None and cp_group.size() > 1:
        # When using hybrid_context_parallel, each sub-sample of a packed sample is
        # required to be divisible by CP*DP*2 or CP*DP*TP*2 (if using sequence parallel)
        batch = get_batch_on_this_cp_rank(batch, cp_group)

    return batch, packed_seq_params


######################
### NVTX profiling ###
######################

_nvtx_enabled: bool = False  # Whether NVTX range profiling is enabled
_nvtx_range_messages: list[str] = []  # Messages associated with active NVTX ranges


def configure_nvtx_profiling(enabled: bool) -> None:
    """Configure NVTX range profiling to be enabled or disabled.

    Args:
        enabled (bool): Whether to enable NVTX range profiling
    """
    global _nvtx_enabled
    _nvtx_enabled = enabled


def _nvtx_range_get_func_path():
    """Get the path of a function. Assumes being called from nvtx_range_push/pop.

    Returns:
        str: Module path and function name joined by a dot
    """
    # Get the caller's caller frame (go back 2 frames)
    frame = inspect.currentframe().f_back.f_back
    caller_func = inspect.getframeinfo(frame).function
    module = inspect.getmodule(frame)

    return f"{module.__name__}.{caller_func}"


def nvtx_range_push(msg=None, suffix=None) -> None:
    """Push NVTX range onto stack. If msg is not provided, use the calling function's path.

    Args:
        msg (str, optional): Message to associate with range
        suffix (str, optional): Suffix to append to the message
    """
    if not _nvtx_enabled:
        return

    if msg is None:
        msg = _nvtx_range_get_func_path()
    if suffix is not None:
        msg = f"{msg}.{suffix}"

    # Track messages to ensure consistency when popping
    _nvtx_range_messages.append(msg)

    # Push NVTX range
    torch.cuda.nvtx.range_push(msg)


def nvtx_range_pop(msg=None, suffix=None) -> None:
    """Pop NVTX range from stack. If msg is not provided, use the calling function's path.

    Args:
        msg (str, optional): Message to associate with range
        suffix (str, optional): Suffix to append to the message
    """
    if not _nvtx_enabled:
        return

    if msg is None:
        msg = _nvtx_range_get_func_path()
    if suffix is not None:
        msg = f"{msg}.{suffix}"

    # Update list of NVTX range messages and check for consistency
    if not _nvtx_range_messages:
        raise RuntimeError("Attempted to pop NVTX range from empty stack")
    last_msg = _nvtx_range_messages.pop()
    if msg is not None and msg != last_msg:
        raise ValueError(
            f"Attempted to pop NVTX range from stack with msg={msg}, "
            f"but last range has msg={last_msg}"
        )

    # Pop NVTX range
    torch.cuda.nvtx.range_pop()


@lru_cache(maxsize=None)
def _nvtx_decorator_get_func_path(func):
    """Get the path of a function.

    Args:
        func (Callable): Function to get path for.

    Returns:
        str: Module path and function name joined by a dot
    """
    caller_func = func.__name__
    module = inspect.getmodule(func)

    return f"{module.__name__}.{caller_func}"


def nvtx_decorator(message: Optional[str] = None, color: Optional[str] = None):
    """Decorator to add NVTX range to a function.

    Args:
        message (str, optional): Custom message for the NVTX range. If None, uses function path
        color (str, optional): Color for the NVTX range. Defaults to None

    Returns:
        Callable: Decorated function with NVTX profiling if enabled

    Example:
        @nvtx_decorator()
        def my_function():
            pass

        @nvtx_decorator(message="Custom Range", color="blue")
        def another_function():
            pass
    """

    def decorator(func: Callable) -> Callable:
        if _nvtx_enabled:
            return nvtx.annotate(
                message=message or _nvtx_decorator_get_func_path(func), color=color
            )(func)
        return func

    return decorator


def unwrap_model(model, module_instances=None):
    """Unwrap_model to return the final model instance"""
    if module_instances is None:
        from megatron.core.distributed import DistributedDataParallel as DDP
        from megatron.core.distributed import TorchFullyShardedDataParallel as torch_FSDP
        from megatron.core.distributed.fsdp.mcore_fsdp_adapter import (
            FullyShardedDataParallel as megatron_FSDP,
        )
        from megatron.core.transformer.module import Float16Module

        module_instances = (DDP, torch_FSDP, megatron_FSDP, Float16Module)

    return_list = True
    if not isinstance(model, list):
        model = [model]
        return_list = False
    unwrapped_model = []
    for model_module in model:
        while isinstance(model_module, module_instances):
            model_module = model_module.module
        unwrapped_model.append(model_module)
    if not return_list:
        return unwrapped_model[0]
    return unwrapped_model


def maybe_cat(a, b, dim=0, *, required=False):
    """Concatenates `a` and `b` along `dim` if `a` and `b` exist."""
    xs = [t for t in (a, b) if t is not None]
    if not xs:
        if required:
            raise ValueError("both tensors are None")
        return None
    return xs[0] if len(xs) == 1 else torch.cat(xs, dim=dim)


_ASYNC_IO_LOOP: asyncio.AbstractEventLoop | None = None


def get_asyncio_loop(loop: asyncio.AbstractEventLoop | None = None) -> asyncio.AbstractEventLoop:
    """Creates an asyncio loop if necessary and then returns the current asyncio loop."""
    global _ASYNC_IO_LOOP
    if loop is None:
        try:
            loop = asyncio.get_running_loop()
        except RuntimeError as e:
            if _ASYNC_IO_LOOP is not None:
                return _ASYNC_IO_LOOP
            else:
                _ASYNC_IO_LOOP = loop = asyncio.new_event_loop()
                asyncio.set_event_loop(loop)
    return loop


_ASYNC_TASK_STATS = defaultdict(lambda: [0, 0.0])  # cnt, total_time


def trace_async_exceptions(func: Optional[Callable] = None, *, verbose: bool = False):
    """Decorator to be applied to every coroutine that runs in a separate task.

    This is needed because asyncio tasks do not propagate exceptions.
    Coroutines running inside separate tasks will fail silently if not decorated.

    Passing in `verbose=True` will print additional lifetime logging information about the task.
    Such functionality is relied on by some users, and can be enabled as shown below:
    ```
        @trace_async_exceptions(verbose=True)
        async def my_coroutine(...):
            ...
    ```
    """

    def _log_verbose(name: str, start: float) -> None:
        elapsed = (time.perf_counter() - start) * 1000.0
        cnt, tot = _ASYNC_TASK_STATS[name]
        _ASYNC_TASK_STATS[name] = [cnt + 1, tot + elapsed]
        avg = _ASYNC_TASK_STATS[name][1] / _ASYNC_TASK_STATS[name][0]

        log10 = numpy.log10(max(cnt, 1))
        if numpy.isclose(log10, round(log10)):
            logger.info(
                f"{name} completed in {elapsed:.3f} ms, "
                f"lifetime avg: {avg:.3f} ms, "
                f"lifetime cnt: {cnt + 1}"
            )

    def _decorate(fn: Callable):
        if asyncio.iscoroutinefunction(fn):

            @functools.wraps(fn)
            async def wrapper(*args, **kwargs):
<<<<<<< HEAD
                if verbose:
                    start = time.perf_counter()
                try:
                    return await fn(*args, **kwargs)
                except Exception as e:
                    logger.error(f"Exception in async function {fn.__name__}: {e}")
                    traceback.print_exc()
                    sys.exit(1)
                finally:
                    if verbose:
                        _log_verbose(fn.__qualname__, start)

        elif inspect.isasyncgenfunction(fn):

            @functools.wraps(fn)
            async def wrapper(*args, **kwargs):
                if verbose:
                    start = time.perf_counter()
=======
                if verbose:
                    start = time.perf_counter()
                try:
                    return await fn(*args, **kwargs)
                except Exception as e:
                    logger.error(f"Exception in async function {fn.__name__}: {e}")
                    traceback.print_exc()
                    sys.exit(1)
                finally:
                    if verbose:
                        _log_verbose(fn.__qualname__, start)

        elif inspect.isasyncgenfunction(fn):

            @functools.wraps(fn)
            async def wrapper(*args, **kwargs):
                if verbose:
                    start = time.perf_counter()
>>>>>>> e93814b4
                agen = fn(*args, **kwargs)
                try:
                    async for item in agen:
                        yield item
                except Exception as e:
                    logger.error(f"Exception in async generator {fn.__name__}: {e}")
                    traceback.print_exc()
                    sys.exit(1)
                finally:
                    if verbose:
                        _log_verbose(fn.__qualname__, start)

        else:
            raise TypeError("trace_async_exceptions must be used on async functions or generators")
        return wrapper

    return _decorate if func is None else _decorate(func)

def get_mamba_inference_state_config_from_model(model) -> Optional["MambaInferenceStateConfig"]:
    """Returns Mamba inference state config from the model if it is a hybrid model."""
    from megatron.core.inference.contexts.attention_context.mamba_metadata import (
        MambaInferenceStateConfig,
    )
    from megatron.core.ssm.mamba_hybrid_layer_allocation import Symbols

    decoder = get_attr_wrapped_model(model, "decoder")
    layer_type_list = getattr(decoder, "layer_type_list", None)
    if layer_type_list is not None and Symbols.MAMBA in layer_type_list:
        (mamba_conv_states_shape, mamba_ssm_states_shape) = decoder.mamba_state_shapes_per_request()
        return MambaInferenceStateConfig(
            layer_type_list=layer_type_list,
            mamba_conv_states_shape=mamba_conv_states_shape,
            mamba_ssm_states_shape=mamba_ssm_states_shape,
        )
    return None

def get_mamba_inference_state_config_from_model(model) -> Optional["MambaInferenceStateConfig"]:
    """Returns Mamba inference state config from the model if it is a hybrid model."""
    from megatron.core.inference.contexts.attention_context.mamba_metadata import (
        MambaInferenceStateConfig,
    )
    from megatron.core.ssm.mamba_hybrid_layer_allocation import Symbols

    decoder = get_attr_wrapped_model(model, "decoder")
    layer_type_list = getattr(decoder, "layer_type_list", None)
    if layer_type_list is not None and Symbols.MAMBA in layer_type_list:
        (mamba_conv_states_shape, mamba_ssm_states_shape) = decoder.mamba_state_shapes_per_request()
        return MambaInferenceStateConfig(
            layer_type_list=layer_type_list,
            mamba_conv_states_shape=mamba_conv_states_shape,
            mamba_ssm_states_shape=mamba_ssm_states_shape,
        )
    return None


# ============================================================================
# Backward Compatibility Decorators
# ============================================================================


def deprecated(
    version: str,
    removal_version: Optional[str] = None,
    alternative: Optional[str] = None,
    reason: Optional[str] = None,
) -> Callable:
    """
    Mark a function as deprecated.

    This decorator:
    1. Adds deprecation metadata to the function
    2. Issues a DeprecationWarning when the function is called
    3. Allows the compatibility checker to track deprecation lifecycle

    Args:
        version: Version where deprecation starts (e.g., "1.0.0")
        removal_version: Version where function will be removed (e.g., "2.0.0")
        alternative: Name of the recommended replacement function
        reason: Optional explanation for the deprecation

    Returns:
        Decorator function

    Example:
        @deprecated(
            version="1.0.0",
            removal_version="2.0.0",
            alternative="new_train_model",
            reason="Improved performance and cleaner API"
        )
        def old_train_model(config):
            pass
    """

    def decorator(func: Callable) -> Callable:
        # Add metadata
        func._deprecated = True
        func._deprecated_version = version
        func._removal_version = removal_version
        func._alternative = alternative
        func._deprecation_reason = reason

        @functools.wraps(func)
        def wrapper(*args, **kwargs):
            # Build warning message
            msg_parts = [f"{func.__name__} is deprecated since version {version}."]

            if alternative:
                msg_parts.append(f"Use {alternative} instead.")

            if removal_version:
                msg_parts.append(f"Will be removed in version {removal_version}.")

            if reason:
                msg_parts.append(f"Reason: {reason}")

            warnings.warn(" ".join(msg_parts), DeprecationWarning, stacklevel=2)

            return func(*args, **kwargs)

        return wrapper

    return decorator


def internal_api(func: Callable) -> Callable:
    """
    Mark a function or class as internal API (not for external use).

    Use this decorator for:
    - Internal APIs not intended for public consumption
    - Experimental features that may change without notice
    - Implementation details that are not part of the stable API

    Objects marked with this decorator will be exempt from backward
    compatibility checks.

    Args:
        func: The function or class to mark as internal

    Returns:
        The original function/class with an internal API marker

    Example:
        @internal_api
        def _internal_helper():
            '''For internal use only'''
            pass

        @internal_api
        class ExperimentalFeature:
            '''This API may change without notice'''
            pass
    """
    func._internal_api = True
    return func


def experimental_api(func: Callable) -> Callable:
    """
    Mark a function or class as experimental API.

    Use this decorator for:
    - Experimental features that may change without notice
    - New APIs under active development
    - Features that are not yet stable

    Objects marked with this decorator will be exempt from backward
    compatibility checks, allowing rapid iteration during development.

    Args:
        func: The function or class to mark as experimental

    Returns:
        The original function/class with an experimental API marker

    Example:
        @experimental_api
        def new_experimental_feature():
            '''This API is experimental and may change'''
            pass

        @experimental_api
        class ExperimentalModel:
            '''This model is under active development'''
            pass
    """
    func._experimental_api = True
    return func<|MERGE_RESOLUTION|>--- conflicted
+++ resolved
@@ -2409,7 +2409,6 @@
 
             @functools.wraps(fn)
             async def wrapper(*args, **kwargs):
-<<<<<<< HEAD
                 if verbose:
                     start = time.perf_counter()
                 try:
@@ -2428,26 +2427,6 @@
             async def wrapper(*args, **kwargs):
                 if verbose:
                     start = time.perf_counter()
-=======
-                if verbose:
-                    start = time.perf_counter()
-                try:
-                    return await fn(*args, **kwargs)
-                except Exception as e:
-                    logger.error(f"Exception in async function {fn.__name__}: {e}")
-                    traceback.print_exc()
-                    sys.exit(1)
-                finally:
-                    if verbose:
-                        _log_verbose(fn.__qualname__, start)
-
-        elif inspect.isasyncgenfunction(fn):
-
-            @functools.wraps(fn)
-            async def wrapper(*args, **kwargs):
-                if verbose:
-                    start = time.perf_counter()
->>>>>>> e93814b4
                 agen = fn(*args, **kwargs)
                 try:
                     async for item in agen:
