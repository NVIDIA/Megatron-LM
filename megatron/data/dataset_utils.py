# coding=utf-8
# Copyright 2018 The Google AI Language Team Authors, and NVIDIA.
#
# Licensed under the Apache License, Version 2.0 (the "License");
# you may not use this file except in compliance with the License.
# You may obtain a copy of the License at
#
#     http://www.apache.org/licenses/LICENSE-2.0
#
# Unless required by applicable law or agreed to in writing, software
# distributed under the License is distributed on an "AS IS" BASIS,
# WITHOUT WARRANTIES OR CONDITIONS OF ANY KIND, either express or implied.
# See the License for the specific language governing permissions and
# limitations under the License.


# Most of the code here has been copied from:
#   https://github.com/google-research/albert/blob/master/create_pretraining_data.py
# with some modifications.

import math
import os
import time
import collections

import numpy as np
import torch

from megatron import (
    get_args,
    print_rank_0
)
from megatron.core import mpu
from megatron.data.blendable_dataset import BlendableDataset
from megatron.data.indexed_dataset import make_dataset as make_indexed_dataset

DSET_TYPE_BERT = 'standard_bert'
DSET_TYPE_ICT = 'ict'
DSET_TYPE_T5  = 't5'

DSET_TYPES = [DSET_TYPE_BERT, DSET_TYPE_ICT, DSET_TYPE_T5]


def analyze_data_prefix(data_prefix):

    # The data prefix should be in the format of:
    #   weight-1, data-prefix-1, weight-2, data-prefix-2, ..
    assert len(data_prefix) % 2 == 0
    num_datasets = len(data_prefix) // 2
    weights = [0]*num_datasets
    prefixes = [0]*num_datasets
    for i in range(num_datasets):
        weights[i] = float(data_prefix[2*i])
        prefixes[i] = (data_prefix[2*i+1]).strip()
    # Normalize weights
    weight_sum = 0.0
    for weight in weights:
        weight_sum += weight
    assert weight_sum > 0.0
    weights = [weight / weight_sum for weight in weights]
    return prefixes, weights


def get_datasets_weights_and_num_samples(data_prefix,
                                         train_valid_test_num_samples):

    # Add 0.5% (the 1.005 factor) so in case the blending dataset does
    # not uniformly distribute the number of samples, we still have
    # samples left to feed to the network.
<<<<<<< HEAD
    prefixes, weights = analyze_data_prefix(data_prefix)
    datasets_train_valid_test_num_samples = []
    for weight in weights:
        datasets_train_valid_test_num_samples.append(
            [int(math.ceil(val * weight * 1.005))
             for val in train_valid_test_num_samples])

=======
    if isinstance(train_valid_test_num_samples, list):
        datasets_train_valid_test_num_samples = []
        for weight in weights:
            datasets_train_valid_test_num_samples.append(
                [int(math.ceil(val * weight * 1.005))
                for val in train_valid_test_num_samples])
    else:
        # Used when separate dataset files are provided for train,
        # valid and test
        datasets_train_valid_test_num_samples = [
            int(math.ceil(train_valid_test_num_samples * weight * 1.005))
            for weight in weights]
>>>>>>> 37563bc1

    return prefixes, weights, datasets_train_valid_test_num_samples


def compile_helper():
    """Compile helper function ar runtime. Make sure this
    is invoked on a single process."""
    import os
    import subprocess
    path = os.path.abspath(os.path.dirname(__file__))
    ret = subprocess.run(['make', '-C', path])
    if ret.returncode != 0:
        print("Making C++ dataset helpers module failed, exiting.")
        import sys
        sys.exit(1)


def get_a_and_b_segments(sample, np_rng):
    """Divide sample into a and b segments."""

    # Number of sentences in the sample.
    n_sentences = len(sample)
    # Make sure we always have two sentences.
    assert n_sentences > 1, 'make sure each sample has at least two sentences.'

    # First part:
    # `a_end` is how many sentences go into the `A`.
    a_end = 1
    if n_sentences >= 3:
        # Note that randin in numpy is exclusive.
        a_end = np_rng.randint(1, n_sentences)
    tokens_a = []
    for j in range(a_end):
        tokens_a.extend(sample[j])

    # Second part:
    tokens_b = []
    for j in range(a_end, n_sentences):
        tokens_b.extend(sample[j])

    # Random next:
    is_next_random = False
    if np_rng.random() < 0.5:
        is_next_random = True
        tokens_a, tokens_b = tokens_b, tokens_a

    return tokens_a, tokens_b, is_next_random


def truncate_segments(tokens_a, tokens_b, len_a, len_b, max_num_tokens, np_rng):
    """Truncates a pair of sequences to a maximum sequence length."""
    #print(len_a, len_b, max_num_tokens)
    assert len_a > 0
    if len_a + len_b <= max_num_tokens:
        return False
    while len_a + len_b > max_num_tokens:
        if len_a > len_b:
            len_a -= 1
            tokens = tokens_a
        else:
            len_b -= 1
            tokens = tokens_b
        if np_rng.random() < 0.5:
            del tokens[0]
        else:
            tokens.pop()
    return True


def create_tokens_and_tokentypes(tokens_a, tokens_b, cls_id, sep_id):
    """Merge segments A and B, add [CLS] and [SEP] and build tokentypes."""

    tokens = []
    tokentypes = []
    # [CLS].
    tokens.append(cls_id)
    tokentypes.append(0)
    # Segment A.
    for token in tokens_a:
        tokens.append(token)
        tokentypes.append(0)
    # [SEP].
    tokens.append(sep_id)
    tokentypes.append(0)
    # Segment B.
    for token in tokens_b:
        tokens.append(token)
        tokentypes.append(1)
    if tokens_b:
        # [SEP].
        tokens.append(sep_id)
        tokentypes.append(1)

    return tokens, tokentypes


MaskedLmInstance = collections.namedtuple("MaskedLmInstance",
                                          ["index", "label"])


def is_start_piece(piece):
    """Check if the current word piece is the starting piece (BERT)."""
    # When a word has been split into
    # WordPieces, the first token does not have any marker and any subsequence
    # tokens are prefixed with ##. So whenever we see the ## token, we
    # append it to the previous set of word indexes.
    return not piece.startswith("##")


def create_masked_lm_predictions(tokens,
                                 vocab_id_list, vocab_id_to_token_dict,
                                 masked_lm_prob,
                                 cls_id, sep_id, mask_id,
                                 max_predictions_per_seq,
                                 np_rng,
                                 max_ngrams=3,
                                 do_whole_word_mask=True,
                                 favor_longer_ngram=False,
                                 do_permutation=False,
                                 geometric_dist=False,
                                 masking_style="bert"):
    """Creates the predictions for the masked LM objective.
    Note: Tokens here are vocab ids and not text tokens."""

    cand_indexes = []
    # Note(mingdachen): We create a list for recording if the piece is
    # the starting piece of current token, where 1 means true, so that
    # on-the-fly whole word masking is possible.
    token_boundary = [0] * len(tokens)

    for (i, token) in enumerate(tokens):
        if token == cls_id or token == sep_id:
            token_boundary[i] = 1
            continue
        # Whole Word Masking means that if we mask all of the wordpieces
        # corresponding to an original word.
        #
        # Note that Whole Word Masking does *not* change the training code
        # at all -- we still predict each WordPiece independently, softmaxed
        # over the entire vocabulary.
        if (do_whole_word_mask and len(cand_indexes) >= 1 and
                not is_start_piece(vocab_id_to_token_dict[token])):
            cand_indexes[-1].append(i)
        else:
            cand_indexes.append([i])
            if is_start_piece(vocab_id_to_token_dict[token]):
                token_boundary[i] = 1

    output_tokens = list(tokens)

    masked_lm_positions = []
    masked_lm_labels = []

    if masked_lm_prob == 0:
        return (output_tokens, masked_lm_positions,
                masked_lm_labels, token_boundary)

    num_to_predict = min(max_predictions_per_seq,
                         max(1, int(round(len(tokens) * masked_lm_prob))))

    ngrams = np.arange(1, max_ngrams + 1, dtype=np.int64)
    if not geometric_dist:
        # Note(mingdachen):
        # By default, we set the probilities to favor shorter ngram sequences.
        pvals = 1. / np.arange(1, max_ngrams + 1)
        pvals /= pvals.sum(keepdims=True)
        if favor_longer_ngram:
            pvals = pvals[::-1]

    ngram_indexes = []
    for idx in range(len(cand_indexes)):
        ngram_index = []
        for n in ngrams:
            ngram_index.append(cand_indexes[idx:idx + n])
        ngram_indexes.append(ngram_index)

    np_rng.shuffle(ngram_indexes)

    (masked_lms, masked_spans) = ([], [])
    covered_indexes = set()
    for cand_index_set in ngram_indexes:
        if len(masked_lms) >= num_to_predict:
            break
        if not cand_index_set:
            continue
        # Note(mingdachen):
        # Skip current piece if they are covered in lm masking or previous ngrams.
        for index_set in cand_index_set[0]:
            for index in index_set:
                if index in covered_indexes:
                    continue

        if not geometric_dist:
            n = np_rng.choice(ngrams[:len(cand_index_set)],
                              p=pvals[:len(cand_index_set)] /
                              pvals[:len(cand_index_set)].sum(keepdims=True))
        else:
            # Sampling "n" from the geometric distribution and clipping it to
            # the max_ngrams. Using p=0.2 default from the SpanBERT paper
            # https://arxiv.org/pdf/1907.10529.pdf (Sec 3.1)
            n = min(np_rng.geometric(0.2), max_ngrams)

        index_set = sum(cand_index_set[n - 1], [])
        n -= 1
        # Note(mingdachen):
        # Repeatedly looking for a candidate that does not exceed the
        # maximum number of predictions by trying shorter ngrams.
        while len(masked_lms) + len(index_set) > num_to_predict:
            if n == 0:
                break
            index_set = sum(cand_index_set[n - 1], [])
            n -= 1
        # If adding a whole-word mask would exceed the maximum number of
        # predictions, then just skip this candidate.
        if len(masked_lms) + len(index_set) > num_to_predict:
            continue
        is_any_index_covered = False
        for index in index_set:
            if index in covered_indexes:
                is_any_index_covered = True
                break
        if is_any_index_covered:
            continue
        for index in index_set:
            covered_indexes.add(index)
            masked_token = None
            if masking_style == "bert":
                # 80% of the time, replace with [MASK]
                if np_rng.random() < 0.8:
                    masked_token = mask_id
                else:
                    # 10% of the time, keep original
                    if np_rng.random() < 0.5:
                        masked_token = tokens[index]
                    # 10% of the time, replace with random word
                    else:
                        masked_token = vocab_id_list[np_rng.randint(0, len(vocab_id_list))]
            elif masking_style == "t5":
                masked_token = mask_id
            else:
                raise ValueError("invalid value of masking style")

            output_tokens[index] = masked_token
            masked_lms.append(MaskedLmInstance(index=index, label=tokens[index]))

        masked_spans.append(MaskedLmInstance(
            index=index_set,
            label=[tokens[index] for index in index_set]))

    assert len(masked_lms) <= num_to_predict
    np_rng.shuffle(ngram_indexes)

    select_indexes = set()
    if do_permutation:
        for cand_index_set in ngram_indexes:
            if len(select_indexes) >= num_to_predict:
                break
            if not cand_index_set:
                continue
            # Note(mingdachen):
            # Skip current piece if they are covered in lm masking or previous ngrams.
            for index_set in cand_index_set[0]:
                for index in index_set:
                    if index in covered_indexes or index in select_indexes:
                        continue

            n = np.random.choice(ngrams[:len(cand_index_set)],
                                 p=pvals[:len(cand_index_set)] /
                                 pvals[:len(cand_index_set)].sum(keepdims=True))
            index_set = sum(cand_index_set[n - 1], [])
            n -= 1

            while len(select_indexes) + len(index_set) > num_to_predict:
                if n == 0:
                    break
                index_set = sum(cand_index_set[n - 1], [])
                n -= 1
            # If adding a whole-word mask would exceed the maximum number of
            # predictions, then just skip this candidate.
            if len(select_indexes) + len(index_set) > num_to_predict:
                continue
            is_any_index_covered = False
            for index in index_set:
                if index in covered_indexes or index in select_indexes:
                    is_any_index_covered = True
                    break
            if is_any_index_covered:
                continue
            for index in index_set:
                select_indexes.add(index)
        assert len(select_indexes) <= num_to_predict

        select_indexes = sorted(select_indexes)
        permute_indexes = list(select_indexes)
        np_rng.shuffle(permute_indexes)
        orig_token = list(output_tokens)

        for src_i, tgt_i in zip(select_indexes, permute_indexes):
            output_tokens[src_i] = orig_token[tgt_i]
            masked_lms.append(MaskedLmInstance(index=src_i, label=orig_token[src_i]))

    masked_lms = sorted(masked_lms, key=lambda x: x.index)
    # Sort the spans by the index of the first span
    masked_spans = sorted(masked_spans, key=lambda x: x.index[0])

    for p in masked_lms:
        masked_lm_positions.append(p.index)
        masked_lm_labels.append(p.label)
    return (output_tokens, masked_lm_positions, masked_lm_labels, token_boundary, masked_spans)


def pad_and_convert_to_numpy(tokens, tokentypes, masked_positions,
                             masked_labels, pad_id, max_seq_length):
    """Pad sequences and convert them to numpy."""

    # Some checks.
    num_tokens = len(tokens)
    padding_length = max_seq_length - num_tokens
    assert padding_length >= 0
    assert len(tokentypes) == num_tokens
    assert len(masked_positions) == len(masked_labels)

    # Tokens and token types.
    filler = [pad_id] * padding_length
    tokens_np = np.array(tokens + filler, dtype=np.int64)
    tokentypes_np = np.array(tokentypes + filler, dtype=np.int64)

    # Padding mask.
    padding_mask_np = np.array([1] * num_tokens + [0] * padding_length,
                               dtype=np.int64)

    # Lables and loss mask.
    labels = [-1] * max_seq_length
    loss_mask = [0] * max_seq_length
    for i in range(len(masked_positions)):
        assert masked_positions[i] < num_tokens
        labels[masked_positions[i]] = masked_labels[i]
        loss_mask[masked_positions[i]] = 1
    labels_np = np.array(labels, dtype=np.int64)
    loss_mask_np = np.array(loss_mask, dtype=np.int64)

    return tokens_np, tokentypes_np, labels_np, padding_mask_np, loss_mask_np


def build_train_valid_test_datasets(data_prefix, data_impl, splits_string,
                                    train_valid_test_num_samples,
                                    max_seq_length,
                                    masked_lm_prob, short_seq_prob, seed,
                                    skip_warmup, binary_head=False,
                                    max_seq_length_dec=None,
                                    dataset_type='standard_bert'):

    if len(data_prefix) == 1:
        return _build_train_valid_test_datasets(data_prefix[0],
                                                data_impl, splits_string,
                                                train_valid_test_num_samples,
                                                max_seq_length, masked_lm_prob,
                                                short_seq_prob, seed,
                                                skip_warmup,
                                                binary_head,
                                                max_seq_length_dec,
                                                dataset_type=dataset_type)
    # Blending dataset.
    # Parse the values.
    output = get_datasets_weights_and_num_samples(data_prefix,
                                                  train_valid_test_num_samples)
    prefixes, weights, datasets_train_valid_test_num_samples = output
    train_num_samples, valid_num_samples, test_num_samples = map(
        sum,
        zip(*datasets_train_valid_test_num_samples)
    )

    # Build individual datasets.
    train_datasets = []
    valid_datasets = []
    test_datasets = []
    for i in range(len(prefixes)):
        train_ds, valid_ds, test_ds = _build_train_valid_test_datasets(
            prefixes[i], data_impl, splits_string,
            datasets_train_valid_test_num_samples[i],
            max_seq_length, masked_lm_prob, short_seq_prob,
            seed, skip_warmup, binary_head, max_seq_length_dec,
            dataset_type=dataset_type)
        if train_ds:
            train_datasets.append(train_ds)
        if valid_ds:
            valid_datasets.append(valid_ds)
        if test_ds:
            test_datasets.append(test_ds)

    # Blend.
    blending_train_dataset = None
    if train_datasets:
        blending_train_dataset = BlendableDataset(train_datasets, weights, train_num_samples)
    blending_valid_dataset = None
    if valid_datasets:
        blending_valid_dataset = BlendableDataset(valid_datasets, weights, valid_num_samples)
    blending_test_dataset = None
    if test_datasets:
        blending_test_dataset = BlendableDataset(test_datasets, weights, test_num_samples)

    return (blending_train_dataset, blending_valid_dataset,
            blending_test_dataset)


def _build_train_valid_test_datasets(data_prefix, data_impl, splits_string,
                                     train_valid_test_num_samples,
                                     max_seq_length,
                                     masked_lm_prob, short_seq_prob, seed,
                                     skip_warmup, binary_head,
                                     max_seq_length_dec,
                                     dataset_type='standard_bert'):

    if dataset_type not in DSET_TYPES:
        raise ValueError("Invalid dataset_type: ", dataset_type)

    # Indexed dataset.
    indexed_dataset = get_indexed_dataset_(data_prefix,
                                           data_impl,
                                           skip_warmup)

    if dataset_type == DSET_TYPE_ICT:
        args = get_args()
        title_dataset = get_indexed_dataset_(args.titles_data_path,
                                             data_impl,
                                             skip_warmup)

    # Get start and end indices of train/valid/train into doc-idx
    # Note that doc-idx is desinged to be num-docs + 1 so we can
    # easily iterate over it.
    total_num_of_documents = indexed_dataset.doc_idx.shape[0] - 1
    splits = get_train_valid_test_split_(splits_string, total_num_of_documents)

    # Print stats about the splits.
    print_rank_0(' > dataset split:')

    def print_split_stats(name, index):
        print_rank_0('    {}:'.format(name))
        print_rank_0('     document indices in [{}, {}) total of {} '
                     'documents'.format(splits[index], splits[index + 1],
                                        splits[index + 1] - splits[index]))
        start_index = indexed_dataset.doc_idx[splits[index]]
        end_index = indexed_dataset.doc_idx[splits[index + 1]]
        print_rank_0('     sentence indices in [{}, {}) total of {} '
                     'sentences'.format(start_index, end_index,
                                        end_index - start_index))
    print_split_stats('train', 0)
    print_split_stats('validation', 1)
    print_split_stats('test', 2)

    def build_dataset(index, name):
        from megatron.data.bert_dataset import BertDataset
        from megatron.data.ict_dataset import ICTDataset
        from megatron.data.t5_dataset import T5Dataset
        dataset = None
        if splits[index + 1] > splits[index]:
            # Get the pointer to the original doc-idx so we can set it later.
            doc_idx_ptr = indexed_dataset.get_doc_idx()
            # Slice the doc-idx
            start_index = splits[index]
            # Add +1 so we can index into the dataset to get the upper bound.
            end_index = splits[index + 1] + 1
            # New doc_idx view.
            indexed_dataset.set_doc_idx(doc_idx_ptr[start_index:end_index])
            # Build the dataset accordingly.
            kwargs = dict(
                name=name,
                data_prefix=data_prefix,
                num_epochs=None,
                max_num_samples=train_valid_test_num_samples[index],
                max_seq_length=max_seq_length,
                seed=seed,
            )

            if dataset_type == DSET_TYPE_ICT:
                args = get_args()
                dataset = ICTDataset(
                    block_dataset=indexed_dataset,
                    title_dataset=title_dataset,
                    query_in_block_prob=args.query_in_block_prob,
                    use_one_sent_docs=args.use_one_sent_docs,
                    binary_head=binary_head,
                    **kwargs
                )
            elif dataset_type == DSET_TYPE_T5:
                dataset = T5Dataset(
                    indexed_dataset=indexed_dataset,
                    masked_lm_prob=masked_lm_prob,
                    max_seq_length_dec=max_seq_length_dec,
                    short_seq_prob=short_seq_prob,
                    **kwargs
                )
            elif dataset_type == DSET_TYPE_BERT:
                dataset = BertDataset(
                    indexed_dataset=indexed_dataset,
                    masked_lm_prob=masked_lm_prob,
                    short_seq_prob=short_seq_prob,
                    binary_head=binary_head,
                    **kwargs
                )
            else:
                raise NotImplementedError("Dataset type not fully implemented.")

            # Set the original pointer so dataset remains the main dataset.
            indexed_dataset.set_doc_idx(doc_idx_ptr)
            # Checks.
            assert indexed_dataset.doc_idx[0] == 0
            assert indexed_dataset.doc_idx.shape[0] == \
                (total_num_of_documents + 1)
        return dataset

    train_dataset = build_dataset(0, 'train')
    valid_dataset = build_dataset(1, 'valid')
    test_dataset = build_dataset(2, 'test')

    return (train_dataset, valid_dataset, test_dataset)


def get_indexed_dataset_(data_prefix, data_impl, skip_warmup):

    print_rank_0(' > building dataset index ...')

    start_time = time.time()
    indexed_dataset = make_indexed_dataset(data_prefix,
                                           data_impl,
                                           skip_warmup)
    assert indexed_dataset.sizes.shape[0] == indexed_dataset.doc_idx[-1]
    print_rank_0(' > finished creating indexed dataset in {:4f} '
                 'seconds'.format(time.time() - start_time))

    print_rank_0(' > indexed dataset stats:')
    print_rank_0('    number of documents: {}'.format(
        indexed_dataset.doc_idx.shape[0] - 1))
    print_rank_0('    number of sentences: {}'.format(
        indexed_dataset.sizes.shape[0]))

    return indexed_dataset


def get_split_by_range_(range_string, size):
    """ Get dataset splits based on a range:
    range_string is in the form  START%:END%  for e.g. 0.2:0.8
    outputs an array of two values [start_index, end_index]
    """
    # some checks that range is given in the correct form
    splits = [float(i) for i in range_string.split(":")]
    assert len(splits) == 2, "splits should be passed as start:end"
    assert splits[0] <= 1 and splits[1] <= 1
    splits_sum = sum(splits)
    assert splits_sum > 0.0
    splits_index = [round(s * float(size)) for s in splits]
    assert len(splits_index) == 2
    return splits_index


def get_train_valid_test_split_(splits_string, size):
    """ Get dataset splits from comma or '/' separated string list."""

    splits = []
    if splits_string.find(',') != -1:
        splits = [float(s) for s in splits_string.split(',')]
    elif splits_string.find('/') != -1:
        splits = [float(s) for s in splits_string.split('/')]
    else:
        splits = [float(splits_string)]
    while len(splits) < 3:
        splits.append(0.)
    splits = splits[:3]
    splits_sum = sum(splits)
    assert splits_sum > 0.0
    splits = [split / splits_sum for split in splits]
    splits_index = [0]
    for index, split in enumerate(splits):
        splits_index.append(splits_index[index] +
                            int(round(split * float(size))))
    diff = splits_index[-1] - size
    for index in range(1, len(splits_index)):
        splits_index[index] -= diff
    assert len(splits_index) == 4
    assert splits_index[-1] == size
    return splits_index

def get_samples_mapping(indexed_dataset,
                        data_prefix,
                        num_epochs,
                        max_num_samples,
                        max_seq_length,
                        short_seq_prob,
                        seed,
                        name,
                        binary_head):
    """Get a list that maps a sample index to a starting sentence index, end sentence index, and length"""

    if not num_epochs:
        if not max_num_samples:
            raise ValueError("Need to specify either max_num_samples "
                             "or num_epochs")
        num_epochs = np.iinfo(np.int32).max - 1
    if not max_num_samples:
        max_num_samples = np.iinfo(np.int64).max - 1

    # Filename of the index mapping
    indexmap_filename = data_prefix
    indexmap_filename += '_{}_indexmap'.format(name)
    if num_epochs != (np.iinfo(np.int32).max - 1):
        indexmap_filename += '_{}ep'.format(num_epochs)
    if max_num_samples != (np.iinfo(np.int64).max - 1):
        indexmap_filename += '_{}mns'.format(max_num_samples)
    indexmap_filename += '_{}msl'.format(max_seq_length)
    indexmap_filename += '_{:0.2f}ssp'.format(short_seq_prob)
    indexmap_filename += '_{}s'.format(seed)
    indexmap_filename += '.npy'

    # Build the indexed mapping if not exist.
    if torch.distributed.get_rank() == 0 and \
       not os.path.isfile(indexmap_filename):
        print(' > WARNING: could not find index map file {}, building '
              'the indices on rank 0 ...'.format(indexmap_filename))

        # Make sure the types match the helpers input types.
        assert indexed_dataset.doc_idx.dtype == np.int64
        assert indexed_dataset.sizes.dtype == np.int32

        # Build samples mapping
        verbose = torch.distributed.get_rank() == 0
        start_time = time.time()
        print_rank_0(' > building samples index mapping for {} ...'.format(
            name))
        # First compile and then import.
        from megatron.data import helpers
        samples_mapping = helpers.build_mapping(
            indexed_dataset.doc_idx,
            indexed_dataset.sizes,
            num_epochs,
            max_num_samples,
            max_seq_length,
            short_seq_prob,
            seed,
            verbose,
            2 if binary_head else 1)
        print_rank_0(' > done building samples index maping')
        np.save(indexmap_filename, samples_mapping, allow_pickle=True)
        print_rank_0(' > saved the index mapping in {}'.format(
            indexmap_filename))
        # Make sure all the ranks have built the mapping
        print_rank_0(' > elasped time to build and save samples mapping '
                     '(seconds): {:4f}'.format(
                         time.time() - start_time))
    # This should be a barrier but nccl barrier assumes
    # device_index=rank which is not the case for model
    # parallel case
    counts = torch.cuda.LongTensor([1])
    torch.distributed.all_reduce(counts, group=mpu.get_data_parallel_group())
    torch.distributed.all_reduce(counts, group=mpu.get_pipeline_model_parallel_group())
    assert counts[0].item() == (
        torch.distributed.get_world_size() //
        torch.distributed.get_world_size(group=mpu.get_tensor_model_parallel_group()))

    # Load indexed dataset.
    print_rank_0(' > loading indexed mapping from {}'.format(
        indexmap_filename))
    start_time = time.time()
    samples_mapping = np.load(indexmap_filename, allow_pickle=True, mmap_mode='r')
    print_rank_0('    loaded indexed file in {:3.3f} seconds'.format(
        time.time() - start_time))
    print_rank_0('    total number of samples: {}'.format(
        samples_mapping.shape[0]))

    return samples_mapping<|MERGE_RESOLUTION|>--- conflicted
+++ resolved
@@ -63,19 +63,11 @@
 
 def get_datasets_weights_and_num_samples(data_prefix,
                                          train_valid_test_num_samples):
-
+    
+    prefixes, weights = analyze_data_prefix(data_prefix)
     # Add 0.5% (the 1.005 factor) so in case the blending dataset does
     # not uniformly distribute the number of samples, we still have
     # samples left to feed to the network.
-<<<<<<< HEAD
-    prefixes, weights = analyze_data_prefix(data_prefix)
-    datasets_train_valid_test_num_samples = []
-    for weight in weights:
-        datasets_train_valid_test_num_samples.append(
-            [int(math.ceil(val * weight * 1.005))
-             for val in train_valid_test_num_samples])
-
-=======
     if isinstance(train_valid_test_num_samples, list):
         datasets_train_valid_test_num_samples = []
         for weight in weights:
@@ -88,7 +80,6 @@
         datasets_train_valid_test_num_samples = [
             int(math.ceil(train_valid_test_num_samples * weight * 1.005))
             for weight in weights]
->>>>>>> 37563bc1
 
     return prefixes, weights, datasets_train_valid_test_num_samples
 
