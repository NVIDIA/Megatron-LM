<<<<<<< HEAD
# Copyright (c) 2022, NVIDIA CORPORATION. All rights reserved.

import os
import pathlib
import subprocess

from torch.utils import cpp_extension

# Do not override TORCH_CUDA_ARCH_LIST to allow for pre-compilation in Dockerfile
# os.environ["TORCH_CUDA_ARCH_LIST"] = ""


def load(args):

    # Check if cuda 11 is installed for compute capability 8.0
    cc_flag = []
    _, bare_metal_major, bare_metal_minor = _get_cuda_bare_metal_version(
        cpp_extension.CUDA_HOME)
    if int(bare_metal_major) >= 11:
        cc_flag.append('-gencode')
        cc_flag.append('arch=compute_80,code=sm_80')
        if int(bare_metal_minor) >= 7:
            cc_flag.append('-gencode')
            cc_flag.append('arch=compute_90,code=sm_90')

    # Build path
    srcpath = pathlib.Path(__file__).parent.absolute()
    buildpath = srcpath / 'build'
    _create_build_dir(buildpath)

    # Helper function to build the kernels.
    def _cpp_extention_load_helper(name, sources, extra_cuda_flags):
        return cpp_extension.load(
            name=name,
            sources=sources,
            build_directory=buildpath,
            extra_cflags=['-O3',],
            extra_cuda_cflags=['-O3',
                               '-gencode', 'arch=compute_70,code=sm_70',
                               '--use_fast_math'] + extra_cuda_flags + cc_flag,
            verbose=(args.rank == 0)
        )

    # ==============
    # Fused softmax.
    # ==============

    if args.masked_softmax_fusion:
        extra_cuda_flags = ['-U__CUDA_NO_HALF_OPERATORS__',
                            '-U__CUDA_NO_HALF_CONVERSIONS__',
                            '--expt-relaxed-constexpr',
                            '--expt-extended-lambda']

        # Upper triangular softmax.
        sources=[srcpath / 'scaled_upper_triang_masked_softmax.cpp',
                 srcpath / 'scaled_upper_triang_masked_softmax_cuda.cu']
        scaled_upper_triang_masked_softmax_cuda = _cpp_extention_load_helper(
            "scaled_upper_triang_masked_softmax_cuda",
            sources, extra_cuda_flags)

        # Masked softmax.
        sources=[srcpath / 'scaled_masked_softmax.cpp',
                 srcpath / 'scaled_masked_softmax_cuda.cu']
        scaled_masked_softmax_cuda = _cpp_extention_load_helper(
            "scaled_masked_softmax_cuda", sources, extra_cuda_flags)

        # Softmax
        sources=[srcpath / 'scaled_softmax.cpp',
                 srcpath / 'scaled_softmax_cuda.cu']
        scaled_softmax_cuda = _cpp_extention_load_helper(
            "scaled_softmax_cuda", sources, extra_cuda_flags)


def _get_cuda_bare_metal_version(cuda_dir):
    raw_output = subprocess.check_output([cuda_dir + "/bin/nvcc", "-V"],
                                         universal_newlines=True)
    output = raw_output.split()
    release_idx = output.index("release") + 1
    release = output[release_idx].split(".")
    bare_metal_major = release[0]
    bare_metal_minor = release[1][0]

    return raw_output, bare_metal_major, bare_metal_minor


def _create_build_dir(buildpath):
    try:
        os.mkdir(buildpath)
    except OSError:
        if not os.path.isdir(buildpath):
            print(f"Creation of the build directory {buildpath} failed")
=======
import torch


def load(args):
    if torch.version.hip is None:
        print("running on CUDA devices")
        from megatron.fused_kernels.cuda import load as load_kernels
    else:
        print("running on ROCm devices")
        from megatron.fused_kernels.rocm import load as load_kernels

    load_kernels(args)
>>>>>>> b4efd141
<|MERGE_RESOLUTION|>--- conflicted
+++ resolved
@@ -1,96 +1,3 @@
-<<<<<<< HEAD
-# Copyright (c) 2022, NVIDIA CORPORATION. All rights reserved.
-
-import os
-import pathlib
-import subprocess
-
-from torch.utils import cpp_extension
-
-# Do not override TORCH_CUDA_ARCH_LIST to allow for pre-compilation in Dockerfile
-# os.environ["TORCH_CUDA_ARCH_LIST"] = ""
-
-
-def load(args):
-
-    # Check if cuda 11 is installed for compute capability 8.0
-    cc_flag = []
-    _, bare_metal_major, bare_metal_minor = _get_cuda_bare_metal_version(
-        cpp_extension.CUDA_HOME)
-    if int(bare_metal_major) >= 11:
-        cc_flag.append('-gencode')
-        cc_flag.append('arch=compute_80,code=sm_80')
-        if int(bare_metal_minor) >= 7:
-            cc_flag.append('-gencode')
-            cc_flag.append('arch=compute_90,code=sm_90')
-
-    # Build path
-    srcpath = pathlib.Path(__file__).parent.absolute()
-    buildpath = srcpath / 'build'
-    _create_build_dir(buildpath)
-
-    # Helper function to build the kernels.
-    def _cpp_extention_load_helper(name, sources, extra_cuda_flags):
-        return cpp_extension.load(
-            name=name,
-            sources=sources,
-            build_directory=buildpath,
-            extra_cflags=['-O3',],
-            extra_cuda_cflags=['-O3',
-                               '-gencode', 'arch=compute_70,code=sm_70',
-                               '--use_fast_math'] + extra_cuda_flags + cc_flag,
-            verbose=(args.rank == 0)
-        )
-
-    # ==============
-    # Fused softmax.
-    # ==============
-
-    if args.masked_softmax_fusion:
-        extra_cuda_flags = ['-U__CUDA_NO_HALF_OPERATORS__',
-                            '-U__CUDA_NO_HALF_CONVERSIONS__',
-                            '--expt-relaxed-constexpr',
-                            '--expt-extended-lambda']
-
-        # Upper triangular softmax.
-        sources=[srcpath / 'scaled_upper_triang_masked_softmax.cpp',
-                 srcpath / 'scaled_upper_triang_masked_softmax_cuda.cu']
-        scaled_upper_triang_masked_softmax_cuda = _cpp_extention_load_helper(
-            "scaled_upper_triang_masked_softmax_cuda",
-            sources, extra_cuda_flags)
-
-        # Masked softmax.
-        sources=[srcpath / 'scaled_masked_softmax.cpp',
-                 srcpath / 'scaled_masked_softmax_cuda.cu']
-        scaled_masked_softmax_cuda = _cpp_extention_load_helper(
-            "scaled_masked_softmax_cuda", sources, extra_cuda_flags)
-
-        # Softmax
-        sources=[srcpath / 'scaled_softmax.cpp',
-                 srcpath / 'scaled_softmax_cuda.cu']
-        scaled_softmax_cuda = _cpp_extention_load_helper(
-            "scaled_softmax_cuda", sources, extra_cuda_flags)
-
-
-def _get_cuda_bare_metal_version(cuda_dir):
-    raw_output = subprocess.check_output([cuda_dir + "/bin/nvcc", "-V"],
-                                         universal_newlines=True)
-    output = raw_output.split()
-    release_idx = output.index("release") + 1
-    release = output[release_idx].split(".")
-    bare_metal_major = release[0]
-    bare_metal_minor = release[1][0]
-
-    return raw_output, bare_metal_major, bare_metal_minor
-
-
-def _create_build_dir(buildpath):
-    try:
-        os.mkdir(buildpath)
-    except OSError:
-        if not os.path.isdir(buildpath):
-            print(f"Creation of the build directory {buildpath} failed")
-=======
 import torch
 
 
@@ -102,5 +9,4 @@
         print("running on ROCm devices")
         from megatron.fused_kernels.rocm import load as load_kernels
 
-    load_kernels(args)
->>>>>>> b4efd141
+    load_kernels(args)