/* Copyright (c) 2022, NVIDIA CORPORATION. All rights reserved. */

#pragma once

#include <assert.h>
#include <cuda_fp16.h>
#include <cfloat>
#include <limits>
#include <stdint.h>
#include <c10/macros/Macros.h>

namespace {

template <typename Datatype, int ELEMENTS_PER_LDG>
__device__ __inline__ void copy_vector(Datatype *dst, const Datatype *src);

template <>
__device__ __inline__ void copy_vector<c10::BFloat16, 1>(c10::BFloat16 *dst, const c10::BFloat16 *src) { *dst = *src; }

template <>
__device__ __inline__ void copy_vector<c10::BFloat16, 4>(c10::BFloat16 *dst, const c10::BFloat16 *src) { *((float2*) dst) = *((float2*) src); }
  
template <>
__device__ __inline__ void copy_vector<c10::Half, 1>(c10::Half *dst, const c10::Half *src) { *dst = *src; }

template <>
__device__ __inline__ void copy_vector<c10::Half, 4>(c10::Half *dst, const c10::Half *src) { *((float2*) dst) = *((float2*) src); }

template <>
__device__ __inline__ void copy_vector<uint8_t, 1>(uint8_t *dst, const uint8_t *src) { *dst = *src; }

template <>
__device__ __inline__ void copy_vector<uint8_t, 4>(uint8_t *dst, const uint8_t *src) {*((half2*) dst) = *((half2*) src); }

template <typename Datatype, int ELEMENTS_PER_LDG>
__device__ __inline__ void copy_zero_vector(Datatype *dst);

template <>
__device__ __inline__ void copy_zero_vector<c10::BFloat16, 1>(c10::BFloat16 *dst) { *dst = 0.0; }

template <>
__device__ __inline__ void copy_zero_vector<c10::BFloat16, 4>(c10::BFloat16 *dst) { *((float2*) dst) = make_float2(0.0f, 0.0f); }

template <>
__device__ __inline__ void copy_zero_vector<c10::Half, 1>(c10::Half *dst) { *dst = 0.0; }

template <>
__device__ __inline__ void copy_zero_vector<c10::Half, 4>(c10::Half *dst) { *((float2*) dst) = make_float2(0.0f, 0.0f); }


int log2_ceil(int value) {
    int log2_value = 0;
    while ((1 << log2_value) < value) ++log2_value;
    return log2_value;
}

template<typename T>
struct Add {
  __device__ __forceinline__ T operator()(T a, T b) const {
    return a + b;
  }
};

template<typename T>
struct Max {
  __device__ __forceinline__ T operator()(T a, T b) const {
    return a < b ? b : a;
  }
};

template <typename T>
__device__ __forceinline__ T WARP_SHFL_XOR_NATIVE(T value, int laneMask, int width = warpSize, unsigned int mask = 0xffffffff)
{
#if CUDA_VERSION >= 9000
    return __shfl_xor_sync(mask, value, laneMask, width);
#else
    return __shfl_xor(value, laneMask, width);
#endif
}

template <typename acc_t, int WARP_BATCH, int WARP_SIZE, template<typename> class ReduceOp>
__device__ __forceinline__ void warp_reduce(acc_t* sum) {
    ReduceOp<acc_t> r;
    #pragma unroll
    for (int offset = WARP_SIZE / 2; offset > 0; offset /= 2) {
        #pragma unroll
        for (int i = 0;  i < WARP_BATCH;  ++i) {
            acc_t b = WARP_SHFL_XOR_NATIVE(sum[i], offset, WARP_SIZE);
            sum[i] = r(sum[i], b);
        }
    }
}

/*
 * Extended softmax (from native aten pytorch) with following additional features
 * 1) input scaling
 * 2) Implicit time (diagonal masking)
 */
template <typename input_t, typename output_t, typename acc_t, int log2_elements>
__global__ void scaled_upper_triang_masked_softmax_warp_forward(
    output_t *dst, 
    const input_t *src, 
    const acc_t scale, 
    int micro_batch_size, 
    int stride, 
    int element_count) 
{
    // WARP_SIZE and WARP_BATCH must match the return values batches_per_warp and 
    // warp_size of method warp_softmax_forward_kernel.
    constexpr int next_power_of_two = 1 << log2_elements;
    constexpr int WARP_SIZE = (next_power_of_two < C10_WARP_SIZE) ? next_power_of_two : C10_WARP_SIZE;
    constexpr int WARP_ITERATIONS = next_power_of_two / WARP_SIZE;
    constexpr int WARP_BATCH = (next_power_of_two <= 128) ? 2 : 1;
    constexpr int ELEMENTS_PER_LDG_STG = (WARP_ITERATIONS < 4) ? 1 : 4;

    int first_batch = (blockDim.y * blockIdx.y + threadIdx.y) * gridDim.x * WARP_BATCH + blockIdx.x;
    int local_seq = blockIdx.x + 1; 
    int warp_iteration_limit = (local_seq + ELEMENTS_PER_LDG_STG * WARP_SIZE - 1)/ WARP_SIZE;

    // micro_batch_size might not be a multiple of WARP_BATCH. Check how
    // many batches have to computed within this WARP.
    int local_batches = micro_batch_size - first_batch;
    if (local_batches > WARP_BATCH)
        local_batches = WARP_BATCH;

    // there might be multiple batches per warp. compute the index within the batch
    int local_idx = threadIdx.x;

    src += first_batch * stride + ELEMENTS_PER_LDG_STG * local_idx;
    dst += first_batch * stride + ELEMENTS_PER_LDG_STG * local_idx;

    // load data from global memory
    acc_t elements[WARP_BATCH][WARP_ITERATIONS];
    input_t temp_data[ELEMENTS_PER_LDG_STG];
    #pragma unroll
    for (int i = 0;  i < WARP_BATCH;  ++i) {
        int batch_element_count = (i >= local_batches) ? 0 : local_seq;

        #pragma unroll
        for (int it = 0;  it < WARP_ITERATIONS;  it+=ELEMENTS_PER_LDG_STG) {
            int element_index = ELEMENTS_PER_LDG_STG * local_idx + it * WARP_SIZE;

            if (element_index < batch_element_count) {
                copy_vector<input_t, ELEMENTS_PER_LDG_STG>(temp_data, src + i*element_count*stride + it*WARP_SIZE);

                #pragma unroll
                for (int element = 0; element < ELEMENTS_PER_LDG_STG; ++element) {
                    if ((element_index + element) < batch_element_count) {
                        elements[i][it+element] = (acc_t)temp_data[element] * scale;
                    } else {
                        elements[i][it + element] = -std::numeric_limits<acc_t>::infinity();
                    }
                }
            } else {
                #pragma unroll
                for (int element = 0; element < ELEMENTS_PER_LDG_STG; ++element) {
                    elements[i][it + element] = -std::numeric_limits<acc_t>::infinity();
                }
            }
        }
    }

    // compute max_value
    acc_t max_value[WARP_BATCH];
    #pragma unroll
    for (int i = 0;  i < WARP_BATCH;  ++i) {
        max_value[i] = elements[i][0];
        #pragma unroll
        for (int it = 1;  it < WARP_ITERATIONS;  ++it) {
            max_value[i] = (max_value[i] > elements[i][it]) ? max_value[i] : elements[i][it];
        }
    }
    warp_reduce<acc_t, WARP_BATCH, WARP_SIZE, Max>(max_value);

    acc_t sum[WARP_BATCH] { 0.0f };
    #pragma unroll
    for (int i = 0;  i < WARP_BATCH;  ++i) {
        #pragma unroll
        for (int it = 0;  it < WARP_ITERATIONS;  ++it) {
            if (it < warp_iteration_limit) {
                elements[i][it] = std::exp((elements[i][it] - max_value[i]));
                sum[i] += elements[i][it];
            } 
        }
    }
    warp_reduce<acc_t, WARP_BATCH, WARP_SIZE, Add>(sum);

    // store result
    output_t out[ELEMENTS_PER_LDG_STG];
    #pragma unroll
    for (int i = 0;  i < WARP_BATCH;  ++i) {
        if (i >= local_batches)
            break;
        #pragma unroll
        for (int it = 0;  it < WARP_ITERATIONS;  it+=ELEMENTS_PER_LDG_STG) {
            int element_index = ELEMENTS_PER_LDG_STG * local_idx + it * WARP_SIZE;

            if (element_index < local_seq) {

                #pragma unroll  
                for (int element = 0; element < ELEMENTS_PER_LDG_STG; ++element) {
                    if (element_index + element < local_seq) {
                        out[element] = elements[i][it + element] / sum[i];
                    } else {
                        out[element] = 0;
                    }
                }
                copy_vector<output_t, ELEMENTS_PER_LDG_STG>(dst + i * element_count * stride + it * WARP_SIZE, out);
            } else if (element_index < element_count) {
                copy_zero_vector<output_t, ELEMENTS_PER_LDG_STG>(dst + i * element_count * stride + it * WARP_SIZE);
            } else {
                break;
            } 
        }
    }
}

template <typename input_t, typename output_t, typename acc_t, int log2_elements>
__global__ void scaled_upper_triang_masked_softmax_warp_backward(
    output_t *gradInput, 
    input_t *grad, 
    const input_t *output,
    acc_t scale, 
    int micro_batch_size, 
    int stride, 
    int element_count)
{
    // WARP_SIZE and WARP_BATCH must match the return values batches_per_warp and 
    // warp_size of method warp_softmax_backward_kernel.
    constexpr int next_power_of_two = 1 << log2_elements;
    constexpr int WARP_SIZE = (next_power_of_two < C10_WARP_SIZE) ? next_power_of_two : C10_WARP_SIZE;
    constexpr int WARP_ITERATIONS = next_power_of_two / WARP_SIZE;
    constexpr int WARP_BATCH = (next_power_of_two <= 128) ? 2 : 1;
    constexpr int ELEMENTS_PER_LDG_STG = (WARP_ITERATIONS < 4) ? 1 : 4;

    int first_batch = (blockDim.y * blockIdx.y + threadIdx.y) * gridDim.x * WARP_BATCH + blockIdx.x;
    int local_seq = blockIdx.x + 1; 
    
    // micro_batch_size might not be a multiple of WARP_BATCH. Check how
    // many batches have to computed within this WARP.
    int local_batches = micro_batch_size - first_batch;
    if (local_batches > WARP_BATCH)
        local_batches = WARP_BATCH;

    // there might be multiple batches per warp. compute the index within the batch
    int local_idx = threadIdx.x;

    // the first element to process by the current thread
    int thread_offset = first_batch * stride + ELEMENTS_PER_LDG_STG * local_idx;
    grad += thread_offset;
    output += thread_offset;
    gradInput += thread_offset;

    // load data from global memory
    acc_t grad_reg[WARP_BATCH][WARP_ITERATIONS] { 0.0f };
    acc_t output_reg[WARP_BATCH][WARP_ITERATIONS] { 0.0f };
    input_t temp_grad[ELEMENTS_PER_LDG_STG];
    input_t temp_output[ELEMENTS_PER_LDG_STG];
    #pragma unroll
    for (int i = 0;  i < WARP_BATCH;  ++i) {
        int batch_element_count = (i >= local_batches) ? 0 : local_seq;

        #pragma unroll
        for (int it = 0;  it < WARP_ITERATIONS;  it+=ELEMENTS_PER_LDG_STG) {
            int element_index = ELEMENTS_PER_LDG_STG * local_idx + it * WARP_SIZE;
            if (element_index < batch_element_count) {
                copy_vector<input_t, ELEMENTS_PER_LDG_STG>(temp_grad, grad + i * element_count * stride + it * WARP_SIZE);
                copy_vector<input_t, ELEMENTS_PER_LDG_STG>(temp_output, output + i * element_count * stride + it * WARP_SIZE);

                #pragma unroll
                for (int element = 0; element < ELEMENTS_PER_LDG_STG; ++element) {
                    if (element_index + element < batch_element_count) {
                        output_reg[i][it + element] = (acc_t)temp_output[element];
                    }
                }
                #pragma unroll
                for (int element = 0; element < ELEMENTS_PER_LDG_STG; ++element) {
                    if (element_index + element < batch_element_count) {
                        grad_reg[i][it + element] = (acc_t)temp_grad[element] * output_reg[i][it + element];
                    }
                }
            }
        }
    }
   
    acc_t sum[WARP_BATCH];
    #pragma unroll
    for (int i = 0;  i < WARP_BATCH;  ++i) {
        sum[i] = grad_reg[i][0];
        #pragma unroll
        for (int it = 1;  it < WARP_ITERATIONS;  ++it) {
            sum[i] += grad_reg[i][it];
        }
    }
    warp_reduce<acc_t, WARP_BATCH, WARP_SIZE, Add>(sum);

    // store result
    #pragma unroll
    for (int i = 0;  i < WARP_BATCH;  ++i) {
        if (i >= local_batches)
            break;
        #pragma unroll
        for (int it = 0;  it < WARP_ITERATIONS;  it+=ELEMENTS_PER_LDG_STG) {
            int element_index = ELEMENTS_PER_LDG_STG * local_idx + it * WARP_SIZE;
            if (element_index < element_count) {
                // compute gradients
                output_t out[ELEMENTS_PER_LDG_STG];
                #pragma unroll
                for (int element = 0; element < ELEMENTS_PER_LDG_STG; ++element) {
                    out[element] = (output_t)(scale * (grad_reg[i][it + element] - output_reg[i][it + element] * sum[i]));
                }
                copy_vector<output_t, ELEMENTS_PER_LDG_STG>(gradInput + i * element_count * stride + it * WARP_SIZE, out);
            } 
        }
    }
}

} // end of anonymous namespace

template<typename input_t, typename output_t, typename acc_t>
void dispatch_scaled_upper_triang_masked_softmax_forward(
    output_t *dst, 
    const input_t *src, 
    const input_t scale, 
    int softmax_elements, 
    int softmax_elements_stride, 
    int attn_batches)
{
<<<<<<< HEAD
    TORCH_INTERNAL_ASSERT(softmax_elements >= 0 && softmax_elements <= 8192 );
=======
    TORCH_INTERNAL_ASSERT(softmax_elements >= 0 && softmax_elements <= 16384 );
>>>>>>> 37563bc1
    if (softmax_elements == 0) {
        return;
    } else {
        int log2_elements = log2_ceil(softmax_elements);
        const int next_power_of_two = 1 << log2_elements;
        int seq_len = softmax_elements;
        int batch_count = attn_batches * seq_len;

        // This value must match the WARP_SIZE constexpr value computed inside softmax_warp_forward.
        int warp_size = (next_power_of_two < C10_WARP_SIZE) ? next_power_of_two : C10_WARP_SIZE;

        // This value must match the WARP_BATCH constexpr value computed inside softmax_warp_forward.
        int batches_per_warp = (next_power_of_two <= 128) ? 2 : 1;

        // use 128 threads per block to maximimize gpu utilization
        constexpr int threads_per_block = 128;

        int warps_per_block = (threads_per_block / warp_size);
        int batches_per_block = warps_per_block * batches_per_warp;
        TORCH_INTERNAL_ASSERT(attn_batches % batches_per_block == 0);

        int blocks_per_seq = attn_batches / batches_per_block;
        dim3 blocks(seq_len, blocks_per_seq, 1);
        dim3 threads(warp_size, warps_per_block, 1);
        // Launch code would be more elegant if C++ supported FOR CONSTEXPR
        switch (log2_elements) {
            case 0: // 1
                scaled_upper_triang_masked_softmax_warp_forward<input_t, output_t, acc_t, 0>
                    <<<blocks, threads, 0, at::cuda::getCurrentCUDAStream()>>>(dst, src, scale, batch_count, softmax_elements_stride, softmax_elements);
                break;
            case 1: // 2
                scaled_upper_triang_masked_softmax_warp_forward<input_t, output_t, acc_t, 1>
                    <<<blocks, threads, 0, at::cuda::getCurrentCUDAStream()>>>(dst, src, scale, batch_count, softmax_elements_stride, softmax_elements);
                break;
            case 2: // 4
                scaled_upper_triang_masked_softmax_warp_forward<input_t, output_t, acc_t, 2>
                    <<<blocks, threads, 0, at::cuda::getCurrentCUDAStream()>>>(dst, src, scale, batch_count, softmax_elements_stride, softmax_elements);
                break;
            case 3: // 8
                scaled_upper_triang_masked_softmax_warp_forward<input_t, output_t, acc_t, 3>
                    <<<blocks, threads, 0, at::cuda::getCurrentCUDAStream()>>>(dst, src, scale, batch_count, softmax_elements_stride, softmax_elements);
                break;
            case 4: // 16
                scaled_upper_triang_masked_softmax_warp_forward<input_t, output_t, acc_t, 4>
                    <<<blocks, threads, 0, at::cuda::getCurrentCUDAStream()>>>(dst, src, scale, batch_count, softmax_elements_stride, softmax_elements);
                break;
            case 5: // 32
                scaled_upper_triang_masked_softmax_warp_forward<input_t, output_t, acc_t, 5>
                    <<<blocks, threads, 0, at::cuda::getCurrentCUDAStream()>>>(dst, src, scale, batch_count, softmax_elements_stride, softmax_elements);
                break;
            case 6: // 64
                scaled_upper_triang_masked_softmax_warp_forward<input_t, output_t, acc_t, 6>
                    <<<blocks, threads, 0, at::cuda::getCurrentCUDAStream()>>>(dst, src, scale, batch_count, softmax_elements_stride, softmax_elements);
                break;
            case 7: // 128
                scaled_upper_triang_masked_softmax_warp_forward<input_t, output_t, acc_t, 7>
                    <<<blocks, threads, 0, at::cuda::getCurrentCUDAStream()>>>(dst, src, scale, batch_count, softmax_elements_stride, softmax_elements);
                break;
            case 8: // 256
                scaled_upper_triang_masked_softmax_warp_forward<input_t, output_t, acc_t, 8>
                    <<<blocks, threads, 0, at::cuda::getCurrentCUDAStream()>>>(dst, src, scale, batch_count, softmax_elements_stride, softmax_elements);
                break;
            case 9: // 512
                scaled_upper_triang_masked_softmax_warp_forward<input_t, output_t, acc_t, 9>
                    <<<blocks, threads, 0, at::cuda::getCurrentCUDAStream()>>>(dst, src, scale, batch_count, softmax_elements_stride, softmax_elements);
                break;
            case 10: // 1024
                scaled_upper_triang_masked_softmax_warp_forward<input_t, output_t, acc_t, 10>
                    <<<blocks, threads, 0, at::cuda::getCurrentCUDAStream()>>>(dst, src, scale, batch_count, softmax_elements_stride, softmax_elements);
                break;
            case 11: // 2048
                scaled_upper_triang_masked_softmax_warp_forward<input_t, output_t, acc_t, 11>
                    <<<blocks, threads, 0, at::cuda::getCurrentCUDAStream()>>>(dst, src, scale, batch_count, softmax_elements_stride, softmax_elements);
                break;
            case 12: // 4096
                scaled_upper_triang_masked_softmax_warp_forward<input_t, output_t, acc_t, 12>
                    <<<blocks, threads, 0, at::cuda::getCurrentCUDAStream()>>>(dst, src, scale, batch_count, softmax_elements_stride, softmax_elements);
                break;
<<<<<<< HEAD
            case 13: // 8192
                scaled_upper_triang_masked_softmax_warp_forward<input_t, output_t, acc_t, 13>
                    <<<blocks, threads, 0, at::cuda::getCurrentCUDAStream()>>>(dst, src, scale, batch_count, softmax_elements_stride, softmax_elements);
                break;
=======
	    case 13: // 8192
                scaled_upper_triang_masked_softmax_warp_forward<input_t, output_t, acc_t, 13>
                    <<<blocks, threads, 0, at::cuda::getCurrentCUDAStream()>>>(dst, src, scale, batch_count, softmax_elements_stride, softmax_elements);
                break;
	    case 14: // 16384
                scaled_upper_triang_masked_softmax_warp_forward<input_t, output_t, acc_t, 14>
                    <<<blocks, threads, 0, at::cuda::getCurrentCUDAStream()>>>(dst, src, scale, batch_count, softmax_elements_stride, softmax_elements);
                break;

>>>>>>> 37563bc1
            default:
                break;
        }
    }
}

template<typename input_t, typename output_t, typename acc_t>
void dispatch_scaled_upper_triang_masked_softmax_backward(
    output_t *grad_input, 
    input_t *grad, 
    const input_t *output, 
    const acc_t scale, 
    int softmax_elements, 
    int softmax_elements_stride, 
    int attn_batches)
{
<<<<<<< HEAD
    TORCH_INTERNAL_ASSERT( softmax_elements >= 0 && softmax_elements <= 8192 );
=======
    TORCH_INTERNAL_ASSERT( softmax_elements >= 0 && softmax_elements <= 16384 );
>>>>>>> 37563bc1
    if (softmax_elements == 0) {
       return;
    } else {
        int log2_elements = log2_ceil(softmax_elements);
        const int next_power_of_two = 1 << log2_elements;
        int seq_len = softmax_elements;
        int batch_count = attn_batches * seq_len;

        // This value must match the WARP_SIZE constexpr value computed inside softmax_warp_backward.
        int warp_size = (next_power_of_two < C10_WARP_SIZE) ? next_power_of_two : C10_WARP_SIZE;

        // This value must match the WARP_BATCH constexpr value computed inside softmax_warp_backward.
        int batches_per_warp = (next_power_of_two <= 128) ? 2 : 1;

        // use 128 threads per block to maximimize gpu utilization
        constexpr int threads_per_block = 128;

        int warps_per_block = (threads_per_block / warp_size);
        int batches_per_block = warps_per_block * batches_per_warp;
        TORCH_INTERNAL_ASSERT(attn_batches % batches_per_block == 0);

        int blocks_per_seq = attn_batches / batches_per_block;
        dim3 blocks(seq_len, blocks_per_seq, 1);
        dim3 threads(warp_size, warps_per_block, 1);
        // Launch code would be more elegant if C++ supported FOR CONSTEXPR
        switch (log2_elements) {
            case 0: // 1
                scaled_upper_triang_masked_softmax_warp_backward<input_t, output_t, acc_t, 0>
                    <<<blocks, threads, 0, at::cuda::getCurrentCUDAStream()>>>(grad_input, grad, output, scale, batch_count, softmax_elements_stride, softmax_elements);
                break;
            case 1: // 2
                scaled_upper_triang_masked_softmax_warp_backward<input_t, output_t, acc_t, 1>
                    <<<blocks, threads, 0, at::cuda::getCurrentCUDAStream()>>>(grad_input, grad, output, scale, batch_count, softmax_elements_stride, softmax_elements);
                break;
            case 2: // 4
                scaled_upper_triang_masked_softmax_warp_backward<input_t, output_t, acc_t, 2>
                    <<<blocks, threads, 0, at::cuda::getCurrentCUDAStream()>>>(grad_input, grad, output, scale, batch_count, softmax_elements_stride, softmax_elements);
                break;
            case 3: // 8
                scaled_upper_triang_masked_softmax_warp_backward<input_t, output_t, acc_t, 3>
                    <<<blocks, threads, 0, at::cuda::getCurrentCUDAStream()>>>(grad_input, grad, output, scale, batch_count, softmax_elements_stride, softmax_elements);
                break;
            case 4: // 16
                scaled_upper_triang_masked_softmax_warp_backward<input_t, output_t, acc_t, 4>
                    <<<blocks, threads, 0, at::cuda::getCurrentCUDAStream()>>>(grad_input, grad, output, scale, batch_count, softmax_elements_stride, softmax_elements);
                break;
            case 5: // 32
                scaled_upper_triang_masked_softmax_warp_backward<input_t, output_t, acc_t, 5>
                    <<<blocks, threads, 0, at::cuda::getCurrentCUDAStream()>>>(grad_input, grad, output, scale, batch_count, softmax_elements_stride, softmax_elements);
                break;
            case 6: // 64
                scaled_upper_triang_masked_softmax_warp_backward<input_t, output_t, acc_t, 6>
                    <<<blocks, threads, 0, at::cuda::getCurrentCUDAStream()>>>(grad_input, grad, output, scale, batch_count, softmax_elements_stride, softmax_elements);
                break;
            case 7: // 128
                scaled_upper_triang_masked_softmax_warp_backward<input_t, output_t, acc_t, 7>
                    <<<blocks, threads, 0, at::cuda::getCurrentCUDAStream()>>>(grad_input, grad, output, scale, batch_count, softmax_elements_stride, softmax_elements);
                break;
            case 8: // 256
                scaled_upper_triang_masked_softmax_warp_backward<input_t, output_t, acc_t, 8>
                    <<<blocks, threads, 0, at::cuda::getCurrentCUDAStream()>>>(grad_input, grad, output, scale, batch_count, softmax_elements_stride, softmax_elements);
                break;
            case 9: // 512
                scaled_upper_triang_masked_softmax_warp_backward<input_t, output_t, acc_t, 9>
                    <<<blocks, threads, 0, at::cuda::getCurrentCUDAStream()>>>(grad_input, grad, output, scale, batch_count, softmax_elements_stride, softmax_elements);
                break;
            case 10: // 1024
                scaled_upper_triang_masked_softmax_warp_backward<input_t, output_t, acc_t, 10>
                    <<<blocks, threads, 0, at::cuda::getCurrentCUDAStream()>>>(grad_input, grad, output, scale, batch_count, softmax_elements_stride, softmax_elements);
                break;
            case 11: // 2048
                scaled_upper_triang_masked_softmax_warp_backward<input_t, output_t, acc_t, 11>
                    <<<blocks, threads, 0, at::cuda::getCurrentCUDAStream()>>>(grad_input, grad, output, scale, batch_count, softmax_elements_stride, softmax_elements);
                break;
            case 12: // 4096
                scaled_upper_triang_masked_softmax_warp_backward<input_t, output_t, acc_t, 12>
                    <<<blocks, threads, 0, at::cuda::getCurrentCUDAStream()>>>(grad_input, grad, output, scale, batch_count, softmax_elements_stride, softmax_elements);
                break;
            case 13: // 8192
                scaled_upper_triang_masked_softmax_warp_backward<input_t, output_t, acc_t, 13>
                    <<<blocks, threads, 0, at::cuda::getCurrentCUDAStream()>>>(grad_input, grad, output, scale, batch_count, softmax_elements_stride, softmax_elements);
                break;
<<<<<<< HEAD
=======
            case 14: // 16384
                scaled_upper_triang_masked_softmax_warp_backward<input_t, output_t, acc_t, 14>
                    <<<blocks, threads, 0, at::cuda::getCurrentCUDAStream()>>>(grad_input, grad, output, scale, batch_count, softmax_elements_stride, softmax_elements);
                break;
>>>>>>> 37563bc1
            default:
                break;
        }
    }
}<|MERGE_RESOLUTION|>--- conflicted
+++ resolved
@@ -326,11 +326,7 @@
     int softmax_elements_stride, 
     int attn_batches)
 {
-<<<<<<< HEAD
-    TORCH_INTERNAL_ASSERT(softmax_elements >= 0 && softmax_elements <= 8192 );
-=======
     TORCH_INTERNAL_ASSERT(softmax_elements >= 0 && softmax_elements <= 16384 );
->>>>>>> 37563bc1
     if (softmax_elements == 0) {
         return;
     } else {
@@ -409,12 +405,6 @@
                 scaled_upper_triang_masked_softmax_warp_forward<input_t, output_t, acc_t, 12>
                     <<<blocks, threads, 0, at::cuda::getCurrentCUDAStream()>>>(dst, src, scale, batch_count, softmax_elements_stride, softmax_elements);
                 break;
-<<<<<<< HEAD
-            case 13: // 8192
-                scaled_upper_triang_masked_softmax_warp_forward<input_t, output_t, acc_t, 13>
-                    <<<blocks, threads, 0, at::cuda::getCurrentCUDAStream()>>>(dst, src, scale, batch_count, softmax_elements_stride, softmax_elements);
-                break;
-=======
 	    case 13: // 8192
                 scaled_upper_triang_masked_softmax_warp_forward<input_t, output_t, acc_t, 13>
                     <<<blocks, threads, 0, at::cuda::getCurrentCUDAStream()>>>(dst, src, scale, batch_count, softmax_elements_stride, softmax_elements);
@@ -424,7 +414,6 @@
                     <<<blocks, threads, 0, at::cuda::getCurrentCUDAStream()>>>(dst, src, scale, batch_count, softmax_elements_stride, softmax_elements);
                 break;
 
->>>>>>> 37563bc1
             default:
                 break;
         }
@@ -441,11 +430,7 @@
     int softmax_elements_stride, 
     int attn_batches)
 {
-<<<<<<< HEAD
-    TORCH_INTERNAL_ASSERT( softmax_elements >= 0 && softmax_elements <= 8192 );
-=======
     TORCH_INTERNAL_ASSERT( softmax_elements >= 0 && softmax_elements <= 16384 );
->>>>>>> 37563bc1
     if (softmax_elements == 0) {
        return;
     } else {
@@ -528,13 +513,10 @@
                 scaled_upper_triang_masked_softmax_warp_backward<input_t, output_t, acc_t, 13>
                     <<<blocks, threads, 0, at::cuda::getCurrentCUDAStream()>>>(grad_input, grad, output, scale, batch_count, softmax_elements_stride, softmax_elements);
                 break;
-<<<<<<< HEAD
-=======
             case 14: // 16384
                 scaled_upper_triang_masked_softmax_warp_backward<input_t, output_t, acc_t, 14>
                     <<<blocks, threads, 0, at::cuda::getCurrentCUDAStream()>>>(grad_input, grad, output, scale, batch_count, softmax_elements_stride, softmax_elements);
                 break;
->>>>>>> 37563bc1
             default:
                 break;
         }
