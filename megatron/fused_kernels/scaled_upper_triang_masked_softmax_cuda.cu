/* Copyright (c) 2022, NVIDIA CORPORATION. All rights reserved. */

#include <ATen/ATen.h>
#include <cuda.h>
#include <cuda_runtime.h>
#include <cuda_fp16.h>
#include <cuda_profiler_api.h>
#include <ATen/cuda/CUDAContext.h>
#include <torch/extension.h>
#include "scaled_upper_triang_masked_softmax.h"
#include "type_shim.h"

namespace multihead_attn {
namespace fused_softmax {
namespace scaled_upper_triang_masked_softmax {

torch::Tensor fwd_cuda(
    torch::Tensor const& input, 
    float scale_factor)
{
  // input is a 3d tensor with dimensions [attn_batches, seq_len, seq_len]
  const int attn_batches = input.size(0);
  const int seq_len = input.size(1);
<<<<<<< HEAD
  TORCH_INTERNAL_ASSERT(seq_len <= 8192);
=======
  TORCH_INTERNAL_ASSERT(seq_len <= 16384);
>>>>>>> 37563bc1

  // Output 
  auto act_options = input.options().requires_grad(false);
  torch::Tensor softmax_results = 
      torch::empty({attn_batches, seq_len, seq_len}, act_options);

  // Softmax Intermediate Result Ptr
  void* input_ptr = static_cast<void*>(input.data_ptr());
  void* softmax_results_ptr = static_cast<void*>(softmax_results.data_ptr());

  DISPATCH_HALF_AND_BFLOAT(
      input.scalar_type(),
      "dispatch_scaled_upper_triang_masked_softmax_forward",
      dispatch_scaled_upper_triang_masked_softmax_forward<scalar_t, scalar_t, float>(
	  reinterpret_cast<scalar_t*>(softmax_results_ptr),
	  reinterpret_cast<const scalar_t*>(input_ptr),
	  scale_factor,
	  seq_len,
	  seq_len,
	  attn_batches);
      );
  return softmax_results;
}
				      

torch::Tensor bwd_cuda(
    torch::Tensor const& output_grads_, 
    torch::Tensor const& softmax_results_, 
    float scale_factor)  {
	
  auto output_grads = output_grads_.contiguous();
  auto softmax_results = softmax_results_.contiguous();

  //output grads is a 3d tensor with dimensions [attn_batches, seq_len, seq_len]
  const int attn_batches = output_grads.size(0);
  const int seq_len = output_grads.size(1);
  TORCH_INTERNAL_ASSERT(output_grads.size(1) == output_grads.size(2));

  void* output_grads_ptr = static_cast<void*>(output_grads.data_ptr());

  //Softmax Grad
  DISPATCH_HALF_AND_BFLOAT(
      output_grads_.scalar_type(),
      "dispatch_scaled_upper_triang_masked_softmax_backward",
      dispatch_scaled_upper_triang_masked_softmax_backward<scalar_t, scalar_t, float>(
          reinterpret_cast<scalar_t*>(output_grads_ptr), 
	  reinterpret_cast<scalar_t*>(output_grads_ptr), 
	  reinterpret_cast<scalar_t const*>(softmax_results.data_ptr()),
	  scale_factor,
	  seq_len,
	  seq_len,
	  attn_batches);
      );
  
  //backward pass is completely in-place
  return output_grads;
}
}
}
}<|MERGE_RESOLUTION|>--- conflicted
+++ resolved
@@ -21,11 +21,7 @@
   // input is a 3d tensor with dimensions [attn_batches, seq_len, seq_len]
   const int attn_batches = input.size(0);
   const int seq_len = input.size(1);
-<<<<<<< HEAD
-  TORCH_INTERNAL_ASSERT(seq_len <= 8192);
-=======
   TORCH_INTERNAL_ASSERT(seq_len <= 16384);
->>>>>>> 37563bc1
 
   // Output 
   auto act_options = input.options().requires_grad(false);
