--- conflicted
+++ resolved
@@ -278,7 +278,6 @@
         )
 
 
-<<<<<<< HEAD
 def attention_mask_func(attention_scores, attention_mask):
     attention_scores.masked_fill_(attention_mask, -10000.0)
     return attention_scores
@@ -361,12 +360,12 @@
             softmax_results_torch.backward(backward)
             error = (back_grad - inputs.grad).abs().max()
             assert error < 1e-3
-=======
+
+
 class DummyArgs:
     rank: int = 0
     masked_softmax_fusion: bool = True
     gradient_accumulation_fusion: bool = True
->>>>>>> b4efd141
 
 
 if __name__ == "__main__":
@@ -384,17 +383,15 @@
         print("\n[Fail] Please install `transformers` package to test fused kernels\n")
         exit(-1)
 
-<<<<<<< HEAD
     load()
     test_masked_softmax_forward()
     test_masked_softmax_backward()
     test_allmasked_softmax_forward()
     test_allmasked_softmax_backward()
-=======
+    
     from megatron.fused_kernels import load
     load(DummyArgs())
 
->>>>>>> b4efd141
     test_load_fused_kernels()
     test_fused_softmax()
     test_fused_upper_triangle_mask_softmax()
