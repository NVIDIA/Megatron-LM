--- conflicted
+++ resolved
@@ -103,10 +103,7 @@
             logprobs = local_kwargs["return_output_log_probs"]
             top_n_logprobs = local_kwargs["return_topk_logprobs"]
             random_seed = local_kwargs["random_seed"]
-<<<<<<< HEAD
-
-=======
->>>>>>> 84e9c3af
+            
             response_dict = run_mcore_engine(
                 engine=self.engine,
                 prompts=prompts,
@@ -116,11 +113,7 @@
                 logprobs=logprobs,
                 tokens_to_generate=tokens_to_generate,
                 top_n_logprobs=top_n_logprobs,
-<<<<<<< HEAD
                 random_seed=random_seed,
-=======
-                random_seed=random_seed
->>>>>>> 84e9c3af
             )
 
             result = [
