# Copyright (c) 2022, NVIDIA CORPORATION. All rights reserved.

"""Inference API."""


from megatron.core.device_utils import get_current_device, set_manual_seed
import torch

from megatron.core import mpu
from .communication import broadcast_float_list
from .generation import (
        generate_tokens_probs_and_return_on_first_stage,
        score_and_return_on_first_stage,
        beam_search_and_return_on_first_stage)
from .tokenization import (
    tokenize_prompts,
    detokenize_generations)
from .forward_step import ForwardStep

def generate_and_post_process(model,
                              forward_step=ForwardStep,
                              prompts=None,
                              tokens_to_generate=0,
                              return_output_log_probs=False,
                              top_k_sampling=0,
                              top_p_sampling=0.0,
                              top_p_decay=0.0,
                              top_p_bound=0.0,
                              temperature=1.0,
                              add_BOS=False,
                              use_eod_token_for_early_termination=True,
                              stop_on_double_eol=False,
                              stop_on_eol=False,
                              prevent_newline_after_colon=False,
                              random_seed=-1,
                              detokenize_segments=True,
                              data_parallel=False,
                              return_topk_logprobs=0):
    """Run inference and post-process outputs, i.e., detokenize,
    move to cpu and convert to list.

    Args:
        data_parallel (bool): Enable data parallel text generation. Note: Caller must ensure
            that 1) different data parallel model replicas are provided different prompts and
            2) outputs from the different model replicas are gathered.
    """

    # Main inference.
    tokens, lengths, output_log_probs, logprobs_topk = generate(
        model,
        forward_step=forward_step,
        prompts=prompts,
        tokens_to_generate=tokens_to_generate,
        return_output_log_probs=return_output_log_probs,
        top_k_sampling=top_k_sampling,
        top_p_sampling=top_p_sampling,
        top_p_decay=top_p_decay,
        top_p_bound=top_p_bound,
        temperature=temperature,
        add_BOS=add_BOS,
        use_eod_token_for_early_termination=use_eod_token_for_early_termination,
        stop_on_double_eol=stop_on_double_eol,
        stop_on_eol=stop_on_eol,
        prevent_newline_after_colon=prevent_newline_after_colon,
        random_seed=random_seed,
        data_parallel=data_parallel)

    # Only post-process on first stage.
    if mpu.is_pipeline_first_stage():
        tokens, prompts_plus_generations, prompts_plus_generations_segments = \
            detokenize_generations(tokens, lengths, detokenize_segments)

        if return_output_log_probs:
            output_log_probs = output_log_probs.cpu().numpy().tolist()
            for i, (prob, seg) in enumerate(zip(output_log_probs, prompts_plus_generations_segments)):
                output_log_probs[i] = prob[:len(seg)-1]

        if return_topk_logprobs > 0:
            assert tokens_to_generate == 0
            return prompts_plus_generations, prompts_plus_generations_segments, \
            output_log_probs, tokens, logprobs_topk
        else:
            return prompts_plus_generations, prompts_plus_generations_segments, \
            output_log_probs, tokens

    return None

def generate(model,
             forward_step=None,
             prompts=None,
             tokens_to_generate=0,
             return_output_log_probs=False,
             top_k_sampling=0,
             top_p_sampling=0.0,
             top_p_decay=0.0,
             top_p_bound=0.0,
             temperature=1.0,
             add_BOS=False,
             use_eod_token_for_early_termination=True,
             stop_on_double_eol=False,
             stop_on_eol=False,
             prevent_newline_after_colon=False,
             random_seed=-1,
             data_parallel=False):
    """Given prompts and input parameters, run inference.

    Args:
        data_parallel (bool): Enable data parallel text generation.

    Returns:
       tokens: prompts plus the generated tokens.
       lengths: length of the prompt + generations. Note that we can
           discard tokens in the tokens tensor that are after the
           corresponding length.
       output_log_probs: log probs of the tokens.
    """
    # Make sure input params are avaialble to all ranks.
    values = [tokens_to_generate,
              return_output_log_probs,
              top_k_sampling, top_p_sampling, top_p_decay, top_p_bound,
              temperature, add_BOS, use_eod_token_for_early_termination,
              stop_on_double_eol,
              stop_on_eol,
              prevent_newline_after_colon,
              random_seed]

    values_float_tensor = broadcast_float_list(len(values), float_list=values, data_parallel=data_parallel)
    tokens_to_generate = int(values_float_tensor[0].item())
    return_output_log_probs = bool(values_float_tensor[1].item())
    top_k_sampling = int(values_float_tensor[2].item())
    top_p_sampling = values_float_tensor[3].item()
    top_p_decay = values_float_tensor[4].item()
    top_p_bound = values_float_tensor[5].item()
    temperature = values_float_tensor[6].item()
    add_BOS = bool(values_float_tensor[7].item())
    use_eod_token_for_early_termination = bool(values_float_tensor[8].item())
    stop_on_double_eol = bool(values_float_tensor[9].item())
    stop_on_eol = bool(values_float_tensor[10].item())
    prevent_newline_after_colon = bool(values_float_tensor[11].item())
    random_seed = int(values_float_tensor[12].item())

    if random_seed != -1:
        set_manual_seed(random_seed)

<<<<<<< HEAD
    # Tokenize prsompts and get the batch.
    # Note that these tensors are broadcaseted to all ranks.
=======
    # Tokenize prompts and get the batch.
    # Note that these tensors are broadcasted to all ranks.
>>>>>>> 1b8fce7e
    if torch.distributed.get_rank() == 0:
        assert prompts is not None

    context_tokens_tensor, context_length_tensor = tokenize_prompts(
        prompts=prompts, tokens_to_generate=tokens_to_generate, add_BOS=add_BOS,
        data_parallel=data_parallel)

    if tokens_to_generate == 0:
        return score_and_return_on_first_stage(
            model, context_tokens_tensor, context_length_tensor)

    # Main inference function.
    # Note that the outputs are available on the first stage.
    return generate_tokens_probs_and_return_on_first_stage(
        model, forward_step, context_tokens_tensor, context_length_tensor,
        return_output_log_probs=return_output_log_probs,
        top_k=top_k_sampling,
        top_p=top_p_sampling,
        top_p_decay=top_p_decay,
        top_p_bound=top_p_bound,
        temperature=temperature,
        use_eod_token_for_early_termination=use_eod_token_for_early_termination,
        stop_on_double_eol=stop_on_double_eol,
        stop_on_eol=stop_on_eol,
        prevent_newline_after_colon=prevent_newline_after_colon)

def beam_search_and_post_process(model,
                                 forward_step=ForwardStep,
                                 prompts=None,
                                 tokens_to_generate=0,
                                 beam_size=0,
                                 add_BOS=False,
                                 stop_token=50256,
                                 num_return_gen=1,
                                 length_penalty=1,
                                 prevent_newline_after_colon=False,
                                 detokenize_segments=True):
    """Run beam search and post-process outputs, i.e., detokenize,
    move to cpu and convert to list."""

    # Main inference.
    tokens, scores = beam_search(model,
                                 forward_step=forward_step,
                                 prompts=prompts,
                                 tokens_to_generate=tokens_to_generate,
                                 beam_size=beam_size,
                                 add_BOS=add_BOS,
                                 stop_token=stop_token,
                                 num_return_gen=num_return_gen,
                                 length_penalty=length_penalty,
                                 prevent_newline_after_colon=prevent_newline_after_colon)
    # Only post-process on first stage.
    if mpu.is_pipeline_first_stage():
<<<<<<< HEAD
        lengths = tokens.size(1)*torch.ones(beam_size, dtype=torch.int64, device=get_current_device())
        tokens, prompts_plus_generations, prompts_plus_generations_segments = detokenize_generations(tokens, lengths, True)
=======
        lengths = tokens.size(1)*torch.ones(beam_size, dtype=torch.int64, device=torch.cuda.current_device())
        tokens, prompts_plus_generations, prompts_plus_generations_segments = detokenize_generations(tokens, lengths, detokenize_segments)
>>>>>>> 1b8fce7e
        scores = scores.cpu().numpy().tolist()
        return prompts_plus_generations, prompts_plus_generations_segments, scores

    return None

def beam_search(model, forward_step, prompts=None, tokens_to_generate=0, beam_size=0, add_BOS=False, stop_token=50256, num_return_gen=1, length_penalty=1, prevent_newline_after_colon=False):
    # Make sure input params are avaialble to all ranks.
    values = [tokens_to_generate,
              beam_size,
              add_BOS,
              stop_token,
              num_return_gen,
              length_penalty,
              prevent_newline_after_colon]
    values_float_tensor = broadcast_float_list(len(values), float_list=values)
    tokens_to_generate = int(values_float_tensor[0].item())
    beam_size = int(values_float_tensor[1].item())
    add_BOS = bool(values_float_tensor[2].item())
    stop_token = int(values_float_tensor[3].item())
    num_return_gen = int(values_float_tensor[4].item())
    length_penalty = values_float_tensor[5].item()
    prevent_newline_after_colon = values_float_tensor[6].item()

    context_tokens_tensor, context_length_tensor = tokenize_prompts(
        prompts=prompts, tokens_to_generate=tokens_to_generate, add_BOS=add_BOS)

    return beam_search_and_return_on_first_stage(model, forward_step, context_tokens_tensor, context_length_tensor,
            beam_size, stop_token=stop_token, num_return_gen=num_return_gen, length_penalty=length_penalty,
            prevent_newline_after_colon=prevent_newline_after_colon)<|MERGE_RESOLUTION|>--- conflicted
+++ resolved
@@ -142,13 +142,8 @@
     if random_seed != -1:
         set_manual_seed(random_seed)
 
-<<<<<<< HEAD
-    # Tokenize prsompts and get the batch.
-    # Note that these tensors are broadcaseted to all ranks.
-=======
     # Tokenize prompts and get the batch.
     # Note that these tensors are broadcasted to all ranks.
->>>>>>> 1b8fce7e
     if torch.distributed.get_rank() == 0:
         assert prompts is not None
 
@@ -202,13 +197,8 @@
                                  prevent_newline_after_colon=prevent_newline_after_colon)
     # Only post-process on first stage.
     if mpu.is_pipeline_first_stage():
-<<<<<<< HEAD
         lengths = tokens.size(1)*torch.ones(beam_size, dtype=torch.int64, device=get_current_device())
-        tokens, prompts_plus_generations, prompts_plus_generations_segments = detokenize_generations(tokens, lengths, True)
-=======
-        lengths = tokens.size(1)*torch.ones(beam_size, dtype=torch.int64, device=torch.cuda.current_device())
         tokens, prompts_plus_generations, prompts_plus_generations_segments = detokenize_generations(tokens, lengths, detokenize_segments)
->>>>>>> 1b8fce7e
         scores = scores.cpu().numpy().tolist()
         return prompts_plus_generations, prompts_plus_generations_segments, scores
 
