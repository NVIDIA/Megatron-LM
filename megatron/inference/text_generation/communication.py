# Copyright (c) 2022, NVIDIA CORPORATION. All rights reserved.

"""Communications utilities."""


from megatron.core.device_utils import get_current_device, get_xla_model
import torch

from megatron.core import parallel_state
from megatron.core import mpu

<<<<<<< HEAD
xm = get_xla_model()
=======
>>>>>>> cc207f80

# TODO: use functions from megatron/p2p
def recv_from_prev_pipeline_rank_(recv_buffer=None):
    """Receive from previous pipeline stage and update the
    input buffer inplace."""
    if not mpu.is_pipeline_first_stage():
        assert recv_buffer is not None
        if xm:
            xm.mark_step()
            device = recv_buffer.device
            recv_buffer_orig = recv_buffer
            recv_buffer = recv_buffer.cpu()
        recv_prev_op = torch.distributed.P2POp(
            torch.distributed.irecv, recv_buffer,
            mpu.get_pipeline_model_parallel_prev_rank(),
            group=mpu.get_default_process_group())
        reqs = torch.distributed.batch_isend_irecv([recv_prev_op])
        for req in reqs:
            req.wait()
        if xm:
            recv_buffer_orig.data = recv_buffer.to(device=device)

        # To protect against race condition when using batch_isend_irecv().
        if torch.cuda.is_available():
            torch.cuda.synchronize()
        elif xm:
            xm.mark_step()

# TODO: use functions from megatron/p2p
def send_to_next_pipeline_rank(tensor=None):
    """Send output to the next pipeline stage."""
    if not mpu.is_pipeline_last_stage():
        assert tensor is not None
        if xm:
            xm.mark_step()
            tensor = tensor.cpu()
        send_next_op = torch.distributed.P2POp(
            torch.distributed.isend, tensor,
            mpu.get_pipeline_model_parallel_next_rank(),
            group=mpu.get_default_process_group())
        reqs = torch.distributed.batch_isend_irecv([send_next_op])
        for req in reqs:
            req.wait()
        # To protect against race condition when using batch_isend_irecv().
        if torch.cuda.is_available():
            torch.cuda.synchronize()
        elif xm:
            xm.mark_step()



def _is_device(tensor):
    """Check if a tensor is not none and is on a device"""
    assert tensor is not None
    assert tensor.is_cuda or tensor.is_xla



def _is_device_contiguous(tensor):
    """Check if a tensor is not none, is on a device, and is contiguous."""
    _is_device(tensor)
    assert tensor.is_contiguous()



def broadcast_from_last_pipeline_stage(size, dtype, tensor=None):
    """Broadcast a tensor from last pipeline stage to all ranks."""

    is_last_stage = mpu.is_pipeline_last_stage()
    # If first stage and last state are the same, then there is no
    # pipeline parallelism and no need to communicate.
    if mpu.is_pipeline_first_stage() and is_last_stage:
        return tensor

    if is_last_stage:
        _is_device_contiguous(tensor)
    else:
        tensor = torch.empty(size,
                             dtype=dtype,
                             device=get_current_device())
    # Get the group and corresponding source rank.
    src = mpu.get_pipeline_model_parallel_last_rank()
    
    xm = get_xla_model()
    if xm:
        groups = mpu.get_pipeline_model_parallel_groups()
        xm.collective_broadcast([tensor],
                         src,
                         groups=groups)
    else:
        group = mpu.get_pipeline_model_parallel_group()
        torch.distributed.broadcast(tensor, src, group)

    return tensor


def _send_and_recv_from_last_to_first_pipeline_stage(tensor=None):
    is_last_stage = mpu.is_pipeline_last_stage()
    is_first_stage = mpu.is_pipeline_first_stage()

    if is_last_stage or is_first_stage:
        if is_first_stage:
            recv_prev_op = torch.distributed.P2POp(
                torch.distributed.irecv, tensor,
                mpu.get_pipeline_model_parallel_last_rank())
            reqs = torch.distributed.batch_isend_irecv([recv_prev_op])
        elif is_last_stage:
            send_next_op = torch.distributed.P2POp(
                torch.distributed.isend, tensor,
                mpu.get_pipeline_model_parallel_first_rank())
            reqs = torch.distributed.batch_isend_irecv([send_next_op])

        for req in reqs:
            req.wait()
        # To protect against race condition when using batch_isend_irecv().
        torch.cuda.synchronize()

        return tensor


def broadcast_from_last_to_first_pipeline_stage(size, dtype, tensor=None):
    """Broadcast tensor values from last stage into the first stage."""

    is_last_stage = mpu.is_pipeline_last_stage()
    is_first_stage = mpu.is_pipeline_first_stage()
    # If first stage and last state are the same, then there is no
    # pipeline parallelism and no need to communicate.
    if is_first_stage and is_last_stage:
        return tensor
    # Only first and last stage pipeline stages need to be involved.
    if is_last_stage or is_first_stage:
        if is_last_stage:
            _is_device_contiguous(tensor)
        else:
            tensor = torch.empty(size,
                                 dtype=dtype,
<<<<<<< HEAD
                                 device=get_current_device())
        src = mpu.get_pipeline_model_parallel_last_rank()
        
        # Broadcast from last stage into the first stage.
        xm = get_xla_model()
        if xm:
            groups = mpu.get_embedding_groups()
            xm.collective_broadcast([tensor],
                            src,
                            groups=groups)
        else:
            group = mpu.get_embedding_group()
            torch.distributed.broadcast(tensor, src, group)
=======
                                 device=torch.cuda.current_device())
        tensor = _send_and_recv_from_last_to_first_pipeline_stage(tensor)
>>>>>>> cc207f80
    else:
        tensor = None

    return tensor



def copy_from_last_to_first_pipeline_stage(size, dtype, tensor=None):
    """Copy tensor values from last stage into the first stage.
    Note that the input tensor is updated in place."""

    is_last_stage = mpu.is_pipeline_last_stage()
    is_first_stage = mpu.is_pipeline_first_stage()
    # If first stage and last state are the same, then there is no
    # pipeline parallelism and no need to communicate.
    if is_first_stage and is_last_stage:
        return
    # Only first and last stage pipeline stages need to be involved.
    if is_last_stage or is_first_stage:
        _is_device(tensor)
        is_contiguous = tensor.is_contiguous()
        if is_contiguous:
            tensor_ = tensor
        else:
            if is_last_stage:
                tensor_ = tensor.contiguous()
            else:
                tensor_ = torch.empty(size,
                                      dtype=dtype,
<<<<<<< HEAD
                                      device=get_current_device())
        # Broadcast from last stage into the first stage.
        xm = get_xla_model()
        if xm:
            groups = mpu.get_embedding_groups()
            xm.collective_broadcast([tensor_],
                            src,
                            groups=groups)
        else:
            torch.distributed.broadcast(tensor_, src, group)
=======
                                      device=torch.cuda.current_device())
        tensor_ = _send_and_recv_from_last_to_first_pipeline_stage(tensor_)
>>>>>>> cc207f80
        # Update the first stage tensor
        if is_first_stage and not is_contiguous:
            tensor[...] = tensor_



def broadcast_tensor(size, dtype, tensor=None, rank=0, data_parallel=False):
    """Given size and type of a tensor on all ranks and the tensor value
    only on a specific rank, broadcast from that rank to all other ranks.

    Args:
        data_parallel (bool): Broadcast across a single data parallel model replica.
    """
    if data_parallel:
        rank = parallel_state.get_model_parallel_src_rank()

    if torch.distributed.get_rank() == rank:
        _is_device_contiguous(tensor)
    else:
        tensor = torch.empty(size,
                             dtype=dtype,
                             device=get_current_device())

    group = None
    if data_parallel:
        group = parallel_state.get_model_parallel_group()

    torch.distributed.broadcast(tensor, rank, group=group)

    return tensor



def broadcast_list(size, dtype, list_values=None, rank=0, data_parallel=False):
    """Broadcast a list of values with a given type.

    Args:
        data_parallel (bool): Broadcast across a single data parallel model replica.
    """

    tensor = None

    if data_parallel:
        if parallel_state.get_model_parallel_src_rank() == torch.distributed.get_rank():
            tensor = torch.tensor(list_values, dtype=dtype,
                                  device=get_current_device())

        rank = parallel_state.get_model_parallel_src_rank()
    else:
        if torch.distributed.get_rank() == rank:
            tensor = torch.tensor(list_values, dtype=dtype,
                                  device=get_current_device())

    return broadcast_tensor(size, dtype, tensor=tensor, rank=rank, data_parallel=data_parallel)



def broadcast_int_list(size, int_list=None, rank=0, data_parallel=False):
    """Broadcast a list of integer values.

    Args:
        data_parallel (bool): Broadcast across a single data parallel model replica.
    """

    return broadcast_list(size, torch.int64, list_values=int_list, rank=rank, data_parallel=data_parallel)



def broadcast_float_list(size, float_list=None, rank=0, data_parallel=False):
    """Broadcast a list of float values.

    Args:
        data_parallel (bool): Broadcast across a single data parallel model replica.
    """

    return broadcast_list(size, torch.float32, list_values=float_list,
                          rank=rank, data_parallel=data_parallel)<|MERGE_RESOLUTION|>--- conflicted
+++ resolved
@@ -9,10 +9,7 @@
 from megatron.core import parallel_state
 from megatron.core import mpu
 
-<<<<<<< HEAD
 xm = get_xla_model()
-=======
->>>>>>> cc207f80
 
 # TODO: use functions from megatron/p2p
 def recv_from_prev_pipeline_rank_(recv_buffer=None):
@@ -40,6 +37,8 @@
             torch.cuda.synchronize()
         elif xm:
             xm.mark_step()
+
+
 
 # TODO: use functions from megatron/p2p
 def send_to_next_pipeline_rank(tensor=None):
@@ -149,7 +148,6 @@
         else:
             tensor = torch.empty(size,
                                  dtype=dtype,
-<<<<<<< HEAD
                                  device=get_current_device())
         src = mpu.get_pipeline_model_parallel_last_rank()
         
@@ -163,10 +161,6 @@
         else:
             group = mpu.get_embedding_group()
             torch.distributed.broadcast(tensor, src, group)
-=======
-                                 device=torch.cuda.current_device())
-        tensor = _send_and_recv_from_last_to_first_pipeline_stage(tensor)
->>>>>>> cc207f80
     else:
         tensor = None
 
@@ -196,7 +190,6 @@
             else:
                 tensor_ = torch.empty(size,
                                       dtype=dtype,
-<<<<<<< HEAD
                                       device=get_current_device())
         # Broadcast from last stage into the first stage.
         xm = get_xla_model()
@@ -207,10 +200,6 @@
                             groups=groups)
         else:
             torch.distributed.broadcast(tensor_, src, group)
-=======
-                                      device=torch.cuda.current_device())
-        tensor_ = _send_and_recv_from_last_to_first_pipeline_stage(tensor_)
->>>>>>> cc207f80
         # Update the first stage tensor
         if is_first_stage and not is_contiguous:
             tensor[...] = tensor_
