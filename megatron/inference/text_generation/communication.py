--- conflicted
+++ resolved
@@ -24,12 +24,8 @@
             recv_buffer = recv_buffer.cpu()
         recv_prev_op = torch.distributed.P2POp(
             torch.distributed.irecv, recv_buffer,
-<<<<<<< HEAD
             mpu.get_pipeline_model_parallel_prev_rank(),
             group=mpu.get_default_process_group())
-=======
-            mpu.get_pipeline_model_parallel_prev_rank(), group=parallel_state.get_pipeline_model_parallel_group())
->>>>>>> a4306f75
         reqs = torch.distributed.batch_isend_irecv([recv_prev_op])
         for req in reqs:
             req.wait()
@@ -54,12 +50,8 @@
             tensor = tensor.cpu()
         send_next_op = torch.distributed.P2POp(
             torch.distributed.isend, tensor,
-<<<<<<< HEAD
             mpu.get_pipeline_model_parallel_next_rank(),
             group=mpu.get_default_process_group())
-=======
-            mpu.get_pipeline_model_parallel_next_rank(), group=parallel_state.get_pipeline_model_parallel_group())
->>>>>>> a4306f75
         reqs = torch.distributed.batch_isend_irecv([send_next_op])
         for req in reqs:
             req.wait()
