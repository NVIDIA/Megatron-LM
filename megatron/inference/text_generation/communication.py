# Copyright (c) 2022, NVIDIA CORPORATION. All rights reserved.

"""Communications utilities."""


from megatron.core.device_utils import get_current_device, get_xla_model
import torch

from megatron.core import parallel_state
from megatron.core import mpu

xm = get_xla_model()

# TODO: use functions from megatron/p2p
def recv_from_prev_pipeline_rank_(recv_buffer=None):
    """Receive from previous pipeline stage and update the
    input buffer inplace."""
    if not mpu.is_pipeline_first_stage():
        assert recv_buffer is not None
        if xm:
            xm.mark_step()
            device = recv_buffer.device
            recv_buffer_orig = recv_buffer
            recv_buffer = recv_buffer.cpu()
        recv_prev_op = torch.distributed.P2POp(
            torch.distributed.irecv, recv_buffer,
            mpu.get_pipeline_model_parallel_prev_rank(),
            group=mpu.get_default_process_group())
        reqs = torch.distributed.batch_isend_irecv([recv_prev_op])
        for req in reqs:
            req.wait()
        if xm:
            recv_buffer_orig.data = recv_buffer.to(device=device)

        # To protect against race condition when using batch_isend_irecv().
        if torch.cuda.is_available():
            torch.cuda.synchronize()
        elif xm:
            xm.mark_step()



# TODO: use functions from megatron/p2p
def send_to_next_pipeline_rank(tensor=None):
    """Send output to the next pipeline stage."""
    if not mpu.is_pipeline_last_stage():
        assert tensor is not None
        if xm:
            xm.mark_step()
            tensor = tensor.cpu()
        send_next_op = torch.distributed.P2POp(
            torch.distributed.isend, tensor,
            mpu.get_pipeline_model_parallel_next_rank(),
            group=mpu.get_default_process_group())
        reqs = torch.distributed.batch_isend_irecv([send_next_op])
        for req in reqs:
            req.wait()
        # To protect against race condition when using batch_isend_irecv().
        if torch.cuda.is_available():
            torch.cuda.synchronize()
        elif xm:
            xm.mark_step()



def _is_device(tensor):
    """Check if a tensor is not none and is on a device"""
    assert tensor is not None
    assert tensor.is_cuda or tensor.is_xla



def _is_device_contiguous(tensor):
    """Check if a tensor is not none, is on a device, and is contiguous."""
    _is_device(tensor)
    assert tensor.is_contiguous()



def broadcast_from_last_pipeline_stage(size, dtype, tensor=None):
    """Broadcast a tensor from last pipeline stage to all ranks."""

    is_last_stage = mpu.is_pipeline_last_stage()
    # If first stage and last state are the same, then there is no
    # pipeline parallelism and no need to communicate.
    if mpu.is_pipeline_first_stage() and is_last_stage:
        return tensor

    if is_last_stage:
        _is_device_contiguous(tensor)
    else:
        tensor = torch.empty(size,
                             dtype=dtype,
                             device=get_current_device())
    # Get the group and corresponding source rank.
    src = mpu.get_pipeline_model_parallel_last_rank()
    
    xm = get_xla_model()
    if xm:
        groups = mpu.get_pipeline_model_parallel_groups()
        xm.collective_broadcast([tensor],
                         src,
                         groups=groups)
    else:
        group = mpu.get_pipeline_model_parallel_group()
        torch.distributed.broadcast(tensor, src, group)

    return tensor



def broadcast_from_last_to_first_pipeline_stage(size, dtype, tensor=None):
    """Broadcast tensor values from last stage into the first stage."""

    is_last_stage = mpu.is_pipeline_last_stage()
    is_first_stage = mpu.is_pipeline_first_stage()
    # If first stage and last state are the same, then there is no
    # pipeline parallelism and no need to communicate.
    if is_first_stage and is_last_stage:
        return tensor
    # Only first and last stage pipeline stages need to be involved.
    if is_last_stage or is_first_stage:
        if is_last_stage:
            _is_device_contiguous(tensor)
        else:
            tensor = torch.empty(size,
                                 dtype=dtype,
                                 device=get_current_device())
        src = mpu.get_pipeline_model_parallel_last_rank()
        
        # Broadcast from last stage into the first stage.
        xm = get_xla_model()
        if xm:
            groups = mpu.get_embedding_groups()
            xm.collective_broadcast([tensor],
                            src,
                            groups=groups)
        else:
            group = mpu.get_embedding_group()
            torch.distributed.broadcast(tensor, src, group)
    else:
        tensor = None

    return tensor



def copy_from_last_to_first_pipeline_stage(size, dtype, tensor=None):
    """Copy tensor values from last stage into the first stage.
    Note that the input tensor is updated in place."""

    is_last_stage = mpu.is_pipeline_last_stage()
    is_first_stage = mpu.is_pipeline_first_stage()
    # If first stage and last state are the same, then there is no
    # pipeline parallelism and no need to communicate.
    if is_first_stage and is_last_stage:
        return
    # Only first and last stage pipeline stages need to be involved.
    if is_last_stage or is_first_stage:
        _is_device(tensor)
        is_contiguous = tensor.is_contiguous()
        src = mpu.get_pipeline_model_parallel_last_rank()
        group = mpu.get_embedding_group()
        if is_contiguous:
            tensor_ = tensor
        else:
            if is_last_stage:
                tensor_ = tensor.contiguous()
            else:
                tensor_ = torch.empty(size,
                                      dtype=dtype,
                                      device=get_current_device())
        # Broadcast from last stage into the first stage.
        xm = get_xla_model()
        if xm:
            groups = mpu.get_embedding_groups()
            xm.collective_broadcast([tensor_],
                            src,
                            groups=groups)
        else:
            torch.distributed.broadcast(tensor_, src, group)
        # Update the first stage tensor
        if is_first_stage and not is_contiguous:
            tensor[...] = tensor_



def broadcast_tensor(size, dtype, tensor=None, rank=0, data_parallel=False):
    """Given size and type of a tensor on all ranks and the tensor value
    only on a specific rank, broadcast from that rank to all other ranks.

    Args:
        data_parallel (bool): Broadcast across a single data parallel model replica.
    """
    if data_parallel:
        rank = parallel_state.get_tensor_model_parallel_src_rank()

    if torch.distributed.get_rank() == rank:
        _is_device_contiguous(tensor)
    else:
        tensor = torch.empty(size,
                             dtype=dtype,
                             device=get_current_device())

    group = None
    if data_parallel:
        group = parallel_state.get_tensor_model_parallel_group()

    torch.distributed.broadcast(tensor, rank, group=group)

    return tensor



def broadcast_list(size, dtype, list_values=None, rank=0, data_parallel=False):
    """Broadcast a list of values with a given type.

    Args:
        data_parallel (bool): Broadcast across a single data parallel model replica.
    """

    tensor = None
<<<<<<< HEAD
    if torch.distributed.get_rank() == rank:
        tensor = torch.tensor(list_values, dtype=dtype,
                              device=get_current_device())
=======
>>>>>>> 1b8fce7e

    if data_parallel:
        src_rank = parallel_state.get_data_parallel_src_rank()
        if src_rank == 0:
            tensor = torch.tensor(list_values, dtype=dtype,
                                  device=torch.cuda.current_device())

        rank = parallel_state.get_tensor_model_parallel_src_rank()
    else:
        if torch.distributed.get_rank() == rank:
            tensor = torch.tensor(list_values, dtype=dtype,
                                  device=torch.cuda.current_device())

    return broadcast_tensor(size, dtype, tensor=tensor, rank=rank, data_parallel=data_parallel)



def broadcast_int_list(size, int_list=None, rank=0, data_parallel=False):
    """Broadcast a list of integer values.

    Args:
        data_parallel (bool): Broadcast across a single data parallel model replica.
    """

    return broadcast_list(size, torch.int64, list_values=int_list, rank=rank, data_parallel=data_parallel)



def broadcast_float_list(size, float_list=None, rank=0, data_parallel=False):
    """Broadcast a list of float values.

    Args:
        data_parallel (bool): Broadcast across a single data parallel model replica.
    """

    return broadcast_list(size, torch.float32, list_values=float_list,
                          rank=rank, data_parallel=data_parallel)<|MERGE_RESOLUTION|>--- conflicted
+++ resolved
@@ -220,24 +220,18 @@
     """
 
     tensor = None
-<<<<<<< HEAD
-    if torch.distributed.get_rank() == rank:
-        tensor = torch.tensor(list_values, dtype=dtype,
-                              device=get_current_device())
-=======
->>>>>>> 1b8fce7e
 
     if data_parallel:
         src_rank = parallel_state.get_data_parallel_src_rank()
         if src_rank == 0:
             tensor = torch.tensor(list_values, dtype=dtype,
-                                  device=torch.cuda.current_device())
+                                  device=get_current_device())
 
         rank = parallel_state.get_tensor_model_parallel_src_rank()
     else:
         if torch.distributed.get_rank() == rank:
             tensor = torch.tensor(list_values, dtype=dtype,
-                                  device=torch.cuda.current_device())
+                                  device=get_current_device())
 
     return broadcast_tensor(size, dtype, tensor=tensor, rank=rank, data_parallel=data_parallel)
 
