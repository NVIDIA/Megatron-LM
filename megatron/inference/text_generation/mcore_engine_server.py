--- conflicted
+++ resolved
@@ -43,18 +43,17 @@
 
 
 def run_mcore_engine(
-<<<<<<< HEAD
-    engine, prompts=None, prompt_tokens=None, prompt_tokens_tensor=None, prompt_lengths_tensor = None,temperature=1.0, top_k=0, top_p=0.0, logprobs=True, tokens_to_generate=0
-=======
     engine,
     prompts=None,
+    prompt_tokens=None,
+    prompt_tokens_tensor=None,
+    prompt_lengths_tensor=None,
     temperature=1.0,
     top_k=0,
     top_p=0.0,
     logprobs=True,
     tokens_to_generate=0,
     top_n_logprobs=0,
->>>>>>> 0d336825
 ):
     """Server-compatible version of the MCore Engine, used in
     tools/run_text_generation_server.py."""
@@ -157,16 +156,12 @@
             response_dict["logprobs"] = response_logprobs
         if sampling_params.return_segments:
             response_dict["segments"] = [x.segments for x in result]
-<<<<<<< HEAD
-        response_dict["tokens"] = [(x.prompt_tokens + x.generated_tokens.tolist()) for x in result]
-=======
         if sampling_params.top_n_logprobs > 0:
             # TODO(ksanthanam): Support disabling `return_prompt_top_n_logprobs`
             assert sampling_params.return_prompt_top_n_logprobs
             response_dict["top_n_logprobs"] = [
                 x.prompt_top_n_logprobs + x.generated_top_n_logprobs for x in result
             ]
->>>>>>> 0d336825
 
         return response_dict
     return None