# Copyright (c) 2022, NVIDIA CORPORATION. All rights reserved.

"""Tokenization utilities."""


import torch


<<<<<<< HEAD
from megatron.core.device_utils import get_current_device
=======
from megatron.core import parallel_state
>>>>>>> 1b8fce7e
from megatron.training import get_args, get_tokenizer
from .communication import broadcast_int_list, broadcast_tensor


def detokenize_generations(tokens_gpu_tensor,
                           lengths_gpu_tensor,
                           detokenize_segments):
    """Detokenize the generated tokens."""

    tokenizer = get_tokenizer()
    prompts_plus_generations = []
    prompts_plus_generations_segments = []

    tokens = tokens_gpu_tensor.cpu().numpy().tolist()
    lengths = lengths_gpu_tensor.cpu().numpy().tolist()
    for sequence_tokens, length in zip(tokens, lengths):
        sequence_tokens = sequence_tokens[:length]
        detok_str = tokenizer.detokenize(sequence_tokens)
        prompts_plus_generations.append(detok_str)
        if detokenize_segments:
            try:
                offsets = tokenizer.offsets(sequence_tokens, detok_str)
                words = [
                    detok_str[start:end]
                    for start, end in zip(offsets, offsets[1:] + [len(detok_str)])
                ]
            except NotImplementedError:
                words = []
                for token in sequence_tokens:
                    word = tokenizer.tokenizer.decoder[token]
                    word = bytearray([tokenizer.tokenizer.byte_decoder[c] for c in word]).decode(
                        "utf-8", errors="replace"
                    )
                    words.append(word)

            prompts_plus_generations_segments.append(words)

    return tokens, prompts_plus_generations, prompts_plus_generations_segments


def tokenize_prompts(prompts=None, tokens_to_generate=None,
                     add_BOS=None, rank=0, data_parallel=False):
    """Tokenize prompts and make them avaiable on all ranks.

    Args:
        data_parallel (bool): Broadcast tokens across a single data parallel model replica.
    """

    # On all ranks set to None so we can pass them to functions
    sizes_list = None
    prompts_tokens_device_long_tensor = None
    prompts_length_device_long_tensor = None

    # On the specified rank, build the above.
    src_rank = torch.distributed.get_rank()
    if data_parallel:
        src_rank = parallel_state.get_data_parallel_src_rank()

    if src_rank == rank:
        assert prompts is not None
        assert tokens_to_generate is not None
        # Tensor of tokens padded and their unpadded length.
        prompts_tokens_device_long_tensor, prompts_length_device_long_tensor = \
            _tokenize_prompts_and_batch(prompts, tokens_to_generate, add_BOS)
        # We need the sizes of these tensors for the boradcast
        sizes_list = [prompts_tokens_device_long_tensor.size(0), # Batch size
                      prompts_tokens_device_long_tensor.size(1)] # Sequence lenght

    # First, broadcast the sizes.
    sizes_tensor = broadcast_int_list(2, int_list=sizes_list, rank=rank, data_parallel=data_parallel)

    # Now that we have the sizes, we can boradcast the tokens
    # and length tensors.
    sizes = sizes_tensor.tolist()
<<<<<<< HEAD
    prompts_tokens_device_long_tensor = broadcast_tensor(
        sizes, torch.int64, tensor=prompts_tokens_device_long_tensor, rank=rank)
    prompts_length_device_long_tensor = broadcast_tensor(
        sizes[0], torch.int64, tensor=prompts_length_device_long_tensor,
        rank=rank)
=======
    prompts_tokens_cuda_long_tensor = broadcast_tensor(
        sizes, torch.int64, tensor=prompts_tokens_cuda_long_tensor, rank=rank, data_parallel=data_parallel)
    prompts_length_cuda_long_tensor = broadcast_tensor(
        sizes[0], torch.int64, tensor=prompts_length_cuda_long_tensor,
        rank=rank, data_parallel=data_parallel)
>>>>>>> 1b8fce7e

    return prompts_tokens_device_long_tensor, prompts_length_device_long_tensor


def _tokenize_prompts_and_batch(prompts, tokens_to_generate, add_BOS):
    """Given a set of prompts and number of tokens to generate:
        - tokenize prompts
        - set the sequence length to be the max of length of prompts
          plus the number of tokens we would like to generate
        - pad all the sequences to this length so we can convert them
          into a 2D tensor.
    """

    # Tokenize all the prompts.
    tokenizer = get_tokenizer()
    if hasattr(tokenizer, 'eod'):
        eod_token = tokenizer.eod
    elif hasattr(tokenizer, 'eos_id'):
        eod_token = tokenizer.eos_id
    else:
        raise AttributeError('No eod token found in Tokenizer')
    if add_BOS:
        prompts_tokens = [[eod_token] + tokenizer.tokenize(prompt)
                          for prompt in prompts]
    else:
        prompts_tokens = [tokenizer.tokenize(prompt) for prompt in prompts]

    # Now we have a list of list of tokens which each list has a different
    # size. We want to extend this list to:
    #   - incorporate the tokens that need to be generated
    #   - make all the sequences equal length.
    # Get the prompts length.
    prompts_length = [len(prompt_tokens) for prompt_tokens in prompts_tokens]
    # Get the max prompts length.
    max_prompt_len = max(prompts_length)
    # Number of tokens in the each sample of the batch.
    samples_length = max_prompt_len + tokens_to_generate
    # Now update the list of list to be of the same size: samples_length.
    for prompt_tokens, prompt_length in zip(prompts_tokens, prompts_length):
        padding_size = samples_length - prompt_length
        prompt_tokens.extend([eod_token] * padding_size)

    # Now we are in a structured format, we can convert to tensors.
    prompts_tokens_tensor = torch.tensor(prompts_tokens, dtype=torch.long, device=get_current_device())
    prompts_length_tensor = torch.tensor(prompts_length, dtype=torch.long, device=get_current_device())

    return prompts_tokens_tensor, prompts_length_tensor<|MERGE_RESOLUTION|>--- conflicted
+++ resolved
@@ -6,11 +6,8 @@
 import torch
 
 
-<<<<<<< HEAD
 from megatron.core.device_utils import get_current_device
-=======
 from megatron.core import parallel_state
->>>>>>> 1b8fce7e
 from megatron.training import get_args, get_tokenizer
 from .communication import broadcast_int_list, broadcast_tensor
 
@@ -85,19 +82,11 @@
     # Now that we have the sizes, we can boradcast the tokens
     # and length tensors.
     sizes = sizes_tensor.tolist()
-<<<<<<< HEAD
     prompts_tokens_device_long_tensor = broadcast_tensor(
-        sizes, torch.int64, tensor=prompts_tokens_device_long_tensor, rank=rank)
+        sizes, torch.int64, tensor=prompts_tokens_device_long_tensor, rank=rank, data_parallel=data_parallel)
     prompts_length_device_long_tensor = broadcast_tensor(
         sizes[0], torch.int64, tensor=prompts_length_device_long_tensor,
-        rank=rank)
-=======
-    prompts_tokens_cuda_long_tensor = broadcast_tensor(
-        sizes, torch.int64, tensor=prompts_tokens_cuda_long_tensor, rank=rank, data_parallel=data_parallel)
-    prompts_length_cuda_long_tensor = broadcast_tensor(
-        sizes[0], torch.int64, tensor=prompts_length_cuda_long_tensor,
         rank=rank, data_parallel=data_parallel)
->>>>>>> 1b8fce7e
 
     return prompts_tokens_device_long_tensor, prompts_length_device_long_tensor
 
