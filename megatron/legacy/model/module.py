# Copyright (c) 2022, NVIDIA CORPORATION. All rights reserved.

"""Megatron Module"""

from megatron.core.device_utils import get_current_device, get_xla_model
import torch
from torch.autograd import Variable
from torch.nn.parameter import Parameter

from megatron.core.tensor_parallel.mappings import all_reduce
from megatron.training import get_args
from megatron.core import mpu, tensor_parallel


_FLOAT_TYPES = (torch.FloatTensor, torch.cuda.FloatTensor)
_HALF_TYPES = (torch.HalfTensor, torch.cuda.HalfTensor)
_BF16_TYPES = (torch.BFloat16Tensor, torch.cuda.BFloat16Tensor)


def param_is_not_shared(param):
    return not hasattr(param, 'shared') or not param.shared


class MegatronModule(torch.nn.Module):
    """Megatron specific extensions of torch Module with support
    for pipelining."""

    def __init__(self, config=None, share_embeddings_and_output_weights=True):
        super(MegatronModule, self).__init__()
        self.config = config
        self.share_embeddings_and_output_weights = share_embeddings_and_output_weights

    def state_dict_for_save_checkpoint(self, prefix='', keep_vars=False):
        """Use this function to override the state dict for
        saving checkpoints."""
        return self.state_dict(prefix=prefix, keep_vars=keep_vars)

    def shared_embedding_or_output_weight(self):
        if self.pre_process:
            return self.language_model.embedding.word_embeddings.weight
        else:
            if not self.share_embeddings_and_output_weights:
                raise Exception(
                    'shared_embedding_or_output_weight() called for last '
                    'stage, but share_embeddings_and_output_weights is false'
                )
            return self.word_embeddings.weight

    def initialize_word_embeddings(self):
        args = get_args()
        if not self.share_embeddings_and_output_weights:
            raise Exception(
                'initialize_word_embeddings() was called but '
                'share_embeddings_and_output_weights is false'
            )

        # This function just initializes the word embeddings in the final stage
        # when we are using pipeline parallelism. Nothing to do if we aren't
        # using pipeline parallelism.
        if args.pipeline_model_parallel_size == 1:
            # Zero out wgrad if sharing embeddings between two layers on same
            # pipeline stage to make sure grad accumulation into main_grad is
            # correct and does not include garbage values (e.g., from torch.empty).
            self.shared_embedding_or_output_weight().zero_out_wgrad = True
            return

        if (
            mpu.is_pipeline_first_stage(ignore_virtual=False)
            and self.pre_process
            and not self.post_process
        ):
            self.shared_embedding_or_output_weight().shared_embedding = True

        # Parameters are shared between the word embeddings layers, and the
        # heads at the end of the model. In a pipelined setup with more than
        # one stage, the initial embedding layer and the head are on different
        # workers, so we do the following:
        # 1. Create a second copy of word_embeddings on the last stage, with
        #    initial parameters of 0.0.
        # 2. Do an all-reduce between the first and last stage to ensure that
        #    the two copies of word_embeddings start off with the same
        #    parameter values.
        # 3. In the training loop, before an all-reduce between the grads of
        #    the two word_embeddings layers to ensure that every applied weight
        #    update is the same on both stages.
        if mpu.is_pipeline_last_stage(ignore_virtual=False) and not self.pre_process:
            assert not mpu.is_pipeline_first_stage(ignore_virtual=False)
            self._word_embeddings_for_head_key = 'word_embeddings_for_head'
            # set word_embeddings weights to 0 here, then copy first
            # stage's weights using all_reduce below.
            self.word_embeddings = tensor_parallel.VocabParallelEmbedding(
                args.padded_vocab_size,
                self.config.hidden_size,
                config=self.config,
                init_method=self.config.init_method,
            )
            self.word_embeddings.weight.data.fill_(0)
            self.word_embeddings.weight.shared = True
            self.word_embeddings.weight.shared_embedding = True

        # Zero out initial weights for decoder embedding.
        # NOTE: We don't currently support T5 with the interleaved schedule.
        if not mpu.is_pipeline_first_stage(ignore_virtual=True) and self.pre_process:
            self.language_model.embedding.zero_parameters()

        if not torch.distributed.is_initialized():
            if not getattr(MegatronModule, "embedding_warning_printed", False):
                print(
                    "WARNING! Distributed processes aren't initialized, so "
                    "word embeddings in the last layer are not initialized. "
                    "If you are just manipulating a model this is fine, but "
                    "this needs to be handled manually. If you are training "
                    "something is definitely wrong."
                )
                MegatronModule.embedding_warning_printed = True
            return

        # Ensure that first and last stages have the same initial parameter
        # values.
        if mpu.is_rank_in_embedding_group(ignore_virtual=False):
            self.shared_embedding_or_output_weight().data = (
                self.shared_embedding_or_output_weight().data.to(get_current_device())
            )
            all_reduce(
                self.shared_embedding_or_output_weight().data, group=mpu.get_embedding_group()
            )

<<<<<<< HEAD
        # Ensure that encoder(first stage) and decoder(split stage) position
        # embeddings have the same initial parameter values
        # NOTE: We don't currently support T5 with the interleaved schedule.
        if (
            mpu.is_rank_in_position_embedding_group()
            and args.pipeline_model_parallel_split_rank is not None
        ):
            # TODO: Support tokentype embedding.
            self.language_model.embedding.to(device=get_current_device())
            position_embeddings = self.language_model.embedding.position_embeddings
            all_reduce(
                position_embeddings.weight.data, group=mpu.get_position_embedding_group()
            )

=======
>>>>>>> 3149f23b

def conversion_helper(val, conversion):
    """Apply conversion to val. Recursively apply conversion if `val`
    #is a nested tuple/list structure."""
    if not isinstance(val, (tuple, list)):
        return conversion(val)
    rtn = [conversion_helper(v, conversion) for v in val]
    if isinstance(val, tuple):
        rtn = tuple(rtn)
    return rtn


def fp32_to_float16(val, float16_convertor):
    """Convert fp32 `val` to fp16/bf16"""

    def half_conversion(val):
        val_typecheck = val
        if isinstance(val_typecheck, (Parameter, Variable)):
            val_typecheck = val.data
        if isinstance(val_typecheck, _FLOAT_TYPES):
            val = float16_convertor(val)
        return val

    return conversion_helper(val, half_conversion)


def float16_to_fp32(val):
    """Convert fp16/bf16 `val` to fp32"""

    def float_conversion(val):
        val_typecheck = val
        if isinstance(val_typecheck, (Parameter, Variable)):
            val_typecheck = val.data
        if isinstance(val_typecheck, (_BF16_TYPES, _HALF_TYPES)):
            val = val.float()
        return val

    return conversion_helper(val, float_conversion)<|MERGE_RESOLUTION|>--- conflicted
+++ resolved
@@ -125,23 +125,6 @@
                 self.shared_embedding_or_output_weight().data, group=mpu.get_embedding_group()
             )
 
-<<<<<<< HEAD
-        # Ensure that encoder(first stage) and decoder(split stage) position
-        # embeddings have the same initial parameter values
-        # NOTE: We don't currently support T5 with the interleaved schedule.
-        if (
-            mpu.is_rank_in_position_embedding_group()
-            and args.pipeline_model_parallel_split_rank is not None
-        ):
-            # TODO: Support tokentype embedding.
-            self.language_model.embedding.to(device=get_current_device())
-            position_embeddings = self.language_model.embedding.position_embeddings
-            all_reduce(
-                position_embeddings.weight.data, group=mpu.get_position_embedding_group()
-            )
-
-=======
->>>>>>> 3149f23b
 
 def conversion_helper(val, conversion):
     """Apply conversion to val. Recursively apply conversion if `val`
