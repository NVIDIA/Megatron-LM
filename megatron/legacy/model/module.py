--- conflicted
+++ resolved
@@ -117,20 +117,13 @@
 
         # Ensure that first and last stages have the same initial parameter
         # values.
-<<<<<<< HEAD
-        if mpu.is_rank_in_embedding_group():
-            self.shared_embedding_or_output_weight().data = self.shared_embedding_or_output_weight().data.to(device=get_current_device())
-            all_reduce(tensor=self.shared_embedding_or_output_weight().data, 
-                       group=mpu.get_embedding_group())
-=======
         if mpu.is_rank_in_embedding_group(ignore_virtual=False):
             self.shared_embedding_or_output_weight().data = (
-                self.shared_embedding_or_output_weight().data.cuda()
+                self.shared_embedding_or_output_weight().data.to(get_current_device())
             )
-            torch.distributed.all_reduce(
-                self.shared_embedding_or_output_weight().data, group=mpu.get_embedding_group()
+            all_reduce(
+                self.shared_embedding_or_output_weight().data, group=mpu.get_embedding_group(wrapped=True)
             )
->>>>>>> d905ac7f
 
         # Ensure that encoder(first stage) and decoder(split stage) position
         # embeddings have the same initial parameter values
@@ -142,13 +135,9 @@
             # TODO: Support tokentype embedding.
             self.language_model.embedding.to(device=get_current_device())
             position_embeddings = self.language_model.embedding.position_embeddings
-<<<<<<< HEAD
-            all_reduce(tensor=position_embeddings.weight.data, group=mpu.get_position_embedding_group())
-=======
-            torch.distributed.all_reduce(
-                position_embeddings.weight.data, group=mpu.get_position_embedding_group()
+            all_reduce(
+                position_embeddings.weight.data, group=mpu.get_position_embedding_group(wrapped=True)
             )
->>>>>>> d905ac7f
 
 
 def conversion_helper(val, conversion):
