# Copyright (c) 2024, NVIDIA CORPORATION. All rights reserved.

"""Transformer."""
import math
<<<<<<< HEAD
from megatron.core.device_utils import get_current_device, get_xla_model
import numpy as np
import torch
import torch.nn.functional as F
from typing import Optional
=======
import os
from contextlib import nullcontext
from typing import Optional

import numpy as np
import torch
import torch.nn.functional as F

>>>>>>> 1b8fce7e
from megatron import core
from megatron.core import mpu, tensor_parallel
from megatron.core.enums import ModelType
from megatron.legacy.model.enums import AttnMaskType, LayerType, AttnType
from megatron.legacy.model.fused_softmax import FusedScaleMaskSoftmax
from megatron.legacy.model.fused_bias_gelu import bias_gelu_impl
from megatron.core.models.common.embeddings import apply_rotary_pos_emb
from megatron.core.jit import jit_fuser
from megatron.core.num_microbatches_calculator import get_num_microbatches
from megatron.core.parallel_state import (
    get_tensor_and_expert_parallel_group,
    get_tensor_model_parallel_group,
)
from megatron.core.tensor_parallel import (
    gather_from_sequence_parallel_region_to_moe,
<<<<<<< HEAD
    reduce_scatter_to_sequence_parallel_region_from_moe,
    get_device_rng_tracker,
    get_data_parallel_rng_tracker_name
)
from megatron.core.parallel_state import get_tensor_and_expert_parallel_groups, get_tensor_model_parallel_group, get_tensor_and_expert_parallel_group
from megatron.core.jit import jit_fuser
=======
    get_cuda_rng_tracker,
    get_data_parallel_rng_tracker_name,
    reduce_scatter_to_sequence_parallel_region_from_moe,
)
from megatron.legacy.model.enums import AttnMaskType, AttnType, LayerType
from megatron.legacy.model.fused_bias_gelu import bias_gelu_impl
from megatron.legacy.model.fused_softmax import FusedScaleMaskSoftmax
from megatron.legacy.model.utils import (
    attention_mask_func,
    erf_gelu,
    get_norm,
    openai_gelu,
)
from megatron.training import get_args, get_timers

from .module import MegatronModule
>>>>>>> 1b8fce7e

try:
    from einops import rearrange
except ImportError:
    rearrange = None

try:
    from flash_attn.flash_attn_interface import flash_attn_unpadded_func
except ImportError:
    try:
        from flash_attn.flash_attn_interface import (
            flash_attn_varlen_func as flash_attn_unpadded_func,
        )
    except ImportError:
        flash_attn_unpadded_func = None

xm = get_xla_model()

""" We use the following notation throughout this file:
     h: hidden size
     n: number of attention heads
     p: number of model parallel partitions
     np: n/p
     hp: h/p
     hn: h/n
     b: batch size
     s: sequence length
     l: number of layers
    Transformer takes input of size [s, b, h] and returns a
    tensor of the same size. We use the following arguments:
        hyperparameters: transformer hyperparameters
"""

class DropPath(MegatronModule):
    """Drop paths (Stochastic Depth) per sample
    (when applied in main path of residual blocks).
    """

    def __init__(self, drop_prob=0.):
        super(DropPath, self).__init__()
        self.drop_prob = drop_prob

    def forward(self, hidden_state):
        if self.drop_prob == 0. or not self.training:
            return hidden_state
        keep_prob = 1 - self.drop_prob
        # work with diff dim tensors, not just 2D ConvNets
        # hidden_state: [s, b, h]
        shape = (1,) + (hidden_state.shape[1],) + (1,) * (hidden_state.ndim - 2)
        random_tensor = keep_prob + \
            torch.rand(shape, dtype=hidden_state.dtype, device=hidden_state.device)
        random_tensor.floor_()  # binarize
        output = hidden_state.div(keep_prob) * random_tensor
        return output

class ParallelMLP(MegatronModule):
    """MLP.

    MLP will take the input with h hidden state, project it to 4*h
    hidden dimension, perform nonlinear transformation, and project the
    state back into h hidden dimension.
    """

    def __init__(self, config, is_expert=False):
        super(ParallelMLP, self).__init__()
        args = get_args()

        self.add_bias = config.add_bias_linear

        ffn_hidden_size = config.ffn_hidden_size
        if config.gated_linear_unit:
            ffn_hidden_size *= 2

        # Project to 4h. If using swiglu double the output width, see https://arxiv.org/pdf/2002.05202.pdf
        self.dense_h_to_4h = tensor_parallel.ColumnParallelLinear(
            config.hidden_size,
            ffn_hidden_size,
            config=config,
            init_method=config.init_method,
            bias=self.add_bias,
            gather_output=False,
            skip_bias_add=True,
            is_expert=is_expert,
        )

        self.bias_gelu_fusion = False
        self.activation_func = None
        self.swiglu = args.swiglu

        if args.openai_gelu:
            self.activation_func = openai_gelu
        elif args.onnx_safe:
            self.activation_func = erf_gelu
        elif args.swiglu:
            def swiglu(x):
                x = torch.chunk(x, 2, dim=-1)
                return F.silu(x[0]) * x[1]
            self.activation_func = swiglu
        elif args.squared_relu:
            def squared_relu(x):
                return torch.pow(F.relu(x), 2)
            self.activation_func = squared_relu
        else:
            self.bias_gelu_fusion = args.bias_gelu_fusion
            self.activation_func = F.gelu

        # Project back to h.
        self.dense_4h_to_h = tensor_parallel.RowParallelLinear(
            config.ffn_hidden_size,
            config.hidden_size,
            config=config,
            init_method=config.output_layer_init_method,
            bias=self.add_bias,
            skip_bias_add=True,
            input_is_parallel=True,
            is_expert=is_expert,
        )

    def forward(self, hidden_states):

        # [s, b, 4hp]
        intermediate_parallel, bias_parallel = self.dense_h_to_4h(hidden_states)

        if self.bias_gelu_fusion:
            assert self.add_bias is True
            assert self.activation_func == F.gelu
            intermediate_parallel = bias_gelu_impl(intermediate_parallel, bias_parallel)
        else:
            if bias_parallel is not None:
                intermediate_parallel = intermediate_parallel + bias_parallel
            intermediate_parallel = self.activation_func(intermediate_parallel)

        # [s, b, h]
        output, output_bias = self.dense_4h_to_h(intermediate_parallel)
        return output, output_bias

def sinkhorn(cost, tol=0.0001):
    cost = torch.exp(cost)
    d0 = torch.ones(cost.size(0), device=cost.device, dtype=cost.dtype)
    d1 = torch.ones(cost.size(1), device=cost.device, dtype=cost.dtype)

    eps = 0.00000001
    error = 1e9
    d1_old = d1
    while error > tol:
        d0 = (1/d0.size(0))*1/(torch.sum(d1*cost,1) + eps)
        d1 = (1/d1.size(0))*1/(torch.sum(d0.unsqueeze(1)*cost,0)+eps)
        error = torch.mean(torch.abs(d1_old-d1))
        d1_old = d1
    return d1*cost*d0.unsqueeze(1)


def get_router_linear_layer(config):
    args = get_args()
    router = torch.nn.Linear(args.hidden_size, args.num_experts, bias=False)
    with get_device_rng_tracker().fork(get_data_parallel_rng_tracker_name()):
        config.init_method(router.weight)
    setattr(router.weight, 'sequence_parallel',config.sequence_parallel)
    return router


class SwitchMLP(MegatronModule):
    """
    Routes input to one of N MLP "experts"
    """
    def __init__(self, config):
        super(SwitchMLP, self).__init__()
        args = get_args()
        self.router = get_router_linear_layer(config)
        self.expert_parallel_size = mpu.get_expert_model_parallel_world_size()
        self.sequence_parallel = config.sequence_parallel
        self.add_bias = config.add_bias_linear

        assert args.num_experts % self.expert_parallel_size == 0
        self.num_local_experts = args.num_experts // self.expert_parallel_size
        local_expert_indices_offset = mpu.get_expert_model_parallel_rank() * self.num_local_experts
        self.local_expert_indices = [local_expert_indices_offset + i for i in range(self.num_local_experts)]

        self.local_experts = torch.nn.ModuleList()
        for i in range(self.num_local_experts):
            self.local_experts.append(ParallelMLP(config, is_expert=True))

    def gather_indices(self, local_indices):
        """ Gather tensors and concatinate along the first dimension."""
        group = get_tensor_and_expert_parallel_group()
        world_size = torch.distributed.get_world_size(group=group)
        # Bypass the function if we are using only 1 GPU.
        if world_size == 1:
            return local_indices

        dim_size = list(local_indices.size())
        dim_size[0] = dim_size[0] * world_size

        if xm:
            groups = get_tensor_and_expert_parallel_groups()
            output = xm.all_gather(local_indices.contiguous(), groups=groups)
        else:
            # TODO pre allocate memory
            output = torch.empty(dim_size, dtype=local_indices.dtype,
                                device=get_current_device())
            torch.distributed.all_gather_into_tensor(
                output, local_indices.contiguous(), group=group
            )
        return output

    def forward(self, hidden_states):
        # hidden_states: [b, s, h]
        args = get_args()
        s = hidden_states.size(0)
        b = hidden_states.size(1)
        h = hidden_states.size(2)
        route = self.router(hidden_states).view(-1, args.num_experts)

        # TODO (rprenger) Right now we're just using the sinkhorn algorithm
        # for load balancing. There should be an option to do no load balancing
        # and the algorithm and parametets should be further tested
        if self.training:
            with torch.no_grad():
                sinkroute = sinkhorn(route.detach().to(dtype=torch.float32))
                _, max_ind = torch.max(sinkroute, dim=1)
            route = torch.sigmoid(route)
            max_prob = route[torch.arange(route.size(0)), max_ind]
        else:
            route = torch.sigmoid(route)
            max_prob, max_ind = torch.max(route, dim=1)

        max_prob = torch.unsqueeze(max_prob, 1)
        hidden_states = hidden_states.view(-1, hidden_states.size(2))

        # TODO (rprenger) TODO this could be made easier to read
        # Converting [s, b, h] to [s*b, h].
        # Each vector could be routed differently
        if self.sequence_parallel or (self.expert_parallel_size > 1):
            global_hidden_states = \
                gather_from_sequence_parallel_region_to_moe(hidden_states)
            global_indices = self.gather_indices(max_ind)
        else:
            global_hidden_states = hidden_states
            global_indices = max_ind

        output_total = torch.zeros_like(global_hidden_states)
        if self.add_bias:
            output_bias_total = torch.zeros_like(global_hidden_states)

        for expert_num, expert in enumerate(self.local_experts):
            local_expert_index = self.local_expert_indices[expert_num]
            local_indices = (global_indices == local_expert_index).nonzero()
            hidden = global_hidden_states[local_indices, :]
            output, output_bias = expert(hidden)
            output_total[local_indices, :] = output
            if self.add_bias:
                output_bias = output_bias.expand_as(output)
                output_bias_total[local_indices, :] = output_bias

        if self.sequence_parallel or (self.expert_parallel_size > 1):
            output_total = \
                reduce_scatter_to_sequence_parallel_region_from_moe(output_total)
            if self.add_bias:
                output_bias_total = \
                    reduce_scatter_to_sequence_parallel_region_from_moe(output_bias_total)

                # bias is duplicated across tensor parallelism ranks;
                # reduce scatter reduces bias across tensor parallel_ranks
                output_bias_total = \
                    output_bias_total/mpu.get_tensor_model_parallel_world_size()

        output_total = output_total*max_prob
        output_total = output_total.view(s, b, h)
        if self.add_bias:
            output_bias_total = output_bias_total*max_prob
            output_bias_total = output_bias_total.view(s, b, h)
        else:
            output_bias_total = None

        return output_total, output_bias_total


class CoreAttention(MegatronModule):

    def __init__(self, layer_number, config,
                 attn_mask_type=AttnMaskType.padding):
        super(CoreAttention, self).__init__()
        self.fp16 = config.fp16
        self.bf16 = config.bf16

        self.apply_query_key_layer_scaling = config.apply_query_key_layer_scaling
        self.attention_softmax_in_fp32 = config.attention_softmax_in_fp32
        if self.apply_query_key_layer_scaling:
            self.attention_softmax_in_fp32 = True
        self.layer_number = max(1, layer_number)
        self.attn_mask_type = attn_mask_type
        self.sequence_parallel = config.sequence_parallel

        projection_size = config.kv_channels * config.num_attention_heads

        # Per attention head and per partition values.
        world_size = mpu.get_tensor_model_parallel_world_size()
        self.hidden_size_per_partition = core.utils.divide(projection_size,
                                                           world_size)
        self.hidden_size_per_attention_head = core.utils.divide(
            projection_size, config.num_attention_heads)
        self.num_attention_heads_per_partition = core.utils.divide(
            config.num_attention_heads, world_size)

        coeff = None
        self.norm_factor = math.sqrt(self.hidden_size_per_attention_head)
        if self.apply_query_key_layer_scaling:
            coeff = self.layer_number
            self.norm_factor *= coeff

        self.scale_mask_softmax = FusedScaleMaskSoftmax(
            self.fp16, self.bf16,
            self.attn_mask_type,
            config.masked_softmax_fusion,
            attention_mask_func,
            self.attention_softmax_in_fp32,
            coeff)

        # Dropout. Note that for a single iteration, this layer will generate
        # different outputs on different number of parallel partitions but
        # on average it should not be partition dependent.
        self.attention_dropout = torch.nn.Dropout(config.attention_dropout)

    def forward(self, query_layer, key_layer,
                value_layer, attention_mask):

        # ===================================
        # Raw attention scores. [b, np, s, s]
        # ===================================

        # [b, np, sq, sk]
        output_size = (query_layer.size(1),
                       query_layer.size(2),
                       query_layer.size(0),
                       key_layer.size(0))

        # [sq, b, np, hn] -> [sq, b * np, hn]
        query_layer = query_layer.reshape(output_size[2],
                                          output_size[0] * output_size[1], -1)
        # [sk, b, np, hn] -> [sk, b * np, hn]
        key_layer = key_layer.view(output_size[3],
                                   output_size[0] * output_size[1], -1)

        # preallocting input tensor: [b * np, sq, sk]
        if xm:
            matmul_input_buffer = torch.empty(
                (output_size[0]*output_size[1], output_size[2], output_size[3]), 
                dtype=query_layer.dtype, device=get_current_device(), requires_grad=False
            )
        else:
            matmul_input_buffer = mpu.get_global_memory_buffer().get_tensor(
                (output_size[0]*output_size[1], output_size[2], output_size[3]),
                query_layer.dtype, "mpu")

        # Raw attention scores. [b * np, sq, sk]
        matmul_result = torch.baddbmm(
            matmul_input_buffer,
            query_layer.transpose(0, 1),   # [b * np, sq, hn]
            key_layer.transpose(0, 1).transpose(1, 2),  # [b * np, hn, sk]
            beta=0.0, alpha=(1.0/self.norm_factor))

        # change view to [b, np, sq, sk]
        attention_scores = matmul_result.view(*output_size)

        # ===========================
        # Attention probs and dropout
        # ===========================

        # attention scores and attention mask [b, np, sq, sk]
        attention_probs = self.scale_mask_softmax(attention_scores,
                                                  attention_mask)

        # This is actually dropping out entire tokens to attend to, which might
        # seem a bit unusual, but is taken from the original Transformer paper.
        if not self.sequence_parallel:
            with tensor_parallel.get_device_rng_tracker().fork():
                attention_probs = self.attention_dropout(attention_probs)
        else:
            attention_probs = self.attention_dropout(attention_probs)

        # =========================
        # Context layer. [sq, b, hp]
        # =========================

        # value_layer -> context layer.
        # [sk, b, np, hn] --> [b, np, sq, hn]

        # context layer shape: [b, np, sq, hn]
        output_size = (value_layer.size(1),
                       value_layer.size(2),
                       query_layer.size(0),
                       value_layer.size(3))

        # change view [sk, b * np, hn]
        value_layer = value_layer.view(value_layer.size(0),
                                       output_size[0] * output_size[1], -1)

        # change view [b * np, sq, sk]
        attention_probs = attention_probs.view(output_size[0] * output_size[1],
                                               output_size[2], -1)

        # matmul: [b * np, sq, hn]
        context_layer = torch.bmm(attention_probs, value_layer.transpose(0, 1))

        # change view [b, np, sq, hn]
        context_layer = context_layer.view(*output_size)

        # [b, np, sq, hn] --> [sq, b, np, hn]
        context_layer = context_layer.permute(2, 0, 1, 3).contiguous()

        # [sq, b, np, hn] --> [sq, b, hp]
        new_context_layer_shape = context_layer.size()[:-2] + \
            (self.hidden_size_per_partition,)
        context_layer = context_layer.view(*new_context_layer_shape)

        return context_layer


class FlashSelfAttention(torch.nn.Module):
    """Implement the scaled dot product attention with softmax.
    Arguments
    ---------
        softmax_scale: The temperature to use for the softmax attention.
                      (default: 1/sqrt(d_keys) where d_keys is computed at
                      runtime)
        attention_dropout: The dropout rate to apply to the attention
                           (default: 0.0)
    """
    def __init__(self, causal=False, softmax_scale=None, attention_dropout=0.0,
                 device=None, dtype=None):
        super().__init__()
        assert flash_attn_unpadded_func is not None, ('Please install FlashAttention first, '
                                                      'e.g., with pip install flash-attn')
        assert rearrange is not None, 'Please install einops first, e.g., with pip install einops'
        self.causal = causal
        self.softmax_scale = softmax_scale
        self.dropout_p = attention_dropout

    def forward(self, q, k, v):
        """Implements the multihead softmax attention.
        Arguments
        ---------
            q, k, v: The tensor containing the query, key, and value. (B, S, H, D)
        """

        assert all((i.dtype in [torch.float16, torch.bfloat16] for i in (q,k,v)))
        assert all((i.is_cuda or i.is_xla for i in (q,k,v)))

        batch_size, seqlen_q = q.shape[0], q.shape[1]
        seqlen_k = k.shape[1]

        q, k, v = [rearrange(x, 'b s ... -> (b s) ...') for x in [q, k, v]]
        cu_seqlens_q = torch.arange(0, (batch_size + 1) * seqlen_q, step=seqlen_q, dtype=torch.int32,
                                    device=q.device)

        if self.training:
            # during training q,k,v always have same seqlen
            assert seqlen_k == seqlen_q

            is_causal = self.causal
            cu_seqlens_k = cu_seqlens_q
            dropout_p = self.dropout_p
        else:
            # turn off FA causal mask after first inference autoregressive iteration
            # only on first autoregressive step q,k,v have same seqlen
            is_causal = seqlen_q == seqlen_k
            cu_seqlens_k = torch.arange(0, (batch_size + 1) * seqlen_k, step=seqlen_k, dtype=torch.int32,
                        device=q.device)
            dropout_p = 0

        output = flash_attn_unpadded_func(
            q, k, v, cu_seqlens_q, cu_seqlens_k, seqlen_q, seqlen_k,
            dropout_p,
            softmax_scale=self.softmax_scale, causal=is_causal
        )

        output = rearrange(output, '(b s) ... -> b s ...', b=batch_size)
        return output


class ParallelAttention(MegatronModule):
    """Parallel self-attention layer abstract class.

    Self-attention layer takes input with size [s, b, h]
    and returns output of the same size.
    """

    def __init__(self, config, layer_number,
                 attention_type=AttnType.self_attn,
                 attn_mask_type=AttnMaskType.padding):
        super(ParallelAttention, self).__init__()
        args = get_args()
        self.layer_number = max(1, layer_number)
        self.attention_type = attention_type
        self.attn_mask_type = attn_mask_type
        self.params_dtype = config.params_dtype
        self.sequence_parallel = config.sequence_parallel
        self.config = config
        self.group_query_attention = args.group_query_attention
        self.num_query_groups = args.num_query_groups

        query_projection_size = config.kv_channels * config.num_attention_heads
        if self.group_query_attention:
            kv_projection_size = args.kv_channels * args.num_query_groups
        else:
            kv_projection_size = args.kv_channels * args.num_attention_heads

        self.use_flash_attn = args.use_flash_attn \
            and attention_type == AttnType.self_attn \
            and self.attn_mask_type == AttnMaskType.causal
        if self.use_flash_attn:
            if flash_attn_unpadded_func is None:
                raise ImportError('FlashAttention is not installed, please install with '
                                  'pip install flash-attn')
            assert attention_type == AttnType.self_attn, ('FlashAttention code path only supports '
                                                          'self-attention for now')
            assert self.attn_mask_type == AttnMaskType.causal, ('FlashAttention code path only '
                                                                'supports causal mask for now')
            if rearrange is None:
                raise ImportError('einops is not installed, please install with pip install einops')

        # Per attention head and per partition values.
        world_size = mpu.get_tensor_model_parallel_world_size()
        self.hidden_size_per_attention_head = core.utils.divide(
            query_projection_size, config.num_attention_heads)
        self.num_attention_heads_per_partition = core.utils.divide(
            config.num_attention_heads, world_size)

        if self.group_query_attention:
            if args.num_query_groups % world_size != 0:
                raise NotImplementedError('Currently the num_query_groups should be '
                                          'a multiple of the tensor parallel size')
            self.num_query_groups_per_partition = core.utils.divide(
                        args.num_query_groups, world_size)
        else:
            self.num_query_groups_per_partition = self.num_attention_heads_per_partition

        # Strided linear layer.
        if attention_type == AttnType.self_attn:
            self.query_key_value = tensor_parallel.ColumnParallelLinear(
                config.hidden_size,
                query_projection_size + 2 * kv_projection_size,
                config=config,
                init_method=config.init_method,
                bias=args.add_bias_linear or args.add_qkv_bias,
                gather_output=False)
        else:
            assert attention_type == AttnType.cross_attn

            if self.group_query_attention:
                raise NotImplementedError("Grouped query attention not implemented for cross-attention.")
            assert query_projection_size == kv_projection_size

            self.query = tensor_parallel.ColumnParallelLinear(
                config.hidden_size,
                query_projection_size,
                config=config,
                init_method=config.init_method,
                bias=config.add_bias_linear,
                gather_output=False)

            self.key_value = tensor_parallel.ColumnParallelLinear(
                config.hidden_size,
                2 * kv_projection_size,
                config=config,
                init_method=config.init_method,
                bias=config.add_bias_linear,
                gather_output=False)

        self.core_attention = CoreAttention(self.layer_number, config,
                                            self.attn_mask_type)
        self.checkpoint_core_attention = config.recompute_granularity == 'selective'

        if self.use_flash_attn:
            self.core_attention_flash = FlashSelfAttention(
                causal=True, attention_dropout=config.attention_dropout
            )

        # Output.
        self.dense = tensor_parallel.RowParallelLinear(
            query_projection_size,
            config.hidden_size,
            config=config,
            init_method=config.output_layer_init_method,
            bias=args.add_bias_linear,
            input_is_parallel=True,
            skip_bias_add=True)

    def _checkpointed_attention_forward(self, query_layer, key_layer,
                                        value_layer, attention_mask,
                                        rotary_pos_emb=None):
        """Forward method with activation checkpointing."""
        def custom_forward(*inputs):
            query_layer = inputs[0]
            key_layer = inputs[1]
            value_layer = inputs[2]
            attention_mask = inputs[3]
            output_ = self.core_attention(query_layer, key_layer,
                                          value_layer, attention_mask)
            return output_

        q_pos_emb, k_pos_emb = (None, None) if rotary_pos_emb is None \
            else rotary_pos_emb

        hidden_states = tensor_parallel.checkpoint(
            custom_forward,
            False, query_layer, key_layer, value_layer, attention_mask,
            q_pos_emb, k_pos_emb)

        return hidden_states

    def _allocate_memory(self, inference_max_sequence_len, batch_size, num_attention_heads):
        return torch.empty(
            inference_max_sequence_len,
            batch_size,
            num_attention_heads,
            self.hidden_size_per_attention_head,
            dtype=self.params_dtype,
            device=get_current_device())

    def forward(self, hidden_states, attention_mask,
                encoder_output=None, inference_params=None,
                rotary_pos_emb=None):
        # hidden_states: [sq, b, h]

        # =================================================
        # Pre-allocate memory for key-values for inference.
        # =================================================
        is_first_step = False
        if inference_params:
            if self.layer_number not in inference_params.key_value_memory_dict:
                inf_max_seq_len = inference_params.max_sequence_length
                inf_max_batch_size = inference_params.max_batch_size
                inference_key_memory = self._allocate_memory(
                    inf_max_seq_len, inf_max_batch_size,
                    self.num_query_groups_per_partition)
                inference_value_memory = self._allocate_memory(
                    inf_max_seq_len, inf_max_batch_size,
                    self.num_query_groups_per_partition)

                inference_params.key_value_memory_dict[self.layer_number] = (
                    inference_key_memory, inference_value_memory)
                is_first_step = True
            else:
                inference_key_memory, inference_value_memory = \
                    inference_params.key_value_memory_dict[self.layer_number]

        # =====================
        # Query, Key, and Value
        # =====================
        if self.attention_type == AttnType.self_attn:

            # Attention heads [sq, b, h] --> [sq, b, ng * (np/ng + 2) * hn)]
            mixed_x_layer, _ = self.query_key_value(hidden_states)

            # [sq, b, hp] --> [sq, b, ng, (np/ng + 2) * hn]
            new_tensor_shape = mixed_x_layer.size()[:-1] + (
                self.num_query_groups_per_partition,
                (
                    (self.num_attention_heads_per_partition // self.num_query_groups_per_partition + 2)
                    * self.hidden_size_per_attention_head
                ),
            )
            mixed_x_layer = mixed_x_layer.view(*new_tensor_shape)

            # [sq, b, ng, (np/ng + 2) * hn] --> [sq, b, ng, np/ng * hn], [sq, b, ng, hn], [sq, b, ng, hn]
            (query_layer,
            key_layer,
            value_layer) = torch.split(
                mixed_x_layer,
                [
                    (
                        self.num_attention_heads_per_partition // self.num_query_groups_per_partition
                        * self.hidden_size_per_attention_head
                    ),
                    self.hidden_size_per_attention_head,
                    self.hidden_size_per_attention_head
                ],
                dim=3)

            # [sq, b, ng, np/ng * hn] -> [sq, b, np, hn] -
            query_layer = query_layer.view(query_layer.size(0), query_layer.size(1), -1, self.hidden_size_per_attention_head)
        else:
            # Attention heads [sk, b, h] --> [sk, b, (np * 2 * hn)]
            mixed_kv_layer, _ = self.key_value(encoder_output)

            # [sk, b, (np * 2 * hn)] --> [sk, b, np, 2 * hn]
            new_tensor_shape = mixed_kv_layer.size()[:-1] + \
                (self.num_attention_heads_per_partition,
                2 * self.hidden_size_per_attention_head)
            mixed_kv_layer = mixed_kv_layer.view(*new_tensor_shape)

            # [sk, b, np, 2 * hn] --> 2 [sk, b, np, hn]
            (key_layer,
            value_layer) = tensor_parallel.split_tensor_along_last_dim(mixed_kv_layer, 2)

            # Attention head [sq, b, h] --> [sq, b, hp]
            query_layer, _ = self.query(hidden_states)
            # [sq, b, hp] --> [sq, b, np, hn]
            new_tensor_shape = query_layer.size()[:-1] + \
                (self.num_attention_heads_per_partition,
                self.hidden_size_per_attention_head)
            query_layer = query_layer.view(*new_tensor_shape)

        # ==================================
        # Adjust key and value for inference
        # ==================================

        # duplicate the pos_emb for self attention
        if rotary_pos_emb is not None:
            if isinstance(rotary_pos_emb, tuple):
                rotary_pos_emb = rotary_pos_emb
            else:
                rotary_pos_emb = ((rotary_pos_emb,) * 2)

        if inference_params:
            batch_start = inference_params.batch_size_offset
            batch_end = batch_start + key_layer.size(1)
            assert batch_end <= inference_key_memory.size(1)
            sequence_start = inference_params.sequence_len_offset
            sequence_end = sequence_start + key_layer.size(0)
            assert sequence_end <= inference_key_memory.size(0)
            # Copy key and values.
            inference_key_memory[sequence_start:sequence_end,
                                 batch_start:batch_end, ...] = key_layer
            inference_value_memory[sequence_start:sequence_end,
                                   batch_start:batch_end, ...] = value_layer
            key_layer = inference_key_memory[
                :sequence_end, batch_start:batch_end, ...]
            value_layer = inference_value_memory[
                :sequence_end, batch_start:batch_end, ...]


            # adjust the key rotary positional embedding
            if rotary_pos_emb is not None:
                q_pos_emb, k_pos_emb = rotary_pos_emb
                # need to cross check this condition during inference
                # if not set_inference_key_value_memory:
                if not is_first_step:
                    # In inference, we compute one token at a time.
                    # Select the correct positional embedding
                    # (only the last token in the sequence)
                    q_pos_emb = q_pos_emb[sequence_end - 1 : sequence_end]
                else:
                    # In the first forward pass of inference,
                    # we use the entire provided prefix.
                    # q_pos_emb here has the rope embeddings of the entire
                    # prefix + to-be-generated output so
                    # we slice to just the prefix.
                    q_pos_emb = q_pos_emb[:sequence_end, :, :, :]
                k_pos_emb = k_pos_emb[:sequence_end, :, :, :]
                rotary_pos_emb = (q_pos_emb, k_pos_emb)

        # ==================================
        # core attention computation
        # ==================================

        # expand the key_layer and value_layer [sk, b, ng, hn] -> [sk, b, np, hn]
        if self.num_attention_heads_per_partition // self.num_query_groups_per_partition > 1:
            key_layer = key_layer.repeat_interleave(
                self.num_attention_heads_per_partition // self.num_query_groups_per_partition,
                dim = 2
            )
            value_layer = value_layer.repeat_interleave(
                self.num_attention_heads_per_partition // self.num_query_groups_per_partition,
                dim = 2
            )

        # apply relative positional encoding (rotary embedding)
        if rotary_pos_emb is not None:
            q_pos_emb, k_pos_emb = rotary_pos_emb
            query_layer = apply_rotary_pos_emb(query_layer, q_pos_emb,self.config)
            key_layer = apply_rotary_pos_emb(key_layer, k_pos_emb,self.config)
            # TODO, can apply positional embedding to value_layer so it has
            # absolute positional embedding.
            # otherwise, only relative positional embedding takes effect
            # value_layer = apply_rotary_pos_emb(value_layer, k_pos_emb)

        if not self.use_flash_attn:
            if self.checkpoint_core_attention:
                context_layer = self._checkpointed_attention_forward(
                    query_layer, key_layer, value_layer, attention_mask)
            else:
                context_layer = self.core_attention(
                    query_layer, key_layer, value_layer, attention_mask)
        else:
            q, k, v = [rearrange(x, 's b ... -> b s ...').contiguous()
                       for x in (query_layer, key_layer, value_layer)]
            if not self.sequence_parallel:
                with tensor_parallel.get_device_rng_tracker().fork():
                    context_layer = self.core_attention_flash(q, k, v)
            else:
                context_layer = self.core_attention_flash(q, k, v)
            context_layer = rearrange(context_layer, 'b s h d -> s b (h d)').contiguous()

        # =================
        # Output. [sq, b, h]
        # =================

        output, bias = self.dense(context_layer)

        return output, bias


def bias_dropout_add(x, bias, residual, prob, training):
    # type: (Tensor, Optional[Tensor], Tensor, float, bool) -> Tensor
    if bias is not None:
        x = x + bias
    out = torch.nn.functional.dropout(x, p=prob, training=training)
    out = residual + out
    return out


def get_bias_dropout_add(training):
    def _bias_dropout_add(x, bias, residual, prob):
        return bias_dropout_add(x, bias, residual, prob, training)
    return _bias_dropout_add


@jit_fuser
def bias_dropout_add_fused_train(x: torch.Tensor,
                                 bias: Optional[torch.Tensor],
                                 residual: torch.Tensor,
                                 prob: float) -> torch.Tensor:
    return bias_dropout_add(x, bias, residual, prob, True)


@jit_fuser
def bias_dropout_add_fused_inference(x: torch.Tensor,
                                     bias: Optional[torch.Tensor],
                                     residual: torch.Tensor,
                                     prob: float) -> torch.Tensor:
    return bias_dropout_add(x, bias, residual, prob, False)


class ParallelTransformerLayer(MegatronModule):
    """A single transformer layer.

    Transformer layer takes input with size [s, b, h] and returns an
    output of the same size.
    """

    def __init__(self, config,
                 layer_number, layer_type=LayerType.encoder,
                 self_attn_mask_type=AttnMaskType.padding,
                 drop_path_rate=0.):
        args = get_args()

        super(ParallelTransformerLayer, self).__init__()
        self.layer_number = layer_number
        self.layer_type = layer_type

        self.apply_residual_connection_post_norm \
            = config.apply_residual_connection_post_layernorm

        self.bf16 = config.bf16
        self.fp32_residual_connection = config.fp32_residual_connection

        # Normalize the input data.
        self.input_norm = get_norm(config)

        # Self attention.
        self.self_attention = ParallelAttention(
            config,
            layer_number,
            attention_type=AttnType.self_attn,
            attn_mask_type=self_attn_mask_type)
        self.hidden_dropout = config.hidden_dropout
        self.bias_dropout_fusion = config.bias_dropout_fusion
        self.drop_path = DropPath(drop_path_rate) if drop_path_rate > 0.0 else None

        # Normalize the attention output
        self.post_attention_norm = get_norm(config)

        # Cross attention.
        if self.layer_type in (LayerType.decoder,
                               LayerType.retro_decoder,
                               LayerType.retro_decoder_with_retriever,
                               LayerType.retro_encoder):
            self.inter_attention = ParallelAttention(
                config,
                layer_number,
                attention_type=AttnType.cross_attn)
            # Normalize the attention output.
            self.post_inter_attention_norm = get_norm(config)

        # MLP
        if args.num_experts is not None:
            self.mlp = SwitchMLP(config)
        else:
            self.mlp = ParallelMLP(config)

        # Set bias+dropout+add fusion grad_enable execution handler.
        TORCH_MAJOR = int(torch.__version__.split('.')[0])
        TORCH_MINOR = int(torch.__version__.split('.')[1])
        use_nvfuser = TORCH_MAJOR > 1 or (TORCH_MAJOR == 1 and TORCH_MINOR >= 10)
        self.bias_dropout_add_exec_handler = \
                nullcontext if use_nvfuser else torch.enable_grad

        if args.retro_add_retriever:
            self.retro_num_neighbors = args.retro_num_neighbors
            self.retro_chunk_length = args.retro_chunk_length
            self.retro_retrieved_length = \
                args.retro_num_retrieved_chunks * args.retro_chunk_length

        # Retriever (bi-directional transformer with cross attention)
        if layer_type == LayerType.retro_decoder_with_retriever:
            self.retriever = ParallelTransformer(
                config=config,
                model_type=ModelType.retro_encoder,
                self_attn_mask_type=AttnMaskType.padding,
                pre_process=True,
                post_process=False,
            )
            self._retriever_key = 'retriever'
        else:
            self.retriever = None

    def default_decoder_cross_attention(self,
                                        encoder_output,
                                        enc_dec_attn_mask,
                                        norm_input,
                                        norm_output,
                                        bias_dropout_add_func):
        '''Cross attention for a standard encoder-decoder model.'''

        # Attention.
        attention_output, attention_bias = \
            self.inter_attention(norm_output,
                                 enc_dec_attn_mask,
                                 encoder_output=encoder_output)

        # Residual connection.
        if self.apply_residual_connection_post_norm:
            residual = norm_output
        else:
            residual = norm_input

        if attention_bias is not None:
            attention_bias = attention_bias.expand_as(residual)

        # Bias-dropout-add.
        with self.bias_dropout_add_exec_handler():
            norm_input = bias_dropout_add_func(
                attention_output,
                attention_bias,
                residual,
                self.hidden_dropout)

        # Normalize.
        norm_output = self.post_inter_attention_norm(norm_input)

        return norm_input, norm_output

    def retro_encoder_cross_attention(self,
                                      retriever_output,
                                      norm_input,
                                      norm_output,
                                      bias_dropout_add_func):
        """Cross attention for Retro encoder.

        Notation:
            ns : Sequence length.
            bs : Batch size.
            d  : Hidden size.
            l  : Number of chunks per sample (i.e., seq_length/chunk_length).
            k  : Number of neighbors.
            r  : Number of retrieved tokens (neighbors + continuation).
        """

        ns, bs, d = norm_output.shape # [r, bs * l * k, d]

        # Divide sequence dimension into chunks.
        chunked_outputs = norm_output.reshape(self.retro_retrieved_length,
                                              -1,
                                              self.retro_num_neighbors,
                                              d)
        chunked_outputs_before_norm = \
            norm_input.reshape(self.retro_retrieved_length, -1,
                               self.retro_num_neighbors, d) # [r, bs*l, k, d]

        # Per-chunk attention.
        norm_inputs = []
        norm_outputs = []
        for k in range(self.retro_num_neighbors):

            # Attention.
            chunked_output = chunked_outputs[:,:,k].contiguous()
            attention_output, attention_bias = \
                self.inter_attention(
                    chunked_output, # Q (neighbor embedding)
                    None,
                    encoder_output=retriever_output) # K, V (hidden act)

            # Residual connection.
            if self.apply_residual_connection_post_norm:
                residual = chunked_output
            else:
                residual = chunked_outputs_before_norm[:,:,k]

            # Re-enable torch grad to enable fused optimization.
            with torch.enable_grad():
                norm_input = bias_dropout_add_func(
                    attention_output,
                    None if attention_bias is None else attention_bias.expand_as(residual),
                    residual,
                    self.hidden_dropout)
                norm_inputs.append(norm_input)

            # Layer norm.
            norm_output = self.post_inter_attention_norm(norm_input)
            norm_outputs.append(norm_output)

        # Concatenate layer norms.
        # norm_input : [r, k * bs * l, d]
        # norm_output : [r, k * bs * l, d]
        norm_input = torch.stack(norm_inputs, dim=1).reshape(ns, bs, d)
        norm_output = torch.stack(norm_outputs, dim=1).reshape(ns, bs, d)

        return norm_input, norm_output

    def retro_decoder_cross_attention(self,
                                      retriever_input,
                                      retriever_output,
                                      retriever_attn_mask,
                                      norm_input,
                                      norm_output,
                                      inference_params,
                                      bias_dropout_add_func):
        """Cross attention for Retro decoder.

        Notation:
            ns : Sequence length.
            bs : Batch size.
            d  : Hidden size.
            l  : Number of chunks per sample (i.e., seq_length/chunk_length).
            m  : Number of tokens per chunk.
            k  : Number of neighbors.
            r  : Number of retrieved tokens (neighbors + continuation).
        """

        ns, bs, d = norm_output.shape
        l = int(np.ceil(ns / self.retro_chunk_length))

        # Retrieve neighbors.
        if self.layer_type == LayerType.retro_decoder_with_retriever:
            first_ns = ns % self.retro_chunk_length
            if first_ns > 0:
                first_chunk, rest_chunk = \
                    norm_output[:first_ns], norm_output[first_ns:]
                first_chunk = torch.nn.functional.pad(
                    first_chunk,
                    (0, 0, 0, 0, 0, self.retro_chunk_length - first_ns),
                    'constant',
                    0)
                chunked_output = \
                    torch.cat((first_chunk, rest_chunk), dim=0) # [l * m, bs, d]
            else:
                chunked_output = norm_output # [l * m, bs, d]
            chunked_output = chunked_output \
                .reshape(l, self.retro_chunk_length, bs, d) \
                .permute(1, 2, 0, 3) \
                .reshape(self.retro_chunk_length, bs * l, d) \
                .contiguous()

            # Get Encoder Output
            retriever_output = self.retriever(
                hidden_states=retriever_input,
                attention_mask=retriever_attn_mask,
                retriever_output=chunked_output,
                retriever_attn_mask=retriever_attn_mask,
                inference_params=inference_params) # [r, k * bs * l , d]
            retriever_output = retriever_output.reshape(
                self.retro_retrieved_length * self.retro_num_neighbors, bs * l, d) # [r * k, bs * l, d]

        # Chunks.
        pad = (ns - 1) % self.retro_chunk_length
        attending_chunks = norm_output[pad:]
        padded_chunks = torch.nn.functional.pad(
            attending_chunks,
            (0, 0, 0, 0, 0, self.retro_chunk_length - 1),
            'constant', 0)
        padded_chunked_output = padded_chunks \
            .reshape(l, self.retro_chunk_length, bs, d) \
            .permute(1, 2, 0, 3)
        padded_chunked_output = padded_chunked_output.reshape(
            self.retro_chunk_length, bs * l, d).contiguous()

        # Encoder output.
        attention_output, attention_bias = \
            self.inter_attention(padded_chunked_output,
                                 None,
                                 encoder_output=retriever_output)

        # Residual connection.
        if self.apply_residual_connection_post_norm:
            residual = norm_output
        else:
            residual = norm_input

        # Re-enable torch grad to enable fused optimization.
        with torch.enable_grad():
            norm_input = bias_dropout_add_func(
                attention_output,
                None if attention_bias is None else attention_bias.expand_as(attention_output),
                torch.zeros_like(attention_output),
                self.hidden_dropout)
            norm_input = norm_input \
                .reshape(self.retro_chunk_length, bs, l, d) \
                .permute(2, 0, 1, 3) # [l, m, bs, d]
            norm_input = norm_input.reshape(self.retro_chunk_length * l, bs, d)
            norm_input = torch.nn.functional.pad(
                norm_input,
                (0, 0, 0, 0, pad, 0),
                'constant', 0)[:ns] # [ns, b, d]
            # TODO: better redesign with inference param
            args = get_args()
            norm_input = args.retro_attention_gate * norm_input + residual

        # Layer norm post the decoder attention
        norm_output = self.post_inter_attention_norm(norm_input)

        return retriever_output, norm_input, norm_output

    def forward(self, hidden_states, attention_mask,
                encoder_output=None, enc_dec_attn_mask=None,
                retriever_input=None,
                retriever_output=None,
                retriever_attn_mask=None,
                inference_params=None,
                rotary_pos_emb=None):

        # Update the params in case the retro param changes during inference
        # TODO: better redesign with inference param
        args = get_args()
        if args.retro_add_retriever:
            self.retro_num_neighbors = args.retro_num_neighbors
            self.retro_chunk_length = args.retro_chunk_length
            self.retro_retrieved_length = \
                args.retro_num_retrieved_chunks * args.retro_chunk_length

        # hidden_states: [s, b, h]

        # Layer norm at the beginning of the transformer layer.
        norm_output = self.input_norm(hidden_states)

        # Self attention.
        attention_output, attention_bias = \
            self.self_attention(
                norm_output,
                attention_mask,
                inference_params=inference_params,
                rotary_pos_emb=rotary_pos_emb)

        # Residual connection.
        if self.apply_residual_connection_post_norm:
            residual = norm_output
        else:
            residual = hidden_states

        if self.drop_path is None:
            # jit scripting for a nn.module (with dropout) is not
            # trigerring the fusion kernel. For now, we use two
            # different nn.functional routines to account for varying
            # dropout semantics during training and inference phases.
            if self.bias_dropout_fusion:
                if self.training:
                    bias_dropout_add_func = bias_dropout_add_fused_train
                else:
                    bias_dropout_add_func = bias_dropout_add_fused_inference
            else:
                bias_dropout_add_func = get_bias_dropout_add(self.training)

            if attention_bias is not None:
                attention_bias = attention_bias.expand_as(residual)
            with self.bias_dropout_add_exec_handler():
                norm_input = bias_dropout_add_func(
                    attention_output,
                    attention_bias,
                    residual,
                    self.hidden_dropout)
        else:
            out = torch.nn.functional.dropout(attention_output + attention_bias,
                                              p=self.hidden_dropout,
                                              training=self.training)
            norm_input = residual + self.drop_path(out)

        # Layer norm post the self attention.
        norm_output = self.post_attention_norm(norm_input)

        # Cross attention.
        if self.layer_type == LayerType.encoder:
            pass
        elif self.layer_type == LayerType.decoder:
            norm_input, norm_output = \
                self.default_decoder_cross_attention(
                    encoder_output,
                    enc_dec_attn_mask,
                    norm_input,
                    norm_output,
                    bias_dropout_add_func)
        elif self.layer_type == LayerType.retro_encoder:
            norm_input, norm_output = \
                self.retro_encoder_cross_attention(
                    retriever_output,
                    norm_input,
                    norm_output,
                    bias_dropout_add_func)
        elif self.layer_type in (LayerType.retro_decoder,
                                 LayerType.retro_decoder_with_retriever):
            retriever_output, norm_input, norm_output = \
                self.retro_decoder_cross_attention(
                    retriever_input,
                    retriever_output,
                    retriever_attn_mask,
                    norm_input,
                    norm_output,
                    inference_params,
                    bias_dropout_add_func)
        else:
            raise Exception("Unsupported layer type, '%s'." %
                            self.layer_type.name)

        # MLP.
        mlp_output, mlp_bias = self.mlp(norm_output)

        # Second residual connection.
        if self.apply_residual_connection_post_norm:
            residual = norm_output
        else:
            residual = norm_input

        if self.drop_path is None:
            if mlp_bias is not None:
                mlp_bias = mlp_bias.expand_as(residual)
            with self.bias_dropout_add_exec_handler():
                output = bias_dropout_add_func(
                    mlp_output,
                    mlp_bias,
                    residual,
                    self.hidden_dropout)

            # Jit compiled function creates 'view' tensor. This tensor
            # potentially gets saved in the MPU checkpoint function context,
            # which rejects view tensors. While making a viewless tensor here
            # won't result in memory savings (like the data loader, or
            # p2p_communication), it serves to document the origin of this
            # 'view' tensor.
            output = core.utils.make_viewless_tensor(inp = output,
                                                     requires_grad = output.requires_grad,
                                                     keep_graph = True)

        else:
            if mlp_bias is not None:
                mlp_output = mlp_output + mlp_bias
            out = torch.nn.functional.dropout(mlp_output,
                                              p=self.hidden_dropout,
                                              training=self.training)
            output = residual + self.drop_path(out)

        if self.layer_type == LayerType.retro_decoder_with_retriever:
            return output, retriever_output
        else:
            return output


class NoopTransformerLayer(MegatronModule):
    """A single 'no-op' transformer layer.

    The sole purpose of this layer is for when a standalone embedding layer
    is used (i.e., args.standalone_embedding_stage == True). In this case,
    zero transformer layers are assigned when pipeline rank == 0. Additionally,
    when virtual pipeline rank >= 1, zero total model parameters are created
    (virtual rank 0 contains the input embedding). This results in the model's
    input and output tensors being the same, which causes an error when
    performing certain memory optimiations on the output tensor (e.g.,
    deallocating it). Thus, this layer disconnects the input from the output
    via a clone. Since ranks containing a no-op layer are generally under-
    utilized (both compute and memory), there's no worry of any performance
    degredation.
    """

    def __init__(self, layer_number):
        super().__init__()
        self.layer_number = layer_number

    def forward(self, hidden_states, attention_mask,
                encoder_output=None, enc_dec_attn_mask=None,
                inference_params=None):
        return hidden_states.clone()


def _get_num_layers(args, model_type, is_decoder=False):
    """Compute the number of transformer layers resident on the current rank."""
    is_encoder_and_decoder_model = (model_type == ModelType.encoder_and_decoder)
    if model_type == ModelType.retro_encoder:
        num_layers = args.retro_encoder_layers
    elif mpu.get_pipeline_model_parallel_world_size() > 1:
        assert not is_encoder_and_decoder_model, "This is no longer supported."
        assert args.num_layers == args.encoder_num_layers
        assert args.num_layers % args.transformer_pipeline_model_parallel_size == 0, \
            'num_layers must be divisible by transformer_pipeline_model_parallel_size'

        # When a standalone embedding stage is used, all transformer layers
        # are divided among pipeline rank >= 1, while on pipeline rank 0,
        # ranks either contain the input embedding layer (virtual pp rank 0),
        # or no layers at all (virtual pp rank >= 1).
        num_layers = (
            0
            if args.standalone_embedding_stage
            and mpu.get_pipeline_model_parallel_rank() == 0 else
            args.num_layers // args.transformer_pipeline_model_parallel_size
        )
    else:
        if not is_decoder:
            num_layers = args.encoder_num_layers
        else:
            num_layers = args.decoder_num_layers
    return num_layers


def _get_layer_type(model_type, default_layer_type, retro_layer_numbers,
                    layer_number):
    args = get_args()
    if args.retro_add_retriever and layer_number in retro_layer_numbers:
        if model_type == ModelType.retro_decoder:
            return LayerType.retro_decoder_with_retriever \
                if layer_number == retro_layer_numbers[0] \
                   else LayerType.retro_decoder
        elif model_type == ModelType.retro_encoder:
            return LayerType.retro_encoder
        else:
            raise Exception("Unsupported model type, '%s'." % model_type)
    else:
        return default_layer_type

class ParallelTransformer(MegatronModule):
    """Transformer class."""

    def __init__(self, config,
                 model_type, layer_type=LayerType.encoder,
                 self_attn_mask_type=AttnMaskType.padding,
                 post_norm=True,
                 pre_process=True,
                 post_process=True,
                 drop_path_rate=0.0):
        super(ParallelTransformer, self).__init__()
        args = get_args()

        self.layer_type = layer_type
        self.model_type = model_type
        self.bf16 = config.bf16
        self.fp32_residual_connection = config.fp32_residual_connection
        self.post_norm = post_norm
        self.pre_process = pre_process
        self.post_process = post_process
        self.input_tensor = None
        self.drop_path_rate = drop_path_rate
        self.transformer_impl = args.transformer_impl if not xm else "local"
        self.retro_add_retriever = args.retro_add_retriever

        # Store activation checkpoiting flag.
        self.recompute_granularity = config.recompute_granularity
        self.recompute_method = config.recompute_method
        self.recompute_num_layers = config.recompute_num_layers
        self.distribute_saved_activations = \
            config.distribute_saved_activations and not config.sequence_parallel

        self.sequence_parallel = config.sequence_parallel

        # Transformer Engine Init.
        self.transformer_engine_v_0_10 = False
        self.transformer_engine_v_0_11 = False
        self.transformer_engine_v_0_8 = False

        if self.transformer_impl == 'transformer_engine':
            global transformer_engine
            import transformer_engine

            if core.utils.is_te_min_version("0.8.0"):
                self.transformer_engine_v_0_8 = True
            if core.utils.is_te_min_version("0.10.0"):
                self.transformer_engine_v_0_10 = True
            if core.utils.is_te_min_version("0.11.0"):
                self.transformer_engine_v_0_11 = True

            assert not args.squared_relu, ("TransformerEngine does not support squared "
                                           "relu activation.")

        self.use_fp8 = args.fp8 is not None and xm is None
        self.fp8_recipe = None
        self.fp8_group = None
        if self.use_fp8:
            assert args.transformer_impl == 'transformer_engine', \
                'transformer-engine required for fp8 training and inference'
            self.fp8_group = mpu.get_amax_reduction_group(tp_only_amax_red=config.tp_only_amax_red)
            if args.fp8 == "e4m3":
                fp8_format = transformer_engine.common.recipe.Format.E4M3
            elif args.fp8 == "hybrid":
                fp8_format = transformer_engine.common.recipe.Format.HYBRID
            else:
                raise ValueError("The DelayedScaling recipe only supports E4M3 and HYBRID formats.")
            self.fp8_recipe = transformer_engine.common.recipe.DelayedScaling(
                margin=args.fp8_margin,
                interval=args.fp8_interval,
                fp8_format=fp8_format,
                amax_history_len=args.fp8_amax_history_len,
                amax_compute_algo=args.fp8_amax_compute_algo,
                override_linear_precision=(False, False, not args.fp8_wgrad),
            )

        self.num_microbatches_in_previous_step = -1
        self.microbatch_count = 0
        self.checkpoint_core_attention = config.recompute_granularity == 'selective'

        # Number of layers.
        self.num_layers = _get_num_layers(args, model_type,
                                          layer_type==LayerType.decoder)

        self.drop_path_rates = [
            rate.item() for rate in
            torch.linspace(0, self.drop_path_rate, config.num_layers)]

        self.retro_layer_numbers = None
        if model_type == ModelType.retro_decoder:
            retro_layer_start = 6 if config.num_layers <= 15 else 9
            self.retro_layer_numbers = \
                np.arange(retro_layer_start, args.num_layers + 1, 3).tolist()
        if model_type == ModelType.retro_encoder:
            self.retro_layer_numbers = [1]

        # Transformer layers.
        if args.retro_add_retriever:
            assert self.recompute_granularity != 'full', \
                "Full recompute not supported for Retro."
            assert args.transformer_impl == 'local', \
                "Transformer engine does not support Retro layers."
        def build_layer(layer_number):
            if args.transformer_impl == 'local':
                current_layer_type = _get_layer_type(
                    model_type, layer_type, self.retro_layer_numbers,
                    layer_number)
                return ParallelTransformerLayer(
                    config,
                    layer_number,
                    layer_type=current_layer_type,
                    self_attn_mask_type=self_attn_mask_type,
                    drop_path_rate=self.drop_path_rates[layer_number - 1])
            else:
                # This argument is only available from TE v0.10 onwards.
                extra_transformer_engine_kwargs = {}
                if self.transformer_engine_v_0_8:
                    extra_transformer_engine_kwargs["bias"] = args.add_bias_linear
                if self.transformer_engine_v_0_10:
                    extra_transformer_engine_kwargs["activation"] = "swiglu" if args.swiglu else "gelu"
                if self.transformer_engine_v_0_11:
                    extra_transformer_engine_kwargs["normalization"] = args.normalization
                assert config.attention_softmax_in_fp32, "TransformerEngine only supports softmax compute in FP32."
                assert (
                    (bool(int(os.getenv("NVTE_APPLY_QK_LAYER_SCALING", "0"))) and args.fp16) == config.apply_query_key_layer_scaling
                ), ("Unsupported config for apply_query_key_layer_scaling in TransformerEngine. If --apply-query-key-layer-scaling is "
                    "provided, set env-var NVTE_APPLY_QK_LAYER_SCALING=1 and you must be using fp16.")
                return transformer_engine.pytorch.TransformerLayer(
                    config.hidden_size,
                    config.ffn_hidden_size,
                    config.num_attention_heads,
                    layernorm_epsilon=config.layernorm_epsilon,
                    hidden_dropout=config.hidden_dropout,
                    attention_dropout=config.attention_dropout,
                    init_method=config.init_method,
                    output_layer_init_method=config.output_layer_init_method,
                    layer_number=layer_number,
                    kv_channels=config.kv_channels,
                    self_attn_mask_type=self_attn_mask_type.name,
                    tp_group=mpu.get_tensor_model_parallel_group() if mpu.is_initialized() else None,
                    tp_size=mpu.get_tensor_model_parallel_world_size(),
                    get_rng_state_tracker=get_device_rng_tracker
                    if get_device_rng_tracker().is_initialized()
                    else None,
                    fuse_wgrad_accumulation=config.gradient_accumulation_fusion,
                    seq_length=args.seq_length,
                    micro_batch_size=args.micro_batch_size,
                    sequence_parallel=config.sequence_parallel,
                    params_dtype=config.params_dtype,
                    apply_residual_connection_post_layernorm=config.apply_residual_connection_post_layernorm,
                    output_layernorm=False,
                    layer_type="encoder",
                    drop_path_rate=self.drop_path_rates[layer_number - 1],
                    set_parallel_mode=True,
                    fuse_qkv_params=True,
                    **extra_transformer_engine_kwargs)

        if config.virtual_pipeline_model_parallel_size is not None:
            assert config.num_layers % config.virtual_pipeline_model_parallel_size == 0, \
                'num_layers_per_stage must be divisible by ' \
                'virtual_pipeline_model_parallel_size'
            assert args.model_type != ModelType.encoder_and_decoder
            # Number of layers in each model chunk is the number of layers in the stage,
            # divided by the number of model chunks in a stage.
            self.num_layers = self.num_layers // config.virtual_pipeline_model_parallel_size
            # With 8 layers, 2 stages, and 4 model chunks, we want an assignment of
            # layers to stages like (each list is a model chunk):
            # Stage 0: [0]  [2]  [4]  [6]
            # Stage 1: [1]  [3]  [5]  [7]
            # With 8 layers, 2 stages, and 2 virtual stages, we want an assignment of
            # layers to stages like (each list is a model chunk):
            # Stage 0: [0, 1]  [4, 5]
            # Stage 1: [2, 3]  [6, 7]
            offset = mpu.get_virtual_pipeline_model_parallel_rank() * (
                config.num_layers // config.virtual_pipeline_model_parallel_size) + \
                (mpu.get_pipeline_model_parallel_rank() * self.num_layers)
        else:
            # Each stage gets a contiguous set of layers.
            if args.model_type == ModelType.encoder_and_decoder and \
                    mpu.get_pipeline_model_parallel_world_size() > 1:
                pipeline_rank = mpu.get_pipeline_model_parallel_rank()
                if layer_type == LayerType.encoder:
                    offset = pipeline_rank * self.num_layers
                else:
                    num_ranks_in_enc = args.pipeline_model_parallel_split_rank
                    offset = (pipeline_rank - num_ranks_in_enc) * self.num_layers
            else:
                offset = mpu.get_pipeline_model_parallel_rank() * self.num_layers

        if self.num_layers == 0:
            # When a standalone embedding stage is used (e.g.,
            # args.standalone_embedding_stage == True), virtual pipeline ranks
            # on pipeline rank 0 will have zero transformer layers assigned to
            # them. This results in the model's input and output tensors to be
            # the same, which will cause failure for certain output tensor
            # optimizations (e.g., pipeline output deallocation). To remedy
            # this, we assign a 'no-op' layer on these ranks, which will
            # disconnect the input tensor from the output tensor.
            self.num_layers = 1
            self.layers = torch.nn.ModuleList([ NoopTransformerLayer(1) ])
        else:
            self.layers = torch.nn.ModuleList(
                [build_layer(i + 1 + offset) for i in range(self.num_layers)])

            # Update dropout rate for Retro encoder.
            if model_type == ModelType.retro_encoder:
                for layer in self.layers:
                    if layer.self_attention.use_flash_attn:
                        layer.self_attention.core_attention_flash.dropout_p = \
                            torch.nn.Dropout(args.retro_encoder_attention_dropout)
                    else:
                        layer.self_attention.core_attention.attention_dropout.p =\
                            args.retro_encoder_attention_dropout
                    layer.hidden_dropout = args.retro_encoder_hidden_dropout

        if self.post_process and self.post_norm:
            # Final layer norm before output.
            self.final_norm = get_norm(config)

    def _get_layer(self, layer_number):
        return self.layers[layer_number]

    def _checkpointed_forward(self, hidden_states, attention_mask,
                              encoder_output, enc_dec_attn_mask,
                              rotary_pos_emb, is_first_microbatch):
        """Forward method with activation checkpointing."""
        def custom(start, end):
            def custom_forward(*args, **kwargs):
                x_, *args = args
                for index in range(start, end):
                    layer = self._get_layer(index)
                    x_ = layer(x_, *args, **kwargs)
                return x_
            return custom_forward

        te_forward_kwargs = {}
        if self.transformer_impl == 'transformer_engine':
            te_forward_kwargs['is_first_microbatch'] = is_first_microbatch
            if self.transformer_engine_v_0_10:
                te_forward_kwargs['rotary_pos_emb'] = rotary_pos_emb

        if self.recompute_method == 'uniform':
            # Uniformly divide the total number of Transformer layers and
            # checkpoint the input activation of each divided chunk.
            # A method to further reduce memory usage reducing checkpoints.
            l = 0
            while l < self.num_layers:
                if self.transformer_impl == 'transformer_engine':
                    hidden_states = transformer_engine.pytorch.checkpoint(
                        custom(l, l + self.recompute_num_layers),
                        self.distribute_saved_activations,
                        tensor_parallel.get_device_rng_tracker,
                        mpu.get_tensor_model_parallel_group(),
                        hidden_states, attention_mask, encoder_output,
                        enc_dec_attn_mask, **te_forward_kwargs)
                else:
                    hidden_states = tensor_parallel.checkpoint(
                        custom(l, l + self.recompute_num_layers),
                        self.distribute_saved_activations,
                        hidden_states, attention_mask,
                        encoder_output, enc_dec_attn_mask,
                        None, None, None, None, rotary_pos_emb)

                l += self.recompute_num_layers

        elif self.recompute_method == 'block':
            # Checkpoint the input activation of only a set number of individual
            # Transformer layers and skip the rest.
            # A method fully use the device memory removing redundant re-computation.
            for l in range(self.num_layers):
                if l < self.recompute_num_layers:
                    if self.transformer_impl == 'transformer_engine':
                        hidden_states = transformer_engine.pytorch.checkpoint(
                            custom(l, l + 1),
                            self.distribute_saved_activations,
                            tensor_parallel.get_device_rng_tracker,
                            mpu.get_tensor_model_parallel_group(),
                            hidden_states, attention_mask, encoder_output,
                            enc_dec_attn_mask, **te_forward_kwargs)
                    else:
                        hidden_states = tensor_parallel.checkpoint(
                            custom(l, l + 1),
                            self.distribute_saved_activations,
                            hidden_states, attention_mask,
                            encoder_output, enc_dec_attn_mask,
                            None, None, None, None, rotary_pos_emb)
                else:
                    if self.transformer_impl == 'transformer_engine':
                        hidden_states = custom(l, l + 1)(
                            hidden_states, attention_mask, encoder_output,
                            enc_dec_attn_mask, **te_forward_kwargs)
                    else:
                        hidden_states = custom(l, l + 1)(
                            hidden_states, attention_mask,
                            encoder_output, enc_dec_attn_mask,
                            None, None, None, None, rotary_pos_emb)
        else:
            raise ValueError("Invalid activation recompute method.")

        return hidden_states

    def set_input_tensor(self, input_tensor):
        """Set input tensor to be used instead of forward()'s input.

        When doing pipeline parallelism the input from the previous
        stage comes from communication, not from the input, so the
        model's forward_step_func won't have it. This function is thus
        used by internal code to bypass the input provided by the
        forward_step_func"""
        self.input_tensor = input_tensor

    def forward(self, hidden_states, attention_mask,
                encoder_output=None, enc_dec_attn_mask=None,
                retriever_input=None,
                retriever_output=None,
                retriever_attn_mask=None,
                inference_params=None,
                rotary_pos_emb=None):
        # hidden_states: [s, b, h]

        # Checks.
        if inference_params:
            assert self.recompute_granularity is None, \
                'inference does not work with activation checkpointing'

        if not self.pre_process:
            # See set_input_tensor()
            hidden_states = self.input_tensor

        # Viewless tensor.
        # - We only need to create a viewless tensor in the case of micro batch
        #   size (mbs) == 1, since in this case, 'hidden_states.transpose()'
        #   above creates a view tensor, and '.contiguous()' is a pass-through.
        #   For mbs >= 2, '.contiguous()' creates a new tensor, eliminating
        #   the need to make it viewless.
        #
        #   However, we don't explicitly check mbs == 1 here because
        #   make_viewless_tensor() has negligible overhead when its input
        #   is already viewless.
        #
        # - For the 'else' case above, calling make_viewless_tensor() here is
        #   likely redundant, since p2p_communication.py (likely originator)
        #   already creates viewless tensors. That said, make_viewless_tensor()
        #   is called here to be future-proof and corner-case-proof.
        hidden_states = core.utils.make_viewless_tensor(
            hidden_states,
            requires_grad=True,
            keep_graph=True,
        )

        # RNG context.
        if self.sequence_parallel:
            rng_context = tensor_parallel.get_device_rng_tracker().fork()
        else:
            rng_context = nullcontext()

        # Forward layers.
        with rng_context:
            # The fp8_autocast context manager is a no-op when enabled=True
            # The if...else serves to short circuit name resolution for fp8_autocast
            with transformer_engine.pytorch.fp8_autocast(
                enabled=self.use_fp8,
                fp8_recipe=self.fp8_recipe,
                fp8_group=self.fp8_group
            ) if self.use_fp8 else nullcontext():
                # Determine if the current iteration is first microbatch
                if self.num_microbatches_in_previous_step != get_num_microbatches():
                    self.microbatch_count = 0 # Reset count on new batch size rampup interval
                self.num_microbatches_in_previous_step = get_num_microbatches()
                is_first_microbatch = self.microbatch_count % get_num_microbatches() == 0

                # Forward pass.
                if self.recompute_granularity == 'full':
                    hidden_states = self._checkpointed_forward(hidden_states,
                                                               attention_mask,
                                                               encoder_output,
                                                               enc_dec_attn_mask,
                                                               rotary_pos_emb,
                                                               is_first_microbatch)
                else:
                    forward_kwargs = {
                        'encoder_output': encoder_output,
                        'enc_dec_attn_mask': enc_dec_attn_mask,
                        'inference_params': inference_params,
                    }

                    if self.transformer_impl == 'transformer_engine':
                        forward_kwargs['is_first_microbatch'] = is_first_microbatch
                        forward_kwargs['checkpoint_core_attention'] = self.checkpoint_core_attention
                        if self.transformer_engine_v_0_10:
                            forward_kwargs['rotary_pos_emb'] = rotary_pos_emb
                    else:
                        forward_kwargs['rotary_pos_emb'] = rotary_pos_emb
                        forward_kwargs['retriever_input'] = retriever_input
                        forward_kwargs['retriever_output'] = retriever_output
                        forward_kwargs['retriever_attn_mask'] = retriever_attn_mask

                    for index in range(self.num_layers):
                        layer = self._get_layer(index)

                        hidden_states = layer(
                            hidden_states,
                            attention_mask,
                            **forward_kwargs)

                        # First Retro decoder layer returns both hidden_states
                        # and retriever_output. Make retriever_output available
                        # to subsequence Retro layers.
                        if isinstance(hidden_states, tuple):
                            assert len(hidden_states) == 2
                            hidden_states, retriever_output = hidden_states
                            forward_kwargs["retriever_output"] = retriever_output

                # Skip counter update for eval and activation checkpointing
                if torch.is_grad_enabled() and self.training:
                    self.microbatch_count += 1

        # Final layer norm.
        if self.post_process and self.post_norm:
            hidden_states = self.final_norm(hidden_states)

        return hidden_states

    def load_state_dict(self, state_dict, strict=True):
        """Customize load."""

        # Handle renaming layernorm -> norm in component names
        state_dict_ = {}
        for key in state_dict.keys():
            # Bypass TransformerEngine module parameters.
            if "layernorm_qkv" in key or "layernorm_mlp" in key:
                state_dict_[key] = state_dict[key]
                continue
            newkey = key.replace("layernorm", "norm")
            state_dict_[newkey] = state_dict[key]

        super().load_state_dict(state_dict_, strict)<|MERGE_RESOLUTION|>--- conflicted
+++ resolved
@@ -2,13 +2,11 @@
 
 """Transformer."""
 import math
-<<<<<<< HEAD
 from megatron.core.device_utils import get_current_device, get_xla_model
 import numpy as np
 import torch
 import torch.nn.functional as F
 from typing import Optional
-=======
 import os
 from contextlib import nullcontext
 from typing import Optional
@@ -17,7 +15,6 @@
 import torch
 import torch.nn.functional as F
 
->>>>>>> 1b8fce7e
 from megatron import core
 from megatron.core import mpu, tensor_parallel
 from megatron.core.enums import ModelType
@@ -33,18 +30,13 @@
 )
 from megatron.core.tensor_parallel import (
     gather_from_sequence_parallel_region_to_moe,
-<<<<<<< HEAD
     reduce_scatter_to_sequence_parallel_region_from_moe,
     get_device_rng_tracker,
     get_data_parallel_rng_tracker_name
 )
 from megatron.core.parallel_state import get_tensor_and_expert_parallel_groups, get_tensor_model_parallel_group, get_tensor_and_expert_parallel_group
 from megatron.core.jit import jit_fuser
-=======
-    get_cuda_rng_tracker,
-    get_data_parallel_rng_tracker_name,
-    reduce_scatter_to_sequence_parallel_region_from_moe,
-)
+
 from megatron.legacy.model.enums import AttnMaskType, AttnType, LayerType
 from megatron.legacy.model.fused_bias_gelu import bias_gelu_impl
 from megatron.legacy.model.fused_softmax import FusedScaleMaskSoftmax
@@ -57,7 +49,6 @@
 from megatron.training import get_args, get_timers
 
 from .module import MegatronModule
->>>>>>> 1b8fce7e
 
 try:
     from einops import rearrange
