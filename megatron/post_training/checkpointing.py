# Copyright (c) 2024, NVIDIA CORPORATION. All rights reserved.

import os
from pathlib import Path
from typing import Dict, Optional, Tuple

import torch.nn as nn

from megatron.core import dist_checkpointing, parallel_state
from megatron.training import get_args
from megatron.training.checkpointing import _load_base_checkpoint, load_checkpoint
from megatron.training.utils import print_rank_0, unwrap_model

try:
    from modelopt.torch.opt.plugins import restore_sharded_modelopt_state
except ImportError as e:
    raise ImportError("Required `\"nvidia-modelopt[torch]\"` is not installed!") from e


NEMO_WEIGHT_DIR_NAMES = {"model_weights": "model.", "weights": "module."}


def get_sharded_load_dir(load_dir: str) -> Tuple[str, str]:
    """ """
    sharded_prefix = ""
    sharded_load_dir = None
    # Read the tracker file and set the iteration if this is a MLM sharded checkpoint.
    tracker_filename = os.path.join(load_dir, 'latest_checkpointed_iteration.txt')
    # If no tracker file, assuming that it is a NeMo sharded checkpoint.
    if os.path.isfile(tracker_filename):
        with open(tracker_filename, 'r') as f:
            metastring = f.read().strip()
            try:
                iteration = int(metastring)
                sharded_load_dir = Path(load_dir) / 'iter_{:07d}'.format(iteration)
            except ValueError:
                sharded_load_dir = Path(load_dir) / metastring
    else:
        for nemo_dir_name, prefix in NEMO_WEIGHT_DIR_NAMES.items():
            nemo_weight_dir = Path(load_dir) / nemo_dir_name
            if os.path.isdir(nemo_weight_dir):
                sharded_prefix = prefix
                sharded_load_dir = nemo_weight_dir
                break

    if sharded_load_dir is None:
        raise ValueError("{} is not a MLM or NeMo sharded checkpoint!".format(load_dir))

    return sharded_load_dir, sharded_prefix


def load_modelopt_state(load_dir: Optional[str] = None, model: Optional[nn.Module] = None) -> Dict:
    """Loading modelopt_state without loading the model.

    If --use-dist-ckpt, we try to load from the sharded modelopt_state. This will not load the model
    state_dict. Otherwise, if the checkpoint is not sharded, we load the base checkpoint (that
    contains the model state as well) and extract the modelopt_state.

    Args:
        load_dir: optionally provide a different loading path
        model: required when loading a sharded checkpoint
    """
    args = get_args()

    if load_dir is None:
        load_dir = args.load

    if args.use_dist_ckpt:
        assert model is not None, "`model` argument required when `args.use_dist_ckpt is True`"
        sharded_load_dir, _ = get_sharded_load_dir(load_dir)
<<<<<<< HEAD
        modelopt_state_dir = sharded_load_dir / "modelopt_state"
        if modelopt_state_dir.exists():
            common_modelopt_state = torch.load(modelopt_state_dir / "common.pt")
            extra_kwargs = {}
            for mode, mode_cfg in common_modelopt_state["modelopt_state_dict"]:
                if mode == "medusa":
                    extra_kwargs.update({"num_medusa_heads": mode_cfg["config"]["medusa_num_heads"]})
                if mode == "eagle" and modelopt.__version__ >= "0.20.0":
                    print("eagle_mode", mode_cfg["config"])
                    extra_kwargs.update({"num_eagle_layers": mode_cfg["config"]["eagle_num_layers"]})
            print_rank_0("Loading sharded modelopt_state ({})".format(modelopt_state_dir))
            modelopt_state = restore_modelopt_state_metadata(
                dist_checkpointing.load(
                    _get_gpt_sharded_modelopt_state(
                        num_layers=args.num_layers, **extra_kwargs
                    ),
                    modelopt_state_dir,
                    process_group=parallel_state.get_default_process_group()
                )
            )
            return modelopt_state
        else:
            print_rank_0(
                "sharded modelopt_state ({}) does not exist!".format(modelopt_state_dir)
            )
            return {}
=======
        return restore_sharded_modelopt_state([model], sharded_load_dir)
>>>>>>> a4306f75
    else:
        print_rank_0("Loading modelopt_state from base checkpoint ({})".format(load_dir))
        try:
            state_dict, _, _ = _load_base_checkpoint(args.load, rank0=False)
        except Exception:
            print_rank_0("Failed to load base checkpoint via megatron _load_base_checkpoint!")
            return {}
        if state_dict is None:
            return {}
        return state_dict.get("modelopt_state", {})


def load_modelopt_checkpoint(
    model,
    optimizer=None,
    opt_param_scheduler=None,
    strict: bool = True,
    additional_sharded_prefix: str = "",
    load_arg: str = "load",
) -> None:
    """Load a sharded (untar .nemo or megatron --use-dist-ckpt) or unsharded checkpoint.

    Essentially, the function is detecting whether the checkpoint is a .nemo sharded checkpoint.
    If so, we load the sharded state_dict with additional_sharded_prefix `model.`.
    This additional prefix is tha artifact of the lightning module wrapper. Once the sharded
    state_dict is loaded, we use a state_dict pre_hook to pop this additional prefix (`model.`)
    from all state_dict keys.

    If this is not a .nemo sharded checkpoint, then this function will simply call
    load_checkpoint. See megatron.checkpointing.load_checkpoint for explanation.

    Args:
        additional_sharded_prefix: append additional prefix to align the sharded checkpoint keys.
            When loading an .nemo sharded checkpoint, this is usually `model.`. Otherwise, this is
            typically an empty string.
    """

    def _remove_prefix_state_dict_pre_hook(
        state_dict, prefix, local_metadata, strict, missing_keys, unexpected_keys, error_msgs
    ):
        """Pytorch state_dict pre_hook to remove prefix of the state_dict keys."""
        if additional_sharded_prefix is None:
            return
        key_rewrite_list = []
        for key, _ in state_dict.items():
            if key.startswith(additional_sharded_prefix):
                key_rewrite_list.append(key)
        for old_key in key_rewrite_list:
            new_key = old_key[len(additional_sharded_prefix) :]
            state_dict[new_key] = state_dict.pop(old_key)

    args = get_args()
    load_dir = getattr(args, load_arg)
    sharded_load_dir, additional_sharded_prefix = get_sharded_load_dir(load_dir)

    unwrapped_model = unwrap_model(model)

    if args.ckpt_format == "torch":
        state_dict, checkpoint_name, release, ckpt_type = _load_base_checkpoint(
            load_dir, args, rank0=False
        )
        model_state_dict = state_dict["model"]
        unwrapped_model[0].load_state_dict(model_state_dict, strict=False)
    elif sharded_load_dir.exists() and optimizer is None and opt_param_scheduler is None:
        sharded_state_dict = unwrapped_model[0].sharded_state_dict(prefix=additional_sharded_prefix)
        if additional_sharded_prefix:
            unwrapped_model[0]._register_load_state_dict_pre_hook(
                _remove_prefix_state_dict_pre_hook
            )
<<<<<<< HEAD
        model_state_dict = dist_checkpointing.load(sharded_state_dict, sharded_load_dir,
                                                   process_group=parallel_state.get_default_process_group())
=======
        model_state_dict = dist_checkpointing.load(
            sharded_state_dict, sharded_load_dir, strict=args.dist_ckpt_strictness
        )
>>>>>>> a4306f75
        unwrapped_model[0].load_state_dict(model_state_dict, strict=False)
    else:
        _ = load_checkpoint(model, optimizer, opt_param_scheduler, strict=strict, load_arg=load_arg)<|MERGE_RESOLUTION|>--- conflicted
+++ resolved
@@ -68,36 +68,7 @@
     if args.use_dist_ckpt:
         assert model is not None, "`model` argument required when `args.use_dist_ckpt is True`"
         sharded_load_dir, _ = get_sharded_load_dir(load_dir)
-<<<<<<< HEAD
-        modelopt_state_dir = sharded_load_dir / "modelopt_state"
-        if modelopt_state_dir.exists():
-            common_modelopt_state = torch.load(modelopt_state_dir / "common.pt")
-            extra_kwargs = {}
-            for mode, mode_cfg in common_modelopt_state["modelopt_state_dict"]:
-                if mode == "medusa":
-                    extra_kwargs.update({"num_medusa_heads": mode_cfg["config"]["medusa_num_heads"]})
-                if mode == "eagle" and modelopt.__version__ >= "0.20.0":
-                    print("eagle_mode", mode_cfg["config"])
-                    extra_kwargs.update({"num_eagle_layers": mode_cfg["config"]["eagle_num_layers"]})
-            print_rank_0("Loading sharded modelopt_state ({})".format(modelopt_state_dir))
-            modelopt_state = restore_modelopt_state_metadata(
-                dist_checkpointing.load(
-                    _get_gpt_sharded_modelopt_state(
-                        num_layers=args.num_layers, **extra_kwargs
-                    ),
-                    modelopt_state_dir,
-                    process_group=parallel_state.get_default_process_group()
-                )
-            )
-            return modelopt_state
-        else:
-            print_rank_0(
-                "sharded modelopt_state ({}) does not exist!".format(modelopt_state_dir)
-            )
-            return {}
-=======
         return restore_sharded_modelopt_state([model], sharded_load_dir)
->>>>>>> a4306f75
     else:
         print_rank_0("Loading modelopt_state from base checkpoint ({})".format(load_dir))
         try:
@@ -167,14 +138,10 @@
             unwrapped_model[0]._register_load_state_dict_pre_hook(
                 _remove_prefix_state_dict_pre_hook
             )
-<<<<<<< HEAD
-        model_state_dict = dist_checkpointing.load(sharded_state_dict, sharded_load_dir,
-                                                   process_group=parallel_state.get_default_process_group())
-=======
         model_state_dict = dist_checkpointing.load(
-            sharded_state_dict, sharded_load_dir, strict=args.dist_ckpt_strictness
+            sharded_state_dict, sharded_load_dir, strict=args.dist_ckpt_strictness,
+            process_group=parallel_state.get_default_process_group()
         )
->>>>>>> a4306f75
         unwrapped_model[0].load_state_dict(model_state_dict, strict=False)
     else:
         _ = load_checkpoint(model, optimizer, opt_param_scheduler, strict=strict, load_arg=load_arg)