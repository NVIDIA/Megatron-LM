# Copyright (c) 2024, NVIDIA CORPORATION.  All rights reserved.

"""Pretrain GPT loss function(s)."""

import os

import torch

from megatron.core import parallel_state
from megatron.core.models.gpt import GPTModel
from megatron.core.tensor_parallel.mappings import all_reduce
from megatron.training import get_args
from megatron.training.utils import average_losses_across_data_parallel_group, unwrap_model


def _mask_loss(output_tensor, loss_mask):
    """Apply mask to the unreduced loss tensor."""
    args = get_args()

    if isinstance(output_tensor, tuple):
        # Special distillation flags indicating whether to perform additional tensor-parallel adjustments.
        output_tensor, tp_reduce, is_sequence_parallel = output_tensor
    else:
        tp_reduce, is_sequence_parallel = False, False

    num_tokens = loss_mask.sum().float()
    if is_sequence_parallel:
        # Sequence-parallel tensor derived from intermediate activation - need to split loss mask.
        idx = parallel_state.get_tensor_model_parallel_rank()
        loss_mask = torch.tensor_split(loss_mask, args.tensor_model_parallel_size, dim=1)[idx]

    losses = output_tensor.view(-1).float()
    loss_mask = loss_mask.reshape(-1).float()

    loss = torch.cat([torch.sum(losses * loss_mask).view(1), num_tokens.view(1)])
    if args.context_parallel_size > 1:
<<<<<<< HEAD
        loss = torch.cat([torch.sum(losses.view(-1) * loss_mask).view(1), loss_mask.sum().view(1)])
        all_reduce(tensor=loss, group=mpu.get_context_parallel_group())
        loss = loss[0] / loss[1]
    else:
        loss = torch.sum(losses.view(-1) * loss_mask) / loss_mask.sum()
=======
        torch.distributed.all_reduce(loss, group=parallel_state.get_context_parallel_group())
    loss = loss[0] / loss[1]
>>>>>>> 8e0215c8

    if tp_reduce or is_sequence_parallel:
        # Losses on parallel tensors require extra all-reduce to sync across MP ranks.
        torch.distributed.all_reduce(loss, group=parallel_state.get_tensor_model_parallel_group())

    return loss


def _allreduce_losses(losses):
    """Reduce losses across all GPUs."""
    args = get_args()

    # Check individual rank losses are not NaN prior to DP all-reduce.
    if args.check_for_nan_in_loss_and_grad:
        global_rank = torch.distributed.get_rank()
<<<<<<< HEAD
        assert not loss.isnan(), (
            f'Rank {global_rank}: found NaN in local forward loss calculation. '
            f'Device: {get_current_device()}, node: {os.uname()[1]}'
        )
=======
        for loss in losses:
            assert not loss.isnan(), (
                f'Rank {global_rank}: found NaN in local forward loss calculation. '
                f'Device: {torch.cuda.current_device()}, node: {os.uname()[1]}'
            )
>>>>>>> 8e0215c8

    # Reduce loss for logging.
    # TODO(aanoosheh): This should ideally be done with num_tokens separately reduced and averaged.
    return average_losses_across_data_parallel_group(losses)


def loss_func(loss_mask: torch.Tensor, output_tensor: torch.Tensor, model: GPTModel):
    """Loss function (with KD Loss support).

    Args:
        loss_mask (Tensor): Used to mask out some portions of the loss
        output_tensor (Tensor): The tensor with the losses
        model (GPTModel): The model (can be wrapped)
    """
    args = get_args()

    # Unwrap for both Distillation and LANA
    model = unwrap_model(model)

    # Standard lm loss
    loss_lm = _mask_loss(output_tensor, loss_mask)
    loss_lm_avg = _allreduce_losses([loss_lm])[0]

    loss, report = loss_lm, {'lm loss': loss_lm_avg}

    if model.training and args.export_kd_teacher_load:
        # [ModelOpt]: Handle knowledge distillation
        losses = model.compute_kd_loss(
            student_loss=loss_lm,
            loss_reduction_fn=lambda x: _mask_loss(x, loss_mask),
        )
        loss = losses["kd_loss"]

        losses_avg = _allreduce_losses([losses["kd_loss"], losses["logits_loss"], losses["intermediate_loss"]])
        report["kd loss"] = losses_avg[0]
        report["logits distillation loss"] = losses_avg[1]
        report["intermediate distillation loss"] = losses_avg[2]

    return loss, report<|MERGE_RESOLUTION|>--- conflicted
+++ resolved
@@ -7,6 +7,7 @@
 import torch
 
 from megatron.core import parallel_state
+from megatron.core.device_utils import get_current_device
 from megatron.core.models.gpt import GPTModel
 from megatron.core.tensor_parallel.mappings import all_reduce
 from megatron.training import get_args
@@ -34,20 +35,12 @@
 
     loss = torch.cat([torch.sum(losses * loss_mask).view(1), num_tokens.view(1)])
     if args.context_parallel_size > 1:
-<<<<<<< HEAD
-        loss = torch.cat([torch.sum(losses.view(-1) * loss_mask).view(1), loss_mask.sum().view(1)])
-        all_reduce(tensor=loss, group=mpu.get_context_parallel_group())
-        loss = loss[0] / loss[1]
-    else:
-        loss = torch.sum(losses.view(-1) * loss_mask) / loss_mask.sum()
-=======
-        torch.distributed.all_reduce(loss, group=parallel_state.get_context_parallel_group())
+        all_reduce(loss, group=parallel_state.get_context_parallel_group(wrapped=True))
     loss = loss[0] / loss[1]
->>>>>>> 8e0215c8
 
     if tp_reduce or is_sequence_parallel:
         # Losses on parallel tensors require extra all-reduce to sync across MP ranks.
-        torch.distributed.all_reduce(loss, group=parallel_state.get_tensor_model_parallel_group())
+        all_reduce(loss, group=parallel_state.get_tensor_model_parallel_group(wrapped=True))
 
     return loss
 
@@ -59,18 +52,11 @@
     # Check individual rank losses are not NaN prior to DP all-reduce.
     if args.check_for_nan_in_loss_and_grad:
         global_rank = torch.distributed.get_rank()
-<<<<<<< HEAD
-        assert not loss.isnan(), (
-            f'Rank {global_rank}: found NaN in local forward loss calculation. '
-            f'Device: {get_current_device()}, node: {os.uname()[1]}'
-        )
-=======
         for loss in losses:
             assert not loss.isnan(), (
                 f'Rank {global_rank}: found NaN in local forward loss calculation. '
-                f'Device: {torch.cuda.current_device()}, node: {os.uname()[1]}'
+                f'Device: {get_current_device()}, node: {os.uname()[1]}'
             )
->>>>>>> 8e0215c8
 
     # Reduce loss for logging.
     # TODO(aanoosheh): This should ideally be done with num_tokens separately reduced and averaged.
