--- conflicted
+++ resolved
@@ -159,15 +159,10 @@
         metrics_writer=metrics_writer,
     )
 
-<<<<<<< HEAD
-    inference_wrapped_model = GPTInferenceWrapper(
-        model, args, inference_context, pg_collection=pg_collection
-=======
     inference_wrapped_model = GPTInferenceWrapper(model, args, inference_context, pg_collection=pg_collection)
 
     inference_wrapped_model.model_is_pipeline_parallel = not (
         is_pp_first_stage(pg_collection.pp) and is_pp_last_stage(pg_collection.pp)
->>>>>>> 30694e0c
     )
 
     text_generation_controller = SimpleTextGenerationController(
