--- conflicted
+++ resolved
@@ -25,11 +25,7 @@
 from megatron.core.models.gpt.gpt_model import GPTModel
 from megatron.core.ssm.mamba_hybrid_layer_allocation import Symbols
 from megatron.core.transformer.module import MegatronModule
-<<<<<<< HEAD
 from megatron.core.utils import get_mamba_inference_state_config_from_model, log_single_rank
-=======
-from megatron.core.utils import get_attr_wrapped_model, log_single_rank
->>>>>>> 314a3786
 from megatron.training.global_vars import get_args, get_tokenizer
 
 from ..inference.inference_interface import (
@@ -111,18 +107,7 @@
     if args.enable_cuda_graph:
         num_cuda_graphs = args.inference_dynamic_batching_num_cuda_graphs
 
-<<<<<<< HEAD
     mamba_inference_state_config = get_mamba_inference_state_config_from_model(model)
-=======
-    # Layer type list for hybrid models
-    decoder = get_attr_wrapped_model(model, "decoder")
-    layer_type_list = getattr(decoder, "layer_type_list", None)
-    if layer_type_list is not None and Symbols.MAMBA in layer_type_list:
-        (mamba_conv_states_shape, mamba_ssm_states_shape) = decoder.mamba_state_shapes_per_request()
-    else:
-        mamba_conv_states_shape = None
-        mamba_ssm_states_shape = None
->>>>>>> 314a3786
 
     # Inference context.
     inference_context = DynamicInferenceContext(
@@ -143,13 +128,7 @@
         tensor_model_parallel_size=args.tensor_model_parallel_size,
         materialize_only_last_token_logits=True,
         unified_memory_kvcache=args.inference_dynamic_batching_unified_memory_kvcache,
-<<<<<<< HEAD
         mamba_inference_state_config=mamba_inference_state_config,
-=======
-        layer_type_list=layer_type_list,
-        mamba_conv_states_shape=mamba_conv_states_shape,
-        mamba_ssm_states_shape=mamba_ssm_states_shape,
->>>>>>> 314a3786
         metrics_writer=metrics_writer,
     )
 
