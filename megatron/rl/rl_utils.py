--- conflicted
+++ resolved
@@ -37,10 +37,7 @@
 from megatron.core.pipeline_parallel import get_forward_backward_func
 from megatron.core.pipeline_parallel.utils import is_pp_last_stage
 from megatron.core.packed_seq_params import PackedSeqParams
-<<<<<<< HEAD
-=======
 from megatron.core.parallel_state import get_tensor_model_parallel_src_rank, get_tensor_model_parallel_world_size
->>>>>>> 01aad931
 from megatron.core.rerun_state_machine import RerunDataIterator
 from megatron.core.transformer.cuda_graphs import _CudagraphGlobalRecord
 from megatron.core.transformer.utils import toggle_cuda_graphs
@@ -883,11 +880,6 @@
                                     max_seqlen_q=packed_seq_params.max_seqlen_q,
                                     max_seqlen_kv=packed_seq_params.max_seqlen_kv,
                                 )
-<<<<<<< HEAD
-
-=======
-                    
->>>>>>> 01aad931
                     # Slice inputs to remove padding (or pad if needed for SP alignment)
                     # dimension 0 is batch, with seq packing BS=1
                     tokens = tokens[:, :actual_len]
