# Copyright (c) 2022, NVIDIA CORPORATION. All rights reserved.

"""Megatron tokenizers."""

from abc import ABC
from abc import abstractmethod

from transformers import PreTrainedTokenizerFast
from .bert_tokenization import FullTokenizer as FullBertTokenizer
from .gpt2_tokenization import GPT2Tokenizer


FIM_PREFIX = "<fim_prefix>"
FIM_MIDDLE = "<fim_middle>"
FIM_SUFFIX = "<fim_suffix>"
FIM_PAD = "<fim_pad>"
EOD = "<|endoftext|>"


def build_tokenizer(args):
    """Initialize tokenizer."""
    if args.rank == 0:
        print('> building {} tokenizer ...'.format(args.tokenizer_type),
              flush=True)

    # Select and instantiate the tokenizer.
<<<<<<< HEAD
    if args.tokenizer_type in ['BertWordPieceLowerCase', 'BertWordPieceCase', 'GPT2BPETokenizer', 'GPT2BPETokenizerWithFIM']:
        assert args.vocab_file is not None
    else:
        assert args.tokenizer_file is not None
=======
>>>>>>> 37563bc1
    if args.tokenizer_type == 'BertWordPieceLowerCase':
        assert args.vocab_file is not None
        tokenizer = _BertWordPieceTokenizer(vocab_file=args.vocab_file,
                                            lower_case=True,
                                            vocab_extra_ids=args.vocab_extra_ids)
    elif args.tokenizer_type == 'BertWordPieceCase':
        assert args.vocab_file is not None
        tokenizer = _BertWordPieceTokenizer(vocab_file=args.vocab_file,
                                            lower_case=False,
                                            vocab_extra_ids=args.vocab_extra_ids)
    elif args.tokenizer_type == 'GPT2BPETokenizer':
        assert args.vocab_file is not None
        assert args.merge_file is not None
        tokenizer = _GPT2BPETokenizer(args.vocab_file, args.merge_file)
<<<<<<< HEAD
    elif args.tokenizer_type == 'GPT2BPETokenizerWithFIM':
        assert args.merge_file is not None
        tokenizer = _GPT2BPETokenizer(args.vocab_file, args.merge_file, special_tokens=[FIM_PREFIX, FIM_MIDDLE, FIM_SUFFIX, FIM_PAD])
    elif args.tokenizer_type == "TokenizerFromFile":
        assert args.tokenizer_file is not None
        tokenizer = _HFTokenizer(args.tokenizer_file, special_tokens=[EOD])
    elif args.tokenizer_type == "TokenizerFromFileWithFIM":
        assert args.tokenizer_file is not None
        tokenizer = _HFTokenizer(args.tokenizer_file, special_tokens=[EOD, FIM_PREFIX, FIM_MIDDLE, FIM_SUFFIX, FIM_PAD])
=======
    elif args.tokenizer_type == 'SentencePieceTokenizer':
        assert args.tokenizer_model is not None
        tokenizer = _SentencePieceTokenizer(args.tokenizer_model, vocab_extra_ids=args.vocab_extra_ids)
    elif args.tokenizer_type == 'GPTSentencePieceTokenizer':
        assert args.tokenizer_model is not None
        tokenizer = _GPTSentencePieceTokenizer(args.tokenizer_model)
    elif args.tokenizer_type == 'NullTokenizer':
        assert args.vocab_size is not None
        tokenizer = _NullTokenizer(args.vocab_size)
>>>>>>> 37563bc1
    else:
        raise NotImplementedError('{} tokenizer is not '
                                  'implemented.'.format(args.tokenizer_type))
    
    # Add vocab size.
    # TODO: For most tokenizers, vocab_size does not take special_tokens into account. 
    # Might cause an issue if vocab_size + len(special_tokens) exceeds padded_vocab_size?
    args.padded_vocab_size = _vocab_size_with_padding(tokenizer.vocab_size,
                                                      args)

    return tokenizer


def _vocab_size_with_padding(orig_vocab_size, args):
    """Pad vocab size so it is divisible by model parallel size and
    still having GPU friendly size."""

    after = orig_vocab_size
    multiple = args.make_vocab_size_divisible_by * \
        args.tensor_model_parallel_size
    while (after % multiple) != 0:
        after += 1
    if args.rank == 0:
        print(' > padded vocab (size: {}) with {} dummy tokens '
              '(new size: {})'.format(
                  orig_vocab_size, after - orig_vocab_size, after), flush=True)
    return after


class AbstractTokenizer(ABC):
    """Abstract class for tokenizer."""

    def __init__(self, name):
        self.name = name
        super().__init__()

    @property
    @abstractmethod
    def vocab_size(self):
        pass

    @property
    @abstractmethod
    def vocab(self):
        """Dictionary from vocab text token to id token."""
        pass

    @property
    @abstractmethod
    def inv_vocab(self):
        """Dictionary from vocab id token to text token."""
        pass

    @abstractmethod
    def tokenize(self, text):
        pass

    def detokenize(self, token_ids):
        raise NotImplementedError('detokenizer is not implemented for {} '
                                  'tokenizer'.format(self.name))

    @property
    def cls(self):
        raise NotImplementedError('CLS is not provided for {} '
                                  'tokenizer'.format(self.name))

    @property
    def sep(self):
        raise NotImplementedError('SEP is not provided for {} '
                                  'tokenizer'.format(self.name))

    @property
    def pad(self):
        raise NotImplementedError('PAD is not provided for {} '
                                  'tokenizer'.format(self.name))

    @property
    def eod(self):
        raise NotImplementedError('EOD is not provided for {} '
                                  'tokenizer'.format(self.name))

    @property
    def mask(self):
        raise NotImplementedError('MASK is not provided for {} '
                                  'tokenizer'.format(self.name))


class _BertWordPieceTokenizer(AbstractTokenizer):
    """Original BERT wordpiece tokenizer."""

    def __init__(self, vocab_file, lower_case=True, vocab_extra_ids=0):
        if lower_case:
            name = 'BERT Lower Case'
        else:
            name = 'BERT Upper Case'
        super().__init__(name)
        self.tokenizer = FullBertTokenizer(vocab_file, do_lower_case=lower_case)
        self.cls_id = self.tokenizer.vocab['[CLS]']
        self.sep_id = self.tokenizer.vocab['[SEP]']
        self.pad_id = self.tokenizer.vocab['[PAD]']
        self.mask_id = self.tokenizer.vocab['[MASK]']
        self._additional_special_tokens = []

        # (dsachan) Add BOS and EOS tokens
        SPECIAL_TOKENS = {'eos_token': '[EOS]',
                          'bos_token': '[BOS]'}
        self._bos_token = '[BOS]'
        self.add_token(self._bos_token)
        self._bos_token_id = self.vocab.get(self._bos_token)

        self._eos_token = '[EOS]'
        self.add_token(self._eos_token)
        self._eos_token_id = self.vocab.get(self._eos_token)

        # (dsachan) Add additional special tokens
        # These can be used as sentinel tokens in T5 model inputs
        additional_special_tokens = []
        additional_special_tokens.extend(
            ["<extra_id_{}>".format(i) for i in range(vocab_extra_ids)])
        self.add_additional_special_tokens(additional_special_tokens)

    def add_token(self, token):
        if token not in self.vocab:
            self.inv_vocab[self.vocab_size] = token
            # self.vocab_size comes from len(vocab)
            # and it will increase as we add elements
            self.vocab[token] = self.vocab_size

    def add_additional_special_tokens(self, tokens_list):
        setattr(self, "additional_special_tokens", tokens_list)
        for value in tokens_list:
            self.add_token(value)

    @property
    def vocab_size(self):
        return self.tokenizer.vocab_size()

    @property
    def vocab(self):
        return self.tokenizer.vocab

    @property
    def inv_vocab(self):
        return self.tokenizer.inv_vocab

    def tokenize(self, text):
        text_tokens = self.tokenizer.tokenize(text)
        return self.tokenizer.convert_tokens_to_ids(text_tokens)

    def decode(self, ids):
        tokens = self.tokenizer.convert_ids_to_tokens(ids)
        return self.tokenizer.convert_tokens_to_string(tokens)

    def decode_token_ids(self, token_ids):
        tokens = self.tokenizer.convert_ids_to_tokens(token_ids)
        exclude_list = ['[PAD]', '[CLS]']
        non_pads = [t for t in tokens if t not in exclude_list]

        result = ""
        for s in non_pads:
            if s.startswith("##"):
                result += s[2:]
            else:
                result += " " + s

        return result

    @property
    def cls(self):
        return self.cls_id

    @property
    def sep(self):
        return self.sep_id

    @property
    def pad(self):
        return self.pad_id

    @property
    def mask(self):
        return self.mask_id

    @property
    def bos_token(self):
        """ Beginning of sentence token id """
        return self._bos_token

    @property
    def eos_token(self):
        """ End of sentence token id """
        return self._eos_token

    @property
    def additional_special_tokens(self):
        """ All the additional special tokens you may want to use (list of strings)."""
        return self._additional_special_tokens

    @property
    def bos_token_id(self):
        """ Id of the beginning of sentence token in the vocabulary."""
        return self._bos_token_id

    @property
    def eos_token_id(self):
        """ Id of the end of sentence token in the vocabulary."""
        return self._eos_token_id

    @property
    def additional_special_tokens_ids(self):
        """ Ids of all the additional special tokens in the vocabulary (list of integers)."""
        return [self.vocab.get(token) for token in self._additional_special_tokens]

    @additional_special_tokens.setter
    def additional_special_tokens(self, value):
        self._additional_special_tokens = value


class _GPT2BPETokenizer(AbstractTokenizer):
    """Original GPT2 BPE tokenizer."""

    def __init__(self, vocab_file, merge_file, special_tokens=None):
        name = 'GPT2 BPE'
        super().__init__(name)

        special_tokens = special_tokens if special_tokens is not None else []
        self.tokenizer = GPT2Tokenizer(vocab_file, merge_file, errors='replace',
                                       special_tokens=special_tokens, max_len=None)
        self.eod_id = self.tokenizer.encoder['<|endoftext|>']
        self.special_tokens = self.tokenizer.special_tokens

    @property
    def vocab_size(self):
        return len(self.tokenizer.encoder)

    @property
    def vocab(self):
        return self.tokenizer.encoder

    @property
    def inv_vocab(self):
        return self.tokenizer.decoder

    def tokenize(self, text):
        return self.tokenizer.encode(text)

    def detokenize(self, token_ids):
        return self.tokenizer.decode(token_ids)

    @property
    def eod(self):
        return self.eod_id


<<<<<<< HEAD
class _HFTokenizer(AbstractTokenizer):
    """HF Tokenizer."""

    def __init__(self, tokenizer_file, special_tokens=None):
        name = 'HF Tokenizer'
        super().__init__(name)

        special_tokens = special_tokens if special_tokens is not None else []
        self.tokenizer = PreTrainedTokenizerFast(tokenizer_file=tokenizer_file, errors='replace', max_len=None)
        self.tokenizer.add_special_tokens({'additional_special_tokens': special_tokens})
        self.eod_id = self.tokenizer.vocab[EOD]
        # Token->id mapping for additional special-tokens
        self.special_tokens = {
            tok: self.tokenizer.vocab[tok] for tok in special_tokens
        }
        self._inv_vocab = {v: k for k, v in self.tokenizer.vocab.items()}

    @property
    def vocab_size(self):
        return len(self.tokenizer)

    @property
    def vocab(self):
        return self.tokenizer.vocab
=======
class _SentencePieceTokenizer(AbstractTokenizer):
    """SentencePieceTokenizer-Megatron wrapper"""

    def __init__(self, model_file, vocab_extra_ids=0):
        name = 'SentencePieceTokenizer'
        super().__init__(name)

        import sentencepiece
        self.tokenizer = sentencepiece.SentencePieceProcessor(model_file=model_file)
        self._initalize(vocab_extra_ids)

    def _populate_vocab(self):
        self._vocab = {}
        self._inv_vocab = {}

        for i in range(len(self.tokenizer)):
            t = self.tokenizer.id_to_piece(i)
            self._inv_vocab[i] = t
            self._vocab[t] = i

    def _initalize(self, vocab_extra_ids):
        self._populate_vocab()
        self._special_tokens = {}
        self._inv_special_tokens = {}

        self._t5_tokens = []

        def _add_special_token(t):
            if t not in self._vocab:
                next_id = len(self._vocab)
                self._vocab[t] = next_id
                self._inv_vocab[next_id] = t
            self._special_tokens[t] = self._vocab[t]
            self._inv_special_tokens[self._vocab[t]] = t

        _add_special_token('<CLS>')
        self._cls_id = self._vocab['<CLS>']
        _add_special_token('<SEP>')
        self._sep_id = self._vocab['<SEP>']
        _add_special_token('<EOD>')
        self._eod_id = self._vocab['<EOD>']
        _add_special_token('<MASK>')
        self._mask_id = self._vocab['<MASK>']

        pad_id = self.tokenizer.pad_id()
        try:
            pad_token = self.tokenizer.id_to_piece(pad_id)
        except IndexError:
            pad_token = '<PAD>'
        _add_special_token(pad_token)
        self._pad_id = self._vocab[pad_token]

        bos_id = self.tokenizer.bos_id()
        try:
            bos_token = self.tokenizer.id_to_piece(bos_id)
        except IndexError:
            bos_token = '<BOS>'
        _add_special_token(bos_token)
        self._bos_id = self._vocab[bos_token]

        eos_id = self.tokenizer.eos_id()
        try:
            eos_token = self.tokenizer.id_to_piece(eos_id)
        except IndexError:
            eos_token = '<EOS>'
        _add_special_token(eos_token)
        self._eos_id = self._vocab[eos_token]

        for i in range(vocab_extra_ids):
            t = "<extra_id_{}>".format(i)
            _add_special_token(t)
            self._t5_tokens += [t]

    @property
    def vocab_size(self):
        return len(self._vocab)

    @property
    def vocab(self):
        return self._vocab
>>>>>>> 37563bc1

    @property
    def inv_vocab(self):
        return self._inv_vocab

<<<<<<< HEAD
    def tokenize(self, text):
        return self.tokenizer.encode(text)

    def detokenize(self, token_ids):
        return self.tokenizer.decode(token_ids)

    @property
    def eod(self):
        return self.eod_id
=======
    @property
    def decoder(self):
        return self._inv_vocab

    @property
    def encoder(self):
        return self._vocab

    # From:
    # https://github.com/NVIDIA/NeMo/blob/c8fa217e811d60d11d014827c7f3845ff6c99ae7/nemo/collections/common/tokenizers/sentencepiece_tokenizer.py#L89
    def tokenize(self, text):
        ids = []
        idx = 0

        while 1:
            indices = {}
            for token in self._special_tokens:
                try:
                    indices[token] = text[idx:].index(token)
                except ValueError:
                    continue
            if len(indices) == 0:
                break

            next_token = min(indices, key=indices.get)
            next_idx = idx + indices[next_token]

            ids.extend(self.tokenizer.encode_as_ids(text[idx:next_idx]))
            ids.append(self._special_tokens[next_token])
            idx = next_idx + len(next_token)

        ids.extend(self.tokenizer.encode_as_ids(text[idx:]))
        return ids

    # From:
    # https://github.com/NVIDIA/NeMo/blob/c8fa217e811d60d11d014827c7f3845ff6c99ae7/nemo/collections/common/tokenizers/sentencepiece_tokenizer.py#L125
    def detokenize(self, ids):
        text = ""
        last_i = 0

        for i, id in enumerate(ids):
            if id in self._inv_special_tokens:
                text += self.tokenizer.decode_ids(ids[last_i:i]) + " "
                text += self._inv_special_tokens[id] + " "
                last_i = i + 1

        text += self.tokenizer.decode_ids(ids[last_i:])
        return text

    @property
    def cls(self):
        return self._cls_id

    @property
    def sep(self):
        return self._sep_id

    @property
    def pad(self):
        return self._pad_id

    @property
    def bos_token_id(self):
        return self._bos_id

    @property
    def bos(self):
        return self._bos_id

    @property
    def eod(self):
        return self._eod_id

    @property
    def eos_token_id(self):
        return self._eos_id

    @property
    def eos(self):
        return self._eos_id

    @property
    def mask(self):
        return self._mask_id

    @property
    def additional_special_tokens_ids(self):
        return [self.vocab[k] for k in self._t5_tokens]

class _GPTSentencePieceTokenizer(_SentencePieceTokenizer):
    """SentencePieceTokenizer-Megatron wrapper"""

    def __init__(self, model_file,):
        super().__init__(model_file, vocab_extra_ids=0)

    def _initalize(self, vocab_extra_ids):
        self._populate_vocab()

        self._pad_id = self.tokenizer.pad_id()
        self._bos_id = self.tokenizer.bos_id()
        self._eos_id = self.tokenizer.eos_id()

    def tokenize(self, text):
        return self.tokenizer.encode_as_ids(text)

    def detokenize(self, ids):
        return self.tokenizer.decode_ids(ids)

    @property
    def cls(self):
        return -1

    @property
    def sep(self):
        return -1

    @property
    def mask(self):
        return -1

    @property
    def eod(self):
        return self._eos_id

    @property
    def additional_special_tokens_ids(self):
        return None

class _NullTokenizer:
    def __init__(self, vocab_size):
        vocab_size = int(vocab_size)
        self._eos_id = vocab_size
        self.vocab_size = vocab_size+1

    def tokenize(self, text):
        return [int(x) for x in text.split(' ')]

    def detokenize(self, ids):
        text = [str(x) for x in ids]
        return ' '.join(text)

    @property
    def cls(self):
        return -1

    @property
    def sep(self):
        return -1

    @property
    def mask(self):
        return -1

    @property
    def eod(self):
        return self._eos_id

    @property
    def additional_special_tokens_ids(self):
        return None
>>>>>>> 37563bc1
<|MERGE_RESOLUTION|>--- conflicted
+++ resolved
@@ -24,13 +24,6 @@
               flush=True)
 
     # Select and instantiate the tokenizer.
-<<<<<<< HEAD
-    if args.tokenizer_type in ['BertWordPieceLowerCase', 'BertWordPieceCase', 'GPT2BPETokenizer', 'GPT2BPETokenizerWithFIM']:
-        assert args.vocab_file is not None
-    else:
-        assert args.tokenizer_file is not None
-=======
->>>>>>> 37563bc1
     if args.tokenizer_type == 'BertWordPieceLowerCase':
         assert args.vocab_file is not None
         tokenizer = _BertWordPieceTokenizer(vocab_file=args.vocab_file,
@@ -45,8 +38,8 @@
         assert args.vocab_file is not None
         assert args.merge_file is not None
         tokenizer = _GPT2BPETokenizer(args.vocab_file, args.merge_file)
-<<<<<<< HEAD
     elif args.tokenizer_type == 'GPT2BPETokenizerWithFIM':
+        assert args.vocab_file is not None
         assert args.merge_file is not None
         tokenizer = _GPT2BPETokenizer(args.vocab_file, args.merge_file, special_tokens=[FIM_PREFIX, FIM_MIDDLE, FIM_SUFFIX, FIM_PAD])
     elif args.tokenizer_type == "TokenizerFromFile":
@@ -55,7 +48,6 @@
     elif args.tokenizer_type == "TokenizerFromFileWithFIM":
         assert args.tokenizer_file is not None
         tokenizer = _HFTokenizer(args.tokenizer_file, special_tokens=[EOD, FIM_PREFIX, FIM_MIDDLE, FIM_SUFFIX, FIM_PAD])
-=======
     elif args.tokenizer_type == 'SentencePieceTokenizer':
         assert args.tokenizer_model is not None
         tokenizer = _SentencePieceTokenizer(args.tokenizer_model, vocab_extra_ids=args.vocab_extra_ids)
@@ -65,7 +57,6 @@
     elif args.tokenizer_type == 'NullTokenizer':
         assert args.vocab_size is not None
         tokenizer = _NullTokenizer(args.vocab_size)
->>>>>>> 37563bc1
     else:
         raise NotImplementedError('{} tokenizer is not '
                                   'implemented.'.format(args.tokenizer_type))
@@ -320,7 +311,6 @@
         return self.eod_id
 
 
-<<<<<<< HEAD
 class _HFTokenizer(AbstractTokenizer):
     """HF Tokenizer."""
 
@@ -345,7 +335,22 @@
     @property
     def vocab(self):
         return self.tokenizer.vocab
-=======
+    
+    @property
+    def inv_vocab(self):
+        return self._inv_vocab
+    
+    def tokenize(self, text):
+        return self.tokenizer.encode(text)
+
+    def detokenize(self, token_ids):
+        return self.tokenizer.decode(token_ids)
+
+    @property
+    def eod(self):
+        return self.eod_id
+
+
 class _SentencePieceTokenizer(AbstractTokenizer):
     """SentencePieceTokenizer-Megatron wrapper"""
 
@@ -426,23 +431,11 @@
     @property
     def vocab(self):
         return self._vocab
->>>>>>> 37563bc1
 
     @property
     def inv_vocab(self):
         return self._inv_vocab
 
-<<<<<<< HEAD
-    def tokenize(self, text):
-        return self.tokenizer.encode(text)
-
-    def detokenize(self, token_ids):
-        return self.tokenizer.decode(token_ids)
-
-    @property
-    def eod(self):
-        return self.eod_id
-=======
     @property
     def decoder(self):
         return self._inv_vocab
@@ -602,5 +595,4 @@
 
     @property
     def additional_special_tokens_ids(self):
-        return None
->>>>>>> 37563bc1
+        return None