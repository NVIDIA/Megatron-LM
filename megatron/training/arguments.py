--- conflicted
+++ resolved
@@ -1225,21 +1225,19 @@
             args.recompute_granularity != 'full'
         ), 'recompute_granularity must not be full when CUDA Graphs are enabled.'
 
-<<<<<<< HEAD
     # MoE latent projections
     if args.moe_latent_size is not None:
         assert args.moe_latent_size > 0, "MoE latent projection dimension has to be greater than zero."
         assert args.num_experts is not None, "MoE latent projections are applicable only for MoE models."
         assert not args.use_legacy_models, "MoE latent projections are only supported for mcore models."
         assert not args.moe_use_legacy_grouped_gemm, "MoE latent projection is not supported yet with legacy grouped GEMM."
-=======
+
     if args.tiktoken_special_tokens and not args.tokenizer_special_tokens:
         warn_rank_0(
             "--tiktoken-special-tokens argument is deprecated and will be removed soon. "
             "Use --tokenizer-special-tokens instead."
         )
         args.tokenizer_special_tokens = args.tiktoken_special_tokens
->>>>>>> 416687f4
 
     # Print arguments.
     _print_args("arguments", args)
@@ -1340,14 +1338,12 @@
         kw_args['use_kitchen'] = True
         kw_args['quant_recipe'] = kitchen_quantization_recipe_config(args.kitchen_recipe_number)
 
-<<<<<<< HEAD
     kw_args['moe_latent_size'] = args.moe_latent_size
-=======
+
     if args.te_precision_config_file:
         assert not 'quant_recipe' in kw_args, "Quantization recipe already configured."
         # TODO(kwyss): Prohibit fp8_params or fp4_params with this flexibility
         kw_args['quant_recipe'] = load_quantization_recipe(args.te_precision_config_file)
->>>>>>> 416687f4
 
     # Return config.
     return config_class(**kw_args)
