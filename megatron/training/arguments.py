# Copyright (c) 2025, NVIDIA CORPORATION. All rights reserved.

"""Megatron arguments."""

import argparse
import dataclasses
import json
import os
from pathlib import Path
import re
import types
import warnings

import torch
import torch.nn.functional as F
from packaging.version import Version as PkgVersion

from megatron.core.dist_checkpointing.validation import StrictHandling
from megatron.core.models.retro.utils import (
    get_config_path as get_retro_config_path,
    get_gpt_data_dir as get_retro_data_dir,
)
from megatron.core.rerun_state_machine import RerunStateMachine
from megatron.core.transformer import MLATransformerConfig, TransformerConfig
from megatron.core.transformer.pipeline_parallel_layer_layout import PipelineParallelLayerLayout
from megatron.core.transformer.enums import AttnBackend
from megatron.core.transformer.heterogeneous.heterogeneous_config import (
    HeterogeneousTransformerConfig,
    MLPConfig,
)
from megatron.core.utils import (
    get_torch_version,
    is_te_min_version,
    is_torch_min_version,
)
from megatron.core.activations import squared_relu
from megatron.core.fusions.fused_bias_geglu import quick_gelu
from megatron.training.utils import (
    get_device_arch_version,
    update_use_dist_ckpt,
    print_rank_0,
    warn_rank_0,
)
from megatron.core.msc_utils import MultiStorageClientFeature

from megatron.core.quantization.utils import (
    kitchen_quantization_recipe_config,
    load_quantization_recipe,
)

def add_megatron_arguments(parser: argparse.ArgumentParser):
    """"Add Megatron-LM arguments to the given parser."""

    # Standard arguments.
    parser = _add_network_size_args(parser)
    parser = _add_regularization_args(parser)
    parser = _add_training_args(parser)
    parser = _add_rl_args(parser)
    parser = _add_initialization_args(parser)
    parser = _add_learning_rate_args(parser)
    parser = _add_checkpointing_args(parser)
    parser = _add_mixed_precision_args(parser)
    parser = _add_distributed_args(parser)
    parser = _add_validation_args(parser)
    parser = _add_data_args(parser)
    parser = _add_tokenizer_args(parser)
    parser = _add_autoresume_args(parser)
    parser = _add_biencoder_args(parser)
    parser = _add_vision_args(parser)
    parser = _add_moe_args(parser)
    parser = _add_mla_args(parser)
    parser = _add_heterogeneous_args(parser)
    parser = _add_logging_args(parser)
    parser = _add_straggler_detector_args(parser)
    parser = _add_workload_inspector_server_args(parser)
    parser = _add_inference_args(parser)
    parser = _add_transformer_engine_args(parser)
    parser = _add_retro_args(parser)
    parser = _add_experimental_args(parser)
    parser = _add_one_logger_args(parser)
    parser = _add_inprocess_restart_args(parser)
    parser = _add_ft_package_args(parser)
    parser = _add_config_logger_args(parser)
    parser = _add_rerun_machine_args(parser)
    parser = _add_msc_args(parser)
    parser = _add_kitchen_quantization_arguments(parser)
    parser = _add_sft_args(parser)

    return parser

def parse_args(extra_args_provider=None, ignore_unknown_args=False):
    """Parse all arguments."""
    parser = argparse.ArgumentParser(description='Megatron-LM Arguments',
                                     allow_abbrev=False)

    parser = add_megatron_arguments(parser)

    # Custom arguments.
    if extra_args_provider is not None:
        parser = extra_args_provider(parser)

    # Parse.
    if ignore_unknown_args:
        args, _ = parser.parse_known_args()
    else:
        args = parser.parse_args()

    # Experimental yaml
    if args.yaml_cfg is not None:
        from .yaml_arguments import load_yaml
        assert args.yaml_cfg and not args.use_legacy_models, \
            "Yaml config is not supported with legacy models."
        args = load_yaml(args.yaml_cfg)


    # Args from environment
    args.rank = int(os.getenv('RANK', '0'))
    args.world_size = int(os.getenv("WORLD_SIZE", '1'))

    # Args to disable MSC
    if not args.enable_msc:
        MultiStorageClientFeature.disable()
        assert MultiStorageClientFeature.is_enabled() is False
        print('WARNING: The MSC feature is disabled.')

    return args


def validate_model_config_args_from_heterogeneous_config(args):
    """Validate model config arguments from heterogeneous config.

    This function takes model arguments and validates them based on a heterogeneous layer configuration.
    The heterogeneous config can be provided either as a path to a JSON file or as an encoded JSON string.

    The function enforces certain model architecture choices like SiLU activation, RMSNorm, grouped query attention,
    and RoPE positional embeddings. It also sets model dimensions like number of layers, hidden size, and attention heads
    based on the heterogeneous config.

    Args:
        args: Model configuration arguments to be overridden. Expected to have attributes:
            - heterogeneous_layers_config_path (str): Path to JSON config file
            - heterogeneous_layers_config_encoded_json (str): Encoded JSON config string

    Returns:
        None
    """
    if (
        args.heterogeneous_layers_config_path is None
        and args.heterogeneous_layers_config_encoded_json is None
    ):
        return

    if args.heterogeneous_layers_config_encoded_json is None:
        args.heterogeneous_layers_config_encoded_json = Path(
            args.heterogeneous_layers_config_path
        ).read_text()

    hf_config_dict = types.SimpleNamespace(**json.loads(args.heterogeneous_layers_config_encoded_json))

    assert hf_config_dict.hidden_act == "silu", (
        f"hidden_act in heterogeneous config is {hf_config_dict.hidden_act}, should be silu"
    )

    n_kv_heads_in_group = [
        config["attention"]["n_heads_in_group"] for config in hf_config_dict.block_configs 
        if config["attention"]["n_heads_in_group"] is not None
    ]
    assert all(num == n_kv_heads_in_group[0] for num in n_kv_heads_in_group), "num query head must be consistent across all layers"

    args_to_validate = {
        "swiglu": True,
        "normalization": "RMSNorm",
        "group_query_attention": True,
        "position_embedding_type": "rope",
        "rotary_percent": 1.0,
        "use_rope_scaling": True,
        "use_rotary_position_embeddings": True,
        "num_layers": hf_config_dict.num_hidden_layers,
        "hidden_size": hf_config_dict.hidden_size,
        "num_attention_heads": hf_config_dict.num_attention_heads,
        "untie_embeddings_and_output_weights": not hf_config_dict.tie_word_embeddings,
        "rotary_base": hf_config_dict.rope_theta,
        "rope_scaling_factor": hf_config_dict.rope_scaling["factor"],
        "num_query_groups": hf_config_dict.num_attention_heads // n_kv_heads_in_group[0],
    }

    incompatible_args = {}
    for key, value in args_to_validate.items():
        provided_value = getattr(args, key, None)
        if provided_value != value:
            incompatible_args[key] = (provided_value, value)

    if incompatible_args:
        incompatible_args_str = ', '.join([
            f"{k}: {provided_value} (provided) != {value} (expected)"
            for k, (provided_value, value) in incompatible_args.items()
        ])
        raise ValueError(
            f"Arguments differ from heterogeneous config: {incompatible_args_str}"
        )


def load_retro_config(retro_project_dir):
    '''Load Retro's config.json.'''

    # Retro config path.
    retro_config_path = get_retro_config_path(retro_project_dir)
    assert os.path.exists(retro_config_path), \
        "Retro project dir missing config.json."

    # Load retro config.
    with open(retro_config_path) as f:
        retro_config = types.SimpleNamespace(**json.load(f))

    return retro_config


def load_retro_args(args):
    """Load predefined args from Retro config (if applicable).

    When using Retro (or GPT for comparison purposes), data arguments are
    overridden by the saved config.json within the Retro project directory. This
    is to ensure that the data used for pretraining is consistent with the data
    that was preprocessed using the Retro preprocessing pipeline (see
    `tools/retro/preprocess_data.py`).
    """

    # Return if no project directory is specified.
    if args.retro_project_dir is None:
        return

    # Load retro config.
    retro_config = load_retro_config(args.retro_project_dir)

    # Retro data path is relative to project dir (via hard or soft links).
    data_dir = get_retro_data_dir(args.retro_project_dir)
    data_path = list(retro_config.retro_gpt_data_path)
    if len(data_path) % 2 == 0:
        for i in range(len(data_path) - 1, -1, -2):
            data_path[i] = os.path.join(data_dir, data_path[i])
    else:
        assert len(data_path) == 1
        data_path[0] = os.path.join(data_dir, data_path[0])

    # Update args.
    args.data_cache_path = retro_config.retro_gpt_data_cache_path
    args.data_path = data_path if args.data_path is None else args.data_path
    args.eval_interval = retro_config.retro_gpt_eval_interval
    args.eval_iters = retro_config.retro_gpt_eval_iters
    args.global_batch_size = retro_config.retro_gpt_global_batch_size
    args.max_position_embeddings = retro_config.retro_gpt_seq_length
    args.merge_file = os.path.join(
        args.retro_project_dir,
        retro_config.retro_gpt_merge_file,
    ) if retro_config.retro_gpt_merge_file is not None else None
    args.seed = retro_config.retro_gpt_seed
    args.seq_length = retro_config.retro_gpt_seq_length
    args.tokenizer_model = os.path.join(
        args.retro_project_dir,
        retro_config.retro_gpt_tokenizer_model,
    ) if retro_config.retro_gpt_tokenizer_model is not None else None
    args.tokenizer_type = retro_config.retro_gpt_tokenizer_type
    args.train_samples = retro_config.retro_gpt_train_samples
    args.vocab_file = os.path.join(
        args.retro_project_dir,
        retro_config.retro_gpt_vocab_file,
    ) if retro_config.retro_gpt_vocab_file is not None else None

    # Retro-specific args.
    args.retro_block_size = retro_config.retro_block_size
    args.retro_chunk_length = retro_config.retro_gpt_chunk_length
    args.retro_neighbor_dirs = retro_config.retro_neighbor_dirs
    args.retro_split_preprocessing = retro_config.retro_gpt_split
    args.retro_bert_tokenizer_type = retro_config.retro_bert_tokenizer_type
    args.retro_bert_vocab_file = retro_config.retro_bert_vocab_file

def _eval_pattern(pattern):
    """ Validate and evaluate a string containing a Python list expression """
    assert isinstance(pattern, str)

    # validate input, only allow comma, digits, [, ], (, ), +, and *
    if bool(re.compile(r'[^,\d\[\]\(\)\+\*]').search(pattern)):
        raise ValueError(f"Invalid pattern: {pattern}")

    return eval(pattern)

def no_rope_freq_type(x):
    """ Controls which layers to skip performing Rotary Position Embedding.
    - An integer N: Represents a 1:N ratio, meaning RoPE is skipped every N-1 layers.
    - A string "N": Same as above, but provided as a string
    - A string containing a Python list expression that defines a custom pattern, e.g.:
      "([0]*3+[1]*1)*3" evaluates to [0,0,0,1,0,0,0,1,0,0,0,1]
      where 1 indicates rope is skipped on the layer.
      This allows defining arbitrary patterns of rope skipping.
      The pattern length must match the total number of transformer layers.
      Examples:
          "([1]+[0]*23)": Only first layer has rope skipped for a 24-layer network.
          "([0]*3+[1]*1)*2": Every 4 layers the rope is skipped on the last layer. Repeat twice.
    """
    if x is None or isinstance(x, int):
        return x
    assert isinstance(x, str)
    if '[' in x:
        # it's a custom pattern
        return _eval_pattern(x)
    else:
        # it's a single int but in str
        return int(x)

def moe_freq_type(x):
    """Frequency between MoE layers and Dense layers.

    Accepts either:
    - An integer N: Represents a 1:N ratio, meaning one expert layer for every N-1 dense layers
    - A string "N": Same as above, but provided as a string
    - A string containing a Python list expression that defines a custom pattern, e.g.:
      "([1]*3+[0]*1)*3" evaluates to [1,1,1,0,1,1,1,0,1,1,1,0]
      where 1 indicates an expert layer and 0 indicates a dense layer.
      This allows defining arbitrary patterns of expert and dense layers.
      The pattern length must match the total number of transformer layers.
      Examples:
          "([0]+[1]*23)": 1 dense layer followed by 23 experts layers
          "([1]*3+[0]*2)*2": Three expert layers followed by two dense layers, repeated twice.
    """
    if isinstance(x, int):
        return x
    assert isinstance(x, str)
    if '[' in x:
        # it's a custom pattern
        return _eval_pattern(x)
    else:
        # it's a single int but in str
        return int(x)

def tuple_type(x):
    """
    Convert a string to a tuple of integers.
    Examples:
        "1,2,3" -> (1, 2, 3)
        "(1,2,3)" -> (1, 2, 3)
    """
    if x is None or isinstance(x, tuple):
        return x
    assert isinstance(x, str)
    return tuple(int(i) for i in x.strip('()').split(','))

def validate_args(args, defaults={}):

    # Temporary
    assert args.non_persistent_ckpt_type in ['global', 'local', None], \
        'Currently only global and local checkpoints are supported'
    if args.non_persistent_ckpt_type == 'local':
        try:
            from nvidia_resiliency_ext.checkpointing.local.ckpt_managers.local_manager import \
                LocalCheckpointManager
        except ModuleNotFoundError as e:
            raise RuntimeError('nvidia_resiliency_ext is required for local checkpointing') from e

    # validate model config args from heterogeneous config (if provided).
    validate_model_config_args_from_heterogeneous_config(args)

    # Load saved args from Retro (if applicable).
    load_retro_args(args)

    # Set args.use_dist_ckpt from args.ckpt_format.
    if args.use_legacy_models:
        assert args.ckpt_format == "torch", \
            "legacy model format only supports the 'torch' checkpoint format."
    update_use_dist_ckpt(args)

    total_model_size = args.tensor_model_parallel_size * args.pipeline_model_parallel_size * args.context_parallel_size

    # Total model size.
    assert args.world_size % total_model_size == 0, (
        f"world size ({args.world_size}) is not divisible by total_model_size ({total_model_size=})"
    )

    if args.attention_backend == AttnBackend.local:
        assert args.spec[0] == 'local' , '--attention-backend local is only supported with --spec local'

    # Pipeline model parallel size.
    args.transformer_pipeline_model_parallel_size = args.pipeline_model_parallel_size

    total_model_size = args.tensor_model_parallel_size * args.pipeline_model_parallel_size * args.context_parallel_size
    args.data_parallel_size = args.world_size // total_model_size

    # Batch size checks if running RL.
    if args.perform_rl_step:
        assert not (args.rl_remove_kv_cache_during_training and args.rl_offload_kv_cache_during_training), \
            "Cannot use both remove-kv-cache-during-training and offload-kv-cache-during-training"

        assert not (args.rl_partial_rollouts and args.rl_remove_kv_cache_during_training), \
            "Cannot use both partial-rollouts and remove-kv-cache-during-training"

        args.grpo_samples_per_iteration = args.grpo_prompts_per_step * args.grpo_group_size
        num_generated_samples_per_inference_iteration = (
            args.grpo_samples_per_iteration * args.grpo_iterations)

        # Ensure that the number of prompts we collect is a multiple of the global batch size.
        # TODO: Make this account for batch size rampup?
        assert num_generated_samples_per_inference_iteration % args.global_batch_size == 0, \
            f"grpo_group_size * grpo_prompts_per_step * grpo_iterations should be divisible by global_batch_size"

        # For now only exit/checkpoint on iterations where we generate data. We don't currently
        # have a way to checkpoint the generated data.
        num_training_iterations_per_inference_iteration = (
            num_generated_samples_per_inference_iteration // args.global_batch_size)
        if args.exit_interval is not None:
            assert args.exit_interval % num_training_iterations_per_inference_iteration == 0, \
                f"exit_interval should be divisible by number of global batches per inference iteration."
        if args.save_interval is not None:
            assert args.save_interval % num_training_iterations_per_inference_iteration == 0, \
                f"save_interval should be divisible by number of global batches per inference iteration."
        if args.rl_use_sequence_packing:
            assert args.seq_length <= args.rl_sequence_packing_bin_size, \
                f"rl_sequence_packing_bin_size should be larger than or equal to seq_length"

    if args.rank == 0:
        print('using world size: {}, data-parallel size: {}, '
              'context-parallel size: {}, '
              'hierarchical context-parallel sizes: {}, '
              'tensor-model-parallel size: {}, '
              'pipeline-model-parallel size: {}'.format(
                  args.world_size, args.data_parallel_size,
                  args.context_parallel_size,
                  args.hierarchical_context_parallel_sizes,
                  args.tensor_model_parallel_size,
                  args.pipeline_model_parallel_size), flush=True)

    # Checks.

    if args.hierarchical_context_parallel_sizes:
        from numpy import prod
        assert args.context_parallel_size == prod(args.hierarchical_context_parallel_sizes)
    if "a2a+p2p" in args.cp_comm_type:
        assert args.hierarchical_context_parallel_sizes is not None, \
        "--hierarchical-context-parallel-sizes must be set when a2a+p2p is used in cp comm"

    if args.expert_tensor_parallel_size is None:
        args.expert_tensor_parallel_size = args.tensor_model_parallel_size

    # Deprecated arguments.
    assert args.batch_size is None, '--batch-size argument is no longer ' \
        'valid, use --micro-batch-size instead'
    del args.batch_size
    assert args.warmup is None, '--warmup argument is no longer valid, use ' \
        '--lr-warmup-fraction instead'
    del args.warmup
    assert args.model_parallel_size is None, '--model-parallel-size is no ' \
        'longer valid, use --tensor-model-parallel-size instead'
    del args.model_parallel_size

    if args.checkpoint_activations:
        if args.rank == 0:
            print('--checkpoint-activations is no longer valid, use --recompute-activations, '
                  'or, for more control, --recompute-granularity and --recompute-method.')
        exit()
    del args.checkpoint_activations

    if args.recompute_activations:
        args.recompute_granularity = 'selective'
    del args.recompute_activations

    if args.enable_cuda_graph or args.external_cuda_graph:
        assert (
            args.cuda_graph_impl == "none"
        ), "Do not use --enable-cuda-graph or --external-cuda-graph with --cuda-graph-impl."
        assert (
            not args.enable_cuda_graph or not args.external_cuda_graph
        ), "--enable-cuda-graph and --external-cuda-graph cannot be enabled at the same time."

        if args.enable_cuda_graph:
            print_rank_0(
                '--enable-cuda-graph is deprecated, use --cuda-graph-impl=local instead.', args.rank
            )
            args.cuda_graph_impl = "local"
            del args.enable_cuda_graph
        if args.external_cuda_graph:
            print_rank_0(
                '--external-cuda-graph is deprecated, use --cuda-graph-impl=transformer_engine instead.',
                args.rank,
            )
            args.cuda_graph_impl = "transformer_engine"
            del args.external_cuda_graph

    # Set input defaults.
    for key in defaults:
        # For default to be valid, it should not be provided in the
        # arguments that are passed to the program. We check this by
        # ensuring the arg is set to None.
        if getattr(args, key, None) is not None:
            if args.rank == 0:
                print('WARNING: overriding default arguments for {key}:{v} \
                       with {key}:{v2}'.format(key=key, v=defaults[key],
                                               v2=getattr(args, key)),
                                               flush=True)
        else:
            setattr(args, key, defaults[key])

    if args.data_path is not None and args.split is None:
        legacy_default_split_value = '969, 30, 1'
        if args.rank == 0:
            print('WARNING: Please specify --split when using --data-path. Using legacy default value '
                  f'of "{legacy_default_split_value}"')
        args.split = legacy_default_split_value

    use_data_path = (args.data_path is not None) or (args.data_args_path is not None)
    if use_data_path:
        # Exactly one of the two has to be None if we use it.
        assert (args.data_path is None) or (args.data_args_path is None)
    use_per_split_data_path = any(
        elt is not None
        for elt in [args.train_data_path, args.valid_data_path, args.test_data_path]) or \
            args.per_split_data_args_path is not None
    if use_per_split_data_path:
         # Exactly one of the two has to be None if we use it.
        assert any(elt is not None
                   for elt in [args.train_data_path, args.valid_data_path, args.test_data_path]) is False or \
            args.per_split_data_args_path is None

    # Batch size.
    assert args.micro_batch_size is not None
    assert args.micro_batch_size > 0
    if args.global_batch_size is None:
        args.global_batch_size = args.micro_batch_size * args.data_parallel_size
        if args.rank == 0:
            print('setting global batch size to {}'.format(
                args.global_batch_size), flush=True)
    assert args.global_batch_size > 0

    # Uneven virtual pipeline parallelism
    assert (
        int(args.num_layers_per_virtual_pipeline_stage is not None)
        + int(args.num_virtual_stages_per_pipeline_rank is not None)
        + int(args.pipeline_model_parallel_layout is not None)
    ) <= 1, (
        'No more than one of the following arguments can be set at the same time: '
        '--num-layers-per-virtual-pipeline-stage, --num-virtual-stages-per-pipeline-rank,'
        '--pipeline-model-parallel-layout. '
        f'{args.num_layers_per_virtual_pipeline_stage=}, '
        f'{args.num_virtual_stages_per_pipeline_rank=}, '
        f'{args.pipeline_model_parallel_layout=}.'
    )

    if args.pipeline_model_parallel_layout is not None:
        # Parse the input flattened layout to a list and get the vpp size.
        # We will validate the layout more carefully in the TransformerConfig constructor.
        num_stages = PipelineParallelLayerLayout.get_num_stages_from_str(args.pipeline_model_parallel_layout)
        assert num_stages % args.pipeline_model_parallel_size == 0, (
            f"The length of pipeline_model_parallel_layout must be divisible"
            f" by pipeline_model_parallel_size ({num_stages=},"
            f" {args.pipeline_model_parallel_size=})"
        )
        args.virtual_pipeline_model_parallel_size = num_stages // args.pipeline_model_parallel_size
        if args.virtual_pipeline_model_parallel_size == 1:
            args.virtual_pipeline_model_parallel_size = None
    elif args.num_layers_per_virtual_pipeline_stage is not None or args.num_virtual_stages_per_pipeline_rank is not None:
        if args.num_virtual_stages_per_pipeline_rank is None:
            assert args.decoder_first_pipeline_num_layers is None and args.decoder_last_pipeline_num_layers is None, \
                'please use --num-virtual-stages-per-pipeline-rank to specify virtual pipeline parallel degree when enable uneven pipeline parallelism'
            if args.num_layers is not None:
                num_layers = args.num_layers
            else:
                num_layers = args.decoder_num_layers

            if args.account_for_embedding_in_pipeline_split:
                num_layers += 1

            if args.account_for_loss_in_pipeline_split:
                num_layers += 1

            assert num_layers % args.transformer_pipeline_model_parallel_size == 0, \
                'number of layers of the model must be divisible pipeline model parallel size'
            num_layers_per_pipeline_stage = num_layers // args.transformer_pipeline_model_parallel_size

            assert num_layers_per_pipeline_stage % args.num_layers_per_virtual_pipeline_stage == 0, \
                'number of layers per pipeline stage must be divisible number of layers per virtual pipeline stage'
            args.virtual_pipeline_model_parallel_size = num_layers_per_pipeline_stage // \
                args.num_layers_per_virtual_pipeline_stage
        else:
            args.virtual_pipeline_model_parallel_size = args.num_virtual_stages_per_pipeline_rank
        if args.virtual_pipeline_model_parallel_size == 1:
            args.virtual_pipeline_model_parallel_size = None
    else:
        args.virtual_pipeline_model_parallel_size = None

        if args.decoder_first_pipeline_num_layers is None and args.decoder_last_pipeline_num_layers is None:
            # Divisibility check not applicable for T5 models which specify encoder_num_layers
            # and decoder_num_layers.
            if args.num_layers is not None:
                num_layers = args.num_layers

                if args.account_for_embedding_in_pipeline_split:
                    num_layers += 1

                if args.account_for_loss_in_pipeline_split:
                    num_layers += 1

                assert num_layers % args.transformer_pipeline_model_parallel_size == 0, \
                    'Number of layers should be divisible by the pipeline-model-parallel size'
    
    if args.virtual_pipeline_model_parallel_size is not None:
        if args.overlap_p2p_comm:
            assert args.pipeline_model_parallel_size > 1, \
                'When interleaved schedule is used, pipeline-model-parallel size '\
                'should be greater than 1'
        else:
            assert args.pipeline_model_parallel_size > 2, \
                'When interleaved schedule is used and p2p communication overlap is disabled, '\
                'pipeline-model-parallel size should be greater than 2 to avoid having multiple '\
                'p2p sends and recvs between same 2 ranks per communication batch'
    else:
        # Overlap P2P communication is disabled if not using the interleaved schedule.
        args.overlap_p2p_comm = False
        args.align_param_gather = False
        # Only print warning if PP size > 1.
        if args.rank == 0 and args.pipeline_model_parallel_size > 1:
            print('WARNING: Setting args.overlap_p2p_comm and args.align_param_gather to False '
                'since non-interleaved schedule does not support overlapping p2p communication '
                'and aligned param AG')

    if args.rank == 0:
        print(f"Number of virtual stages per pipeline stage: {args.virtual_pipeline_model_parallel_size}")

    if args.overlap_param_gather:
        assert args.use_distributed_optimizer or args.use_megatron_fsdp, \
            '--overlap-param-gather only supported with distributed optimizer or megatron fsdp'
        assert args.overlap_grad_reduce, \
            'Must use --overlap-param-gather with --overlap-grad-reduce'
        assert not args.use_legacy_models, \
            '--overlap-param-gather only supported with MCore models'

    if args.use_torch_fsdp2:
        assert is_torch_min_version("2.4.0"), \
            'FSDP2 requires PyTorch >= 2.4.0 with FSDP 2 support.'
        assert args.pipeline_model_parallel_size == 1, \
            '--use-torch-fsdp2 is not supported with pipeline parallelism'
        assert args.expert_model_parallel_size == 1, \
            '--use-torch-fsdp2 is not supported with expert parallelism'
        assert not args.use_distributed_optimizer, \
            "--use-torch-fsdp2 is not supported with MCore's distributed optimizer"
        assert not args.gradient_accumulation_fusion, \
            '--use-torch-fsdp2 is not supported with gradient accumulation fusion'
        assert args.ckpt_format in ('torch_dist', 'torch_dcp'), \
            '--use-torch-fsdp2 requires --ckpt-format torch_dist or torch_dcp'
        assert args.untie_embeddings_and_output_weights, \
            '--use-torch-fsdp2 requires --untie-embeddings-and-output-weights'
        assert not args.fp16, \
            '--use-torch-fsdp2 not supported with fp16 yet'
        assert os.environ.get('CUDA_DEVICE_MAX_CONNECTIONS') != "1", \
            'FSDP always requires CUDA_DEVICE_MAX_CONNECTIONS value large than one'

        if args.fp8_param_gather and is_te_min_version("2.0.0"):
            args.fp8_param_gather = False
            warn_rank_0(
                'FSDP2 FP8 param gather is not supported yet in TE 2.0, will fallback to bf16'
                'all_gather instead, turning off fp8_param_gather',
                args.rank,
            )
        if args.fp4_param and not is_te_min_version("2.7.0.dev0"):
            raise ValueError("--fp4-param requires Transformer Engine >= 2.7.0.dev0.")   

    if args.overlap_param_gather_with_optimizer_step:
        assert args.use_distributed_optimizer, \
            '--overlap-param-gather-with-optimizer-step only supported with distributed optimizer'
        assert args.overlap_param_gather, \
            'Must use --overlap-param-gather-with-optimizer-step with --overlap-param-gather'
        assert args.virtual_pipeline_model_parallel_size is not None, \
            '--overlap-param-gather-with-optimizer-step only supported with interleaved pipeline parallelism'
        assert not args.use_dist_ckpt, \
            '--overlap-param-gather-with-optimizer-step not supported with distributed checkpointing yet'

    dtype_map = {
        'fp32': torch.float32, 'bf16': torch.bfloat16, 'fp16': torch.float16, 'fp8': torch.uint8,
    }
    map_dtype = lambda d: d if isinstance(d, torch.dtype) else dtype_map[d]

    args.main_grads_dtype = map_dtype(args.main_grads_dtype)
    args.main_params_dtype = map_dtype(args.main_params_dtype)
    args.exp_avg_dtype = map_dtype(args.exp_avg_dtype)
    args.exp_avg_sq_dtype = map_dtype(args.exp_avg_sq_dtype)

    if args.fp8_param_gather:
        assert args.use_distributed_optimizer or args.use_torch_fsdp2 or args.use_megatron_fsdp or not torch.is_grad_enabled(), \
            '--fp8-param-gather only supported with distributed optimizer, torch fsdp2, megatron fsdp, or inference mode'

    # FP4 and FP8 are mutually exclusive
    if args.fp4 and args.fp8:
        raise ValueError("--fp4-format and --fp8-format cannot be used simultaneously. Please choose one.")

    # FP4 param requires FP4 mode
    if args.fp4_param and not args.fp4:
        raise ValueError("--fp4-param-gather must be used together with --fp4-format.")
    
    # FP4 requires TE >= 2.7.0.dev0
    if args.fp4 and not is_te_min_version("2.7.0.dev0"):
        raise ValueError("--fp4-format requires Transformer Engine >= 2.7.0.dev0 for NVFP4BlockScaling support.")

    if args.use_megatron_fsdp:
        # NOTE: The flag `use_custom_fsdp` is deprecated and will be removed in future versions.
        #       Please use `use_megatron_fsdp` instead, as all functionality will be migrated there.
        #       Future updates will drop support for `use_custom_fsdp` to avoid confusion.
        args.use_custom_fsdp = True

        if args.data_parallel_sharding_strategy in ["optim_grads_params", "optim_grads"]:
            warn_rank_0(
                'Please make sure your TransformerEngine support FSDP + gradient accumulation fusion',
                args.rank,
            )

        if args.data_parallel_sharding_strategy == "optim_grads_params":
            assert args.check_weight_hash_across_dp_replicas_interval is None, \
                'check_weight_hash_across_dp_replicas_interval is not supported with optim_grads_params'

        assert os.environ.get('CUDA_DEVICE_MAX_CONNECTIONS') != "1", \
            'FSDP always requires CUDA_DEVICE_MAX_CONNECTIONS value large than one'

        assert args.ckpt_format == "fsdp_dtensor", \
            "Megatron FSDP only supports fsdp_dtensor checkpoint format"

    # Parameters dtype.
    args.params_dtype = torch.float
    if args.fp16:
        assert not args.bf16
        args.params_dtype = torch.half
        # Turn off checking for NaNs in loss and grads if using dynamic loss scaling,
        # where NaNs in grads / loss are signal to the loss scaler.
        if not args.loss_scale:
            args.check_for_nan_in_loss_and_grad = False
            if args.rank == 0:
                print('WARNING: Setting args.check_for_nan_in_loss_and_grad to False since '
                      'dynamic loss scaling is being used')
    if args.bf16:
        assert not args.fp16
        args.params_dtype = torch.bfloat16
        # bfloat16 requires gradient accumulation and all-reduce to
        # be done in fp32.
        if args.accumulate_allreduce_grads_in_fp32:
            assert args.main_grads_dtype == torch.float32, \
                "--main-grads-dtype can only be fp32 when --accumulate-allreduce-grads-in-fp32 is set"

        if args.grad_reduce_in_bf16:
            args.accumulate_allreduce_grads_in_fp32 = False
        elif not args.accumulate_allreduce_grads_in_fp32 and args.main_grads_dtype == torch.float32:
            args.accumulate_allreduce_grads_in_fp32 = True
            if args.rank == 0:
                print('accumulate and all-reduce gradients in fp32 for '
                      'bfloat16 data type.', flush=True)
    if args.cuda_graph_impl == "local" and args.cuda_graph_scope=="full_iteration":
        if not args.inference_dynamic_batching:
            assert not args.check_for_nan_in_loss_and_grad, \
            "--no-check-for-nan-in-loss-and-grad should be set with full_iteration CUDA graph"
        else:
            assert args.fp8 is None, \
            "fp8 is not supported with inference dynamic batching and full_iteration CUDA graph"

    if args.rank == 0:
        print('using {} for parameters ...'.format(args.params_dtype),
              flush=True)

    if args.dataloader_type is None:
        args.dataloader_type = 'single'

    # data
    assert args.num_dataset_builder_threads > 0

    # Consumed tokens.
    args.consumed_train_samples = 0
    args.skipped_train_samples = 0
    args.consumed_valid_samples = 0
    if args.rl_use_sequence_packing:
        args.consumed_train_bins = 0

    # Support for variable sequence lengths across batches/microbatches.
    # set it if the dataloader supports generation of variable sequence lengths
    # across batches/microbatches. Due to additional communication overhead
    # during pipeline parallelism, it should not be set if sequence length
    # is constant during training.
    args.variable_seq_lengths = False

    # Iteration-based training.
    if args.train_iters:
        # If we use iteration-based training, make sure the
        # sample-based options are off.
        assert args.train_samples is None, \
            'expected iteration-based training'
        assert args.lr_decay_samples is None, \
            'expected iteration-based learning rate decay'
        assert args.lr_warmup_samples == 0, \
            'expected iteration-based learning rate warmup'
        assert args.rampup_batch_size is None, \
            'expected no batch-size rampup for iteration-based training'
        if args.lr_warmup_fraction is not None:
            assert args.lr_warmup_iters == 0, \
                'can only specify one of lr-warmup-fraction and lr-warmup-iters'

    # Sample-based training.
    if args.train_samples:
        # If we use sample-based training, make sure the
        # iteration-based options are off.
        assert args.train_iters is None, \
            'expected sample-based training'
        assert args.lr_decay_iters is None, \
            'expected sample-based learning rate decay'
        assert args.lr_warmup_iters == 0, \
            'expected sample-based learnig rate warmup'
        if args.lr_warmup_fraction is not None:
            assert args.lr_warmup_samples == 0, \
                'can only specify one of lr-warmup-fraction ' \
                'and lr-warmup-samples'

    if args.num_layers is not None:
        assert args.encoder_num_layers is None, \
            'cannot have both num-layers and encoder-num-layers specified'
        args.encoder_num_layers = args.num_layers
    else:
        assert args.encoder_num_layers is not None, \
            'either num-layers or encoder-num-layers should be specified'
        args.num_layers = args.encoder_num_layers

    # Check required arguments.
    required_args = ['num_layers', 'hidden_size', 'num_attention_heads',
                     'max_position_embeddings']
    for req_arg in required_args:
        _check_arg_is_not_none(args, req_arg)

    # Checks.
    if args.ffn_hidden_size is None:
        if args.swiglu:
            # reduce the dimnesion for MLP since projections happens on
            # two linear layers. this keeps the number of paramters in
            # the same ballpark as the counterpart with 4*h size
            # we keep it a multiple of 64, which means the actual tensor size
            # will be a multiple of 64 / tp_size
            args.ffn_hidden_size = int((4 * args.hidden_size * 2 / 3) / 64) * 64
        else:
            args.ffn_hidden_size = 4 * args.hidden_size

    if args.kv_channels is None:
        assert args.hidden_size % args.num_attention_heads == 0
        args.kv_channels = args.hidden_size // args.num_attention_heads

    if args.seq_length is not None and args.context_parallel_size > 1:
        assert args.seq_length % (args.context_parallel_size * 2) == 0, \
            'seq-length should be a multiple of 2 * context-parallel-size ' \
            'if context-parallel-size > 1.'

    if args.seq_length is not None:
        assert args.encoder_seq_length is None
        args.encoder_seq_length = args.seq_length
    else:
        assert args.encoder_seq_length is not None
        args.seq_length = args.encoder_seq_length

    if args.seq_length is not None:
        assert args.max_position_embeddings >= args.seq_length, \
            f"max_position_embeddings ({args.max_position_embeddings}) must be greater than " \
            f"or equal to seq_length ({args.seq_length})."
    if args.decoder_seq_length is not None:
        assert args.max_position_embeddings >= args.decoder_seq_length
    if args.lr is not None:
        assert args.min_lr <= args.lr
    if args.save is not None:
        assert args.save_interval is not None
        assert args.save_interval > 0
        if args.save_retain_interval is not None:
            assert args.save_retain_interval > 0
            assert args.save_retain_interval % args.save_interval == 0
    # Mixed precision checks.
    if args.fp16_lm_cross_entropy:
        assert args.fp16, 'lm cross entropy in fp16 only support in fp16 mode.'
    if args.fp32_residual_connection:
        assert args.fp16 or args.bf16, \
            'residual connection in fp32 only supported when using fp16 or bf16.'

    if args.moe_grouped_gemm:
        assert args.bf16, 'Currently GroupedGEMM for MoE only supports bf16 dtype.'
        dc = torch.cuda.get_device_capability()
        assert dc[0] >= 8, "Unsupported compute capability for GroupedGEMM kernels."

    if args.weight_decay_incr_style == 'constant':
        assert args.start_weight_decay is None
        assert args.end_weight_decay is None
        args.start_weight_decay = args.weight_decay
        args.end_weight_decay = args.weight_decay
    else:
        assert args.start_weight_decay is not None
        assert args.end_weight_decay is not None

    # Persistent fused layer norm.
    if not is_torch_min_version("1.11.0a0"):
        args.no_persist_layer_norm = True
        if args.rank == 0:
            print('Persistent fused layer norm kernel is supported from '
                  'pytorch v1.11 (nvidia pytorch container paired with v1.11). '
                  'Defaulting to no_persist_layer_norm=True')

    # Activation recomputing.
    if args.distribute_saved_activations:
        assert args.tensor_model_parallel_size > 1, 'can distribute ' \
            'recomputed activations only across tensor model ' \
            'parallel groups'
        assert args.recompute_granularity == 'full', \
            'distributed recompute activations is only '\
            'application to full recompute granularity'
        assert args.recompute_method is not None, \
            'for distributed recompute activations to work you '\
            'need to use a recompute method '
        assert is_torch_min_version("1.10.0a0"), \
            'distributed recompute activations are supported for pytorch ' \
            'v1.10 and above (Nvidia Pytorch container >= 21.07). Current ' \
            f'pytorch version is v{get_torch_version()}.'

    if args.recompute_granularity == 'selective':
        assert args.recompute_method is None, \
            'recompute method is not yet supported for ' \
            'selective recomputing granularity'

    # disable sequence parallelism when tp=1
    # to avoid change in numerics when
    # sequence_parallelism is enabled.
    if args.tensor_model_parallel_size == 1:
        if args.sequence_parallel:
            warn_rank_0(
                "Disabling sequence parallelism because tensor model parallelism is disabled",
                args.rank,
            )
        args.sequence_parallel = False

    if args.tp_comm_overlap:
        assert args.sequence_parallel == True, 'Tensor parallel communication/GEMM overlap can happen only when sequence parallelism is enabled'

    # disable async_tensor_model_parallel_allreduce when
    # model parallel memory optimization is enabled
    if (args.tensor_model_parallel_size > 1 or args.context_parallel_size > 1) \
        and get_device_arch_version() < 10:
        # CUDA_DEVICE_MAX_CONNECTIONS requirement no longer exists since the Blackwell architecture
        if args.use_torch_fsdp2 or args.use_megatron_fsdp:
            fsdp_impl = "Torch-FSDP2" if args.use_torch_fsdp2 else "Megatron-FSDP"
            warn_rank_0(
                f"Using tensor model parallelism or context parallelism with {fsdp_impl} together. "
                "Try not to using them together since they require different CUDA_MAX_CONNECTIONS "
                "settings for best performance. sequence parallelism requires setting the "
                f"environment variable CUDA_DEVICE_MAX_CONNECTIONS to 1 while {fsdp_impl} "
                "requires not setting CUDA_DEVICE_MAX_CONNECTIONS=1 for better parallelization.",
                args.rank,
            )
        elif args.overlap_moe_expert_parallel_comm:
            warn_rank_0(
                "For Hopper and before, try not to use tensor model parallelism or context parallelism with overlap_moe_expert_parallel_comm. "
                "Using tensor/context model parallelism requires setting the environment "
                "variable CUDA_DEVICE_MAX_CONNECTIONS to 1 to maximize the performance. "
                "While overlap_moe_expert_parallel_comm requires setting a larger CUDA_DEVICE_MAX_CONNECTIONS "
                "for better parallelization. If you want to use both, you can set CUDA_DEVICE_MAX_CONNECTIONS to 1 or 32, "
                "which depends on which parallelization you want to prioritize.",
                args.rank,
            )
        else:
            assert os.environ.get('CUDA_DEVICE_MAX_CONNECTIONS') == "1", \
                "Using tensor model parallelism or context parallelism require setting the environment variable " \
                "CUDA_DEVICE_MAX_CONNECTIONS to 1"

    # Setting FSDP communication groups for high priority streams for Blackwell and later architectures
    # Assigning high priority to communication streams ensures that communication kernels are scheduled
    # with higher priority, minimizing the exposed communication when it is overlapped with other computation kernels.
    if args.use_torch_fsdp2 or args.use_megatron_fsdp and get_device_arch_version() >= 10:
        if 'dp_cp' not in args.high_priority_stream_groups:
            args.high_priority_stream_groups.append('dp_cp')
        if args.expert_model_parallel_size  > 1 and 'ep_dp' not in args.high_priority_stream_groups:
            args.high_priority_stream_groups.append('ep_dp')

    # Disable bias gelu fusion if we are disabling bias altogether
    if not args.add_bias_linear:
        args.bias_gelu_fusion = False

    # Keep the 'add bias' args in sync; add_qkv_bias is more targeted.
    if args.add_bias_linear:
        args.add_qkv_bias = True

    # Retro checks.
    if args.retro_add_retriever:

        # Train samples should be auto-loaded.
        assert args.train_samples is not None, \
            "args.train_samples should be auto-loaded from the retro config."

        # Sequence parallelism unsupported.
        assert not args.sequence_parallel, \
            "retro currently does not support sequence parallelism."

        # Pipeline parallelism unsupported.
        assert args.pipeline_model_parallel_size == 1, \
            "retro currently does not support pipeline parallelism."

    if args.decoupled_lr is not None or args.decoupled_min_lr is not None:
        assert not args.use_legacy_models, \
            '--decoupled-lr and --decoupled-min-lr is not supported in legacy models.'

    # Legacy RoPE arguments
    if args.use_rotary_position_embeddings:
        args.position_embedding_type = 'rope'
    if args.rotary_interleaved and args.use_legacy_models:
        raise RuntimeError('--rotary-interleaved is not supported in legacy models.')
    if args.position_embedding_type != 'rope':
        args.apply_rope_fusion = False

    # Would just need to add 'NoPE' as a position_embedding_type to support this, but for now
    # don't allow it to keep things simple
    if not args.add_position_embedding and args.position_embedding_type != 'rope':
        raise RuntimeError('--no-position-embedding is deprecated, use --position-embedding-type')

    # Relative position embeddings arguments
    if args.position_embedding_type == 'relative':
        assert (
            args.transformer_impl == "transformer_engine"
        ), 'Local transformer implementation currently does not support attention bias-based position embeddings.'

    # MultiModal rotary embeddings arguments
    if args.position_embedding_type == "mrope":
        assert args.mrope_section is not None, \
            '--mrope-section should be set when using --position-embedding-type mrope.'

    # MoE Spec check
    if args.num_experts == 0:
        args.num_experts = None
    if args.num_experts is not None:
        assert args.spec is None, "Model Spec must be None when using MoEs"
    if args.num_experts is not None and args.moe_ffn_hidden_size is None:
        args.moe_ffn_hidden_size = args.ffn_hidden_size
        print("Warning: moe_ffn_hidden_size is not set, using ffn_hidden_size for MoE instead.")

    # Context parallel
    if args.context_parallel_size > 1:
        assert not args.use_legacy_models, "Context parallelism is not supported in legacy models."

    # Expert parallelism check
    if args.expert_model_parallel_size  > 1:
        assert args.num_experts is not None, "num_experts must be non None to use expert model parallelism"
        assert args.num_experts % args.expert_model_parallel_size == 0, \
            "Number of experts should be a multiple of expert model parallel_size."
        assert not args.fp16, \
            "Expert parallelism is not supported with fp16 training."

    # MoE router check
    if isinstance(args.moe_router_load_balancing_type, list) and len(args.moe_router_load_balancing_type) == 1:
        args.moe_router_load_balancing_type = args.moe_router_load_balancing_type[0]
    if isinstance(args.moe_aux_loss_coeff, list) and len(args.moe_aux_loss_coeff) == 1:
        args.moe_aux_loss_coeff = args.moe_aux_loss_coeff[0]

    # Distributed checkpointing checks
    if args.use_dist_ckpt and args.use_legacy_models:
        raise RuntimeError('--use-dist-ckpt is not supported in legacy models.')

    # torch_dcp (torch.distributed.checkpoint) checkpointing format checks.
    if args.ckpt_format == "torch_dcp":
        assert args.use_torch_fsdp2, "--ckpt-format torch_dcp is only tested with FSDP."
        assert args.tensor_model_parallel_size <= 1, \
            "--ckpt-format torch_dcp is not tested with megatron tensor parallelism."
        assert args.pipeline_model_parallel_size <= 1, \
            "--ckpt-format torch_dcp is not tested with megatron pipeline parallelism."

    # fsdp_dtensor checkpointing format checks.
    if args.ckpt_format == "fsdp_dtensor":
        assert args.use_megatron_fsdp, "--ckpt-format fsdp_dtensor is only tested with Megatron FSDP."

    # Data blend checks
    assert args.mock_data + \
           bool(args.data_path) + \
           any([args.train_data_path, args.valid_data_path, args.test_data_path]) \
           <= 1, "A single data source must be provided in training mode, else None"

    # Deterministic mode
    if args.deterministic_mode:
        assert not args.use_flash_attn, "Flash attention can not be used in deterministic mode."
        assert not args.cross_entropy_loss_fusion, "Cross Entropy Fusion is currently not deterministic."

        all_reduce_choices = ["Tree", "Ring", "CollnetDirect", "CollnetChain", "^NVLS"]
        assert os.getenv("NCCL_ALGO", -1) != -1 and os.getenv("NCCL_ALGO") in all_reduce_choices, \
            f"NCCL_ALGO must be one of {all_reduce_choices}."

        torch.use_deterministic_algorithms(True)

    # Update the printed args to reflect that `apply_query_key_layer_scaling` also controls `attention_softmax_in_fp32`
    if args.apply_query_key_layer_scaling:
        args.attention_softmax_in_fp32 = True

    if args.result_rejected_tracker_filename is not None:
        # Append to passed-in args.iterations_to_skip.
        iterations_to_skip_from_file = RerunStateMachine.get_skipped_iterations_from_tracker_file(
            args.result_rejected_tracker_filename
        )
        args.iterations_to_skip.extend(iterations_to_skip_from_file)

    # Make sure all functionality that requires Gloo process groups is disabled.
    if not args.enable_gloo_process_groups:
        if args.use_distributed_optimizer:
            # If using distributed optimizer, must use distributed checkpointing.
            # Legacy checkpointing uses Gloo process groups to collect full distributed
            # optimizer state in the CPU memory of DP rank 0.
            assert args.use_dist_ckpt

            if args.dist_ckpt_optim_fully_reshardable:
                assert not args.distrib_optim_fully_reshardable_mem_efficient, \
                    '--distrib-optim-fully-reshardable-mem-efficient requires -enable-gloo-process-groups'


    # Checkpointing
    if args.ckpt_fully_parallel_save_deprecated and args.rank == 0:
        print('--ckpt-fully-parallel-save flag is deprecated and has no effect.'
              ' Use --no-ckpt-fully-parallel-save to disable parallel save.')
    if (
        args.use_dist_ckpt
        and not args.ckpt_fully_parallel_save
        and args.use_distributed_optimizer
        and args.rank == 0
    ):
        print('Warning: With non-parallel ckpt save and DistributedOptimizer,'
              ' it will be impossible to resume training with different parallelism.'
              ' Consider removing flag --no-ckpt-fully-parallel-save.')
    if args.use_dist_ckpt_deprecated and args.rank == 0:
        print('--use-dist-ckpt is deprecated and has no effect.'
              ' Use --ckpt-format to select the checkpoint format.')
    if args.dist_ckpt_format_deprecated and args.rank == 0:
        print('--dist-ckpt-format is deprecated and has no effect.'
              ' Use --ckpt-format to select the checkpoint format.')

    if args.load_main_params_from_ckpt:
        assert args.no_load_optim, '--load-main-params-from-ckpt must be used with --no-load-optim.'

    # Inference args
    if args.inference_batch_times_seqlen_threshold > -1:
        assert args.pipeline_model_parallel_size > 1, \
            "--inference-batch-times-seqlen-threshold requires setting --pipeline-model-parallel-size > 1."
        assert (
            args.cuda_graph_impl == "none"
        ), "Pipeline-parallel microbatched inference is incompatible with CUDA graphs"

    if args.inference_dynamic_batching:
<<<<<<< HEAD
        assert args.inference_dynamic_batching_active_buffer_size_gb is not None
        assert args.inference_dynamic_batching_chunk_size % 256 == 0, "chunk size should be a multiple of 256"
=======
        assert args.inference_dynamic_batching_buffer_size_gb is not None
        assert args.inference_dynamic_batching_block_size % 256 == 0, "block size should be a multiple of 256"
        assert args.inference_dynamic_batching_buffer_guaranteed_fraction is not None
>>>>>>> 8b42b9eb

    # MoE upcycling check
    if args.moe_use_upcycling:
        assert args.save is not None, "When using upcycling, the --save option must be specified."
        if not args.no_load_optim:
            args.no_load_optim = True
            print('Warning: disabling --no-load-optim for upcycling.')
        if not args.no_load_rng:
            args.no_load_rng = True
            print('Warning: disabling --no-load-rng for upcycling.')

    # Optimizer CPU offload check
    if args.optimizer_cpu_offload:
        assert args.use_precision_aware_optimizer, (
            "The optimizer cpu offload must be used in conjunction with `--use-precision-aware-optimizer`, "
            "as the hybrid device optimizer reuses the code path of this flag."
        )
        assert not args.fp8_param_gather or args.fp8_recipe == "delayed", (
            "When `--fp8-param-gather` is enabled, the optimizer cpu offload "
            "must be used in conjunction with `--fp8-recipe delayed`."
        )

    if args.non_persistent_ckpt_type == "local":
        assert args.non_persistent_local_ckpt_dir is not None, "Tried to use local checkpointing without specifying --local-ckpt-dir!"
    if args.replication:
        assert args.replication_jump is not None, "--replication requires the value of --replication-jump!"
        assert args.non_persistent_ckpt_type == "local", f"--replication requires args.non_persistent_ckpt_type == 'local', but got: {args.non_persistent_ckpt_type}"
    elif args.replication_jump:
        print("Warning: --replication-jump was specified despite not using replication. Ignoring.")
        args.replication_jump = None

    if args.delay_wgrad_compute:
        assert args.transformer_impl == 'transformer_engine', \
            "Delaying wgrad compute is only supported with transformer_engine implementation"
        if args.overlap_grad_reduce:
            assert is_te_min_version("2.8.0"), (
                "overlap_grad_reduce is only supported with TE >= 2.8.0 when enabling delay_wgrad_compute"
            )
        if not args.gradient_accumulation_fusion:
            assert is_te_min_version("2.7.0"), (
                "disabling gradient_accumulation_fusion is only supported with TE >= 2.7.0 "
                "when enabling delay_wgrad_compute"
            )

    if args.mtp_num_layers:
        assert not args.use_legacy_models, "The legacy Megatron models does not support Multi-Token Prediction (MTP)."
        assert args.position_embedding_type == "rope" or args.position_embedding_type == "none", (
            f"Multi-Token Prediction (MTP) is not supported with {args.position_embedding_type} position embedding type."
            + f"The supported position embedding types are rope and none."
        )

    if args.cpu_offloading_num_layers > 0:
        args.cpu_offloading = True

    # CUDA Graphs
    if args.cuda_graph_impl != "none":
        if args.transformer_impl == 'transformer_engine' and not args.te_rng_tracker:
            args.te_rng_tracker = True
            warn_rank_0("te_rng_tracker is not enabled, enabling it for CUDA graphs.", args.rank)
        assert "expandable_segments:True" not in os.getenv("PYTORCH_CUDA_ALLOC_CONF", ""), (
            "expandable_segments:True may not be safe when using CUDA Graphs with some specific parallel settings. "
            "The training may crash with illegal memory access."
        )
        assert (
            args.recompute_granularity != 'full'
        ), 'recompute_granularity must not be full when CUDA Graphs are enabled.'

    # Print arguments.
    _print_args("arguments", args)

    return args


def _print_args(title, args):
    """Print arguments."""
    if args.rank == 0:
        print(f'------------------------ {title} ------------------------',
              flush=True)
        str_list = []
        for arg in vars(args):
            dots = '.' * (48 - len(arg))
            str_list.append('  {} {} {}'.format(arg, dots, getattr(args, arg)))
        for arg in sorted(str_list, key=lambda x: x.lower()):
            print(arg, flush=True)
        print(f'-------------------- end of {title} ---------------------',
              flush=True)


def _check_arg_is_not_none(args, arg):
    assert getattr(args, arg) is not None, '{} argument is None'.format(arg)


def core_transformer_config_from_args(args, config_class=None):

    # Config class.
    config_class = config_class or TransformerConfig

    if args.multi_latent_attention:
        config_class = MLATransformerConfig
    
    if args.heterogeneous_layers_config_path is not None:
        assert not args.multi_latent_attention, "Multi latent attention with heterogeneous layers is not supported."
        config_class = HeterogeneousTransformerConfig

    # Translate args to core transformer configuration
    kw_args = {}
    for f in dataclasses.fields(config_class):
        if hasattr(args, f.name):
            kw_args[f.name] = getattr(args, f.name)
    kw_args['persist_layer_norm'] = not args.no_persist_layer_norm
    kw_args['layernorm_zero_centered_gamma'] = args.apply_layernorm_1p
    kw_args['layernorm_epsilon'] = args.norm_epsilon
    kw_args['deallocate_pipeline_outputs'] = True
    kw_args['pipeline_dtype'] = args.params_dtype
    kw_args['batch_p2p_comm'] = not args.overlap_p2p_comm
    kw_args['num_moe_experts'] = args.num_experts
    kw_args['rotary_interleaved'] = args.rotary_interleaved
    kw_args['num_layers_in_first_pipeline_stage']= args.decoder_first_pipeline_num_layers
    kw_args['num_layers_in_last_pipeline_stage']= args.decoder_last_pipeline_num_layers
    kw_args['fp8_param'] = args.fp8_param_gather
    if args.swiglu:
        kw_args['activation_func'] = F.silu
        kw_args['gated_linear_unit'] = True
        kw_args['bias_activation_fusion'] = args.bias_swiglu_fusion
    else:
        kw_args['bias_activation_fusion'] = args.bias_gelu_fusion
    if args.squared_relu:
        assert not args.swiglu
        kw_args['activation_func'] = squared_relu
    elif args.quick_geglu:
        assert not args.swiglu
        kw_args['gated_linear_unit'] = True
        kw_args['activation_func'] = quick_gelu
    if args.init_method_xavier_uniform:
        kw_args['init_method'] = torch.nn.init.xavier_uniform_
        kw_args['scaled_init_method'] = torch.nn.init.xavier_uniform_
    if args.group_query_attention:
        kw_args['num_query_groups'] = args.num_query_groups
    else:
        kw_args['num_query_groups'] = None
    kw_args['config_logger_dir'] = args.config_logger_dir
    if args.rope_type is None:
        # Pop 'rope_type' to let the config class use the default value.
        kw_args.pop('rope_type', None)
    else:
        assert (args.multi_latent_attention or args.rope_type == 'rope'), (
            f'Common attention only support rope_type="rope", but got {args.rope_type}.'
        )

    if len(args.cp_comm_type) == 1:
        kw_args['cp_comm_type'] = args.cp_comm_type[0]
    if args.is_hybrid_model:
        kw_args['is_hybrid_model'] = args.is_hybrid_model

    kw_args['inference_sampling_seed'] = args.seed

    # handle quantization config
    # NOTE: Kitchen arguments are only added to the namespace when
    # Kitchen library is available.
    if hasattr(args, "kitchen_config_file") and args.kitchen_config_file is not None:
        kw_args['use_kitchen'] = True
        kw_args['quant_recipe'] = load_quantization_recipe(args.kitchen_config_file)
    elif hasattr(args, 'kitchen_recipe_number') and args.kitchen_recipe_number is not None:
        kw_args['use_kitchen'] = True
        kw_args['quant_recipe'] = kitchen_quantization_recipe_config(args.kitchen_recipe_number)


    # Return config.
    return config_class(**kw_args)


def _add_transformer_engine_args(parser):
    group = parser.add_argument_group(title='Transformer-Engine')

    group.add_argument('--fp8-format', default=None,
                       choices=['e4m3', 'hybrid'],
                       help='Which fp8 format scheme to use for FP8 tensors in the forward and backward pass',
                       dest='fp8')
    # per tensor current scaling recipe selection
    group.add_argument('--fp8-recipe', default='delayed',
                       choices=['tensorwise', 'delayed', 'mxfp8', 'blockwise'],
                       help='Which fp8 recipe to use for FP8 tensors in the forward and backward pass',
                       dest='fp8_recipe')
    # delayed scaling only configs
    group.add_argument('--fp8-margin', type=int, default=0,
                       help='Scaling margin for fp8',
                       dest='fp8_margin')
    group.add_argument('--fp8-interval', type=int, default=1,
                       help='DEPRECATED. This flag is ignored. Scaling update interval for fp8',
                       dest='fp8_interval')
    group.add_argument('--fp8-amax-history-len', type=int, default=1,
                       help='Number of steps for which amax history is recorded per tensor',
                       dest='fp8_amax_history_len')
    group.add_argument('--fp8-amax-compute-algo', default='most_recent',
                       choices=['most_recent', 'max'],
                       help='Algorithm for computing amax from history',
                       dest='fp8_amax_compute_algo')
    group.add_argument('--no-fp8-wgrad', action='store_false',
                       help='Execute wgrad in higher precision even for FP8 runs',
                       dest='fp8_wgrad')
    group.add_argument('--transformer-impl', default='transformer_engine',
                       choices=['local', 'transformer_engine'],
                       help='Which Transformer implementation to use.')
    group.add_argument('--fp8-param-gather', action='store_true',
                       help='Keep the compute param in fp8 (do not use any other intermediate '
                            'dtype) and perform the param all-gather in fp8.')
    group.add_argument('--first-last-layers-bf16', action='store_true',
                       help='Construct first and last layers in bf16 when doing FP8 training.')
    group.add_argument('--num-layers-at-start-in-bf16', type=int, default=1,
                       help='Number of layers at start to construct in bf16 when --first-last-layers-bf16 is enabled.')
    group.add_argument('--num-layers-at-end-in-bf16', type=int, default=1,
                       help='Number of layers at end to construct in bf16 when --first-last-layers-bf16 is enabled.')
    
    # FP4 related arguments
    group.add_argument('--fp4-format', default=None,
                       choices=['e2m1'],
                       help='Which nvfp4 format scheme to use for FP4 tensors in the forward and backward pass',
                       dest='fp4')
    group.add_argument('--fp4-recipe', default='nvfp4',
                       choices=['nvfp4'],
                       help='Which fp4 recipe to use for FP4 tensors in the forward and backward pass',
                       dest='fp4_recipe')
    group.add_argument('--fp4-param-gather', action='store_true',
                       help='Keep the compute param in fp4 (do not use any other intermediate '
                            'dtype) and perform the param all-gather in fp4.',
                       dest='fp4_param')
    group.add_argument('--te-rng-tracker', action='store_true', default=False,
                       help='Use the Transformer Engine version of the random number generator. '
                            'Required for CUDA graphs support.')
    group.add_argument('--inference-rng-tracker', action='store_true', default=False,
                       help='Use a random number generator configured for inference.')
    return parser

def _add_inference_args(parser):
    group = parser.add_argument_group(title='inference')

    group.add_argument('--inference-batch-times-seqlen-threshold',
                       type=int, default=-1,
                       help='If (batch-size * sequence-length) is smaller than this threshold'
                       'then batches will not be split up for pipelining.'
                       'Requires setting --pipeline-model-parallel-size > 1.'
                       'Setting this to -1 indicates that batch pipelining is not used.')
    group.add_argument('--max-tokens-to-oom',
                       type=int, default=12000,
                       help='Maximum number of tokens during inference'
                       'tokens here is # in prompt + # to generate'
                       'Allows us to throw an error before OOM crashes server')
    group.add_argument('--output-bert-embeddings', action='store_true',
                       help='Output Bert embeddings (via mean pooling) from '
                       'model, rather than its binary head output or entire '
                       'hidden batch.')
    group.add_argument('--bert-embedder-type', default="megatron",
                       choices=["megatron", "huggingface"],
                       help='Select either Megatron or Huggingface as the '
                       'Bert embedder.')
    group.add_argument('--flash-decode', default=False, action="store_true",
                       help='Whether to use the flash decoding kernel.')
    group.add_argument('--enable-cuda-graph', default=False, action="store_true",
                       help='Deprecated. Use --cuda-graph-impl=local instead. '
                       'Use local implementation of CUDA graph capture and replay. '
                       '--cuda-graph-scope=\"full_iteration\" enables whole iteration CUDA graph. ')
    group.add_argument("--cuda-graph-warmup-steps", type=int, default=3,
                       help="Number of CUDA graph warmup steps")
    group.add_argument('--external-cuda-graph', action='store_true',
                       help='Deprecated. Use --cuda-graph-impl=transformer_engine instead. '
                       'Use TE make_graphed_callables() to capture the CUDA graph.')
    group.add_argument('--cuda-graph-impl', type=str, default='none',
                       choices=['none', 'local', 'transformer_engine'],
                       help='Determines the CUDA graph capture implementation. '
                       '"none": no CUDA graph. '
                       '"local": capture the CUDA graph using MCore local implementation. --cuda-graph-scope=\"full_iteration\" enables whole iteration CUDA graph. '
                       '"transformer_engine": capture the CUDA graph using TE make_graphed_callables().')
    group.add_argument('--cuda-graph-scope', type=str, default='full',
                       choices=['full', 'attn', 'full_iteration'],
                       help='Determines the CUDA graphs capturing scope. Valid values are '
                       '\"full\", \"attn\" and \"full_iteration\". \"Full\" scope captures a whole '
                       'Transformer layer. \"Attn\" scope only captures operations in '
                       'TransformerLayer._forward_attention(). \"ful_iteration\" scope captures a '
                       'whole iteration. '
                       'full_iteration scope is only supported with --cuda-graph-impl=local, '
                       'attn scope is only supported with --cuda-graph-impl=transformer_engine.')
    group.add_argument('--use-legacy-static-engine', action='store_true', default=False,
                       help='Use legacy static engine. (Current static engine uses dynamic engine under the hood)',
                       dest='use_legacy_static_engine')
    group.add_argument('--inference-max-requests', type=int, default=8,
                       help='Maximum number of requests for inference.',
                       dest='inference_max_batch_size')
    group.add_argument('--inference-max-seq-length', type=int, default=2560,
                       help='Maximum sequence length expected for inference (prefill + decode).',
                       dest='inference_max_seq_length')
    group.add_argument('--inference-max-batch-size', type=int, default=None,
                       help='Maximum batch size for inference.',
                       dest='inference_max_batch_size')
    group.add_argument('--inference-dynamic-batching',
                       action='store_true', default=False,
                       help='Enable dynamic batching mode.')
    group.add_argument('--inference-dynamic-batching-active-buffer-size-gb',
                       type=float, default=40.,
<<<<<<< HEAD
                       help='Buffer size (GB) allocated for the active (on-GPU) '
                       'portion of the chunked KV memory. The total buffer size '
                       'is 2x this value, which includes the same-size on-CPU '
                       'paused buffer.')
    group.add_argument('--inference-dynamic-batching-chunk-size',
=======
                       help='Total buffer size (GB) allocated for the block-level KV '
                       'memory.')
    group.add_argument('--inference-dynamic-batching-block-size',
>>>>>>> 8b42b9eb
                       type=int, default=256,
                       help='KV cache block size. '
                       'It should be a multiple of 256')
<<<<<<< HEAD
=======
    group.add_argument('--inference-dynamic-batching-buffer-guaranteed-fraction',
                       type=float, default=0.2,
                       help='Space is reserved within the inference context '
                       'memory buffer to guarantee that a minimum number of '
                       'active requests will always be able to run to '
                       'completion. This is to avoid the context being deadlocked '
                       'by paused requests.')
    group.add_argument('--inference-dynamic-batching-buffer-overflow-factor',
                       type=float, default=None,
                       help='Scaling factor over the memory buffer size for auto '
                       'computing `max_requests` and `max_tokens`. This scaling '
                       'factor is used for fitting more requests and tokens in '
                       'the memory buffer than it can safely hold, which in turn '
                       'increases throughput.')
    group.add_argument('--inference-dynamic-batching-max-requests-override',
                       type=int, default=None,
                       help='If set, this overrides the max requests as computed '
                       'from `--inference-dynamic-batching-buffer-overflow-factor`.')
    group.add_argument('--inference-dynamic-batching-max-tokens-override',
                       type=int, default=None,
                       help='If set, this overrides the max tokens as computed '
                       'from `--inference-dynamic-batching-buffer-overflow-factor`.')
>>>>>>> 8b42b9eb
    group.add_argument('--inference-dynamic-batching-num-cuda-graphs',
                       type=int, default=16,
                       help='Maximum number of cuda graphs to capture, where the '
                       'cuda graph batch sizes range from 1 to `max_requests`. '
                       '(See `dynamic_context.py` for details on how '
                       '`max_requests` is computed). Due to rounding, the actual '
                       'number of cuda graphs may not equal this argument.')
    group.add_argument('--inference-dynamic-batching-track-paused-request-events',
                       action='store_true',
                       help='Track paused request ids by adding \'paused\' events '
                       'to each request\'s event history. This has a very minor '
                       'impact on latency.')
    group.add_argument('--decode-only-cuda-graphs',
                       action='store_true', default=False,
                       help='Only use cuda graphs for decode-only steps, not prefill and mixed steps.')
    group.add_argument('--inference-dynamic-batching-unified-memory-level',
                       type=int, default=0, choices=[0, 1],
                       help='Set unified memory usage within the dynamic '
                       'inference context. The levels are: 0) no unified memory, '
                       '1) allocate `memory_buffer` in unified memory. '
                       'Eventually, additional levels will be included to '
                       'control other tensors within the context.')
    group.add_argument('--symmetric-ar-type', type=str, default=None,
                       choices=['two_shot', "one_shot", "multimem_all_reduce", None],
                       help='What type of symmetric all reduce to use. The default is none which is no use of symetric memory')
    group.add_argument('--nccl-all-reduce-for-prefill',
                       action='store_true', default=False,
                       help='When using symmeric all reduce kernels this will use regular nccl kernels for prefill. This can be more effecient when prefill is large as the nccl kernels can be more bandwith optimized')
    group.add_argument('--mlp-chunks-for-prefill', type=int, default=1,
                       help='Number of chunks along sequence dimension for MLP '
                       'computation during prefill')
    group.add_argument('--disable-chunked-prefill', default=False, action="store_true",
                       help='Disable chunked prefill (chunked prefill is enabled by default).')  
    return parser


def _add_retro_args(parser):
    group = parser.add_argument_group(title='retro')

    group.add_argument('--retro-project-dir', default=None,
                       help='Retro project directory, which contains the '
                       'preprocessed data for pretraining. This directory '
                       'is built during preprocessing (see '
                       'tools/retro/README.md), and contains subdirectories '
                       'for the chunk database and pretraining neighbors.')
    group.add_argument('--retro-add-retriever',
                       action='store_true', default=False,
                       help='Add a retriever to the transformer, for use in '
                       'pretraining a Retro model.')
    group.add_argument('--retro-cyclic-train-iters', type=int, default=None,
                       help='Set number of training iterations for cyclic '
                       'Retro training.')
    group.add_argument('--retro-encoder-layers', type=int, default=2,
                       help='Number of layers to use for the retrieval '
                       'encoder.')
    group.add_argument('--retro-encoder-hidden-dropout',
                       type=float, default=0.1, help='Hidden dropout for '
                       'retrieval encoder.')
    group.add_argument('--retro-encoder-attention-dropout',
                       type=float, default=0.1, help='Attention dropout for '
                       'retrieval encoder.')
    group.add_argument("--retro-num-neighbors", type=int, default=2,
                       help='Number of neighbors to retrieve during '
                       'pretraining.')
    group.add_argument("--retro-num-retrieved-chunks", type=int, default=2,
                       help='Number of chunks to retrieve from the retrieval '
                       'database.')
    group.add_argument("--retro-attention-gate", type=float, default=1,
                       help="Gated cross attention.")
    group.add_argument("--retro-no-verify-neighbor-count", action="store_false",
                       dest="retro_verify_neighbor_count",
                       help="Skip verifying that len(GPT dataset) == len(saved "
                       "neighbors).")

    # Enforce argument naming convention.
    for action in group._group_actions:
        prefix = action.dest.split("_")[0]
        assert prefix == "retro", \
            "Retro args must be prefixed with '--retro-*', for consistent " \
            "styling. Please fix '%s'." % ", ".join(action.option_strings)

    return parser


def _add_network_size_args(parser):
    group = parser.add_argument_group(title='network size')

    group.add_argument('--num-layers', type=int, default=None,
                       help='Number of transformer layers.')
    group.add_argument('--encoder-num-layers', type=int, default=None,
                       help='Number of encoder transformer layers.')
    group.add_argument('--decoder-num-layers', type=int, default=None,
                       help='Number of decoder transformer layers.')
    group.add_argument('--hidden-size', type=int, default=None,
                       help='Transformer hidden size.')
    group.add_argument('--ffn-hidden-size', type=int, default=None,
                       help='Transformer Feed-Forward Network hidden size. '
                       'This is set to 4*hidden-size if not provided')
    group.add_argument('--num-attention-heads', type=int, default=None,
                       help='Number of transformer attention heads.')
    group.add_argument('--attention-backend', type=lambda attn_backend: AttnBackend[attn_backend], default=AttnBackend.auto, choices = list(AttnBackend), help='Attention backend to use (flash,fused,unfused,local,auto). Defaults to auto')
    group.add_argument('--kv-channels', type=int, default=None,
                       help='Projection weights dimension in multi-head '
                       'attention. This is set to '
                       '   args.hidden_size // args.num_attention_heads '
                       'if not provided.')
    group.add_argument('--group-query-attention', action='store_true',
                          help='Use group-query attention.')
    group.add_argument('--num-query-groups', type=int, default=1)
    group.add_argument('--softmax-type', type=str, default='vanilla',
                       choices=['learnable', 'vanilla', 'off-by-one'],
                       help='Type of softmax to use for the attention. Supports both a fixed offset and '
                       'learnable offset.')
    group.add_argument('--window-size', type=tuple_type, default=None,
                       help='Window size for window attention. If not provided, '
                            'window attention will be disabled.')
    group.add_argument('--window-attn-skip-freq', type=moe_freq_type, default=None,
                       help='Frequency of layers to skip window attention. Accepts either: '
                            '- An integer N: Represents a (N-1):1 ratio, meaning one full attention layer '
                            'after (N-1) SWA layers. '
                            '- A string containing a Python list expression that defines a custom pattern, '
                            'e.g.: "[1,1,1,0]*3" evaluates to [1,1,1,0,1,1,1,0,1,1,1,0] '
                            'where 1 indicates SWA and 0 indicates full attention. ')
    group.add_argument('--max-position-embeddings', type=int, default=None,
                       help='Maximum number of position embeddings to use. '
                       'This is the size of position embedding.')
    group.add_argument('--position-embedding-type', type=str, default='learned_absolute',
                        choices=['learned_absolute', 'rope', 'mrope', 'relative', 'none'],
                        help='Position embedding type.')
    group.add_argument('--relative-attention-num-buckets', type=int, default=32,
                        help='Number of buckets for relative position embeddings.')
    group.add_argument('--relative-attention-max-distance', type=int, default=128,
                        help='Maximum distance for relative position embeddings calculation.')
    group.add_argument('--use-rotary-position-embeddings', action='store_true',
                       help='Use rotary positional embeddings or not. '
                       'Deprecated: use --position-embedding-type')
    group.add_argument('--rotary-base', type=int, default=10000,
                       help='Base to use for rotary positional embeddings, default 10000')
    group.add_argument('--rotary-percent', type=float, default=1.0,
                       help='Percent of rotary dimension to use, default 100%%')
    group.add_argument('--rotary-interleaved', action='store_true',
                          help='Use interleaved rotary embedding.')
    group.add_argument('--rotary-seq-len-interpolation-factor', type=int, default=None,
                       help='Sequence length interpolation factor for rotary embeddings.')
    group.add_argument('--use-rope-scaling', action='store_true',
                       help='Apply rope scaling as used in llama3.x')
    group.add_argument('--rope-scaling-factor', type=float, default=8.0,
                       help='Rope scaling factor in llama3.x models')
    group.add_argument('--no-rope-freq', type=no_rope_freq_type, default=None,
                       help='Controls which layers to skip performing Rotary Position Embedding. Accepts either: '
                            '- An integer N: Represents a 1:N ratio, meaning RoPE is skipped every N-1 layers. '
                            '- A string containing a Python list expression that defines a custom pattern, e.g.: '
                            '"([0]*3+[1]*1)*3" evaluates to [0,0,0,1,0,0,0,1,0,0,0,1] '
                            'where 1 indicates no-rope layer. This patten is equivalent to --no-rope-freq=4.'
                            'By default this is disabled and set to None, indicating RoPE will be performed'
                            'on every layer.'
                       )
    group.add_argument('--no-position-embedding',
                       action='store_false',
                       help='Disable position embedding. Deprecated: use --position-embedding-type',
                       dest='add_position_embedding')
    group.add_argument('--mrope-section', nargs='+', type=int, default=None,
                       help='Multimodal rope section is for channel dimension, empty by default.')
    group.add_argument('--make-vocab-size-divisible-by', type=int, default=128,
                       help='Pad the vocab size to be divisible by this value.'
                       'This is added for computational efficieny reasons.')
    group.add_argument('--normalization', default='LayerNorm',
                       choices=['LayerNorm', 'RMSNorm'],
                       help='Which normalization technique to use.')
    group.add_argument('--norm-epsilon', type=float, default=1e-5,
                       help='Epsilon for layer norm and RMS norm.')
    group.add_argument('--apply-layernorm-1p', action='store_true',
                       help='Adjust LayerNorm weights such that they are centered '
                       'around zero. This improves numerical stability.')
    group.add_argument('--apply-residual-connection-post-layernorm',
                       action='store_true',
                       help='If set, use original BERT residula connection '
                       'ordering.')
    group.add_argument('--openai-gelu', action='store_true',
                       help='Use OpenAIs GeLU implementation. This option'
                       'should not be used unless for backward compatibility'
                       'reasons.')
    group.add_argument('--squared-relu', action='store_true',
                       help='Use squared relu activation instead of default gelu')
    group.add_argument('--swiglu', action='store_true',
                       help='Use gated linear units and SiLU activation instead of default gelu')
    group.add_argument('--quick-geglu', action='store_true',
                       help='Use quick geglu activation instead of default gelu')
    group.add_argument('--activation-func-clamp-value', type=float, default=None,
                       help='Clamp the output of the linear_fc1 in the activation function. Only used when '
                            'activation_func is quick_gelu.')
    group.add_argument('--glu-linear-offset', type=float, default=0.0,
                       help='Offset term in the GLU activation function: activation_func(x[0]) * (x[1] + offset). '
                            'Only used when gated_linear_unit is True')
    group.add_argument('--onnx-safe', type=bool, required=False,
                       help='Use workarounds for known problems with '
                       'Torch ONNX exporter')
    group.add_argument('--bert-no-binary-head', action='store_false',
                       help='Disable BERT binary head.',
                       dest='bert_binary_head')
    group.add_argument('--untie-embeddings-and-output-weights', action='store_true',
                       help='Untie embeddings and output weights.')
    group.add_argument('--multi-latent-attention', action='store_true',
                       help='Use multi-latent attention for model.')
    group.add_argument('--mtp-num-layers', type=int, default=None,
                       help='Number of Multi-Token Prediction (MTP) Layers.'
                       'MTP extends the prediction scope to multiple future tokens at each position.'
                       'This MTP implementation sequentially predict additional tokens '
                       'by using D sequential modules to predict D additional tokens.')
    group.add_argument('--mtp-loss-scaling-factor', type=float, default=0.1,
                       help='Scaling factor of Multi-Token Prediction (MTP) loss. '
                       'We compute the average of the MTP losses across all depths, '
                       'and multiply it the scaling factor to obtain the overall MTP loss, '
                       'which serves as an additional training objective.')
    return parser


def _add_straggler_detector_args(parser):
    group = parser.add_argument_group(title='straggler')
    group.add_argument('--log-straggler', action='store_true',
                       help='If set, tracks and logs straggler per GPU.')
    group.add_argument('--disable-straggler-on-startup', action='store_true',
                       help='If set, StragglerDetector is disabled on startup.')
    group.add_argument('--straggler-ctrlr-port', type=int, default=65535,
                       help='Port number to toggle StragglerDetector on/off at runtime')
    group.add_argument('--straggler-minmax-count', type=int, default=1,
                       help='Number of ranks to report with high/low estimated throughput')
    return parser

def _add_workload_inspector_server_args(parser):
    group = parser.add_argument_group(title='workload inspector')
    group.add_argument('--run-workload-inspector-server', action='store_true',
                       help='If set, enables workload inspector server for on-demand profiling.')
    return parser

def _add_inprocess_restart_args(parser):
    group = parser.add_argument_group(title='In-process restart')

    group.add_argument('--inprocess-restart', action='store_true',
                       help='Enables in-process restart.')

    group.add_argument('--inprocess-max-iterations', default=None, type=int,
                       help='Maximum number of in-process restart iterations.')
    group.add_argument('--inprocess-monitor-thread-interval', default=1.0, type=float,
                       help='Monitoring interval (in seconds) for the monitoring thread.')
    group.add_argument('--inprocess-monitor-process-interval', default=1.0, type=float,
                       help='Monitoring interval (in seconds) for the monitoring process.')
    group.add_argument('--inprocess-progress-watchdog-interval', default=1.0, type=float,
                       help='Interval (in seconds) for automatic progress watchdog timestamp '
                       'updates.')
    group.add_argument('--inprocess-heartbeat-interval', default=30, type=float,
                       help='Monitoring interval (in seconds) for detecting unresponsive ranks.')

    group.add_argument('--inprocess-soft-timeout', default=60, type=float,
                       help='Soft progress timeout (in seconds).')
    group.add_argument('--inprocess-hard-timeout', default=90, type=float,
                       help='Hard progress timeout (in seconds).')
    group.add_argument('--inprocess-heartbeat-timeout', default=60, type=float,
                       help='Timeout (in seconds) for a missing rank detection heartbeat.')

    group.add_argument('--inprocess-barrier-timeout', default=120, type=float,
                       help='Timeout (in seconds) for internal distributed barrier')
    group.add_argument('--inprocess-completion-timeout', default=120, type=float,
                       help='Timeout (in seconds) for barrier on completion on all ranks')

    group.add_argument('--inprocess-last-call-wait', default=1, type=float,
                       help='Time interval (in seconds) for other ranks to report concurrent '
                       'terminal failures.')
    group.add_argument('--inprocess-termination-grace-time', default=1, type=float,
                       help='Interval (in seconds) between SIGTERM and SIGKILL issued on hard '
                       'timeout')

    group.add_argument('--inprocess-granularity', default='node', type=str,
                       choices=['node', 'rank'],
                       help='Granularity for in-process restart.')
    group.add_argument('--inprocess-active-world-size',
                       default=int(os.getenv('WORLD_SIZE', '1')), type=int,
                       help='The number of ranks initially executing the workload. '
                       'The remaining ranks from the allocation are set aside '
                       'as warm reserve.')
    group.add_argument('--inprocess-empty-cuda-cache', action='store_true',
                       help='Release all unoccupied cached GPU memory on every in-process restart.')
    return parser

def _add_one_logger_args(parser):
    group = parser.add_argument_group(title='one logger')
    group.add_argument('--no-one-logger', action='store_false',
                       help='If set, disable using one_logger to track E2E metrics'
                       'Note that one_logger is an internal tool and not '
                       'available externally. For installation, please go to '
                       'https://confluence.nvidia.com/display/MLWFO/Package+Repositories'
                       'for more details',
                       dest='enable_one_logger')
    group.add_argument('--one-logger-project', type=str, default='megatron-lm',
                       help='The one-logger project name. Will ignore if '
                       '--no-one-logger is set')
    group.add_argument('--one-logger-run-name', type=str, default=None,
                       help='The one-logger run name displayed. Will ignore if '
                       '--no-one-logger is set')
    group.add_argument('--one-logger-async', action='store_true',
                       help='If set, forces one_logger to use async mode.')
    group.add_argument('--app-tag-run-name', type=str, default=None,
                       help='Jobs belonging to same training run, suppose to '
                       'have the same name. It will be used to track progress of '
                       'a training done over multiple different jobs')
    group.add_argument('--app-tag-run-version', type=str, default='0.0.0',
                       help='The version of the training of which current job is '
                       'part of. It will be used to track the changes in the '
                       'application side which might change the performance '
                       'baseline')
    return parser


def _add_ft_package_args(parser):
    group = parser.add_argument_group(title='ft_package')
    group.add_argument('--enable-ft-package', action='store_true',
                       help='If set, Fault Tolerance package is enabled. '
                       'Note: This feature is for Nvidia internal use only.')
    group.add_argument('--calc-ft-timeouts', action='store_true',
                       help='If set, FT package will try to automatically compute the timeouts. '
                       'Note: This feature is for Nvidia internal use only.')
    return parser


def _add_config_logger_args(parser):
    group = parser.add_argument_group(title='config logger')
    group.add_argument('--config-logger-dir', type=str, default='',
                       help='If set, will dump all configs to --config-logger-dir',
                       dest='config_logger_dir')
    return parser


def _add_logging_args(parser):
    group = parser.add_argument_group(title='logging')

    group.add_argument('--log-params-norm', action='store_true',
                       help='If set, calculate and log parameters norm.')
    group.add_argument('--log-num-zeros-in-grad', action='store_true',
                       help='If set, calculate and log the number of zeros in gradient.')
    group.add_argument('--log-throughput', action='store_true',
                       help='If set, calculate and log throughput per GPU.')
    group.add_argument('--log-progress', action='store_true',
                       help='If set, log progress (in terms of number of processed tokens and '
                       'number of floating-point operations) to progress.txt file in checkpoint '
                       'directory.')
    group.add_argument('--timing-log-level', type=int,
                       default=0, choices=range(0,3),
                       help='Granularity level to measure and report timing. '
                       '   0: report only iteration time and make sure timing '
                       '      does not introduce extra overhead.'
                       '   1: report timing for operations that are executed '
                       '      very limited times (basically once) during '
                       '      each iteration (such as gradient all-reduce) '
                       '   2: report timing for operations that migh be '
                       '      executed numerous times during each iteration. '
                       'Note that setting the level to 1 or 2 might '
                       'cause increase in iteration time.')
    group.add_argument('--log-energy', action='store_true',
                       help='If set, log energy consumption (in Joules)')
    group.add_argument('--no-barrier-with-level-1-timing', action='store_false',
                       help='If not set, use barrier with level 1 time '
                       'measurements. Note that this is up to the user '
                       'to make sure calling barrier with their timers '
                       'will not result in hangs. This can happen if for '
                       'example the user adds a level 1 timer that is not '
                       'called by all ranks.',
                       dest='barrier_with_L1_time')
    group.add_argument('--timing-log-option', type=str, default='minmax',
                       choices=['max', 'minmax', 'all'],
                       help='Options for logging timing:'
                       '  max: report the max timing across all ranks'
                       '  minmax: report min and max timings across all ranks'
                       '  all: report timings of all ranks.')
    group.add_argument('--tensorboard-log-interval', type=int, default=1,
                       help='Report to tensorboard interval.')
    group.add_argument('--tensorboard-queue-size', type=int, default=1000,
                       help='Size of the tensorboard queue for pending events '
                       'and summaries before one of the "add" calls forces a '
                       'flush to disk.')
    group.add_argument('--log-timers-to-tensorboard', action='store_true',
                       help='If set, write timers to tensorboard.')
    group.add_argument('--no-log-loss-scale-to-tensorboard',
                       action='store_false',
                       help='Disable loss-scale logging to tensorboard.',
                       dest='log_loss_scale_to_tensorboard')
    group.add_argument('--log-validation-ppl-to-tensorboard',
                       action='store_true',
                       help='If set, write validation perplexity to '
                       'tensorboard.')
    group.add_argument('--log-memory-to-tensorboard',
                       action='store_true',
                       help='Enable memory logging to tensorboard.')
    group.add_argument('--log-world-size-to-tensorboard',
                       action='store_true',
                       help='Enable world size logging to tensorboard.')
    group.add_argument('--wandb-project', type=str, default='',
                       help='The wandb project name. Ignore wandb by default.')
    group.add_argument('--wandb-entity', type=str, default='',
                       help='The wandb entity name. It is useful when '
                       'there are multiple sub-projects in a project. '
                       'https://community.wandb.ai/t/how-do-i-decide-which-account-private-or-team-to-upload-the-run-to/5704 '
                       'Ignore wandb by default.')    
    group.add_argument('--wandb-exp-name', type=str, default='',
                       help='The wandb experiment name.')
    group.add_argument('--wandb-save-dir', type=str, default='',
                       help='Path to save the wandb results locally.')
    group.add_argument('--logging-level', type=int, default=None,
                       help='Set default logging level')
    return parser


def _add_regularization_args(parser):
    group = parser.add_argument_group(title='regularization')

    group.add_argument('--attention-dropout', type=float, default=0.1,
                       help='Post attention dropout probability.')
    group.add_argument('--hidden-dropout', type=float, default=0.1,
                       help='Dropout probability for hidden state transformer.')
    group.add_argument('--weight-decay', type=float, default=0.01,
                       help='Weight decay coefficient for L2 regularization.')
    group.add_argument('--start-weight-decay', type=float,
                       help='Initial weight decay coefficient for L2 regularization.')
    group.add_argument('--end-weight-decay', type=float,
                       help='End of run weight decay coefficient for L2 regularization.')
    group.add_argument('--weight-decay-incr-style', type=str, default='constant',
                       choices=['constant', 'linear', 'cosine'],
                       help='Weight decay increment function.')
    group.add_argument('--clip-grad', type=float, default=1.0,
                       help='Gradient clipping based on global L2 norm.')
    group.add_argument('--adam-beta1', type=float, default=0.9,
                       help='First coefficient for computing running averages '
                       'of gradient and its square')
    group.add_argument('--adam-beta2', type=float, default=0.999,
                       help='Second coefficient for computing running averages '
                       'of gradient and its square')
    group.add_argument('--adam-eps', type=float, default=1e-08,
                       help='Term added to the denominator to improve'
                       'numerical stability')
    group.add_argument('--sgd-momentum', type=float, default=0.9,
                       help='Momentum factor for sgd')
    return parser


def _add_rl_args(parser):
    group = parser.add_argument_group(title='rl')
    group.add_argument('--perform-rl-step', action='store_true',
                       help="Use the RL training step.")
    group.add_argument('--rl-prompts-per-eval', type=int, default=32,
                       help='Number of prompts to evaluate for for each RL task.'
                        'This evaluation can be very expensive when using environments' 
                        'that evaluate pass@k so we default to a lower number.')
    # TODO(rkirby): allow for "complete" evaluation when --rl-prompts-per-eval is set to -1
    group.add_argument('--grpo-prompts-per-step', type=int, default=32,
                       help="Number of GRPO groups (G in the paper).")
    group.add_argument('--grpo-group-size', type=int, default=2,
                       help="Number of samples per a GRPO group.")
    group.add_argument('--grpo-iterations', type=int, default=2,
                       help="Number of iterations per a GRPO implementation.")
    # As in DAPO, we keep upper/lower eps different.
    # To have a vanilla GRPO, set them to be the same.
    group.add_argument('--grpo-clamp-eps-lower', type=float, default=0.01,
                       help="Lower GRPO clipping bound.")
    group.add_argument('--grpo-clamp-eps-upper', type=float, default=0.01,
                       help="Upper GRPO clipping bound. In vanilla implementation, equals to the lower one.")
    group.add_argument('--grpo-kl-beta', type=float, default=0.001,
                       help="KL term weight in the GRPO loss.")
    group.add_argument('--grpo-entropy-term-weight', type=float, default=0.0,
                       help="Entropy term weight in GRPO loss.")
    group.add_argument('--grpo-filter-groups-with-same-reward', action='store_true',
                       help="Filter groups with same reward.")
    group.add_argument('--grpo-default-temperature', type=float, default=1.0,
                       help="Default temperature for model inference.")
    group.add_argument('--grpo-default-top-p', type=float, default=0,
                       help="Default top-p for model inference.")
    group.add_argument('--langrl-inference-server-type', type=str,
                       choices=['inplace_megatron', 'inplace_megatron_chat'], default='inplace_megatron',
                       help="Type of inference server to use.")
    group.add_argument('--langrl-inference-server-conversation-template', type=str, default=None,
                       help="Conversation template, if using a chat server.")
    group.add_argument('--langrl-external-server', action=argparse.BooleanOptionalAction, required=False, default=False)
    group.add_argument('--langrl-env-config', type=str, default=None,
                       help="Path to YAML config file for RL environment configuration.")
    group.add_argument('--rl-offload-optimizer-during-inference', action='store_true',
                       help='Offload optimizer state to CPU during inference/rollout to save GPU memory')
    group.add_argument('--rl-offload-kv-cache-during-training', action=argparse.BooleanOptionalAction, default=False,
                       help='Offload KV cache to CPU during training to save GPU memory')
    group.add_argument('--rl-remove-kv-cache-during-training', action=argparse.BooleanOptionalAction, default=False,
                       help='Remove KV cache during training to save GPU memory')
    group.add_argument('--rl-reset-cuda-graphs', action=argparse.BooleanOptionalAction, type=bool, default=False,
                       help='Reset CUDA graphs between inference/training to save GPU memory')
    group.add_argument('--rl-partial-rollouts', action=argparse.BooleanOptionalAction, default=False,
                       help='If set, use partial rollouts.')
    group.add_argument('--rl-inference-logprobs-is-correction', action=argparse.BooleanOptionalAction, type=bool, default=False,
                       help='If set, use inference logprobs in importance sampling correction of the loss.')
    group.add_argument('--rl-importance-sampling-truncation-coef', type=float, default=None,
                       help="If --inference-logprobs-is-correction is on and this coefficient is set, apply truncation for the IS correction at GRPO loss.")
    group.add_argument('--rl-calculate-intra-group-similarity', action=argparse.BooleanOptionalAction, default=False,
                       help='If set, calculate the intra-group similarity of rollouts.')
    group.add_argument('--rl-use-sequence-packing', action='store_true',
                       help='Enable sequence packing')
    group.add_argument('--rl-sequence-packing-bin-size', type=int, default=8192,
                       help='Override bin size for sequence packing.')
    group.add_argument('--rl-sequence-packing-algo', type=str, default='fifo',
                       choices=['fifo', 'round-robin'],
                       help='Algorithm for distributing packed bins across ranks. '
                            'fifo: first-in-first-out sequential distribution, '
                            'round-robin: distribute bins cyclically across ranks for better load balancing')
    return parser

def _add_training_args(parser):
    group = parser.add_argument_group(title='training')

    group.add_argument('--micro-batch-size', type=int, default=None,
                       help='Batch size per model instance (local batch size). '
                       'Global batch size is local batch size times data '
                       'parallel size times number of micro batches.')
    group.add_argument('--batch-size', type=int, default=None,
                       help='Old batch size parameter, do not use. '
                       'Use --micro-batch-size instead')
    group.add_argument('--global-batch-size', type=int, default=None,
                       help='Training batch size. If set, it should be a '
                       'multiple of micro-batch-size times data-parallel-size. '
                       'If this value is None, then '
                       'use micro-batch-size * data-parallel-size as the '
                       'global batch size. This choice will result in 1 for '
                       'number of micro-batches.')
    group.add_argument('--rampup-batch-size', nargs='*', default=None,
                       help='Batch size ramp up with the following values:'
                       '  --rampup-batch-size <start batch size> '
                       '                      <batch size incerement> '
                       '                      <ramp-up samples> '
                       'For example:'
                       '   --rampup-batch-size 16 8 300000 \\ '
                       '   --global-batch-size 1024'
                       'will start with global batch size 16 and over '
                       ' (1024 - 16) / 8 = 126 intervals will increase'
                       'the batch size linearly to 1024. In each interval'
                       'we will use approximately 300000 / 126 = 2380 samples.')
    group.add_argument('--decrease-batch-size-if-needed', action='store_true', default=False,
                       help='If set, decrease batch size if microbatch_size * dp_size'
                       'does not divide batch_size. Useful for KSO (Keep Soldiering On)'
                       'to continue making progress if number of healthy GPUs (and'
                       'corresponding dp_size) does not support current batch_size.'
                       'Old batch_size will be restored if training is re-started with'
                       'dp_size that divides batch_size // microbatch_size.')
    group.add_argument('--recompute-activations', action='store_true',
                       help='recompute activation to allow for training '
                       'with larger models, sequences, and batch sizes.')
    group.add_argument('--recompute-granularity', type=str, default=None,
                       choices=['full', 'selective'],
                       help='Checkpoint activations to allow for training '
                       'with larger models, sequences, and batch sizes. '
                       'It is supported at two granularities 1) full: '
                       'whole transformer layer is recomputed, '
                       '2) selective: submodules set in --recompute-modules '
                       'are recomputed, default is core_attn.')
    group.add_argument('--no-check-for-nan-in-loss-and-grad', action='store_false',
                       help='Check for NaNs in loss and grad',
                       dest='check_for_nan_in_loss_and_grad')
    group.add_argument('--check-for-spiky-loss', action='store_true',
                       help='Check for spiky loss',
                       dest='check_for_spiky_loss')
    group.add_argument('--check-for-large-grads', action='store_true',
                       help='Check for unexpectedly large grads',
                       dest='check_for_large_grads')
    group.add_argument('--distribute-saved-activations',
                       action='store_true',
                       help='If set, distribute recomputed activations '
                       'across model parallel group.')
    group.add_argument('--recompute-method', type=str, default=None,
                       choices=['uniform', 'block'],
                       help='1) uniform: uniformly divide the total number of '
                       'Transformer layers and recompute the input activation of '
                       'each divided chunk at specified granularity, '
                       '2) recompute the input activations of only a set number of '
                       'individual Transformer layers per pipeline stage and do the '
                       'rest without any recomputing at specified granularity'
                       'default) do not apply activations recompute to any layers')
    group.add_argument('--recompute-num-layers', type=int, default=None,
                       help='1) uniform: the number of Transformer layers in each '
                       'uniformly divided recompute unit, '
                       '2) block: the number of individual Transformer layers '
                       'to recompute within each pipeline stage.')
    group.add_argument('--recompute-modules', nargs='*', type=str, default=None,
                       help='The submodules to recompute. '
                       'choices: "core_attn", "moe_act", "layernorm", "mla_up_proj", '
                       '         "mlp", "moe", "shared_experts". '
                       'default: ["core_attn"].'
                       '"core_attn": recompute the core attention part of the transformer layer. '
                       '"moe_act": recompute the MoE MLP activation function. '
                       '"layernorm": recompute the input_layernorm and pre_mlp_layernorm. '
                       '"mla_up_proj": recompute the MLA up projection and RoPE applying parts.'
                       '"mlp": recompute the dense MLP layer.'
                       '"moe": recompute the MoE layer.'
                       '"shared_experts": recompute the shared experts in the MoE layer.'
                       '"moe_act", "layernorm", and "mla_up_proj" use output-discarding checkpointing, '
                       '"core_attn", "mlp", "moe", and "shared_experts" use normal checkpointing.')
    group.add_argument('--cpu-offloading-num-layers', type=int, default=0,
                       help='The number of Transformer layers to offload to CPU.')
    group.add_argument('--no-clone-scatter-output-in-embedding', action='store_false',
                       help='If not set, clone the output of the scatter in embedding layer to GC original tensor.',
                       dest='clone_scatter_output_in_embedding')
    group.add_argument('--profile', action='store_true',
                       help='Enable nsys profiling. When using this option, nsys '
                       'options should be specified in commandline. An example '
                       'nsys commandline is `nsys profile -s none -t nvtx,cuda '
                       '-o <path/to/output_file> --force-overwrite true '
                       '--capture-range=cudaProfilerApi '
                       '--capture-range-end=stop`.')
    group.add_argument('--profile-step-start', type=int, default=10,
                       help='Global step to start profiling.')
    group.add_argument('--profile-step-end', type=int, default=12,
                       help='Global step to stop profiling.')
    group.add_argument('--iterations-to-skip', nargs='+', type=int, default=[],
                       help='List of iterations to skip, empty by default.')
    group.add_argument('--result-rejected-tracker-filename', type=str, default=None,
                       help='Optional name of file tracking `result_rejected` events.')
    group.add_argument('--disable-gloo-process-groups', action='store_false',
                       dest='enable_gloo_process_groups',
                       help='Disables creation and usage of Gloo process groups.')
    group.add_argument('--use-pytorch-profiler', action='store_true',
                       help='Use the built-in pytorch profiler. '
                       'Useful if you wish to view profiles in tensorboard.',
                       dest='use_pytorch_profiler')
    group.add_argument('--profile-ranks', nargs='+', type=int, default=[0],
                       help='Global ranks to profile.')
    group.add_argument('--record-memory-history', action="store_true", default=False,
                       help='Record memory history in last rank.')
    group.add_argument('--memory-snapshot-path', type=str, default="snapshot.pickle",
                       help='Specifies where to dump the memory history pickle.')
    group.add_argument('--tp-comm-overlap', action='store_true', help='Enables the '
                       ' overlap of Tensor parallel communication and GEMM kernels.')
    group.add_argument('--tp-comm-overlap-cfg', type=str, default=None,
                       help='Config file when tp_comm_overlap is enabled.')
    group.add_argument('--disable-tp-comm-overlap-ag', action='store_false',
                       help=('Disables the All-Gather overlap with GEMM by '
                             'pipelining the GEMM and All-Gather.'),
                       dest='tp_comm_overlap_ag')
    group.add_argument('--disable-tp-comm-overlap-rs', action='store_false',
                       help=('Disables the Reduce-Scatter overlap with GEMM by '
                             'pipelining the GEMM and Reduce-Scatter.'),
                       dest='tp_comm_overlap_rs')
    group.add_argument('--tp-comm-overlap-rs-dgrad', action='store_true',
                       help = 'Enables the Reduce-Scatter overlap with dgrad GEMM.',
                       dest='tp_comm_overlap_rs_dgrad')
    group.add_argument('--disable-tp-comm-bulk-dgrad', action='store_false',
                       help='Disables the All-Gather overlap with bprop activation gradient GEMM.',
                       dest='tp_comm_bulk_dgrad')
    group.add_argument('--disable-tp-comm-bulk-wgrad', action='store_false',
                       help='Disables the Reduce-Scatter overlap with bprop weight gradient GEMM.',
                       dest='tp_comm_bulk_wgrad')
    group.add_argument('--tp-comm-bootstrap-backend', default='nccl', type=str,
                       choices=['nccl', 'mpi', 'gloo'],
                       help='Set the bootstrapping backend of Tensor parallel communications.')
    group.add_argument('--use-cpu-initialization', action='store_true',
                       default=None,
                       help='If set, initialize weights on the CPU. This eliminates init differences based on tensor parallelism.')
    group.add_argument('--empty-unused-memory-level', default=0, type=int,
                       choices=[0, 1, 2],
                       help='Call torch.cuda.empty_cache() each iteration '
                       '(training and eval), to reduce fragmentation.'
                       '0=off, 1=moderate, 2=aggressive.')
    group.add_argument('--deterministic-mode', action='store_true',
                       help='Choose code that has deterministic execution. This usually '
                       'means slower execution, but is good for debugging and testing.')
    group.add_argument('--check-weight-hash-across-dp-replicas-interval', type=int, default=None,
                       help='Interval to check weight hashes are same across DP replicas. If not specified, weight hashes not checked.')
    group.add_argument('--calculate-per-token-loss', action='store_true',
                       help=('Scale cross entropy loss by the number of non-padded tokens in the '
                             'global batch, versus the default behavior of assuming all tokens are non-padded.'))
    group.add_argument('--train-sync-interval', type=int, default=None,
                       help='Training CPU-GPU synchronization interval, to ensure that CPU is not running too far ahead of GPU.')

    # deprecated
    group.add_argument('--checkpoint-activations', action='store_true',
                       help='Checkpoint activation to allow for training '
                       'with larger models, sequences, and batch sizes.')
    group.add_argument('--train-iters', type=int, default=None,
                       help='Total number of iterations to train over all '
                       'training runs. Note that either train-iters or '
                       'train-samples should be provided.')
    group.add_argument('--train-samples', type=int, default=None,
                       help='Total number of samples to train over all '
                       'training runs. Note that either train-iters or '
                       'train-samples should be provided.')
    group.add_argument('--log-interval', type=int, default=100,
                       help='Report loss and timing interval.')
    group.add_argument('--exit-interval', type=int, default=None,
                       help='Exit the program after the iteration is divisible '
                       'by this value.')
    group.add_argument('--exit-duration-in-mins', type=int, default=None,
                       help='Exit the program after this many minutes.')
    group.add_argument('--exit-signal-handler', action='store_true',
                       help='Dynamically save the checkpoint and shutdown the '
                       'training if SIGTERM is received')
    group.add_argument('--tensorboard-dir', type=str, default=None,
                       help='Write TensorBoard logs to this directory.')
    group.add_argument('--no-masked-softmax-fusion',
                       action='store_false',
                       help='Disable fusion of query_key_value scaling, '
                       'masking, and softmax.',
                       dest='masked_softmax_fusion')
    group.add_argument('--no-bias-gelu-fusion', action='store_false',
                       help='Disable bias and gelu fusion.',
                       dest='bias_gelu_fusion')
    group.add_argument('--no-bias-swiglu-fusion', action='store_false',
                       help='Disable bias and swiglu fusion, the fusion is '
                       'available only when using megatron-core.',
                       dest='bias_swiglu_fusion')
    group.add_argument('--use-fused-weighted-squared-relu', action='store_true',
                       help='Use fused weighted squared relu when using MoE.')
    group.add_argument('--no-bias-dropout-fusion', action='store_false',
                       help='Disable bias and dropout fusion.',
                       dest='bias_dropout_fusion')
    group.add_argument('--no-rope-fusion', action='store_false',
                       help='Disable rope fusion, the fusion is available '
                       'only when using megatron-core.',
                       dest='apply_rope_fusion')
    group.add_argument('--rope-type', type=str, default=None,
                      choices=['rope', 'yarn'],
                      help='Type of rope to use. Note that MLA takes yarn by default, '
                      'and common attention takes rope by default.')
    group.add_argument('--cross-entropy-loss-fusion', action='store_true',
                       help='Enabled fusion of cross entropy loss calculation.',
                       dest='cross_entropy_loss_fusion')
    group.add_argument('--cross-entropy-fusion-impl', type=str, default='native',
                       choices=['native', 'te'],
                       help='Implementation of cross entropy loss calculation.')
    group.add_argument('--use-flash-attn', action='store_true',
                       help='use FlashAttention implementation of attention. '
                       'https://arxiv.org/abs/2205.14135')
    group.add_argument('--disable-bias-linear', action='store_false',
                       help='Disable bias in the linear layers',
                       dest='add_bias_linear')
    group.add_argument('--add-qkv-bias', action='store_true',
                       help='Enable bias only in the QKV linear layers',
                       dest='add_qkv_bias')
    group.add_argument('--optimizer', type=str, default='adam',
                       choices=['adam', 'sgd'],
                       help='Optimizer function')
    group.add_argument('--optimizer-cpu-offload', action='store_true',
                       help='Offload optimizer state to CPU')
    group.add_argument('--optimizer-offload-fraction', type=float, default=1.0,
                          help='Ratio of optimizer state to offload to CPU')
    group.add_argument('--use-torch-optimizer-for-cpu-offload', action='store_true',
                       help="Use torch.optim.Optimizer instead of Megatron's optimizer in optimizer cpu offload mode.")
    group.add_argument('--overlap-cpu-optimizer-d2h-h2d', action='store_true', default=False,
                       help='Overlap CPU optimizer step, gradients D2H and updated parameters H2D.')
    group.add_argument('--dump-param-to-param-group-map', type=str, default=None,
                        help="Path to a file containing parameter-to-parameter-group mapping. "
                        "Provide a JSON file that specifies which parameters belong to which "
                        "parameter group for global coordination.")
    group.add_argument('--no-pin-cpu-grads', action='store_false', dest='pin_cpu_grads',
                       help='Disable pinning of CPU memory for gradients.')
    group.add_argument('--no-pin-cpu-params', action='store_false', dest='pin_cpu_params',
                       help='Disable pinning of CPU memory for parameters.')
    group.add_argument('--dataloader-type', type=str, default=None,
                       choices=['single', 'cyclic', 'external'],
                       help='Single pass vs multiple pass data loader')
    group.add_argument('--no-async-tensor-model-parallel-allreduce',
                       action='store_false',
                       help='DEPRECATED. This flag is ignored.',
                       dest='async_tensor_model_parallel_allreduce')
    group.add_argument('--no-persist-layer-norm', action='store_true',
                       help='Disable using persistent fused layer norm kernel. '
                       'This kernel supports only a set of hidden sizes. Please '
                       'check persist_ln_hidden_sizes if your hidden '
                       'size is supported.')
    group.add_argument('--sequence-parallel', action='store_true',
                       help='Enable sequence parallel optimization.')
    group.add_argument('--no-gradient-accumulation-fusion',
                       action='store_false',
                       help='Disable fusing gradient accumulation to weight '
                       'gradient computation of linear layers',
                       dest='gradient_accumulation_fusion')
    group.add_argument('--use-mcore-models', action='store_true',
                       dest='deprecated_use_mcore_models',
                       help='DEPRECATED. Use the implementation from megatron core.'
                       'Now ignored and mcore models are the default, use '
                       '--use-legacy-models to not use core models.')
    group.add_argument('--use-legacy-models', action='store_true',
                       help='Use the legacy Megatron models, not Megatron-Core models.')
    group.add_argument('--manual-gc', action='store_true',
                       help='Disable the threshold-based default garbage '
                       'collector and trigger the garbage collection manually. '
                       'Manual garbage collection helps to align the timing of '
                       'the collection across ranks which mitigates the impact '
                       'of CPU-associated jitters. When the manual gc is enabled, '
                       'garbage collection is performed only at the start and the '
                       'end of the validation routine by default.')
    group.add_argument('--manual-gc-interval', type=int, default=0,
                       help='Training step interval to trigger manual garbage '
                       'collection. When the value is set to 0, garbage '
                       'collection is not triggered between training steps.')
    group.add_argument('--no-manual-gc-eval', action='store_false',
                       help='When using manual garbage collection, disable '
                       'garbage collection at the start and the end of each '
                       'evaluation run.', dest='manual_gc_eval')
    group.add_argument('--disable-tp-comm-split-ag', action='store_false',
                       help='Disables the All-Gather overlap with fprop GEMM.',
                       dest='tp_comm_split_ag')
    group.add_argument('--disable-tp-comm-split-rs', action='store_false',
                       help='Disables the Reduce-Scatter overlap with fprop GEMM.',
                       dest='tp_comm_split_rs')
    group.add_argument('--pipeline-model-parallel-comm-backend', type=str, default=None,
                       choices=['nccl', 'ucc'],
                       help='Select a communicator backend for pipeline parallel communication. '
                       'If None, the default backend will be used.')
    group.add_argument('--high-priority-stream-groups', nargs='*', type=str, default=[],
                       help='The communicator group names to use high priority streams.')
    group.add_argument('--use-te-activation-func', action='store_true',
                       help='Use activation function kernel from Transformer Engine in MLP module.')

    return parser


def _add_rerun_machine_args(parser):
    group = parser.add_argument_group(title='rerun engine')

    group.add_argument('--error-injection-rate', type=int, default=0,
                       help='Rate at which to inject unexpected results, '
                       'e.g. 1000 means once every 1000 result validations')
    group.add_argument('--error-injection-type', type=str, default='transient_error',
                       choices=['correct_result', 'transient_error', 'persistent_error'],
                       help='Type of error to inject. ')
    group.add_argument('--rerun-mode', type=str, default='validate_results',
                       choices=['disabled', 'validate_results', 'report_stats'],
                       help='Use re-run engine to validate results (default) '
                       'or to emit stats on variability of computations due to '
                       'non-deterministic algorithms.')

    return parser


def _add_initialization_args(parser):
    group = parser.add_argument_group(title='initialization')

    group.add_argument('--seed', type=int, default=1234,
                       help='Random seed used for python, numpy, '
                       'pytorch, and cuda.')
    group.add_argument('--data-parallel-random-init', action='store_true',
                       help='Enable random initialization of params '
                       'across data parallel ranks')
    group.add_argument('--init-method-std', type=float, default=0.02,
                       help='Standard deviation of the zero mean normal '
                       'distribution used for weight initialization.')
    group.add_argument('--embedding-init-method-std', type=float, default=None,
                       help='Standard deviation of the zero mean normal '
                       'distribution used for embedding weight initialization. '
                       'If unset, embeddings will be initialized the same way '
                       'as other weights. Setting this to a value around 1.0 '
                       'may avoid loss spikes in training. Setting this to any '
                       'value will also skip applying weight decay on embedding '
                       'weights to avoid shrinkage towards zero. See '
                       'https://arxiv.org/abs/2312.16903 for more details.'
                       )
    group.add_argument('--init-method-xavier-uniform', action='store_true',
                       help='Enable Xavier uniform parameter initialization')

    return parser


def _add_learning_rate_args(parser):
    group = parser.add_argument_group(title='learning rate')

    group.add_argument('--lr', type=float, default=None,
                       help='Initial learning rate. Depending on decay style '
                       'and initial warmup, the learning rate at each '
                       'iteration would be different.')
    group.add_argument('--lr-decay-style', type=str, default='linear',
                       choices=['constant', 'linear', 'cosine', 'inverse-square-root', 'WSD'],
                       help='Learning rate decay function.')
    group.add_argument('--lr-wsd-decay-style', type=str, default='exponential',
                       choices=['exponential', 'linear', 'cosine', 'minus_sqrt'],
                       help='Decay style for the annealing phase of WSD'),
    group.add_argument('--lr-decay-iters', type=int, default=None,
                       help='number of iterations to decay learning rate over,'
                       ' If None defaults to `--train-iters`')
    group.add_argument('--lr-decay-samples', type=int, default=None,
                       help='number of samples to decay learning rate over,'
                       ' If None defaults to `--train-samples`')
    group.add_argument('--lr-wsd-decay-samples', type=int, default=None,
                       help='number of samples for the annealing phase in the wsd schedule')
    group.add_argument('--lr-wsd-decay-iters', type=int, default=None,
                       help='number of iterations for the annealing phase in the wsd schedule')
    group.add_argument('--lr-warmup-fraction', type=float, default=None,
                       help='fraction of lr-warmup-(iters/samples) to use '
                       'for warmup (as a float)')
    group.add_argument('--lr-warmup-iters', type=int, default=0,
                       help='number of iterations to linearly warmup '
                       'learning rate over.')
    group.add_argument('--lr-warmup-samples', type=int, default=0,
                       help='number of samples to linearly warmup '
                       'learning rate over.')
    group.add_argument('--lr-warmup-init', type=float, default=0.0,
                       help='Initial value for learning rate warmup. The '
                       'scheduler starts warmup from this value.')
    group.add_argument('--warmup', type=int, default=None,
                       help='Old lr warmup argument, do not use. Use one of the'
                       '--lr-warmup-* arguments above')
    group.add_argument('--min-lr', type=float, default=0.0,
                       help='Minimum value for learning rate. The scheduler'
                       'clip values below this threshold.')
    group.add_argument('--override-opt_param-scheduler', '--override-opt-param-scheduler',
                       action='store_true',
                       help='Reset the values of the scheduler (learning rate,'
                       'warmup iterations, minimum learning rate, maximum '
                       'number of iterations, and decay style from input '
                       'arguments and ignore values from checkpoints. Note'
                       'that all the above values will be reset.')
    group.add_argument('--use-checkpoint-opt_param-scheduler', '--use-checkpoint-opt-param-scheduler',
                       action='store_true',
                       help='Use checkpoint to set the values of the scheduler '
                       '(learning rate, warmup iterations, minimum learning '
                       'rate, maximum number of iterations, and decay style '
                       'from checkpoint and ignore input arguments.')
    group.add_argument('--decoupled-lr', type=float, default=None,
                       help='Separate learning rate for the input and output layer')
    group.add_argument('--decoupled-min-lr', type=float, default=None,
                       help='Minimum value for learning rate for the input and output layer. The scheduler'
                       'clip values below this threshold')

    return parser


def _add_checkpointing_args(parser):
    group = parser.add_argument_group(title='checkpointing')

    group.add_argument('--save', type=str, default=None,
                       help='Output directory to save checkpoints to.')
    group.add_argument('--save-interval', '--persistent-save-interval', type=int, default=None,
                       help='Number of iterations between persistent checkpoint saves.')
    group.add_argument('--save-retain-interval', type=int, default=None,
                       help='Number of iterations between retained checkpoints (other'
                       'checkpoints _except the last checkpoint_ are automatically deleted).')
    group.add_argument('--no-save-optim', action='store_true', default=None,
                       help='Do not save current optimizer.')
    group.add_argument('--no-save-rng', action='store_true', default=None,
                       help='Do not save current rng state.')
    group.add_argument('--load', type=str, default=None,
                       help='Directory containing a model checkpoint.')
    group.add_argument('--no-load-optim', action='store_true', default=None,
                       help='Do not load optimizer when loading checkpoint.')
    group.add_argument('--load-main-params-from-ckpt', action='store_true', default=None,
                       help='Load main parameters from checkpoint directly.')
    group.add_argument('--no-load-rng', action='store_true', default=None,
                       help='Do not load rng state when loading checkpoint.')
    group.add_argument('--no-strict-fsdp-dtensor-load', action='store_false', dest='strict_fsdp_dtensor_load',
                       help='Do not strict loading for fsdp_dtensor checkpoint format.')
    group.add_argument('--non-persistent-save-interval', type=int, default=None,
                       help='Number of iterations between non-persistent saves.')
    group.add_argument('--non-persistent-ckpt-type', type=str, default=None,
                       choices=['global', 'local', 'in_memory', None],
                       help='Type of non-persistent model checkpoints. '
                           '"global" - Saved as a standard checkpoint (e.g., on Lustre) with old checkpoints being removed. '
                           '"local" - Each rank saves a portion of the checkpoint locally (e.g., on SSD/ramdisk). '
                           'None - No non-persistent checkpointing (default option).')
    group.add_argument('--non-persistent-global-ckpt-dir', type=str, default=None,
                       help='Directory containing global non-persistent model checkpoints.')
    group.add_argument('--non-persistent-local-ckpt-dir', type=str, default=None,
                       help='Directory containing local non-persistent model checkpoints.')
    group.add_argument('--non-persistent-local-ckpt-algo', type=str, default='fully_parallel',
                       choices=['fully_parallel', 'atomic'],
                       help='Algorithm for local non-persistent checkpointing.')
    group.add_argument('--finetune', action='store_true',
                       help='Load model for finetuning. Do not load optimizer '
                       'or rng state from checkpoint and set iteration to 0. '
                       'Assumed when loading a release checkpoint.')
    group.add_argument('--pretrained-checkpoint', type=str, default=None,
                       help='Directory containing a pretrained model checkpoint for finetuning.')
    group.add_argument('--ckpt-step', type=int, default=None,
                       help='Checkpoint step to load model from.')
    group.add_argument('--no-initialization', action='store_false',
                       help='Do not perform initialization when building model, '
                       'can reduce startup time when definitely loading from a '
                       'checkpoint',
                       dest='perform_initialization')
    group.add_argument('--use-checkpoint-args', action='store_true',
                       help='Override model-related command-line arguments with arguments from checkpoint')
    group.add_argument('--use-mp-args-from-checkpoint-args', action='store_true',
                       help='Copy model parallelism command-line arguments from checkpoint')
    group.add_argument('--no-use-tokenizer-model-from-checkpoint-args', action='store_false',
                       dest='use_tokenizer_model_from_checkpoint_args',
                       help='If set, do not use tokenizer model path from checkpoint')
    group.add_argument('--exit-on-missing-checkpoint', action='store_true',
                       help="If '--load' is set, but checkpoint is not found "
                       "(e.g., path typo), then exit instead of random "
                       "initialization.")
    group.add_argument('--use-dist-ckpt', action='store_true',
                       dest='use_dist_ckpt_deprecated',
                       help='Deprecated: see --ckpt-format.')
    group.add_argument('--use-persistent-ckpt-worker', action='store_true',
                       help='Enables a persitent checkpoint worker for async save')

    group.add_argument('--auto-detect-ckpt-format', action='store_true',
                       help='Determine if the checkpoint format is in legacy or distributed format.'
                            ' If False, expects distributed checkpoint iff args.ckpt_format != "torch".'
                            ' Might slow down loading a bit (double rank0 ckpt load).')
    group.add_argument('--dist-ckpt-format',
                       dest='dist_ckpt_format_deprecated',
                       help='Deprecated: see --ckpt-format.')
    group.add_argument('--ckpt-format', default='torch_dist',
                       choices=['torch', 'torch_dist', 'zarr', 'torch_dcp', 'fsdp_dtensor'],
                       help='Checkpoint format to use. torch is the format used by torch.save/load.'
                       ' torch_dist is a megatron built-in distributed checkpointing format.'
                       ' torch_dcp is the torch.distributed.checkpoint format.'
                       ' fsdp_dtensor is a torch DCP native, Megatron FSDP training-specific checkpoint format.')
    group.add_argument('--ckpt-convert-format', default=None,
                       choices=['torch', 'torch_dist', 'zarr'],
                       help='Checkpoint format for conversion.')
    group.add_argument('--ckpt-convert-save', default=None,
                       help='Save directory for converted checkpoint.')
    group.add_argument('--ckpt-convert-update-legacy-dist-opt-format', action='store_true',
                       help='When loading a checkpoint, update the legacy format '
                       'for the distributed optimizer, which previously used a '
                       'merged param/grad buffer and a different bucket mapping. '
                       'The legacy format was deprecated on Feb 13, 2024.')
    group.add_argument('--ckpt-fully-parallel-save', action='store_true',
                       dest='ckpt_fully_parallel_save_deprecated',
                       help='Deprecated: see --no-ckpt-fully-parallel-save.')
    group.add_argument('--no-ckpt-fully-parallel-save', action='store_false',
                       dest='ckpt_fully_parallel_save',
                       help='Disable applying full save parallelization across DP for'
                            ' distributed checkpoints. Depending on ckpt format'
                            ' might decrease the number of files in the checkpoint.'
                            ' Makes DistributedOptimizer checkpoint non-reshardable.')
    group.add_argument('--async-save', action='store_true', default=None,
                       help='Apply async checkpointing save. Currently works only with'
                            '`torch_dist` distributed checkpoint format.')
    group.add_argument('--ckpt-fully-parallel-load', action='store_true',
                       help='Apply full load parallelization across DP for'
                            ' distributed checkpoints.')
    group.add_argument('--ckpt-assume-constant-structure', action='store_true',
                       help='If the model and optimizer state dict structure is'
                            'constant throughout a *single training job*, it allows for'
                            'different checkpointing performance optimizations.')
    group.add_argument('--dist-ckpt-strictness', type=str, default='assume_ok_unexpected',
                       choices=[e.value for e in StrictHandling],
                       help='Determine handling of key mismatch during checkpoint load.'
                            ' Check StrictHandling docs for flags meaning.'
                            ' NOTE: This flag controls only distributed checkpoint'
                            ' load from storage, not loading state dict into the model.')
    group.add_argument('--dist-ckpt-save-pre-mcore-014', action='store_true',
                       help='Revert checkpointing simplifications introduced in Megatron-Core'
                            ' v0.14. This option affects only checkpoint saving format and will'
                            ' be removed soon (checkpoint load format is determined based on'
                            ' checkpoint metadata).')
    group.add_argument('--dist-ckpt-optim-fully-reshardable', action='store_true',
                       help='Make optimizer distributed checkpoint fully reshardable (TP/PP/EP/DP)'
                            ' as opposed to plain DP reshardability.')
    group.add_argument('--distrib-optim-fully-reshardable-mem-efficient', action='store_true',
                       help='During distributed optimizer checkpoint save and load tries to use as'
                            ' little memory as possible by using Gloo (instead of NCCL) and only one'
                            ' rank for saving. Turn on only if experiencing host or device memory'
                            ' issues. Has affect only with `--dist-ckpt-optim-fully-reshardable`'
                            ' flag.')
    return parser


def _add_mixed_precision_args(parser):
    group = parser.add_argument_group(title='mixed precision')

    group.add_argument('--fp16', action='store_true',
                       help='Run model in fp16 mode.')
    group.add_argument('--bf16', action='store_true',
                       help='Run model in bfloat16 mode.')
    group.add_argument('--grad-reduce-in-bf16', action='store_true',
                       help='Reduce gradients in bfloat16.')
    group.add_argument('--loss-scale', type=float, default=None,
                       help='Static loss scaling, positive power of 2 '
                       'values can improve fp16 convergence. If None, dynamic'
                       'loss scaling is used.')
    group.add_argument('--initial-loss-scale', type=float, default=2**32,
                       help='Initial loss-scale for dynamic loss scaling.')
    group.add_argument('--min-loss-scale', type=float, default=1.0,
                       help='Minimum loss scale for dynamic loss scaling.')
    group.add_argument('--loss-scale-window', type=float, default=1000,
                       help='Window over which to raise/lower dynamic scale.')
    group.add_argument('--hysteresis', type=int, default=2,
                       help='hysteresis for dynamic loss scaling')
    group.add_argument('--fp32-residual-connection', action='store_true',
                       help='Move residual connections to fp32.')
    group.add_argument('--apply-query-key-layer-scaling', action='store_true',
                       help='Scale Q * K^T by 1 / layer-number. '
                       'Useful for fp16 training. Also sets `attention_softmax_in_fp32` to True.')
    group.add_argument('--attention-softmax-in-fp32', action='store_true',
                       help='Run attention masking and softmax in fp32.')
    group.add_argument('--accumulate-allreduce-grads-in-fp32',
                       action='store_true',
                       help='Gradient accumulation and all-reduce in fp32.')
    group.add_argument('--fp16-lm-cross-entropy', action='store_true',
                       help='Move the cross entropy unreduced loss calculation'
                       'for lm head to fp16.')
    group.add_argument('--disable-bf16-reduced-precision-matmul', action='store_true',
                       help='If True, sets torch.backends.cuda.matmul.allow_bf16_reduced_precision_reduction=False to '
                       'prevent matmul from using reduced precision accumulation when using BF16.')
    group.add_argument('--reuse-grad-buf-for-mxfp8-param-ag', action='store_true',
                       help='If True, reuse the grad buffer for MXFP8 parameter all-gather.')

    return parser


def _add_distributed_args(parser):
    group = parser.add_argument_group(title='distributed')

    group.add_argument('--tensor-model-parallel-size', type=int, default=1,
                       help='Degree of tensor model parallelism.')
    group.add_argument('--pipeline-model-parallel-size', type=int, default=1,
                       help='Degree of pipeline model parallelism.')
    group.add_argument('--decoder-first-pipeline-num-layers',
                       type=int, default=None,
                       help=('The number of transformer layers on the first pipeline stage of the decoder. '
                       'Default None is even split of transformer layers across all pipeline stages'))
    group.add_argument('--decoder-last-pipeline-num-layers',
                       type=int, default=None,
                       help=('The number of transformer layers on the last pipeline stage of the decoder. '
                       'Default None is even split of transformer layers across all pipeline stages'))
    group.add_argument('--pipeline-model-parallel-layout',
                       type=str, default=None,
                       help=('A string that describes a custom pipeline model parallel layout. '
                       'e.g., "E|(t|)*3,m|m||L". E, L, t, m denotes embedding, loss, transformer '
                       'decoder layer, and mtp layer, respectively. Stages are split by "|". '
                       'Replicated stages or layers can be described with multiplication. '
                       'Commas can be used cosmetically. '
                       'Default None is not using this argument to set the layout.'))
    group.add_argument('--model-parallel-size', type=int, default=None,
                       help='Old model parallel argument, do not use. Use '
                       '--tensor-model-parallel-size instead.')
    group.add_argument('--num-layers-per-virtual-pipeline-stage', type=int, default=None,
                       help='Number of layers per virtual pipeline stage')
    group.add_argument('--num-virtual-stages-per-pipeline-rank', type=int, default=None,
                       help='Number of virtual pipeline stages per pipeline parallelism rank')
    group.add_argument('--microbatch-group-size-per-virtual-pipeline-stage', type=int, default=None,
                       help='Number of contiguous microbatches per virtual pipeline stage',
                       dest='microbatch_group_size_per_vp_stage')
    group.add_argument('--no-overlap-p2p-communication', action='store_false',
                       help='overlap pipeline parallel communication with forward and backward chunks in 1F1B',
                       dest='overlap_p2p_comm')
    group.add_argument('--overlap-p2p-communication-warmup-flush', action='store_true',
                       default=False, help='if set, overlap pipeline parallel communication in warmup and flush',
                       dest='overlap_p2p_comm_warmup_flush')
    group.add_argument('--distributed-backend', default='nccl',
                       choices=['nccl', 'gloo'],
                       help='Which backend to use for distributed training.')
    group.add_argument('--distributed-timeout-minutes', type=int, default=10,
                       help='Default timeout minutes for torch.distributed.')
    group.add_argument('--distributed-timeout-seconds-after-init', type=int, default=None,
                       help='Timeout seconds for process groups after initialization.'
                            'This timeout is applied to all process groups after initialization.')
    group.add_argument('--overlap-grad-reduce', action='store_true',
                       default=False, help='If set, overlap DDP grad reduce.')
    group.add_argument('--defer-embedding-wgrad-compute', action='store_true',
                       default=False, help='If set, defers the vocabulary projection linear layer weight'
                       'gradient compute to pipeline flush.', dest='defer_embedding_wgrad_compute')
    group.add_argument('--wgrad-deferral-limit', type=int, default=0, help='Number of micro-batches for which'
                       'weight gradient computation of vocabulary projection is deferred, defaults to 0 which'
                       'means all the micro-batches are deferred. Invalid if `defer-embedding-wgrad-compute`'
                       'is not set')
    group.add_argument('--no-align-grad-reduce', action='store_false',
                       help='If not set, all PP stages will launch gradient reduces simultaneously. '
                       'Otherwise, each PP stage will independently launch as needed.',
                       dest='align_grad_reduce')
    group.add_argument('--ddp-num-buckets', type=int, default=None,
                       help='Number of buckets for data-parallel communication')
    group.add_argument('--ddp-bucket-size', type=int, default=None,
                       help='Bucket size for data-parallel communication')
    group.add_argument('--ddp-pad-buckets-for-high-nccl-busbw', action='store_true',
                       default=False, help='If set, make sure the bucket size is divisible by a large power '
                       'of 2 (2^16) to ensure NCCL collectives have high bus bandwidth at large DP counts, '
                       'since NCCL message size (which for ring algorithms is bucket_size / dp_size) '
                       'apparently needs to be divisible by a power of 2 for high busbw.')
    group.add_argument('--ddp-reduce-scatter-with-fp32-accumulation', action='store_true',
                       default=False, help='If set, use a reduce-scatter implementation which sends lower-precision '
                       'values over the wire (using an all-to-all to keep total communication overhead in line '
                       'with the standard ring implementation) but performs accumulation locally in FP32.')
    group.add_argument('--ddp-average-in-collective', action='store_true',
                       default=False, help='If set, average directly in data-parallel communication collective.')
    group.add_argument('--overlap-param-gather', action='store_true',
                       default=False, help='If set, overlap param all-gather in distributed optimizer.')
    group.add_argument('--overlap-param-gather-with-optimizer-step', action='store_true',
                       default=False, help='If set, overlap param all-gather of first bucket with optimizer step.')
    group.add_argument('--no-align-param-gather', action='store_false',
                       help='If not set, all PP stages will launch param all-gathers simultaneously. '
                       'Otherwise, each PP stage will independently launch as needed.',
                       dest='align_param_gather')
    group.add_argument('--no-scatter-gather-tensors-in-pipeline', action='store_false',
                       help='If not set, use scatter/gather to optimize communication of tensors in pipeline.',
                       dest='scatter_gather_tensors_in_pipeline')
    group.add_argument('--use-ring-exchange-p2p', action='store_true',
                       default=False, help='If set, use custom-built ring exchange '
                       'for p2p communications. Note that this option will require '
                       'a custom built image that support ring-exchange p2p.')
    group.add_argument('--local-rank', type=int, default=int(os.getenv('LOCAL_RANK', '0')),
                       help='local rank passed from distributed launcher.')
    group.add_argument('--lazy-mpu-init', type=bool, required=False,
                       help='If set to True, initialize_megatron() '
                       'skips DDP initialization and returns function to '
                       'complete it instead. Also turns on '
                       '--use-cpu-initialization flag. This is for '
                       'external DDP manager.' )
    group.add_argument('--account-for-embedding-in-pipeline-split', action='store_true',
                       default=False, help='If set, *input* embedding layer will be treated as a standard transformer'
                       'layer in the context of partition and placement for pipeline parallelism.')
    group.add_argument('--account-for-loss-in-pipeline-split', action='store_true',
                       default=False, help='If set, loss layer will be treated as a standard transformer'
                       'layer in the context of partition and placement for pipeline parallelism.')
    group.add_argument('--use-distributed-optimizer', action='store_true',
                       help='Use distributed optimizer.')
    group.add_argument('--use-nccl-ub', action='store_true', dest='nccl_ub', 
                       help='Use the userbuffer registration for DP/FSDP communication buffers.'
                       'This option will reduce GPU SM usage for the DP/FSDP communication,'
                       'which is improving the performance of the overlapped computation.')
    group.add_argument('--disable-symmetric-registration', action='store_true', dest='disable_symmetric_registration',
                       default=False, help='Disable symmetric (window) registration for NCCL userbuffer registration.'
                       'This option will force to use conventional (local) userbuffer registration when use-nccl-ub is set.')
    group.add_argument('--use-sharp', action='store_true', 
                       help='Required to enable SHARP communication.')
    group.add_argument('--sharp-enabled-group', type=str, default=None,
                       choices=['dp', 'dp_replica'],
                       help='IB SHARP can be enabled from only one communication group. '
                       'By default, it is enabled from dp group. '
                       'Available options: [dp, dp_replica]')
    group.add_argument('--use-megatron-fsdp', action='store_true',
                       help='Use the Megatron FSDP code path in DDP.')
    group.add_argument('--init-model-with-meta-device', action='store_true')
    group.add_argument('--data-parallel-sharding-strategy', type=str, default='no_shard',
                       choices=['no_shard', 'optim', 'optim_grads', 'optim_grads_params'],
                       help='Sharding strategy of data parallelism.')
    group.add_argument('--no-gradient-reduce-div-fusion', action='store_false', dest='gradient_reduce_div_fusion',
                       help='If not set, fuse the division in gradient reduce.')
    group.add_argument('--fsdp-double-buffer', action='store_true',
                       help="Enable double buffering for temporary memory needed for Megatron FSDP communications. "
                        "Double-buffering the communication memory improves memory management efficiency by "
                        "reusing previously allocated buffers, rather than creating new buffers for each FSDP communication. "
                        "This is required for user buffer registration and is enabled by default when using NCCL user buffers.")
    group.add_argument('--suggested-communication-unit-size', type=int, default=None,
                   help='Specifies the number of elements to communicate at once during FSDP (Fully Sharded Data Parallel) operations. '
                        'This flag also affects FSDP all-gather prefetch behavior. Setting a larger value increases the communication buffer size, '
                        'while a smaller value disables prefetching and may degrade performance. Adjust this value based on your system\'s memory '
                        'and performance requirements.')
    group.add_argument('--keep-fp8-transpose-cache', action='store_true',
                       help='If set, keep the fp8 transpose cache when using Megatron FSDP.')
    group.add_argument('--enable-full-sharding-in-hsdp', action='store_true',
                       help='If set, enable full sharding in megatron-fsdp Hybrid Sharded Data Parallel (HSDP) mode.')
    group.add_argument('--num-distributed-optimizer-instances', type=int, default=1,
                       help='Number of Distributed Optimizer copies across Data Parallel domain.')
    group.add_argument('--use-torch-fsdp2', action='store_true',
                       help='Use the torch FSDP2 implementation. FSDP2 has not been tested with pipeline parallelism, '
                       'and may contain bugs.')
    group.add_argument('--torch-fsdp2-no-reshard-after-forward', action='store_false', dest='torch_fsdp2_reshard_after_forward',
                       help='Whether to reshard weights after forward pass when using PyTorch FSDP2. '
                       'Set to enable FSDP ZeRO-2.')
    group.add_argument('--context-parallel-size', type=int, default=1,
                       help='Degree of context parallelism.')
    group.add_argument('--cp-comm-type', nargs='+', type=str, default=["p2p"],
                       help='Inter-gpu communication type for context parallelism: '
                       'p2p, a2a, allgather or a2a+p2p. If a single string is provided, '
                       'all layers will share the same communication type. Users can also '
                       'specify separated types for each layer like '
                       '--cp-comm-type p2p p2p a2a a2a a2a+p2p a2a+p2p')
    group.add_argument('--hierarchical-context-parallel-sizes', nargs='+', type=int, default=None,
                       help='Degrees of the hierarchical context parallelism. Users should '
                       'provide a list to specify the sizes for different levels. '
                       '--hierarchical-context-parallel-sizes 2 4 indicates every two adjacent gpus '
                       'forms the first level of cp groups and the cp ranks with the same odevity '
                       'forms the second level of cp groups.')
    group.add_argument('--nccl-communicator-config-path', type=str, default=None,
                       help='Path to the yaml file with NCCL communicator '
                       'configurations. The number of min/max thread groups and thread '
                       'group cluster size of each communicator can be configured by '
                       'setting `min_ctas`, `max_ctas`, and `cga_cluster_size`.')
    group.add_argument('--use-tp-pp-dp-mapping', action='store_true', default=False,
                        help='If set, distributed ranks initialize order is changed '
                        'from tp-cp-ep-dp-pp to tp-cp-ep-pp-dp.')
    group.add_argument('--replication', action='store_true', default=False,
                       help="If set, replication of local checkpoints is enabled. "
                       "Needs to be enabled on all ranks.")
    group.add_argument('--replication-jump', default=None, type=int,
                       help="Specifies `J`, the spacing between ranks storing replicas of a given rank's data. "
                       "Replicas for rank `n` may be on ranks `n+J`, `n+2J`, ..., or `n-J`, `n-2J`, etc. "
                       "This flag has an effect only if --replication is used. "
                       "and must be consistent across all ranks.")
    group.add_argument('--replication-factor', default=2, type=int,
                       help="Number of machines storing the replica of a given rank's data.")
    return parser


def _add_validation_args(parser):
    group = parser.add_argument_group(title='validation')

    group.add_argument('--full-validation', action='store_true', help='If set, each time validation occurs it uses the full validation dataset(s). This currently only works for GPT datasets!')
    group.add_argument('--multiple-validation-sets', action='store_true', help='If set, multiple datasets listed in the validation split are evaluated independently with a separate loss for each dataset in the list. This argument requires that no weights are included in the list')
    group.add_argument('--eval-iters', type=int, default=100,
                       help='Number of iterations to run for evaluation'
                       'validation/test for.')
    group.add_argument('--eval-interval', type=int, default=1000,
                       help='Interval between running evaluation on '
                       'validation set.')
    group.add_argument("--test-mode", action="store_true", help='Run all real-time test alongside the experiment.')
    group.add_argument('--skip-train', action='store_true',
                       default=False, help='If set, bypass the training loop, '
                       'optionally do evaluation for validation/test, and exit.')

    return parser


def _add_tokenizer_args(parser):
    group = parser.add_argument_group(title='tokenizer')
    group.add_argument('--vocab-size', type=int, default=None,
                       help='Size of vocab before EOD or padding.')
    group.add_argument('--padded-vocab-size', type=int, default=None,
                       help='Vocabulary size of the model (padded to be divisible by '
                       'tensor model parallel size). If not provided, it will be '
                       'automatically calculated from vocab-size.')
    group.add_argument('--vocab-file', type=str, default=None,
                       help='Path to the vocab file.')
    group.add_argument('--merge-file', type=str, default=None,
                       help='Path to the BPE merge file.')
    group.add_argument('--vocab-extra-ids', type=int, default=0,
                       help='Number of additional vocabulary tokens. '
                            'They are used for span masking in the T5 model')
    group.add_argument('--tokenizer-type', type=str,
                       default=None,
                       choices=['BertWordPieceLowerCase',
                                'BertWordPieceCase',
                                'GPT2BPETokenizer',
                                'SentencePieceTokenizer',
                                'GPTSentencePieceTokenizer',
                                'HuggingFaceTokenizer',
                                'Llama2Tokenizer',
                                'TikTokenizer',
                                'MultimodalTokenizer',
                                'NullTokenizer',
                                'NullMultimodalTokenizer',
                                'SFTTokenizer'],
                       help='What type of tokenizer to use.')
    group.add_argument('--tokenizer-model', type=str, default=None,
                       help='Sentencepiece tokenizer model.')
    group.add_argument('--tokenizer-metadata', type=str, default=None,
                       help='Path to tokenizer metadata in json format.')
    group.add_argument('--tiktoken-pattern', type=str, default=None,
                       help='Which tiktoken pattern to use. Options: [v1, v2]')
    group.add_argument('--tiktoken-num-special-tokens', type=int, default=1000,
                       help='Number of special tokens in tiktoken tokenizer')
    group.add_argument('--tiktoken-special-tokens', type=str, nargs='+', default=None,
                       help='List of tiktoken special tokens, needs to have '
                            '["<unk>", "<s>", "</s>", "<mask>", "<pad>", "<cls>", "<sep>"]')
    group.add_argument('--legacy-tokenizer', action='store_true', default=False,
                       help='To use legacy tokenizer system.')
    group.add_argument("--trust-remote-code", action="store_true",
                       help='Whether or not to allow PreTrainedTokenizer to execute remote code')
    return parser


def _add_data_args(parser):
    group = parser.add_argument_group(title='data and dataloader')

    group.add_argument('--data-path', nargs='*', default=None,
                       help='The weight and prefix list for a set of train, validation, and test'
                       'datasets which split according to --split. The accepted formats are: '
                       '(1) a single prefix, '
                       '(2) a list of weight prefix pairs e.g. weight1 prefix1 weight2 prefix2, '
                       '(3) a list of prefixes e.g. prefix1 prefix2. '
                       'For (3), weights are inferred from the lengths of the contributing datasets. '
                       'This argument is exclusive to the other independent --*-data-path arguments.')
    group.add_argument('--split', type=str, default=None,
                       help='Comma-separated list of proportions for training,'
                       ' validation, and test split. For example the split '
                       '`90,5,5` will use 90%% of data for training, 5%% for '
                       'validation and 5%% for test.')
    group.add_argument('--train-data-path', nargs='*', default=None,
                       help='The weight and prefix list for an independent train dataset. '
                       'Follows the same pattern rules as --data-path.')
    group.add_argument('--valid-data-path', nargs='*', default=None,
                       help='The weight and prefix list for an independent validation dataset. '
                       'Follows the same pattern rules as --data-path.')
    group.add_argument('--test-data-path', nargs='*', default=None,
                       help='The weight and prefix list for an independent test dataset. '
                       'Follows the same pattern rules as --data-path.')
    group.add_argument('--data-args-path', type=str, default=None,
                       help='Path to data-args. Instead of feeding `--data-path` '
                       'with weighted dataset, we pass in a file path from which '
                       'we read that argument. This is useful when the list of data is '
                       'too big.')
    group.add_argument('--per-split-data-args-path', type=str, default=None,
                       help='Path to per-split-data-args. Instead of feeding '
                       '`--(train|valid|test)-data-path` with weighted dataset, '
                       'we pass in a file path from which we read those arguments. '
                       'This is useful when the list of data is too big. Format is a '
                       'json file with `train`, `valid, `test` keys')
    group.add_argument('--data-cache-path', default=None,
                       help='Path to a directory to hold cached index files.')
    group.add_argument('--no-mmap-bin-files', action='store_false',
                       help='Disable mmap-ing of .bin files.',
                       dest='mmap_bin_files')
    group.add_argument('--mock-data', action='store_true',
                       help='Skip data loading and validation and opt for artificial '
                       'generation of mock data when an implementation is available.')
    group.add_argument('--seq-length', type=int, default=None,
                       help='Maximum sequence length to process.')
    group.add_argument('--encoder-seq-length', type=int, default=None,
                       help='Maximum encoder sequence length to process.'
                       'This should be exclusive of --seq-length')
    group.add_argument('--decoder-seq-length', type=int, default=None,
                       help="Maximum decoder sequence length to process.")
    group.add_argument('--retriever-seq-length', type=int, default=256,
                       help='Maximum sequence length for the biencoder model '
                       'for retriever')
    group.add_argument('--sample-rate', type=float, default=1.0,
                       help='sample rate for training data. Supposed to be 0 '
                            ' < sample_rate < 1')
    group.add_argument('--mask-prob', type=float, default=0.15,
                       help='Probability of replacing a token with mask.')
    group.add_argument('--short-seq-prob', type=float, default=0.1,
                       help='Probability of producing a short sequence.')
    group.add_argument('--num-workers', type=int, default=2,
                       help="Dataloader number of workers.")
    group.add_argument('--reset-position-ids', action='store_true',
                       help='Reset posistion ids after end-of-document token.')
    group.add_argument('--reset-attention-mask', action='store_true',
                       help='Reset self attention mask after '
                       'end-of-document token.')
    group.add_argument('--eod-mask-loss', action='store_true',
                       help='Mask loss for the end of document tokens.')
    group.add_argument('--no-create-attention-mask-in-dataloader', action='store_false',
                       help='If set, do not create attention_masks in dataloader.',
                       dest='create_attention_mask_in_dataloader')
    group.add_argument('--num-dataset-builder-threads', type=int, default=1,
                       help='Number of parallel threads per rank for dataset builder')
    group.add_argument('--object-storage-cache-path', type=str, default=None,
                       help='Path to cache index files when using s3 or msc dataloader')
    group.add_argument('--mid-level-dataset-surplus', type=float, default=0.005,
                       help='The sample surplus to build for the mid-level datasets(s)')
    group.add_argument('--allow-ambiguous-pad-tokens', action='store_true',
                       help='Whether to prevent pad tokens already present in the dataset '
                       'from being masked out when the pad token incorrectly shares the same id '
                       'with other special tokens in the tokenizer. Note that this argument has '
                       'no effect when the tokenizer correctly provides a unique id for the pad. '
                       'Masking out such ambiguous pad tokens results in training instability. '
                       'Such a scenario is best resolved by fixing the tokenizer; leaving this '
                       'option as False provides a workaround. '
                       'When left to the default of False, any token ids that collide with the '
                       'pad token id - as provided by the tokenizer - will not be masked out of '
                       'the loss calculation: it cannot be determined whether they are truly pad. '
                       'If instead this argument is set, the training flow will treat all tokens '
                       'that share the same id as the pad token as true pad tokens, potentially '
                       'causing severe training instability.')
    return parser


def _add_autoresume_args(parser):
    group = parser.add_argument_group(title='autoresume')

    group.add_argument('--adlr-autoresume', action='store_true',
                       help='Enable autoresume on adlr cluster.')
    group.add_argument('--adlr-autoresume-interval', type=int, default=1000,
                       help='Intervals over which check for autoresume'
                       'termination signal')

    return parser


def _add_biencoder_args(parser):
    group = parser.add_argument_group(title='biencoder')

    # network size
    group.add_argument('--ict-head-size', type=int, default=None,
                       help='Size of block embeddings to be used in ICT and '
                        'REALM (paper default: 128)')
    group.add_argument('--biencoder-projection-dim', type=int, default=0,
                       help='Size of projection head used in biencoder (paper'
                        ' default: 128)')
    group.add_argument('--biencoder-shared-query-context-model', action='store_true',
                        help='Whether to share the parameters of the query '
                        'and context models or not')

    # checkpointing
    group.add_argument('--ict-load', type=str, default=None,
                       help='Directory containing an ICTBertModel checkpoint')
    group.add_argument('--bert-load', type=str, default=None,
                       help='Directory containing an BertModel checkpoint '
                       '(needed to start ICT and REALM)')

    # data
    group.add_argument('--titles-data-path', type=str, default=None,
                       help='Path to titles dataset used for ICT')
    group.add_argument('--query-in-block-prob', type=float, default=0.1,
                       help='Probability of keeping query in block for '
                       'ICT dataset')
    group.add_argument('--use-one-sent-docs', action='store_true',
                       help='Whether to use one sentence documents in ICT')
    group.add_argument('--evidence-data-path', type=str, default=None,
                       help='Path to Wikipedia Evidence frm DPR paper')

    # training
    group.add_argument('--retriever-report-topk-accuracies', nargs='+', type=int,
                        default=[], help="Which top-k accuracies to report "
                        "(e.g. '1 5 20')")
    group.add_argument('--retriever-score-scaling', action='store_true',
                       help='Whether to scale retriever scores by inverse '
                        'square root of hidden size')

    # faiss index
    group.add_argument('--block-data-path', type=str, default=None,
                       help='Where to save/load BlockData to/from')
    group.add_argument('--embedding-path', type=str, default=None,
                       help='Where to save/load Open-Retrieval Embedding'
                        ' data to/from')

    # indexer
    group.add_argument('--indexer-batch-size', type=int, default=128,
                       help='How large of batches to use when doing indexing '
                       'jobs')
    group.add_argument('--indexer-log-interval', type=int, default=1000,
                       help='After how many batches should the indexer '
                       'report progress')
    return parser


def _add_vision_args(parser):
    group = parser.add_argument_group(title="vision")

    # general vision arguements
    group.add_argument('--num-classes', type=int, default=1000,
                       help='num of classes in vision classificaiton task')
    group.add_argument('--img-h', type=int, default=224,
                       help='Image height for vision classification task')
    group.add_argument('--img-w', type=int, default=224,
                       help='Image height for vision classification task')
    group.add_argument('--num-channels', type=int, default=3,
                       help='Number of channels in input image data')
    group.add_argument('--patch-dim', type=int, default=16,
                       help='patch dimension')
    group.add_argument('--classes-fraction', type=float, default=1.0,
                       help='training with fraction of classes.')
    group.add_argument('--data-per-class-fraction', type=float, default=1.0,
                       help='training with fraction of data per class.')
    group.add_argument('--no-data-sharding', action='store_false',
                       help='Disable data sharding.',
                       dest='data_sharding')
    group.add_argument('--head-lr-mult', type=float, default=1.0,
                       help='learning rate multiplier for head during finetuning')

    # pretraining type and backbone selection`
    group.add_argument('--vision-pretraining', action='store_true',
                       help='flag to indicate vision pretraining')
    group.add_argument('--vision-pretraining-type', type=str, default='classify',
                       choices=['classify', 'inpaint', 'dino'],
                       help='pretraining objectives')
    group.add_argument('--vision-backbone-type', type=str, default='vit',
                       choices=['vit', 'mit', 'swin'],
                       help='backbone types types')
    group.add_argument('--swin-backbone-type', type=str, default='tiny',
                       choices=['tiny', 'base', 'h3'],
                       help='pretraining objectives')
    # inpainting arguments
    group.add_argument('--mask-type', type=str, default='random',
                       choices=['random', 'row'],
                       help='mask types')
    group.add_argument('--mask-factor', type=float, default=1.0,
                       help='mask size scaling parameter')

    # dino arguments
    group.add_argument('--iter-per-epoch', type=int, default=1250,
                       help='iterations per epoch')
    group.add_argument('--dino-local-img-size', type=int, default=96,
                       help='Image size for vision classification task')
    group.add_argument('--dino-local-crops-number', type=int, default=10,
                       help='Number of local crops')
    group.add_argument('--dino-head-hidden-size', type=int, default=2048,
                       help='Hidden dimension size in dino head')
    group.add_argument('--dino-bottleneck-size', type=int, default=256,
                       help='Bottle neck dimension in dino head ')
    group.add_argument('--dino-freeze-last-layer', type=float, default=1,
                       help='Freezing last layer weights')
    group.add_argument('--dino-norm-last-layer', action='store_true',
                       help='Disable Norm in last layer.')
    group.add_argument('--dino-warmup-teacher-temp', type=float, default=0.04,
                       help='warump teacher temperature')
    group.add_argument('--dino-teacher-temp', type=float, default=0.07,
                       help='teacher temperature')
    group.add_argument('--dino-warmup-teacher-temp-epochs', type=int, default=30,
                       help='warmup teacher temperaure epochs')

    # regularization arguments
    group.add_argument('--qk-layernorm', action='store_true',
                       help='Whether to layer normalize the q and k attention embeddings.')
    group.add_argument('--qk-l2-norm', action='store_true',
                       help='Use llama 4 qk l2 norm')

    return parser

def _add_moe_args(parser):
    group = parser.add_argument_group(title="moe")
    # General arguments
    group.add_argument('--expert-model-parallel-size', type=int, default=1,
                       help='Degree of expert model parallelism.')
    group.add_argument('--expert-tensor-parallel-size', type=int, default=None,
                       help='Degree of expert model parallelism. Default is None, which will be set to the value of --tensor-model-paralle-size.')
    group.add_argument('--num-experts', type=int, default=None,
                       help='Number of Experts in MoE (None means no MoE)')
    group.add_argument('--moe-layer-freq', type=moe_freq_type, default=1,
                       help='Frequency between MoE layers and Dense layers. Accepts either: '
                            '- An integer N: Represents a 1:N ratio, meaning one expert layer for every N-1 dense layers '
                            '- A string containing a Python list expression that defines a custom pattern, e.g.: '
                            '"([1]*3+[0]*1)*3" evaluates to [1,1,1,0,1,1,1,0,1,1,1,0] '
                            'where 1 indicates an expert layer and 0 indicates a dense layer. '
                            'Examples: "([0]+[1]*23)": 1 dense layer followed by 23 experts layers, '
                            '"([1]*3+[0]*2)*2": Three expert layers followed by two dense layers, repeated twice.')
    group.add_argument('--moe-ffn-hidden-size', type=int, default=None,
                       help='The hidden size of each expert\'s feed-forward network (ffn). '
                       'If not specified, defaults to the ffn_hidden_size.')
    group.add_argument('--moe-shared-expert-intermediate-size', type=int, default=None,
                       help='Shared expert total ffn hidden size. '
                       'It should be equal to "num_shared_experts * ffn_size_of_each_shared_expert" if there are multiple shared experts. '
                       'None means no shared expert. '
                       'By default, the shared experts execute before the router. However, when '
                       '--moe-shared-expert-overlap or --overlap-moe-expert-parallel-comm is set, '
                       'the shared experts execute after the router, before the routed experts. '
                       'This makes the gradients from the router and the shared experts added in '
                       'different orders to the hidden_states, causing minor numerical differences '
                       'in the hidden_states gradient.')
    group.add_argument('--moe-shared-expert-overlap', action='store_true',
                       help='Enable overlapping between shared expert computations and dispatcher communications. '
                       'Without this, the shared experts execute before the router. '
                       'Only effective when moe-shared-expert-intermediate-size is set.')
    group.add_argument('--moe-grouped-gemm', action='store_true',
                       help='When there are multiple experts per rank, launch multiple local GEMM kernels in multiple streams to improve the utilization and performance with GroupedLinear in TransformerEngine.')
    group.add_argument('--moe-use-legacy-grouped-gemm', action='store_true',
                       help='Use legacy GroupedMLP rather than TEGroupedMLP. Note: The legacy one will be deprecated soon.')
    group.add_argument('--moe-layer-recompute', action='store_true',
                       help='Enable checkpointing for moe_layer, should be used when memory is not sufficient. '
                       'Deprecated. Use "--recompute-granularity selective --recompute-modules moe" instead.')
    group.add_argument('--moe-extended-tp', action='store_true',
                       help='Deprecated. Use --expert-tensor-parallel-size instead.')
    group.add_argument('--moe-use-upcycling', action='store_true',
                       help='Load a checkpoint of a dense model, convert it into an MoE model, and save the converted model to the path specified by --save. '
                       'Upcycling is implemented on the top of distributed checkpointing, so it supports parallel modes different from the dense model.')
    # Router arguments
    group.add_argument('--moe-router-load-balancing-type', nargs='+', type=str,
                       choices=['aux_loss', 'seq_aux_loss', 'global_aux_loss', 'sinkhorn', 'none'],
                       default='aux_loss',
                       help='Determines the load balancing strategy for the router. "aux_loss" corresponds to the load balancing loss used in GShard and SwitchTransformer; "seq_aux_loss" corresponds to the load balancing loss used in DeepSeekV2, which computes the loss for each individual sample; "sinkhorn" corresponds to the balancing algorithm used in S-BASE, and "none" implies no load balancing. The default is "aux_loss".')
    group.add_argument('--moe-router-dtype', type=str,
                       choices=['fp32', 'fp64'],
                       default=None,
                       help='Data type for routing computation and expert output weighted averaging. '
                            'Fp32/fp64 enhances numerical stability, especially with numerous experts. '
                            'The perf impact should be negligible when used with permute fusion. '
                            'None means no changes for dtype.')
    group.add_argument('--moe-router-fusion', action='store_true',
                       help='Enable fusion for MoE TopK routing and aux-loss computation. This is only supported in TransformerEngine 2.7.0 and above.')
    group.add_argument('--moe-router-score-function', type=str,
                       choices=['softmax', 'sigmoid'],
                       default='softmax',
                       help='Score function for MoE TopK routing. Can be "softmax" or "sigmoid".')
    group.add_argument('--moe-router-topk', type=int, default=2,
                       help='Number of experts to route to for each token. The default is 2.')
    group.add_argument('--moe-router-pre-softmax', action='store_true',
                       help='Enable pre-softmax routing for MoE, which means softmax is before the top-k selection. By default, softmax is done after top-k.')
    group.add_argument('--moe-router-num-groups', type=int, default=None,
                       help='Number of groups to divide experts into for group-limited routing. When using group-limited routing: 1) Experts are divided into equal-sized groups, 2) For each token, a subset of groups are selected based on routing scores (sum of top-2 expert scores within each group), 3) From these selected groups, moe_router_topk experts are chosen.'
                       'Two common use cases: 1) Device-limited routing: Set equal to expert parallel size (EP) to limit each token to experts on a subset of devices (See DeepSeek-V2: https://arxiv.org/pdf/2405.04434) 2) Node-limited routing: Set equal to number of nodes in EP group to limit each token to experts on a subset of nodes (See DeepSeek-V3: https://arxiv.org/pdf/2412.19437)')
    group.add_argument('--moe-router-group-topk', type=int, default=None,
                       help='Number of selected groups for group-limited routing.')
    group.add_argument('--moe-router-topk-scaling-factor', type=float, default=None,
                       help='Scaling factor for routing score in top-k selection, only works when --moe-router-pre-softmax enabled. Defaults to None, which means no scaling.')
    group.add_argument('--moe-router-enable-expert-bias', action='store_true',
                       help='TopK routing with dynamic expert bias in the aux-loss-free load balancing strategy. '
                       'The routing decision is based on the sum of the routing scores and the expert bias. '
                       'See https://arxiv.org/abs/2408.15664 for details.')
    group.add_argument('--moe-router-bias-update-rate', type=float, default=1e-3,
                       help='Expert bias update rate in the aux-loss-free load balancing strategy. '
                       'The expert bias is updated based on the number of assigned tokens to each expert in a global batch, '
                       'where the bias is increased for the experts with less assigned tokens and decreased for the experts with more assigned tokens. '
                       'The default value 1e-3 is same as that used in DeepSeekV3.')
    group.add_argument('--moe-router-force-load-balancing', action='store_true',
                       help='[Experimental] Force override routing to balance token distribution using random logits for MoE routers, supporting naive top-k and group-limited top-k. This experimental feature is for benchmarking purposes only!')
    group.add_argument('--moe-router-padding-for-fp8', action='store_true',
                       help='Pad the routing_map to make sure the number of tokens each expert received '
                       'is a multiple of 16/32 for FP8 precision. It is suggested to enable this for '
                       'dropless training with FP8 precision when num_local_experts > 1. This is a more '
                       'efficient way to pad for FP8 which eliminates the explicit padding in the '
                       'GroupedMLP layer.')
    group.add_argument('--moe-aux-loss-coeff', type=float, nargs='+', default=0.0,
                       help='Scaling coefficient for the aux loss: a starting value of 1e-2 is recommended.')
    group.add_argument('--moe-z-loss-coeff', type=float, default=None,
                       help='Scaling coefficient for the z-loss: a starting value of 1e-3 is recommended.')
    group.add_argument('--moe-input-jitter-eps', type=float, default=None,
                       help='Add noise to the input tensor by applying jitter with a specified epsilon value.')
    group.add_argument('--moe-per-layer-logging', action='store_true',
                       help='Enable per-layer logging for MoE, currently supports auxiliary loss and z loss.')
    # Token dispatcher arguments
    group.add_argument('--moe-token-dispatcher-type', type=str,
                       choices=['allgather', 'alltoall', 'flex'],
                       default='allgather',
                       help="The type of token dispatcher to use. The default is 'allgather'. Options are 'allgather', 'alltoall'. We recommend using 'alltoall' when applying expert parallelism. For more information, please refer to the documentation in core/moe/README.")
    group.add_argument('--moe-enable-deepep', action='store_true',
                       help='[Experimental] Enable DeepSeek/DeepEP for efficient token dispatching and combine in MoE models. Only works with flex token dispatcher by setting --moe-token-dispatcher-type=flex.')
    group.add_argument('--moe-deepep-num-sms', type=int, default=20,
                       help='Number of SMs to use for DeepEP.')
    group.add_argument('--moe-permute-fusion', action='store_true',
                       help='Fuse token rearrangement ops during token dispatching.')
    # Token dropping arguments
    group.add_argument('--moe-expert-capacity-factor', type=float, default=None,
                       help='The capacity factor for each expert, None means no token will be dropped.')
    group.add_argument('--moe-pad-expert-input-to-capacity', action='store_true',
                       help='Pads the input for each expert to match the expert capacity length, effective only after the --moe-expert-capacity-factor is set.')
    group.add_argument('--moe-token-drop-policy', type=str, default='probs', choices=['probs', 'position'],
                       help='The policy to drop tokens. Can be either "probs" or "position". If "probs", the tokens with the lowest probabilities will be dropped. If "position", tokens at the end of each batch will be dropped.')
    group.add_argument('--moe-apply-probs-on-input', action='store_true',
                       help='Apply probs before mlp activation for moe routing.')
    # MoE communication overlap arguments
    group.add_argument('--overlap-moe-expert-parallel-comm', action='store_true',
                       help='Overlap the EP A2A communication by batch-level overlapping in 1f1b stage.')
    group.add_argument('--delay-wgrad-compute', action='store_true',
                       help='Delay the wgrad compute for batch-level overlapping')

    group.add_argument('--moe-upcycling-granularity', type=int, default=1,
                       help='This param sepecifics how many times smaller is the expert hidden size compared with the original dense FFN hidden size. '
                       'For using granular upcycling strategy, please set this param as a positive integer. If this param is set to 1, it means using the default upcycling strategy.')
    group.add_argument('--moe-pad-experts-for-cuda-graph-inference', action='store_true',
                       help="some MoE routers have a D2H sync that will break cuda graphs.  If this flag is set the router will switch" \
                       " to dropping and padding during decode time which does not have a D2H sync. The capacity factor is set to the" \
                       " max that an expert could see during inference so no tokens are actually dropped.")
    return parser

def _add_mla_args(parser):
    group = parser.add_argument_group(title="mla")
    group.add_argument('--q-lora-rank', type=int, default=None,
                       help="Rank of Query tensor's low rank representation.")
    group.add_argument('--kv-lora-rank', type=int, default=32,
                       help="Rank of Key and Value tensors' low rank representation.")
    group.add_argument('--qk-head-dim', type=int, default=128,
                       help="Dimension of the head in the QK projection. q_head_dim = qk_head_dim + qk_pos_emb_head_dim")
    group.add_argument('--qk-pos-emb-head-dim', type=int, default=64,
                       help="Dimension of the position embedding in the QK projection.")
    group.add_argument('--v-head-dim', type=int, default=128,
                       help="Dimension of the head in the V projection.")
    group.add_argument('--rotary-scaling-factor', type=float, default=1.0,
                       help="Rotary scaling factor for the rotary embeddings.")
    group.add_argument('--mscale', type=float, default=1.0,
                       help="Mscale for YaRN RoPE in multi-latent attention.")
    group.add_argument('--mscale-all-dim', type=float, default=0.0,
                       help="Mscale all dimensions for YaRN RoPE in multi-latent attention.")
    group.add_argument('--cache-mla-latents', action='store_true', default=False,
                       help="If set caches the mla down projected latents with mla flash decode.")

    return parser

def _add_heterogeneous_args(parser):
    """
    Heterogeneous models refer to transformer architectures where individual layers can differ 
    in configuration. Specifically:
        - Attention or MLP layers can be replaced with either a linear layer or a no-op 
        - MLP intermediate dimensions can vary between layers
    We use the format of the HuggingFace config files in llama nemotron models to define the architecture.
    For example, https://huggingface.co/nvidia/Llama-3_3-Nemotron-Super-49B-v1/resolve/main/config.json

    Most notably, the "block_config" maps to a list of attention and mlp configurations for each layer.
    For example, the "block_config" for a 2 layer model is:
     "block_configs": [
        {
            "attention": {
                "n_heads_in_group": 8,
                "no_op": false,
                "replace_with_linear": false,
            },
            "ffn": {
                "ffn_mult": 2.625,
                "no_op": false,
                "replace_with_linear": false,
            }
        },
        {
            "attention": {
                "n_heads_in_group": null,
                "no_op": true,
                "replace_with_linear": false,
            },
            "ffn": {
                "ffn_mult": 2.625,
                "no_op": false,
                "replace_with_linear": false,
            }
        }
    ]
    """
    group = parser.add_argument_group(title="heterogeneous architecture")
    group.add_argument('--heterogeneous-layers-config-path', type=str, default=None,
                       help='Path to json file containing heterogeneous model configuration. '
                       'Use the format of the HuggingFace config files in llama nemotron '
                       'models, e.g. https://huggingface.co/nvidia/Llama-3_3-Nemotron-Super-49B-v1/resolve/main/config.json.')
    group.add_argument('--heterogeneous-layers-config-encoded-json', type=str, default=None,
                       help='This is encoded json string of the heterogeneous model configuration. Used to keep the content '
                       'of the heterogeneous model specification in args when the model is loaded from a checkpoint. '
                       'Use the format of the HuggingFace config files in llama nemotron '
                       'models, e.g. https://huggingface.co/nvidia/Llama-3_3-Nemotron-Super-49B-v1/resolve/main/config.json.')
    return parser

def _add_experimental_args(parser):
    group = parser.add_argument_group(title='experimental')

    group.add_argument('--enable-experimental', action='store_true',
                       help='Enable experimental features.')
    group.add_argument('--spec', type=str, default=None, nargs='*',
                       help='Specify the <module_location function_name> pair '
                       'that returns a spec to customize a model, transformer '
                       'block, or transformer layer, depending on the use case.'
                       'To use local spec specify local as the argument.'
                       'For more details, see the model class, '
                       '`transformer_block.py`, or `transformer_layer.py`')
    group.add_argument('--hybrid-attention-ratio', type=float, default=0.0,
                       help='Ratio of attention layers to total layers, in the '
                       'range [0.0, 1.0].')
    group.add_argument('--hybrid-mlp-ratio', type=float, default=0.0,
                       help='Ratio of mlp layers to total layers, in the '
                       'range [0.0, 1.0].')
    group.add_argument('--hybrid-override-pattern', type=str, default=None,
                       help='Force a specific hybrid layer pattern. The value'
                            'should be a string of characters chosen from'
                            'core.ssm.mamba_hybrid_layer_allocation.Symbols.'
                            'If a value greater than 0.0 is supplied to any of the '
                            'hybrid ratio arguments, then the number of each type'
                            'of layer in the override pattern must match number in'
                            'the overidden pattern')
    group.add_argument('--mamba-state-dim', type=int, default=128,
                       help='State dimension for Mamba layers.')
    group.add_argument('--mamba-head-dim', type=int, default=64,
                       help='Head dimension for Mamba layers.')
    group.add_argument('--mamba-num-groups', type=int, default=8,
                       help='Number of groups for Mamba layers.')
    group.add_argument('--mamba-num-heads', type=int, default=None,
                       help='Number of heads for Mamba layers.'
                       'If not set, then the number of heads will be '
                       '--hidden-size * expand // --mamba-head-dim')
    group.add_argument('--is-hybrid-model', default=False, action="store_true",
                       help='Indicates whether the model is a hybrid model.')
    group.add_argument('--disable-mamba-mem-eff-path', default=False, action="store_true",
                       help='Disable Mamba efficient path.')
    group.add_argument('--yaml-cfg', type=str, default=None,
                       help = 'Config file to add additional arguments')

    # Args of precision-aware optimizer
    group.add_argument('--use-precision-aware-optimizer', action='store_true',
                       help='Use the precision-aware optimizer in TransformerEngine, which allows '
                       'setting the main params and optimizer states to lower precision, such as '
                       'fp16, bf16 and fp8.')
    group.add_argument('--main-grads-dtype', default='fp32', choices=['fp32', 'bf16'],
                       help='Dtype of main grads when enabling precision-aware-optimizer')
    group.add_argument('--main-params-dtype', default='fp32', choices=['fp32', 'fp16'],
                       help='Dtype of main params when enabling precision-aware-optimizer')
    group.add_argument('--exp-avg-dtype', default='fp32', choices=['fp32', 'fp16', 'bf16', 'fp8'],
                       help='Dtype of exp_avg (1st moment in adam optimizer) when enabling '
                            'precision-aware-optimizer. This dtype is used for storing the '
                            'optimizer state in memory during training but does not affect '
                            'the precision in the kernel computation.')
    group.add_argument('--exp-avg-sq-dtype', default='fp32', choices=['fp32', 'fp16', 'bf16', 'fp8'],
                       help='Dtype of exp_avg_sq (2nd moment in adam optimizer) when enabling '
                            'precision-aware-optimizer. This dtype is used for storing the '
                            'optimizer state in memory during training but does not affect '
                            'the precision in the kernel computation.')
    return parser


def _add_msc_args(parser):
    group = parser.add_argument_group(title="msc")
    group.add_argument('--disable-msc', default=True, action='store_false', dest='enable_msc',
                       help='Disable the usage of Multi-Storage Client (MSC) in Megatron Core.')
    return parser

def _add_kitchen_quantization_arguments(parser: argparse.ArgumentParser):
    """Add quant-specific arguments to the main parser

    If kitchen isn't available, nothing to do here, return unchanged parser
    """
    try:
        from megatron.core.extensions.kitchen import KitchenSpecProvider

        have_kitchen = True
    except (ImportError, ModuleNotFoundError):
        have_kitchen = False

    if have_kitchen:
        group = parser.add_argument_group(title="kitchen")
        recipe_or_config_group = group.add_mutually_exclusive_group(required=False)
        recipe_or_config_group.add_argument(
            '--kitchen-config-file',
            type=str,
            default=None,
            help="Use the config .yaml file at the specified location to "
            "configure kitchen quantization.",
        )
        recipe_or_config_group.add_argument(
            '--kitchen-recipe-number',
            type=int,
            default=None,
            help="Use a default kitchen recipe for all layers as defined by QAT_PARAMS index",
        )
    return parser

def _add_sft_args(parser):
    group = parser.add_argument_group(title='sft')
    group.add_argument('--sft', action="store_true", help='Megatron SFT training')
    group.add_argument('--sft-tokenizer-prompt-format', type=str, default="nemotron-h-aligned", 
                       help='SFT prompt format.')
    return parser<|MERGE_RESOLUTION|>--- conflicted
+++ resolved
@@ -1136,14 +1136,8 @@
         ), "Pipeline-parallel microbatched inference is incompatible with CUDA graphs"
 
     if args.inference_dynamic_batching:
-<<<<<<< HEAD
         assert args.inference_dynamic_batching_active_buffer_size_gb is not None
-        assert args.inference_dynamic_batching_chunk_size % 256 == 0, "chunk size should be a multiple of 256"
-=======
-        assert args.inference_dynamic_batching_buffer_size_gb is not None
         assert args.inference_dynamic_batching_block_size % 256 == 0, "block size should be a multiple of 256"
-        assert args.inference_dynamic_batching_buffer_guaranteed_fraction is not None
->>>>>>> 8b42b9eb
 
     # MoE upcycling check
     if args.moe_use_upcycling:
@@ -1442,45 +1436,14 @@
                        help='Enable dynamic batching mode.')
     group.add_argument('--inference-dynamic-batching-active-buffer-size-gb',
                        type=float, default=40.,
-<<<<<<< HEAD
                        help='Buffer size (GB) allocated for the active (on-GPU) '
                        'portion of the chunked KV memory. The total buffer size '
                        'is 2x this value, which includes the same-size on-CPU '
                        'paused buffer.')
-    group.add_argument('--inference-dynamic-batching-chunk-size',
-=======
-                       help='Total buffer size (GB) allocated for the block-level KV '
-                       'memory.')
     group.add_argument('--inference-dynamic-batching-block-size',
->>>>>>> 8b42b9eb
                        type=int, default=256,
                        help='KV cache block size. '
                        'It should be a multiple of 256')
-<<<<<<< HEAD
-=======
-    group.add_argument('--inference-dynamic-batching-buffer-guaranteed-fraction',
-                       type=float, default=0.2,
-                       help='Space is reserved within the inference context '
-                       'memory buffer to guarantee that a minimum number of '
-                       'active requests will always be able to run to '
-                       'completion. This is to avoid the context being deadlocked '
-                       'by paused requests.')
-    group.add_argument('--inference-dynamic-batching-buffer-overflow-factor',
-                       type=float, default=None,
-                       help='Scaling factor over the memory buffer size for auto '
-                       'computing `max_requests` and `max_tokens`. This scaling '
-                       'factor is used for fitting more requests and tokens in '
-                       'the memory buffer than it can safely hold, which in turn '
-                       'increases throughput.')
-    group.add_argument('--inference-dynamic-batching-max-requests-override',
-                       type=int, default=None,
-                       help='If set, this overrides the max requests as computed '
-                       'from `--inference-dynamic-batching-buffer-overflow-factor`.')
-    group.add_argument('--inference-dynamic-batching-max-tokens-override',
-                       type=int, default=None,
-                       help='If set, this overrides the max tokens as computed '
-                       'from `--inference-dynamic-batching-buffer-overflow-factor`.')
->>>>>>> 8b42b9eb
     group.add_argument('--inference-dynamic-batching-num-cuda-graphs',
                        type=int, default=16,
                        help='Maximum number of cuda graphs to capture, where the '
