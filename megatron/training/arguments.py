--- conflicted
+++ resolved
@@ -29,8 +29,6 @@
 from megatron.training.activations import squared_relu
 from megatron.training.utils import update_use_dist_ckpt, get_device_arch_version
 
-
-<<<<<<< HEAD
 try:
     import transformer_engine # pylint: disable=unused-import
     HAVE_TE = True
@@ -45,14 +43,8 @@
 
 xm = get_xla_model()
 
-def parse_args(extra_args_provider=None, ignore_unknown_args=False):
-    """Parse all arguments."""
-    parser = argparse.ArgumentParser(description='Megatron-LM Arguments',
-                                     allow_abbrev=False)
-=======
 def add_megatron_arguments(parser: argparse.ArgumentParser):
     """"Add Megatron-LM arguments to the given parser."""
->>>>>>> fe506647
 
     # Standard arguments.
     parser = _add_network_size_args(parser)
