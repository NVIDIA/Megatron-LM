--- conflicted
+++ resolved
@@ -990,7 +990,6 @@
             "as the hybrid device optimizer reuses the code path of this flag."
         )
 
-<<<<<<< HEAD
     if args.combined_1f1b:
         # Basic requirements for combined 1F1B
         assert args.distributed_backend == 'nccl', \
@@ -1034,13 +1033,12 @@
             'delay_wgrad_compute is only supported with transformer_engine implementation'
         assert not args.overlap_grad_reduce, \
             'delay_wgrad_compute is not supported with overlap_grad_reduce'
-=======
+    
     if args.fp8_recipe != "delayed":
         assert not (args.fp8_param_gather and args.use_precision_aware_optimizer), (
             "Currently only delayed scaling is supported to use precision-aware optimizer and fp8 "
             "params at the same time."
         )
->>>>>>> fb7c3f87
 
     if args.non_persistent_ckpt_type == "local":
         assert args.non_persistent_local_ckpt_dir is not None, "Tried to use local checkpointing without specifying --local-ckpt-dir!"
