# Copyright (c) 2024, NVIDIA CORPORATION. All rights reserved.

"""Megatron arguments."""

import argparse
import dataclasses
import json
import os
import types
import warnings
from packaging.version import Version as PkgVersion

import torch
import torch.nn.functional as F

from megatron.core.device_utils import get_xla_model
from megatron.core.dist_checkpointing.validation import StrictHandling
from megatron.core.models.retro.utils import (
    get_config_path as get_retro_config_path,
    get_gpt_data_dir as get_retro_data_dir,
)
from megatron.core.rerun_state_machine import RerunStateMachine
from megatron.core.transformer import TransformerConfig, MLATransformerConfig
from megatron.core.transformer.enums import AttnBackend
from megatron.core.utils import (
    is_torch_min_version,
    get_torch_version,
)
from megatron.training.activations import squared_relu
from megatron.training.utils import update_use_dist_ckpt, get_device_arch_version


try:
    import transformer_engine # pylint: disable=unused-import
    HAVE_TE = True
except ImportError:
    HAVE_TE = False

try:
    import apex # pylint: disable=unused-import
    HAVE_APEX = True
except ImportError:
    HAVE_APEX = False

xm = get_xla_model()

def parse_args(extra_args_provider=None, ignore_unknown_args=False):
    """Parse all arguments."""
    parser = argparse.ArgumentParser(description='Megatron-LM Arguments',
                                     allow_abbrev=False)

    # Standard arguments.
    parser = _add_network_size_args(parser)
    parser = _add_regularization_args(parser)
    parser = _add_training_args(parser)
    parser = _add_initialization_args(parser)
    parser = _add_learning_rate_args(parser)
    parser = _add_checkpointing_args(parser)
    parser = _add_mixed_precision_args(parser)
    parser = _add_distributed_args(parser)
    parser = _add_validation_args(parser)
    parser = _add_data_args(parser)
    parser = _add_tokenizer_args(parser)
    parser = _add_autoresume_args(parser)
    parser = _add_biencoder_args(parser)
    parser = _add_vision_args(parser)
    parser = _add_moe_args(parser)
    parser = _add_mla_args(parser)
    parser = _add_logging_args(parser)
    parser = _add_straggler_detector_args(parser)
    parser = _add_inference_args(parser)
    parser = _add_transformer_engine_args(parser)
    parser = _add_retro_args(parser)
    parser = _add_experimental_args(parser)
    parser = _add_one_logger_args(parser)
    parser = _add_ft_package_args(parser)
    parser = _add_config_logger_args(parser)
    parser = _add_rerun_machine_args(parser)

    # Custom arguments.
    if extra_args_provider is not None:
        parser = extra_args_provider(parser)

    # Parse.
    if ignore_unknown_args:
        args, _ = parser.parse_known_args()
    else:
        args = parser.parse_args()

    # Experimental yaml
    if args.yaml_cfg is not None:
        from .yaml_arguments import load_yaml
        assert args.yaml_cfg and not args.use_legacy_models, \
            "Yaml config is not supported with legacy models."
        args = load_yaml(args.yaml_cfg)


    # Args from environment
    args.rank = int(os.getenv('RANK', '0'))
    args.world_size = int(os.getenv("WORLD_SIZE", '1'))

    return args


def load_retro_config(retro_project_dir):
    '''Load Retro's config.json.'''

    # Retro config path.
    retro_config_path = get_retro_config_path(retro_project_dir)
    assert os.path.exists(retro_config_path), \
        "Retro project dir missing config.json."

    # Load retro config.
    with open(retro_config_path) as f:
        retro_config = types.SimpleNamespace(**json.load(f))

    return retro_config


def load_retro_args(args):
    """Load predefined args from Retro config (if applicable).

    When using Retro (or GPT for comparison purposes), data arguments are
    overridden by the saved config.json within the Retro project directory. This
    is to ensure that the data used for pretraining is consistent with the data
    that was preprocessed using the Retro preprocessing pipeline (see
    `tools/retro/preprocess_data.py`).
    """

    # Return if no project directory is specified.
    if args.retro_project_dir is None:
        return

    # Load retro config.
    retro_config = load_retro_config(args.retro_project_dir)

    # Retro data path is relative to project dir (via hard or soft links).
    data_dir = get_retro_data_dir(args.retro_project_dir)
    data_path = list(retro_config.retro_gpt_data_path)
    if len(data_path) % 2 == 0:
        for i in range(len(data_path) - 1, -1, -2):
            data_path[i] = os.path.join(data_dir, data_path[i])
    else:
        assert len(data_path) == 1
        data_path[0] = os.path.join(data_dir, data_path[0])

    # Update args.
    args.data_cache_path = retro_config.retro_gpt_data_cache_path
    args.data_path = data_path if args.data_path is None else args.data_path
    args.eval_interval = retro_config.retro_gpt_eval_interval
    args.eval_iters = retro_config.retro_gpt_eval_iters
    args.global_batch_size = retro_config.retro_gpt_global_batch_size
    args.max_position_embeddings = retro_config.retro_gpt_seq_length
    args.merge_file = os.path.join(
        args.retro_project_dir,
        retro_config.retro_gpt_merge_file,
    ) if retro_config.retro_gpt_merge_file is not None else None
    args.seed = retro_config.retro_gpt_seed
    args.seq_length = retro_config.retro_gpt_seq_length
    args.tokenizer_model = os.path.join(
        args.retro_project_dir,
        retro_config.retro_gpt_tokenizer_model,
    ) if retro_config.retro_gpt_tokenizer_model is not None else None
    args.tokenizer_type = retro_config.retro_gpt_tokenizer_type
    args.train_samples = retro_config.retro_gpt_train_samples
    args.vocab_file = os.path.join(
        args.retro_project_dir,
        retro_config.retro_gpt_vocab_file,
    ) if retro_config.retro_gpt_vocab_file is not None else None

    # Retro-specific args.
    args.retro_block_size = retro_config.retro_block_size
    args.retro_chunk_length = retro_config.retro_gpt_chunk_length
    args.retro_neighbor_dirs = retro_config.retro_neighbor_dirs
    args.retro_split_preprocessing = retro_config.retro_gpt_split
    args.retro_bert_tokenizer_type = retro_config.retro_bert_tokenizer_type
    args.retro_bert_vocab_file = retro_config.retro_bert_vocab_file

def moe_freq_type(x):
    """Frequency between MoE layers and Dense layers.

    Accepts either:
    - An integer N: Represents a 1:N ratio, meaning one expert layer for every N-1 dense layers
    - A string "N": Same as above, but provided as a string
    - A string containing a Python list expression that defines a custom pattern, e.g.:
      "([1]*3+[0]*1)*3" evaluates to [1,1,1,0,1,1,1,0,1,1,1,0]
      where 1 indicates an expert layer and 0 indicates a dense layer.
      This allows defining arbitrary patterns of expert and dense layers.
      The pattern length must match the total number of transformer layers.
      Examples:
          "([0]+[1]*23)": 1 dense layer followed by 23 experts layers
          "([1]*3+[0]*2)*2": Three expert layers followed by two dense layers, repeated twice.
    """
    if isinstance(x, int):
        return x
    assert isinstance(x, str)
    if '[' in x:
        # it's a custom pattern
        pattern = eval(x)
        return pattern
    else:
        # it's a single int but in str
        return int(x)


def validate_args(args, defaults={}):

    # Temporary
    assert args.non_persistent_ckpt_type in ['global', 'local', None], \
        'Currently only global and local checkpoints are supported'
    if args.non_persistent_ckpt_type == 'local':
        try:
            from nvidia_resiliency_ext.checkpointing.local.ckpt_managers.local_manager import \
                LocalCheckpointManager
        except ModuleNotFoundError as e:
            raise RuntimeError('nvidia_resiliency_ext is required for local checkpointing') from e

    # Load saved args from Retro (if applicable).
    load_retro_args(args)

    # Set args.use_dist_ckpt from args.ckpt_format.
    if args.use_legacy_models:
        assert args.ckpt_format == "torch", \
            "legacy model format only supports the 'torch' checkpoint format."
    update_use_dist_ckpt(args)

    if args.encoder_pipeline_model_parallel_size == 0 and args.num_experts == 0:
        assert args.encoder_tensor_model_parallel_size == args.tensor_model_parallel_size,  "If non-MOE encoder shares first decoder pipeline rank it must have the same TP as the decoder."

    if args.encoder_tensor_model_parallel_size > 0:
        assert args.num_attention_heads % args.encoder_tensor_model_parallel_size == 0
        assert args.encoder_tensor_model_parallel_size <= args.tensor_model_parallel_size, "We do not support encoders with more TP than the decoder."

    if args.encoder_pipeline_model_parallel_size > 0 and args.encoder_tensor_model_parallel_size == 0:
        args.encoder_tensor_model_parallel_size = args.tensor_model_parallel_size

    encoder_model_size = args.encoder_tensor_model_parallel_size * args.encoder_pipeline_model_parallel_size * args.context_parallel_size
    decoder_model_size = args.tensor_model_parallel_size * args.pipeline_model_parallel_size * args.context_parallel_size
    total_model_size = encoder_model_size + decoder_model_size

    # Total model size.
    assert args.world_size % total_model_size == 0, (
        f"world size ({args.world_size}) is not divisible by total_model_size ({encoder_model_size=} + {decoder_model_size=})"
    )

    if args.attention_backend == AttnBackend.local:
        assert args.spec[0] == 'local' , '--attention-backend local is only supported with --spec local'

    # Pipeline model parallel size.        
    args.transformer_pipeline_model_parallel_size = args.pipeline_model_parallel_size

    args.data_parallel_size = args.world_size // total_model_size

    if args.rank == 0:
        print('using world size: {}, data-parallel size: {}, '
              'context-parallel size: {}, '
              'hierarchical context-parallel sizes: {}'
              'tensor-model-parallel size: {}, '
              'encoder-tensor-model-parallel size: {}, '
              'pipeline-model-parallel size: {}, '
              'encoder-pipeline-model-parallel size: {}'.format(
                  args.world_size, args.data_parallel_size,
                  args.context_parallel_size,
                  args.hierarchical_context_parallel_sizes,
                  args.tensor_model_parallel_size,
                  args.encoder_tensor_model_parallel_size,
                  args.pipeline_model_parallel_size,
                  args.encoder_pipeline_model_parallel_size), flush=True)

    # Checks.

    # Backwards compatibility.
    if args.pipeline_model_parallel_split_rank is not None:
        args.encoder_pipeline_model_parallel_size = args.pipeline_model_parallel_split_rank
        args.pipeline_model_parallel_size -= args.encoder_pipeline_model_parallel_size
        assert args.pipeline_model_parallel_size > 0

    if args.hierarchical_context_parallel_sizes:
        from numpy import prod
        assert args.context_parallel_size == prod(args.hierarchical_context_parallel_sizes)
    if "a2a+p2p" in args.cp_comm_type:
        assert args.hierarchical_context_parallel_sizes is not None, \
        "--hierarchical-context-parallel-sizes must be set when a2a+p2p is used in cp comm"

    if args.expert_tensor_parallel_size is None:
        args.expert_tensor_parallel_size = args.tensor_model_parallel_size

    # Deprecated arguments.
    assert args.batch_size is None, '--batch-size argument is no longer ' \
        'valid, use --micro-batch-size instead'
    del args.batch_size
    assert args.warmup is None, '--warmup argument is no longer valid, use ' \
        '--lr-warmup-fraction instead'
    del args.warmup
    assert args.model_parallel_size is None, '--model-parallel-size is no ' \
        'longer valid, use --tensor-model-parallel-size instead'
    del args.model_parallel_size

    if args.checkpoint_activations:
        if args.rank == 0:
            print('--checkpoint-activations is no longer valid, use --recompute-activations, '
                  'or, for more control, --recompute-granularity and --recompute-method.')
        exit()
    del args.checkpoint_activations

    if args.recompute_activations:
        args.recompute_granularity = 'selective'
    del args.recompute_activations

    # Set input defaults.
    for key in defaults:
        # For default to be valid, it should not be provided in the
        # arguments that are passed to the program. We check this by
        # ensuring the arg is set to None.
        if getattr(args, key, None) is not None:
            if args.rank == 0:
                print('WARNING: overriding default arguments for {key}:{v} \
                       with {key}:{v2}'.format(key=key, v=defaults[key],
                                               v2=getattr(args, key)),
                                               flush=True)
        else:
            setattr(args, key, defaults[key])

    if args.data_path is not None and args.split is None:
        legacy_default_split_value = '969, 30, 1'
        if args.rank == 0:
            print('WARNING: Please specify --split when using --data-path. Using legacy default value '
                  f'of "{legacy_default_split_value}"')
        args.split = legacy_default_split_value

    use_data_path = (args.data_path is not None) or (args.data_args_path is not None)
    if use_data_path:
        # Exactly one of the two has to be None if we use it.
        assert (args.data_path is None) or (args.data_args_path is None)
    use_per_split_data_path = any(
        elt is not None
        for elt in [args.train_data_path, args.valid_data_path, args.test_data_path]) or \
            args.per_split_data_args_path is not None
    if use_per_split_data_path:
         # Exactly one of the two has to be None if we use it.
        assert any(elt is not None
                   for elt in [args.train_data_path, args.valid_data_path, args.test_data_path]) is False or \
            args.per_split_data_args_path is None

    # Batch size.
    assert args.micro_batch_size is not None
    assert args.micro_batch_size > 0
    if args.global_batch_size is None:
        args.global_batch_size = args.micro_batch_size * args.data_parallel_size
        if args.rank == 0:
            print('setting global batch size to {}'.format(
                args.global_batch_size), flush=True)
    assert args.global_batch_size > 0
    
    # Uneven virtual pipeline parallelism
    assert args.num_layers_per_virtual_pipeline_stage is None or args.num_virtual_stages_per_pipeline_rank is None, \
        '--num-layers-per-virtual-pipeline-stage and --num-virtual-stages-per-pipeline-rank cannot be set at the same time'
                  
    if args.num_layers_per_virtual_pipeline_stage is not None or args.num_virtual_stages_per_pipeline_rank is not None:
        if args.overlap_p2p_comm:
            assert args.pipeline_model_parallel_size > 1, \
                'When interleaved schedule is used, pipeline-model-parallel size '\
                'should be greater than 1'
        else:
            assert args.pipeline_model_parallel_size > 2, \
                'When interleaved schedule is used and p2p communication overlap is disabled, '\
                'pipeline-model-parallel size should be greater than 2 to avoid having multiple '\
                'p2p sends and recvs between same 2 ranks per communication batch'
        
        if args.num_virtual_stages_per_pipeline_rank is None:
            assert args.decoder_first_pipeline_num_layers is None and args.decoder_last_pipeline_num_layers is None, \
                'please use --num-virtual-stages-per-pipeline-rank to specify virtual pipeline parallel degree when enable uneven pipeline parallelism'
            num_layers = args.num_layers
            
            if args.account_for_embedding_in_pipeline_split:
                num_layers += 1
            
            if args.account_for_loss_in_pipeline_split:
                num_layers += 1
            
            assert num_layers % args.transformer_pipeline_model_parallel_size == 0, \
                'number of layers of the model must be divisible pipeline model parallel size'
            num_layers_per_pipeline_stage = num_layers // args.transformer_pipeline_model_parallel_size
            
            assert num_layers_per_pipeline_stage % args.num_layers_per_virtual_pipeline_stage == 0, \
                'number of layers per pipeline stage must be divisible number of layers per virtual pipeline stage'
            args.virtual_pipeline_model_parallel_size = num_layers_per_pipeline_stage // \
                args.num_layers_per_virtual_pipeline_stage
        else:
            args.virtual_pipeline_model_parallel_size = args.num_virtual_stages_per_pipeline_rank
    else:
        args.virtual_pipeline_model_parallel_size = None
        # Overlap P2P communication is disabled if not using the interleaved schedule.
        args.overlap_p2p_comm = False
        args.align_param_gather = False
        # Only print warning if PP size > 1.
        if args.rank == 0 and args.pipeline_model_parallel_size > 1:
            print('WARNING: Setting args.overlap_p2p_comm and args.align_param_gather to False '
                  'since non-interleaved schedule does not support overlapping p2p communication '
                  'and aligned param AG')
            
        if args.decoder_first_pipeline_num_layers is None and args.decoder_last_pipeline_num_layers is None:
            # Divisibility check not applicable for T5 models which specify encoder_num_layers
            # and decoder_num_layers.
            if args.num_layers is not None:
                num_layers = args.num_layers
                
                if args.account_for_embedding_in_pipeline_split:
                    num_layers += 1
                
                if args.account_for_loss_in_pipeline_split:
                    num_layers += 1
                    
                assert num_layers % args.transformer_pipeline_model_parallel_size == 0, \
                    'Number of layers should be divisible by the pipeline-model-parallel size'
    if args.rank == 0:
        print(f"Number of virtual stages per pipeline stage: {args.virtual_pipeline_model_parallel_size}")

    if args.data_parallel_sharding_strategy == "optim_grads_params":
        args.overlap_param_gather = True
        args.overlap_grad_reduce = True

    if args.data_parallel_sharding_strategy == "optim_grads":
        args.overlap_grad_reduce = True

    if args.use_distributed_optimizer:
        assert xm is None, "--use-distributed-optimizer is not supported with XLA"

    if args.overlap_param_gather:
        assert args.use_distributed_optimizer, \
            '--overlap-param-gather is only supported with distributed optimizer'
        assert args.overlap_grad_reduce, \
            'Must use --overlap-param-gather with --overlap-grad-reduce'
        assert not args.use_legacy_models, \
            '--overlap-param-gather only supported with MCore models'

    if args.use_torch_fsdp2:
        assert is_torch_min_version("2.4.0"), \
            'FSDP2 requires PyTorch >= 2.4.0 with FSDP 2 support.'
        assert args.pipeline_model_parallel_size == 1, \
            '--use-torch-fsdp2 is not supported with pipeline parallelism'
        assert args.expert_model_parallel_size == 1, \
            '--use-torch-fsdp2 is not supported with expert parallelism'
        assert not args.use_distributed_optimizer, \
            "--use-torch-fsdp2 is not supported with MCore's distributed optimizer"
        assert not args.gradient_accumulation_fusion, \
            '--use-torch-fsdp2 is not supported with gradient accumulation fusion'
        assert args.ckpt_format == 'torch_dist', \
            '--use-torch-fsdp2 requires --ckpt-format torch_dist'
        assert args.untie_embeddings_and_output_weights, \
            '--use-torch-fsdp2 requires --untie-embeddings-and-output-weights'
        assert not args.fp16, \
            '--use-torch-fsdp2 not supported with fp16 yet'
        assert os.environ.get('CUDA_DEVICE_MAX_CONNECTIONS') != "1", \
            'FSDP always requires CUDA_DEVICE_MAX_CONNECTIONS value large than one'

    if args.overlap_param_gather_with_optimizer_step:
        assert args.use_distributed_optimizer, \
            '--overlap-param-gather-with-optimizer-step only supported with distributed optimizer'
        assert args.overlap_param_gather, \
            'Must use --overlap-param-gather-with-optimizer-step with --overlap-param-gather'
        assert args.virtual_pipeline_model_parallel_size is not None, \
            '--overlap-param-gather-with-optimizer-step only supported with interleaved pipeline parallelism'
        assert not args.use_dist_ckpt, \
            '--overlap-param-gather-with-optimizer-step not supported with distributed checkpointing yet'

    dtype_map = {
        'fp32': torch.float32, 'bf16': torch.bfloat16, 'fp16': torch.float16, 'fp8': torch.uint8,
    }
    map_dtype = lambda d: d if isinstance(d, torch.dtype) else dtype_map[d]

    args.main_grads_dtype = map_dtype(args.main_grads_dtype)
    args.main_params_dtype = map_dtype(args.main_params_dtype)
    args.exp_avg_dtype = map_dtype(args.exp_avg_dtype)
    args.exp_avg_sq_dtype = map_dtype(args.exp_avg_sq_dtype)

    if args.fp8_param_gather:
        assert args.use_distributed_optimizer or args.use_torch_fsdp2, \
            '--fp8-param-gather only supported with distributed optimizer or torch fsdp2'

    if args.use_custom_fsdp:
        assert args.use_distributed_optimizer, \
            '--use-custom-fsdp only supported with distributed optimizer'

        if args.data_parallel_sharding_strategy in ["optim_grads_params", "optim_grads"]:
            warnings.warn('Please make sure your TransformerEngine support FSDP + gradient accumulation fusion')
            assert args.gradient_accumulation_fusion is False, \
                "optim_grads_params optim_grads are not supported with gradient accumulation fusion"

        if args.data_parallel_sharding_strategy == "optim_grads_params":
            assert args.check_weight_hash_across_dp_replicas_interval is None, \
                'check_weight_hash_across_dp_replicas_interval is not supported with optim_grads_params'
        
        assert os.environ.get('CUDA_DEVICE_MAX_CONNECTIONS') != "1", \
            'FSDP always requires CUDA_DEVICE_MAX_CONNECTIONS value large than one'

    # Parameters dtype.
    args.params_dtype = torch.float
    if args.fp16:
        assert not args.bf16
        args.params_dtype = torch.half
        # Turn off checking for NaNs in loss and grads if using dynamic loss scaling,
        # where NaNs in grads / loss are signal to the loss scaler.
        if not args.loss_scale:
            args.check_for_nan_in_loss_and_grad = False
            if args.rank == 0:
                print('WARNING: Setting args.check_for_nan_in_loss_and_grad to False since '
                      'dynamic loss scaling is being used')
    if args.bf16:
        assert not args.fp16
        args.params_dtype = torch.bfloat16
        # bfloat16 requires gradient accumulation and all-reduce to
        # be done in fp32.
        if args.accumulate_allreduce_grads_in_fp32:
            assert args.main_grads_dtype == torch.float32, \
                "--main-grads-dtype can only be fp32 when --accumulate-allreduce-grads-in-fp32 is set"
    
        if args.grad_reduce_in_bf16:
            args.accumulate_allreduce_grads_in_fp32 = False
        elif not args.accumulate_allreduce_grads_in_fp32 and args.main_grads_dtype == torch.float32:
            args.accumulate_allreduce_grads_in_fp32 = True
            if args.rank == 0:
                print('accumulate and all-reduce gradients in fp32 for '
                      'bfloat16 data type.', flush=True)

    if args.rank == 0:
        print('using {} for parameters ...'.format(args.params_dtype),
              flush=True)

    if args.dataloader_type is None:
        args.dataloader_type = 'single'

    # data
    assert args.num_dataset_builder_threads > 0

    # Consumed tokens.
    args.consumed_train_samples = 0
    args.skipped_train_samples = 0
    args.consumed_valid_samples = 0

    # Support for variable sequence lengths across batches/microbatches.
    # set it if the dataloader supports generation of variable sequence lengths
    # across batches/microbatches. Due to additional communication overhead
    # during pipeline parallelism, it should not be set if sequence length
    # is constant during training.
    args.variable_seq_lengths = False

    # Iteration-based training.
    if args.train_iters:
        # If we use iteration-based training, make sure the
        # sample-based options are off.
        assert args.train_samples is None, \
            'expected iteration-based training'
        assert args.lr_decay_samples is None, \
            'expected iteration-based learning rate decay'
        assert args.lr_warmup_samples == 0, \
            'expected iteration-based learning rate warmup'
        assert args.rampup_batch_size is None, \
            'expected no batch-size rampup for iteration-based training'
        if args.lr_warmup_fraction is not None:
            assert args.lr_warmup_iters == 0, \
                'can only specify one of lr-warmup-fraction and lr-warmup-iters'

    # Sample-based training.
    if args.train_samples:
        # If we use sample-based training, make sure the
        # iteration-based options are off.
        assert args.train_iters is None, \
            'expected sample-based training'
        assert args.lr_decay_iters is None, \
            'expected sample-based learning rate decay'
        assert args.lr_warmup_iters == 0, \
            'expected sample-based learnig rate warmup'
        if args.lr_warmup_fraction is not None:
            assert args.lr_warmup_samples == 0, \
                'can only specify one of lr-warmup-fraction ' \
                'and lr-warmup-samples'

    if args.num_layers is not None:
        assert args.encoder_num_layers is None, \
            'cannot have both num-layers and encoder-num-layers specified'
        args.encoder_num_layers = args.num_layers
    else:
        assert args.encoder_num_layers is not None, \
            'either num-layers or encoder-num-layers should be specified'
        args.num_layers = args.encoder_num_layers

    # Check required arguments.
    required_args = ['num_layers', 'hidden_size', 'num_attention_heads',
                     'max_position_embeddings']
    for req_arg in required_args:
        _check_arg_is_not_none(args, req_arg)

    # Checks.
    if args.ffn_hidden_size is None:
        if args.swiglu:
            # reduce the dimnesion for MLP since projections happens on
            # two linear layers. this keeps the number of paramters in
            # the same ballpark as the counterpart with 4*h size
            # we keep it a multiple of 64, which means the actual tensor size
            # will be a multiple of 64 / tp_size
            args.ffn_hidden_size = int((4 * args.hidden_size * 2 / 3) / 64) * 64
        else:
            args.ffn_hidden_size = 4 * args.hidden_size

    if args.kv_channels is None:
        assert args.hidden_size % args.num_attention_heads == 0
        args.kv_channels = args.hidden_size // args.num_attention_heads

    if args.seq_length is not None and args.context_parallel_size > 1:
        assert args.seq_length % (args.context_parallel_size * 2) == 0, \
            'seq-length should be a multiple of 2 * context-parallel-size ' \
            'if context-parallel-size > 1.'

    if args.seq_length is not None:
        assert args.encoder_seq_length is None
        args.encoder_seq_length = args.seq_length
    else:
        assert args.encoder_seq_length is not None
        args.seq_length = args.encoder_seq_length

    if args.seq_length is not None:
        assert args.max_position_embeddings >= args.seq_length, \
            f"max_position_embeddings ({args.max_position_embeddings}) must be greater than " \
            f"or equal to seq_length ({args.seq_length})."
    if args.decoder_seq_length is not None:
        assert args.max_position_embeddings >= args.decoder_seq_length
    if args.lr is not None:
        assert args.min_lr <= args.lr
    if args.save is not None:
        assert args.save_interval is not None
    # Mixed precision checks.
    if args.fp16_lm_cross_entropy:
        assert args.fp16, 'lm cross entropy in fp16 only support in fp16 mode.'
    if args.fp32_residual_connection:
        assert args.fp16 or args.bf16, \
            'residual connection in fp32 only supported when using fp16 or bf16.'

    if args.moe_grouped_gemm:
        assert args.bf16, 'Currently GroupedGEMM for MoE only supports bf16 dtype.'
        dc = torch.cuda.get_device_capability()
        assert dc[0] >= 8, "Unsupported compute capability for GroupedGEMM kernels."

    if args.weight_decay_incr_style == 'constant':
        assert args.start_weight_decay is None
        assert args.end_weight_decay is None
        args.start_weight_decay = args.weight_decay
        args.end_weight_decay = args.weight_decay
    else:
        assert args.start_weight_decay is not None
        assert args.end_weight_decay is not None

    # Persistent fused layer norm.
    if not is_torch_min_version("1.11.0a0"):
        args.no_persist_layer_norm = True
        if args.rank == 0:
            print('Persistent fused layer norm kernel is supported from '
                  'pytorch v1.11 (nvidia pytorch container paired with v1.11). '
                  'Defaulting to no_persist_layer_norm=True')

    # Activation recomputing.
    if args.distribute_saved_activations:
        assert args.tensor_model_parallel_size > 1, 'can distribute ' \
            'recomputed activations only across tensor model ' \
            'parallel groups'
        assert args.recompute_granularity == 'full', \
            'distributed recompute activations is only '\
            'application to full recompute granularity'
        assert args.recompute_method is not None, \
            'for distributed recompute activations to work you '\
            'need to use a recompute method '
        assert is_torch_min_version("1.10.0a0"), \
            'distributed recompute activations are supported for pytorch ' \
            'v1.10 and above (Nvidia Pytorch container >= 21.07). Current ' \
            f'pytorch version is v{get_torch_version()}.'

    if args.recompute_granularity == 'selective':
        assert args.recompute_method is None, \
            'recompute method is not yet supported for ' \
            'selective recomputing granularity'

    # disable sequence parallelism when tp=1
    # to avoid change in numerics when
    # sequence_parallelism is enabled.
    if args.tensor_model_parallel_size == 1:
        if args.sequence_parallel:
            warnings.warn("Disabling sequence parallelism because tensor model parallelism is disabled")
        args.sequence_parallel = False

    if args.tp_comm_overlap:
        assert args.sequence_parallel == True, 'Tensor parallel communication/GEMM overlap can happen only when sequence parallelism is enabled'

    # disable async_tensor_model_parallel_allreduce when
    # model parallel memory optimization is enabled
<<<<<<< HEAD
    if args.sequence_parallel:
        args.async_tensor_model_parallel_allreduce = False
        if args.use_torch_fsdp2:
            warnings.warn(
                "Using sequence parallelism with FSDP2 together. Try not to using them "
                "together since they require different CUDA_MAX_CONNECTIONS settings "
                "for best performance. sequence parallelism requires setting the "
                "environment variable CUDA_DEVICE_MAX_CONNECTIONS to 1 while FSDP2 "
                "requires not setting CUDA_DEVICE_MAX_CONNECTIONS=1 for better parallelization.")

    if torch.cuda.is_available() and os.environ.get('CUDA_DEVICE_MAX_CONNECTIONS') != "1" and get_device_arch_version() < 10:
=======
    if args.tensor_model_parallel_size > 1 or args.context_parallel_size > 1 and get_device_arch_version() < 10:
>>>>>>> 0657a52d
        # CUDA_DEVICE_MAX_CONNECTIONS requirement no longer exists since the Blackwell architecture
        if args.use_torch_fsdp2 or args.use_custom_fsdp:
            fsdp_impl = "Torch-FSDP2" if args.use_torch_fsdp2 else "Custom-FSDP"
            warnings.warn(
                f"Using tensor model parallelism or context parallelism with {fsdp_impl} together. "
                "Try not to using them together since they require different CUDA_MAX_CONNECTIONS "
                "settings for best performance. sequence parallelism requires setting the "
                f"environment variable CUDA_DEVICE_MAX_CONNECTIONS to 1 while {fsdp_impl} "
                "requires not setting CUDA_DEVICE_MAX_CONNECTIONS=1 for better parallelization.")
        else:
            assert os.environ.get('CUDA_DEVICE_MAX_CONNECTIONS') == "1", \
                "Using tensor model parallelism or context parallelism require setting the environment variable " \
                "CUDA_DEVICE_MAX_CONNECTIONS to 1"

    # Disable bias gelu fusion if we are disabling bias altogether
    if not args.add_bias_linear:
        args.bias_gelu_fusion = False

    # Keep the 'add bias' args in sync; add_qkv_bias is more targeted.
    if args.add_bias_linear:
        args.add_qkv_bias = True

    # Retro checks.
    if args.retro_add_retriever:

        # Train samples should be auto-loaded.
        assert args.train_samples is not None, \
            "args.train_samples should be auto-loaded from the retro config."

        # Sequence parallelism unsupported.
        assert not args.sequence_parallel, \
            "retro currently does not support sequence parallelism."

        # Pipeline parallelism unsupported.
        assert args.pipeline_model_parallel_size == 1, \
            "retro currently does not support pipeline parallelism."

    if args.decoupled_lr is not None or args.decoupled_min_lr is not None:
        assert not args.use_legacy_models, \
            '--decoupled-lr and --decoupled-min-lr is not supported in legacy models.'

    # Legacy RoPE arguments
    if args.use_rotary_position_embeddings:
        args.position_embedding_type = 'rope'
    if args.rotary_interleaved and args.apply_rope_fusion:
        raise RuntimeError('--rotary-interleaved does not work with rope_fusion.')
    if args.rotary_interleaved and args.use_legacy_models:
        raise RuntimeError('--rotary-interleaved is not supported in legacy models.')
    if args.position_embedding_type != 'rope':
        args.apply_rope_fusion = False

    # Would just need to add 'NoPE' as a position_embedding_type to support this, but for now
    # don't allow it to keep things simple
    if not args.add_position_embedding and args.position_embedding_type != 'rope':
        raise RuntimeError('--no-position-embedding is deprecated, use --position-embedding-type')

    # Relative position embeddings arguments
    if args.position_embedding_type == 'relative':
        assert (
            args.transformer_impl == "transformer_engine"
        ), 'Local transformer implementation currently does not support attention bias-based position embeddings.'

    # MoE Spec check
    if args.num_experts == 0:
        args.num_experts = None
    if args.num_experts is not None:
        assert args.spec is None, "Model Spec must be None when using MoEs"

    if args.moe_ffn_hidden_size is None:
        args.moe_ffn_hidden_size = args.ffn_hidden_size
    
    # Context parallel
    if args.context_parallel_size > 1:
        assert not args.use_legacy_models, "Context parallelism is not supported in legacy models."

    # Expert parallelism check
    if args.expert_model_parallel_size  > 1:
        assert args.num_experts is not None, "num_experts must be non None to use expert model parallelism"
        assert args.num_experts % args.expert_model_parallel_size == 0, \
            "Number of experts should be a multiple of expert model parallel_size."
        assert not args.fp16, \
            "Expert parallelism is not supported with fp16 training."

    # Distributed checkpointing checks
    if args.use_dist_ckpt and args.use_legacy_models:
        raise RuntimeError('--use-dist-ckpt is not supported in legacy models.')

    # Data blend checks
    assert args.mock_data + \
           bool(args.data_path) + \
           any([args.train_data_path, args.valid_data_path, args.test_data_path]) \
           <= 1, "A single data source must be provided in training mode, else None"

    # Deterministic mode
    if args.deterministic_mode:
        assert not args.use_flash_attn, "Flash attention can not be used in deterministic mode."
        assert not args.cross_entropy_loss_fusion, "Cross Entropy Fusion is currently not deterministic."

        all_reduce_choices = ["Tree", "Ring", "CollnetDirect", "CollnetChain", "^NVLS"]
        assert os.getenv("NCCL_ALGO", -1) != -1 and os.getenv("NCCL_ALGO") in all_reduce_choices, \
            f"NCCL_ALGO must be one of {all_reduce_choices}."

        torch.use_deterministic_algorithms(True)

    # Update the printed args to reflect that `apply_query_key_layer_scaling` also controls `attention_softmax_in_fp32`
    if args.apply_query_key_layer_scaling:
        args.attention_softmax_in_fp32 = True

    if args.result_rejected_tracker_filename is not None:
        # Append to passed-in args.iterations_to_skip.
        iterations_to_skip_from_file = RerunStateMachine.get_skipped_iterations_from_tracker_file(
            args.result_rejected_tracker_filename
        )
        args.iterations_to_skip.extend(iterations_to_skip_from_file)

    # Make sure all functionality that requires Gloo process groups is disabled.
    if not args.enable_gloo_process_groups:
        assert xm is None, "XLA requires enable_gloo_process_groups=true"
        if args.use_distributed_optimizer:
            # If using distributed optimizer, must use distributed checkpointing.
            # Legacy checkpointing uses Gloo process groups to collect full distributed
            # optimizer state in the CPU memory of DP rank 0.
            assert args.use_dist_ckpt

    # Checkpointing
    if args.ckpt_fully_parallel_save_deprecated and args.rank == 0:
        print('--ckpt-fully-parallel-save flag is deprecated and has no effect.'
              ' Use --no-ckpt-fully-parallel-save to disable parallel save.')
    if (
        args.use_dist_ckpt
        and not args.ckpt_fully_parallel_save
        and args.use_distributed_optimizer
        and args.rank == 0
    ):
        print('Warning: With non-parallel ckpt save and DistributedOptimizer,'
              ' it will be impossible to resume training with different parallelism.'
              ' Consider removing flag --no-ckpt-fully-parallel-save.')
    if args.use_dist_ckpt_deprecated and args.rank == 0:
        print('--use-dist-ckpt is deprecated and has no effect.'
              ' Use --ckpt-format to select the checkpoint format.')
    if args.dist_ckpt_format_deprecated and args.rank == 0:
        print('--dist-ckpt-format is deprecated and has no effect.'
              ' Use --ckpt-format to select the checkpoint format.')

    # Inference args
    if args.inference_batch_times_seqlen_threshold > -1:
        assert args.pipeline_model_parallel_size > 1, \
            "--inference-batch-times-seqlen-threshold requires setting --pipeline-model-parallel-size > 1."

    # MoE upcycling check
    if args.moe_use_upcycling:
        assert args.save is not None, "When using upcycling, the --save option must be specified."
        if not args.no_load_optim:
            args.no_load_optim = True
            print('Warning: disabling --no-load-optim for upcycling.')
        if not args.no_load_rng:
            args.no_load_rng = True
            print('Warning: disabling --no-load-rng for upcycling.')

    if not HAVE_APEX:
        print('Warning: No Apex found: forcing persist_layer_norm=False')
        args.no_persist_layer_norm = True
        args.persist_layer_norm = not args.no_persist_layer_norm
        print('Warning: No Apex found: forcing gradient_accumulation_fusion=False')
        args.no_gradient_accumulation_fusion = True
        args.gradient_accumulation_fusion = not args.no_gradient_accumulation_fusion
        print('Warning: No Apex found: forcing memory_efficient_layer_norm=False')
        args.memory_efficient_layer_norm=False

    if not HAVE_TE:
        print('Warning: No Transformer Engine found: forcing transformer_impl=local')
        args.transformer_impl = "local"
        print('Warning: No Transformer Engine found: forcing scaled_masked_softmax_fusion=False')
        args.scaled_masked_softmax_fusion=False
        print('Warning: No Transformer Engine found: forcing masked_softmax_fusion=False')
        args.masked_softmax_fusion=False
        print('Warning: No Transformer Engine found: forcing apply_rope_fusion=False')
        args.apply_rope_fusion=False
        print('Warning: No Transformer Engine found: forcing bias_dropout_fusion=False')
        args.bias_dropout_fusion=False
        print('Warning: No Transformer Engine found: forcing bias_swiglu_fusion=False')
        args.bias_swiglu_fusion=False
    # Optimizer CPU offload check
    if args.optimizer_cpu_offload:
        assert args.use_precision_aware_optimizer, (
            "The optimizer cpu offload must be used in conjunction with `--use-precision-aware-optimizer`, "
            "as the hybrid device optimizer reuses the code path of this flag."
        )

    # MoE loss and include embedding and loss layer check
    if args.num_experts is not None:
        if args.moe_router_load_balancing_type != "none" or args.moe_z_loss_coeff is not None:
            assert not args.account_for_embedding_in_pipeline_split, \
                "Cannot support load balancing loss and z loss with --account-for-embedding-in-pipeline-split"
            assert not args.account_for_loss_in_pipeline_split, \
                "Cannot support load balancing loss and z loss with --account-for-loss-in-pipeline-split"
                

    if args.non_persistent_ckpt_type == "local":
        assert args.non_persistent_local_ckpt_dir is not None, "Tried to use local checkpointing without specifying --local-ckpt-dir!"
    if args.replication:
        assert args.replication_jump is not None, "--replication requires the value of --replication-jump!"
        assert args.non_persistent_ckpt_type == "local", f"--replication requires args.non_persistent_ckpt_type == 'local', but got: {args.non_persistent_ckpt_type}"
    elif args.replication_jump:
        print("Warning: --replication-jump was specified despite not using replication. Ignoring.")
        args.replication_jump = None

    # Print arguments.
    _print_args("arguments", args)

    return args


def _print_args(title, args):
    """Print arguments."""
    if args.rank == 0:
        print(f'------------------------ {title} ------------------------',
              flush=True)
        str_list = []
        for arg in vars(args):
            dots = '.' * (48 - len(arg))
            str_list.append('  {} {} {}'.format(arg, dots, getattr(args, arg)))
        for arg in sorted(str_list, key=lambda x: x.lower()):
            print(arg, flush=True)
        print(f'-------------------- end of {title} ---------------------',
              flush=True)


def _check_arg_is_not_none(args, arg):
    assert getattr(args, arg) is not None, '{} argument is None'.format(arg)


def core_transformer_config_from_args(args, config_class=None):

    # Config class.
    config_class = config_class or TransformerConfig

    if args.multi_latent_attention:
        config_class = MLATransformerConfig

    # Translate args to core transformer configuration
    kw_args = {}
    for f in dataclasses.fields(config_class):
        if hasattr(args, f.name):
            kw_args[f.name] = getattr(args, f.name)
    kw_args['persist_layer_norm'] = not args.no_persist_layer_norm
    kw_args['layernorm_zero_centered_gamma'] = args.apply_layernorm_1p
    kw_args['layernorm_epsilon'] = args.norm_epsilon
    kw_args['deallocate_pipeline_outputs'] = True
    kw_args['pipeline_dtype'] = args.params_dtype
    kw_args['batch_p2p_comm'] = not args.overlap_p2p_comm
    kw_args['num_moe_experts'] = args.num_experts
    kw_args['rotary_interleaved'] = args.rotary_interleaved
    kw_args['num_layers_in_first_pipeline_stage']= args.decoder_first_pipeline_num_layers
    kw_args['num_layers_in_last_pipeline_stage']= args.decoder_last_pipeline_num_layers
    if args.swiglu:
        kw_args['activation_func'] = F.silu
        kw_args['gated_linear_unit'] = True
        kw_args['bias_activation_fusion'] = args.bias_swiglu_fusion
    else:
        kw_args['bias_activation_fusion'] = args.bias_gelu_fusion
    if args.squared_relu:
        assert not args.swiglu
        kw_args['activation_func'] = squared_relu
    if args.init_method_xavier_uniform:
        kw_args['init_method'] = torch.nn.init.xavier_uniform_
        kw_args['scaled_init_method'] = torch.nn.init.xavier_uniform_
    if args.group_query_attention:
        kw_args['num_query_groups'] = args.num_query_groups
    else:
        kw_args['num_query_groups'] = None
    kw_args['config_logger_dir'] = args.config_logger_dir

    if len(args.cp_comm_type) == 1:
        kw_args['cp_comm_type'] = args.cp_comm_type[0]

    # Return config.
    return config_class(**kw_args)


def _add_transformer_engine_args(parser):
    group = parser.add_argument_group(title='Transformer-Engine')

    group.add_argument('--fp8-format', default=None,
                       choices=['e4m3', 'hybrid'],
                       help='Which fp8 format scheme to use for FP8 tensors in the forward and backward pass',
                       dest='fp8')
    group.add_argument('--fp8-margin', type=int, default=0,
                       help='Scaling margin for fp8',
                       dest='fp8_margin')
    group.add_argument('--fp8-interval', type=int, default=1,
                       help='DEPRECATED. This flag is ignored. Scaling update interval for fp8',
                       dest='fp8_interval')
    group.add_argument('--fp8-amax-history-len', type=int, default=1,
                       help='Number of steps for which amax history is recorded per tensor',
                       dest='fp8_amax_history_len')
    group.add_argument('--fp8-amax-compute-algo', default='most_recent',
                       choices=['most_recent', 'max'],
                       help='Algorithm for computing amax from history',
                       dest='fp8_amax_compute_algo')
    group.add_argument('--no-fp8-wgrad', action='store_false',
                       help='Execute wgrad in higher precision even for FP8 runs',
                       dest='fp8_wgrad')
    group.add_argument('--transformer-impl', default='transformer_engine',
                       choices=['local', 'transformer_engine'],
                       help='Which Transformer implementation to use.')
    group.add_argument('--fp8-param-gather', action='store_true',
                       help='Keep the compute param in fp8 (do not use any other intermediate '
                            'dtype) and perform the param all-gather in fp8.')
    group.add_argument('--te-rng-tracker', action='store_true', default=False,
                       help='Use the Transformer Engine version of the random number generator. '
                            'Required for CUDA graphs support.')
    group.add_argument('--inference-rng-tracker', action='store_true', default=False,
                       help='Use a random number generator configured for inference.')
    return parser

def _add_inference_args(parser):
    group = parser.add_argument_group(title='inference')

    group.add_argument('--inference-batch-times-seqlen-threshold',
                       type=int, default=-1,
                       help='If (batch-size * sequence-length) is smaller than this threshold'
                       'then batches will not be split up for pipelining.'
                       'Requires setting --pipeline-model-parallel-size > 1.'
                       'Setting this to -1 indicates that batch pipelining is not used.')
    group.add_argument('--max-tokens-to-oom',
                       type=int, default=12000,
                       help='Maximum number of tokens during inference'
                       'tokens here is # in prompt + # to generate'
                       'Allows us to throw an error before OOM crashes server')
    group.add_argument('--output-bert-embeddings', action='store_true',
                       help='Output Bert embeddings (via mean pooling) from '
                       'model, rather than its binary head output or entire '
                       'hidden batch.')
    group.add_argument('--bert-embedder-type', default="megatron",
                       choices=["megatron", "huggingface"],
                       help='Select either Megatron or Huggingface as the '
                       'Bert embedder.')
    group.add_argument('--flash-decode', default=False, action="store_true",
                       help='Whether to use the flash decoding kernel.')
    group.add_argument('--enable-cuda-graph', default=False, action="store_true",
                       help='Use CUDA graph capture and replay.')
    group.add_argument("--cuda-graph-warmup-steps", type=int, default=3,
                       help="Number of CUDA graph warmup steps")
    group.add_argument('--inference-max-requests', type=int, default=8,
                       help='Maximum number of requests for inference.',
                       dest='inference_max_batch_size')
    group.add_argument('--inference-max-seq-length', type=int, default=2560,
                       help='Maximum sequence length expected for inference (prefill + decode).',
                       dest='inference_max_seq_length')
    return parser


def _add_retro_args(parser):
    group = parser.add_argument_group(title='retro')

    group.add_argument('--retro-project-dir', default=None,
                       help='Retro project directory, which contains the '
                       'preprocessed data for pretraining. This directory '
                       'is built during preprocessing (see '
                       'tools/retro/README.md), and contains subdirectories '
                       'for the chunk database and pretraining neighbors.')
    group.add_argument('--retro-add-retriever',
                       action='store_true', default=False,
                       help='Add a retriever to the transformer, for use in '
                       'pretraining a Retro model.')
    group.add_argument('--retro-cyclic-train-iters', type=int, default=None,
                       help='Set number of training iterations for cyclic '
                       'Retro training.')
    group.add_argument('--retro-encoder-layers', type=int, default=2,
                       help='Number of layers to use for the retrieval '
                       'encoder.')
    group.add_argument('--retro-encoder-hidden-dropout',
                       type=float, default=0.1, help='Hidden dropout for '
                       'retrieval encoder.')
    group.add_argument('--retro-encoder-attention-dropout',
                       type=float, default=0.1, help='Attention dropout for '
                       'retrieval encoder.')
    group.add_argument("--retro-num-neighbors", type=int, default=2,
                       help='Number of neighbors to retrieve during '
                       'pretraining.')
    group.add_argument("--retro-num-retrieved-chunks", type=int, default=2,
                       help='Number of chunks to retrieve from the retrieval '
                       'database.')
    group.add_argument("--retro-attention-gate", type=float, default=1,
                       help="Gated cross attention.")
    group.add_argument("--retro-no-verify-neighbor-count", action="store_false",
                       dest="retro_verify_neighbor_count",
                       help="Skip verifying that len(GPT dataset) == len(saved "
                       "neighbors).")

    # Enforce argument naming convention.
    for action in group._group_actions:
        prefix = action.dest.split("_")[0]
        assert prefix == "retro", \
            "Retro args must be prefixed with '--retro-*', for consistent " \
            "styling. Please fix '%s'." % ", ".join(action.option_strings)

    return parser


def _add_network_size_args(parser):
    group = parser.add_argument_group(title='network size')

    group.add_argument('--num-layers', type=int, default=None,
                       help='Number of transformer layers.')
    group.add_argument('--encoder-num-layers', type=int, default=None,
                       help='Number of encoder transformer layers.')
    group.add_argument('--decoder-num-layers', type=int, default=None,
                       help='Number of decoder transformer layers.')
    group.add_argument('--hidden-size', type=int, default=None,
                       help='Tansformer hidden size.')
    group.add_argument('--ffn-hidden-size', type=int, default=None,
                       help='Transformer Feed-Forward Network hidden size. '
                       'This is set to 4*hidden-size if not provided')
    group.add_argument('--num-attention-heads', type=int, default=None,
                       help='Number of transformer attention heads.')
    group.add_argument('--attention-backend', type=lambda attn_backend: AttnBackend[attn_backend], default=AttnBackend.auto, choices = list(AttnBackend), help='Attention backend to use (flash,fused,unfused,local,auto). Defaults to auto')
    group.add_argument('--kv-channels', type=int, default=None,
                       help='Projection weights dimension in multi-head '
                       'attention. This is set to '
                       '   args.hidden_size // args.num_attention_heads '
                       'if not provided.')
    group.add_argument('--group-query-attention', action='store_true',
                          help='Use group-query attention.')
    group.add_argument('--num-query-groups', type=int, default=1)

    group.add_argument('--max-position-embeddings', type=int, default=None,
                       help='Maximum number of position embeddings to use. '
                       'This is the size of position embedding.')
    group.add_argument('--position-embedding-type', type=str, default='learned_absolute',
                        choices=['learned_absolute', 'rope', 'relative', 'none'],
                        help='Position embedding type.')
    group.add_argument('--relative-attention-num-buckets', type=int, default=32,
                        help='Number of buckets for relative position embeddings.')
    group.add_argument('--relative-attention-max-distance', type=int, default=128,
                        help='Maximum distance for relative position embeddings calculation.')
    group.add_argument('--use-rotary-position-embeddings', action='store_true',
                       help='Use rotary positional embeddings or not. '
                       'Deprecated: use --position-embedding-type')
    group.add_argument('--rotary-base', type=int, default=10000,
                       help='Base to use for rotary positional embeddings, default 10000')
    group.add_argument('--rotary-percent', type=float, default=1.0,
                       help='Percent of rotary dimension to use, default 100%%')
    group.add_argument('--rotary-interleaved', action='store_true',
                          help='Use interleaved rotary embedding.')
    group.add_argument('--rotary-seq-len-interpolation-factor', type=int, default=None,
                       help='Sequence length interpolation factor for rotary embeddings.')
    group.add_argument('--use-rope-scaling', action='store_true',
                       help='Apply rope scaling as used in llama3.x')
    group.add_argument('--rope-scaling-factor', type=float, default=8.0,
                       help='Rope scaling factor in llama3.x models')
    group.add_argument('--no-position-embedding',
                       action='store_false',
                       help='Disable position embedding. Deprecated: use --position-embedding-type',
                       dest='add_position_embedding')
    group.add_argument('--make-vocab-size-divisible-by', type=int, default=128,
                       help='Pad the vocab size to be divisible by this value.'
                       'This is added for computational efficieny reasons.')
    group.add_argument('--normalization', default='LayerNorm',
                       choices=['LayerNorm', 'RMSNorm'],
                       help='Which normalization technique to use.')
    group.add_argument('--norm-epsilon', type=float, default=1e-5,
                       help='Epsilon for layer norm and RMS norm.')
    group.add_argument('--apply-layernorm-1p', action='store_true',
                       help='Adjust LayerNorm weights such that they are centered '
                       'around zero. This improves numerical stability.')
    group.add_argument('--apply-residual-connection-post-layernorm',
                       action='store_true',
                       help='If set, use original BERT residula connection '
                       'ordering.')
    group.add_argument('--openai-gelu', action='store_true',
                       help='Use OpenAIs GeLU implementation. This option'
                       'should not be used unless for backward compatibility'
                       'reasons.')
    group.add_argument('--squared-relu', action='store_true',
                       help='Use squared relu activation instead of default gelu')
    group.add_argument('--swiglu', action='store_true',
                       help='Use gated linear units and SiLU activation instead of default gelu')
    group.add_argument('--onnx-safe', type=bool, required=False,
                       help='Use workarounds for known problems with '
                       'Torch ONNX exporter')
    group.add_argument('--bert-no-binary-head', action='store_false',
                       help='Disable BERT binary head.',
                       dest='bert_binary_head')
    group.add_argument('--untie-embeddings-and-output-weights', action='store_true',
                       help='Untie embeddings and output weights.')
    group.add_argument('--multi-latent-attention', action='store_true',
                       help='Use multi-latent attention for model.')
    return parser


def _add_straggler_detector_args(parser):
    group = parser.add_argument_group(title='straggler')
    group.add_argument('--log-straggler', action='store_true',
                       help='If set, tracks and logs straggler per GPU.')
    group.add_argument('--disable-straggler-on-startup', action='store_true',
                       help='If set, StragglerDetector is disabled on startup.')
    group.add_argument('--straggler-ctrlr-port', type=int, default=65535,
                       help='Port number to toggle StragglerDetector on/off at runtime')
    group.add_argument('--straggler-minmax-count', type=int, default=1,
                       help='Number of ranks to report with high/low estimated throughput')
    return parser


def _add_one_logger_args(parser):
    group = parser.add_argument_group(title='one logger')
    group.add_argument('--no-one-logger', action='store_false',
                       help='If set, disable using one_logger to track E2E metrics'
                       'Note that one_logger is an internal tool and not '
                       'available externally. For installation, please go to '
                       'https://confluence.nvidia.com/display/MLWFO/Package+Repositories'
                       'for more details',
                       dest='enable_one_logger')
    group.add_argument('--one-logger-project', type=str, default='megatron-lm',
                       help='The one-logger project name. Will ignore if '
                       '--no-one-logger is set')
    group.add_argument('--one-logger-run-name', type=str, default=None,
                       help='The one-logger run name displayed. Will ignore if '
                       '--no-one-logger is set')
    group.add_argument('--one-logger-async', action='store_true',
                       help='If set, forces one_logger to use async mode.')
    group.add_argument('--app-tag-run-name', type=str, default=None,
                       help='Jobs belonging to same training run, suppose to '
                       'have the same name. It will be used to track progress of '
                       'a training done over multiple different jobs')
    group.add_argument('--app-tag-run-version', type=str, default='0.0.0',
                       help='The version of the training of which current job is '
                       'part of. It will be used to track the changes in the '
                       'application side which might change the performance '
                       'baseline')
    return parser


def _add_ft_package_args(parser):
    group = parser.add_argument_group(title='ft_package')
    group.add_argument('--enable-ft-package', action='store_true',
                       help='If set, Fault Tolerance package is enabled. '
                       'Note: This feature is for Nvidia internal use only.')
    group.add_argument('--calc-ft-timeouts', action='store_true',
                       help='If set, FT package will try to automatically compute the timeouts. '
                       'Note: This feature is for Nvidia internal use only.')
    return parser


def _add_config_logger_args(parser):
    group = parser.add_argument_group(title='config logger')
    group.add_argument('--config-logger-dir', type=str, default='',
                       help='If set, will dump all configs to --config-logger-dir',
                       dest='config_logger_dir')
    return parser


def _add_logging_args(parser):
    group = parser.add_argument_group(title='logging')

    group.add_argument('--log-params-norm', action='store_true',
                       help='If set, calculate and log parameters norm.')
    group.add_argument('--log-num-zeros-in-grad', action='store_true',
                       help='If set, calculate and log the number of zeros in gradient.')
    group.add_argument('--log-throughput', action='store_true',
                       help='If set, calculate and log throughput per GPU.')
    group.add_argument('--log-progress', action='store_true',
                       help='If set, log progress (in terms of number of processed tokens and '
                       'number of floating-point operations) to progress.txt file in checkpoint '
                       'directory.')
    group.add_argument('--timing-log-level', type=int,
                       default=0, choices=range(0,3),
                       help='Granularity level to measure and report timing. '
                       '   0: report only iteration time and make sure timing '
                       '      does not introduce extra overhead.'
                       '   1: report timing for operations that are executed '
                       '      very limited times (basically once) during '
                       '      each iteration (such as gradient all-reduce) '
                       '   2: report timing for operations that migh be '
                       '      executed numerous times during each iteration. '
                       'Note that setting the level to 1 or 2 might '
                       'cause increase in iteration time.')
    group.add_argument('--no-barrier-with-level-1-timing', action='store_false',
                       help='If not set, use barrier with level 1 time '
                       'measurements. Note that this is up to the user '
                       'to make sure calling barrier with their timers '
                       'will not result in hangs. This can happen if for '
                       'example the user adds a level 1 timer that is not '
                       'called by all ranks.',
                       dest='barrier_with_L1_time')
    group.add_argument('--timing-log-option', type=str, default='minmax',
                       choices=['max', 'minmax', 'all'],
                       help='Options for logging timing:'
                       '  max: report the max timing across all ranks'
                       '  minmax: report min and max timings across all ranks'
                       '  all: report timings of all ranks.')
    group.add_argument('--tensorboard-log-interval', type=int, default=1,
                       help='Report to tensorboard interval.')
    group.add_argument('--tensorboard-queue-size', type=int, default=1000,
                       help='Size of the tensorboard queue for pending events '
                       'and summaries before one of the ‘add’ calls forces a '
                       'flush to disk.')
    group.add_argument('--log-timers-to-tensorboard', action='store_true',
                       help='If set, write timers to tensorboard.')
    group.add_argument('--no-log-loss-scale-to-tensorboard',
                       action='store_false',
                       help='Disable loss-scale logging to tensorboard.',
                       dest='log_loss_scale_to_tensorboard')
    group.add_argument('--log-validation-ppl-to-tensorboard',
                       action='store_true',
                       help='If set, write validation perplexity to '
                       'tensorboard.')
    group.add_argument('--log-memory-to-tensorboard',
                       action='store_true',
                       help='Enable memory logging to tensorboard.')
    group.add_argument('--log-world-size-to-tensorboard',
                       action='store_true',
                       help='Enable world size logging to tensorboard.')
    group.add_argument('--wandb-project', type=str, default='',
                       help='The wandb project name. Ignore wandb by default.')
    group.add_argument('--wandb-exp-name', type=str, default='',
                       help='The wandb experiment name.')
    group.add_argument('--wandb-save-dir', type=str, default='',
                       help='Path to save the wandb results locally.')
    group.add_argument('--logging-level', type=int, default=None,
                       help='Set default logging level')
    return parser


def _add_regularization_args(parser):
    group = parser.add_argument_group(title='regularization')

    group.add_argument('--attention-dropout', type=float, default=0.1,
                       help='Post attention dropout probability.')
    group.add_argument('--hidden-dropout', type=float, default=0.1,
                       help='Dropout probability for hidden state transformer.')
    group.add_argument('--weight-decay', type=float, default=0.01,
                       help='Weight decay coefficient for L2 regularization.')
    group.add_argument('--start-weight-decay', type=float,
                       help='Initial weight decay coefficient for L2 regularization.')
    group.add_argument('--end-weight-decay', type=float,
                       help='End of run weight decay coefficient for L2 regularization.')
    group.add_argument('--weight-decay-incr-style', type=str, default='constant',
                       choices=['constant', 'linear', 'cosine'],
                       help='Weight decay increment function.')
    group.add_argument('--clip-grad', type=float, default=1.0,
                       help='Gradient clipping based on global L2 norm.')
    group.add_argument('--adam-beta1', type=float, default=0.9,
                       help='First coefficient for computing running averages '
                       'of gradient and its square')
    group.add_argument('--adam-beta2', type=float, default=0.999,
                       help='Second coefficient for computing running averages '
                       'of gradient and its square')
    group.add_argument('--adam-eps', type=float, default=1e-08,
                       help='Term added to the denominator to improve'
                       'numerical stability')
    group.add_argument('--sgd-momentum', type=float, default=0.9,
                       help='Momentum factor for sgd')
    return parser


def _add_training_args(parser):
    group = parser.add_argument_group(title='training')

    group.add_argument('--micro-batch-size', type=int, default=None,
                       help='Batch size per model instance (local batch size). '
                       'Global batch size is local batch size times data '
                       'parallel size times number of micro batches.')
    group.add_argument('--batch-size', type=int, default=None,
                       help='Old batch size parameter, do not use. '
                       'Use --micro-batch-size instead')
    group.add_argument('--global-batch-size', type=int, default=None,
                       help='Training batch size. If set, it should be a '
                       'multiple of micro-batch-size times data-parallel-size. '
                       'If this value is None, then '
                       'use micro-batch-size * data-parallel-size as the '
                       'global batch size. This choice will result in 1 for '
                       'number of micro-batches.')
    group.add_argument('--rampup-batch-size', nargs='*', default=None,
                       help='Batch size ramp up with the following values:'
                       '  --rampup-batch-size <start batch size> '
                       '                      <batch size incerement> '
                       '                      <ramp-up samples> '
                       'For example:'
                       '   --rampup-batch-size 16 8 300000 \\ '
                       '   --global-batch-size 1024'
                       'will start with global batch size 16 and over '
                       ' (1024 - 16) / 8 = 126 intervals will increase'
                       'the batch size linearly to 1024. In each interval'
                       'we will use approximately 300000 / 126 = 2380 samples.')
    group.add_argument('--decrease-batch-size-if-needed', action='store_true', default=False,
                       help='If set, decrease batch size if microbatch_size * dp_size'
                       'does not divide batch_size. Useful for KSO (Keep Soldiering On)'
                       'to continue making progress if number of healthy GPUs (and'
                       'corresponding dp_size) does not support current batch_size.'
                       'Old batch_size will be restored if training is re-started with'
                       'dp_size that divides batch_size // microbatch_size.')
    group.add_argument('--recompute-activations', action='store_true',
                       help='recompute activation to allow for training '
                       'with larger models, sequences, and batch sizes.')
    group.add_argument('--recompute-granularity', type=str, default=None,
                       choices=['full', 'selective'],
                       help='Checkpoint activations to allow for training '
                       'with larger models, sequences, and batch sizes. '
                       'It is supported at two granularities 1) full: '
                       'whole transformer layer is recomputed, '
                       '2) selective: core attention part of the transformer '
                       'layer is recomputed.')
    group.add_argument('--no-check-for-nan-in-loss-and-grad', action='store_false',
                       help='Check for NaNs in loss and grad',
                       dest='check_for_nan_in_loss_and_grad')
    group.add_argument('--check-for-spiky-loss', action='store_true',
                       help='Check for spiky loss',
                       dest='check_for_spiky_loss')
    group.add_argument('--check-for-large-grads', action='store_true',
                       help='Check for unexpectedly large grads',
                       dest='check_for_large_grads')
    group.add_argument('--distribute-saved-activations',
                       action='store_true',
                       help='If set, distribute recomputed activations '
                       'across model parallel group.')
    group.add_argument('--recompute-method', type=str, default=None,
                       choices=['uniform', 'block'],
                       help='1) uniform: uniformly divide the total number of '
                       'Transformer layers and recompute the input activation of '
                       'each divided chunk at specified granularity, '
                       '2) recompute the input activations of only a set number of '
                       'individual Transformer layers per pipeline stage and do the '
                       'rest without any recomputing at specified granularity'
                       'default) do not apply activations recompute to any layers')
    group.add_argument('--recompute-num-layers', type=int, default=None,
                       help='1) uniform: the number of Transformer layers in each '
                       'uniformly divided recompute unit, '
                       '2) block: the number of individual Transformer layers '
                       'to recompute within each pipeline stage.')
    group.add_argument('--no-clone-scatter-output-in-embedding', action='store_false',
                       help='If not set, clone the output of the scatter in embedding layer to GC original tensor.',
                       dest='clone_scatter_output_in_embedding')
    group.add_argument('--profile', action='store_true',
                       help='Enable nsys profiling. When using this option, nsys '
                       'options should be specified in commandline. An example '
                       'nsys commandline is `nsys profile -s none -t nvtx,cuda '
                       '-o <path/to/output_file> --force-overwrite true '
                       '--capture-range=cudaProfilerApi '
                       '--capture-range-end=stop`.')
    group.add_argument('--profile-step-start', type=int, default=10,
                       help='Global step to start profiling.')
    group.add_argument('--profile-step-end', type=int, default=12,
                       help='Global step to stop profiling.')
    group.add_argument('--iterations-to-skip', nargs='+', type=int, default=[],
                       help='List of iterations to skip, empty by default.')
    group.add_argument('--result-rejected-tracker-filename', type=str, default=None,
                       help='Optional name of file tracking `result_rejected` events.')
    group.add_argument('--disable-gloo-process-groups', action='store_false',
                       dest='enable_gloo_process_groups',
                       help='Disables creation and usage of Gloo process groups.')
    group.add_argument('--use-pytorch-profiler', action='store_true',
                       help='Use the built-in pytorch profiler. '
                       'Useful if you wish to view profiles in tensorboard.',
                       dest='use_pytorch_profiler')
    group.add_argument('--profile-ranks', nargs='+', type=int, default=[0],
                       help='Global ranks to profile.')
    group.add_argument('--record-memory-history', action="store_true", default=False,
                       help='Record memory history in last rank.')
    group.add_argument('--memory-snapshot-path', type=str, default="snapshot.pickle",
                       help='Specifies where to dump the memory history pickle.')
    group.add_argument('--tp-comm-overlap', action='store_true', help='Enables the '
                       ' overlap of Tensor parallel communication and GEMM kernels.')
    group.add_argument('--tp-comm-overlap-cfg', type=str, default=None,
                       help='Config file when tp_comm_overlap is enabled.')
    group.add_argument('--disable-tp-comm-overlap-ag', action='store_false',
                       help=('Disables the All-Gather overlap with GEMM by '
                             'pipelining the GEMM and All-Gather.'),
                       dest='tp_comm_overlap_ag')
    group.add_argument('--disable-tp-comm-overlap-rs', action='store_false',
                       help=('Disables the Reduce-Scatter overlap with GEMM by '
                             'pipelining the GEMM and Reduce-Scatter.'),
                       dest='tp_comm_overlap_rs')
    group.add_argument('--tp-comm-overlap-rs-dgrad', action='store_true',
                       help = 'Enables the Reduce-Scatter overlap with dgrad GEMM.',
                       dest='tp_comm_overlap_rs_dgrad')
    group.add_argument('--disable-tp-comm-bulk-dgrad', action='store_false',
                       help='Disables the All-Gather overlap with bprop activation gradient GEMM.',
                       dest='tp_comm_bulk_dgrad')
    group.add_argument('--disable-tp-comm-bulk-wgrad', action='store_false',
                       help='Disables the Reduce-Scatter overlap with bprop weight gradient GEMM.',
                       dest='tp_comm_bulk_wgrad')
    group.add_argument('--tp-comm-bootstrap-backend', default='nccl', type=str,
                       choices=['nccl', 'mpi', 'gloo'],
                       help='Set the bootstrapping backend of Tensor parallel communications.')
    group.add_argument('--use-cpu-initialization', action='store_true',
                       default=None,
                       help='If set, initialize weights on the CPU. This eliminates init differences based on tensor parallelism.')
    group.add_argument('--empty-unused-memory-level', default=0, type=int,
                       choices=[0, 1, 2],
                       help='Call torch.cuda.empty_cache() each iteration '
                       '(training and eval), to reduce fragmentation.'
                       '0=off, 1=moderate, 2=aggressive.')
    group.add_argument('--deterministic-mode', action='store_true',
                       help='Choose code that has deterministic execution. This usually '
                       'means slower execution, but is good for debugging and testing.')
    group.add_argument('--check-weight-hash-across-dp-replicas-interval', type=int, default=None,
                       help='Interval to check weight hashes are same across DP replicas. If not specified, weight hashes not checked.')
    group.add_argument('--calculate-per-token-loss', action='store_true',
                       help=('Scale cross entropy loss by the number of non-padded tokens in the '
                             'global batch, versus the default behavior of assuming all tokens are non-padded.'))
    group.add_argument('--train-sync-interval', type=int, default=None,
                       help='Training CPU-GPU synchronization interval, to ensure that CPU is not running too far ahead of GPU.')

    # deprecated
    group.add_argument('--checkpoint-activations', action='store_true',
                       help='Checkpoint activation to allow for training '
                       'with larger models, sequences, and batch sizes.')
    group.add_argument('--train-iters', type=int, default=None,
                       help='Total number of iterations to train over all '
                       'training runs. Note that either train-iters or '
                       'train-samples should be provided.')
    group.add_argument('--train-samples', type=int, default=None,
                       help='Total number of samples to train over all '
                       'training runs. Note that either train-iters or '
                       'train-samples should be provided.')
    group.add_argument('--log-interval', type=int, default=100,
                       help='Report loss and timing interval.')
    group.add_argument('--exit-interval', type=int, default=None,
                       help='Exit the program after the iteration is divisible '
                       'by this value.')
    group.add_argument('--exit-duration-in-mins', type=int, default=None,
                       help='Exit the program after this many minutes.')
    group.add_argument('--exit-signal-handler', action='store_true',
                       help='Dynamically save the checkpoint and shutdown the '
                       'training if SIGTERM is received')
    group.add_argument('--tensorboard-dir', type=str, default=None,
                       help='Write TensorBoard logs to this directory.')
    group.add_argument('--no-masked-softmax-fusion',
                       action='store_false',
                       help='Disable fusion of query_key_value scaling, '
                       'masking, and softmax.',
                       dest='masked_softmax_fusion')
    group.add_argument('--no-bias-gelu-fusion', action='store_false',
                       help='Disable bias and gelu fusion.',
                       dest='bias_gelu_fusion')
    group.add_argument('--no-bias-swiglu-fusion', action='store_false',
                       help='Disable bias and swiglu fusion, the fusion is '
                       'available only when using megatron-core.',
                       dest='bias_swiglu_fusion')
    group.add_argument('--no-bias-dropout-fusion', action='store_false',
                       help='Disable bias and dropout fusion.',
                       dest='bias_dropout_fusion')
    group.add_argument('--no-rope-fusion', action='store_false',
                       help='Disable rope fusion, the fusion is available '
                       'only when using megatron-core.',
                       dest='apply_rope_fusion')
    group.add_argument('--cross-entropy-loss-fusion', action='store_true',
                       help='Enabled fusion of cross entropy loss calculation.',
                       dest='cross_entropy_loss_fusion')
    group.add_argument('--use-flash-attn', action='store_true',
                       help='use FlashAttention implementation of attention. '
                       'https://arxiv.org/abs/2205.14135')
    group.add_argument('--disable-bias-linear', action='store_false',
                       help='Disable bias in the linear layers',
                       dest='add_bias_linear')
    group.add_argument('--add-qkv-bias', action='store_true',
                       help='Enable bias only in the QKV linear layers',
                       dest='add_qkv_bias')
    group.add_argument('--optimizer', type=str, default='adam',
                       choices=['adam', 'sgd'],
                       help='Optimizer function')
    group.add_argument('--optimizer-cpu-offload', action='store_true',
                       help='Offload optimizer state to CPU')
    group.add_argument('--optimizer-offload-fraction', type=float, default=1.0,
                          help='Ratio of optimizer state to offload to CPU')
    group.add_argument('--use-torch-optimizer-for-cpu-offload', action='store_true',
                       help="Use torch.optim.Optimizer instead of Megatron's optimizer in optimizer cpu offload mode.")
    group.add_argument('--overlap-cpu-optimizer-d2h-h2d', action='store_true', default=False,
                       help='Overlap CPU optimizer step, gradients D2H and updated parameters H2D.')
    group.add_argument('--no-pin-cpu-grads', action='store_false', dest='pin_cpu_grads',
                       help='Disable pinning of CPU memory for gradients.')
    group.add_argument('--no-pin-cpu-params', action='store_false', dest='pin_cpu_params',
                       help='Disable pinning of CPU memory for parameters.')
    group.add_argument('--dataloader-type', type=str, default=None,
                       choices=['single', 'cyclic', 'external'],
                       help='Single pass vs multiple pass data loader')
    group.add_argument('--no-async-tensor-model-parallel-allreduce',
                       action='store_false',
                       help='DEPRECATED. This flag is ignored.',
                       dest='async_tensor_model_parallel_allreduce')
    group.add_argument('--no-persist-layer-norm', action='store_true',
                       help='Disable using persistent fused layer norm kernel. '
                       'This kernel supports only a set of hidden sizes. Please '
                       'check persist_ln_hidden_sizes if your hidden '
                       'size is supported.')
    group.add_argument('--sequence-parallel', action='store_true',
                       help='Enable sequence parallel optimization.')
    group.add_argument('--no-gradient-accumulation-fusion',
                       action='store_false',
                       help='Disable fusing gradient accumulation to weight '
                       'gradient computation of linear layers',
                       dest='gradient_accumulation_fusion')
    group.add_argument('--use-mcore-models', action='store_true',
                       dest='deprecated_use_mcore_models',
                       help='DEPRECATED. Use the implementation from megatron core.'
                       'Now ignored and mcore models are the default, use '
                       '--use-legacy-models to not use core models.')
    group.add_argument('--use-legacy-models', action='store_true',
                       help='Use the legacy Megatron models, not Megatron-Core models.')
    group.add_argument('--manual-gc', action='store_true',
                       help='Disable the threshold-based default garbage '
                       'collector and trigger the garbage collection manually. '
                       'Manual garbage collection helps to align the timing of '
                       'the collection across ranks which mitigates the impact '
                       'of CPU-associated jitters. When the manual gc is enabled, '
                       'garbage collection is performed only at the start and the '
                       'end of the validation routine by default.')
    group.add_argument('--manual-gc-interval', type=int, default=0,
                       help='Training step interval to trigger manual garbage '
                       'collection. When the value is set to 0, garbage '
                       'collection is not triggered between training steps.')
    group.add_argument('--no-manual-gc-eval', action='store_false',
                       help='When using manual garbage collection, disable '
                       'garbage collection at the start and the end of each '
                       'evaluation run.', dest='manual_gc_eval')
    group.add_argument('--disable-tp-comm-split-ag', action='store_false',
                       help='Disables the All-Gather overlap with fprop GEMM.',
                       dest='tp_comm_split_ag')
    group.add_argument('--disable-tp-comm-split-rs', action='store_false',
                       help='Disables the Reduce-Scatter overlap with fprop GEMM.',
                       dest='tp_comm_split_rs')
    group.add_argument('--pipeline-model-parallel-comm-backend', type=str, default=None,
                       choices=['nccl', 'ucc'],
                       help='Select a communicator backend for pipeline parallel communication. '
                       'If None, the default backend will be used.')

    return parser


def _add_rerun_machine_args(parser):
    group = parser.add_argument_group(title='rerun engine')

    group.add_argument('--error-injection-rate', type=int, default=0,
                       help='Rate at which to inject unexpected results, '
                       'e.g. 1000 means once every 1000 result validations')
    group.add_argument('--error-injection-type', type=str, default='transient_error',
                       choices=['correct_result', 'transient_error', 'persistent_error'],
                       help='Type of error to inject. ')
    group.add_argument('--rerun-mode', type=str, default='disabled',
                       choices=['disabled', 'validate_results', 'report_stats'],
                       help='Use re-run engine to validate results (default) '
                       'or to emit stats on variability of computations due to '
                       'non-deterministic algorithms.')

    return parser


def _add_initialization_args(parser):
    group = parser.add_argument_group(title='initialization')

    group.add_argument('--seed', type=int, default=1234,
                       help='Random seed used for python, numpy, '
                       'pytorch, and cuda.')
    group.add_argument('--data-parallel-random-init', action='store_true',
                       help='Enable random initialization of params '
                       'across data parallel ranks')
    group.add_argument('--init-method-std', type=float, default=0.02,
                       help='Standard deviation of the zero mean normal '
                       'distribution used for weight initialization.')
    group.add_argument('--init-method-xavier-uniform', action='store_true',
                       help='Enable Xavier uniform parameter initialization')

    return parser


def _add_learning_rate_args(parser):
    group = parser.add_argument_group(title='learning rate')

    group.add_argument('--lr', type=float, default=None,
                       help='Initial learning rate. Depending on decay style '
                       'and initial warmup, the learning rate at each '
                       'iteration would be different.')
    group.add_argument('--lr-decay-style', type=str, default='linear',
                       choices=['constant', 'linear', 'cosine', 'inverse-square-root', 'WSD'],
                       help='Learning rate decay function.')
    group.add_argument('--lr-wsd-decay-style', type=str, default='exponential',
                       choices=['exponential', 'linear', 'cosine'],
                       help='Decay style for the annealing phase of WSD'),
    group.add_argument('--lr-decay-iters', type=int, default=None,
                       help='number of iterations to decay learning rate over,'
                       ' If None defaults to `--train-iters`')
    group.add_argument('--lr-decay-samples', type=int, default=None,
                       help='number of samples to decay learning rate over,'
                       ' If None defaults to `--train-samples`')
    group.add_argument('--lr-wsd-decay-samples', type=int, default=None,
                       help='number of samples for the annealing phase in the wsd schedule')
    group.add_argument('--lr-wsd-decay-iters', type=int, default=None,
                       help='number of iterations for the annealing phase in the wsd schedule')
    group.add_argument('--lr-warmup-fraction', type=float, default=None,
                       help='fraction of lr-warmup-(iters/samples) to use '
                       'for warmup (as a float)')
    group.add_argument('--lr-warmup-iters', type=int, default=0,
                       help='number of iterations to linearly warmup '
                       'learning rate over.')
    group.add_argument('--lr-warmup-samples', type=int, default=0,
                       help='number of samples to linearly warmup '
                       'learning rate over.')
    group.add_argument('--lr-warmup-init', type=float, default=0.0,
                       help='Initial value for learning rate warmup. The '
                       'scheduler starts warmup from this value.')
    group.add_argument('--warmup', type=int, default=None,
                       help='Old lr warmup argument, do not use. Use one of the'
                       '--lr-warmup-* arguments above')
    group.add_argument('--min-lr', type=float, default=0.0,
                       help='Minimum value for learning rate. The scheduler'
                       'clip values below this threshold.')
    group.add_argument('--override-opt_param-scheduler', action='store_true',
                       help='Reset the values of the scheduler (learning rate,'
                       'warmup iterations, minimum learning rate, maximum '
                       'number of iterations, and decay style from input '
                       'arguments and ignore values from checkpoints. Note'
                       'that all the above values will be reset.')
    group.add_argument('--use-checkpoint-opt_param-scheduler', action='store_true',
                       help='Use checkpoint to set the values of the scheduler '
                       '(learning rate, warmup iterations, minimum learning '
                       'rate, maximum number of iterations, and decay style '
                       'from checkpoint and ignore input arguments.')
    group.add_argument('--decoupled-lr', type=float, default=None,
                       help='Separate learning rate for the input and output layer')
    group.add_argument('--decoupled-min-lr', type=float, default=None,
                       help='Minimum value for learning rate for the input and output layer. The scheduler'
                       'clip values below this threshold')

    return parser


def _add_checkpointing_args(parser):
    group = parser.add_argument_group(title='checkpointing')

    group.add_argument('--save', type=str, default=None,
                       help='Output directory to save checkpoints to.')
    group.add_argument('--save-interval', '--persistent-save-interval', type=int, default=None,
                       help='Number of iterations between persistent checkpoint saves.')
    group.add_argument('--no-save-optim', action='store_true', default=None,
                       help='Do not save current optimizer.')
    group.add_argument('--no-save-rng', action='store_true', default=None,
                       help='Do not save current rng state.')
    group.add_argument('--load', type=str, default=None,
                       help='Directory containing a model checkpoint.')
    group.add_argument('--no-load-optim', action='store_true', default=None,
                       help='Do not load optimizer when loading checkpoint.')
    group.add_argument('--no-load-rng', action='store_true', default=None,
                       help='Do not load rng state when loading checkpoint.')
    group.add_argument('--non-persistent-save-interval', type=int, default=None,
                       help='Number of iterations between non-persistent saves.')
    group.add_argument('--non-persistent-ckpt-type', type=str, default=None,
                       choices=['global', 'local', 'in_memory', None],
                       help='Type of non-persistent model checkpoints. '
                           '"global" - Saved as a standard checkpoint (e.g., on Lustre) with old checkpoints being removed. '
                           '"local" - Each rank saves a portion of the checkpoint locally (e.g., on SSD/ramdisk). '
                           'None - No non-persistent checkpointing (default option).')
    group.add_argument('--non-persistent-global-ckpt-dir', type=str, default=None,
                       help='Directory containing global non-persistent model checkpoints.')
    group.add_argument('--non-persistent-local-ckpt-dir', type=str, default=None,
                       help='Directory containing local non-persistent model checkpoints.')
    group.add_argument('--non-persistent-local-ckpt-algo', type=str, default='fully_parallel',
                       choices=['fully_parallel', 'atomic'],
                       help='Algorithm for local non-persistent checkpointing.')
    group.add_argument('--finetune', action='store_true',
                       help='Load model for finetuning. Do not load optimizer '
                       'or rng state from checkpoint and set iteration to 0. '
                       'Assumed when loading a release checkpoint.')
    group.add_argument('--pretrained-checkpoint', type=str, default=None,
                       help='Directory containing a pretrained model checkpoint for finetuning.')
    group.add_argument('--ckpt-step', type=int, default=None,
                       help='Checkpoint step to load model from.')
    group.add_argument('--no-initialization', action='store_false',
                       help='Do not perform initialization when building model, '
                       'can reduce startup time when definitely loading from a '
                       'checkpoint',
                       dest='perform_initialization')
    group.add_argument('--use-checkpoint-args', action='store_true',
                       help='Override model-related command-line arguments with arguments from checkpoint')
    group.add_argument('--use-mp-args-from-checkpoint-args', action='store_true',
                       help='Copy model parallelism command-line arguments from checkpoint')
    group.add_argument('--no-use-tokenizer-model-from-checkpoint-args', action='store_false',
                       dest='use_tokenizer_model_from_checkpoint_args',
                       help='If set, do not use tokenizer model path from checkpoint')
    group.add_argument('--exit-on-missing-checkpoint', action='store_true',
                       help="If '--load' is set, but checkpoint is not found "
                       "(e.g., path typo), then exit instead of random "
                       "initialization.")
    group.add_argument('--use-dist-ckpt', action='store_true',
                       dest='use_dist_ckpt_deprecated',
                       help='Deprecated: see --ckpt-format.')
    group.add_argument('--use-persistent-ckpt-worker', action='store_true',
                       help='Enables a persitent checkpoint worker for async save')

    group.add_argument('--auto-detect-ckpt-format', action='store_true',
                       help='Determine if the checkpoint format is in legacy or distributed format.'
                            ' If False, expects distributed checkpoint iff args.ckpt_format != "torch".'
                            ' Might slow down loading a bit (double rank0 ckpt load).')
    group.add_argument('--dist-ckpt-format',
                       dest='dist_ckpt_format_deprecated',
                       help='Deprecated: see --ckpt-format.')
    group.add_argument('--ckpt-format', default='torch_dist',
                       choices=['torch', 'torch_dist', 'zarr'],
                       help='Checkpoint format to use.')
    group.add_argument('--ckpt-convert-format', default=None,
                       choices=['torch', 'torch_dist', 'zarr'],
                       help='Checkpoint format for conversion.')
    group.add_argument('--ckpt-convert-save', default=None,
                       help='Save directory for converted checkpoint.')
    group.add_argument('--ckpt-convert-update-legacy-dist-opt-format', action='store_true',
                       help='When loading a checkpoint, update the legacy format '
                       'for the distributed optimizer, which previously used a '
                       'merged param/grad buffer and a different bucket mapping. '
                       'The legacy format was deprecated on Feb 13, 2024.')
    group.add_argument('--ckpt-fully-parallel-save', action='store_true',
                       dest='ckpt_fully_parallel_save_deprecated',
                       help='Deprecated: see --no-ckpt-fully-parallel-save.')
    group.add_argument('--no-ckpt-fully-parallel-save', action='store_false',
                       dest='ckpt_fully_parallel_save',
                       help='Disable applying full save parallelization across DP for'
                            ' distributed checkpoints. Depending on ckpt format'
                            ' might decrease the number of files in the checkpoint.'
                            ' Makes DistributedOptimizer checkpoint non-reshardable.')
    group.add_argument('--async-save', action='store_true', default=None,
                       help='Apply async checkpointing save. Currently works only with'
                            '`torch_dist` distributed checkpoint format.')
    group.add_argument('--ckpt-fully-parallel-load', action='store_true',
                       help='Apply full load parallelization across DP for'
                            ' distributed checkpoints.')
    group.add_argument('--ckpt-assume-constant-structure', action='store_true',
                       help='If the model and optimizer state dict structure is'
                            'constant throughout a *single training job*, it allows for'
                            'different checkpointing performance optimizations.')
    group.add_argument('--dist-ckpt-strictness', type=str, default='assume_ok_unexpected',
                       choices=[e.value for e in StrictHandling],
                       help='Determine handling of key mismatch during checkpoint load.'
                            ' Check StrictHandling docs for flags meaning.'
                            ' NOTE: This flag controls only distributed checkpoint'
                            ' load from storage, not loading state dict into the model.')
    return parser


def _add_mixed_precision_args(parser):
    group = parser.add_argument_group(title='mixed precision')

    group.add_argument('--fp16', action='store_true',
                       help='Run model in fp16 mode.')
    group.add_argument('--bf16', action='store_true',
                       help='Run model in bfloat16 mode.')
    group.add_argument('--grad-reduce-in-bf16', action='store_true',
                       help='Reduce gradients in bfloat16.')
    group.add_argument('--loss-scale', type=float, default=None,
                       help='Static loss scaling, positive power of 2 '
                       'values can improve fp16 convergence. If None, dynamic'
                       'loss scaling is used.')
    group.add_argument('--initial-loss-scale', type=float, default=2**32,
                       help='Initial loss-scale for dynamic loss scaling.')
    group.add_argument('--min-loss-scale', type=float, default=1.0,
                       help='Minimum loss scale for dynamic loss scaling.')
    group.add_argument('--loss-scale-window', type=float, default=1000,
                       help='Window over which to raise/lower dynamic scale.')
    group.add_argument('--hysteresis', type=int, default=2,
                       help='hysteresis for dynamic loss scaling')
    group.add_argument('--fp32-residual-connection', action='store_true',
                       help='Move residual connections to fp32.')
    group.add_argument('--apply-query-key-layer-scaling', action='store_true',
                       help='Scale Q * K^T by 1 / layer-number. '
                       'Useful for fp16 training. Also sets `attention_softmax_in_fp32` to True.')
    group.add_argument('--attention-softmax-in-fp32', action='store_true',
                       help='Run attention masking and softmax in fp32.')
    group.add_argument('--accumulate-allreduce-grads-in-fp32',
                       action='store_true',
                       help='Gradient accumulation and all-reduce in fp32.')
    group.add_argument('--fp16-lm-cross-entropy', action='store_true',
                       help='Move the cross entropy unreduced loss calculation'
                       'for lm head to fp16.')

    return parser


def _add_distributed_args(parser):
    group = parser.add_argument_group(title='distributed')

    group.add_argument('--tensor-model-parallel-size', type=int, default=1,
                       help='Degree of tensor model parallelism.')
    group.add_argument('--encoder-tensor-model-parallel-size', type=int, default=0,
                       help='Degree of tensor model parallelism for the encoder.')
    group.add_argument('--pipeline-model-parallel-size', type=int, default=1,
                       help='Degree of pipeline model parallelism.')
    group.add_argument('--encoder-pipeline-model-parallel-size', type=int, default=0,
                       help=('Degree of pipeline model parallelism in the encoder. This is '
                             'independent of the amount of pipeline in the decoder.'))
    group.add_argument('--pipeline-model-parallel-split-rank',
                       type=int, default=None,
                       help=('Rank where encoder and decoder should be split. '
                             'Deprecated; use --encoder-pipeline-model-parallel-size instead.'))
    group.add_argument('--decoder-first-pipeline-num-layers',
                       type=int, default=None,
                       help=('The number of transformer layers on the first pipeline stage of the decoder. '
                       'Default None is even split of transformer layers across all pipeline stages'))
    group.add_argument('--decoder-last-pipeline-num-layers',
                       type=int, default=None,
                       help=('The number of transformer layers on the last pipeline stage of the decoder. '
                       'Default None is even split of transformer layers across all pipeline stages'))
    group.add_argument('--model-parallel-size', type=int, default=None,
                       help='Old model parallel argument, do not use. Use '
                       '--tensor-model-parallel-size instead.')
    group.add_argument('--num-layers-per-virtual-pipeline-stage', type=int, default=None,
                       help='Number of layers per virtual pipeline stage')
    group.add_argument('--num-virtual-stages-per-pipeline-rank', type=int, default=None,
                       help='Number of virtual pipeline stages per pipeline parallelism rank')
    group.add_argument('--microbatch-group-size-per-virtual-pipeline-stage', type=int, default=None,
                       help='Number of contiguous microbatches per virtual pipeline stage',
                       dest='microbatch_group_size_per_vp_stage')
    group.add_argument('--no-overlap-p2p-communication', action='store_false',
                       help='overlap pipeline parallel communication with forward and backward chunks in 1F1B',
                       dest='overlap_p2p_comm')
    group.add_argument('--overlap-p2p-communication-warmup-flush', action='store_true',
                       default=False, help='if set, overlap pipeline parallel communication in warmup and flush',
                       dest='overlap_p2p_comm_warmup_flush')
    group.add_argument('--distributed-backend', default='nccl',
                       choices=['nccl', 'gloo'],
                       help='Which backend to use for distributed training.')
    group.add_argument('--distributed-timeout-minutes', type=int, default=10,
                       help='Timeout minutes for torch.distributed.')
    group.add_argument('--overlap-grad-reduce', action='store_true',
                       default=False, help='If set, overlap DDP grad reduce.')
    group.add_argument('--defer-embedding-wgrad-compute', action='store_true',
                       default=False, help='If set, defers the vocabulary projection linear layer weight'
                       'gradient compute to pipeline flush.', dest='defer_embedding_wgrad_compute')
    group.add_argument('--wgrad-deferral-limit', type=int, default=0, help='Number of micro-batches for which'
                       'weight gradient computation of vocabulary projection is deferred, defaults to 0 which'
                       'means all the micro-batches are deferred. Invalid if `defer-embedding-wgrad-compute`'
                       'is not set')
    group.add_argument('--no-align-grad-reduce', action='store_false',
                       help='If not set, all PP stages will launch gradient reduces simultaneously. '
                       'Otherwise, each PP stage will independently launch as needed.',
                       dest='align_grad_reduce')
    group.add_argument('--ddp-num-buckets', type=int, default=None,
                       help='Number of buckets for data-parallel communication')
    group.add_argument('--ddp-bucket-size', type=int, default=None,
                       help='Bucket size for data-parallel communication')
    group.add_argument('--ddp-pad-buckets-for-high-nccl-busbw', action='store_true',
                       default=False, help='If set, make sure the bucket size is divisible by a large power '
                       'of 2 (2^16) to ensure NCCL collectives have high bus bandwidth at large DP counts, '
                       'since NCCL message size (which for ring algorithms is bucket_size / dp_size) '
                       'apparently needs to be divisible by a power of 2 for high busbw.')
    group.add_argument('--ddp-average-in-collective', action='store_true',
                       default=False, help='If set, average directly in data-parallel communication collective.')
    group.add_argument('--overlap-param-gather', action='store_true',
                       default=False, help='If set, overlap param all-gather in distributed optimizer.')
    group.add_argument('--overlap-param-gather-with-optimizer-step', action='store_true',
                       default=False, help='If set, overlap param all-gather of first bucket with optimizer step.')
    group.add_argument('--no-align-param-gather', action='store_false',
                       help='If not set, all PP stages will launch param all-gathers simultaneously. '
                       'Otherwise, each PP stage will independently launch as needed.',
                       dest='align_param_gather')
    group.add_argument('--no-scatter-gather-tensors-in-pipeline', action='store_false',
                       help='If not set, use scatter/gather to optimize communication of tensors in pipeline.',
                       dest='scatter_gather_tensors_in_pipeline')
    group.add_argument('--use-ring-exchange-p2p', action='store_true',
                       default=False, help='If set, use custom-built ring exchange '
                       'for p2p communications. Note that this option will require '
                       'a custom built image that support ring-exchange p2p.')
    group.add_argument('--local-rank', type=int, default=int(os.getenv('LOCAL_RANK', '0')),
                       help='local rank passed from distributed launcher.')
    group.add_argument('--lazy-mpu-init', type=bool, required=False,
                       help='If set to True, initialize_megatron() '
                       'skips DDP initialization and returns function to '
                       'complete it instead. Also turns on '
                       '--use-cpu-initialization flag. This is for '
                       'external DDP manager.' )
    group.add_argument('--account-for-embedding-in-pipeline-split', action='store_true',
                       default=False, help='If set, *input* embedding layer will be treated as a standard transformer'
                       'layer in the context of partition and placement for pipeline parallelism.')
    group.add_argument('--account-for-loss-in-pipeline-split', action='store_true',
                       default=False, help='If set, loss layer will be treated as a standard transformer'
                       'layer in the context of partition and placement for pipeline parallelism.')
    group.add_argument('--use-distributed-optimizer', action='store_true',
                       help='Use distributed optimizer.')
    group.add_argument('--use-custom-fsdp', action='store_true',
                       help='Use the Megatron FSDP code path in DDP.')
    group.add_argument('--init-model-with-meta-device', action='store_true')
    group.add_argument('--data-parallel-sharding-strategy', type=str, default='no_shard',
                       choices=['no_shard', 'optim', 'optim_grads', 'optim_grads_params'],
                       help='Sharding strategy of data parallelism.')
    group.add_argument('--no-gradient-reduce-div-fusion', action='store_false', dest='gradient_reduce_div_fusion',
                       help='If not set, fuse the division in gradient reduce.')
    group.add_argument('--suggested-communication-unit-size', type=int, default=400_000_000,
                       help='When batch communication is needed across multiple buckets, '
                       'this environment variable guides the size of communication unit size.')
    group.add_argument('--keep-fp8-transpose-cache-when-using-custom-fsdp', action='store_true',
                       help='If set, keep the fp8 transpose cache when using custom FSDP.')
    group.add_argument('--num-distributed-optimizer-instances', type=int, default=1,
                       help='Number of Distributed Optimizer copies across Data Parallel domain.')
    group.add_argument('--use-torch-fsdp2', action='store_true',
                       help="Use the torch FSDP2 implementation. FSDP2 is not currently working with Pipeline Parallel."
                       "It is still not in a stable release stage, and may therefore contain bugs or other potential issues.")
    group.add_argument('--context-parallel-size', type=int, default=1,
                       help='Degree of context parallelism.')
    group.add_argument('--cp-comm-type', nargs='+', type=str, default=["p2p"],
                       help='Inter-gpu communication type for context parallelism: '
                       'p2p, a2a, allgather or a2a+p2p. If a single string is provided, '
                       'all layers will share the same communication type. Users can also '
                       'specify separated types for each layer like '
                       '--cp-comm-type p2p p2p a2a a2a a2a+p2p a2a+p2p')
    group.add_argument('--hierarchical-context-parallel-sizes', nargs='+', type=int, default=None,
                       help='Degrees of the hierarchical context parallelism. Users should '
                       'provide a list to specify the sizes for different levels. '
                       '--hierarchical-context-parallel-sizes 2 4 indicates every two adjacent gpus '
                       'forms the first level of cp groups and the cp ranks with the same odevity '
                       'forms the second level of cp groups.')
    group.add_argument('--nccl-communicator-config-path', type=str, default=None,
                       help='Path to the yaml file with NCCL communicator '
                       'configurations. The number of min/max thread groups and thread '
                       'group cluster size of each communicator can be configured by '
                       'setting `min_ctas`, `max_ctas`, and `cga_cluster_size`.')
    group.add_argument('--use-tp-pp-dp-mapping', action='store_true', default=False,
                        help='If set, distributed ranks initialize order is changed '
                        'from tp-cp-ep-dp-pp to tp-cp-ep-pp-dp.')
    group.add_argument('--replication', action='store_true', default=False,
                       help="If set, replication of local checkpoints is enabled. "
                       "Needs to be enabled on all ranks.")
    group.add_argument('--replication-jump', default=None, type=int,
                       help="Specifies `J`, the spacing between ranks storing replicas of a given rank's data. "
                       "Replicas for rank `n` may be on ranks `n+J`, `n+2J`, ..., or `n-J`, `n-2J`, etc. "
                       "This flag has an effect only if --replication is used. "
                       "and must be consistent across all ranks.")
    group.add_argument('--replication-factor', default=2, type=int,
                       help="Number of machines storing the replica of a given rank's data.")
    return parser


def _add_validation_args(parser):
    group = parser.add_argument_group(title='validation')

    group.add_argument('--eval-iters', type=int, default=100,
                       help='Number of iterations to run for evaluation'
                       'validation/test for.')
    group.add_argument('--eval-interval', type=int, default=1000,
                       help='Interval between running evaluation on '
                       'validation set.')
    group.add_argument("--test-mode", action="store_true", help='Run all real-time test alongside the experiment.')
    group.add_argument('--skip-train', action='store_true',
                       default=False, help='If set, bypass the training loop, '
                       'optionally do evaluation for validation/test, and exit.')

    return parser


def _add_tokenizer_args(parser):
    group = parser.add_argument_group(title='tokenizer')
    group.add_argument('--vocab-size', type=int, default=None,
                       help='Size of vocab before EOD or padding.')
    group.add_argument('--vocab-file', type=str, default=None,
                       help='Path to the vocab file.')
    group.add_argument('--merge-file', type=str, default=None,
                       help='Path to the BPE merge file.')
    group.add_argument('--vocab-extra-ids', type=int, default=0,
                       help='Number of additional vocabulary tokens. '
                            'They are used for span masking in the T5 model')
    group.add_argument('--tokenizer-type', type=str,
                       default=None,
                       choices=['BertWordPieceLowerCase',
                                'BertWordPieceCase',
                                'GPT2BPETokenizer',
                                'SentencePieceTokenizer',
                                'GPTSentencePieceTokenizer',
                                'HuggingFaceTokenizer',
                                'Llama2Tokenizer',
                                'TikTokenizer',
                                'MultimodalTokenizer',
                                'NullTokenizer',
                                'NullMultimodalTokenizer'],
                       help='What type of tokenizer to use.')
    group.add_argument('--tokenizer-model', type=str, default=None,
                       help='Sentencepiece tokenizer model.')
    group.add_argument('--tiktoken-pattern', type=str, default=None,
                       help='Which tiktoken pattern to use. Options: [v1, v2]')
    group.add_argument('--tiktoken-num-special-tokens', type=int, default=1000,
                       help='Number of special tokens in tiktoken tokenizer')
    group.add_argument('--tiktoken-special-tokens', type=str, nargs='+', default=None,
                       help='List of tiktoken special tokens, needs to have ["<unk>", "<s>", "</s>"]')
    return parser


def _add_data_args(parser):
    group = parser.add_argument_group(title='data and dataloader')

    group.add_argument('--data-path', nargs='*', default=None,
                       help='The weight and prefix list for a set of train, validation, and test'
                       'datasets which split according to --split. The accepted formats are: '
                       '(1) a single prefix, '
                       '(2) a list of weight prefix pairs e.g. weight1 prefix1 weight2 prefix2, '
                       '(3) a list of prefixes e.g. prefix1 prefix2. '
                       'For (3), weights are inferred from the lengths of the contributing datasets. '
                       'This argument is exclusive to the other independent --*-data-path arguments.')
    group.add_argument('--split', type=str, default=None,
                       help='Comma-separated list of proportions for training,'
                       ' validation, and test split. For example the split '
                       '`90,5,5` will use 90%% of data for training, 5%% for '
                       'validation and 5%% for test.')
    group.add_argument('--train-data-path', nargs='*', default=None,
                       help='The weight and prefix list for an independent train dataset. '
                       'Follows the same pattern rules as --data-path.')
    group.add_argument('--valid-data-path', nargs='*', default=None,
                       help='The weight and prefix list for an independent validation dataset. '
                       'Follows the same pattern rules as --data-path.')
    group.add_argument('--test-data-path', nargs='*', default=None,
                       help='The weight and prefix list for an independent test dataset. '
                       'Follows the same pattern rules as --data-path.')
    group.add_argument('--data-args-path', type=str, default=None,
                       help='Path to data-args. Instead of feeding `--data-path` '
                       'with weighted dataset, we pass in a file path from which '
                       'we read that argument. This is useful when the list of data is '
                       'too big.')
    group.add_argument('--per-split-data-args-path', type=str, default=None,
                       help='Path to per-split-data-args. Instead of feeding '
                       '`--(train|valid|test)-data-path` with weighted dataset, '
                       'we pass in a file path from which we read those arguments. '
                       'This is useful when the list of data is too big. Format is a '
                       'json file with `train`, `valid, `test` keys')
    group.add_argument('--data-cache-path', default=None,
                       help='Path to a directory to hold cached index files.')
    group.add_argument('--no-mmap-bin-files', action='store_false',
                       help='Disable mmap-ing of .bin files.',
                       dest='mmap_bin_files')
    group.add_argument('--mock-data', action='store_true',
                       help='Skip data loading and validation and opt for artificial '
                       'generation of mock data when an implementation is available.')
    group.add_argument('--seq-length', type=int, default=None,
                       help='Maximum sequence length to process.')
    group.add_argument('--encoder-seq-length', type=int, default=None,
                       help='Maximum encoder sequence length to process.'
                       'This should be exclusive of --seq-length')
    group.add_argument('--decoder-seq-length', type=int, default=None,
                       help="Maximum decoder sequence length to process.")
    group.add_argument('--retriever-seq-length', type=int, default=256,
                       help='Maximum sequence length for the biencoder model '
                       'for retriever')
    group.add_argument('--sample-rate', type=float, default=1.0,
                       help='sample rate for training data. Supposed to be 0 '
                            ' < sample_rate < 1')
    group.add_argument('--mask-prob', type=float, default=0.15,
                       help='Probability of replacing a token with mask.')
    group.add_argument('--short-seq-prob', type=float, default=0.1,
                       help='Probability of producing a short sequence.')
    group.add_argument('--num-workers', type=int, default=2,
                       help="Dataloader number of workers.")
    group.add_argument('--reset-position-ids', action='store_true',
                       help='Reset posistion ids after end-of-document token.')
    group.add_argument('--reset-attention-mask', action='store_true',
                       help='Reset self attention maske after '
                       'end-of-document token.')
    group.add_argument('--eod-mask-loss', action='store_true',
                       help='Mask loss for the end of document tokens.')
    group.add_argument('--no-create-attention-mask-in-dataloader', action='store_false',
                       help='If set, do not create attention_masks in dataloader.',
                       dest='create_attention_mask_in_dataloader')
    group.add_argument('--num-dataset-builder-threads', type=int, default=1,
                       help='Number of parallel threads per rank for dataset builder')
    group.add_argument('--s3-cache-path', type=str, default=None,
                       help='Path to cache index files when using s3 dataloader')
    return parser


def _add_autoresume_args(parser):
    group = parser.add_argument_group(title='autoresume')

    group.add_argument('--adlr-autoresume', action='store_true',
                       help='Enable autoresume on adlr cluster.')
    group.add_argument('--adlr-autoresume-interval', type=int, default=1000,
                       help='Intervals over which check for autoresume'
                       'termination signal')

    return parser


def _add_biencoder_args(parser):
    group = parser.add_argument_group(title='biencoder')

    # network size
    group.add_argument('--ict-head-size', type=int, default=None,
                       help='Size of block embeddings to be used in ICT and '
                        'REALM (paper default: 128)')
    group.add_argument('--biencoder-projection-dim', type=int, default=0,
                       help='Size of projection head used in biencoder (paper'
                        ' default: 128)')
    group.add_argument('--biencoder-shared-query-context-model', action='store_true',
                        help='Whether to share the parameters of the query '
                        'and context models or not')

    # checkpointing
    group.add_argument('--ict-load', type=str, default=None,
                       help='Directory containing an ICTBertModel checkpoint')
    group.add_argument('--bert-load', type=str, default=None,
                       help='Directory containing an BertModel checkpoint '
                       '(needed to start ICT and REALM)')

    # data
    group.add_argument('--titles-data-path', type=str, default=None,
                       help='Path to titles dataset used for ICT')
    group.add_argument('--query-in-block-prob', type=float, default=0.1,
                       help='Probability of keeping query in block for '
                       'ICT dataset')
    group.add_argument('--use-one-sent-docs', action='store_true',
                       help='Whether to use one sentence documents in ICT')
    group.add_argument('--evidence-data-path', type=str, default=None,
                       help='Path to Wikipedia Evidence frm DPR paper')

    # training
    group.add_argument('--retriever-report-topk-accuracies', nargs='+', type=int,
                        default=[], help="Which top-k accuracies to report "
                        "(e.g. '1 5 20')")
    group.add_argument('--retriever-score-scaling', action='store_true',
                       help='Whether to scale retriever scores by inverse '
                        'square root of hidden size')

    # faiss index
    group.add_argument('--block-data-path', type=str, default=None,
                       help='Where to save/load BlockData to/from')
    group.add_argument('--embedding-path', type=str, default=None,
                       help='Where to save/load Open-Retrieval Embedding'
                        ' data to/from')

    # indexer
    group.add_argument('--indexer-batch-size', type=int, default=128,
                       help='How large of batches to use when doing indexing '
                       'jobs')
    group.add_argument('--indexer-log-interval', type=int, default=1000,
                       help='After how many batches should the indexer '
                       'report progress')
    return parser


def _add_vision_args(parser):
    group = parser.add_argument_group(title="vision")

    # general vision arguements
    group.add_argument('--num-classes', type=int, default=1000,
                       help='num of classes in vision classificaiton task')
    group.add_argument('--img-h', type=int, default=224,
                       help='Image height for vision classification task')
    group.add_argument('--img-w', type=int, default=224,
                       help='Image height for vision classification task')
    group.add_argument('--num-channels', type=int, default=3,
                       help='Number of channels in input image data')
    group.add_argument('--patch-dim', type=int, default=16,
                       help='patch dimension')
    group.add_argument('--classes-fraction', type=float, default=1.0,
                       help='training with fraction of classes.')
    group.add_argument('--data-per-class-fraction', type=float, default=1.0,
                       help='training with fraction of data per class.')
    group.add_argument('--no-data-sharding', action='store_false',
                       help='Disable data sharding.',
                       dest='data_sharding')
    group.add_argument('--head-lr-mult', type=float, default=1.0,
                       help='learning rate multiplier for head during finetuning')

    # pretraining type and backbone selection`
    group.add_argument('--vision-pretraining', action='store_true',
                       help='flag to indicate vision pretraining')
    group.add_argument('--vision-pretraining-type', type=str, default='classify',
                       choices=['classify', 'inpaint', 'dino'],
                       help='pretraining objectives')
    group.add_argument('--vision-backbone-type', type=str, default='vit',
                       choices=['vit', 'mit', 'swin'],
                       help='backbone types types')
    group.add_argument('--swin-backbone-type', type=str, default='tiny',
                       choices=['tiny', 'base', 'h3'],
                       help='pretraining objectives')
    # inpainting arguments
    group.add_argument('--mask-type', type=str, default='random',
                       choices=['random', 'row'],
                       help='mask types')
    group.add_argument('--mask-factor', type=float, default=1.0,
                       help='mask size scaling parameter')

    # dino arguments
    group.add_argument('--iter-per-epoch', type=int, default=1250,
                       help='iterations per epoch')
    group.add_argument('--dino-local-img-size', type=int, default=96,
                       help='Image size for vision classification task')
    group.add_argument('--dino-local-crops-number', type=int, default=10,
                       help='Number of local crops')
    group.add_argument('--dino-head-hidden-size', type=int, default=2048,
                       help='Hidden dimension size in dino head')
    group.add_argument('--dino-bottleneck-size', type=int, default=256,
                       help='Bottle neck dimension in dino head ')
    group.add_argument('--dino-freeze-last-layer', type=float, default=1,
                       help='Freezing last layer weights')
    group.add_argument('--dino-norm-last-layer', action='store_true',
                       help='Disable Norm in last layer.')
    group.add_argument('--dino-warmup-teacher-temp', type=float, default=0.04,
                       help='warump teacher temperature')
    group.add_argument('--dino-teacher-temp', type=float, default=0.07,
                       help='teacher temperature')
    group.add_argument('--dino-warmup-teacher-temp-epochs', type=int, default=30,
                       help='warmup teacher temperaure epochs')

    # regularization arguments
    group.add_argument('--qk-layernorm', action='store_true',
                       help='Whether to layer normalize the q and k attention embeddings.')

    return parser

def _add_moe_args(parser):
    group = parser.add_argument_group(title="moe")
    # General arguments
    group.add_argument('--expert-model-parallel-size', type=int, default=1,
                       help='Degree of expert model parallelism.')
    group.add_argument('--expert-tensor-parallel-size', type=int, default=None,
                       help='Degree of expert model parallelism. Default is None, which will be set to the value of --tensor-model-paralle-size.')
    group.add_argument('--num-experts', type=int, default=None,
                       help='Number of Experts in MoE (None means no MoE)')
    group.add_argument('--moe-layer-freq', type=moe_freq_type, default=1,
                       help='Frequency between MoE layers and Dense layers. Accepts either: '
                            '- An integer N: Represents a 1:N ratio, meaning one expert layer for every N-1 dense layers '
                            '- A string containing a Python list expression that defines a custom pattern, e.g.: '
                            '"([1]*3+[0]*1)*3" evaluates to [1,1,1,0,1,1,1,0,1,1,1,0] '
                            'where 1 indicates an expert layer and 0 indicates a dense layer. '
                            'Examples: "([0]+[1]*23)": 1 dense layer followed by 23 experts layers, '
                            '"([1]*3+[0]*2)*2": Three expert layers followed by two dense layers, repeated twice.')
    group.add_argument('--moe-ffn-hidden-size', type=int, default=None,
                       help='The hidden size of each expert\'s feed-forward network (ffn). '
                       'If not specified, defaults to the ffn_hidden_size.')
    group.add_argument('--moe-shared-expert-intermediate-size', type=int, default=None,
                       help='Shared expert total ffn hidden size. '
                       'It should be equal to "num_shared_experts * ffn_size_of_each_shared_expert" if there are multiple shared experts. '
                       'None means no shared expert.')
    group.add_argument('--moe-shared-expert-overlap', action='store_true',
                       help='Enable overlapping between shared expert computations and dispatcher communications. '
                       'Without this, the shared epxerts execute after the routed experts. '
                       'Only effective when moe-shared-expert-intermediate-size is set.')
    group.add_argument('--moe-grouped-gemm', action='store_true',
                       help='When there are multiple experts per rank, launch multiple local GEMM kernels in multiple streams to improve the utilization and performance with GroupedLinear in TransformerEngine.')
    # Router arguments
    group.add_argument('--moe-router-load-balancing-type', type=str,
                       choices=['aux_loss', 'seq_aux_loss', 'sinkhorn', 'none'],
                       default='aux_loss',
                       help='Determines the load balancing strategy for the router. "aux_loss" corresponds to the load balancing loss used in GShard and SwitchTransformer; "seq_aux_loss" corresponds to the load balancing loss used in DeepSeekV2, which computes the loss for each individual sample; "sinkhorn" corresponds to the balancing algorithm used in S-BASE, and "none" implies no load balancing. The default is "aux_loss".')
    group.add_argument('--moe-router-dtype', type=str, 
                       choices=['fp32', 'fp64'], 
                       default=None,
                       help='Data type for routing computation and expert output weighted averaging. '
                            'Fp32/fp64 enhances numerical stability, especially with numerous experts. '
                            'The perf impact should be negligible when used with permute fusion. '
                            'None means no changes for dtype.')
    group.add_argument('--moe-router-score-function', type=str,
                       choices=['softmax', 'sigmoid'],
                       default='softmax',
                       help='Score function for MoE TopK routing. Can be "softmax" or "sigmoid".')
    group.add_argument('--moe-router-topk', type=int, default=2,
                       help='Number of experts to route to for each token. The default is 2.')
    group.add_argument('--moe-router-pre-softmax', action='store_true',
                       help='Enable pre-softmax routing for MoE, which means softmax is before the top-k selection. By default, softmax is done after top-k.')
    group.add_argument('--moe-router-num-groups', type=int, default=None,
                       help='Number of groups to divide experts into for group-limited routing. When using group-limited routing: 1) Experts are divided into equal-sized groups, 2) For each token, a subset of groups are selected based on routing scores (sum of top-2 expert scores within each group), 3) From these selected groups, moe_router_topk experts are chosen.'
                       'Two common use cases: 1) Device-limited routing: Set equal to expert parallel size (EP) to limit each token to experts on a subset of devices (See DeepSeek-V2: https://arxiv.org/pdf/2405.04434) 2) Node-limited routing: Set equal to number of nodes in EP group to limit each token to experts on a subset of nodes (See DeepSeek-V3: https://arxiv.org/pdf/2412.19437)')
    group.add_argument('--moe-router-group-topk', type=int, default=None,
                       help='Number of selected groups for group-limited routing.')
    group.add_argument('--moe-router-topk-scaling-factor', type=float, default=None,
                       help='Scaling factor for routing score in top-k selection, only works when --moe-router-pre-softmax enabled. Defaults to None, which means no scaling.')
    group.add_argument('--moe-router-enable-expert-bias', action='store_true',
                       help='TopK routing with dynamic expert bias in the aux-loss-free load balancing strategy. '
                       'The routing decision is based on the sum of the routing scores and the expert bias. '
                       'See https://arxiv.org/abs/2408.15664 for details.')
    group.add_argument('--moe-router-bias-update-rate', type=float, default=1e-3,
                       help='Expert bias update rate in the aux-loss-free load balancing strategy. '
                       'The expert bias is updated based on the number of assigned tokens to each expert in a global batch, '
                       'where the bias is increased for the experts with less assigned tokens and decreased for the experts with more assigned tokens. '
                       'The default value 1e-3 is same as that used in DeepSeekV3.')
    group.add_argument('--moe-use-legacy-grouped-gemm', action='store_true',
                       help='Use legacy GroupedMLP rather than TEGroupedMLP. Note: The legacy one will be deprecated soon.')
    group.add_argument('--moe-aux-loss-coeff', type=float, default=0.0,
                       help='Scaling coefficient for the aux loss: a starting value of 1e-2 is recommended.')
    group.add_argument('--moe-z-loss-coeff', type=float, default=None,
                       help='Scaling coefficient for the z-loss: a starting value of 1e-3 is recommended.')
    group.add_argument('--moe-input-jitter-eps', type=float, default=None,
                       help='Add noise to the input tensor by applying jitter with a specified epsilon value.')
    group.add_argument('--moe-token-dispatcher-type', type=str,
                       choices=['allgather', 'alltoall', 'flex', 'alltoall_seq'],
                       default='allgather',
                       help="The type of token dispatcher to use. The default is 'allgather'. Options are 'allgather', 'alltoall' and 'alltoall_seq'. We recommend using 'alltoall' when applying expert parallelism. For more information, please refer to the documentation in core/moe/README.")
    group.add_argument('--moe-enable-deepep', action='store_true',
                       help='[Experimental] Enable DeepSeek/DeepEP for efficient token dispatching and combine in MoE models. Only works with flex token dispatcher by setting --moe-token-dispatcher-type=flex.')
    group.add_argument('--moe-per-layer-logging', action='store_true',
                       help='Enable per-layer logging for MoE, currently supports auxiliary loss and z loss.')
    # Token dropping arguments
    group.add_argument('--moe-expert-capacity-factor', type=float, default=None,
                       help='The capacity factor for each expert, None means no token will be dropped.')
    group.add_argument('--moe-pad-expert-input-to-capacity', action='store_true',
                       help='Pads the input for each expert to match the expert capacity length, effective only after the --moe-expert-capacity-factor is set.')
    group.add_argument('--moe-token-drop-policy', type=str, default='probs', choices=['probs', 'position'],
                       help='The policy to drop tokens. Can be either "probs" or "position". If "probs", the tokens with the lowest probabilities will be dropped. If "position", tokens at the end of each batch will be dropped.')
    group.add_argument('--moe-layer-recompute', action='store_true',
                       help='Enable checkpointing for moe_layer, should be used when memory is not sufficient.')
    group.add_argument('--moe-extended-tp', action='store_true',
                       help='Deprecated. Use --expert-tensor-parallel-size instead.')
    group.add_argument('--moe-use-upcycling', action='store_true',
                       help='Load a checkpoint of a dense model, convert it into an MoE model, and save the converted model to the path specified by --save. '
                       'Upcycling is implemented on the top of distributed checkpointing, so it supports parallel modes different from the dense model.')
    group.add_argument('--moe-permute-fusion', action='store_true',
                       help='Fuse token rearrangement ops during token dispatching.')

    return parser

def _add_mla_args(parser):
    group = parser.add_argument_group(title="mla")
    group.add_argument('--q-lora-rank', type=int, default=None,
                       help="Rank of Query tensor's low rank representation.")
    group.add_argument('--kv-lora-rank', type=int, default=32,
                       help="Rank of Key and Value tensors' low rank representation.")
    group.add_argument('--qk-head-dim', type=int, default=128,
                       help="Dimension of the head in the QK projection. q_head_dim = qk_head_dim + qk_pos_emb_head_dim")
    group.add_argument('--qk-pos-emb-head-dim', type=int, default=64,
                       help="Dimension of the position embedding in the QK projection.")
    group.add_argument('--v-head-dim', type=int, default=128,
                       help="Dimension of the head in the V projection.")
    group.add_argument('--rotary-scaling-factor', type=float, default=1.0,
                       help="Rotary scaling factor for the rotary embeddings.")
    group.add_argument('--mscale', type=float, default=1.0,
                       help="Mscale for YaRN RoPE in multi-latent attention.")
    group.add_argument('--mscale-all-dim', type=float, default=1.0,
                       help="Mscale all dimensions for YaRN RoPE in multi-latent attention.")

    return parser

def _add_experimental_args(parser):
    group = parser.add_argument_group(title='experimental')

    group.add_argument('--spec', type=str, default=None, nargs='*',
                       help='Specify the <module_location function_name> pair '
                       'that returns a spec to customize a model, transformer '
                       'block, or transformer layer, depending on the use case.'
                       'To use local spec specify local as the argument.'
                       'For more details, see the model class, '
                       '`transformer_block.py`, or `transformer_layer.py`')
    group.add_argument('--hybrid-attention-ratio', type=float, default=0.0,
                       help='Ratio of attention layers to total layers, in the '
                       'range [0.0, 1.0].')
    group.add_argument('--hybrid-mlp-ratio', type=float, default=0.0,
                       help='Ratio of mlp layers to total layers, in the '
                       'range [0.0, 1.0].')
    group.add_argument('--hybrid-override-pattern', type=str, default=None,
                       help='Force a specific hybrid layer pattern. The value'
                       'should be a string of characters chosen from'
                       'core.ssm.mamba_hybrid_layer_allocation.Symbols.'
                       'If a value greater than 0.0 is supplied to any of the '
                       'hybrid ratio arguments, then the number of each type'
                       'of layer in the override pattern must match number in'
                       'the overidden pattern')
    group.add_argument('--yaml-cfg', type=str, default=None,
                       help = 'Config file to add additional arguments')

    # Args of precision-aware optimizer
    group.add_argument('--use-precision-aware-optimizer', action='store_true',
                       help='Use the precision-aware optimizer in TransformerEngine, which allows '
                       'setting the main params and optimizer states to lower precision, such as '
                       'fp16 and fp8.')
    group.add_argument('--main-grads-dtype', default='fp32', choices=['fp32', 'bf16'],
                       help='Dtype of main grads when enabling precision-aware-optimizer')
    group.add_argument('--main-params-dtype', default='fp32', choices=['fp32', 'fp16'],
                       help='Dtype of main params when enabling precision-aware-optimizer')
    group.add_argument('--exp-avg-dtype', default='fp32', choices=['fp32', 'fp16', 'fp8'],
                       help='Dtype of exp_avg when enabling precision-aware-optimizer')
    group.add_argument('--exp-avg-sq-dtype', default='fp32', choices=['fp32', 'fp16', 'fp8'],
                       help='Dtype of exp_avg_sq when enabling precision-aware-optimizer')
    return parser<|MERGE_RESOLUTION|>--- conflicted
+++ resolved
@@ -692,21 +692,7 @@
 
     # disable async_tensor_model_parallel_allreduce when
     # model parallel memory optimization is enabled
-<<<<<<< HEAD
-    if args.sequence_parallel:
-        args.async_tensor_model_parallel_allreduce = False
-        if args.use_torch_fsdp2:
-            warnings.warn(
-                "Using sequence parallelism with FSDP2 together. Try not to using them "
-                "together since they require different CUDA_MAX_CONNECTIONS settings "
-                "for best performance. sequence parallelism requires setting the "
-                "environment variable CUDA_DEVICE_MAX_CONNECTIONS to 1 while FSDP2 "
-                "requires not setting CUDA_DEVICE_MAX_CONNECTIONS=1 for better parallelization.")
-
-    if torch.cuda.is_available() and os.environ.get('CUDA_DEVICE_MAX_CONNECTIONS') != "1" and get_device_arch_version() < 10:
-=======
-    if args.tensor_model_parallel_size > 1 or args.context_parallel_size > 1 and get_device_arch_version() < 10:
->>>>>>> 0657a52d
+    if torch.cuda.is_available() and args.tensor_model_parallel_size > 1 or args.context_parallel_size > 1 and get_device_arch_version() < 10:
         # CUDA_DEVICE_MAX_CONNECTIONS requirement no longer exists since the Blackwell architecture
         if args.use_torch_fsdp2 or args.use_custom_fsdp:
             fsdp_impl = "Torch-FSDP2" if args.use_torch_fsdp2 else "Custom-FSDP"
