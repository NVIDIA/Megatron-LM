# Copyright (c) 2024, NVIDIA CORPORATION. All rights reserved.

"""Megatron arguments."""

import argparse
import dataclasses
import json
import os
import types
import warnings
from packaging.version import Version as PkgVersion

import torch
import torch.nn.functional as F

from megatron.core.device_utils import get_xla_model
from megatron.core.dist_checkpointing.validation import StrictHandling
from megatron.core.models.retro.utils import (
    get_config_path as get_retro_config_path,
    get_gpt_data_dir as get_retro_data_dir,
)
from megatron.core.transformer import TransformerConfig, MLATransformerConfig
from megatron.core.transformer.enums import AttnBackend
from megatron.core.utils import get_torch_version, is_torch_min_version
from megatron.training.activations import squared_relu
from megatron.training.utils import update_use_dist_ckpt


try:
    import transformer_engine # pylint: disable=unused-import
    HAVE_TE = True
except ImportError:
    HAVE_TE = False

try:
    import apex # pylint: disable=unused-import
    HAVE_APEX = True
except ImportError:
    HAVE_APEX = False

xm = get_xla_model()

def parse_args(extra_args_provider=None, ignore_unknown_args=False):
    """Parse all arguments."""
    parser = argparse.ArgumentParser(description='Megatron-LM Arguments',
                                     allow_abbrev=False)

    # Standard arguments.
    parser = _add_network_size_args(parser)
    parser = _add_regularization_args(parser)
    parser = _add_training_args(parser)
    parser = _add_initialization_args(parser)
    parser = _add_learning_rate_args(parser)
    parser = _add_checkpointing_args(parser)
    parser = _add_mixed_precision_args(parser)
    parser = _add_distributed_args(parser)
    parser = _add_validation_args(parser)
    parser = _add_data_args(parser)
    parser = _add_tokenizer_args(parser)
    parser = _add_autoresume_args(parser)
    parser = _add_biencoder_args(parser)
    parser = _add_vision_args(parser)
    parser = _add_moe_args(parser)
    parser = _add_mla_args(parser)
    parser = _add_logging_args(parser)
    parser = _add_straggler_detector_args(parser)
    parser = _add_inference_args(parser)
    parser = _add_transformer_engine_args(parser)
    parser = _add_retro_args(parser)
    parser = _add_experimental_args(parser)
    parser = _add_one_logger_args(parser)
    parser = _add_ft_package_args(parser)
    parser = _add_config_logger_args(parser)
    parser = _add_rerun_machine_args(parser)

    # Custom arguments.
    if extra_args_provider is not None:
        parser = extra_args_provider(parser)

    # Parse.
    if ignore_unknown_args:
        args, _ = parser.parse_known_args()
    else:
        args = parser.parse_args()

    # Experimental yaml
    if args.yaml_cfg is not None:
        from .yaml_arguments import load_yaml
        assert args.yaml_cfg and not args.use_legacy_models, \
            "Yaml config is not supported with legacy models."
        args = load_yaml(args.yaml_cfg)


    # Args from environment
    args.rank = int(os.getenv('RANK', '0'))
    args.world_size = int(os.getenv("WORLD_SIZE", '1'))

    return args


def load_retro_config(retro_project_dir):
    '''Load Retro's config.json.'''

    # Retro config path.
    retro_config_path = get_retro_config_path(retro_project_dir)
    assert os.path.exists(retro_config_path), \
        "Retro project dir missing config.json."

    # Load retro config.
    with open(retro_config_path) as f:
        retro_config = types.SimpleNamespace(**json.load(f))

    return retro_config


def load_retro_args(args):
    """Load predefined args from Retro config (if applicable).

    When using Retro (or GPT for comparison purposes), data arguments are
    overridden by the saved config.json within the Retro project directory. This
    is to ensure that the data used for pretraining is consistent with the data
    that was preprocessed using the Retro preprocessing pipeline (see
    `tools/retro/preprocess_data.py`).
    """

    # Return if no project directory is specified.
    if args.retro_project_dir is None:
        return

    # Load retro config.
    retro_config = load_retro_config(args.retro_project_dir)

    # Retro data path is relative to project dir (via hard or soft links).
    data_dir = get_retro_data_dir(args.retro_project_dir)
    data_path = list(retro_config.retro_gpt_data_path)
    if len(data_path) % 2 == 0:
        for i in range(len(data_path) - 1, -1, -2):
            data_path[i] = os.path.join(data_dir, data_path[i])
    else:
        assert len(data_path) == 1
        data_path[0] = os.path.join(data_dir, data_path[0])

    # Update args.
    args.data_cache_path = retro_config.retro_gpt_data_cache_path
    args.data_path = data_path if args.data_path is None else args.data_path
    args.eval_interval = retro_config.retro_gpt_eval_interval
    args.eval_iters = retro_config.retro_gpt_eval_iters
    args.global_batch_size = retro_config.retro_gpt_global_batch_size
    args.max_position_embeddings = retro_config.retro_gpt_seq_length
    args.merge_file = os.path.join(
        args.retro_project_dir,
        retro_config.retro_gpt_merge_file,
    ) if retro_config.retro_gpt_merge_file is not None else None
    args.seed = retro_config.retro_gpt_seed
    args.seq_length = retro_config.retro_gpt_seq_length
    args.tokenizer_model = os.path.join(
        args.retro_project_dir,
        retro_config.retro_gpt_tokenizer_model,
    ) if retro_config.retro_gpt_tokenizer_model is not None else None
    args.tokenizer_type = retro_config.retro_gpt_tokenizer_type
    args.train_samples = retro_config.retro_gpt_train_samples
    args.vocab_file = os.path.join(
        args.retro_project_dir,
        retro_config.retro_gpt_vocab_file,
    ) if retro_config.retro_gpt_vocab_file is not None else None

    # Retro-specific args.
    args.retro_block_size = retro_config.retro_block_size
    args.retro_chunk_length = retro_config.retro_gpt_chunk_length
    args.retro_neighbor_dirs = retro_config.retro_neighbor_dirs
    args.retro_split_preprocessing = retro_config.retro_gpt_split
    args.retro_bert_tokenizer_type = retro_config.retro_bert_tokenizer_type
    args.retro_bert_vocab_file = retro_config.retro_bert_vocab_file

def moe_freq_type(x):
    """Frequency between MoE layers and Dense layers.

    Accepts either:
    - An integer N: Represents a 1:N ratio, meaning one expert layer for every N-1 dense layers
    - A string "N": Same as above, but provided as a string
    - A string containing a Python list expression that defines a custom pattern, e.g.:
      "([1]*3+[0]*1)*3" evaluates to [1,1,1,0,1,1,1,0,1,1,1,0]
      where 1 indicates an expert layer and 0 indicates a dense layer.
      This allows defining arbitrary patterns of expert and dense layers.
      The pattern length must match the total number of transformer layers.
      Examples:
          "([0]+[1]*23)": 1 dense layer followed by 23 experts layers
          "([1]*3+[0]*2)*2": Three expert layers followed by two dense layers, repeated twice.
    """
    if isinstance(x, int):
        return x
    assert isinstance(x, str)
    if '[' in x:
        # it's a custom pattern
        pattern = eval(x)
        return pattern
    else:
        # it's a single int but in str
        return int(x)


def validate_args(args, defaults={}):

    # Temporary
    assert args.non_persistent_ckpt_type in ['global', 'local', None], \
        'Currently only global and local checkpoints are supported'
    if args.non_persistent_ckpt_type == 'local':
        try:
            from nvidia_resiliency_ext.checkpointing.local.ckpt_managers.local_manager import \
                LocalCheckpointManager
        except ModuleNotFoundError as e:
            raise RuntimeError('nvidia_resiliency_ext is required for local checkpointing') from e

    # Load saved args from Retro (if applicable).
    load_retro_args(args)

    # Set args.use_dist_ckpt from args.ckpt_format.
    if args.use_legacy_models:
        assert args.ckpt_format == "torch", \
            "legacy model format only supports the 'torch' checkpoint format."
    update_use_dist_ckpt(args)

    if args.encoder_pipeline_model_parallel_size == 0 and args.num_experts == 0:
        assert args.encoder_tensor_model_parallel_size == args.tensor_model_parallel_size,  "If non-MOE encoder shares first decoder pipeline rank it must have the same TP as the decoder."

    if args.encoder_tensor_model_parallel_size > 0:
        assert args.num_attention_heads % args.encoder_tensor_model_parallel_size == 0
        assert args.encoder_tensor_model_parallel_size <= args.tensor_model_parallel_size, "We do not support encoders with more TP than the decoder."

    if args.encoder_pipeline_model_parallel_size > 0 and args.encoder_tensor_model_parallel_size == 0:
        args.encoder_tensor_model_parallel_size = args.tensor_model_parallel_size

    encoder_model_size = args.encoder_tensor_model_parallel_size * args.encoder_pipeline_model_parallel_size * args.context_parallel_size
    decoder_model_size = args.tensor_model_parallel_size * args.pipeline_model_parallel_size * args.context_parallel_size
    total_model_size = encoder_model_size + decoder_model_size

    # Total model size.
    assert args.world_size % total_model_size == 0, (
        f"world size ({args.world_size}) is not divisible by total_model_size ({encoder_model_size=} + {decoder_model_size=})"
    )

    if args.attention_backend == AttnBackend.local:
        assert args.spec[0] == 'local' , '--attention-backend local is only supported with --spec local'

    # Pipeline model parallel size.
    args.transformer_pipeline_model_parallel_size = (
        args.pipeline_model_parallel_size - 1
        if args.standalone_embedding_stage else
        args.pipeline_model_parallel_size
    )

    args.data_parallel_size = args.world_size // total_model_size

    if args.rank == 0:
        print('using world size: {}, data-parallel size: {}, '
              'context-parallel size: {}, '
              'hierarchical context-parallel sizes: {}'
              'tensor-model-parallel size: {}, '
              'encoder-tensor-model-parallel size: {}, '
              'pipeline-model-parallel size: {}, '
              'encoder-pipeline-model-parallel size: {}'.format(
                  args.world_size, args.data_parallel_size,
                  args.context_parallel_size,
                  args.hierarchical_context_parallel_sizes,
                  args.tensor_model_parallel_size,
                  args.encoder_tensor_model_parallel_size,
                  args.pipeline_model_parallel_size,
                  args.encoder_pipeline_model_parallel_size), flush=True)

    # Checks.

    # Backwards compatibility.
    if args.pipeline_model_parallel_split_rank is not None:
        args.encoder_pipeline_model_parallel_size = args.pipeline_model_parallel_split_rank
        args.pipeline_model_parallel_size -= args.encoder_pipeline_model_parallel_size
        assert args.pipeline_model_parallel_size > 0

    if args.hierarchical_context_parallel_sizes:
        from numpy import prod
        assert args.context_parallel_size == prod(args.hierarchical_context_parallel_sizes)
    if "a2a+p2p" in args.cp_comm_type:
        assert args.hierarchical_context_parallel_sizes is not None, \
        "--hierarchical-context-parallel-sizes must be set when a2a+p2p is used in cp comm"

    if args.expert_tensor_parallel_size is None:
        args.expert_tensor_parallel_size = args.tensor_model_parallel_size

    # Deprecated arguments.
    assert args.batch_size is None, '--batch-size argument is no longer ' \
        'valid, use --micro-batch-size instead'
    del args.batch_size
    assert args.warmup is None, '--warmup argument is no longer valid, use ' \
        '--lr-warmup-fraction instead'
    del args.warmup
    assert args.model_parallel_size is None, '--model-parallel-size is no ' \
        'longer valid, use --tensor-model-parallel-size instead'
    del args.model_parallel_size

    if args.checkpoint_activations:
        if args.rank == 0:
            print('--checkpoint-activations is no longer valid, use --recompute-activations, '
                  'or, for more control, --recompute-granularity and --recompute-method.')
        exit()
    del args.checkpoint_activations

    if args.recompute_activations:
        args.recompute_granularity = 'selective'
    del args.recompute_activations

    # Set input defaults.
    for key in defaults:
        # For default to be valid, it should not be provided in the
        # arguments that are passed to the program. We check this by
        # ensuring the arg is set to None.
        if getattr(args, key, None) is not None:
            if args.rank == 0:
                print('WARNING: overriding default arguments for {key}:{v} \
                       with {key}:{v2}'.format(key=key, v=defaults[key],
                                               v2=getattr(args, key)),
                                               flush=True)
        else:
            setattr(args, key, defaults[key])

    if args.data_path is not None and args.split is None:
        legacy_default_split_value = '969, 30, 1'
        if args.rank == 0:
            print('WARNING: Please specify --split when using --data-path. Using legacy default value '
                  f'of "{legacy_default_split_value}"')
        args.split = legacy_default_split_value

    use_data_path = (args.data_path is not None) or (args.data_args_path is not None)
    if use_data_path:
        # Exactly one of the two has to be None if we use it.
        assert (args.data_path is None) or (args.data_args_path is None)
    use_per_split_data_path = any(
        elt is not None
        for elt in [args.train_data_path, args.valid_data_path, args.test_data_path]) or \
            args.per_split_data_args_path is not None
    if use_per_split_data_path:
         # Exactly one of the two has to be None if we use it.
        assert any(elt is not None
                   for elt in [args.train_data_path, args.valid_data_path, args.test_data_path]) is False or \
            args.per_split_data_args_path is None

    # Batch size.
    assert args.micro_batch_size is not None
    assert args.micro_batch_size > 0
    if args.global_batch_size is None:
        args.global_batch_size = args.micro_batch_size * args.data_parallel_size
        if args.rank == 0:
            print('setting global batch size to {}'.format(
                args.global_batch_size), flush=True)
    assert args.global_batch_size > 0
    if args.decoder_first_pipeline_num_layers is None and args.decoder_last_pipeline_num_layers is None:
        # Divisibility check not applicable for T5 models which specify encoder_num_layers
        # and decoder_num_layers.
        if args.num_layers is not None:
            assert args.num_layers % args.transformer_pipeline_model_parallel_size == 0, \
                'Number of layers should be divisible by the pipeline-model-parallel size'
    if args.num_layers_per_virtual_pipeline_stage is not None:
        if args.overlap_p2p_comm:
            assert args.pipeline_model_parallel_size > 1, \
                'When interleaved schedule is used, pipeline-model-parallel size '\
                'should be greater than 1'
        else:
            assert args.pipeline_model_parallel_size > 2, \
                'When interleaved schedule is used and p2p communication overlap is disabled, '\
                'pipeline-model-parallel size should be greater than 2 to avoid having multiple '\
                'p2p sends and recvs between same 2 ranks per communication batch'
        assert args.num_layers is not None
        # Double check divisibility check here since check above is if guarded.
        assert args.num_layers % args.transformer_pipeline_model_parallel_size == 0, \
            'Number of layers should be divisible by the pipeline-model-parallel size'
        num_layers_per_pipeline_stage = args.num_layers // args.transformer_pipeline_model_parallel_size
        assert num_layers_per_pipeline_stage % args.num_layers_per_virtual_pipeline_stage == 0, \
            'Number of layers per pipeline stage must be divisible by number of layers per virtual pipeline stage'
        args.virtual_pipeline_model_parallel_size = num_layers_per_pipeline_stage // \
            args.num_layers_per_virtual_pipeline_stage
    else:
        args.virtual_pipeline_model_parallel_size = None
        # Overlap P2P communication is disabled if not using the interleaved schedule.
        args.overlap_p2p_comm = False
        args.align_param_gather = False
        # Only print warning if PP size > 1.
        if args.rank == 0 and args.pipeline_model_parallel_size > 1:
            print('WARNING: Setting args.overlap_p2p_comm and args.align_param_gather to False '
                  'since non-interleaved schedule does not support overlapping p2p communication '
                  'and aligned param AG')

    if args.use_distributed_optimizer:
        assert xm is None, "--use-distributed-optimizer is not supported with XLA"
    if args.overlap_param_gather:
        assert args.use_distributed_optimizer, \
            '--overlap-param-gather is only supported with distributed optimizer'
        assert args.overlap_grad_reduce, \
            'Must use --overlap-param-gather with --overlap-grad-reduce'
        assert not args.use_legacy_models, \
            '--overlap-param-gather only supported with MCore models'

    if getattr(args, "use_torch_fsdp2", False):
        assert get_torch_version() >= PkgVersion("2.4"), \
            'FSDP2 requires PyTorch >= 2.4.0 with FSDP 2 support.'
        assert args.pipeline_model_parallel_size == 1, \
            '--use-torch-fsdp2 is not supported with pipeline parallelism'
        assert args.expert_model_parallel_size == 1, \
            '--use-torch-fsdp2 is not supported with expert parallelism'
        assert not args.use_distributed_optimizer, \
            "--use-torch-fsdp2 is not supported with MCore's distributed optimizer"
        assert not args.gradient_accumulation_fusion, \
            '--use-torch-fsdp2 is not supported with gradient accumulation fusion'
        assert args.ckpt_format == 'torch_dist', \
            '--use-torch-fsdp2 requires --ckpt-format torch_dist'
        assert args.untie_embeddings_and_output_weights, \
            '--use-torch-fsdp2 requires --untie-embeddings-and-output-weights'
        assert not args.fp16, \
            '--use-torch-fsdp2 not supported with fp16 yet'

    if args.overlap_param_gather_with_optimizer_step:
        assert args.use_distributed_optimizer, \
            '--overlap-param-gather-with-optimizer-step only supported with distributed optimizer'
        assert args.overlap_param_gather, \
            'Must use --overlap-param-gather-with-optimizer-step with --overlap-param-gather'
        assert args.virtual_pipeline_model_parallel_size is not None, \
            '--overlap-param-gather-with-optimizer-step only supported with interleaved pipeline parallelism'
        assert not args.use_dist_ckpt, \
            '--overlap-param-gather-with-optimizer-step not supported with distributed checkpointing yet'

    dtype_map = {
        'fp32': torch.float32, 'bf16': torch.bfloat16, 'fp16': torch.float16, 'fp8': torch.uint8,
    }
    map_dtype = lambda d: d if isinstance(d, torch.dtype) else dtype_map[d]

    args.main_grads_dtype = map_dtype(args.main_grads_dtype)
    args.main_params_dtype = map_dtype(args.main_params_dtype)
    args.exp_avg_dtype = map_dtype(args.exp_avg_dtype)
    args.exp_avg_sq_dtype = map_dtype(args.exp_avg_sq_dtype)

    if args.fp8_param_gather:
        assert args.use_distributed_optimizer, \
            '--fp8-param-gather only supported with distributed optimizer'

    # Parameters dtype.
    args.params_dtype = torch.float
    if args.fp16:
        assert not args.bf16
        args.params_dtype = torch.half
        # Turn off checking for NaNs in loss and grads if using dynamic loss scaling,
        # where NaNs in grads / loss are signal to the loss scaler.
        if not args.loss_scale:
            args.check_for_nan_in_loss_and_grad = False
            if args.rank == 0:
                print('WARNING: Setting args.check_for_nan_in_loss_and_grad to False since '
                      'dynamic loss scaling is being used')
    if args.bf16:
        assert not args.fp16
        args.params_dtype = torch.bfloat16
        # bfloat16 requires gradient accumulation and all-reduce to
        # be done in fp32.

        if args.accumulate_allreduce_grads_in_fp32:
            assert args.main_grads_dtype == torch.float32, \
                "--main-grads-dtype can only be fp32 when --accumulate-allreduce-grads-in-fp32 is set"

        if not args.accumulate_allreduce_grads_in_fp32 and args.main_grads_dtype == torch.float32:
            args.accumulate_allreduce_grads_in_fp32 = True
            if args.rank == 0:
                print('accumulate and all-reduce gradients in fp32 for '
                      'bfloat16 data type.', flush=True)

    if args.rank == 0:
        print('using {} for parameters ...'.format(args.params_dtype),
              flush=True)

    if args.dataloader_type is None:
        args.dataloader_type = 'single'

    # data
    assert args.num_dataset_builder_threads > 0

    # Consumed tokens.
    args.consumed_train_samples = 0
    args.skipped_train_samples = 0
    args.consumed_valid_samples = 0

    # Support for variable sequence lengths across batches/microbatches.
    # set it if the dataloader supports generation of variable sequence lengths
    # across batches/microbatches. Due to additional communication overhead
    # during pipeline parallelism, it should not be set if sequence length
    # is constant during training.
    args.variable_seq_lengths = False

    # Iteration-based training.
    if args.train_iters:
        # If we use iteration-based training, make sure the
        # sample-based options are off.
        assert args.train_samples is None, \
            'expected iteration-based training'
        assert args.lr_decay_samples is None, \
            'expected iteration-based learning rate decay'
        assert args.lr_warmup_samples == 0, \
            'expected iteration-based learning rate warmup'
        assert args.rampup_batch_size is None, \
            'expected no batch-size rampup for iteration-based training'
        if args.lr_warmup_fraction is not None:
            assert args.lr_warmup_iters == 0, \
                'can only specify one of lr-warmup-fraction and lr-warmup-iters'

    # Sample-based training.
    if args.train_samples:
        # If we use sample-based training, make sure the
        # iteration-based options are off.
        assert args.train_iters is None, \
            'expected sample-based training'
        assert args.lr_decay_iters is None, \
            'expected sample-based learning rate decay'
        assert args.lr_warmup_iters == 0, \
            'expected sample-based learnig rate warmup'
        if args.lr_warmup_fraction is not None:
            assert args.lr_warmup_samples == 0, \
                'can only specify one of lr-warmup-fraction ' \
                'and lr-warmup-samples'

    if args.num_layers is not None:
        assert args.encoder_num_layers is None, \
            'cannot have both num-layers and encoder-num-layers specified'
        args.encoder_num_layers = args.num_layers
    else:
        assert args.encoder_num_layers is not None, \
            'either num-layers or encoder-num-layers should be specified'
        args.num_layers = args.encoder_num_layers

    # Check required arguments.
    required_args = ['num_layers', 'hidden_size', 'num_attention_heads',
                     'max_position_embeddings']
    for req_arg in required_args:
        _check_arg_is_not_none(args, req_arg)

    # Checks.
    if args.ffn_hidden_size is None:
        if args.swiglu:
            # reduce the dimnesion for MLP since projections happens on
            # two linear layers. this keeps the number of paramters in
            # the same ballpark as the counterpart with 4*h size
            # we keep it a multiple of 64, which means the actual tensor size
            # will be a multiple of 64 / tp_size
            args.ffn_hidden_size = int((4 * args.hidden_size * 2 / 3) / 64) * 64
        else:
            args.ffn_hidden_size = 4 * args.hidden_size

    if args.kv_channels is None:
        assert args.hidden_size % args.num_attention_heads == 0
        args.kv_channels = args.hidden_size // args.num_attention_heads

    if args.seq_length is not None and args.context_parallel_size > 1:
        assert args.seq_length % (args.context_parallel_size * 2) == 0, \
            'seq-length should be a multiple of 2 * context-parallel-size ' \
            'if context-parallel-size > 1.'

    if args.seq_length is not None:
        assert args.encoder_seq_length is None
        args.encoder_seq_length = args.seq_length
    else:
        assert args.encoder_seq_length is not None
        args.seq_length = args.encoder_seq_length

    if args.seq_length is not None:
        assert args.max_position_embeddings >= args.seq_length, \
            f"max_position_embeddings ({args.max_position_embeddings}) must be greater than " \
            f"or equal to seq_length ({args.seq_length})."
    if args.decoder_seq_length is not None:
        assert args.max_position_embeddings >= args.decoder_seq_length
    if args.lr is not None:
        assert args.min_lr <= args.lr
    if args.save is not None:
        assert args.save_interval is not None
    # Mixed precision checks.
    if args.fp16_lm_cross_entropy:
        assert args.fp16, 'lm cross entropy in fp16 only support in fp16 mode.'
    if args.fp32_residual_connection:
        assert args.fp16 or args.bf16, \
            'residual connection in fp32 only supported when using fp16 or bf16.'

    if args.moe_grouped_gemm:
        assert args.bf16, 'Currently GroupedGEMM for MoE only supports bf16 dtype.'
        dc = torch.cuda.get_device_capability()
        assert dc[0] >= 8, "Unsupported compute capability for GroupedGEMM kernels."

    if args.weight_decay_incr_style == 'constant':
        assert args.start_weight_decay is None
        assert args.end_weight_decay is None
        args.start_weight_decay = args.weight_decay
        args.end_weight_decay = args.weight_decay
    else:
        assert args.start_weight_decay is not None
        assert args.end_weight_decay is not None

    # Persistent fused layer norm.
    if not is_torch_min_version("1.11.0a0"):
        args.no_persist_layer_norm = True
        if args.rank == 0:
            print('Persistent fused layer norm kernel is supported from '
                  'pytorch v1.11 (nvidia pytorch container paired with v1.11). '
                  'Defaulting to no_persist_layer_norm=True')

    # Activation recomputing.
    if args.distribute_saved_activations:
        assert args.tensor_model_parallel_size > 1, 'can distribute ' \
            'recomputed activations only across tensor model ' \
            'parallel groups'
        assert args.recompute_granularity == 'full', \
            'distributed recompute activations is only '\
            'application to full recompute granularity'
        assert args.recompute_method is not None, \
            'for distributed recompute activations to work you '\
            'need to use a recompute method '
        assert is_torch_min_version("1.10.0a0"), \
            'distributed recompute activations are supported for pytorch ' \
            'v1.10 and above (Nvidia Pytorch container >= 21.07). Current ' \
            f'pytorch version is v{get_torch_version()}.'

    if args.recompute_granularity == 'selective':
        assert args.recompute_method is None, \
            'recompute method is not yet supported for ' \
            'selective recomputing granularity'

    # disable sequence parallelism when tp=1
    # to avoid change in numerics when
    # sequence_parallelism is enabled.
    if args.tensor_model_parallel_size == 1:
        if args.sequence_parallel:
            warnings.warn("Disabling sequence parallelism because tensor model parallelism is disabled")
        args.sequence_parallel = False

    if args.tp_comm_overlap:
        assert args.sequence_parallel == True, 'Tensor parallel communication/GEMM overlap can happen only when sequence parallelism is enabled'

    # disable async_tensor_model_parallel_allreduce when
    # model parallel memory optimization is enabled
    if args.sequence_parallel:
        args.async_tensor_model_parallel_allreduce = False
        if getattr(args, "use_torch_fsdp2", False):
            warnings.warn(
                "Using sequence parallelism with FSDP2 together. Try not to using them "
                "together since they require different CUDA_MAX_CONNECTIONS settings "
                "for best performance. sequence parallelism requires setting the "
                "environment variable CUDA_DEVICE_MAX_CONNECTIONS to 1 while FSDP2 "
                "requires not setting CUDA_DEVICE_MAX_CONNECTIONS=1 for better parallelization.")

    if os.environ.get('CUDA_DEVICE_MAX_CONNECTIONS') != "1":
        if args.sequence_parallel:
            raise RuntimeError(
                "Using sequence parallelism requires setting the environment variable "
                "CUDA_DEVICE_MAX_CONNECTIONS to 1")
        if args.async_tensor_model_parallel_allreduce:
            raise RuntimeError(
                "Using async gradient all reduce requires setting the environment "
                "variable CUDA_DEVICE_MAX_CONNECTIONS to 1")

    # Disable bias gelu fusion if we are disabling bias altogether
    if not args.add_bias_linear:
        args.bias_gelu_fusion = False

    # Keep the 'add bias' args in sync; add_qkv_bias is more targeted.
    if args.add_bias_linear:
        args.add_qkv_bias = True

    # Retro checks.
    if args.retro_add_retriever:

        # Train samples should be auto-loaded.
        assert args.train_samples is not None, \
            "args.train_samples should be auto-loaded from the retro config."

        # Sequence parallelism unsupported.
        assert not args.sequence_parallel, \
            "retro currently does not support sequence parallelism."

        # Pipeline parallelism unsupported.
        assert args.pipeline_model_parallel_size == 1, \
            "retro currently does not support pipeline parallelism."

    if args.decoupled_lr is not None or args.decoupled_min_lr is not None:
        assert not args.use_legacy_models, \
            '--decoupled-lr and --decoupled-min-lr is not supported in legacy models.'

    # Legacy RoPE arguments
    if args.use_rotary_position_embeddings:
        args.position_embedding_type = 'rope'
    if args.rotary_interleaved and args.apply_rope_fusion:
        raise RuntimeError('--rotary-interleaved does not work with rope_fusion.')
    if args.rotary_interleaved and args.use_legacy_models:
        raise RuntimeError('--rotary-interleaved is not supported in legacy models.')
    if args.position_embedding_type != 'rope':
        args.apply_rope_fusion = False

    # Would just need to add 'NoPE' as a position_embedding_type to support this, but for now
    # don't allow it to keep things simple
    if not args.add_position_embedding and args.position_embedding_type != 'rope':
        raise RuntimeError('--no-position-embedding is deprecated, use --position-embedding-type')

    # Relative position embeddings arguments
    if args.position_embedding_type == 'relative':
        assert (
            args.transformer_impl == "transformer_engine"
        ), 'Local transformer implementation currently does not support attention bias-based position embeddings.'

    # MoE Spec check
    if args.num_experts == 0:
        args.num_experts = None
    if args.num_experts is not None:
        assert args.spec is None, "Model Spec must be None when using MoEs"

    if args.moe_ffn_hidden_size is None:
        args.moe_ffn_hidden_size = args.ffn_hidden_size

    # Context parallel
    if args.context_parallel_size > 1:
        assert not args.use_legacy_models, "Context parallelism is not supported in legacy models."

    # Expert parallelism check
    if args.expert_model_parallel_size  > 1:
        assert args.num_experts is not None, "num_experts must be non None to use expert model parallelism"
        assert args.num_experts % args.expert_model_parallel_size == 0, \
            "Number of experts should be a multiple of expert model parallel_size."
        assert not args.fp16, \
            "Expert parallelism is not supported with fp16 training."

    # Distributed checkpointing checks
    if args.use_dist_ckpt and args.use_legacy_models:
        raise RuntimeError('--use-dist-ckpt is not supported in legacy models.')

    # Data blend checks
    assert args.mock_data + \
           bool(args.data_path) + \
           any([args.train_data_path, args.valid_data_path, args.test_data_path]) \
           <= 1, "A single data source must be provided in training mode, else None"

    if args.use_tp_pp_dp_mapping:
        assert args.context_parallel_size * args.expert_model_parallel_size <= 1, \
            "context_parallel and expert_model_parallel can't be used with tp-pp-dp mapping."

    # Deterministic mode
    if args.deterministic_mode:
        assert not args.use_flash_attn, "Flash attention can not be used in deterministic mode."
        assert not args.cross_entropy_loss_fusion, "Cross Entropy Fusion is currently not deterministic."

        all_reduce_choices = ["Tree", "Ring", "CollnetDirect", "CollnetChain", "^NVLS"]
        assert os.getenv("NCCL_ALGO", -1) != -1 and os.getenv("NCCL_ALGO") in all_reduce_choices, \
            f"NCCL_ALGO must be one of {all_reduce_choices}."

        torch.use_deterministic_algorithms(True)

    # Update the printed args to reflect that `apply_query_key_layer_scaling` also controls `attention_softmax_in_fp32`
    if args.apply_query_key_layer_scaling:
        args.attention_softmax_in_fp32 = True

    # Checkpointing
    if args.ckpt_fully_parallel_save_deprecated and args.rank == 0:
        print('--ckpt-fully-parallel-save flag is deprecated and has no effect.'
              ' Use --no-ckpt-fully-parallel-save to disable parallel save.')
    if (
        args.use_dist_ckpt
        and not args.ckpt_fully_parallel_save
        and args.use_distributed_optimizer
        and args.rank == 0
    ):
        print('Warning: With non-parallel ckpt save and DistributedOptimizer,'
              ' it will be impossible to resume training with different parallelism.'
              ' Consider removing flag --no-ckpt-fully-parallel-save.')
    if args.use_dist_ckpt_deprecated and args.rank == 0:
        print('--use-dist-ckpt is deprecated and has no effect.'
              ' Use --ckpt-format to select the checkpoint format.')
    if args.dist_ckpt_format_deprecated and args.rank == 0:
        print('--dist-ckpt-format is deprecated and has no effect.'
              ' Use --ckpt-format to select the checkpoint format.')

    # Inference args
    if args.inference_batch_times_seqlen_threshold > -1:
        assert args.pipeline_model_parallel_size > 1, \
            "--inference-batch-times-seqlen-threshold requires setting --pipeline-model-parallel-size > 1."

    # MoE upcycling check
    if args.moe_use_upcycling:
        assert args.save is not None, "When using upcycling, the --save option must be specified."
        if not args.no_load_optim:
            args.no_load_optim = True
            print('Warning: disabling --no-load-optim for upcycling.')
        if not args.no_load_rng:
            args.no_load_rng = True
            print('Warning: disabling --no-load-rng for upcycling.')

<<<<<<< HEAD
    if not HAVE_APEX:
        print('Warning: No Apex found: forcing persist_layer_norm=False')
        args.no_persist_layer_norm = True
        args.persist_layer_norm = not args.no_persist_layer_norm
        print('Warning: No Apex found: forcing gradient_accumulation_fusion=False')
        args.no_gradient_accumulation_fusion = True
        args.gradient_accumulation_fusion = not args.no_gradient_accumulation_fusion
        print('Warning: No Apex found: forcing memory_efficient_layer_norm=False')
        args.memory_efficient_layer_norm=False

    if not HAVE_TE:
        print('Warning: No Transformer Engine found: forcing transformer_impl=local')
        args.transformer_impl = "local"
        print('Warning: No Transformer Engine found: forcing scaled_masked_softmax_fusion=False')
        args.scaled_masked_softmax_fusion=False
        print('Warning: No Transformer Engine found: forcing masked_softmax_fusion=False')
        args.masked_softmax_fusion=False
        print('Warning: No Transformer Engine found: forcing apply_rope_fusion=False')
        args.apply_rope_fusion=False
        print('Warning: No Transformer Engine found: forcing bias_dropout_fusion=False')
        args.bias_dropout_fusion=False
        print('Warning: No Transformer Engine found: forcing bias_swiglu_fusion=False')
        args.bias_swiglu_fusion=False
=======
    if args.non_persistent_ckpt_type == "local":
        assert args.non_persistent_local_ckpt_dir is not None, "Tried to use local checkpointing without specifying --local-ckpt-dir!"
    if args.replication:
        assert args.replication_jump is not None, "--replication requires the value of --replication-jump!"
        assert args.non_persistent_ckpt_type == "local", f"--replication requires args.non_persistent_ckpt_type == 'local', but got: {args.non_persistent_ckpt_type}"
    elif args.replication_jump:
        print("Warning: --replication-jump was specified despite not using replication. Ignoring.")
        args.replication_jump = None
>>>>>>> 04f93447

    # Print arguments.
    _print_args("arguments", args)

    return args


def _print_args(title, args):
    """Print arguments."""
    if args.rank == 0:
        print(f'------------------------ {title} ------------------------',
              flush=True)
        str_list = []
        for arg in vars(args):
            dots = '.' * (48 - len(arg))
            str_list.append('  {} {} {}'.format(arg, dots, getattr(args, arg)))
        for arg in sorted(str_list, key=lambda x: x.lower()):
            print(arg, flush=True)
        print(f'-------------------- end of {title} ---------------------',
              flush=True)


def _check_arg_is_not_none(args, arg):
    assert getattr(args, arg) is not None, '{} argument is None'.format(arg)


def core_transformer_config_from_args(args, config_class=None):

    # Config class.
    config_class = config_class or TransformerConfig

    if args.multi_latent_attention:
        config_class = MLATransformerConfig

    # Translate args to core transformer configuration
    kw_args = {}
    for f in dataclasses.fields(config_class):
        if hasattr(args, f.name):
            kw_args[f.name] = getattr(args, f.name)
    kw_args['persist_layer_norm'] = not args.no_persist_layer_norm
    kw_args['layernorm_zero_centered_gamma'] = args.apply_layernorm_1p
    kw_args['layernorm_epsilon'] = args.norm_epsilon
    kw_args['deallocate_pipeline_outputs'] = True
    kw_args['pipeline_dtype'] = args.params_dtype
    kw_args['batch_p2p_comm'] = not args.overlap_p2p_comm
    kw_args['num_moe_experts'] = args.num_experts
    kw_args['rotary_interleaved'] = args.rotary_interleaved
    kw_args['first_pipeline_num_layers']= args.decoder_first_pipeline_num_layers
    kw_args['last_pipeline_num_layers']= args.decoder_last_pipeline_num_layers
    if args.swiglu:
        kw_args['activation_func'] = F.silu
        kw_args['gated_linear_unit'] = True
        kw_args['bias_activation_fusion'] = args.bias_swiglu_fusion
    else:
        kw_args['bias_activation_fusion'] = args.bias_gelu_fusion
    if args.squared_relu:
        assert not args.swiglu
        kw_args['activation_func'] = squared_relu
    if args.init_method_xavier_uniform:
        kw_args['init_method'] = torch.nn.init.xavier_uniform_
        kw_args['scaled_init_method'] = torch.nn.init.xavier_uniform_
    if args.group_query_attention:
        kw_args['num_query_groups'] = args.num_query_groups
    else:
        kw_args['num_query_groups'] = None
    kw_args['config_logger_dir'] = args.config_logger_dir

    if len(args.cp_comm_type) == 1:
        kw_args['cp_comm_type'] = args.cp_comm_type[0]

    # Return config.
    return config_class(**kw_args)


def _add_transformer_engine_args(parser):
    group = parser.add_argument_group(title='Transformer-Engine')

    group.add_argument('--fp8-format', default=None,
                       choices=['e4m3', 'hybrid'],
                       help='Which fp8 format scheme to use for FP8 tensors in the forward and backward pass',
                       dest='fp8')
    group.add_argument('--fp8-margin', type=int, default=0,
                       help='Scaling margin for fp8',
                       dest='fp8_margin')
    group.add_argument('--fp8-interval', type=int, default=1,
                       help='DEPRECATED. This flag is ignored. Scaling update interval for fp8',
                       dest='fp8_interval')
    group.add_argument('--fp8-amax-history-len', type=int, default=1,
                       help='Number of steps for which amax history is recorded per tensor',
                       dest='fp8_amax_history_len')
    group.add_argument('--fp8-amax-compute-algo', default='most_recent',
                       choices=['most_recent', 'max'],
                       help='Algorithm for computing amax from history',
                       dest='fp8_amax_compute_algo')
    group.add_argument('--no-fp8-wgrad', action='store_false',
                       help='Execute wgrad in higher precision even for FP8 runs',
                       dest='fp8_wgrad')
    group.add_argument('--transformer-impl', default='transformer_engine',
                       choices=['local', 'transformer_engine'],
                       help='Which Transformer implementation to use.')
    group.add_argument('--fp8-param-gather', action='store_true',
                       help='Keep the compute param in fp8 (do not use any other intermediate '
                            'dtype) and perform the param all-gather in fp8.')
    group.add_argument('--te-rng-tracker', action='store_true', default=False,
                       help='Use the Transformer Engine version of the random number generator. '
                            'Required for CUDA graphs support.')
    group.add_argument('--inference-rng-tracker', action='store_true', default=False,
                       help='Use a random number generator configured for inference.')
    return parser

def _add_inference_args(parser):
    group = parser.add_argument_group(title='inference')

    group.add_argument('--inference-batch-times-seqlen-threshold',
                       type=int, default=-1,
                       help='If (batch-size * sequence-length) is smaller than this threshold'
                       'then batches will not be split up for pipelining.'
                       'Requires setting --pipeline-model-parallel-size > 1.'
                       'Setting this to -1 indicates that batch pipelining is not used.')
    group.add_argument('--max-tokens-to-oom',
                       type=int, default=12000,
                       help='Maximum number of tokens during inference'
                       'tokens here is # in prompt + # to generate'
                       'Allows us to throw an error before OOM crashes server')
    group.add_argument('--output-bert-embeddings', action='store_true',
                       help='Output Bert embeddings (via mean pooling) from '
                       'model, rather than its binary head output or entire '
                       'hidden batch.')
    group.add_argument('--bert-embedder-type', default="megatron",
                       choices=["megatron", "huggingface"],
                       help='Select either Megatron or Huggingface as the '
                       'Bert embedder.')
    group.add_argument('--flash-decode', default=False, action="store_true",
                       help='Whether to use the flash decoding kernel.')
    group.add_argument('--enable-cuda-graph', default=False, action="store_true",
                       help='Use CUDA graph capture and replay.')
    group.add_argument("--cuda-graph-warmup-steps", type=int, default=2,
                       help="Number of CUDA graph warmup steps")
    group.add_argument('--inference-max-seq-length', type=int, default=2560,
                       help='Maximum sequence length allocated for prefill during inference.',
                       dest='inference_max_seq_length')
    return parser


def _add_retro_args(parser):
    group = parser.add_argument_group(title='retro')

    group.add_argument('--retro-project-dir', default=None,
                       help='Retro project directory, which contains the '
                       'preprocessed data for pretraining. This directory '
                       'is built during preprocessing (see '
                       'tools/retro/README.md), and contains subdirectories '
                       'for the chunk database and pretraining neighbors.')
    group.add_argument('--retro-add-retriever',
                       action='store_true', default=False,
                       help='Add a retriever to the transformer, for use in '
                       'pretraining a Retro model.')
    group.add_argument('--retro-cyclic-train-iters', type=int, default=None,
                       help='Set number of training iterations for cyclic '
                       'Retro training.')
    group.add_argument('--retro-encoder-layers', type=int, default=2,
                       help='Number of layers to use for the retrieval '
                       'encoder.')
    group.add_argument('--retro-encoder-hidden-dropout',
                       type=float, default=0.1, help='Hidden dropout for '
                       'retrieval encoder.')
    group.add_argument('--retro-encoder-attention-dropout',
                       type=float, default=0.1, help='Attention dropout for '
                       'retrieval encoder.')
    group.add_argument("--retro-num-neighbors", type=int, default=2,
                       help='Number of neighbors to retrieve during '
                       'pretraining.')
    group.add_argument("--retro-num-retrieved-chunks", type=int, default=2,
                       help='Number of chunks to retrieve from the retrieval '
                       'database.')
    group.add_argument("--retro-attention-gate", type=float, default=1,
                       help="Gated cross attention.")
    group.add_argument("--retro-no-verify-neighbor-count", action="store_false",
                       dest="retro_verify_neighbor_count",
                       help="Skip verifying that len(GPT dataset) == len(saved "
                       "neighbors).")

    # Enforce argument naming convention.
    for action in group._group_actions:
        prefix = action.dest.split("_")[0]
        assert prefix == "retro", \
            "Retro args must be prefixed with '--retro-*', for consistent " \
            "styling. Please fix '%s'." % ", ".join(action.option_strings)

    return parser


def _add_network_size_args(parser):
    group = parser.add_argument_group(title='network size')

    group.add_argument('--num-layers', type=int, default=None,
                       help='Number of transformer layers.')
    group.add_argument('--encoder-num-layers', type=int, default=None,
                       help='Number of encoder transformer layers.')
    group.add_argument('--decoder-num-layers', type=int, default=None,
                       help='Number of decoder transformer layers.')
    group.add_argument('--hidden-size', type=int, default=None,
                       help='Tansformer hidden size.')
    group.add_argument('--ffn-hidden-size', type=int, default=None,
                       help='Transformer Feed-Forward Network hidden size. '
                       'This is set to 4*hidden-size if not provided')
    group.add_argument('--num-attention-heads', type=int, default=None,
                       help='Number of transformer attention heads.')
    group.add_argument('--attention-backend', type=lambda attn_backend: AttnBackend[attn_backend], default=AttnBackend.auto, choices = list(AttnBackend), help='Attention backend to use (flash,fused,unfused,local,auto). Defaults to auto')
    group.add_argument('--kv-channels', type=int, default=None,
                       help='Projection weights dimension in multi-head '
                       'attention. This is set to '
                       '   args.hidden_size // args.num_attention_heads '
                       'if not provided.')
    group.add_argument('--group-query-attention', action='store_true',
                          help='Use group-query attention.')
    group.add_argument('--num-query-groups', type=int, default=1)

    group.add_argument('--max-position-embeddings', type=int, default=None,
                       help='Maximum number of position embeddings to use. '
                       'This is the size of position embedding.')
    group.add_argument('--position-embedding-type', type=str, default='learned_absolute',
                        choices=['learned_absolute', 'rope', 'relative', 'none'],
                        help='Position embedding type.')
    group.add_argument('--relative-attention-num-buckets', type=int, default=32,
                        help='Number of buckets for relative position embeddings.')
    group.add_argument('--relative-attention-max-distance', type=int, default=128,
                        help='Maximum distance for relative position embeddings calculation.')
    group.add_argument('--use-rotary-position-embeddings', action='store_true',
                       help='Use rotary positional embeddings or not. '
                       'Deprecated: use --position-embedding-type')
    group.add_argument('--rotary-base', type=int, default=10000,
                       help='Base to use for rotary positional embeddings, default 10000')
    group.add_argument('--rotary-percent', type=float, default=1.0,
                       help='Percent of rotary dimension to use, default 100%%')
    group.add_argument('--rotary-interleaved', action='store_true',
                          help='Use interleaved rotary embedding.')
    group.add_argument('--rotary-seq-len-interpolation-factor', type=int, default=None,
                       help='Sequence length interpolation factor for rotary embeddings.')
    group.add_argument('--use-rope-scaling', action='store_true',
                       help='Apply rope scaling as used in llama3.x')
    group.add_argument('--rope-scaling-factor', type=float, default=8.0,
                       help='Rope scaling factor in llama3.x models')
    group.add_argument('--no-position-embedding',
                       action='store_false',
                       help='Disable position embedding. Deprecated: use --position-embedding-type',
                       dest='add_position_embedding')
    group.add_argument('--make-vocab-size-divisible-by', type=int, default=128,
                       help='Pad the vocab size to be divisible by this value.'
                       'This is added for computational efficieny reasons.')
    group.add_argument('--normalization', default='LayerNorm',
                       choices=['LayerNorm', 'RMSNorm'],
                       help='Which normalization technique to use.')
    group.add_argument('--norm-epsilon', type=float, default=1e-5,
                       help='Epsilon for layer norm and RMS norm.')
    group.add_argument('--apply-layernorm-1p', action='store_true',
                       help='Adjust LayerNorm weights such that they are centered '
                       'around zero. This improves numerical stability.')
    group.add_argument('--apply-residual-connection-post-layernorm',
                       action='store_true',
                       help='If set, use original BERT residula connection '
                       'ordering.')
    group.add_argument('--openai-gelu', action='store_true',
                       help='Use OpenAIs GeLU implementation. This option'
                       'should not be used unless for backward compatibility'
                       'reasons.')
    group.add_argument('--squared-relu', action='store_true',
                       help='Use squared relu activation instead of default gelu')
    group.add_argument('--swiglu', action='store_true',
                       help='Use gated linear units and SiLU activation instead of default gelu')
    group.add_argument('--onnx-safe', type=bool, required=False,
                       help='Use workarounds for known problems with '
                       'Torch ONNX exporter')
    group.add_argument('--bert-no-binary-head', action='store_false',
                       help='Disable BERT binary head.',
                       dest='bert_binary_head')
    group.add_argument('--untie-embeddings-and-output-weights', action='store_true',
                       help='Untie embeddings and output weights.')
    group.add_argument('--multi-latent-attention', action='store_true',
                       help='Use multi-latent attention for model.')
    return parser


def _add_straggler_detector_args(parser):
    group = parser.add_argument_group(title='straggler')
    group.add_argument('--log-straggler', action='store_true',
                       help='If set, tracks and logs straggler per GPU.')
    group.add_argument('--disable-straggler-on-startup', action='store_true',
                       help='If set, StragglerDetector is disabled on startup.')
    group.add_argument('--straggler-ctrlr-port', type=int, default=65535,
                       help='Port number to toggle StragglerDetector on/off at runtime')
    group.add_argument('--straggler-minmax-count', type=int, default=1,
                       help='Number of ranks to report with high/low estimated throughput')
    return parser


def _add_one_logger_args(parser):
    group = parser.add_argument_group(title='one logger')
    group.add_argument('--no-one-logger', action='store_false',
                       help='If set, disable using one_logger to track E2E metrics'
                       'Note that one_logger is an internal tool and not '
                       'available externally. For installation, please go to '
                       'https://confluence.nvidia.com/display/MLWFO/Package+Repositories'
                       'for more details',
                       dest='enable_one_logger')
    group.add_argument('--one-logger-project', type=str, default='megatron-lm',
                       help='The one-logger project name. Will ignore if '
                       '--no-one-logger is set')
    group.add_argument('--one-logger-run-name', type=str, default=None,
                       help='The one-logger run name displayed. Will ignore if '
                       '--no-one-logger is set')
    group.add_argument('--one-logger-async', action='store_true',
                       help='If set, forces one_logger to use async mode.')
    group.add_argument('--app-tag-run-name', type=str, default=None,
                       help='Jobs belonging to same training run, suppose to '
                       'have the same name. It will be used to track progress of '
                       'a training done over multiple different jobs')
    group.add_argument('--app-tag-run-version', type=str, default='0.0.0',
                       help='The version of the training of which current job is '
                       'part of. It will be used to track the changes in the '
                       'application side which might change the performance '
                       'baseline')
    return parser


def _add_ft_package_args(parser):
    group = parser.add_argument_group(title='ft_package')
    group.add_argument('--enable-ft-package', action='store_true',
                       help='If set, Fault Tolerance package is enabled. '
                       'Note: This feature is for Nvidia internal use only.')
    return parser


def _add_config_logger_args(parser):
    group = parser.add_argument_group(title='config logger')
    group.add_argument('--config-logger-dir', type=str, default='',
                       help='If set, will dump all configs to --config-logger-dir',
                       dest='config_logger_dir')
    return parser


def _add_logging_args(parser):
    group = parser.add_argument_group(title='logging')

    group.add_argument('--log-params-norm', action='store_true',
                       help='If set, calculate and log parameters norm.')
    group.add_argument('--log-num-zeros-in-grad', action='store_true',
                       help='If set, calculate and log the number of zeros in gradient.')
    group.add_argument('--log-throughput', action='store_true',
                       help='If set, calculate and log throughput per GPU.')
    group.add_argument('--log-progress', action='store_true',
                       help='If set, log progress (in terms of number of processed tokens and '
                       'number of floating-point operations) to progress.txt file in checkpoint '
                       'directory.')
    group.add_argument('--timing-log-level', type=int,
                       default=0, choices=range(0,3),
                       help='Granularity level to measure and report timing. '
                       '   0: report only iteration time and make sure timing '
                       '      does not introduce extra overhead.'
                       '   1: report timing for operations that are executed '
                       '      very limited times (basically once) during '
                       '      each iteration (such as gradient all-reduce) '
                       '   2: report timing for operations that migh be '
                       '      executed numerous times during each iteration. '
                       'Note that setting the level to 1 or 2 might '
                       'cause increase in iteration time.')
    group.add_argument('--no-barrier-with-level-1-timing', action='store_false',
                       help='If not set, use barrier with level 1 time '
                       'measurements. Note that this is up to the user '
                       'to make sure calling barrier with their timers '
                       'will not result in hangs. This can happen if for '
                       'example the user adds a level 1 timer that is not '
                       'called by all ranks.',
                       dest='barrier_with_L1_time')
    group.add_argument('--timing-log-option', type=str, default='minmax',
                       choices=['max', 'minmax', 'all'],
                       help='Options for logging timing:'
                       '  max: report the max timing across all ranks'
                       '  minmax: report min and max timings across all ranks'
                       '  all: report timings of all ranks.')
    group.add_argument('--tensorboard-log-interval', type=int, default=1,
                       help='Report to tensorboard interval.')
    group.add_argument('--tensorboard-queue-size', type=int, default=1000,
                       help='Size of the tensorboard queue for pending events '
                       'and summaries before one of the ‘add’ calls forces a '
                       'flush to disk.')
    group.add_argument('--log-timers-to-tensorboard', action='store_true',
                       help='If set, write timers to tensorboard.')
    group.add_argument('--no-log-loss-scale-to-tensorboard',
                       action='store_false',
                       help='Disable loss-scale logging to tensorboard.',
                       dest='log_loss_scale_to_tensorboard')
    group.add_argument('--log-validation-ppl-to-tensorboard',
                       action='store_true',
                       help='If set, write validation perplexity to '
                       'tensorboard.')
    group.add_argument('--log-memory-to-tensorboard',
                       action='store_true',
                       help='Enable memory logging to tensorboard.')
    group.add_argument('--log-world-size-to-tensorboard',
                       action='store_true',
                       help='Enable world size logging to tensorboard.')
    group.add_argument('--wandb-project', type=str, default='',
                       help='The wandb project name. Ignore wandb by default.')
    group.add_argument('--wandb-exp-name', type=str, default='',
                       help='The wandb experiment name.')
    group.add_argument('--wandb-save-dir', type=str, default='',
                       help='Path to save the wandb results locally.')
    group.add_argument('--logging-level', type=int, default=None,
                       help='Set default logging level')
    return parser


def _add_regularization_args(parser):
    group = parser.add_argument_group(title='regularization')

    group.add_argument('--attention-dropout', type=float, default=0.1,
                       help='Post attention dropout probability.')
    group.add_argument('--hidden-dropout', type=float, default=0.1,
                       help='Dropout probability for hidden state transformer.')
    group.add_argument('--weight-decay', type=float, default=0.01,
                       help='Weight decay coefficient for L2 regularization.')
    group.add_argument('--start-weight-decay', type=float,
                       help='Initial weight decay coefficient for L2 regularization.')
    group.add_argument('--end-weight-decay', type=float,
                       help='End of run weight decay coefficient for L2 regularization.')
    group.add_argument('--weight-decay-incr-style', type=str, default='constant',
                       choices=['constant', 'linear', 'cosine'],
                       help='Weight decay increment function.')
    group.add_argument('--clip-grad', type=float, default=1.0,
                       help='Gradient clipping based on global L2 norm.')
    group.add_argument('--adam-beta1', type=float, default=0.9,
                       help='First coefficient for computing running averages '
                       'of gradient and its square')
    group.add_argument('--adam-beta2', type=float, default=0.999,
                       help='Second coefficient for computing running averages '
                       'of gradient and its square')
    group.add_argument('--adam-eps', type=float, default=1e-08,
                       help='Term added to the denominator to improve'
                       'numerical stability')
    group.add_argument('--sgd-momentum', type=float, default=0.9,
                       help='Momentum factor for sgd')
    return parser


def _add_training_args(parser):
    group = parser.add_argument_group(title='training')

    group.add_argument('--micro-batch-size', type=int, default=None,
                       help='Batch size per model instance (local batch size). '
                       'Global batch size is local batch size times data '
                       'parallel size times number of micro batches.')
    group.add_argument('--batch-size', type=int, default=None,
                       help='Old batch size parameter, do not use. '
                       'Use --micro-batch-size instead')
    group.add_argument('--global-batch-size', type=int, default=None,
                       help='Training batch size. If set, it should be a '
                       'multiple of micro-batch-size times data-parallel-size. '
                       'If this value is None, then '
                       'use micro-batch-size * data-parallel-size as the '
                       'global batch size. This choice will result in 1 for '
                       'number of micro-batches.')
    group.add_argument('--rampup-batch-size', nargs='*', default=None,
                       help='Batch size ramp up with the following values:'
                       '  --rampup-batch-size <start batch size> '
                       '                      <batch size incerement> '
                       '                      <ramp-up samples> '
                       'For example:'
                       '   --rampup-batch-size 16 8 300000 \\ '
                       '   --global-batch-size 1024'
                       'will start with global batch size 16 and over '
                       ' (1024 - 16) / 8 = 126 intervals will increase'
                       'the batch size linearly to 1024. In each interval'
                       'we will use approximately 300000 / 126 = 2380 samples.')
    group.add_argument('--decrease-batch-size-if-needed', action='store_true', default=False,
                       help='If set, decrease batch size if microbatch_size * dp_size'
                       'does not divide batch_size. Useful for KSO (Keep Soldiering On)'
                       'to continue making progress if number of healthy GPUs (and'
                       'corresponding dp_size) does not support current batch_size.'
                       'Old batch_size will be restored if training is re-started with'
                       'dp_size that divides batch_size // microbatch_size.')
    group.add_argument('--recompute-activations', action='store_true',
                       help='recompute activation to allow for training '
                       'with larger models, sequences, and batch sizes.')
    group.add_argument('--recompute-granularity', type=str, default=None,
                       choices=['full', 'selective'],
                       help='Checkpoint activations to allow for training '
                       'with larger models, sequences, and batch sizes. '
                       'It is supported at two granularities 1) full: '
                       'whole transformer layer is recomputed, '
                       '2) selective: core attention part of the transformer '
                       'layer is recomputed.')
    group.add_argument('--no-check-for-nan-in-loss-and-grad', action='store_false',
                       help='Check for NaNs in loss and grad',
                       dest='check_for_nan_in_loss_and_grad')
    group.add_argument('--check-for-spiky-loss', action='store_true',
                       help='Check for spiky loss',
                       dest='check_for_spiky_loss')
    group.add_argument('--distribute-saved-activations',
                       action='store_true',
                       help='If set, distribute recomputed activations '
                       'across model parallel group.')
    group.add_argument('--recompute-method', type=str, default=None,
                       choices=['uniform', 'block'],
                       help='1) uniform: uniformly divide the total number of '
                       'Transformer layers and recompute the input activation of '
                       'each divided chunk at specified granularity, '
                       '2) recompute the input activations of only a set number of '
                       'individual Transformer layers per pipeline stage and do the '
                       'rest without any recomputing at specified granularity'
                       'default) do not apply activations recompute to any layers')
    group.add_argument('--recompute-num-layers', type=int, default=None,
                       help='1) uniform: the number of Transformer layers in each '
                       'uniformly divided recompute unit, '
                       '2) block: the number of individual Transformer layers '
                       'to recompute within each pipeline stage.')
    group.add_argument('--no-clone-scatter-output-in-embedding', action='store_false',
                       help='If not set, clone the output of the scatter in embedding layer to GC original tensor.',
                       dest='clone_scatter_output_in_embedding')
    group.add_argument('--profile', action='store_true',
                       help='Enable nsys profiling. When using this option, nsys '
                       'options should be specified in commandline. An example '
                       'nsys commandline is `nsys profile -s none -t nvtx,cuda '
                       '-o <path/to/output_file> --force-overwrite true '
                       '--capture-range=cudaProfilerApi '
                       '--capture-range-end=stop`.')
    group.add_argument('--profile-step-start', type=int, default=10,
                       help='Global step to start profiling.')
    group.add_argument('--profile-step-end', type=int, default=12,
                       help='Global step to stop profiling.')
    group.add_argument('--use-pytorch-profiler', action='store_true',
                       help='Use the built-in pytorch profiler. '
                       'Useful if you wish to view profiles in tensorboard.',
                       dest='use_pytorch_profiler')
    group.add_argument('--profile-ranks', nargs='+', type=int, default=[0],
                       help='Global ranks to profile.')
    group.add_argument('--record-memory-history', action="store_true", default=False,
                       help='Record memory history in last rank.')
    group.add_argument('--memory-snapshot-path', type=str, default="snapshot.pickle",
                       help='Specifies where to dump the memory history pickle.')
    group.add_argument('--tp-comm-overlap', action='store_true', help='Enables the '
                       ' overlap of Tensor parallel communication and GEMM kernels.')
    group.add_argument('--tp-comm-overlap-cfg', type=str, default=None,
                       help='Config file when tp_comm_overlap is enabled.')
    group.add_argument('--disable-tp-comm-overlap-ag', action='store_false',
                       help=('Disables the All-Gather overlap with GEMM by '
                             'pipelining the GEMM and All-Gather.'),
                       dest='tp_comm_overlap_ag')
    group.add_argument('--disable-tp-comm-overlap-rs', action='store_false',
                       help=('Disables the Reduce-Scatter overlap with GEMM by '
                             'pipelining the GEMM and Reduce-Scatter.'),
                       dest='tp_comm_overlap_rs')
    group.add_argument('--tp-comm-overlap-rs-dgrad', action='store_true',
                       help = 'Enables the Reduce-Scatter overlap with dgrad GEMM.',
                       dest='tp_comm_overlap_rs_dgrad')
    group.add_argument('--disable-tp-comm-bulk-dgrad', action='store_false',
                       help='Disables the All-Gather overlap with bprop activation gradient GEMM.',
                       dest='tp_comm_bulk_dgrad')
    group.add_argument('--disable-tp-comm-bulk-wgrad', action='store_false',
                       help='Disables the Reduce-Scatter overlap with bprop weight gradient GEMM.',
                       dest='tp_comm_bulk_wgrad')
    group.add_argument('--tp-comm-bootstrap-backend', default='nccl', type=str,
                       choices=['nccl', 'mpi', 'gloo'],
                       help='Set the bootstrapping backend of Tensor parallel communications.')
    group.add_argument('--use-cpu-initialization', action='store_true',
                       default=None,
                       help='If set, initialize weights on the CPU. This eliminates init differences based on tensor parallelism.')
    group.add_argument('--empty-unused-memory-level', default=0, type=int,
                       choices=[0, 1, 2],
                       help='Call torch.cuda.empty_cache() each iteration '
                       '(training and eval), to reduce fragmentation.'
                       '0=off, 1=moderate, 2=aggressive.')
    group.add_argument('--deterministic-mode', action='store_true',
                       help='Choose code that has deterministic execution. This usually '
                       'means slower execution, but is good for debugging and testing.')
    group.add_argument('--check-weight-hash-across-dp-replicas-interval', type=int, default=None,
                       help='Interval to check weight hashes are same across DP replicas. If not specified, weight hashes not checked.')
    group.add_argument('--calculate-per-token-loss', action='store_true',
                       help=('Scale cross entropy loss by the number of non-padded tokens in the '
                             'global batch, versus the default behavior of assuming all tokens are non-padded.'))
    group.add_argument('--train-sync-interval', type=int, default=None,
                       help='Training CPU-GPU synchronization interval, to ensure that CPU is not running too far ahead of GPU.')

    # deprecated
    group.add_argument('--checkpoint-activations', action='store_true',
                       help='Checkpoint activation to allow for training '
                       'with larger models, sequences, and batch sizes.')
    group.add_argument('--train-iters', type=int, default=None,
                       help='Total number of iterations to train over all '
                       'training runs. Note that either train-iters or '
                       'train-samples should be provided.')
    group.add_argument('--train-samples', type=int, default=None,
                       help='Total number of samples to train over all '
                       'training runs. Note that either train-iters or '
                       'train-samples should be provided.')
    group.add_argument('--log-interval', type=int, default=100,
                       help='Report loss and timing interval.')
    group.add_argument('--exit-interval', type=int, default=None,
                       help='Exit the program after the iteration is divisible '
                       'by this value.')
    group.add_argument('--exit-duration-in-mins', type=int, default=None,
                       help='Exit the program after this many minutes.')
    group.add_argument('--exit-signal-handler', action='store_true',
                       help='Dynamically save the checkpoint and shutdown the '
                       'training if SIGTERM is received')
    group.add_argument('--tensorboard-dir', type=str, default=None,
                       help='Write TensorBoard logs to this directory.')
    group.add_argument('--no-masked-softmax-fusion',
                       action='store_false',
                       help='Disable fusion of query_key_value scaling, '
                       'masking, and softmax.',
                       dest='masked_softmax_fusion')
    group.add_argument('--no-bias-gelu-fusion', action='store_false',
                       help='Disable bias and gelu fusion.',
                       dest='bias_gelu_fusion')
    group.add_argument('--no-bias-swiglu-fusion', action='store_false',
                       help='Disable bias and swiglu fusion, the fusion is '
                       'available only when using megatron-core.',
                       dest='bias_swiglu_fusion')
    group.add_argument('--no-bias-dropout-fusion', action='store_false',
                       help='Disable bias and dropout fusion.',
                       dest='bias_dropout_fusion')
    group.add_argument('--no-rope-fusion', action='store_false',
                       help='Disable rope fusion, the fusion is available '
                       'only when using megatron-core.',
                       dest='apply_rope_fusion')
    group.add_argument('--cross-entropy-loss-fusion', action='store_true',
                       help='Enabled fusion of cross entropy loss calculation.',
                       dest='cross_entropy_loss_fusion')
    group.add_argument('--use-flash-attn', action='store_true',
                       help='use FlashAttention implementation of attention. '
                       'https://arxiv.org/abs/2205.14135')
    group.add_argument('--disable-bias-linear', action='store_false',
                       help='Disable bias in the linear layers',
                       dest='add_bias_linear')
    group.add_argument('--add-qkv-bias', action='store_true',
                       help='Enable bias only in the QKV linear layers',
                       dest='add_qkv_bias')
    group.add_argument('--optimizer', type=str, default='adam',
                       choices=['adam', 'sgd'],
                       help='Optimizer function')
    group.add_argument('--dataloader-type', type=str, default=None,
                       choices=['single', 'cyclic', 'external'],
                       help='Single pass vs multiple pass data loader')
    group.add_argument('--no-async-tensor-model-parallel-allreduce',
                       action='store_false',
                       help='DEPRECATED. This flag is ignored.',
                       dest='async_tensor_model_parallel_allreduce')
    group.add_argument('--no-persist-layer-norm', action='store_true',
                       help='Disable using persistent fused layer norm kernel. '
                       'This kernel supports only a set of hidden sizes. Please '
                       'check persist_ln_hidden_sizes if your hidden '
                       'size is supported.')
    group.add_argument('--sequence-parallel', action='store_true',
                       help='Enable sequence parallel optimization.')
    group.add_argument('--no-gradient-accumulation-fusion',
                       action='store_false',
                       help='Disable fusing gradient accumulation to weight '
                       'gradient computation of linear layers',
                       dest='gradient_accumulation_fusion')
    group.add_argument('--use-mcore-models', action='store_true',
                       dest='deprecated_use_mcore_models',
                       help='DEPRECATED. Use the implementation from megatron core.'
                       'Now ignored and mcore models are the default, use '
                       '--use-legacy-models to not use core models.')
    group.add_argument('--use-legacy-models', action='store_true',
                       help='Use the legacy Megatron models, not Megatron-Core models.')
    group.add_argument('--manual-gc', action='store_true',
                       help='Disable the threshold-based default garbage '
                       'collector and trigger the garbage collection manually. '
                       'Manual garbage collection helps to align the timing of '
                       'the collection across ranks which mitigates the impact '
                       'of CPU-associated jitters. When the manual gc is enabled, '
                       'garbage collection is performed only at the start and the '
                       'end of the validation routine by default.')
    group.add_argument('--manual-gc-interval', type=int, default=0,
                       help='Training step interval to trigger manual garbage '
                       'collection. When the value is set to 0, garbage '
                       'collection is not triggered between training steps.')
    group.add_argument('--no-manual-gc-eval', action='store_false',
                       help='When using manual garbage collection, disable '
                       'garbage collection at the start and the end of each '
                       'evaluation run.', dest='manual_gc_eval')
    group.add_argument('--disable-tp-comm-split-ag', action='store_false',
                       help='Disables the All-Gather overlap with fprop GEMM.',
                       dest='tp_comm_split_ag')
    group.add_argument('--disable-tp-comm-split-rs', action='store_false',
                       help='Disables the Reduce-Scatter overlap with fprop GEMM.',
                       dest='tp_comm_split_rs')

    return parser


def _add_rerun_machine_args(parser):
    group = parser.add_argument_group(title='rerun engine')

    group.add_argument('--error-injection-rate', type=int, default=0,
                       help='Rate at which to inject unexpected results, '
                       'e.g. 1000 means once every 1000 result validations')
    group.add_argument('--error-injection-type', type=str, default='transient_error',
                       choices=['correct_result', 'transient_error', 'persistent_error'],
                       help='Type of error to inject. ')
    group.add_argument('--rerun-mode', type=str, default='disabled',
                       choices=['disabled', 'validate_results', 'report_stats'],
                       help='Use re-run engine to validate results (default) '
                       'or to emit stats on variability of computations due to '
                       'non-deterministic algorithms.')

    return parser


def _add_initialization_args(parser):
    group = parser.add_argument_group(title='initialization')

    group.add_argument('--seed', type=int, default=1234,
                       help='Random seed used for python, numpy, '
                       'pytorch, and cuda.')
    group.add_argument('--data-parallel-random-init', action='store_true',
                       help='Enable random initialization of params '
                       'across data parallel ranks')
    group.add_argument('--init-method-std', type=float, default=0.02,
                       help='Standard deviation of the zero mean normal '
                       'distribution used for weight initialization.')
    group.add_argument('--init-method-xavier-uniform', action='store_true',
                       help='Enable Xavier uniform parameter initialization')

    return parser


def _add_learning_rate_args(parser):
    group = parser.add_argument_group(title='learning rate')

    group.add_argument('--lr', type=float, default=None,
                       help='Initial learning rate. Depending on decay style '
                       'and initial warmup, the learning rate at each '
                       'iteration would be different.')
    group.add_argument('--lr-decay-style', type=str, default='linear',
                       choices=['constant', 'linear', 'cosine', 'inverse-square-root', 'WSD'],
                       help='Learning rate decay function.')
    group.add_argument('--lr-wsd-decay-style', type=str, default='exponential',
                       choices=['exponential', 'linear', 'cosine'],
                       help='Decay style for the annealing phase of WSD'),
    group.add_argument('--lr-decay-iters', type=int, default=None,
                       help='number of iterations to decay learning rate over,'
                       ' If None defaults to `--train-iters`')
    group.add_argument('--lr-decay-samples', type=int, default=None,
                       help='number of samples to decay learning rate over,'
                       ' If None defaults to `--train-samples`')
    group.add_argument('--lr-wsd-decay-samples', type=int, default=None,
                       help='number of samples for the annealing phase in the wsd schedule')
    group.add_argument('--lr-wsd-decay-iters', type=int, default=None,
                       help='number of iterations for the annealing phase in the wsd schedule')
    group.add_argument('--lr-warmup-fraction', type=float, default=None,
                       help='fraction of lr-warmup-(iters/samples) to use '
                       'for warmup (as a float)')
    group.add_argument('--lr-warmup-iters', type=int, default=0,
                       help='number of iterations to linearly warmup '
                       'learning rate over.')
    group.add_argument('--lr-warmup-samples', type=int, default=0,
                       help='number of samples to linearly warmup '
                       'learning rate over.')
    group.add_argument('--lr-warmup-init', type=float, default=0.0,
                       help='Initial value for learning rate warmup. The '
                       'scheduler starts warmup from this value.')
    group.add_argument('--warmup', type=int, default=None,
                       help='Old lr warmup argument, do not use. Use one of the'
                       '--lr-warmup-* arguments above')
    group.add_argument('--min-lr', type=float, default=0.0,
                       help='Minimum value for learning rate. The scheduler'
                       'clip values below this threshold.')
    group.add_argument('--override-opt_param-scheduler', action='store_true',
                       help='Reset the values of the scheduler (learning rate,'
                       'warmup iterations, minimum learning rate, maximum '
                       'number of iterations, and decay style from input '
                       'arguments and ignore values from checkpoints. Note'
                       'that all the above values will be reset.')
    group.add_argument('--use-checkpoint-opt_param-scheduler', action='store_true',
                       help='Use checkpoint to set the values of the scheduler '
                       '(learning rate, warmup iterations, minimum learning '
                       'rate, maximum number of iterations, and decay style '
                       'from checkpoint and ignore input arguments.')
    group.add_argument('--decoupled-lr', type=float, default=None,
                       help='Separate learning rate for the input and output layer')
    group.add_argument('--decoupled-min-lr', type=float, default=None,
                       help='Minimum value for learning rate for the input and output layer. The scheduler'
                       'clip values below this threshold')

    return parser


def _add_checkpointing_args(parser):
    group = parser.add_argument_group(title='checkpointing')

    group.add_argument('--save', type=str, default=None,
                       help='Output directory to save checkpoints to.')
    group.add_argument('--save-interval', '--persistent-save-interval', type=int, default=None,
                       help='Number of iterations between persistent checkpoint saves.')
    group.add_argument('--no-save-optim', action='store_true', default=None,
                       help='Do not save current optimizer.')
    group.add_argument('--no-save-rng', action='store_true', default=None,
                       help='Do not save current rng state.')
    group.add_argument('--load', type=str, default=None,
                       help='Directory containing a model checkpoint.')
    group.add_argument('--no-load-optim', action='store_true', default=None,
                       help='Do not load optimizer when loading checkpoint.')
    group.add_argument('--no-load-rng', action='store_true', default=None,
                       help='Do not load rng state when loading checkpoint.')
    group.add_argument('--non-persistent-save-interval', type=int, default=None,
                       help='Number of iterations between non-persistent saves.')
    group.add_argument('--non-persistent-ckpt-type', type=str, default=None,
                       choices=['global', 'local', 'in_memory', None],
                       help='Type of non-persistent model checkpoints. '
                           '"global" - Saved as a standard checkpoint (e.g., on Lustre) with old checkpoints being removed. '
                           '"local" - Each rank saves a portion of the checkpoint locally (e.g., on SSD/ramdisk). '
                           'None - No non-persistent checkpointing (default option).')
    group.add_argument('--non-persistent-global-ckpt-dir', type=str, default=None,
                       help='Directory containing global non-persistent model checkpoints.')
    group.add_argument('--non-persistent-local-ckpt-dir', type=str, default=None,
                       help='Directory containing local non-persistent model checkpoints.')
    group.add_argument('--non-persistent-local-ckpt-algo', type=str, default='fully_parallel',
                       choices=['fully_parallel', 'atomic'],
                       help='Algorithm for local non-persistent checkpointing.')
    group.add_argument('--finetune', action='store_true',
                       help='Load model for finetuning. Do not load optimizer '
                       'or rng state from checkpoint and set iteration to 0. '
                       'Assumed when loading a release checkpoint.')
    group.add_argument('--pretrained-checkpoint', type=str, default=None,
                       help='Directory containing a pretrained model checkpoint for finetuning.')
    group.add_argument('--ckpt-step', type=int, default=None,
                       help='Checkpoint step to load model from.')
    group.add_argument('--no-initialization', action='store_false',
                       help='Do not perform initialization when building model, '
                       'can reduce startup time when definitely loading from a '
                       'checkpoint',
                       dest='perform_initialization')
    group.add_argument('--use-checkpoint-args', action='store_true',
                       help='Override model-related command-line arguments with arguments from checkpoint')
    group.add_argument('--use-mp-args-from-checkpoint-args', action='store_true',
                       help='Copy model parallelism command-line arguments from checkpoint')
    group.add_argument('--no-use-tokenizer-model-from-checkpoint-args', action='store_false',
                       dest='use_tokenizer_model_from_checkpoint_args',
                       help='If set, do not use tokenizer model path from checkpoint')
    group.add_argument('--exit-on-missing-checkpoint', action='store_true',
                       help="If '--load' is set, but checkpoint is not found "
                       "(e.g., path typo), then exit instead of random "
                       "initialization.")
    group.add_argument('--use-dist-ckpt', action='store_true',
                       dest='use_dist_ckpt_deprecated',
                       help='Deprecated: see --ckpt-format.')
    group.add_argument('--auto-detect-ckpt-format', action='store_true',
                       help='Determine if the checkpoint format is in legacy or distributed format.'
                            ' If False, expects distributed checkpoint iff args.ckpt_format != "torch".'
                            ' Might slow down loading a bit (double rank0 ckpt load).')
    group.add_argument('--dist-ckpt-format',
                       dest='dist_ckpt_format_deprecated',
                       help='Deprecated: see --ckpt-format.')
    group.add_argument('--ckpt-format', default='torch_dist',
                       choices=['torch', 'torch_dist', 'zarr'],
                       help='Checkpoint format to use.')
    group.add_argument('--ckpt-convert-format', default=None,
                       choices=['torch', 'torch_dist', 'zarr'],
                       help='Checkpoint format for conversion.')
    group.add_argument('--ckpt-convert-save', default=None,
                       help='Save directory for converted checkpoint.')
    group.add_argument('--ckpt-convert-update-legacy-dist-opt-format', action='store_true',
                       help='When loading a checkpoint, update the legacy format '
                       'for the distributed optimizer, which previously used a '
                       'merged param/grad buffer and a different bucket mapping. '
                       'The legacy format was deprecated on Feb 13, 2024.')
    group.add_argument('--ckpt-fully-parallel-save', action='store_true',
                       dest='ckpt_fully_parallel_save_deprecated',
                       help='Deprecated: see --no-ckpt-fully-parallel-save.')
    group.add_argument('--no-ckpt-fully-parallel-save', action='store_false',
                       dest='ckpt_fully_parallel_save',
                       help='Disable applying full save parallelization across DP for'
                            ' distributed checkpoints. Depending on ckpt format'
                            ' might decrease the number of files in the checkpoint.'
                            ' Makes DistributedOptimizer checkpoint non-reshardable.')
    group.add_argument('--async-save', action='store_true', default=None,
                       help='Apply async checkpointing save. Currently works only with'
                            '`torch_dist` distributed checkpoint format.')
    group.add_argument('--ckpt-fully-parallel-load', action='store_true',
                       help='Apply full load parallelization across DP for'
                            ' distributed checkpoints.')
    group.add_argument('--ckpt-assume-constant-structure', action='store_true',
                       help='If the model and optimizer state dict structure is'
                            'constant throughout a *single training job*, it allows for'
                            'different checkpointing performance optimizations.')
    group.add_argument('--dist-ckpt-strictness', type=str, default='assume_ok_unexpected',
                       choices=[e.value for e in StrictHandling],
                       help='Determine handling of key mismatch during checkpoint load.'
                            ' Check StrictHandling docs for flags meaning.'
                            ' NOTE: This flag controls only distributed checkpoint'
                            ' load from storage, not loading state dict into the model.')
    return parser


def _add_mixed_precision_args(parser):
    group = parser.add_argument_group(title='mixed precision')

    group.add_argument('--fp16', action='store_true',
                       help='Run model in fp16 mode.')
    group.add_argument('--bf16', action='store_true',
                       help='Run model in bfloat16 mode.')
    group.add_argument('--loss-scale', type=float, default=None,
                       help='Static loss scaling, positive power of 2 '
                       'values can improve fp16 convergence. If None, dynamic'
                       'loss scaling is used.')
    group.add_argument('--initial-loss-scale', type=float, default=2**32,
                       help='Initial loss-scale for dynamic loss scaling.')
    group.add_argument('--min-loss-scale', type=float, default=1.0,
                       help='Minimum loss scale for dynamic loss scaling.')
    group.add_argument('--loss-scale-window', type=float, default=1000,
                       help='Window over which to raise/lower dynamic scale.')
    group.add_argument('--hysteresis', type=int, default=2,
                       help='hysteresis for dynamic loss scaling')
    group.add_argument('--fp32-residual-connection', action='store_true',
                       help='Move residual connections to fp32.')
    group.add_argument('--apply-query-key-layer-scaling', action='store_true',
                       help='Scale Q * K^T by 1 / layer-number. '
                       'Useful for fp16 training. Also sets `attention_softmax_in_fp32` to True.')
    group.add_argument('--attention-softmax-in-fp32', action='store_true',
                       help='Run attention masking and softmax in fp32.')
    group.add_argument('--accumulate-allreduce-grads-in-fp32',
                       action='store_true',
                       help='Gradient accumulation and all-reduce in fp32.')
    group.add_argument('--fp16-lm-cross-entropy', action='store_true',
                       help='Move the cross entropy unreduced loss calculation'
                       'for lm head to fp16.')

    return parser


def _add_distributed_args(parser):
    group = parser.add_argument_group(title='distributed')

    group.add_argument('--tensor-model-parallel-size', type=int, default=1,
                       help='Degree of tensor model parallelism.')
    group.add_argument('--encoder-tensor-model-parallel-size', type=int, default=0,
                       help='Degree of tensor model parallelism for the encoder.')
    group.add_argument('--pipeline-model-parallel-size', type=int, default=1,
                       help='Degree of pipeline model parallelism.')
    group.add_argument('--encoder-pipeline-model-parallel-size', type=int, default=0,
                       help=('Degree of pipeline model parallelism in the encoder. This is '
                             'independent of the amount of pipeline in the decoder.'))
    group.add_argument('--pipeline-model-parallel-split-rank',
                       type=int, default=None,
                       help=('Rank where encoder and decoder should be split. '
                             'Deprecated; use --encoder-pipeline-model-parallel-size instead.'))
    group.add_argument('--decoder-first-pipeline-num-layers',
                       type=int, default=None,
                       help=('The number of transformer layers on the first pipeline stage of the decoder. '
                       'Default None is even split of transformer layers across all pipeline stages'))
    group.add_argument('--decoder-last-pipeline-num-layers',
                       type=int, default=None,
                       help=('The number of transformer layers on the last pipeline stage of the decoder. '
                       'Default None is even split of transformer layers across all pipeline stages'))
    group.add_argument('--model-parallel-size', type=int, default=None,
                       help='Old model parallel argument, do not use. Use '
                       '--tensor-model-parallel-size instead.')
    group.add_argument('--num-layers-per-virtual-pipeline-stage', type=int, default=None,
                       help='Number of layers per virtual pipeline stage')
    group.add_argument('--microbatch-group-size-per-virtual-pipeline-stage', type=int, default=None,
                       help='Number of contiguous microbatches per virtual pipeline stage',
                       dest='microbatch_group_size_per_vp_stage')
    group.add_argument('--no-overlap-p2p-communication', action='store_false',
                       help='overlap pipeline parallel communication with forward and backward chunks in 1F1B',
                       dest='overlap_p2p_comm')
    group.add_argument('--overlap-p2p-communication-warmup-flush', action='store_true',
                       default=False, help='if set, overlap pipeline parallel communication in warmup and flush',
                       dest='overlap_p2p_comm_warmup_flush')
    group.add_argument('--distributed-backend', default='nccl',
                       choices=['nccl', 'gloo'],
                       help='Which backend to use for distributed training.')
    group.add_argument('--distributed-timeout-minutes', type=int, default=10,
                       help='Timeout minutes for torch.distributed.')
    group.add_argument('--overlap-grad-reduce', action='store_true',
                       default=False, help='If set, overlap DDP grad reduce.')
    group.add_argument('--defer-embedding-wgrad-compute', action='store_true',
                       default=False, help='If set, defers the vocabulary projection linear layer weight'
                       'gradient compute to pipeline flush.', dest='defer_embedding_wgrad_compute')
    group.add_argument('--wgrad-deferral-limit', type=int, default=0, help='Number of micro-batches for which'
                       'weight gradient computation of vocabulary projection is deferred, defaults to 0 which'
                       'means all the micro-batches are deferred. Invalid if `defer-embedding-wgrad-compute`'
                       'is not set')
    group.add_argument('--no-align-grad-reduce', action='store_false',
                       help='If not set, all PP stages will launch gradient reduces simultaneously. '
                       'Otherwise, each PP stage will independently launch as needed.',
                       dest='align_grad_reduce')
    group.add_argument('--ddp-bucket-size', type=int, default=None,
                       help='Bucket size for data-parallel communication')
    group.add_argument('--ddp-average-in-collective', action='store_true',
                       default=False, help='If set, average directly in data-parallel communication collective.')
    group.add_argument('--overlap-param-gather', action='store_true',
                       default=False, help='If set, overlap param all-gather in distributed optimizer.')
    group.add_argument('--overlap-param-gather-with-optimizer-step', action='store_true',
                       default=False, help='If set, overlap param all-gather of first bucket with optimizer step.')
    group.add_argument('--no-align-param-gather', action='store_false',
                       help='If not set, all PP stages will launch param all-gathers simultaneously. '
                       'Otherwise, each PP stage will independently launch as needed.',
                       dest='align_param_gather')
    group.add_argument('--no-scatter-gather-tensors-in-pipeline', action='store_false',
                       help='If not set, use scatter/gather to optimize communication of tensors in pipeline.',
                       dest='scatter_gather_tensors_in_pipeline')
    group.add_argument('--use-ring-exchange-p2p', action='store_true',
                       default=False, help='If set, use custom-built ring exchange '
                       'for p2p communications. Note that this option will require '
                       'a custom built image that support ring-exchange p2p.')
    group.add_argument('--local-rank', type=int, default=int(os.getenv('LOCAL_RANK', '0')),
                       help='local rank passed from distributed launcher.')
    group.add_argument('--lazy-mpu-init', type=bool, required=False,
                       help='If set to True, initialize_megatron() '
                       'skips DDP initialization and returns function to '
                       'complete it instead.Also turns on '
                       '--use-cpu-initialization flag. This is for '
                       'external DDP manager.' )
    group.add_argument('--standalone-embedding-stage', action='store_true',
                       default=False, help='If set, *input* embedding layer '
                       'is placed on its own pipeline stage, without any '
                       'transformer layers. (For T5, this flag currently only '
                       'affects the encoder embedding.)')
    group.add_argument('--use-distributed-optimizer', action='store_true',
                       help='Use distributed optimizer.')
    group.add_argument('--num-distributed-optimizer-instances', type=int, default=1,
                       help='Number of Distributed Optimizer copies across Data Parallel domain.')
    group.add_argument('--use-torch-fsdp2', action='store_true',
                       help="Use the torch FSDP2 implementation. FSDP2 is not currently working with Pipeline Parallel."
                       "It is still not in a stable release stage, and may therefore contain bugs or other potential issues.")
    group.add_argument('--context-parallel-size', type=int, default=1,
                       help='Degree of context parallelism.')
    group.add_argument('--cp-comm-type', nargs='+', type=str, default=["p2p"],
                       help='Inter-gpu communication type for context parallelism: '
                       'p2p, a2a, allgather or a2a+p2p. If a single string is provided, '
                       'all layers will share the same communication type. Users can also '
                       'specify separated types for each layer like '
                       '--cp-comm-type p2p p2p a2a a2a a2a+p2p a2a+p2p')
    group.add_argument('--hierarchical-context-parallel-sizes', nargs='+', type=int, default=None,
                       help='Degrees of the hierarchical context parallelism. Users should '
                       'provide a list to specify the sizes for different levels. '
                       '--hierarchical-context-parallel-sizes 2 4 indicates every two adjacent gpus '
                       'forms the first level of cp groups and the cp ranks with the same odevity '
                       'forms the second level of cp groups.')
    group.add_argument('--nccl-communicator-config-path', type=str, default=None,
                       help='Path to the yaml file with NCCL communicator '
                       'configurations. The number of min/max thread groups and thread '
                       'group cluster size of each communicator can be configured by '
                       'setting `min_ctas`, `max_ctas`, and `cga_cluster_size`.')
    group.add_argument('--use-tp-pp-dp-mapping', action='store_true', default=False,
                        help='If set, distributed ranks initialize order is changed '
                        'from tp-dp-pp to tp-pp-dp. Make sure EP and CP aren\'t used '
                        'with this option enabled')
    group.add_argument('--replication', action='store_true', default=False,
                       help="If set, replication of local checkpoints is enabled. "
                       "Needs to be enabled on all ranks.")
    group.add_argument('--replication-jump', default=None, type=int,
                       help="Specifies `J`, the spacing between ranks storing replicas of a given rank's data. "
                       "Replicas for rank `n` may be on ranks `n+J`, `n+2J`, ..., or `n-J`, `n-2J`, etc. "
                       "This flag has an effect only if --replication is used. "
                       "and must be consistent across all ranks.")
    group.add_argument('--replication-factor', default=2, type=int,
                       help="Number of machines storing the replica of a given rank's data.")
    return parser


def _add_validation_args(parser):
    group = parser.add_argument_group(title='validation')

    group.add_argument('--eval-iters', type=int, default=100,
                       help='Number of iterations to run for evaluation'
                       'validation/test for.')
    group.add_argument('--eval-interval', type=int, default=1000,
                       help='Interval between running evaluation on '
                       'validation set.')
    group.add_argument("--test-mode", action="store_true", help='Run all real-time test alongside the experiment.')
    group.add_argument('--skip-train', action='store_true',
                       default=False, help='If set, bypass the training loop, '
                       'optionally do evaluation for validation/test, and exit.')

    return parser


def _add_tokenizer_args(parser):
    group = parser.add_argument_group(title='tokenizer')
    group.add_argument('--vocab-size', type=int, default=None,
                       help='Size of vocab before EOD or padding.')
    group.add_argument('--vocab-file', type=str, default=None,
                       help='Path to the vocab file.')
    group.add_argument('--merge-file', type=str, default=None,
                       help='Path to the BPE merge file.')
    group.add_argument('--vocab-extra-ids', type=int, default=0,
                       help='Number of additional vocabulary tokens. '
                            'They are used for span masking in the T5 model')
    group.add_argument('--tokenizer-type', type=str,
                       default=None,
                       choices=['BertWordPieceLowerCase',
                                'BertWordPieceCase',
                                'GPT2BPETokenizer',
                                'SentencePieceTokenizer',
                                'GPTSentencePieceTokenizer',
                                'HuggingFaceTokenizer',
                                'Llama2Tokenizer',
                                'TikTokenizer',
                                'MultimodalTokenizer',
                                'NullTokenizer'],
                       help='What type of tokenizer to use.')
    group.add_argument('--tokenizer-model', type=str, default=None,
                       help='Sentencepiece tokenizer model.')
    group.add_argument('--tiktoken-pattern', type=str, default=None,
                       help='Which tiktoken pattern to use. Options: [v1, v2]')
    group.add_argument('--tiktoken-num-special-tokens', type=int, default=1000,
                       help='Number of special tokens in tiktoken tokenizer')
    group.add_argument('--tiktoken-special-tokens', type=str, nargs='+', default=None,
                       help='List of tiktoken special tokens, needs to have ["<unk>", "<s>", "</s>"]')
    return parser


def _add_data_args(parser):
    group = parser.add_argument_group(title='data and dataloader')

    group.add_argument('--data-path', nargs='*', default=None,
                       help='The weight and prefix list for a set of train, validation, and test'
                       'datasets which split according to --split. The accepted formats are: '
                       '(1) a single prefix, '
                       '(2) a list of weight prefix pairs e.g. weight1 prefix1 weight2 prefix2, '
                       '(3) a list of prefixes e.g. prefix1 prefix2. '
                       'For (3), weights are inferred from the lengths of the contributing datasets. '
                       'This argument is exclusive to the other independent --*-data-path arguments.')
    group.add_argument('--split', type=str, default=None,
                       help='Comma-separated list of proportions for training,'
                       ' validation, and test split. For example the split '
                       '`90,5,5` will use 90%% of data for training, 5%% for '
                       'validation and 5%% for test.')
    group.add_argument('--train-data-path', nargs='*', default=None,
                       help='The weight and prefix list for an independent train dataset. '
                       'Follows the same pattern rules as --data-path.')
    group.add_argument('--valid-data-path', nargs='*', default=None,
                       help='The weight and prefix list for an independent validation dataset. '
                       'Follows the same pattern rules as --data-path.')
    group.add_argument('--test-data-path', nargs='*', default=None,
                       help='The weight and prefix list for an independent test dataset. '
                       'Follows the same pattern rules as --data-path.')
    group.add_argument('--data-args-path', type=str, default=None,
                       help='Path to data-args. Instead of feeding `--data-path` '
                       'with weighted dataset, we pass in a file path from which '
                       'we read that argument. This is useful when the list of data is '
                       'too big.')
    group.add_argument('--per-split-data-args-path', type=str, default=None,
                       help='Path to per-split-data-args. Instead of feeding '
                       '`--(train|valid|test)-data-path` with weighted dataset, '
                       'we pass in a file path from which we read those arguments. '
                       'This is useful when the list of data is too big. Format is a '
                       'json file with `train`, `valid, `test` keys')
    group.add_argument('--data-cache-path', default=None,
                       help='Path to a directory to hold cached index files.')
    group.add_argument('--no-mmap-bin-files', action='store_false',
                       help='Disable mmap-ing of .bin files.',
                       dest='mmap_bin_files')
    group.add_argument('--mock-data', action='store_true',
                       help='Skip data loading and validation and opt for artificial '
                       'generation of mock data when an implementation is available.')
    group.add_argument('--seq-length', type=int, default=None,
                       help='Maximum sequence length to process.')
    group.add_argument('--encoder-seq-length', type=int, default=None,
                       help='Maximum encoder sequence length to process.'
                       'This should be exclusive of --seq-length')
    group.add_argument('--decoder-seq-length', type=int, default=None,
                       help="Maximum decoder sequence length to process.")
    group.add_argument('--retriever-seq-length', type=int, default=256,
                       help='Maximum sequence length for the biencoder model '
                       'for retriever')
    group.add_argument('--sample-rate', type=float, default=1.0,
                       help='sample rate for training data. Supposed to be 0 '
                            ' < sample_rate < 1')
    group.add_argument('--mask-prob', type=float, default=0.15,
                       help='Probability of replacing a token with mask.')
    group.add_argument('--short-seq-prob', type=float, default=0.1,
                       help='Probability of producing a short sequence.')
    group.add_argument('--num-workers', type=int, default=2,
                       help="Dataloader number of workers.")
    group.add_argument('--reset-position-ids', action='store_true',
                       help='Reset posistion ids after end-of-document token.')
    group.add_argument('--reset-attention-mask', action='store_true',
                       help='Reset self attention maske after '
                       'end-of-document token.')
    group.add_argument('--eod-mask-loss', action='store_true',
                       help='Mask loss for the end of document tokens.')
    group.add_argument('--no-create-attention-mask-in-dataloader', action='store_false',
                       help='If set, do not create attention_masks in dataloader.',
                       dest='create_attention_mask_in_dataloader')
    group.add_argument('--num-dataset-builder-threads', type=int, default=1,
                       help='Number of parallel threads per rank for dataset builder')
    group.add_argument('--s3-cache-path', type=str, default=None,
                       help='Path to cache index files when using s3 dataloader')
    return parser


def _add_autoresume_args(parser):
    group = parser.add_argument_group(title='autoresume')

    group.add_argument('--adlr-autoresume', action='store_true',
                       help='Enable autoresume on adlr cluster.')
    group.add_argument('--adlr-autoresume-interval', type=int, default=1000,
                       help='Intervals over which check for autoresume'
                       'termination signal')

    return parser


def _add_biencoder_args(parser):
    group = parser.add_argument_group(title='biencoder')

    # network size
    group.add_argument('--ict-head-size', type=int, default=None,
                       help='Size of block embeddings to be used in ICT and '
                        'REALM (paper default: 128)')
    group.add_argument('--biencoder-projection-dim', type=int, default=0,
                       help='Size of projection head used in biencoder (paper'
                        ' default: 128)')
    group.add_argument('--biencoder-shared-query-context-model', action='store_true',
                        help='Whether to share the parameters of the query '
                        'and context models or not')

    # checkpointing
    group.add_argument('--ict-load', type=str, default=None,
                       help='Directory containing an ICTBertModel checkpoint')
    group.add_argument('--bert-load', type=str, default=None,
                       help='Directory containing an BertModel checkpoint '
                       '(needed to start ICT and REALM)')

    # data
    group.add_argument('--titles-data-path', type=str, default=None,
                       help='Path to titles dataset used for ICT')
    group.add_argument('--query-in-block-prob', type=float, default=0.1,
                       help='Probability of keeping query in block for '
                       'ICT dataset')
    group.add_argument('--use-one-sent-docs', action='store_true',
                       help='Whether to use one sentence documents in ICT')
    group.add_argument('--evidence-data-path', type=str, default=None,
                       help='Path to Wikipedia Evidence frm DPR paper')

    # training
    group.add_argument('--retriever-report-topk-accuracies', nargs='+', type=int,
                        default=[], help="Which top-k accuracies to report "
                        "(e.g. '1 5 20')")
    group.add_argument('--retriever-score-scaling', action='store_true',
                       help='Whether to scale retriever scores by inverse '
                        'square root of hidden size')

    # faiss index
    group.add_argument('--block-data-path', type=str, default=None,
                       help='Where to save/load BlockData to/from')
    group.add_argument('--embedding-path', type=str, default=None,
                       help='Where to save/load Open-Retrieval Embedding'
                        ' data to/from')

    # indexer
    group.add_argument('--indexer-batch-size', type=int, default=128,
                       help='How large of batches to use when doing indexing '
                       'jobs')
    group.add_argument('--indexer-log-interval', type=int, default=1000,
                       help='After how many batches should the indexer '
                       'report progress')
    return parser


def _add_vision_args(parser):
    group = parser.add_argument_group(title="vision")

    # general vision arguements
    group.add_argument('--num-classes', type=int, default=1000,
                       help='num of classes in vision classificaiton task')
    group.add_argument('--img-h', type=int, default=224,
                       help='Image height for vision classification task')
    group.add_argument('--img-w', type=int, default=224,
                       help='Image height for vision classification task')
    group.add_argument('--num-channels', type=int, default=3,
                       help='Number of channels in input image data')
    group.add_argument('--patch-dim', type=int, default=16,
                       help='patch dimension')
    group.add_argument('--classes-fraction', type=float, default=1.0,
                       help='training with fraction of classes.')
    group.add_argument('--data-per-class-fraction', type=float, default=1.0,
                       help='training with fraction of data per class.')
    group.add_argument('--no-data-sharding', action='store_false',
                       help='Disable data sharding.',
                       dest='data_sharding')
    group.add_argument('--head-lr-mult', type=float, default=1.0,
                       help='learning rate multiplier for head during finetuning')

    # pretraining type and backbone selection`
    group.add_argument('--vision-pretraining', action='store_true',
                       help='flag to indicate vision pretraining')
    group.add_argument('--vision-pretraining-type', type=str, default='classify',
                       choices=['classify', 'inpaint', 'dino'],
                       help='pretraining objectives')
    group.add_argument('--vision-backbone-type', type=str, default='vit',
                       choices=['vit', 'mit', 'swin'],
                       help='backbone types types')
    group.add_argument('--swin-backbone-type', type=str, default='tiny',
                       choices=['tiny', 'base', 'h3'],
                       help='pretraining objectives')
    # inpainting arguments
    group.add_argument('--mask-type', type=str, default='random',
                       choices=['random', 'row'],
                       help='mask types')
    group.add_argument('--mask-factor', type=float, default=1.0,
                       help='mask size scaling parameter')

    # dino arguments
    group.add_argument('--iter-per-epoch', type=int, default=1250,
                       help='iterations per epoch')
    group.add_argument('--dino-local-img-size', type=int, default=96,
                       help='Image size for vision classification task')
    group.add_argument('--dino-local-crops-number', type=int, default=10,
                       help='Number of local crops')
    group.add_argument('--dino-head-hidden-size', type=int, default=2048,
                       help='Hidden dimension size in dino head')
    group.add_argument('--dino-bottleneck-size', type=int, default=256,
                       help='Bottle neck dimension in dino head ')
    group.add_argument('--dino-freeze-last-layer', type=float, default=1,
                       help='Freezing last layer weights')
    group.add_argument('--dino-norm-last-layer', action='store_true',
                       help='Disable Norm in last layer.')
    group.add_argument('--dino-warmup-teacher-temp', type=float, default=0.04,
                       help='warump teacher temperature')
    group.add_argument('--dino-teacher-temp', type=float, default=0.07,
                       help='teacher temperature')
    group.add_argument('--dino-warmup-teacher-temp-epochs', type=int, default=30,
                       help='warmup teacher temperaure epochs')

    # regularization arguments
    group.add_argument('--qk-layernorm', action='store_true',
                       help='Whether to layer normalize the q and k attention embeddings.')

    return parser

def _add_moe_args(parser):
    group = parser.add_argument_group(title="moe")
    # General arguments
    group.add_argument('--expert-model-parallel-size', type=int, default=1,
                       help='Degree of expert model parallelism.')
    group.add_argument('--expert-tensor-parallel-size', type=int, default=None,
                       help='Degree of expert model parallelism. Default is None, which will be set to the value of --tensor-model-paralle-size.')
    group.add_argument('--num-experts', type=int, default=None,
                       help='Number of Experts in MoE (None means no MoE)')
    group.add_argument('--moe-layer-freq', type=moe_freq_type, default=1,
                       help='Frequency between MoE layers and Dense layers. Accepts either: '
                            '- An integer N: Represents a 1:N ratio, meaning one expert layer for every N-1 dense layers '
                            '- A string containing a Python list expression that defines a custom pattern, e.g.: '
                            '"([1]*3+[0]*1)*3" evaluates to [1,1,1,0,1,1,1,0,1,1,1,0] '
                            'where 1 indicates an expert layer and 0 indicates a dense layer. '
                            'Examples: "([0]+[1]*23)": 1 dense layer followed by 23 experts layers, '
                            '"([1]*3+[0]*2)*2": Three expert layers followed by two dense layers, repeated twice.')
    group.add_argument('--moe-ffn-hidden-size', type=int, default=None,
                       help='The hidden size of each expert\'s feed-forward network (ffn). '
                       'If not specified, defaults to the ffn_hidden_size.')
    group.add_argument('--moe-shared-expert-intermediate-size', type=int, default=None,
                       help='Shared expert total ffn hidden size. '
                       'It should be equal to "num_shared_experts * ffn_size_of_each_shared_expert" if there are multiple shared experts. '
                       'None means no shared expert.')
    group.add_argument('--moe-shared-expert-overlap', action='store_true',
                       help='Enable overlapping between shared expert computations and dispatcher communications. '
                       'Without this, the shared epxerts execute after the routed experts. '
                       'Only effective when moe-shared-expert-intermediate-size is set.')
    group.add_argument('--moe-grouped-gemm', action='store_true',
                       help='When there are multiple experts per rank, launch multiple local GEMM kernels in multiple streams to improve the utilization and performance with GroupedLinear in TransformerEngine.')
    # Router arguments
    group.add_argument('--moe-router-load-balancing-type', type=str,
                       choices=['aux_loss', 'seq_aux_loss', 'sinkhorn', 'none'],
                       default='aux_loss',
                       help='Determines the load balancing strategy for the router. "aux_loss" corresponds to the load balancing loss used in GShard and SwitchTransformer; "seq_aux_loss" corresponds to the load balancing loss used in DeepSeekV2, which computes the loss for each individual sample; "sinkhorn" corresponds to the balancing algorithm used in S-BASE, and "none" implies no load balancing. The default is "aux_loss".')
    group.add_argument('--moe-router-topk', type=int, default=2,
                       help='Number of experts to route to for each token. The default is 2.')
    group.add_argument('--moe-router-pre-softmax', action='store_true',
                       help='Enable pre-softmax routing for MoE, which means softmax is before the top-k selection. By default, softmax is done after top-k.')
    group.add_argument('--moe-router-topk-limited-devices', type=int, default=None,
                       help='Number of expert parallel ranks to consider for each token during routing. Perform top-k routing on a subset of expert parallel ranks by first selecting N ranks for each token, then conducting top-k selection among experts on these devices. Default is None, which means no limited devices.')
    group.add_argument('--moe-router-topk-scaling-factor', type=float, default=None,
                       help='Scaling factor for routing score in top-k selection, only works when --moe-router-pre-softmax enabled. Defaults to None, which means no scaling.')
    group.add_argument('--moe-use-legacy-grouped-gemm', action='store_true',
                       help='Use legacy GroupedMLP rather than TEGroupedMLP. Note: The legacy one will be deprecated soon.')
    group.add_argument('--moe-aux-loss-coeff', type=float, default=0.0,
                       help='Scaling coefficient for the aux loss: a starting value of 1e-2 is recommended.')
    group.add_argument('--moe-z-loss-coeff', type=float, default=None,
                       help='Scaling coefficient for the z-loss: a starting value of 1e-3 is recommended.')
    group.add_argument('--moe-input-jitter-eps', type=float, default=None,
                       help='Add noise to the input tensor by applying jitter with a specified epsilon value.')
    group.add_argument('--moe-token-dispatcher-type', type=str,
                       choices=['allgather', 'alltoall', 'alltoall_seq'],
                       default='allgather',
                       help="The type of token dispatcher to use. The default is 'allgather'. Options are 'allgather', 'alltoall' and 'alltoall_seq'. We recommend using 'alltoall' when applying expert parallelism. For more information, please refer to the documentation in core/moe/README.")
    group.add_argument('--moe-per-layer-logging', action='store_true',
                       help='Enable per-layer logging for MoE, currently supports auxiliary loss and z loss.')
    # Token dropping arguments
    group.add_argument('--moe-expert-capacity-factor', type=float, default=None,
                       help='The capacity factor for each expert, None means no token will be dropped.')
    group.add_argument('--moe-pad-expert-input-to-capacity', action='store_true',
                       help='Pads the input for each expert to match the expert capacity length, effective only after the --moe-expert-capacity-factor is set.')
    group.add_argument('--moe-token-drop-policy', type=str, default='probs', choices=['probs', 'position'],
                       help='The policy to drop tokens. Can be either "probs" or "position". If "probs", the tokens with the lowest probabilities will be dropped. If "position", tokens at the end of each batch will be dropped.')
    group.add_argument('--moe-layer-recompute', action='store_true',
                       help='Enable checkpointing for moe_layer, should be used when memory is not sufficient.')
    group.add_argument('--moe-extended-tp', action='store_true',
                       help='Deprecated. Use --expert-tensor-parallel-size instead.')
    group.add_argument('--moe-use-upcycling', action='store_true',
                       help='Load a checkpoint of a dense model, convert it into an MoE model, and save the converted model to the path specified by --save. '
                       'Upcycling is implemented on the top of distributed checkpointing, so it supports parallel modes different from the dense model.')

    return parser

def _add_mla_args(parser):
    group = parser.add_argument_group(title="mla")
    group.add_argument('--q-lora-rank', type=int, default=None,
                       help="Rank of Query tensor's low rank representation.")
    group.add_argument('--kv-lora-rank', type=int, default=32,
                       help="Rank of Key and Value tensors' low rank representation.")
    group.add_argument('--qk-head-dim', type=int, default=128,
                       help="Dimension of the head in the QK projection. q_head_dim = qk_head_dim + qk_pos_emb_head_dim")
    group.add_argument('--qk-pos-emb-head-dim', type=int, default=64,
                       help="Dimension of the position embedding in the QK projection.")
    group.add_argument('--v-head-dim', type=int, default=128,
                       help="Dimension of the head in the V projection.")
    group.add_argument('--rotary-scaling-factor', type=float, default=1.0,
                       help="Rotary scaling factor for the rotary embeddings.")

    return parser

def _add_experimental_args(parser):
    group = parser.add_argument_group(title='experimental')

    group.add_argument('--spec', type=str, default=None, nargs='*',
                       help='Specify the <module_location function_name> pair '
                       'that returns a spec to customize a model, transformer '
                       'block, or transformer layer, depending on the use case.'
                       'To use local spec specify local as the argument.'
                       'For more details, see the model class, '
                       '`transformer_block.py`, or `transformer_layer.py`')
    group.add_argument('--hybrid-attention-ratio', type=float, default=0.0,
                       help='Ratio of attention layers to total layers, in the '
                       'range [0.0, 1.0].')
    group.add_argument('--hybrid-mlp-ratio', type=float, default=0.0,
                       help='Ratio of mlp layers to total layers, in the '
                       'range [0.0, 1.0].')
    group.add_argument('--hybrid-override-pattern', type=str, default=None,
                       help='Force a specific hybrid layer pattern. The value'
                       'should be a string of characters chosen from'
                       'core.ssm.mamba_hybrid_layer_allocation.Symbols.'
                       'If a value greater than 0.0 is supplied to any of the '
                       'hybrid ratio arguments, then the number of each type'
                       'of layer in the override pattern must match number in'
                       'the overidden pattern')
    group.add_argument('--yaml-cfg', type=str, default=None,
                       help = 'Config file to add additional arguments')

    # Args of precision-aware optimizer
    group.add_argument('--use-precision-aware-optimizer', action='store_true',
                       help='Use the precision-aware optimizer in TransformerEngine, which allows '
                       'setting the main params and optimizer states to lower precision, such as '
                       'fp16 and fp8.')
    group.add_argument('--main-grads-dtype', default='fp32', choices=['fp32', 'bf16'],
                       help='Dtype of main grads when enabling precision-aware-optimizer')
    group.add_argument('--main-params-dtype', default='fp32', choices=['fp32', 'fp16'],
                       help='Dtype of main params when enabling precision-aware-optimizer')
    group.add_argument('--exp-avg-dtype', default='fp32', choices=['fp32', 'fp16', 'fp8'],
                       help='Dtype of exp_avg when enabling precision-aware-optimizer')
    group.add_argument('--exp-avg-sq-dtype', default='fp32', choices=['fp32', 'fp16', 'fp8'],
                       help='Dtype of exp_avg_sq when enabling precision-aware-optimizer')
    return parser<|MERGE_RESOLUTION|>--- conflicted
+++ resolved
@@ -789,7 +789,6 @@
             args.no_load_rng = True
             print('Warning: disabling --no-load-rng for upcycling.')
 
-<<<<<<< HEAD
     if not HAVE_APEX:
         print('Warning: No Apex found: forcing persist_layer_norm=False')
         args.no_persist_layer_norm = True
@@ -813,7 +812,6 @@
         args.bias_dropout_fusion=False
         print('Warning: No Transformer Engine found: forcing bias_swiglu_fusion=False')
         args.bias_swiglu_fusion=False
-=======
     if args.non_persistent_ckpt_type == "local":
         assert args.non_persistent_local_ckpt_dir is not None, "Tried to use local checkpointing without specifying --local-ckpt-dir!"
     if args.replication:
@@ -822,7 +820,6 @@
     elif args.replication_jump:
         print("Warning: --replication-jump was specified despite not using replication. Ignoring.")
         args.replication_jump = None
->>>>>>> 04f93447
 
     # Print arguments.
     _print_args("arguments", args)
