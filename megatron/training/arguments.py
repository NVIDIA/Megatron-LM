--- conflicted
+++ resolved
@@ -1418,7 +1418,11 @@
                        '(See `dynamic_context.py` for details on how '
                        '`max_requests` is computed). Due to rounding, the actual '
                        'number of cuda graphs may not equal this argument.')
-<<<<<<< HEAD
+    group.add_argument('--inference-dynamic-batching-track-paused-request-events',
+                       action='store_true',
+                       help='Track paused request ids by adding \'paused\' events '
+                       'to each request\'s event history. This has a very minor '
+                       'impact on latency.')
     group.add_argument('--inference-dynamic-batching-unified-memory-level',
                        type=int, default=0, choices=[0, 1],
                        help='Set unified memory usage within the dynamic '
@@ -1426,13 +1430,6 @@
                        '1) allocate `memory_buffer` in unified memory. '
                        'Eventually, additional levels will be included to '
                        'control other tensors within the context.')
-=======
-    group.add_argument('--inference-dynamic-batching-track-paused-request-events',
-                       action='store_true',
-                       help='Track paused request ids by adding \'paused\' events '
-                       'to each request\'s event history. This has a very minor '
-                       'impact on latency.')
->>>>>>> 6c666b61
     group.add_argument('--symmetric-ar-type', type=str, default=None,
                        choices=['two_shot', "one_shot", "multimem_all_reduce", None],
                        help='What type of symmetric all reduce to use. The default is none which is no use of symetric memory')
