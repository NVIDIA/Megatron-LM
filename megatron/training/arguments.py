# Copyright (c) 2025 NVIDIA CORPORATION & AFFILIATES. All rights reserved.

"""Megatron arguments."""

import argparse
import dataclasses
import json
import os
from pathlib import Path
import re
import types
import warnings

import torch
import torch.nn.functional as F
from packaging.version import Version as PkgVersion

from megatron.core.dist_checkpointing.validation import StrictHandling
from megatron.core.models.retro.utils import (
    get_config_path as get_retro_config_path,
    get_gpt_data_dir as get_retro_data_dir,
)
from megatron.core.rerun_state_machine import RerunStateMachine
from megatron.core.transformer import MLATransformerConfig, TransformerConfig
from megatron.core.transformer.pipeline_parallel_layer_layout import PipelineParallelLayerLayout
from megatron.core.transformer.enums import AttnBackend
from megatron.core.transformer.heterogeneous.heterogeneous_config import (
    HeterogeneousTransformerConfig,
    MLPConfig,
)
from megatron.core.utils import (
    get_torch_version,
    is_te_min_version,
    is_torch_min_version,
)
from megatron.core.activations import squared_relu
from megatron.core.fusions.fused_bias_geglu import quick_gelu
from megatron.training.utils import (
    get_device_arch_version,
    update_use_dist_ckpt,
    print_rank_0,
    warn_rank_0,
)
from megatron.core.msc_utils import MultiStorageClientFeature

from megatron.core.quantization.utils import (
    kitchen_quantization_recipe_config,
    load_quantization_recipe,
)

def add_megatron_arguments(parser: argparse.ArgumentParser):
    """"Add Megatron-LM arguments to the given parser."""

    # Standard arguments.
    parser = _add_network_size_args(parser)
    parser = _add_regularization_args(parser)
    parser = _add_training_args(parser)
    parser = _add_rl_args(parser)
    parser = _add_initialization_args(parser)
    parser = _add_learning_rate_args(parser)
    parser = _add_checkpointing_args(parser)
    parser = _add_mixed_precision_args(parser)
    parser = _add_distributed_args(parser)
    parser = _add_validation_args(parser)
    parser = _add_data_args(parser)
    parser = _add_tokenizer_args(parser)
    parser = _add_autoresume_args(parser)
    parser = _add_biencoder_args(parser)
    parser = _add_vision_args(parser)
    parser = _add_moe_args(parser)
    parser = _add_mla_args(parser)
    parser = _add_linear_attention_args(parser)
    parser = _add_heterogeneous_args(parser)
    parser = _add_logging_args(parser)
    parser = _add_straggler_detector_args(parser)
    parser = _add_workload_inspector_server_args(parser)
    parser = _add_inference_args(parser)
    parser = _add_transformer_engine_args(parser)
    parser = _add_retro_args(parser)
    parser = _add_experimental_args(parser)
    parser = _add_one_logger_args(parser)
    parser = _add_inprocess_restart_args(parser)
    parser = _add_ft_package_args(parser)
    parser = _add_config_logger_args(parser)
    parser = _add_rerun_machine_args(parser)
    parser = _add_msc_args(parser)
    parser = _add_kitchen_quantization_arguments(parser)
    parser = _add_sft_args(parser)

    return parser

def parse_args(extra_args_provider=None, ignore_unknown_args=False):
    """Parse all arguments."""
    parser = argparse.ArgumentParser(description='Megatron-LM Arguments',
                                     allow_abbrev=False)

    parser = add_megatron_arguments(parser)

    # Custom arguments.
    if extra_args_provider is not None:
        parser = extra_args_provider(parser)

    # Parse.
    if ignore_unknown_args:
        args, _ = parser.parse_known_args()
    else:
        args = parser.parse_args()

    # Experimental yaml
    if args.yaml_cfg is not None:
        from .yaml_arguments import load_yaml
        assert args.yaml_cfg and not args.use_legacy_models, \
            "Yaml config is not supported with legacy models."
        args = load_yaml(args.yaml_cfg)


    # Args from environment
    args.rank = int(os.getenv('RANK', '0'))
    args.world_size = int(os.getenv("WORLD_SIZE", '1'))

    # Args to disable MSC
    if not args.enable_msc:
        MultiStorageClientFeature.disable()
        assert MultiStorageClientFeature.is_enabled() is False
        print('WARNING: The MSC feature is disabled.')

    return args


def validate_model_config_args_from_heterogeneous_config(args):
    """Validate model config arguments from heterogeneous config.

    This function takes model arguments and validates them based on a heterogeneous layer configuration.
    The heterogeneous config can be provided either as a path to a JSON file or as an encoded JSON string.

    The function enforces certain model architecture choices like SiLU activation, RMSNorm, grouped query attention,
    and RoPE positional embeddings. It also sets model dimensions like number of layers, hidden size, and attention heads
    based on the heterogeneous config.

    Args:
        args: Model configuration arguments to be overridden. Expected to have attributes:
            - heterogeneous_layers_config_path (str): Path to JSON config file
            - heterogeneous_layers_config_encoded_json (str): Encoded JSON config string

    Returns:
        None
    """
    if (
        args.heterogeneous_layers_config_path is None
        and args.heterogeneous_layers_config_encoded_json is None
    ):
        return

    if args.heterogeneous_layers_config_encoded_json is None:
        args.heterogeneous_layers_config_encoded_json = Path(
            args.heterogeneous_layers_config_path
        ).read_text()

    hf_config_dict = types.SimpleNamespace(**json.loads(args.heterogeneous_layers_config_encoded_json))

    assert hf_config_dict.hidden_act == "silu", (
        f"hidden_act in heterogeneous config is {hf_config_dict.hidden_act}, should be silu"
    )

    n_kv_heads_in_group = [
        config["attention"]["n_heads_in_group"] for config in hf_config_dict.block_configs 
        if config["attention"]["n_heads_in_group"] is not None
    ]
    assert all(num == n_kv_heads_in_group[0] for num in n_kv_heads_in_group), "num query head must be consistent across all layers"

    args_to_validate = {
        "swiglu": True,
        "normalization": "RMSNorm",
        "group_query_attention": True,
        "position_embedding_type": "rope",
        "rotary_percent": 1.0,
        "use_rope_scaling": True,
        "use_rotary_position_embeddings": True,
        "num_layers": hf_config_dict.num_hidden_layers,
        "hidden_size": hf_config_dict.hidden_size,
        "num_attention_heads": hf_config_dict.num_attention_heads,
        "untie_embeddings_and_output_weights": not hf_config_dict.tie_word_embeddings,
        "rotary_base": hf_config_dict.rope_theta,
        "rope_scaling_factor": hf_config_dict.rope_scaling["factor"],
        "num_query_groups": hf_config_dict.num_attention_heads // n_kv_heads_in_group[0],
    }

    incompatible_args = {}
    for key, value in args_to_validate.items():
        provided_value = getattr(args, key, None)
        if provided_value != value:
            incompatible_args[key] = (provided_value, value)

    if incompatible_args:
        incompatible_args_str = ', '.join([
            f"{k}: {provided_value} (provided) != {value} (expected)"
            for k, (provided_value, value) in incompatible_args.items()
        ])
        raise ValueError(
            f"Arguments differ from heterogeneous config: {incompatible_args_str}"
        )


def load_retro_config(retro_project_dir):
    '''Load Retro's config.json.'''

    # Retro config path.
    retro_config_path = get_retro_config_path(retro_project_dir)
    assert os.path.exists(retro_config_path), \
        "Retro project dir missing config.json."

    # Load retro config.
    with open(retro_config_path) as f:
        retro_config = types.SimpleNamespace(**json.load(f))

    return retro_config


def load_retro_args(args):
    """Load predefined args from Retro config (if applicable).

    When using Retro (or GPT for comparison purposes), data arguments are
    overridden by the saved config.json within the Retro project directory. This
    is to ensure that the data used for pretraining is consistent with the data
    that was preprocessed using the Retro preprocessing pipeline (see
    `tools/retro/preprocess_data.py`).
    """

    # Return if no project directory is specified.
    if args.retro_project_dir is None:
        return

    # Load retro config.
    retro_config = load_retro_config(args.retro_project_dir)

    # Retro data path is relative to project dir (via hard or soft links).
    data_dir = get_retro_data_dir(args.retro_project_dir)
    data_path = list(retro_config.retro_gpt_data_path)
    if len(data_path) % 2 == 0:
        for i in range(len(data_path) - 1, -1, -2):
            data_path[i] = os.path.join(data_dir, data_path[i])
    else:
        assert len(data_path) == 1
        data_path[0] = os.path.join(data_dir, data_path[0])

    # Update args.
    args.data_cache_path = retro_config.retro_gpt_data_cache_path
    args.data_path = data_path if args.data_path is None else args.data_path
    args.eval_interval = retro_config.retro_gpt_eval_interval
    args.eval_iters = retro_config.retro_gpt_eval_iters
    args.global_batch_size = retro_config.retro_gpt_global_batch_size
    args.max_position_embeddings = retro_config.retro_gpt_seq_length
    args.merge_file = os.path.join(
        args.retro_project_dir,
        retro_config.retro_gpt_merge_file,
    ) if retro_config.retro_gpt_merge_file is not None else None
    args.seed = retro_config.retro_gpt_seed
    args.seq_length = retro_config.retro_gpt_seq_length
    args.tokenizer_model = os.path.join(
        args.retro_project_dir,
        retro_config.retro_gpt_tokenizer_model,
    ) if retro_config.retro_gpt_tokenizer_model is not None else None
    args.tokenizer_type = retro_config.retro_gpt_tokenizer_type
    args.train_samples = retro_config.retro_gpt_train_samples
    args.vocab_file = os.path.join(
        args.retro_project_dir,
        retro_config.retro_gpt_vocab_file,
    ) if retro_config.retro_gpt_vocab_file is not None else None

    # Retro-specific args.
    args.retro_block_size = retro_config.retro_block_size
    args.retro_chunk_length = retro_config.retro_gpt_chunk_length
    args.retro_neighbor_dirs = retro_config.retro_neighbor_dirs
    args.retro_split_preprocessing = retro_config.retro_gpt_split
    args.retro_bert_tokenizer_type = retro_config.retro_bert_tokenizer_type
    args.retro_bert_vocab_file = retro_config.retro_bert_vocab_file

def _eval_pattern(pattern):
    """ Validate and evaluate a string containing a Python list expression """
    assert isinstance(pattern, str)

    # validate input, only allow comma, digits, [, ], (, ), +, and *
    if bool(re.compile(r'[^,\d\[\]\(\)\+\*]').search(pattern)):
        raise ValueError(f"Invalid pattern: {pattern}")

    return eval(pattern)

def no_rope_freq_type(x):
    """ Controls which layers to skip performing Rotary Position Embedding.
    - An integer N: Represents a 1:N ratio, meaning RoPE is skipped every N-1 layers.
    - A string "N": Same as above, but provided as a string
    - A string containing a Python list expression that defines a custom pattern, e.g.:
      "([0]*3+[1]*1)*3" evaluates to [0,0,0,1,0,0,0,1,0,0,0,1]
      where 1 indicates rope is skipped on the layer.
      This allows defining arbitrary patterns of rope skipping.
      The pattern length must match the total number of transformer layers.
      Examples:
          "([1]+[0]*23)": Only first layer has rope skipped for a 24-layer network.
          "([0]*3+[1]*1)*2": Every 4 layers the rope is skipped on the last layer. Repeat twice.
    """
    if x is None or isinstance(x, int):
        return x
    assert isinstance(x, str)
    if '[' in x:
        # it's a custom pattern
        return _eval_pattern(x)
    else:
        # it's a single int but in str
        return int(x)

def moe_freq_type(x):
    """Frequency between MoE layers and Dense layers.

    Accepts either:
    - An integer N: Represents a 1:N ratio, meaning one expert layer for every N-1 dense layers
    - A string "N": Same as above, but provided as a string
    - A string containing a Python list expression that defines a custom pattern, e.g.:
      "([1]*3+[0]*1)*3" evaluates to [1,1,1,0,1,1,1,0,1,1,1,0]
      where 1 indicates an expert layer and 0 indicates a dense layer.
      This allows defining arbitrary patterns of expert and dense layers.
      The pattern length must match the total number of transformer layers.
      Examples:
          "([0]+[1]*23)": 1 dense layer followed by 23 expert layers
          "([1]*3+[0]*2)*2": Three expert layers followed by two dense layers, repeated twice.
    """
    if isinstance(x, int):
        return x
    assert isinstance(x, str)
    if '[' in x:
        # it's a custom pattern
        return _eval_pattern(x)
    else:
        # it's a single int but in str
        return int(x)

def la_freq_type(x):
    """Frequency between LA (linear attention) layers and SDPA (scaled dot-product attention) layers.

    Accepts either:
    - An integer N: Represents a (N-1):N ratio, meaning (N-1) LA layers for every 1 SDPA layer
    - A string "N": Same as above, but provided as a string
    - A string containing a Python list expression that defines a custom pattern, e.g.:
      "([1]*3+[0]*1)*3" evaluates to [1,1,1,0,1,1,1,0,1,1,1,0]
      where 1 indicates an LA layer and 0 indicates a SDPA layer.
      This allows defining arbitrary patterns of LA and SDPA layers.
      The pattern length must match the total number of transformer layers.
      Examples:
          "([0]+[1]*23)": 1 SDPA layer followed by 23 LA layers
          "([1]*3+[0]*2)*2": Three LA layers followed by two SDPA layers, repeated twice.
    """
    if x is None or isinstance(x, int):
        return x
    assert isinstance(x, str)
    if '[' in x:
        # it's a custom pattern
        return _eval_pattern(x)
    else:
        # it's a single int but in str
        return int(x)

def tuple_type(x):
    """
    Convert a string to a tuple of integers.
    Examples:
        "1,2,3" -> (1, 2, 3)
        "(1,2,3)" -> (1, 2, 3)
    """
    if x is None or isinstance(x, tuple):
        return x
    assert isinstance(x, str)
    return tuple(int(i) for i in x.strip('()').split(','))

def validate_args(args, defaults={}):

    # Temporary
    assert args.non_persistent_ckpt_type in ['global', 'local', None], \
        'Currently only global and local checkpoints are supported'
    if args.non_persistent_ckpt_type == 'local':
        try:
            from nvidia_resiliency_ext.checkpointing.local.ckpt_managers.local_manager import \
                LocalCheckpointManager
        except ModuleNotFoundError as e:
            raise RuntimeError('nvidia_resiliency_ext is required for local checkpointing') from e

    # validate model config args from heterogeneous config (if provided).
    validate_model_config_args_from_heterogeneous_config(args)

    # Load saved args from Retro (if applicable).
    load_retro_args(args)

    # Set args.use_dist_ckpt from args.ckpt_format.
    if args.use_legacy_models:
        assert args.ckpt_format == "torch", \
            "legacy model format only supports the 'torch' checkpoint format."
    update_use_dist_ckpt(args)

    total_model_size = args.tensor_model_parallel_size * args.pipeline_model_parallel_size * args.context_parallel_size

    # Total model size.
    assert args.world_size % total_model_size == 0, (
        f"world size ({args.world_size}) is not divisible by total_model_size ({total_model_size=})"
    )

    if args.attention_backend == AttnBackend.local:
        assert args.spec[0] == 'local' , '--attention-backend local is only supported with --spec local'

    # Pipeline model parallel size.
    args.transformer_pipeline_model_parallel_size = args.pipeline_model_parallel_size

    total_model_size = args.tensor_model_parallel_size * args.pipeline_model_parallel_size * args.context_parallel_size
    args.data_parallel_size = args.world_size // total_model_size

    # Batch size checks if running RL.
    if args.perform_rl_step:
        assert not (args.rl_remove_kv_cache_during_training and args.rl_offload_kv_cache_during_training), \
            "Cannot use both remove-kv-cache-during-training and offload-kv-cache-during-training"

        assert not (args.rl_partial_rollouts and args.rl_remove_kv_cache_during_training), \
            "Cannot use both partial-rollouts and remove-kv-cache-during-training"

        args.grpo_samples_per_iteration = args.grpo_prompts_per_step * args.grpo_group_size
        num_generated_samples_per_inference_iteration = (
            args.grpo_samples_per_iteration * args.grpo_iterations)

        # Ensure that the number of prompts we collect is a multiple of the global batch size.
        # TODO: Make this account for batch size rampup?
        assert num_generated_samples_per_inference_iteration % args.global_batch_size == 0, \
            f"grpo_group_size * grpo_prompts_per_step * grpo_iterations should be divisible by global_batch_size"

        # For now only exit/checkpoint on iterations where we generate data. We don't currently
        # have a way to checkpoint the generated data.
        num_training_iterations_per_inference_iteration = (
            num_generated_samples_per_inference_iteration // args.global_batch_size)
        if args.exit_interval is not None:
            assert args.exit_interval % num_training_iterations_per_inference_iteration == 0, \
                f"exit_interval should be divisible by number of global batches per inference iteration."
        if args.save_interval is not None:
            assert args.save_interval % num_training_iterations_per_inference_iteration == 0, \
                f"save_interval should be divisible by number of global batches per inference iteration."
        if args.rl_use_sequence_packing:
            assert args.seq_length <= args.rl_sequence_packing_bin_size, \
                f"rl_sequence_packing_bin_size should be larger than or equal to seq_length"

    if args.rank == 0:
        print('using world size: {}, data-parallel size: {}, '
              'context-parallel size: {}, '
              'hierarchical context-parallel sizes: {}, '
              'tensor-model-parallel size: {}, '
              'pipeline-model-parallel size: {}'.format(
                  args.world_size, args.data_parallel_size,
                  args.context_parallel_size,
                  args.hierarchical_context_parallel_sizes,
                  args.tensor_model_parallel_size,
                  args.pipeline_model_parallel_size), flush=True)

    # Checks.

    if args.hierarchical_context_parallel_sizes:
        from numpy import prod
        assert args.context_parallel_size == prod(args.hierarchical_context_parallel_sizes)
    if "a2a+p2p" in args.cp_comm_type:
        assert args.hierarchical_context_parallel_sizes is not None, \
        "--hierarchical-context-parallel-sizes must be set when a2a+p2p is used in cp comm"

    if args.expert_tensor_parallel_size is None:
        args.expert_tensor_parallel_size = args.tensor_model_parallel_size

    # Deprecated arguments.
    assert args.batch_size is None, '--batch-size argument is no longer ' \
        'valid, use --micro-batch-size instead'
    del args.batch_size
    assert args.warmup is None, '--warmup argument is no longer valid, use ' \
        '--lr-warmup-fraction instead'
    del args.warmup
    assert args.model_parallel_size is None, '--model-parallel-size is no ' \
        'longer valid, use --tensor-model-parallel-size instead'
    del args.model_parallel_size

    if args.checkpoint_activations:
        if args.rank == 0:
            print('--checkpoint-activations is no longer valid, use --recompute-activations, '
                  'or, for more control, --recompute-granularity and --recompute-method.')
        exit()
    del args.checkpoint_activations

    if args.recompute_activations:
        args.recompute_granularity = 'selective'
    del args.recompute_activations

    if args.enable_cuda_graph or args.external_cuda_graph:
        assert (
            args.cuda_graph_impl == "none"
        ), "Do not use --enable-cuda-graph or --external-cuda-graph with --cuda-graph-impl."
        assert (
            not args.enable_cuda_graph or not args.external_cuda_graph
        ), "--enable-cuda-graph and --external-cuda-graph cannot be enabled at the same time."

        if args.enable_cuda_graph:
            print_rank_0(
                '--enable-cuda-graph is deprecated, use --cuda-graph-impl=local instead.', args.rank
            )
            args.cuda_graph_impl = "local"
            del args.enable_cuda_graph
        if args.external_cuda_graph:
            print_rank_0(
                '--external-cuda-graph is deprecated, use --cuda-graph-impl=transformer_engine instead.',
                args.rank,
            )
            args.cuda_graph_impl = "transformer_engine"
            del args.external_cuda_graph

    # Set input defaults.
    for key in defaults:
        # For default to be valid, it should not be provided in the
        # arguments that are passed to the program. We check this by
        # ensuring the arg is set to None.
        if getattr(args, key, None) is not None:
            if args.rank == 0:
                print('WARNING: overriding default arguments for {key}:{v} \
                       with {key}:{v2}'.format(key=key, v=defaults[key],
                                               v2=getattr(args, key)),
                                               flush=True)
        else:
            setattr(args, key, defaults[key])

    if args.data_path is not None and args.split is None:
        legacy_default_split_value = '969, 30, 1'
        if args.rank == 0:
            print('WARNING: Please specify --split when using --data-path. Using legacy default value '
                  f'of "{legacy_default_split_value}"')
        args.split = legacy_default_split_value

    use_data_path = (args.data_path is not None) or (args.data_args_path is not None)
    if use_data_path:
        # Exactly one of the two has to be None if we use it.
        assert (args.data_path is None) or (args.data_args_path is None)
    use_per_split_data_path = any(
        elt is not None
        for elt in [args.train_data_path, args.valid_data_path, args.test_data_path]) or \
            args.per_split_data_args_path is not None
    if use_per_split_data_path:
         # Exactly one of the two has to be None if we use it.
        assert any(elt is not None
                   for elt in [args.train_data_path, args.valid_data_path, args.test_data_path]) is False or \
            args.per_split_data_args_path is None

    # Batch size.
    assert args.micro_batch_size is not None
    assert args.micro_batch_size > 0
    if args.global_batch_size is None:
        args.global_batch_size = args.micro_batch_size * args.data_parallel_size
        if args.rank == 0:
            print('setting global batch size to {}'.format(
                args.global_batch_size), flush=True)
    assert args.global_batch_size > 0

    # Uneven virtual pipeline parallelism
    assert (
        int(args.num_layers_per_virtual_pipeline_stage is not None)
        + int(args.num_virtual_stages_per_pipeline_rank is not None)
        + int(args.pipeline_model_parallel_layout is not None)
    ) <= 1, (
        'No more than one of the following arguments can be set at the same time: '
        '--num-layers-per-virtual-pipeline-stage, --num-virtual-stages-per-pipeline-rank,'
        '--pipeline-model-parallel-layout. '
        f'{args.num_layers_per_virtual_pipeline_stage=}, '
        f'{args.num_virtual_stages_per_pipeline_rank=}, '
        f'{args.pipeline_model_parallel_layout=}.'
    )

    if args.pipeline_model_parallel_layout is not None:
        # Parse the input flattened layout to a list and get the vpp size.
        # We will validate the layout more carefully in the TransformerConfig constructor.
        num_stages = PipelineParallelLayerLayout.get_num_stages_from_str(args.pipeline_model_parallel_layout)
        assert num_stages % args.pipeline_model_parallel_size == 0, (
            f"The length of pipeline_model_parallel_layout must be divisible"
            f" by pipeline_model_parallel_size ({num_stages=},"
            f" {args.pipeline_model_parallel_size=})"
        )
        args.virtual_pipeline_model_parallel_size = num_stages // args.pipeline_model_parallel_size
        if args.virtual_pipeline_model_parallel_size == 1:
            args.virtual_pipeline_model_parallel_size = None
    elif args.num_layers_per_virtual_pipeline_stage is not None or args.num_virtual_stages_per_pipeline_rank is not None:
        if args.num_virtual_stages_per_pipeline_rank is None:
            assert args.decoder_first_pipeline_num_layers is None and args.decoder_last_pipeline_num_layers is None, \
                'please use --num-virtual-stages-per-pipeline-rank to specify virtual pipeline parallel degree when enable uneven pipeline parallelism'
            if args.num_layers is not None:
                num_layers = args.num_layers
            else:
                num_layers = args.decoder_num_layers

            if args.account_for_embedding_in_pipeline_split:
                num_layers += 1

            if args.account_for_loss_in_pipeline_split:
                num_layers += 1

            assert num_layers % args.transformer_pipeline_model_parallel_size == 0, \
                'number of layers of the model must be divisible pipeline model parallel size'
            num_layers_per_pipeline_stage = num_layers // args.transformer_pipeline_model_parallel_size

            assert num_layers_per_pipeline_stage % args.num_layers_per_virtual_pipeline_stage == 0, \
                'number of layers per pipeline stage must be divisible number of layers per virtual pipeline stage'
            args.virtual_pipeline_model_parallel_size = num_layers_per_pipeline_stage // \
                args.num_layers_per_virtual_pipeline_stage
        else:
            args.virtual_pipeline_model_parallel_size = args.num_virtual_stages_per_pipeline_rank
        if args.virtual_pipeline_model_parallel_size == 1:
            args.virtual_pipeline_model_parallel_size = None
    else:
        args.virtual_pipeline_model_parallel_size = None

        if args.decoder_first_pipeline_num_layers is None and args.decoder_last_pipeline_num_layers is None:
            # Divisibility check not applicable for T5 models which specify encoder_num_layers
            # and decoder_num_layers.
            if args.num_layers is not None:
                num_layers = args.num_layers

                if args.account_for_embedding_in_pipeline_split:
                    num_layers += 1

                if args.account_for_loss_in_pipeline_split:
                    num_layers += 1

                assert num_layers % args.transformer_pipeline_model_parallel_size == 0, \
                    'Number of layers should be divisible by the pipeline-model-parallel size'
    
    if args.virtual_pipeline_model_parallel_size is not None:
        if args.overlap_p2p_comm:
            assert args.pipeline_model_parallel_size > 1, \
                'When interleaved schedule is used, pipeline-model-parallel size '\
                'should be greater than 1'
        else:
            assert args.pipeline_model_parallel_size > 2, \
                'When interleaved schedule is used and p2p communication overlap is disabled, '\
                'pipeline-model-parallel size should be greater than 2 to avoid having multiple '\
                'p2p sends and recvs between same 2 ranks per communication batch'
    else:
        # Overlap P2P communication is disabled if not using the interleaved schedule.
        args.overlap_p2p_comm = False
        args.align_param_gather = False
        # Only print warning if PP size > 1.
        if args.rank == 0 and args.pipeline_model_parallel_size > 1:
            print('WARNING: Setting args.overlap_p2p_comm and args.align_param_gather to False '
                'since non-interleaved schedule does not support overlapping p2p communication '
                'and aligned param AG')

    if args.rank == 0:
        print(f"Number of virtual stages per pipeline stage: {args.virtual_pipeline_model_parallel_size}")

    if args.overlap_param_gather:
        assert args.use_distributed_optimizer or args.use_megatron_fsdp, \
            '--overlap-param-gather only supported with distributed optimizer or megatron fsdp'
        assert args.overlap_grad_reduce, \
            'Must use --overlap-param-gather with --overlap-grad-reduce'
        assert not args.use_legacy_models, \
            '--overlap-param-gather only supported with MCore models'

    if args.use_torch_fsdp2:
        assert is_torch_min_version("2.4.0"), \
            'FSDP2 requires PyTorch >= 2.4.0 with FSDP 2 support.'
        assert args.pipeline_model_parallel_size == 1, \
            '--use-torch-fsdp2 is not supported with pipeline parallelism'
        assert args.expert_model_parallel_size == 1, \
            '--use-torch-fsdp2 is not supported with expert parallelism'
        assert not args.use_distributed_optimizer, \
            "--use-torch-fsdp2 is not supported with MCore's distributed optimizer"
        assert not args.gradient_accumulation_fusion, \
            '--use-torch-fsdp2 is not supported with gradient accumulation fusion'
        assert args.ckpt_format in ('torch_dist', 'torch_dcp'), \
            '--use-torch-fsdp2 requires --ckpt-format torch_dist or torch_dcp'
        assert args.untie_embeddings_and_output_weights, \
            '--use-torch-fsdp2 requires --untie-embeddings-and-output-weights'
        assert not args.fp16, \
            '--use-torch-fsdp2 not supported with fp16 yet'
        assert os.environ.get('CUDA_DEVICE_MAX_CONNECTIONS') != "1", \
            'FSDP always requires CUDA_DEVICE_MAX_CONNECTIONS value large than one'

        if args.fp8_param_gather and is_te_min_version("2.0.0"):
            args.fp8_param_gather = False
            warn_rank_0(
                'FSDP2 FP8 param gather is not supported yet in TE 2.0, will fallback to bf16'
                'all_gather instead, turning off fp8_param_gather',
                args.rank,
            )
        if args.fp4_param and not is_te_min_version("2.7.0.dev0"):
            raise ValueError("--fp4-param requires Transformer Engine >= 2.7.0.dev0.")   

    if args.overlap_param_gather_with_optimizer_step:
        assert args.use_distributed_optimizer, \
            '--overlap-param-gather-with-optimizer-step only supported with distributed optimizer'
        assert args.overlap_param_gather, \
            'Must use --overlap-param-gather-with-optimizer-step with --overlap-param-gather'
        assert args.virtual_pipeline_model_parallel_size is not None, \
            '--overlap-param-gather-with-optimizer-step only supported with interleaved pipeline parallelism'
        assert not args.use_dist_ckpt, \
            '--overlap-param-gather-with-optimizer-step not supported with distributed checkpointing yet'

    dtype_map = {
        'fp32': torch.float32, 'bf16': torch.bfloat16, 'fp16': torch.float16, 'fp8': torch.uint8,
    }
    map_dtype = lambda d: d if isinstance(d, torch.dtype) else dtype_map[d]

    args.main_grads_dtype = map_dtype(args.main_grads_dtype)
    args.main_params_dtype = map_dtype(args.main_params_dtype)
    args.exp_avg_dtype = map_dtype(args.exp_avg_dtype)
    args.exp_avg_sq_dtype = map_dtype(args.exp_avg_sq_dtype)

    if args.fp8_param_gather:
        assert args.use_distributed_optimizer or args.use_torch_fsdp2 or args.use_megatron_fsdp or not torch.is_grad_enabled(), \
            '--fp8-param-gather only supported with distributed optimizer, torch fsdp2, megatron fsdp, or inference mode'

    # FP4 and FP8 are mutually exclusive
    if args.fp4 and args.fp8:
        raise ValueError("--fp4-format and --fp8-format cannot be used simultaneously. Please choose one.")

    # FP4 param requires FP4 mode
    if args.fp4_param and not args.fp4:
        raise ValueError("--fp4-param-gather must be used together with --fp4-format.")
    
    # FP4 requires TE >= 2.7.0.dev0
    if args.fp4 and not is_te_min_version("2.7.0.dev0"):
        raise ValueError("--fp4-format requires Transformer Engine >= 2.7.0.dev0 for NVFP4BlockScaling support.")

    if args.use_megatron_fsdp:
        # NOTE: The flag `use_custom_fsdp` is deprecated and will be removed in future versions.
        #       Please use `use_megatron_fsdp` instead, as all functionality will be migrated there.
        #       Future updates will drop support for `use_custom_fsdp` to avoid confusion.
        args.use_custom_fsdp = True

        if args.data_parallel_sharding_strategy in ["optim_grads_params", "optim_grads"]:
            warn_rank_0(
                'Please make sure your TransformerEngine support FSDP + gradient accumulation fusion',
                args.rank,
            )

        if args.data_parallel_sharding_strategy == "optim_grads_params":
            assert args.check_weight_hash_across_dp_replicas_interval is None, \
                'check_weight_hash_across_dp_replicas_interval is not supported with optim_grads_params'

        assert os.environ.get('CUDA_DEVICE_MAX_CONNECTIONS') != "1", \
            'FSDP always requires CUDA_DEVICE_MAX_CONNECTIONS value large than one'

        assert args.ckpt_format == "fsdp_dtensor", \
            "Megatron FSDP only supports fsdp_dtensor checkpoint format"

    # Parameters dtype.
    args.params_dtype = torch.float
    if args.fp16:
        assert not args.bf16
        args.params_dtype = torch.half
        # Turn off checking for NaNs in loss and grads if using dynamic loss scaling,
        # where NaNs in grads / loss are signal to the loss scaler.
        if not args.loss_scale:
            args.check_for_nan_in_loss_and_grad = False
            if args.rank == 0:
                print('WARNING: Setting args.check_for_nan_in_loss_and_grad to False since '
                      'dynamic loss scaling is being used')
    if args.bf16:
        assert not args.fp16
        args.params_dtype = torch.bfloat16
        # bfloat16 requires gradient accumulation and all-reduce to
        # be done in fp32.
        if args.accumulate_allreduce_grads_in_fp32:
            assert args.main_grads_dtype == torch.float32, \
                "--main-grads-dtype can only be fp32 when --accumulate-allreduce-grads-in-fp32 is set"

        if args.grad_reduce_in_bf16:
            args.accumulate_allreduce_grads_in_fp32 = False
        elif not args.accumulate_allreduce_grads_in_fp32 and args.main_grads_dtype == torch.float32:
            args.accumulate_allreduce_grads_in_fp32 = True
            if args.rank == 0:
                print('accumulate and all-reduce gradients in fp32 for '
                      'bfloat16 data type.', flush=True)
    if args.cuda_graph_impl == "local" and "full_iteration" in args.cuda_graph_scope:
        if not args.inference_dynamic_batching:
            assert not args.check_for_nan_in_loss_and_grad, \
            "--no-check-for-nan-in-loss-and-grad should be set with full_iteration CUDA graph"
        else:
            assert args.fp8 is None, \
            "fp8 is not supported with inference dynamic batching and full_iteration CUDA graph"

    if args.rank == 0:
        print('using {} for parameters ...'.format(args.params_dtype),
              flush=True)

    if args.dataloader_type is None:
        args.dataloader_type = 'single'

    # data
    assert args.num_dataset_builder_threads > 0

    # Consumed tokens.
    args.consumed_train_samples = 0
    args.skipped_train_samples = 0
    args.consumed_valid_samples = 0
    if args.rl_use_sequence_packing:
        args.consumed_train_bins = 0

    # Support for variable sequence lengths across batches/microbatches.
    # set it if the dataloader supports generation of variable sequence lengths
    # across batches/microbatches. Due to additional communication overhead
    # during pipeline parallelism, it should not be set if sequence length
    # is constant during training.
    args.variable_seq_lengths = False

    # Iteration-based training.
    if args.train_iters:
        # If we use iteration-based training, make sure the
        # sample-based options are off.
        assert args.train_samples is None, \
            'expected iteration-based training'
        assert args.lr_decay_samples is None, \
            'expected iteration-based learning rate decay'
        assert args.lr_warmup_samples == 0, \
            'expected iteration-based learning rate warmup'
        assert args.rampup_batch_size is None, \
            'expected no batch-size rampup for iteration-based training'
        if args.lr_warmup_fraction is not None:
            assert args.lr_warmup_iters == 0, \
                'can only specify one of lr-warmup-fraction and lr-warmup-iters'

    # Sample-based training.
    if args.train_samples:
        # If we use sample-based training, make sure the
        # iteration-based options are off.
        assert args.train_iters is None, \
            'expected sample-based training'
        assert args.lr_decay_iters is None, \
            'expected sample-based learning rate decay'
        assert args.lr_warmup_iters == 0, \
            'expected sample-based learnig rate warmup'
        if args.lr_warmup_fraction is not None:
            assert args.lr_warmup_samples == 0, \
                'can only specify one of lr-warmup-fraction ' \
                'and lr-warmup-samples'

    if args.num_layers is not None:
        assert args.encoder_num_layers is None, \
            'cannot have both num-layers and encoder-num-layers specified'
        args.encoder_num_layers = args.num_layers
    else:
        assert args.encoder_num_layers is not None, \
            'either num-layers or encoder-num-layers should be specified'
        args.num_layers = args.encoder_num_layers

    # Check required arguments.
    required_args = ['num_layers', 'hidden_size', 'num_attention_heads',
                     'max_position_embeddings']
    for req_arg in required_args:
        _check_arg_is_not_none(args, req_arg)

    # Checks.
    if args.ffn_hidden_size is None:
        if args.swiglu:
            # reduce the dimnesion for MLP since projections happens on
            # two linear layers. this keeps the number of paramters in
            # the same ballpark as the counterpart with 4*h size
            # we keep it a multiple of 64, which means the actual tensor size
            # will be a multiple of 64 / tp_size
            args.ffn_hidden_size = int((4 * args.hidden_size * 2 / 3) / 64) * 64
        else:
            args.ffn_hidden_size = 4 * args.hidden_size

    if args.kv_channels is None:
        assert args.hidden_size % args.num_attention_heads == 0
        args.kv_channels = args.hidden_size // args.num_attention_heads

    if args.seq_length is not None and args.context_parallel_size > 1:
        assert args.seq_length % (args.context_parallel_size * 2) == 0, \
            'seq-length should be a multiple of 2 * context-parallel-size ' \
            'if context-parallel-size > 1.'

    if args.seq_length is not None:
        assert args.encoder_seq_length is None
        args.encoder_seq_length = args.seq_length
    else:
        assert args.encoder_seq_length is not None
        args.seq_length = args.encoder_seq_length

    if args.seq_length is not None:
        assert args.max_position_embeddings >= args.seq_length, \
            f"max_position_embeddings ({args.max_position_embeddings}) must be greater than " \
            f"or equal to seq_length ({args.seq_length})."
    if args.decoder_seq_length is not None:
        assert args.max_position_embeddings >= args.decoder_seq_length
    if args.lr is not None:
        assert args.min_lr <= args.lr
    if args.save is not None:
        assert args.save_interval is not None
        assert args.save_interval > 0
        if args.save_retain_interval is not None:
            assert args.save_retain_interval > 0
            assert args.save_retain_interval % args.save_interval == 0
    # Mixed precision checks.
    if args.fp16_lm_cross_entropy:
        assert args.fp16, 'lm cross entropy in fp16 only support in fp16 mode.'
    if args.fp32_residual_connection:
        assert args.fp16 or args.bf16, \
            'residual connection in fp32 only supported when using fp16 or bf16.'

    if args.moe_grouped_gemm:
        assert args.bf16, 'Currently GroupedGEMM for MoE only supports bf16 dtype.'
        dc = torch.cuda.get_device_capability()
        assert dc[0] >= 8, "Unsupported compute capability for GroupedGEMM kernels."

    if args.weight_decay_incr_style == 'constant':
        assert args.start_weight_decay is None
        assert args.end_weight_decay is None
        args.start_weight_decay = args.weight_decay
        args.end_weight_decay = args.weight_decay
    else:
        assert args.start_weight_decay is not None
        assert args.end_weight_decay is not None

    # Persistent fused layer norm.
    if not is_torch_min_version("1.11.0a0"):
        args.no_persist_layer_norm = True
        if args.rank == 0:
            print('Persistent fused layer norm kernel is supported from '
                  'pytorch v1.11 (nvidia pytorch container paired with v1.11). '
                  'Defaulting to no_persist_layer_norm=True')

    # Activation recomputing.
    if args.distribute_saved_activations:
        assert args.tensor_model_parallel_size > 1, 'can distribute ' \
            'recomputed activations only across tensor model ' \
            'parallel groups'
        assert args.recompute_granularity == 'full', \
            'distributed recompute activations is only '\
            'application to full recompute granularity'
        assert args.recompute_method is not None, \
            'for distributed recompute activations to work you '\
            'need to use a recompute method '
        assert is_torch_min_version("1.10.0a0"), \
            'distributed recompute activations are supported for pytorch ' \
            'v1.10 and above (Nvidia Pytorch container >= 21.07). Current ' \
            f'pytorch version is v{get_torch_version()}.'

    if args.recompute_granularity == 'selective':
        assert args.recompute_method is None, \
            'recompute method is not yet supported for ' \
            'selective recomputing granularity'

    # disable sequence parallelism when tp=1
    # to avoid change in numerics when
    # sequence_parallelism is enabled.
    if args.tensor_model_parallel_size == 1:
        if args.sequence_parallel:
            warn_rank_0(
                "Disabling sequence parallelism because tensor model parallelism is disabled",
                args.rank,
            )
        args.sequence_parallel = False

    if args.tp_comm_overlap:
        assert args.sequence_parallel == True, 'Tensor parallel communication/GEMM overlap can happen only when sequence parallelism is enabled'

    # disable async_tensor_model_parallel_allreduce when
    # model parallel memory optimization is enabled
    if (args.tensor_model_parallel_size > 1 or args.context_parallel_size > 1) \
        and get_device_arch_version() < 10:
        # CUDA_DEVICE_MAX_CONNECTIONS requirement no longer exists since the Blackwell architecture
        if args.use_torch_fsdp2 or args.use_megatron_fsdp:
            fsdp_impl = "Torch-FSDP2" if args.use_torch_fsdp2 else "Megatron-FSDP"
            warn_rank_0(
                f"Using tensor model parallelism or context parallelism with {fsdp_impl} together. "
                "Try not to using them together since they require different CUDA_MAX_CONNECTIONS "
                "settings for best performance. sequence parallelism requires setting the "
                f"environment variable CUDA_DEVICE_MAX_CONNECTIONS to 1 while {fsdp_impl} "
                "requires not setting CUDA_DEVICE_MAX_CONNECTIONS=1 for better parallelization.",
                args.rank,
            )
        elif args.overlap_moe_expert_parallel_comm:
            warn_rank_0(
                "For Hopper and before, try not to use tensor model parallelism or context parallelism with overlap_moe_expert_parallel_comm. "
                "Using tensor/context model parallelism requires setting the environment "
                "variable CUDA_DEVICE_MAX_CONNECTIONS to 1 to maximize the performance. "
                "While overlap_moe_expert_parallel_comm requires setting a larger CUDA_DEVICE_MAX_CONNECTIONS "
                "for better parallelization. If you want to use both, you can set CUDA_DEVICE_MAX_CONNECTIONS to 1 or 32, "
                "which depends on which parallelization you want to prioritize.",
                args.rank,
            )
        else:
            assert os.environ.get('CUDA_DEVICE_MAX_CONNECTIONS') == "1", \
                "Using tensor model parallelism or context parallelism require setting the environment variable " \
                "CUDA_DEVICE_MAX_CONNECTIONS to 1"

    # Setting FSDP communication groups for high priority streams for Blackwell and later architectures
    # Assigning high priority to communication streams ensures that communication kernels are scheduled
    # with higher priority, minimizing the exposed communication when it is overlapped with other computation kernels.
    if args.use_torch_fsdp2 or args.use_megatron_fsdp and get_device_arch_version() >= 10:
        if 'dp_cp' not in args.high_priority_stream_groups:
            args.high_priority_stream_groups.append('dp_cp')
        if args.expert_model_parallel_size  > 1 and 'ep_dp' not in args.high_priority_stream_groups:
            args.high_priority_stream_groups.append('ep_dp')

    # Disable bias gelu fusion if we are disabling bias altogether
    if not args.add_bias_linear:
        args.bias_gelu_fusion = False

    # Keep the 'add bias' args in sync; add_qkv_bias is more targeted.
    if args.add_bias_linear:
        args.add_qkv_bias = True

    # Retro checks.
    if args.retro_add_retriever:

        # Train samples should be auto-loaded.
        assert args.train_samples is not None, \
            "args.train_samples should be auto-loaded from the retro config."

        # Sequence parallelism unsupported.
        assert not args.sequence_parallel, \
            "retro currently does not support sequence parallelism."

        # Pipeline parallelism unsupported.
        assert args.pipeline_model_parallel_size == 1, \
            "retro currently does not support pipeline parallelism."

    if args.decoupled_lr is not None or args.decoupled_min_lr is not None:
        assert not args.use_legacy_models, \
            '--decoupled-lr and --decoupled-min-lr is not supported in legacy models.'

    # Legacy RoPE arguments
    if args.use_rotary_position_embeddings:
        args.position_embedding_type = 'rope'
    if args.rotary_interleaved and args.use_legacy_models:
        raise RuntimeError('--rotary-interleaved is not supported in legacy models.')
    if args.position_embedding_type != 'rope':
        args.apply_rope_fusion = False

    # Would just need to add 'NoPE' as a position_embedding_type to support this, but for now
    # don't allow it to keep things simple
    if not args.add_position_embedding and args.position_embedding_type != 'rope':
        raise RuntimeError('--no-position-embedding is deprecated, use --position-embedding-type')

    # Relative position embeddings arguments
    if args.position_embedding_type == 'relative':
        assert (
            args.transformer_impl == "transformer_engine"
        ), 'Local transformer implementation currently does not support attention bias-based position embeddings.'

    # MultiModal rotary embeddings arguments
    if args.position_embedding_type == "mrope":
        assert args.mrope_section is not None, \
            '--mrope-section should be set when using --position-embedding-type mrope.'

    # MoE Spec check
    if args.num_experts == 0:
        args.num_experts = None
    if args.num_experts is not None:
        assert args.spec is None, "Model Spec must be None when using MoEs"
    if args.num_experts is not None and args.moe_ffn_hidden_size is None:
        args.moe_ffn_hidden_size = args.ffn_hidden_size
        print("Warning: moe_ffn_hidden_size is not set, using ffn_hidden_size for MoE instead.")

    # Context parallel
    if args.context_parallel_size > 1:
        assert not args.use_legacy_models, "Context parallelism is not supported in legacy models."

    # Expert parallelism check
    if args.expert_model_parallel_size  > 1:
        assert args.num_experts is not None, "num_experts must be non None to use expert model parallelism"
        assert args.num_experts % args.expert_model_parallel_size == 0, \
            "Number of experts should be a multiple of expert model parallel_size."
        assert not args.fp16, \
            "Expert parallelism is not supported with fp16 training."

    # MoE router check
    if isinstance(args.moe_router_load_balancing_type, list) and len(args.moe_router_load_balancing_type) == 1:
        args.moe_router_load_balancing_type = args.moe_router_load_balancing_type[0]
    if isinstance(args.moe_aux_loss_coeff, list) and len(args.moe_aux_loss_coeff) == 1:
        args.moe_aux_loss_coeff = args.moe_aux_loss_coeff[0]

    # Distributed checkpointing checks
    if args.use_dist_ckpt and args.use_legacy_models:
        raise RuntimeError('--use-dist-ckpt is not supported in legacy models.')

    # torch_dcp (torch.distributed.checkpoint) checkpointing format checks.
    if args.ckpt_format == "torch_dcp":
        assert args.use_torch_fsdp2, "--ckpt-format torch_dcp is only tested with FSDP."
        assert args.tensor_model_parallel_size <= 1, \
            "--ckpt-format torch_dcp is not tested with megatron tensor parallelism."
        assert args.pipeline_model_parallel_size <= 1, \
            "--ckpt-format torch_dcp is not tested with megatron pipeline parallelism."

    # fsdp_dtensor checkpointing format checks.
    if args.ckpt_format == "fsdp_dtensor":
        assert args.use_megatron_fsdp, "--ckpt-format fsdp_dtensor is only tested with Megatron FSDP."

    # Data blend checks
    assert args.mock_data + \
           bool(args.data_path) + \
           any([args.train_data_path, args.valid_data_path, args.test_data_path]) \
           <= 1, "A single data source must be provided in training mode, else None"

    # Deterministic mode
    if args.deterministic_mode:
        assert not args.use_flash_attn, "Flash attention can not be used in deterministic mode."
        assert not args.cross_entropy_loss_fusion, "Cross Entropy Fusion is currently not deterministic."

        all_reduce_choices = ["Tree", "Ring", "CollnetDirect", "CollnetChain", "^NVLS"]
        assert os.getenv("NCCL_ALGO", -1) != -1 and os.getenv("NCCL_ALGO") in all_reduce_choices, \
            f"NCCL_ALGO must be one of {all_reduce_choices}."

        torch.use_deterministic_algorithms(True)

    # Update the printed args to reflect that `apply_query_key_layer_scaling` also controls `attention_softmax_in_fp32`
    if args.apply_query_key_layer_scaling:
        args.attention_softmax_in_fp32 = True

    if args.result_rejected_tracker_filename is not None:
        # Append to passed-in args.iterations_to_skip.
        iterations_to_skip_from_file = RerunStateMachine.get_skipped_iterations_from_tracker_file(
            args.result_rejected_tracker_filename
        )
        args.iterations_to_skip.extend(iterations_to_skip_from_file)

    # Make sure all functionality that requires Gloo process groups is disabled.
    if not args.enable_gloo_process_groups:
        if args.use_distributed_optimizer:
            # If using distributed optimizer, must use distributed checkpointing.
            # Legacy checkpointing uses Gloo process groups to collect full distributed
            # optimizer state in the CPU memory of DP rank 0.
            assert args.use_dist_ckpt

            if args.dist_ckpt_optim_fully_reshardable:
                assert not args.distrib_optim_fully_reshardable_mem_efficient, \
                    '--distrib-optim-fully-reshardable-mem-efficient requires -enable-gloo-process-groups'


    # Checkpointing
    if args.ckpt_fully_parallel_save_deprecated and args.rank == 0:
        print('--ckpt-fully-parallel-save flag is deprecated and has no effect.'
              ' Use --no-ckpt-fully-parallel-save to disable parallel save.')
    if (
        args.use_dist_ckpt
        and not args.ckpt_fully_parallel_save
        and args.use_distributed_optimizer
        and args.rank == 0
    ):
        print('Warning: With non-parallel ckpt save and DistributedOptimizer,'
              ' it will be impossible to resume training with different parallelism.'
              ' Consider removing flag --no-ckpt-fully-parallel-save.')
    if args.use_dist_ckpt_deprecated and args.rank == 0:
        print('--use-dist-ckpt is deprecated and has no effect.'
              ' Use --ckpt-format to select the checkpoint format.')
    if args.dist_ckpt_format_deprecated and args.rank == 0:
        print('--dist-ckpt-format is deprecated and has no effect.'
              ' Use --ckpt-format to select the checkpoint format.')

    if args.load_main_params_from_ckpt:
        assert args.no_load_optim, '--load-main-params-from-ckpt must be used with --no-load-optim.'

    # Inference args
    if args.inference_batch_times_seqlen_threshold > -1:
        assert args.pipeline_model_parallel_size > 1, \
            "--inference-batch-times-seqlen-threshold requires setting --pipeline-model-parallel-size > 1."
        assert (
            args.cuda_graph_impl == "none"
        ), "Pipeline-parallel microbatched inference is incompatible with CUDA graphs"

    if args.inference_dynamic_batching:
        assert args.inference_dynamic_batching_buffer_size_gb is not None
        assert args.inference_dynamic_batching_block_size % 256 == 0, "block size should be a multiple of 256"
        assert args.inference_dynamic_batching_buffer_guaranteed_fraction is not None

    # MoE upcycling check
    if args.moe_use_upcycling:
        assert args.save is not None, "When using upcycling, the --save option must be specified."
        if not args.no_load_optim:
            args.no_load_optim = True
            print('Warning: disabling --no-load-optim for upcycling.')
        if not args.no_load_rng:
            args.no_load_rng = True
            print('Warning: disabling --no-load-rng for upcycling.')

    # Muon optimizercheck
    if 'muon' in args.optimizer:
        assert not args.use_distributed_optimizer, "Muon optimizer does not support distributed optimizer for now."
        assert not args.use_torch_fsdp2, "Muon optimizer does not support Torch-FSDP2 for now."
        assert not args.use_megatron_fsdp, "Muon optimizer does not support Megatron-FSDP for now."
        assert args.ckpt_format == "torch", "Muon optimizer only supports torch checkpoint format for now."

    # Optimizer CPU offload check
    if args.optimizer_cpu_offload:
        assert args.use_precision_aware_optimizer, (
            "The optimizer cpu offload must be used in conjunction with `--use-precision-aware-optimizer`, "
            "as the hybrid device optimizer reuses the code path of this flag."
        )
        assert not args.fp8_param_gather or args.fp8_recipe == "delayed", (
            "When `--fp8-param-gather` is enabled, the optimizer cpu offload "
            "must be used in conjunction with `--fp8-recipe delayed`."
        )

    if args.non_persistent_ckpt_type == "local":
        assert args.non_persistent_local_ckpt_dir is not None, "Tried to use local checkpointing without specifying --local-ckpt-dir!"
    if args.replication:
        assert args.replication_jump is not None, "--replication requires the value of --replication-jump!"
        assert args.non_persistent_ckpt_type == "local", f"--replication requires args.non_persistent_ckpt_type == 'local', but got: {args.non_persistent_ckpt_type}"
    elif args.replication_jump:
        print("Warning: --replication-jump was specified despite not using replication. Ignoring.")
        args.replication_jump = None

    if args.delay_wgrad_compute:
        assert args.transformer_impl == 'transformer_engine', \
            "Delaying wgrad compute is only supported with transformer_engine implementation"
        if args.overlap_grad_reduce:
            assert is_te_min_version("2.8.0"), (
                "overlap_grad_reduce is only supported with TE >= 2.8.0 when enabling delay_wgrad_compute"
            )
        if not args.gradient_accumulation_fusion:
            assert is_te_min_version("2.7.0"), (
                "disabling gradient_accumulation_fusion is only supported with TE >= 2.7.0 "
                "when enabling delay_wgrad_compute"
            )

    if args.fine_grained_activation_offloading:
        assert args.transformer_impl == 'transformer_engine', \
            "Fine-grained activation offloading is only supported with transformer_engine implementation"

    if args.mtp_num_layers:
        assert not args.use_legacy_models, "The legacy Megatron models does not support Multi-Token Prediction (MTP)."
        assert args.position_embedding_type == "rope" or args.position_embedding_type == "none", (
            f"Multi-Token Prediction (MTP) is not supported with {args.position_embedding_type} position embedding type."
            + f"The supported position embedding types are rope and none."
        )

    if args.cpu_offloading_num_layers > 0:
        args.cpu_offloading = True

    # CUDA Graphs
    if args.cuda_graph_impl != "none":
        if args.transformer_impl == 'transformer_engine' and not args.te_rng_tracker:
            args.te_rng_tracker = True
            warn_rank_0("te_rng_tracker is not enabled, enabling it for CUDA graphs.", args.rank)
        assert (
            "expandable_segments:True" not in os.getenv("PYTORCH_CUDA_ALLOC_CONF", "")
            or os.getenv("NCCL_GRAPH_REGISTER", "") == "0"
        ), (
            "Setting NCCL_GRAPH_REGISTER=0 to avoid illegal memory access when using "
            "CUDA Graph with PYTORCH_CUDA_ALLOC_CONF=expandable_segments:True."
        )
        assert (
            args.recompute_granularity != 'full'
        ), 'recompute_granularity must not be full when CUDA Graphs are enabled.'

    # Print arguments.
    _print_args("arguments", args)

    return args


def _print_args(title, args):
    """Print arguments."""
    if args.rank == 0:
        print(f'------------------------ {title} ------------------------',
              flush=True)
        str_list = []
        for arg in vars(args):
            dots = '.' * (48 - len(arg))
            str_list.append('  {} {} {}'.format(arg, dots, getattr(args, arg)))
        for arg in sorted(str_list, key=lambda x: x.lower()):
            print(arg, flush=True)
        print(f'-------------------- end of {title} ---------------------',
              flush=True)


def _check_arg_is_not_none(args, arg):
    assert getattr(args, arg) is not None, '{} argument is None'.format(arg)


def core_transformer_config_from_args(args, config_class=None):

    # Config class.
    config_class = config_class or TransformerConfig

    if args.multi_latent_attention:
        config_class = MLATransformerConfig
    
    if args.heterogeneous_layers_config_path is not None:
        assert not args.multi_latent_attention, "Multi latent attention with heterogeneous layers is not supported."
        config_class = HeterogeneousTransformerConfig

    # Translate args to core transformer configuration
    kw_args = {}
    for f in dataclasses.fields(config_class):
        if hasattr(args, f.name):
            kw_args[f.name] = getattr(args, f.name)
    kw_args['persist_layer_norm'] = not args.no_persist_layer_norm
    kw_args['layernorm_zero_centered_gamma'] = args.apply_layernorm_1p
    kw_args['layernorm_epsilon'] = args.norm_epsilon
    kw_args['deallocate_pipeline_outputs'] = True
    kw_args['pipeline_dtype'] = args.params_dtype
    kw_args['batch_p2p_comm'] = not args.overlap_p2p_comm
    kw_args['num_moe_experts'] = args.num_experts
    kw_args['rotary_interleaved'] = args.rotary_interleaved
    kw_args['num_layers_in_first_pipeline_stage']= args.decoder_first_pipeline_num_layers
    kw_args['num_layers_in_last_pipeline_stage']= args.decoder_last_pipeline_num_layers
    kw_args['fp8_param'] = args.fp8_param_gather
    if args.swiglu:
        kw_args['activation_func'] = F.silu
        kw_args['gated_linear_unit'] = True
        kw_args['bias_activation_fusion'] = args.bias_swiglu_fusion
    else:
        kw_args['bias_activation_fusion'] = args.bias_gelu_fusion
    if args.squared_relu:
        assert not args.swiglu
        kw_args['activation_func'] = squared_relu
    elif args.quick_geglu:
        assert not args.swiglu
        kw_args['gated_linear_unit'] = True
        kw_args['activation_func'] = quick_gelu
    if args.init_method_xavier_uniform:
        kw_args['init_method'] = torch.nn.init.xavier_uniform_
        kw_args['scaled_init_method'] = torch.nn.init.xavier_uniform_
    if args.group_query_attention:
        kw_args['num_query_groups'] = args.num_query_groups
    else:
        kw_args['num_query_groups'] = None
    kw_args['config_logger_dir'] = args.config_logger_dir
    if args.rope_type is None:
        # Pop 'rope_type' to let the config class use the default value.
        kw_args.pop('rope_type', None)
    else:
        assert (args.multi_latent_attention or args.rope_type == 'rope'), (
            f'Common attention only support rope_type="rope", but got {args.rope_type}.'
        )

    if len(args.cp_comm_type) == 1:
        kw_args['cp_comm_type'] = args.cp_comm_type[0]
    if args.is_hybrid_model:
        kw_args['is_hybrid_model'] = args.is_hybrid_model

    kw_args['inference_sampling_seed'] = args.seed

    # handle quantization config
    # NOTE: Kitchen arguments are only added to the namespace when
    # Kitchen library is available.
    if hasattr(args, "kitchen_config_file") and args.kitchen_config_file is not None:
        kw_args['use_kitchen'] = True
        kw_args['quant_recipe'] = load_quantization_recipe(args.kitchen_config_file)
    elif hasattr(args, 'kitchen_recipe_number') and args.kitchen_recipe_number is not None:
        kw_args['use_kitchen'] = True
        kw_args['quant_recipe'] = kitchen_quantization_recipe_config(args.kitchen_recipe_number)


    # Return config.
    return config_class(**kw_args)


def _add_transformer_engine_args(parser):
    group = parser.add_argument_group(title='Transformer-Engine')

    group.add_argument('--fp8-format', default=None,
                       choices=['e4m3', 'hybrid'],
                       help='Which fp8 format scheme to use for FP8 tensors in the forward and backward pass',
                       dest='fp8')
    # per tensor current scaling recipe selection
    group.add_argument('--fp8-recipe', default='delayed',
                       choices=['tensorwise', 'delayed', 'mxfp8', 'blockwise'],
                       help='Which fp8 recipe to use for FP8 tensors in the forward and backward pass',
                       dest='fp8_recipe')
    # delayed scaling only configs
    group.add_argument('--fp8-margin', type=int, default=0,
                       help='Scaling margin for fp8',
                       dest='fp8_margin')
    group.add_argument('--fp8-interval', type=int, default=1,
                       help='DEPRECATED. This flag is ignored. Scaling update interval for fp8',
                       dest='fp8_interval')
    group.add_argument('--fp8-amax-history-len', type=int, default=1,
                       help='Number of steps for which amax history is recorded per tensor',
                       dest='fp8_amax_history_len')
    group.add_argument('--fp8-amax-compute-algo', default='most_recent',
                       choices=['most_recent', 'max'],
                       help='Algorithm for computing amax from history',
                       dest='fp8_amax_compute_algo')
    group.add_argument('--no-fp8-wgrad', action='store_false',
                       help='Execute wgrad in higher precision even for FP8 runs',
                       dest='fp8_wgrad')
    group.add_argument('--transformer-impl', default='transformer_engine',
                       choices=['local', 'transformer_engine'],
                       help='Which Transformer implementation to use.')
    group.add_argument('--fp8-param-gather', action='store_true',
                       help='Keep the compute param in fp8 (do not use any other intermediate '
                            'dtype) and perform the param all-gather in fp8.')
    group.add_argument('--first-last-layers-bf16', action='store_true',
                       help='Construct first and last layers in bf16 when doing FP8 training.')
    group.add_argument('--num-layers-at-start-in-bf16', type=int, default=1,
                       help='Number of layers at start to construct in bf16 when --first-last-layers-bf16 is enabled.')
    group.add_argument('--num-layers-at-end-in-bf16', type=int, default=1,
                       help='Number of layers at end to construct in bf16 when --first-last-layers-bf16 is enabled.')
    
    # FP4 related arguments
    group.add_argument('--fp4-format', default=None,
                       choices=['e2m1'],
                       help='Which nvfp4 format scheme to use for FP4 tensors in the forward and backward pass',
                       dest='fp4')
    group.add_argument('--fp4-recipe', default='nvfp4',
                       choices=['nvfp4'],
                       help='Which fp4 recipe to use for FP4 tensors in the forward and backward pass',
                       dest='fp4_recipe')
    group.add_argument('--fp4-param-gather', action='store_true',
                       help='Keep the compute param in fp4 (do not use any other intermediate '
                            'dtype) and perform the param all-gather in fp4.',
                       dest='fp4_param')
    group.add_argument('--te-rng-tracker', action='store_true', default=False,
                       help='Use the Transformer Engine version of the random number generator. '
                            'Required for CUDA graphs support.')
    group.add_argument('--inference-rng-tracker', action='store_true', default=False,
                       help='Use a random number generator configured for inference.')
    return parser

def _add_inference_args(parser):
    group = parser.add_argument_group(title='inference')

    group.add_argument('--inference-batch-times-seqlen-threshold',
                       type=int, default=-1,
                       help='If (batch-size * sequence-length) is smaller than this threshold'
                       'then batches will not be split up for pipelining.'
                       'Requires setting --pipeline-model-parallel-size > 1.'
                       'Setting this to -1 indicates that batch pipelining is not used.')
    group.add_argument('--max-tokens-to-oom',
                       type=int, default=12000,
                       help='Maximum number of tokens during inference'
                       'tokens here is # in prompt + # to generate'
                       'Allows us to throw an error before OOM crashes server')
    group.add_argument('--output-bert-embeddings', action='store_true',
                       help='Output Bert embeddings (via mean pooling) from '
                       'model, rather than its binary head output or entire '
                       'hidden batch.')
    group.add_argument('--bert-embedder-type', default="megatron",
                       choices=["megatron", "huggingface"],
                       help='Select either Megatron or Huggingface as the '
                       'Bert embedder.')
    group.add_argument('--flash-decode', default=False, action="store_true",
                       help='Whether to use the flash decoding kernel.')
    group.add_argument('--enable-cuda-graph', default=False, action="store_true",
                       help='Deprecated. Use --cuda-graph-impl=local instead. '
                       'Use local implementation of CUDA graph capture and replay. '
                       '--cuda-graph-scope=\"full_iteration\" enables whole iteration CUDA graph. ')
    group.add_argument("--cuda-graph-warmup-steps", type=int, default=3,
                       help="Number of CUDA graph warmup steps")
    group.add_argument('--external-cuda-graph', action='store_true',
                       help='Deprecated. Use --cuda-graph-impl=transformer_engine instead. '
                       'Use TE make_graphed_callables() to capture the CUDA graph. '
                       'Use --cuda-graph-scope=\"attn\", \"mlp\", \"moe\", \"moe_router\", \"moe_preprocess\", \"mamba\" for partial capture. ')
    group.add_argument('--cuda-graph-impl', type=str, default='none',
                       choices=['none', 'local', 'transformer_engine'],
                       help='Determines the CUDA graph capture implementation. '
                       '"none": no CUDA graph. '
                       '"local": capture the CUDA graph using MCore local implementation. --cuda-graph-scope=\"full_iteration\" enables whole iteration CUDA graph. '
                       '"transformer_engine": capture the CUDA graph using TE make_graphed_callables().')
<<<<<<< HEAD
    group.add_argument('--cuda-graph-scope', nargs='+', type=str, default=[],
                       help='Determines the CUDA graphs capturing scope. '
                       'choices: "attn", "mlp", "moe", "moe_router", "moe_preprocess", "mamba", "full_iteration". '
                       '"attn": captures operations in TransformerLayer._forward_attention(). '
                       '"mlp": captures operations in TransformerLayer._forward_mlp() for a dense layer. '
                       '"moe": captures operations in TransformerLayer._forward_mlp() for a MoE layer. '
                       '"moe_router": captures operations in TransformerLayer._forward_mlp() up to MoELayer.router(), '
                       'including the shared experts if they are not overlapped with EP comm. '
                       '"moe_preprocess": captures operations in MoELayer.preprocess(). Must be used together with "moe_router". '
                       '"mamba": captures the mamba layer. '
                       '"full_iteration": captures a whole iteration. '
                       'full_iteration scope is only supported with --cuda-graph-impl=local, other scopes are only supported with --cuda-graph-impl=transformer_engine. '
                       'If not specified, the default scope is to capture the whole Transformer layer.')
=======
    group.add_argument('--cuda-graph-scope', type=str, default='full',
                       choices=['full', 'attn', 'full_iteration'],
                       help='Determines the CUDA graphs capturing scope. Valid values are '
                       '\"full\", \"attn\" and \"full_iteration\". \"Full\" scope captures a whole '
                       'Transformer layer. \"Attn\" scope only captures operations in '
                       'TransformerLayer._forward_attention(). \"ful_iteration\" scope captures a '
                       'whole iteration. '
                       'full_iteration scope is only supported with --cuda-graph-impl=local, '
                       'attn scope is only supported with --cuda-graph-impl=transformer_engine.')
    group.add_argument('--use-legacy-static-engine', action='store_true', default=False,
                       help='Use legacy static engine. (Current static engine uses dynamic engine under the hood)',
                       dest='use_legacy_static_engine')
>>>>>>> 88e3a8a3
    group.add_argument('--inference-max-requests', type=int, default=8,
                       help='Maximum number of requests for inference.',
                       dest='inference_max_batch_size')
    group.add_argument('--inference-max-seq-length', type=int, default=2560,
                       help='Maximum sequence length expected for inference (prefill + decode).',
                       dest='inference_max_seq_length')
    group.add_argument('--inference-max-batch-size', type=int, default=None,
                       help='Maximum batch size for inference.',
                       dest='inference_max_batch_size')
    group.add_argument('--inference-dynamic-batching',
                       action='store_true', default=False,
                       help='Enable dynamic batching mode.')
    group.add_argument('--inference-dynamic-batching-buffer-size-gb',
                       type=float, default=40.,
                       help='Total buffer size (GB) allocated for the block-level KV '
                       'memory.')
    group.add_argument('--inference-dynamic-batching-block-size',
                       type=int, default=256,
                       help='KV cache block size. '
                       'It should be a multiple of 256')
    group.add_argument('--inference-dynamic-batching-buffer-guaranteed-fraction',
                       type=float, default=0.2,
                       help='Space is reserved within the inference context '
                       'memory buffer to guarantee that a minimum number of '
                       'active requests will always be able to run to '
                       'completion. This is to avoid the context being deadlocked '
                       'by paused requests.')
    group.add_argument('--inference-dynamic-batching-buffer-overflow-factor',
                       type=float, default=None,
                       help='Scaling factor over the memory buffer size for auto '
                       'computing `max_requests` and `max_tokens`. This scaling '
                       'factor is used for fitting more requests and tokens in '
                       'the memory buffer than it can safely hold, which in turn '
                       'increases throughput.')
    group.add_argument('--inference-dynamic-batching-max-requests-override',
                       type=int, default=None,
                       help='If set, this overrides the max requests as computed '
                       'from `--inference-dynamic-batching-buffer-overflow-factor`.')
    group.add_argument('--inference-dynamic-batching-max-tokens-override',
                       type=int, default=None,
                       help='If set, this overrides the max tokens as computed '
                       'from `--inference-dynamic-batching-buffer-overflow-factor`.')
    group.add_argument('--inference-dynamic-batching-num-cuda-graphs',
                       type=int, default=16,
                       help='Maximum number of cuda graphs to capture, where the '
                       'cuda graph batch sizes range from 1 to `max_requests`. '
                       '(See `dynamic_context.py` for details on how '
                       '`max_requests` is computed). Due to rounding, the actual '
                       'number of cuda graphs may not equal this argument.')
    group.add_argument('--inference-dynamic-batching-track-paused-request-events',
                       action='store_true',
                       help='Track paused request ids by adding \'paused\' events '
                       'to each request\'s event history. This has a very minor '
                       'impact on latency.')
    group.add_argument('--decode-only-cuda-graphs',
                       action='store_true', default=False,
                       help='Only use cuda graphs for decode-only steps, not prefill and mixed steps.')
    group.add_argument('--inference-dynamic-batching-unified-memory-level',
                       type=int, default=0, choices=[0, 1],
                       help='Set unified memory usage within the dynamic '
                       'inference context. The levels are: 0) no unified memory, '
                       '1) allocate `memory_buffer` in unified memory. '
                       'Eventually, additional levels will be included to '
                       'control other tensors within the context.')
    group.add_argument('--symmetric-ar-type', type=str, default=None,
                       choices=['two_shot', "one_shot", "multimem_all_reduce", None],
                       help='What type of symmetric all reduce to use. The default is none which is no use of symetric memory')
    group.add_argument('--nccl-all-reduce-for-prefill',
                       action='store_true', default=False,
                       help='When using symmeric all reduce kernels this will use regular nccl kernels for prefill. This can be more effecient when prefill is large as the nccl kernels can be more bandwith optimized')
    group.add_argument('--mlp-chunks-for-prefill', type=int, default=1,
                       help='Number of chunks along sequence dimension for MLP '
                       'computation during prefill')
    group.add_argument('--disable-chunked-prefill', default=False, action="store_true",
                       help='Disable chunked prefill (chunked prefill is enabled by default).')  
    return parser


def _add_retro_args(parser):
    group = parser.add_argument_group(title='retro')

    group.add_argument('--retro-project-dir', default=None,
                       help='Retro project directory, which contains the '
                       'preprocessed data for pretraining. This directory '
                       'is built during preprocessing (see '
                       'tools/retro/README.md), and contains subdirectories '
                       'for the chunk database and pretraining neighbors.')
    group.add_argument('--retro-add-retriever',
                       action='store_true', default=False,
                       help='Add a retriever to the transformer, for use in '
                       'pretraining a Retro model.')
    group.add_argument('--retro-cyclic-train-iters', type=int, default=None,
                       help='Set number of training iterations for cyclic '
                       'Retro training.')
    group.add_argument('--retro-encoder-layers', type=int, default=2,
                       help='Number of layers to use for the retrieval '
                       'encoder.')
    group.add_argument('--retro-encoder-hidden-dropout',
                       type=float, default=0.1, help='Hidden dropout for '
                       'retrieval encoder.')
    group.add_argument('--retro-encoder-attention-dropout',
                       type=float, default=0.1, help='Attention dropout for '
                       'retrieval encoder.')
    group.add_argument("--retro-num-neighbors", type=int, default=2,
                       help='Number of neighbors to retrieve during '
                       'pretraining.')
    group.add_argument("--retro-num-retrieved-chunks", type=int, default=2,
                       help='Number of chunks to retrieve from the retrieval '
                       'database.')
    group.add_argument("--retro-attention-gate", type=float, default=1,
                       help="Gated cross attention.")
    group.add_argument("--retro-no-verify-neighbor-count", action="store_false",
                       dest="retro_verify_neighbor_count",
                       help="Skip verifying that len(GPT dataset) == len(saved "
                       "neighbors).")

    # Enforce argument naming convention.
    for action in group._group_actions:
        prefix = action.dest.split("_")[0]
        assert prefix == "retro", \
            "Retro args must be prefixed with '--retro-*', for consistent " \
            "styling. Please fix '%s'." % ", ".join(action.option_strings)

    return parser


def _add_network_size_args(parser):
    group = parser.add_argument_group(title='network size')

    group.add_argument('--num-layers', type=int, default=None,
                       help='Number of transformer layers.')
    group.add_argument('--encoder-num-layers', type=int, default=None,
                       help='Number of encoder transformer layers.')
    group.add_argument('--decoder-num-layers', type=int, default=None,
                       help='Number of decoder transformer layers.')
    group.add_argument('--hidden-size', type=int, default=None,
                       help='Transformer hidden size.')
    group.add_argument('--ffn-hidden-size', type=int, default=None,
                       help='Transformer Feed-Forward Network hidden size. '
                       'This is set to 4*hidden-size if not provided')
    group.add_argument('--num-attention-heads', type=int, default=None,
                       help='Number of transformer attention heads.')
    group.add_argument('--attention-backend', type=lambda attn_backend: AttnBackend[attn_backend], default=AttnBackend.auto, choices = list(AttnBackend), help='Attention backend to use (flash,fused,unfused,local,auto). Defaults to auto')
    group.add_argument('--kv-channels', type=int, default=None,
                       help='Projection weights dimension in multi-head '
                       'attention. This is set to '
                       '   args.hidden_size // args.num_attention_heads '
                       'if not provided.')
    group.add_argument('--group-query-attention', action='store_true',
                          help='Use group-query attention.')
    group.add_argument('--num-query-groups', type=int, default=1)
    group.add_argument('--attention-output-gate', action='store_true',
                       help='Whether to apply output gate to the attention.')
    group.add_argument('--softmax-type', type=str, default='vanilla',
                       choices=['learnable', 'vanilla', 'off-by-one'],
                       help='Type of softmax to use for the attention. Supports both a fixed offset and '
                       'learnable offset.')
    group.add_argument('--window-size', type=tuple_type, default=None,
                       help='Window size for window attention. If not provided, '
                            'window attention will be disabled.')
    group.add_argument('--window-attn-skip-freq', type=moe_freq_type, default=None,
                       help='Frequency of layers to skip window attention. Accepts either: '
                            '- An integer N: Represents a (N-1):1 ratio, meaning one full attention layer '
                            'after (N-1) SWA layers. '
                            '- A string containing a Python list expression that defines a custom pattern, '
                            'e.g.: "[1,1,1,0]*3" evaluates to [1,1,1,0,1,1,1,0,1,1,1,0] '
                            'where 1 indicates SWA and 0 indicates full attention. ')
    group.add_argument('--max-position-embeddings', type=int, default=None,
                       help='Maximum number of position embeddings to use. '
                       'This is the size of position embedding.')
    group.add_argument('--position-embedding-type', type=str, default='learned_absolute',
                        choices=['learned_absolute', 'rope', 'mrope', 'relative', 'none'],
                        help='Position embedding type.')
    group.add_argument('--relative-attention-num-buckets', type=int, default=32,
                        help='Number of buckets for relative position embeddings.')
    group.add_argument('--relative-attention-max-distance', type=int, default=128,
                        help='Maximum distance for relative position embeddings calculation.')
    group.add_argument('--use-rotary-position-embeddings', action='store_true',
                       help='Use rotary positional embeddings or not. '
                       'Deprecated: use --position-embedding-type')
    group.add_argument('--rotary-base', type=int, default=10000,
                       help='Base to use for rotary positional embeddings, default 10000')
    group.add_argument('--rotary-percent', type=float, default=1.0,
                       help='Percent of rotary dimension to use, default 100%%')
    group.add_argument('--rotary-interleaved', action='store_true',
                          help='Use interleaved rotary embedding.')
    group.add_argument('--rotary-seq-len-interpolation-factor', type=int, default=None,
                       help='Sequence length interpolation factor for rotary embeddings.')
    group.add_argument('--use-rope-scaling', action='store_true',
                       help='Apply rope scaling as used in llama3.x')
    group.add_argument('--rope-scaling-factor', type=float, default=8.0,
                       help='Rope scaling factor in llama3.x models')
    group.add_argument('--no-rope-freq', type=no_rope_freq_type, default=None,
                       help='Controls which layers to skip performing Rotary Position Embedding. Accepts either: '
                            '- An integer N: Represents a 1:N ratio, meaning RoPE is skipped every N-1 layers. '
                            '- A string containing a Python list expression that defines a custom pattern, e.g.: '
                            '"([0]*3+[1]*1)*3" evaluates to [0,0,0,1,0,0,0,1,0,0,0,1] '
                            'where 1 indicates no-rope layer. This patten is equivalent to --no-rope-freq=4.'
                            'By default this is disabled and set to None, indicating RoPE will be performed'
                            'on every layer.'
                       )
    group.add_argument('--no-position-embedding',
                       action='store_false',
                       help='Disable position embedding. Deprecated: use --position-embedding-type',
                       dest='add_position_embedding')
    group.add_argument('--mrope-section', nargs='+', type=int, default=None,
                       help='Multimodal rope section is for channel dimension, empty by default.')
    group.add_argument('--make-vocab-size-divisible-by', type=int, default=128,
                       help='Pad the vocab size to be divisible by this value.'
                       'This is added for computational efficieny reasons.')
    group.add_argument('--normalization', default='LayerNorm',
                       choices=['LayerNorm', 'RMSNorm'],
                       help='Which normalization technique to use.')
    group.add_argument('--norm-epsilon', type=float, default=1e-5,
                       help='Epsilon for layer norm and RMS norm.')
    group.add_argument('--apply-layernorm-1p', action='store_true',
                       help='Adjust LayerNorm weights such that they are centered '
                       'around zero. This improves numerical stability.')
    group.add_argument('--apply-residual-connection-post-layernorm',
                       action='store_true',
                       help='If set, use original BERT residula connection '
                       'ordering.')
    group.add_argument('--openai-gelu', action='store_true',
                       help='Use OpenAIs GeLU implementation. This option'
                       'should not be used unless for backward compatibility'
                       'reasons.')
    group.add_argument('--squared-relu', action='store_true',
                       help='Use squared relu activation instead of default gelu')
    group.add_argument('--swiglu', action='store_true',
                       help='Use gated linear units and SiLU activation instead of default gelu')
    group.add_argument('--quick-geglu', action='store_true',
                       help='Use quick geglu activation instead of default gelu')
    group.add_argument('--activation-func-clamp-value', type=float, default=None,
                       help='Clamp the output of the linear_fc1 in the activation function. Only used when '
                            'activation_func is quick_gelu.')
    group.add_argument('--glu-linear-offset', type=float, default=0.0,
                       help='Offset term in the GLU activation function: activation_func(x[0]) * (x[1] + offset). '
                            'Only used when gated_linear_unit is True')
    group.add_argument('--onnx-safe', type=bool, required=False,
                       help='Use workarounds for known problems with '
                       'Torch ONNX exporter')
    group.add_argument('--bert-no-binary-head', action='store_false',
                       help='Disable BERT binary head.',
                       dest='bert_binary_head')
    group.add_argument('--untie-embeddings-and-output-weights', action='store_true',
                       help='Untie embeddings and output weights.')
    group.add_argument('--multi-latent-attention', action='store_true',
                       help='Use multi-latent attention for model.')
    group.add_argument('--mtp-num-layers', type=int, default=None,
                       help='Number of Multi-Token Prediction (MTP) Layers.'
                       'MTP extends the prediction scope to multiple future tokens at each position.'
                       'This MTP implementation sequentially predict additional tokens '
                       'by using D sequential modules to predict D additional tokens.')
    group.add_argument('--mtp-loss-scaling-factor', type=float, default=0.1,
                       help='Scaling factor of Multi-Token Prediction (MTP) loss. '
                       'We compute the average of the MTP losses across all depths, '
                       'and multiply it the scaling factor to obtain the overall MTP loss, '
                       'which serves as an additional training objective.')
    return parser


def _add_straggler_detector_args(parser):
    group = parser.add_argument_group(title='straggler')
    group.add_argument('--log-straggler', action='store_true',
                       help='If set, tracks and logs straggler per GPU.')
    group.add_argument('--disable-straggler-on-startup', action='store_true',
                       help='If set, StragglerDetector is disabled on startup.')
    group.add_argument('--straggler-ctrlr-port', type=int, default=65535,
                       help='Port number to toggle StragglerDetector on/off at runtime')
    group.add_argument('--straggler-minmax-count', type=int, default=1,
                       help='Number of ranks to report with high/low estimated throughput')
    return parser

def _add_workload_inspector_server_args(parser):
    group = parser.add_argument_group(title='workload inspector')
    group.add_argument('--run-workload-inspector-server', action='store_true',
                       help='If set, enables workload inspector server for on-demand profiling.')
    return parser

def _add_inprocess_restart_args(parser):
    group = parser.add_argument_group(title='In-process restart')

    group.add_argument('--inprocess-restart', action='store_true',
                       help='Enables in-process restart.')

    group.add_argument('--inprocess-max-iterations', default=None, type=int,
                       help='Maximum number of in-process restart iterations.')
    group.add_argument('--inprocess-monitor-thread-interval', default=1.0, type=float,
                       help='Monitoring interval (in seconds) for the monitoring thread.')
    group.add_argument('--inprocess-monitor-process-interval', default=1.0, type=float,
                       help='Monitoring interval (in seconds) for the monitoring process.')
    group.add_argument('--inprocess-progress-watchdog-interval', default=1.0, type=float,
                       help='Interval (in seconds) for automatic progress watchdog timestamp '
                       'updates.')
    group.add_argument('--inprocess-heartbeat-interval', default=30, type=float,
                       help='Monitoring interval (in seconds) for detecting unresponsive ranks.')

    group.add_argument('--inprocess-soft-timeout', default=60, type=float,
                       help='Soft progress timeout (in seconds).')
    group.add_argument('--inprocess-hard-timeout', default=90, type=float,
                       help='Hard progress timeout (in seconds).')
    group.add_argument('--inprocess-heartbeat-timeout', default=60, type=float,
                       help='Timeout (in seconds) for a missing rank detection heartbeat.')

    group.add_argument('--inprocess-barrier-timeout', default=120, type=float,
                       help='Timeout (in seconds) for internal distributed barrier')
    group.add_argument('--inprocess-completion-timeout', default=120, type=float,
                       help='Timeout (in seconds) for barrier on completion on all ranks')

    group.add_argument('--inprocess-last-call-wait', default=1, type=float,
                       help='Time interval (in seconds) for other ranks to report concurrent '
                       'terminal failures.')
    group.add_argument('--inprocess-termination-grace-time', default=1, type=float,
                       help='Interval (in seconds) between SIGTERM and SIGKILL issued on hard '
                       'timeout')

    group.add_argument('--inprocess-granularity', default='node', type=str,
                       choices=['node', 'rank'],
                       help='Granularity for in-process restart.')
    group.add_argument('--inprocess-active-world-size',
                       default=int(os.getenv('WORLD_SIZE', '1')), type=int,
                       help='The number of ranks initially executing the workload. '
                       'The remaining ranks from the allocation are set aside '
                       'as warm reserve.')
    group.add_argument('--inprocess-empty-cuda-cache', action='store_true',
                       help='Release all unoccupied cached GPU memory on every in-process restart.')
    return parser

def _add_one_logger_args(parser):
    group = parser.add_argument_group(title='one logger')
    group.add_argument('--no-one-logger', action='store_false',
                       help='If set, disable using one_logger to track E2E metrics'
                       'Note that one_logger is an internal tool and not '
                       'available externally. For installation, please go to '
                       'https://confluence.nvidia.com/display/MLWFO/Package+Repositories'
                       'for more details',
                       dest='enable_one_logger')
    group.add_argument('--one-logger-project', type=str, default='megatron-lm',
                       help='The one-logger project name. Will ignore if '
                       '--no-one-logger is set')
    group.add_argument('--one-logger-run-name', type=str, default=None,
                       help='The one-logger run name displayed. Will ignore if '
                       '--no-one-logger is set')
    group.add_argument('--one-logger-async', action='store_true',
                       help='If set, forces one_logger to use async mode.')
    group.add_argument('--app-tag-run-name', type=str, default=None,
                       help='Jobs belonging to same training run, suppose to '
                       'have the same name. It will be used to track progress of '
                       'a training done over multiple different jobs')
    group.add_argument('--app-tag-run-version', type=str, default='0.0.0',
                       help='The version of the training of which current job is '
                       'part of. It will be used to track the changes in the '
                       'application side which might change the performance '
                       'baseline')
    return parser


def _add_ft_package_args(parser):
    group = parser.add_argument_group(title='ft_package')
    group.add_argument('--enable-ft-package', action='store_true',
                       help='If set, Fault Tolerance package is enabled. '
                       'Note: This feature is for Nvidia internal use only.')
    group.add_argument('--calc-ft-timeouts', action='store_true',
                       help='If set, FT package will try to automatically compute the timeouts. '
                       'Note: This feature is for Nvidia internal use only.')
    return parser


def _add_config_logger_args(parser):
    group = parser.add_argument_group(title='config logger')
    group.add_argument('--config-logger-dir', type=str, default='',
                       help='If set, will dump all configs to --config-logger-dir',
                       dest='config_logger_dir')
    return parser


def _add_logging_args(parser):
    group = parser.add_argument_group(title='logging')

    group.add_argument('--log-params-norm', action='store_true',
                       help='If set, calculate and log parameters norm.')
    group.add_argument('--log-num-zeros-in-grad', action='store_true',
                       help='If set, calculate and log the number of zeros in gradient.')
    group.add_argument('--log-throughput', action='store_true',
                       help='If set, calculate and log throughput per GPU.')
    group.add_argument('--log-progress', action='store_true',
                       help='If set, log progress (in terms of number of processed tokens and '
                       'number of floating-point operations) to progress.txt file in checkpoint '
                       'directory.')
    group.add_argument('--timing-log-level', type=int,
                       default=0, choices=range(0,3),
                       help='Granularity level to measure and report timing. '
                       '   0: report only iteration time and make sure timing '
                       '      does not introduce extra overhead.'
                       '   1: report timing for operations that are executed '
                       '      very limited times (basically once) during '
                       '      each iteration (such as gradient all-reduce) '
                       '   2: report timing for operations that migh be '
                       '      executed numerous times during each iteration. '
                       'Note that setting the level to 1 or 2 might '
                       'cause increase in iteration time.')
    group.add_argument('--log-energy', action='store_true',
                       help='If set, log energy consumption (in Joules)')
    group.add_argument('--no-barrier-with-level-1-timing', action='store_false',
                       help='If not set, use barrier with level 1 time '
                       'measurements. Note that this is up to the user '
                       'to make sure calling barrier with their timers '
                       'will not result in hangs. This can happen if for '
                       'example the user adds a level 1 timer that is not '
                       'called by all ranks.',
                       dest='barrier_with_L1_time')
    group.add_argument('--timing-log-option', type=str, default='minmax',
                       choices=['max', 'minmax', 'all'],
                       help='Options for logging timing:'
                       '  max: report the max timing across all ranks'
                       '  minmax: report min and max timings across all ranks'
                       '  all: report timings of all ranks.')
    group.add_argument('--tensorboard-log-interval', type=int, default=1,
                       help='Report to tensorboard interval.')
    group.add_argument('--tensorboard-queue-size', type=int, default=1000,
                       help='Size of the tensorboard queue for pending events '
                       'and summaries before one of the "add" calls forces a '
                       'flush to disk.')
    group.add_argument('--log-timers-to-tensorboard', action='store_true',
                       help='If set, write timers to tensorboard.')
    group.add_argument('--no-log-loss-scale-to-tensorboard',
                       action='store_false',
                       help='Disable loss-scale logging to tensorboard.',
                       dest='log_loss_scale_to_tensorboard')
    group.add_argument('--log-validation-ppl-to-tensorboard',
                       action='store_true',
                       help='If set, write validation perplexity to '
                       'tensorboard.')
    group.add_argument('--log-memory-to-tensorboard',
                       action='store_true',
                       help='Enable memory logging to tensorboard.')
    group.add_argument('--log-world-size-to-tensorboard',
                       action='store_true',
                       help='Enable world size logging to tensorboard.')
    group.add_argument('--wandb-project', type=str, default='',
                       help='The wandb project name. Ignore wandb by default.')
    group.add_argument('--wandb-entity', type=str, default='',
                       help='The wandb entity name. It is useful when '
                       'there are multiple sub-projects in a project. '
                       'https://community.wandb.ai/t/how-do-i-decide-which-account-private-or-team-to-upload-the-run-to/5704 '
                       'Ignore wandb by default.')    
    group.add_argument('--wandb-exp-name', type=str, default='',
                       help='The wandb experiment name.')
    group.add_argument('--wandb-save-dir', type=str, default='',
                       help='Path to save the wandb results locally.')
    group.add_argument('--logging-level', type=int, default=None,
                       help='Set default logging level')
    return parser


def _add_regularization_args(parser):
    group = parser.add_argument_group(title='regularization')

    group.add_argument('--attention-dropout', type=float, default=0.1,
                       help='Post attention dropout probability.')
    group.add_argument('--hidden-dropout', type=float, default=0.1,
                       help='Dropout probability for hidden state transformer.')
    group.add_argument('--weight-decay', type=float, default=0.01,
                       help='Weight decay coefficient for L2 regularization.')
    group.add_argument('--start-weight-decay', type=float,
                       help='Initial weight decay coefficient for L2 regularization.')
    group.add_argument('--end-weight-decay', type=float,
                       help='End of run weight decay coefficient for L2 regularization.')
    group.add_argument('--weight-decay-incr-style', type=str, default='constant',
                       choices=['constant', 'linear', 'cosine'],
                       help='Weight decay increment function.')
    group.add_argument('--no-weight-decay-cond-type', type=str, choices=['qwen3_next'],
                       help='Type of no weight decay condition. Choices: '
                       'None (default): param no weight decay if and only if it is 1D; or it is bias; '
                       'or it is embedding and embedding_init_method_std is not None. '
                       '"qwen3_next": In addition to the default rules, '
                       'apply weight decay to qk layernorm as a special case.')
    group.add_argument('--clip-grad', type=float, default=1.0,
                       help='Gradient clipping based on global L2 norm.')
    group.add_argument('--adam-beta1', type=float, default=0.9,
                       help='First coefficient for computing running averages '
                       'of gradient and its square')
    group.add_argument('--adam-beta2', type=float, default=0.999,
                       help='Second coefficient for computing running averages '
                       'of gradient and its square')
    group.add_argument('--adam-eps', type=float, default=1e-08,
                       help='Term added to the denominator to improve'
                       'numerical stability')
    group.add_argument('--sgd-momentum', type=float, default=0.9,
                       help='Momentum factor for sgd')
    group.add_argument('--muon-momentum', type=float, default=0.9,
                       help='Momentum factor for Muon optimizer')
    group.add_argument('--muon-no-split-qkv', action='store_false', default=True,
                       dest='muon_split_qkv',
                       help='Whether to split QKV parameters for Muon optimizer')
    group.add_argument('--muon-use-nesterov', action='store_true',
                       help='Whether to use Nesterov-style momentum in the internal SGD')
    group.add_argument('--muon-scale-mode', type=str, default='spectral',
                       choices=['spectral', 'unit_rms_norm', 'shape_scaling'],
                       help='Scale mode for Muon optimizer')
    group.add_argument('--muon-fp32-matmul-prec', type=str, default='medium',
                       choices=['low', 'medium', 'high'],
                       help='FP32 matmul precision for Newton-Schulz iteration')
    group.add_argument('--muon-num-ns-steps', type=int, default=5,
                       help='Number of Newton-Schulz steps for Muon optimizer')
    group.add_argument('--muon-tp-mode', type=str, default='blockwise',
                       choices=['blockwise', 'duplicated', 'distributed'],
                       help='How to perform NS calculation for tensor model parallel weights')
    group.add_argument('--muon-extra-scale-factor', type=float, default=1.0,
                       help='Additional scale factor for the muon update')

    return parser


def _add_rl_args(parser):
    group = parser.add_argument_group(title='rl')
    group.add_argument('--perform-rl-step', action='store_true',
                       help="Use the RL training step.")
    group.add_argument('--rl-prompts-per-eval', type=int, default=32,
                       help='Number of prompts to evaluate for for each RL task.'
                        'This evaluation can be very expensive when using environments' 
                        'that evaluate pass@k so we default to a lower number.')
    # TODO(rkirby): allow for "complete" evaluation when --rl-prompts-per-eval is set to -1
    group.add_argument('--grpo-prompts-per-step', type=int, default=32,
                       help="Number of GRPO groups (G in the paper).")
    group.add_argument('--grpo-group-size', type=int, default=2,
                       help="Number of samples per a GRPO group.")
    group.add_argument('--grpo-iterations', type=int, default=2,
                       help="Number of iterations per a GRPO implementation.")
    # As in DAPO, we keep upper/lower eps different.
    # To have a vanilla GRPO, set them to be the same.
    group.add_argument('--grpo-clamp-eps-lower', type=float, default=0.01,
                       help="Lower GRPO clipping bound.")
    group.add_argument('--grpo-clamp-eps-upper', type=float, default=0.01,
                       help="Upper GRPO clipping bound. In vanilla implementation, equals to the lower one.")
    group.add_argument('--grpo-kl-beta', type=float, default=0.001,
                       help="KL term weight in the GRPO loss.")
    group.add_argument('--grpo-entropy-term-weight', type=float, default=0.0,
                       help="Entropy term weight in GRPO loss.")
    group.add_argument('--grpo-filter-groups-with-same-reward', action='store_true',
                       help="Filter groups with same reward.")
    group.add_argument('--grpo-default-temperature', type=float, default=1.0,
                       help="Default temperature for model inference.")
    group.add_argument('--grpo-default-top-p', type=float, default=0,
                       help="Default top-p for model inference.")
    group.add_argument('--langrl-inference-server-type', type=str,
                       choices=['inplace_megatron', 'inplace_megatron_chat'], default='inplace_megatron',
                       help="Type of inference server to use.")
    group.add_argument('--langrl-inference-server-conversation-template', type=str, default=None,
                       help="Conversation template, if using a chat server.")
    group.add_argument('--langrl-external-server', action=argparse.BooleanOptionalAction, required=False, default=False)
    group.add_argument('--langrl-env-config', type=str, default=None,
                       help="Path to YAML config file for RL environment configuration.")
    group.add_argument('--rl-offload-optimizer-during-inference', action='store_true',
                       help='Offload optimizer state to CPU during inference/rollout to save GPU memory')
    group.add_argument('--rl-offload-kv-cache-during-training', action=argparse.BooleanOptionalAction, default=False,
                       help='Offload KV cache to CPU during training to save GPU memory')
    group.add_argument('--rl-remove-kv-cache-during-training', action=argparse.BooleanOptionalAction, default=False,
                       help='Remove KV cache during training to save GPU memory')
    group.add_argument('--rl-reset-cuda-graphs', action=argparse.BooleanOptionalAction, type=bool, default=False,
                       help='Reset CUDA graphs between inference/training to save GPU memory')
    group.add_argument('--rl-partial-rollouts', action=argparse.BooleanOptionalAction, default=False,
                       help='If set, use partial rollouts.')
    group.add_argument('--rl-inference-logprobs-is-correction', action=argparse.BooleanOptionalAction, type=bool, default=False,
                       help='If set, use inference logprobs in importance sampling correction of the loss.')
    group.add_argument('--rl-importance-sampling-truncation-coef', type=float, default=None,
                       help="If --inference-logprobs-is-correction is on and this coefficient is set, apply truncation for the IS correction at GRPO loss.")
    group.add_argument('--rl-calculate-intra-group-similarity', action=argparse.BooleanOptionalAction, default=False,
                       help='If set, calculate the intra-group similarity of rollouts.')
    group.add_argument('--rl-use-sequence-packing', action='store_true',
                       help='Enable sequence packing')
    group.add_argument('--rl-sequence-packing-bin-size', type=int, default=8192,
                       help='Override bin size for sequence packing.')
    group.add_argument('--rl-sequence-packing-algo', type=str, default='fifo',
                       choices=['fifo', 'round-robin'],
                       help='Algorithm for distributing packed bins across ranks. '
                            'fifo: first-in-first-out sequential distribution, '
                            'round-robin: distribute bins cyclically across ranks for better load balancing')
    return parser

def _add_training_args(parser):
    group = parser.add_argument_group(title='training')

    group.add_argument('--micro-batch-size', type=int, default=None,
                       help='Batch size per model instance (local batch size). '
                       'Global batch size is local batch size times data '
                       'parallel size times number of micro batches.')
    group.add_argument('--batch-size', type=int, default=None,
                       help='Old batch size parameter, do not use. '
                       'Use --micro-batch-size instead')
    group.add_argument('--global-batch-size', type=int, default=None,
                       help='Training batch size. If set, it should be a '
                       'multiple of micro-batch-size times data-parallel-size. '
                       'If this value is None, then '
                       'use micro-batch-size * data-parallel-size as the '
                       'global batch size. This choice will result in 1 for '
                       'number of micro-batches.')
    group.add_argument('--rampup-batch-size', nargs='*', default=None,
                       help='Batch size ramp up with the following values:'
                       '  --rampup-batch-size <start batch size> '
                       '                      <batch size incerement> '
                       '                      <ramp-up samples> '
                       'For example:'
                       '   --rampup-batch-size 16 8 300000 \\ '
                       '   --global-batch-size 1024'
                       'will start with global batch size 16 and over '
                       ' (1024 - 16) / 8 = 126 intervals will increase'
                       'the batch size linearly to 1024. In each interval'
                       'we will use approximately 300000 / 126 = 2380 samples.')
    group.add_argument('--decrease-batch-size-if-needed', action='store_true', default=False,
                       help='If set, decrease batch size if microbatch_size * dp_size'
                       'does not divide batch_size. Useful for KSO (Keep Soldiering On)'
                       'to continue making progress if number of healthy GPUs (and'
                       'corresponding dp_size) does not support current batch_size.'
                       'Old batch_size will be restored if training is re-started with'
                       'dp_size that divides batch_size // microbatch_size.')
    group.add_argument('--recompute-activations', action='store_true',
                       help='recompute activation to allow for training '
                       'with larger models, sequences, and batch sizes.')
    group.add_argument('--recompute-granularity', type=str, default=None,
                       choices=['full', 'selective'],
                       help='Checkpoint activations to allow for training '
                       'with larger models, sequences, and batch sizes. '
                       'It is supported at two granularities 1) full: '
                       'whole transformer layer is recomputed, '
                       '2) selective: submodules set in --recompute-modules '
                       'are recomputed, default is core_attn.')
    group.add_argument('--no-check-for-nan-in-loss-and-grad', action='store_false',
                       help='Check for NaNs in loss and grad',
                       dest='check_for_nan_in_loss_and_grad')
    group.add_argument('--check-for-spiky-loss', action='store_true',
                       help='Check for spiky loss',
                       dest='check_for_spiky_loss')
    group.add_argument('--check-for-large-grads', action='store_true',
                       help='Check for unexpectedly large grads',
                       dest='check_for_large_grads')
    group.add_argument('--distribute-saved-activations',
                       action='store_true',
                       help='If set, distribute recomputed activations '
                       'across model parallel group.')
    group.add_argument('--recompute-method', type=str, default=None,
                       choices=['uniform', 'block'],
                       help='1) uniform: uniformly divide the total number of '
                       'Transformer layers and recompute the input activation of '
                       'each divided chunk at specified granularity, '
                       '2) recompute the input activations of only a set number of '
                       'individual Transformer layers per pipeline stage and do the '
                       'rest without any recomputing at specified granularity'
                       'default) do not apply activations recompute to any layers')
    group.add_argument('--recompute-num-layers', type=int, default=None,
                       help='1) uniform: the number of Transformer layers in each '
                       'uniformly divided recompute unit, '
                       '2) block: the number of individual Transformer layers '
                       'to recompute within each pipeline stage.')
    group.add_argument('--recompute-modules', nargs='*', type=str, default=None,
                       help='The submodules to recompute. '
                       'choices: "core_attn", "moe_act", "layernorm", "mla_up_proj", '
                       '         "mlp", "moe", "shared_experts". '
                       'default: ["core_attn"].'
                       '"core_attn": recompute the core attention part of the transformer layer. '
                       '"moe_act": recompute the MoE MLP activation function. '
                       '"layernorm": recompute the input_layernorm and pre_mlp_layernorm. '
                       '"mla_up_proj": recompute the MLA up projection and RoPE applying parts.'
                       '"mlp": recompute the dense MLP layer.'
                       '"moe": recompute the MoE layer.'
                       '"shared_experts": recompute the shared experts in the MoE layer.'
                       '"moe_act", "layernorm", and "mla_up_proj" use output-discarding checkpointing, '
                       '"core_attn", "mlp", "moe", and "shared_experts" use normal checkpointing.')
    group.add_argument('--cpu-offloading-num-layers', type=int, default=0,
                       help='The number of Transformer layers to offload to CPU.')
    group.add_argument('--no-clone-scatter-output-in-embedding', action='store_false',
                       help='If not set, clone the output of the scatter in embedding layer to GC original tensor.',
                       dest='clone_scatter_output_in_embedding')
    group.add_argument('--profile', action='store_true',
                       help='Enable nsys profiling. When using this option, nsys '
                       'options should be specified in commandline. An example '
                       'nsys commandline is `nsys profile -s none -t nvtx,cuda '
                       '-o <path/to/output_file> --force-overwrite true '
                       '--capture-range=cudaProfilerApi '
                       '--capture-range-end=stop`.')
    group.add_argument('--profile-step-start', type=int, default=10,
                       help='Global step to start profiling.')
    group.add_argument('--profile-step-end', type=int, default=12,
                       help='Global step to stop profiling.')
    group.add_argument('--iterations-to-skip', nargs='+', type=int, default=[],
                       help='List of iterations to skip, empty by default.')
    group.add_argument('--result-rejected-tracker-filename', type=str, default=None,
                       help='Optional name of file tracking `result_rejected` events.')
    group.add_argument('--disable-gloo-process-groups', action='store_false',
                       dest='enable_gloo_process_groups',
                       help='Disables creation and usage of Gloo process groups.')
    group.add_argument('--use-pytorch-profiler', action='store_true',
                       help='Use the built-in pytorch profiler. '
                       'Useful if you wish to view profiles in tensorboard.',
                       dest='use_pytorch_profiler')
    group.add_argument('--profile-ranks', nargs='+', type=int, default=[0],
                       help='Global ranks to profile.')
    group.add_argument('--record-memory-history', action="store_true", default=False,
                       help='Record memory history in last rank.')
    group.add_argument('--memory-snapshot-path', type=str, default="snapshot.pickle",
                       help='Specifies where to dump the memory history pickle.')
    group.add_argument('--tp-comm-overlap', action='store_true', help='Enables the '
                       ' overlap of Tensor parallel communication and GEMM kernels.')
    group.add_argument('--tp-comm-overlap-cfg', type=str, default=None,
                       help='Config file when tp_comm_overlap is enabled.')
    group.add_argument('--disable-tp-comm-overlap-ag', action='store_false',
                       help=('Disables the All-Gather overlap with GEMM by '
                             'pipelining the GEMM and All-Gather.'),
                       dest='tp_comm_overlap_ag')
    group.add_argument('--disable-tp-comm-overlap-rs', action='store_false',
                       help=('Disables the Reduce-Scatter overlap with GEMM by '
                             'pipelining the GEMM and Reduce-Scatter.'),
                       dest='tp_comm_overlap_rs')
    group.add_argument('--tp-comm-overlap-rs-dgrad', action='store_true',
                       help = 'Enables the Reduce-Scatter overlap with dgrad GEMM.',
                       dest='tp_comm_overlap_rs_dgrad')
    group.add_argument('--disable-tp-comm-bulk-dgrad', action='store_false',
                       help='Disables the All-Gather overlap with bprop activation gradient GEMM.',
                       dest='tp_comm_bulk_dgrad')
    group.add_argument('--disable-tp-comm-bulk-wgrad', action='store_false',
                       help='Disables the Reduce-Scatter overlap with bprop weight gradient GEMM.',
                       dest='tp_comm_bulk_wgrad')
    group.add_argument('--tp-comm-bootstrap-backend', default='nccl', type=str,
                       choices=['nccl', 'mpi', 'gloo'],
                       help='Set the bootstrapping backend of Tensor parallel communications.')
    group.add_argument('--use-cpu-initialization', action='store_true',
                       default=None,
                       help='If set, initialize weights on the CPU. This eliminates init differences based on tensor parallelism.')
    group.add_argument('--empty-unused-memory-level', default=0, type=int,
                       choices=[0, 1, 2],
                       help='Call torch.cuda.empty_cache() each iteration '
                       '(training and eval), to reduce fragmentation.'
                       '0=off, 1=moderate, 2=aggressive.')
    group.add_argument('--deterministic-mode', action='store_true',
                       help='Choose code that has deterministic execution. This usually '
                       'means slower execution, but is good for debugging and testing.')
    group.add_argument('--check-weight-hash-across-dp-replicas-interval', type=int, default=None,
                       help='Interval to check weight hashes are same across DP replicas. If not specified, weight hashes not checked.')
    group.add_argument('--calculate-per-token-loss', action='store_true',
                       help=('Scale cross entropy loss by the number of non-padded tokens in the '
                             'global batch, versus the default behavior of assuming all tokens are non-padded.'))
    group.add_argument('--train-sync-interval', type=int, default=None,
                       help='Training CPU-GPU synchronization interval, to ensure that CPU is not running too far ahead of GPU.')

    # deprecated
    group.add_argument('--checkpoint-activations', action='store_true',
                       help='Checkpoint activation to allow for training '
                       'with larger models, sequences, and batch sizes.')
    group.add_argument('--train-iters', type=int, default=None,
                       help='Total number of iterations to train over all '
                       'training runs. Note that either train-iters or '
                       'train-samples should be provided.')
    group.add_argument('--train-samples', type=int, default=None,
                       help='Total number of samples to train over all '
                       'training runs. Note that either train-iters or '
                       'train-samples should be provided.')
    group.add_argument('--log-interval', type=int, default=100,
                       help='Report loss and timing interval.')
    group.add_argument('--exit-interval', type=int, default=None,
                       help='Exit the program after the iteration is divisible '
                       'by this value.')
    group.add_argument('--exit-duration-in-mins', type=int, default=None,
                       help='Exit the program after this many minutes.')
    group.add_argument('--exit-signal-handler', action='store_true',
                       help='Dynamically save the checkpoint and shutdown the '
                       'training if SIGTERM is received')
    group.add_argument('--tensorboard-dir', type=str, default=None,
                       help='Write TensorBoard logs to this directory.')
    group.add_argument('--no-masked-softmax-fusion',
                       action='store_false',
                       help='Disable fusion of query_key_value scaling, '
                       'masking, and softmax.',
                       dest='masked_softmax_fusion')
    group.add_argument('--no-bias-gelu-fusion', action='store_false',
                       help='Disable bias and gelu fusion.',
                       dest='bias_gelu_fusion')
    group.add_argument('--no-bias-swiglu-fusion', action='store_false',
                       help='Disable bias and swiglu fusion, the fusion is '
                       'available only when using megatron-core.',
                       dest='bias_swiglu_fusion')
    group.add_argument('--use-fused-weighted-squared-relu', action='store_true',
                       help='Use fused weighted squared relu when using MoE.')
    group.add_argument('--no-bias-dropout-fusion', action='store_false',
                       help='Disable bias and dropout fusion.',
                       dest='bias_dropout_fusion')
    group.add_argument('--no-rope-fusion', action='store_false',
                       help='Disable rope fusion, the fusion is available '
                       'only when using megatron-core.',
                       dest='apply_rope_fusion')
    group.add_argument('--rope-type', type=str, default=None,
                      choices=['rope', 'yarn'],
                      help='Type of rope to use. Note that MLA takes yarn by default, '
                      'and common attention takes rope by default.')
    group.add_argument('--cross-entropy-loss-fusion', action='store_true',
                       help='Enabled fusion of cross entropy loss calculation.',
                       dest='cross_entropy_loss_fusion')
    group.add_argument('--cross-entropy-fusion-impl', type=str, default='native',
                       choices=['native', 'te'],
                       help='Implementation of cross entropy loss calculation.')
    group.add_argument('--use-flash-attn', action='store_true',
                       help='use FlashAttention implementation of attention. '
                       'https://arxiv.org/abs/2205.14135')
    group.add_argument('--disable-bias-linear', action='store_false',
                       help='Disable bias in the linear layers',
                       dest='add_bias_linear')
    group.add_argument('--add-qkv-bias', action='store_true',
                       help='Enable bias only in the QKV linear layers',
                       dest='add_qkv_bias')
    group.add_argument('--optimizer', type=str, default='adam',
                       choices=['adam', 'sgd', 'muon', 'dist_muon'],
                       help='Optimizer function')
    group.add_argument('--optimizer-cpu-offload', action='store_true',
                       help='Offload optimizer state to CPU')
    group.add_argument('--optimizer-offload-fraction', type=float, default=1.0,
                          help='Ratio of optimizer state to offload to CPU')
    group.add_argument('--use-torch-optimizer-for-cpu-offload', action='store_true',
                       help="Use torch.optim.Optimizer instead of Megatron's optimizer in optimizer cpu offload mode.")
    group.add_argument('--overlap-cpu-optimizer-d2h-h2d', action='store_true', default=False,
                       help='Overlap CPU optimizer step, gradients D2H and updated parameters H2D.')
    group.add_argument('--dump-param-to-param-group-map', type=str, default=None,
                        help="Path to a file containing parameter-to-parameter-group mapping. "
                        "Provide a JSON file that specifies which parameters belong to which "
                        "parameter group for global coordination.")
    group.add_argument('--no-pin-cpu-grads', action='store_false', dest='pin_cpu_grads',
                       help='Disable pinning of CPU memory for gradients.')
    group.add_argument('--no-pin-cpu-params', action='store_false', dest='pin_cpu_params',
                       help='Disable pinning of CPU memory for parameters.')
    group.add_argument('--dataloader-type', type=str, default=None,
                       choices=['single', 'cyclic', 'external'],
                       help='Single pass vs multiple pass data loader')
    group.add_argument('--no-async-tensor-model-parallel-allreduce',
                       action='store_false',
                       help='DEPRECATED. This flag is ignored.',
                       dest='async_tensor_model_parallel_allreduce')
    group.add_argument('--no-persist-layer-norm', action='store_true',
                       help='Disable using persistent fused layer norm kernel. '
                       'This kernel supports only a set of hidden sizes. Please '
                       'check persist_ln_hidden_sizes if your hidden '
                       'size is supported.')
    group.add_argument('--sequence-parallel', action='store_true',
                       help='Enable sequence parallel optimization.')
    group.add_argument('--no-gradient-accumulation-fusion',
                       action='store_false',
                       help='Disable fusing gradient accumulation to weight '
                       'gradient computation of linear layers',
                       dest='gradient_accumulation_fusion')
    group.add_argument('--use-mcore-models', action='store_true',
                       dest='deprecated_use_mcore_models',
                       help='DEPRECATED. Use the implementation from megatron core.'
                       'Now ignored and mcore models are the default, use '
                       '--use-legacy-models to not use core models.')
    group.add_argument('--use-legacy-models', action='store_true',
                       help='Use the legacy Megatron models, not Megatron-Core models.')
    group.add_argument('--manual-gc', action='store_true',
                       help='Disable the threshold-based default garbage '
                       'collector and trigger the garbage collection manually. '
                       'Manual garbage collection helps to align the timing of '
                       'the collection across ranks which mitigates the impact '
                       'of CPU-associated jitters. When the manual gc is enabled, '
                       'garbage collection is performed only at the start and the '
                       'end of the validation routine by default.')
    group.add_argument('--manual-gc-interval', type=int, default=0,
                       help='Training step interval to trigger manual garbage '
                       'collection. When the value is set to 0, garbage '
                       'collection is not triggered between training steps.')
    group.add_argument('--no-manual-gc-eval', action='store_false',
                       help='When using manual garbage collection, disable '
                       'garbage collection at the start and the end of each '
                       'evaluation run.', dest='manual_gc_eval')
    group.add_argument('--disable-tp-comm-split-ag', action='store_false',
                       help='Disables the All-Gather overlap with fprop GEMM.',
                       dest='tp_comm_split_ag')
    group.add_argument('--disable-tp-comm-split-rs', action='store_false',
                       help='Disables the Reduce-Scatter overlap with fprop GEMM.',
                       dest='tp_comm_split_rs')
    group.add_argument('--pipeline-model-parallel-comm-backend', type=str, default=None,
                       choices=['nccl', 'ucc'],
                       help='Select a communicator backend for pipeline parallel communication. '
                       'If None, the default backend will be used.')
    group.add_argument('--high-priority-stream-groups', nargs='*', type=str, default=[],
                       help='The communicator group names to use high priority streams.')
    group.add_argument('--use-te-activation-func', action='store_true',
                       help='Use activation function kernel from Transformer Engine in MLP module.')
    group.add_argument('--fine-grained-activation-offloading', action='store_true',
                       help='Enable fine-grained activation offloading.')
    group.add_argument('--offload-modules', nargs='*', type=str, default=[],
                       help='The submodules to offload its input. Choices: "attn_norm", "core_attn", "attn_proj", "mlp_norm", "expert_fc1", "moe_act".')
    group.add_argument('--min-offloaded-tensor-size', type=int, default=1024*1024,
                       help='The minimum size of the tensor to be offloaded.')
    return parser


def _add_rerun_machine_args(parser):
    group = parser.add_argument_group(title='rerun engine')

    group.add_argument('--error-injection-rate', type=int, default=0,
                       help='Rate at which to inject unexpected results, '
                       'e.g. 1000 means once every 1000 result validations')
    group.add_argument('--error-injection-type', type=str, default='transient_error',
                       choices=['correct_result', 'transient_error', 'persistent_error'],
                       help='Type of error to inject. ')
    group.add_argument('--rerun-mode', type=str, default='validate_results',
                       choices=['disabled', 'validate_results', 'report_stats'],
                       help='Use re-run engine to validate results (default) '
                       'or to emit stats on variability of computations due to '
                       'non-deterministic algorithms.')

    return parser


def _add_initialization_args(parser):
    group = parser.add_argument_group(title='initialization')

    group.add_argument('--seed', type=int, default=1234,
                       help='Random seed used for python, numpy, '
                       'pytorch, and cuda.')
    group.add_argument('--data-parallel-random-init', action='store_true',
                       help='Enable random initialization of params '
                       'across data parallel ranks')
    group.add_argument('--init-method-std', type=float, default=0.02,
                       help='Standard deviation of the zero mean normal '
                       'distribution used for weight initialization.')
    group.add_argument('--embedding-init-method-std', type=float, default=None,
                       help='Standard deviation of the zero mean normal '
                       'distribution used for embedding weight initialization. '
                       'If unset, embeddings will be initialized the same way '
                       'as other weights. Setting this to a value around 1.0 '
                       'may avoid loss spikes in training. Setting this to any '
                       'value will also skip applying weight decay on embedding '
                       'weights to avoid shrinkage towards zero. See '
                       'https://arxiv.org/abs/2312.16903 for more details.'
                       )
    group.add_argument('--init-method-xavier-uniform', action='store_true',
                       help='Enable Xavier uniform parameter initialization')

    return parser


def _add_learning_rate_args(parser):
    group = parser.add_argument_group(title='learning rate')

    group.add_argument('--lr', type=float, default=None,
                       help='Initial learning rate. Depending on decay style '
                       'and initial warmup, the learning rate at each '
                       'iteration would be different.')
    group.add_argument('--lr-decay-style', type=str, default='linear',
                       choices=['constant', 'linear', 'cosine', 'inverse-square-root', 'WSD'],
                       help='Learning rate decay function.')
    group.add_argument('--lr-wsd-decay-style', type=str, default='exponential',
                       choices=['exponential', 'linear', 'cosine', 'minus_sqrt'],
                       help='Decay style for the annealing phase of WSD'),
    group.add_argument('--lr-decay-iters', type=int, default=None,
                       help='number of iterations to decay learning rate over,'
                       ' If None defaults to `--train-iters`')
    group.add_argument('--lr-decay-samples', type=int, default=None,
                       help='number of samples to decay learning rate over,'
                       ' If None defaults to `--train-samples`')
    group.add_argument('--lr-wsd-decay-samples', type=int, default=None,
                       help='number of samples for the annealing phase in the wsd schedule')
    group.add_argument('--lr-wsd-decay-iters', type=int, default=None,
                       help='number of iterations for the annealing phase in the wsd schedule')
    group.add_argument('--lr-warmup-fraction', type=float, default=None,
                       help='fraction of lr-warmup-(iters/samples) to use '
                       'for warmup (as a float)')
    group.add_argument('--lr-warmup-iters', type=int, default=0,
                       help='number of iterations to linearly warmup '
                       'learning rate over.')
    group.add_argument('--lr-warmup-samples', type=int, default=0,
                       help='number of samples to linearly warmup '
                       'learning rate over.')
    group.add_argument('--lr-warmup-init', type=float, default=0.0,
                       help='Initial value for learning rate warmup. The '
                       'scheduler starts warmup from this value.')
    group.add_argument('--warmup', type=int, default=None,
                       help='Old lr warmup argument, do not use. Use one of the'
                       '--lr-warmup-* arguments above')
    group.add_argument('--min-lr', type=float, default=0.0,
                       help='Minimum value for learning rate. The scheduler'
                       'clip values below this threshold.')
    group.add_argument('--override-opt_param-scheduler', '--override-opt-param-scheduler',
                       action='store_true',
                       help='Reset the values of the scheduler (learning rate,'
                       'warmup iterations, minimum learning rate, maximum '
                       'number of iterations, and decay style from input '
                       'arguments and ignore values from checkpoints. Note'
                       'that all the above values will be reset.')
    group.add_argument('--use-checkpoint-opt_param-scheduler', '--use-checkpoint-opt-param-scheduler',
                       action='store_true',
                       help='Use checkpoint to set the values of the scheduler '
                       '(learning rate, warmup iterations, minimum learning '
                       'rate, maximum number of iterations, and decay style '
                       'from checkpoint and ignore input arguments.')
    group.add_argument('--decoupled-lr', type=float, default=None,
                       help='Separate learning rate for the input and output layer')
    group.add_argument('--decoupled-min-lr', type=float, default=None,
                       help='Minimum value for learning rate for the input and output layer. The scheduler'
                       'clip values below this threshold')

    return parser


def _add_checkpointing_args(parser):
    group = parser.add_argument_group(title='checkpointing')

    group.add_argument('--save', type=str, default=None,
                       help='Output directory to save checkpoints to.')
    group.add_argument('--save-interval', '--persistent-save-interval', type=int, default=None,
                       help='Number of iterations between persistent checkpoint saves.')
    group.add_argument('--save-retain-interval', type=int, default=None,
                       help='Number of iterations between retained checkpoints (other'
                       'checkpoints _except the last checkpoint_ are automatically deleted).')
    group.add_argument('--no-save-optim', action='store_true', default=None,
                       help='Do not save current optimizer.')
    group.add_argument('--no-save-rng', action='store_true', default=None,
                       help='Do not save current rng state.')
    group.add_argument('--load', type=str, default=None,
                       help='Directory containing a model checkpoint.')
    group.add_argument('--no-load-optim', action='store_true', default=None,
                       help='Do not load optimizer when loading checkpoint.')
    group.add_argument('--load-main-params-from-ckpt', action='store_true', default=None,
                       help='Load main parameters from checkpoint directly.')
    group.add_argument('--no-load-rng', action='store_true', default=None,
                       help='Do not load rng state when loading checkpoint.')
    group.add_argument('--no-strict-fsdp-dtensor-load', action='store_false', dest='strict_fsdp_dtensor_load',
                       help='Do not strict loading for fsdp_dtensor checkpoint format.')
    group.add_argument('--non-persistent-save-interval', type=int, default=None,
                       help='Number of iterations between non-persistent saves.')
    group.add_argument('--non-persistent-ckpt-type', type=str, default=None,
                       choices=['global', 'local', 'in_memory', None],
                       help='Type of non-persistent model checkpoints. '
                           '"global" - Saved as a standard checkpoint (e.g., on Lustre) with old checkpoints being removed. '
                           '"local" - Each rank saves a portion of the checkpoint locally (e.g., on SSD/ramdisk). '
                           'None - No non-persistent checkpointing (default option).')
    group.add_argument('--non-persistent-global-ckpt-dir', type=str, default=None,
                       help='Directory containing global non-persistent model checkpoints.')
    group.add_argument('--non-persistent-local-ckpt-dir', type=str, default=None,
                       help='Directory containing local non-persistent model checkpoints.')
    group.add_argument('--non-persistent-local-ckpt-algo', type=str, default='fully_parallel',
                       choices=['fully_parallel', 'atomic'],
                       help='Algorithm for local non-persistent checkpointing.')
    group.add_argument('--finetune', action='store_true',
                       help='Load model for finetuning. Do not load optimizer '
                       'or rng state from checkpoint and set iteration to 0. '
                       'Assumed when loading a release checkpoint.')
    group.add_argument('--pretrained-checkpoint', type=str, default=None,
                       help='Directory containing a pretrained model checkpoint for finetuning.')
    group.add_argument('--ckpt-step', type=int, default=None,
                       help='Checkpoint step to load model from.')
    group.add_argument('--no-initialization', action='store_false',
                       help='Do not perform initialization when building model, '
                       'can reduce startup time when definitely loading from a '
                       'checkpoint',
                       dest='perform_initialization')
    group.add_argument('--use-checkpoint-args', action='store_true',
                       help='Override model-related command-line arguments with arguments from checkpoint')
    group.add_argument('--use-mp-args-from-checkpoint-args', action='store_true',
                       help='Copy model parallelism command-line arguments from checkpoint')
    group.add_argument('--no-use-tokenizer-model-from-checkpoint-args', action='store_false',
                       dest='use_tokenizer_model_from_checkpoint_args',
                       help='If set, do not use tokenizer model path from checkpoint')
    group.add_argument('--exit-on-missing-checkpoint', action='store_true',
                       help="If '--load' is set, but checkpoint is not found "
                       "(e.g., path typo), then exit instead of random "
                       "initialization.")
    group.add_argument('--use-dist-ckpt', action='store_true',
                       dest='use_dist_ckpt_deprecated',
                       help='Deprecated: see --ckpt-format.')
    group.add_argument('--use-persistent-ckpt-worker', action='store_true',
                       help='Enables a persitent checkpoint worker for async save')

    group.add_argument('--auto-detect-ckpt-format', action='store_true',
                       help='Determine if the checkpoint format is in legacy or distributed format.'
                            ' If False, expects distributed checkpoint iff args.ckpt_format != "torch".'
                            ' Might slow down loading a bit (double rank0 ckpt load).')
    group.add_argument('--dist-ckpt-format',
                       dest='dist_ckpt_format_deprecated',
                       help='Deprecated: see --ckpt-format.')
    group.add_argument('--ckpt-format', default='torch_dist',
                       choices=['torch', 'torch_dist', 'zarr', 'torch_dcp', 'fsdp_dtensor'],
                       help='Checkpoint format to use. torch is the format used by torch.save/load.'
                       ' torch_dist is a megatron built-in distributed checkpointing format.'
                       ' torch_dcp is the torch.distributed.checkpoint format.'
                       ' fsdp_dtensor is a torch DCP native, Megatron FSDP training-specific checkpoint format.')
    group.add_argument('--ckpt-convert-format', default=None,
                       choices=['torch', 'torch_dist', 'zarr'],
                       help='Checkpoint format for conversion.')
    group.add_argument('--ckpt-convert-save', default=None,
                       help='Save directory for converted checkpoint.')
    group.add_argument('--ckpt-convert-update-legacy-dist-opt-format', action='store_true',
                       help='When loading a checkpoint, update the legacy format '
                       'for the distributed optimizer, which previously used a '
                       'merged param/grad buffer and a different bucket mapping. '
                       'The legacy format was deprecated on Feb 13, 2024.')
    group.add_argument('--ckpt-fully-parallel-save', action='store_true',
                       dest='ckpt_fully_parallel_save_deprecated',
                       help='Deprecated: see --no-ckpt-fully-parallel-save.')
    group.add_argument('--no-ckpt-fully-parallel-save', action='store_false',
                       dest='ckpt_fully_parallel_save',
                       help='Disable applying full save parallelization across DP for'
                            ' distributed checkpoints. Depending on ckpt format'
                            ' might decrease the number of files in the checkpoint.'
                            ' Makes DistributedOptimizer checkpoint non-reshardable.')
    group.add_argument('--async-save', action='store_true', default=None,
                       help='Apply async checkpointing save. Currently works only with'
                            '`torch_dist` distributed checkpoint format.')
    group.add_argument('--ckpt-fully-parallel-load', action='store_true',
                       help='Apply full load parallelization across DP for'
                            ' distributed checkpoints.')
    group.add_argument('--ckpt-assume-constant-structure', action='store_true',
                       help='If the model and optimizer state dict structure is'
                            'constant throughout a *single training job*, it allows for'
                            'different checkpointing performance optimizations.')
    group.add_argument('--dist-ckpt-strictness', type=str, default='assume_ok_unexpected',
                       choices=[e.value for e in StrictHandling],
                       help='Determine handling of key mismatch during checkpoint load.'
                            ' Check StrictHandling docs for flags meaning.'
                            ' NOTE: This flag controls only distributed checkpoint'
                            ' load from storage, not loading state dict into the model.')
    group.add_argument('--dist-ckpt-save-pre-mcore-014', action='store_true',
                       help='Revert checkpointing simplifications introduced in Megatron-Core'
                            ' v0.14. This option affects only checkpoint saving format and will'
                            ' be removed soon (checkpoint load format is determined based on'
                            ' checkpoint metadata).')
    group.add_argument('--dist-ckpt-optim-fully-reshardable', action='store_true',
                       help='Make optimizer distributed checkpoint fully reshardable (TP/PP/EP/DP)'
                            ' as opposed to plain DP reshardability.')
    group.add_argument('--distrib-optim-fully-reshardable-mem-efficient', action='store_true',
                       help='During distributed optimizer checkpoint save and load tries to use as'
                            ' little memory as possible by using Gloo (instead of NCCL) and only one'
                            ' rank for saving. Turn on only if experiencing host or device memory'
                            ' issues. Has affect only with `--dist-ckpt-optim-fully-reshardable`'
                            ' flag.')
    return parser


def _add_mixed_precision_args(parser):
    group = parser.add_argument_group(title='mixed precision')

    group.add_argument('--fp16', action='store_true',
                       help='Run model in fp16 mode.')
    group.add_argument('--bf16', action='store_true',
                       help='Run model in bfloat16 mode.')
    group.add_argument('--grad-reduce-in-bf16', action='store_true',
                       help='Reduce gradients in bfloat16.')
    group.add_argument('--loss-scale', type=float, default=None,
                       help='Static loss scaling, positive power of 2 '
                       'values can improve fp16 convergence. If None, dynamic'
                       'loss scaling is used.')
    group.add_argument('--initial-loss-scale', type=float, default=2**32,
                       help='Initial loss-scale for dynamic loss scaling.')
    group.add_argument('--min-loss-scale', type=float, default=1.0,
                       help='Minimum loss scale for dynamic loss scaling.')
    group.add_argument('--loss-scale-window', type=float, default=1000,
                       help='Window over which to raise/lower dynamic scale.')
    group.add_argument('--hysteresis', type=int, default=2,
                       help='hysteresis for dynamic loss scaling')
    group.add_argument('--fp32-residual-connection', action='store_true',
                       help='Move residual connections to fp32.')
    group.add_argument('--apply-query-key-layer-scaling', action='store_true',
                       help='Scale Q * K^T by 1 / layer-number. '
                       'Useful for fp16 training. Also sets `attention_softmax_in_fp32` to True.')
    group.add_argument('--attention-softmax-in-fp32', action='store_true',
                       help='Run attention masking and softmax in fp32.')
    group.add_argument('--accumulate-allreduce-grads-in-fp32',
                       action='store_true',
                       help='Gradient accumulation and all-reduce in fp32.')
    group.add_argument('--fp16-lm-cross-entropy', action='store_true',
                       help='Move the cross entropy unreduced loss calculation'
                       'for lm head to fp16.')
    group.add_argument('--disable-bf16-reduced-precision-matmul', action='store_true',
                       help='If True, sets torch.backends.cuda.matmul.allow_bf16_reduced_precision_reduction=False to '
                       'prevent matmul from using reduced precision accumulation when using BF16.')
    group.add_argument('--reuse-grad-buf-for-mxfp8-param-ag', action='store_true',
                       help='If True, reuse the grad buffer for MXFP8 parameter all-gather.')

    return parser


def _add_distributed_args(parser):
    group = parser.add_argument_group(title='distributed')

    group.add_argument('--tensor-model-parallel-size', type=int, default=1,
                       help='Degree of tensor model parallelism.')
    group.add_argument('--pipeline-model-parallel-size', type=int, default=1,
                       help='Degree of pipeline model parallelism.')
    group.add_argument('--decoder-first-pipeline-num-layers',
                       type=int, default=None,
                       help=('The number of transformer layers on the first pipeline stage of the decoder. '
                       'Default None is even split of transformer layers across all pipeline stages'))
    group.add_argument('--decoder-last-pipeline-num-layers',
                       type=int, default=None,
                       help=('The number of transformer layers on the last pipeline stage of the decoder. '
                       'Default None is even split of transformer layers across all pipeline stages'))
    group.add_argument('--pipeline-model-parallel-layout',
                       type=str, default=None,
                       help=('A string that describes a custom pipeline model parallel layout. '
                       'e.g., "E|(t|)*3,m|m||L". E, L, t, m denotes embedding, loss, transformer '
                       'decoder layer, and mtp layer, respectively. Stages are split by "|". '
                       'Replicated stages or layers can be described with multiplication. '
                       'Commas can be used cosmetically. '
                       'Default None is not using this argument to set the layout.'))
    group.add_argument('--model-parallel-size', type=int, default=None,
                       help='Old model parallel argument, do not use. Use '
                       '--tensor-model-parallel-size instead.')
    group.add_argument('--num-layers-per-virtual-pipeline-stage', type=int, default=None,
                       help='Number of layers per virtual pipeline stage')
    group.add_argument('--num-virtual-stages-per-pipeline-rank', type=int, default=None,
                       help='Number of virtual pipeline stages per pipeline parallelism rank')
    group.add_argument('--microbatch-group-size-per-virtual-pipeline-stage', type=int, default=None,
                       help='Number of contiguous microbatches per virtual pipeline stage',
                       dest='microbatch_group_size_per_vp_stage')
    group.add_argument('--no-overlap-p2p-communication', action='store_false',
                       help='overlap pipeline parallel communication with forward and backward chunks in 1F1B',
                       dest='overlap_p2p_comm')
    group.add_argument('--overlap-p2p-communication-warmup-flush', action='store_true',
                       default=False, help='if set, overlap pipeline parallel communication in warmup and flush',
                       dest='overlap_p2p_comm_warmup_flush')
    group.add_argument('--distributed-backend', default='nccl',
                       choices=['nccl', 'gloo'],
                       help='Which backend to use for distributed training.')
    group.add_argument('--distributed-timeout-minutes', type=int, default=10,
                       help='Default timeout minutes for torch.distributed.')
    group.add_argument('--distributed-timeout-seconds-after-init', type=int, default=None,
                       help='Timeout seconds for process groups after initialization.'
                            'This timeout is applied to all process groups after initialization.')
    group.add_argument('--overlap-grad-reduce', action='store_true',
                       default=False, help='If set, overlap DDP grad reduce.')
    group.add_argument('--defer-embedding-wgrad-compute', action='store_true',
                       default=False, help='If set, defers the vocabulary projection linear layer weight'
                       'gradient compute to pipeline flush.', dest='defer_embedding_wgrad_compute')
    group.add_argument('--wgrad-deferral-limit', type=int, default=0, help='Number of micro-batches for which'
                       'weight gradient computation of vocabulary projection is deferred, defaults to 0 which'
                       'means all the micro-batches are deferred. Invalid if `defer-embedding-wgrad-compute`'
                       'is not set')
    group.add_argument('--no-align-grad-reduce', action='store_false',
                       help='If not set, all PP stages will launch gradient reduces simultaneously. '
                       'Otherwise, each PP stage will independently launch as needed.',
                       dest='align_grad_reduce')
    group.add_argument('--ddp-num-buckets', type=int, default=None,
                       help='Number of buckets for data-parallel communication')
    group.add_argument('--ddp-bucket-size', type=int, default=None,
                       help='Bucket size for data-parallel communication')
    group.add_argument('--ddp-pad-buckets-for-high-nccl-busbw', action='store_true',
                       default=False, help='If set, make sure the bucket size is divisible by a large power '
                       'of 2 (2^16) to ensure NCCL collectives have high bus bandwidth at large DP counts, '
                       'since NCCL message size (which for ring algorithms is bucket_size / dp_size) '
                       'apparently needs to be divisible by a power of 2 for high busbw.')
    group.add_argument('--ddp-reduce-scatter-with-fp32-accumulation', action='store_true',
                       default=False, help='If set, use a reduce-scatter implementation which sends lower-precision '
                       'values over the wire (using an all-to-all to keep total communication overhead in line '
                       'with the standard ring implementation) but performs accumulation locally in FP32.')
    group.add_argument('--ddp-average-in-collective', action='store_true',
                       default=False, help='If set, average directly in data-parallel communication collective.')
    group.add_argument('--overlap-param-gather', action='store_true',
                       default=False, help='If set, overlap param all-gather in distributed optimizer.')
    group.add_argument('--overlap-param-gather-with-optimizer-step', action='store_true',
                       default=False, help='If set, overlap param all-gather of first bucket with optimizer step.')
    group.add_argument('--no-align-param-gather', action='store_false',
                       help='If not set, all PP stages will launch param all-gathers simultaneously. '
                       'Otherwise, each PP stage will independently launch as needed.',
                       dest='align_param_gather')
    group.add_argument('--no-scatter-gather-tensors-in-pipeline', action='store_false',
                       help='If not set, use scatter/gather to optimize communication of tensors in pipeline.',
                       dest='scatter_gather_tensors_in_pipeline')
    group.add_argument('--use-ring-exchange-p2p', action='store_true',
                       default=False, help='If set, use custom-built ring exchange '
                       'for p2p communications. Note that this option will require '
                       'a custom built image that support ring-exchange p2p.')
    group.add_argument('--local-rank', type=int, default=int(os.getenv('LOCAL_RANK', '0')),
                       help='local rank passed from distributed launcher.')
    group.add_argument('--lazy-mpu-init', type=bool, required=False,
                       help='If set to True, initialize_megatron() '
                       'skips DDP initialization and returns function to '
                       'complete it instead. Also turns on '
                       '--use-cpu-initialization flag. This is for '
                       'external DDP manager.' )
    group.add_argument('--account-for-embedding-in-pipeline-split', action='store_true',
                       default=False, help='If set, *input* embedding layer will be treated as a standard transformer'
                       'layer in the context of partition and placement for pipeline parallelism.')
    group.add_argument('--account-for-loss-in-pipeline-split', action='store_true',
                       default=False, help='If set, loss layer will be treated as a standard transformer'
                       'layer in the context of partition and placement for pipeline parallelism.')
    group.add_argument('--use-distributed-optimizer', action='store_true',
                       help='Use distributed optimizer.')
    group.add_argument('--use-nccl-ub', action='store_true', dest='nccl_ub', 
                       help='Use the userbuffer registration for DP/FSDP communication buffers.'
                       'This option will reduce GPU SM usage for the DP/FSDP communication,'
                       'which is improving the performance of the overlapped computation.')
    group.add_argument('--disable-symmetric-registration', action='store_true', dest='disable_symmetric_registration',
                       default=False, help='Disable symmetric (window) registration for NCCL userbuffer registration.'
                       'This option will force to use conventional (local) userbuffer registration when use-nccl-ub is set.')
    group.add_argument('--use-sharp', action='store_true', 
                       help='Required to enable SHARP communication.')
    group.add_argument('--sharp-enabled-group', type=str, default=None,
                       choices=['dp', 'dp_replica'],
                       help='IB SHARP can be enabled from only one communication group. '
                       'By default, it is enabled from dp group. '
                       'Available options: [dp, dp_replica]')
    group.add_argument('--use-megatron-fsdp', action='store_true',
                       help='Use the Megatron FSDP code path in DDP.')
    group.add_argument('--init-model-with-meta-device', action='store_true')
    group.add_argument('--data-parallel-sharding-strategy', type=str, default='no_shard',
                       choices=['no_shard', 'optim', 'optim_grads', 'optim_grads_params'],
                       help='Sharding strategy of data parallelism.')
    group.add_argument('--no-gradient-reduce-div-fusion', action='store_false', dest='gradient_reduce_div_fusion',
                       help='If not set, fuse the division in gradient reduce.')
    group.add_argument('--fsdp-double-buffer', action='store_true',
                       help="Enable double buffering for temporary memory needed for Megatron FSDP communications. "
                        "Double-buffering the communication memory improves memory management efficiency by "
                        "reusing previously allocated buffers, rather than creating new buffers for each FSDP communication. "
                        "This is required for user buffer registration and is enabled by default when using NCCL user buffers.")
    group.add_argument('--suggested-communication-unit-size', type=int, default=None,
                   help='Specifies the number of elements to communicate at once during FSDP (Fully Sharded Data Parallel) operations. '
                        'This flag also affects FSDP all-gather prefetch behavior. Setting a larger value increases the communication buffer size, '
                        'while a smaller value disables prefetching and may degrade performance. Adjust this value based on your system\'s memory '
                        'and performance requirements.')
    group.add_argument('--keep-fp8-transpose-cache', action='store_true',
                       help='If set, keep the fp8 transpose cache when using Megatron FSDP.')
    group.add_argument('--enable-full-sharding-in-hsdp', action='store_true',
                       help='If set, enable full sharding in megatron-fsdp Hybrid Sharded Data Parallel (HSDP) mode.')
    group.add_argument('--num-distributed-optimizer-instances', type=int, default=1,
                       help='Number of Distributed Optimizer copies across Data Parallel domain.')
    group.add_argument('--use-torch-fsdp2', action='store_true',
                       help='Use the torch FSDP2 implementation. FSDP2 has not been tested with pipeline parallelism, '
                       'and may contain bugs.')
    group.add_argument('--torch-fsdp2-no-reshard-after-forward', action='store_false', dest='torch_fsdp2_reshard_after_forward',
                       help='Whether to reshard weights after forward pass when using PyTorch FSDP2. '
                       'Set to enable FSDP ZeRO-2.')
    group.add_argument('--context-parallel-size', type=int, default=1,
                       help='Degree of context parallelism.')
    group.add_argument('--cp-comm-type', nargs='+', type=str, default=["p2p"],
                       help='Inter-gpu communication type for context parallelism: '
                       'p2p, a2a, allgather or a2a+p2p. If a single string is provided, '
                       'all layers will share the same communication type. Users can also '
                       'specify separated types for each layer like '
                       '--cp-comm-type p2p p2p a2a a2a a2a+p2p a2a+p2p')
    group.add_argument('--hierarchical-context-parallel-sizes', nargs='+', type=int, default=None,
                       help='Degrees of the hierarchical context parallelism. Users should '
                       'provide a list to specify the sizes for different levels. '
                       '--hierarchical-context-parallel-sizes 2 4 indicates every two adjacent gpus '
                       'forms the first level of cp groups and the cp ranks with the same odevity '
                       'forms the second level of cp groups.')
    group.add_argument('--nccl-communicator-config-path', type=str, default=None,
                       help='Path to the yaml file with NCCL communicator '
                       'configurations. The number of min/max thread groups and thread '
                       'group cluster size of each communicator can be configured by '
                       'setting `min_ctas`, `max_ctas`, and `cga_cluster_size`.')
    group.add_argument('--use-tp-pp-dp-mapping', action='store_true', default=False,
                        help='If set, distributed ranks initialize order is changed '
                        'from tp-cp-ep-dp-pp to tp-cp-ep-pp-dp.')
    group.add_argument('--replication', action='store_true', default=False,
                       help="If set, replication of local checkpoints is enabled. "
                       "Needs to be enabled on all ranks.")
    group.add_argument('--replication-jump', default=None, type=int,
                       help="Specifies `J`, the spacing between ranks storing replicas of a given rank's data. "
                       "Replicas for rank `n` may be on ranks `n+J`, `n+2J`, ..., or `n-J`, `n-2J`, etc. "
                       "This flag has an effect only if --replication is used. "
                       "and must be consistent across all ranks.")
    group.add_argument('--replication-factor', default=2, type=int,
                       help="Number of machines storing the replica of a given rank's data.")
    return parser


def _add_validation_args(parser):
    group = parser.add_argument_group(title='validation')

    group.add_argument('--full-validation', action='store_true', help='If set, each time validation occurs it uses the full validation dataset(s). This currently only works for GPT datasets!')
    group.add_argument('--multiple-validation-sets', action='store_true', help='If set, multiple datasets listed in the validation split are evaluated independently with a separate loss for each dataset in the list. This argument requires that no weights are included in the list')
    group.add_argument('--eval-iters', type=int, default=100,
                       help='Number of iterations to run for evaluation'
                       'validation/test for.')
    group.add_argument('--eval-interval', type=int, default=1000,
                       help='Interval between running evaluation on '
                       'validation set.')
    group.add_argument("--test-mode", action="store_true", help='Run all real-time test alongside the experiment.')
    group.add_argument('--skip-train', action='store_true',
                       default=False, help='If set, bypass the training loop, '
                       'optionally do evaluation for validation/test, and exit.')

    return parser


def _add_tokenizer_args(parser):
    group = parser.add_argument_group(title='tokenizer')
    group.add_argument('--vocab-size', type=int, default=None,
                       help='Size of vocab before EOD or padding.')
    group.add_argument('--padded-vocab-size', type=int, default=None,
                       help='Vocabulary size of the model (padded to be divisible by '
                       'tensor model parallel size). If not provided, it will be '
                       'automatically calculated from vocab-size.')
    group.add_argument('--vocab-file', type=str, default=None,
                       help='Path to the vocab file.')
    group.add_argument('--merge-file', type=str, default=None,
                       help='Path to the BPE merge file.')
    group.add_argument('--vocab-extra-ids', type=int, default=0,
                       help='Number of additional vocabulary tokens. '
                            'They are used for span masking in the T5 model')
    group.add_argument('--tokenizer-type', type=str,
                       default=None,
                       choices=['BertWordPieceLowerCase',
                                'BertWordPieceCase',
                                'GPT2BPETokenizer',
                                'SentencePieceTokenizer',
                                'GPTSentencePieceTokenizer',
                                'HuggingFaceTokenizer',
                                'Llama2Tokenizer',
                                'TikTokenizer',
                                'MultimodalTokenizer',
                                'NullTokenizer',
                                'NullMultimodalTokenizer',
                                'SFTTokenizer'],
                       help='What type of tokenizer to use.')
    group.add_argument('--tokenizer-model', type=str, default=None,
                       help='Sentencepiece tokenizer model.')
    group.add_argument('--tokenizer-metadata', type=str, default=None,
                       help='Path to tokenizer metadata in json format.')
    group.add_argument('--tiktoken-pattern', type=str, default=None,
                       help='Which tiktoken pattern to use. Options: [v1, v2]')
    group.add_argument('--tiktoken-num-special-tokens', type=int, default=1000,
                       help='Number of special tokens in tiktoken tokenizer')
    group.add_argument('--tiktoken-special-tokens', type=str, nargs='+', default=None,
                       help='List of tiktoken special tokens, needs to have '
                            '["<unk>", "<s>", "</s>", "<mask>", "<pad>", "<cls>", "<sep>"]')
    group.add_argument('--legacy-tokenizer', action='store_true', default=False,
                       help='To use legacy tokenizer system.')
    group.add_argument("--trust-remote-code", action="store_true",
                       help='Whether or not to allow PreTrainedTokenizer to execute remote code')
    return parser


def _add_data_args(parser):
    group = parser.add_argument_group(title='data and dataloader')

    group.add_argument('--data-path', nargs='*', default=None,
                       help='The weight and prefix list for a set of train, validation, and test'
                       'datasets which split according to --split. The accepted formats are: '
                       '(1) a single prefix, '
                       '(2) a list of weight prefix pairs e.g. weight1 prefix1 weight2 prefix2, '
                       '(3) a list of prefixes e.g. prefix1 prefix2. '
                       'For (3), weights are inferred from the lengths of the contributing datasets. '
                       'This argument is exclusive to the other independent --*-data-path arguments.')
    group.add_argument('--split', type=str, default=None,
                       help='Comma-separated list of proportions for training,'
                       ' validation, and test split. For example the split '
                       '`90,5,5` will use 90%% of data for training, 5%% for '
                       'validation and 5%% for test.')
    group.add_argument('--train-data-path', nargs='*', default=None,
                       help='The weight and prefix list for an independent train dataset. '
                       'Follows the same pattern rules as --data-path.')
    group.add_argument('--valid-data-path', nargs='*', default=None,
                       help='The weight and prefix list for an independent validation dataset. '
                       'Follows the same pattern rules as --data-path.')
    group.add_argument('--test-data-path', nargs='*', default=None,
                       help='The weight and prefix list for an independent test dataset. '
                       'Follows the same pattern rules as --data-path.')
    group.add_argument('--data-args-path', type=str, default=None,
                       help='Path to data-args. Instead of feeding `--data-path` '
                       'with weighted dataset, we pass in a file path from which '
                       'we read that argument. This is useful when the list of data is '
                       'too big.')
    group.add_argument('--per-split-data-args-path', type=str, default=None,
                       help='Path to per-split-data-args. Instead of feeding '
                       '`--(train|valid|test)-data-path` with weighted dataset, '
                       'we pass in a file path from which we read those arguments. '
                       'This is useful when the list of data is too big. Format is a '
                       'json file with `train`, `valid, `test` keys')
    group.add_argument('--data-cache-path', default=None,
                       help='Path to a directory to hold cached index files.')
    group.add_argument('--no-mmap-bin-files', action='store_false',
                       help='Disable mmap-ing of .bin files.',
                       dest='mmap_bin_files')
    group.add_argument('--mock-data', action='store_true',
                       help='Skip data loading and validation and opt for artificial '
                       'generation of mock data when an implementation is available.')
    group.add_argument('--seq-length', type=int, default=None,
                       help='Maximum sequence length to process.')
    group.add_argument('--encoder-seq-length', type=int, default=None,
                       help='Maximum encoder sequence length to process.'
                       'This should be exclusive of --seq-length')
    group.add_argument('--decoder-seq-length', type=int, default=None,
                       help="Maximum decoder sequence length to process.")
    group.add_argument('--retriever-seq-length', type=int, default=256,
                       help='Maximum sequence length for the biencoder model '
                       'for retriever')
    group.add_argument('--sample-rate', type=float, default=1.0,
                       help='sample rate for training data. Supposed to be 0 '
                            ' < sample_rate < 1')
    group.add_argument('--mask-prob', type=float, default=0.15,
                       help='Probability of replacing a token with mask.')
    group.add_argument('--short-seq-prob', type=float, default=0.1,
                       help='Probability of producing a short sequence.')
    group.add_argument('--num-workers', type=int, default=2,
                       help="Dataloader number of workers.")
    group.add_argument('--reset-position-ids', action='store_true',
                       help='Reset posistion ids after end-of-document token.')
    group.add_argument('--reset-attention-mask', action='store_true',
                       help='Reset self attention mask after '
                       'end-of-document token.')
    group.add_argument('--eod-mask-loss', action='store_true',
                       help='Mask loss for the end of document tokens.')
    group.add_argument('--no-create-attention-mask-in-dataloader', action='store_false',
                       help='If set, do not create attention_masks in dataloader.',
                       dest='create_attention_mask_in_dataloader')
    group.add_argument('--num-dataset-builder-threads', type=int, default=1,
                       help='Number of parallel threads per rank for dataset builder')
    group.add_argument('--object-storage-cache-path', type=str, default=None,
                       help='Path to cache index files when using s3 or msc dataloader')
    group.add_argument('--mid-level-dataset-surplus', type=float, default=0.005,
                       help='The sample surplus to build for the mid-level datasets(s)')
    group.add_argument('--allow-ambiguous-pad-tokens', action='store_true',
                       help='Whether to prevent pad tokens already present in the dataset '
                       'from being masked out when the pad token incorrectly shares the same id '
                       'with other special tokens in the tokenizer. Note that this argument has '
                       'no effect when the tokenizer correctly provides a unique id for the pad. '
                       'Masking out such ambiguous pad tokens results in training instability. '
                       'Such a scenario is best resolved by fixing the tokenizer; leaving this '
                       'option as False provides a workaround. '
                       'When left to the default of False, any token ids that collide with the '
                       'pad token id - as provided by the tokenizer - will not be masked out of '
                       'the loss calculation: it cannot be determined whether they are truly pad. '
                       'If instead this argument is set, the training flow will treat all tokens '
                       'that share the same id as the pad token as true pad tokens, potentially '
                       'causing severe training instability.')
    return parser


def _add_autoresume_args(parser):
    group = parser.add_argument_group(title='autoresume')

    group.add_argument('--adlr-autoresume', action='store_true',
                       help='Enable autoresume on adlr cluster.')
    group.add_argument('--adlr-autoresume-interval', type=int, default=1000,
                       help='Intervals over which check for autoresume'
                       'termination signal')

    return parser


def _add_biencoder_args(parser):
    group = parser.add_argument_group(title='biencoder')

    # network size
    group.add_argument('--ict-head-size', type=int, default=None,
                       help='Size of block embeddings to be used in ICT and '
                        'REALM (paper default: 128)')
    group.add_argument('--biencoder-projection-dim', type=int, default=0,
                       help='Size of projection head used in biencoder (paper'
                        ' default: 128)')
    group.add_argument('--biencoder-shared-query-context-model', action='store_true',
                        help='Whether to share the parameters of the query '
                        'and context models or not')

    # checkpointing
    group.add_argument('--ict-load', type=str, default=None,
                       help='Directory containing an ICTBertModel checkpoint')
    group.add_argument('--bert-load', type=str, default=None,
                       help='Directory containing an BertModel checkpoint '
                       '(needed to start ICT and REALM)')

    # data
    group.add_argument('--titles-data-path', type=str, default=None,
                       help='Path to titles dataset used for ICT')
    group.add_argument('--query-in-block-prob', type=float, default=0.1,
                       help='Probability of keeping query in block for '
                       'ICT dataset')
    group.add_argument('--use-one-sent-docs', action='store_true',
                       help='Whether to use one sentence documents in ICT')
    group.add_argument('--evidence-data-path', type=str, default=None,
                       help='Path to Wikipedia Evidence frm DPR paper')

    # training
    group.add_argument('--retriever-report-topk-accuracies', nargs='+', type=int,
                        default=[], help="Which top-k accuracies to report "
                        "(e.g. '1 5 20')")
    group.add_argument('--retriever-score-scaling', action='store_true',
                       help='Whether to scale retriever scores by inverse '
                        'square root of hidden size')

    # faiss index
    group.add_argument('--block-data-path', type=str, default=None,
                       help='Where to save/load BlockData to/from')
    group.add_argument('--embedding-path', type=str, default=None,
                       help='Where to save/load Open-Retrieval Embedding'
                        ' data to/from')

    # indexer
    group.add_argument('--indexer-batch-size', type=int, default=128,
                       help='How large of batches to use when doing indexing '
                       'jobs')
    group.add_argument('--indexer-log-interval', type=int, default=1000,
                       help='After how many batches should the indexer '
                       'report progress')
    return parser


def _add_vision_args(parser):
    group = parser.add_argument_group(title="vision")

    # general vision arguements
    group.add_argument('--num-classes', type=int, default=1000,
                       help='num of classes in vision classificaiton task')
    group.add_argument('--img-h', type=int, default=224,
                       help='Image height for vision classification task')
    group.add_argument('--img-w', type=int, default=224,
                       help='Image height for vision classification task')
    group.add_argument('--num-channels', type=int, default=3,
                       help='Number of channels in input image data')
    group.add_argument('--patch-dim', type=int, default=16,
                       help='patch dimension')
    group.add_argument('--classes-fraction', type=float, default=1.0,
                       help='training with fraction of classes.')
    group.add_argument('--data-per-class-fraction', type=float, default=1.0,
                       help='training with fraction of data per class.')
    group.add_argument('--no-data-sharding', action='store_false',
                       help='Disable data sharding.',
                       dest='data_sharding')
    group.add_argument('--head-lr-mult', type=float, default=1.0,
                       help='learning rate multiplier for head during finetuning')

    # pretraining type and backbone selection`
    group.add_argument('--vision-pretraining', action='store_true',
                       help='flag to indicate vision pretraining')
    group.add_argument('--vision-pretraining-type', type=str, default='classify',
                       choices=['classify', 'inpaint', 'dino'],
                       help='pretraining objectives')
    group.add_argument('--vision-backbone-type', type=str, default='vit',
                       choices=['vit', 'mit', 'swin'],
                       help='backbone types types')
    group.add_argument('--swin-backbone-type', type=str, default='tiny',
                       choices=['tiny', 'base', 'h3'],
                       help='pretraining objectives')
    # inpainting arguments
    group.add_argument('--mask-type', type=str, default='random',
                       choices=['random', 'row'],
                       help='mask types')
    group.add_argument('--mask-factor', type=float, default=1.0,
                       help='mask size scaling parameter')

    # dino arguments
    group.add_argument('--iter-per-epoch', type=int, default=1250,
                       help='iterations per epoch')
    group.add_argument('--dino-local-img-size', type=int, default=96,
                       help='Image size for vision classification task')
    group.add_argument('--dino-local-crops-number', type=int, default=10,
                       help='Number of local crops')
    group.add_argument('--dino-head-hidden-size', type=int, default=2048,
                       help='Hidden dimension size in dino head')
    group.add_argument('--dino-bottleneck-size', type=int, default=256,
                       help='Bottle neck dimension in dino head ')
    group.add_argument('--dino-freeze-last-layer', type=float, default=1,
                       help='Freezing last layer weights')
    group.add_argument('--dino-norm-last-layer', action='store_true',
                       help='Disable Norm in last layer.')
    group.add_argument('--dino-warmup-teacher-temp', type=float, default=0.04,
                       help='warump teacher temperature')
    group.add_argument('--dino-teacher-temp', type=float, default=0.07,
                       help='teacher temperature')
    group.add_argument('--dino-warmup-teacher-temp-epochs', type=int, default=30,
                       help='warmup teacher temperaure epochs')

    # regularization arguments
    group.add_argument('--qk-layernorm', action='store_true',
                       help='Whether to layer normalize the q and k attention embeddings.')
    group.add_argument('--qk-l2-norm', action='store_true',
                       help='Use llama 4 qk l2 norm')

    return parser

def _add_moe_args(parser):
    group = parser.add_argument_group(title="moe")
    # General arguments
    group.add_argument('--expert-model-parallel-size', type=int, default=1,
                       help='Degree of expert model parallelism.')
    group.add_argument('--expert-tensor-parallel-size', type=int, default=None,
                       help='Degree of expert model parallelism. Default is None, which will be set to the value of --tensor-model-paralle-size.')
    group.add_argument('--num-experts', type=int, default=None,
                       help='Number of Experts in MoE (None means no MoE)')
    group.add_argument('--moe-layer-freq', type=moe_freq_type, default=1,
                       help='Frequency between MoE layers and Dense layers. Accepts either: '
                            '- An integer N: Represents a 1:N ratio, meaning one expert layer for every N-1 dense layers '
                            '- A string containing a Python list expression that defines a custom pattern, e.g.: '
                            '"([1]*3+[0]*1)*3" evaluates to [1,1,1,0,1,1,1,0,1,1,1,0] '
                            'where 1 indicates an expert layer and 0 indicates a dense layer. '
                            'Examples: "([0]+[1]*23)": 1 dense layer followed by 23 expert layers, '
                            '"([1]*3+[0]*2)*2": Three expert layers followed by two dense layers, repeated twice.')
    group.add_argument('--moe-ffn-hidden-size', type=int, default=None,
                       help='The hidden size of each expert\'s feed-forward network (ffn). '
                       'If not specified, defaults to the ffn_hidden_size.')
    group.add_argument('--moe-shared-expert-intermediate-size', type=int, default=None,
                       help='Shared expert total ffn hidden size. '
                       'It should be equal to "num_shared_experts * ffn_size_of_each_shared_expert" if there are multiple shared experts. '
                       'None means no shared expert.')
    group.add_argument('--moe-shared-expert-gate', action='store_true',
                       help='Enable gate for shared expert. Only effective when moe-shared-expert-intermediate-size is set.')
    group.add_argument('--moe-shared-expert-overlap', action='store_true',
                       help='Enable overlapping between shared expert computations and dispatcher communications. '
                       'Without this, the shared experts execute before the router. '
                       'Only effective when moe-shared-expert-intermediate-size is set.')
    group.add_argument('--moe-grouped-gemm', action='store_true',
                       help='When there are multiple experts per rank, launch multiple local GEMM kernels in multiple streams to improve the utilization and performance with GroupedLinear in TransformerEngine.')
    group.add_argument('--moe-use-legacy-grouped-gemm', action='store_true',
                       help='Use legacy GroupedMLP rather than TEGroupedMLP. Note: The legacy one will be deprecated soon.')
    group.add_argument('--moe-layer-recompute', action='store_true',
                       help='Enable checkpointing for moe_layer, should be used when memory is not sufficient. '
                       'Deprecated. Use "--recompute-granularity selective --recompute-modules moe" instead.')
    group.add_argument('--moe-extended-tp', action='store_true',
                       help='Deprecated. Use --expert-tensor-parallel-size instead.')
    group.add_argument('--moe-use-upcycling', action='store_true',
                       help='Load a checkpoint of a dense model, convert it into an MoE model, and save the converted model to the path specified by --save. '
                       'Upcycling is implemented on the top of distributed checkpointing, so it supports parallel modes different from the dense model.')
    # Router arguments
    group.add_argument('--moe-router-load-balancing-type', nargs='+', type=str,
                       choices=['aux_loss', 'seq_aux_loss', 'global_aux_loss', 'sinkhorn', 'none'],
                       default='aux_loss',
                       help='Determines the load balancing strategy for the router. "aux_loss" corresponds to the load balancing loss used in GShard and SwitchTransformer; "seq_aux_loss" corresponds to the load balancing loss used in DeepSeekV2, which computes the loss for each individual sample; "sinkhorn" corresponds to the balancing algorithm used in S-BASE, and "none" implies no load balancing. The default is "aux_loss".')
    group.add_argument('--moe-router-dtype', type=str,
                       choices=['fp32', 'fp64'],
                       default=None,
                       help='Data type for routing computation and expert output weighted averaging. '
                            'Fp32/fp64 enhances numerical stability, especially with numerous experts. '
                            'The perf impact should be negligible when used with permute fusion. '
                            'None means no changes for dtype.')
    group.add_argument('--moe-router-fusion', action='store_true',
                       help='Enable fusion for MoE TopK routing and aux-loss computation. This is only supported in TransformerEngine 2.7.0 and above.')
    group.add_argument('--moe-router-score-function', type=str,
                       choices=['softmax', 'sigmoid'],
                       default='softmax',
                       help='Score function for MoE TopK routing. Can be "softmax" or "sigmoid".')
    group.add_argument('--moe-router-topk', type=int, default=2,
                       help='Number of experts to route to for each token. The default is 2.')
    group.add_argument('--moe-router-pre-softmax', action='store_true',
                       help='Enable pre-softmax routing for MoE, which means softmax is before the top-k selection. By default, softmax is done after top-k.')
    group.add_argument('--moe-router-num-groups', type=int, default=None,
                       help='Number of groups to divide experts into for group-limited routing. When using group-limited routing: 1) Experts are divided into equal-sized groups, 2) For each token, a subset of groups are selected based on routing scores (sum of top-2 expert scores within each group), 3) From these selected groups, moe_router_topk experts are chosen.'
                       'Two common use cases: 1) Device-limited routing: Set equal to expert parallel size (EP) to limit each token to experts on a subset of devices (See DeepSeek-V2: https://arxiv.org/pdf/2405.04434) 2) Node-limited routing: Set equal to number of nodes in EP group to limit each token to experts on a subset of nodes (See DeepSeek-V3: https://arxiv.org/pdf/2412.19437)')
    group.add_argument('--moe-router-group-topk', type=int, default=None,
                       help='Number of selected groups for group-limited routing.')
    group.add_argument('--moe-router-topk-scaling-factor', type=float, default=None,
                       help='Scaling factor for routing score in top-k selection, only works when --moe-router-pre-softmax enabled. Defaults to None, which means no scaling.')
    group.add_argument('--moe-router-enable-expert-bias', action='store_true',
                       help='TopK routing with dynamic expert bias in the aux-loss-free load balancing strategy. '
                       'The routing decision is based on the sum of the routing scores and the expert bias. '
                       'See https://arxiv.org/abs/2408.15664 for details.')
    group.add_argument('--moe-router-bias-update-rate', type=float, default=1e-3,
                       help='Expert bias update rate in the aux-loss-free load balancing strategy. '
                       'The expert bias is updated based on the number of assigned tokens to each expert in a global batch, '
                       'where the bias is increased for the experts with less assigned tokens and decreased for the experts with more assigned tokens. '
                       'The default value 1e-3 is same as that used in DeepSeekV3.')
    group.add_argument('--moe-router-force-load-balancing', action='store_true',
                       help='[Experimental] Force override routing to balance token distribution using random logits for MoE routers, supporting naive top-k and group-limited top-k. This experimental feature is for benchmarking purposes only!')
    group.add_argument('--moe-router-padding-for-quantization', action='store_true',
                       help='Pad the routing_map to make sure the number of tokens each expert received '
                       'is a multiple of 16/32 for FP8/FP4 precision. It is suggested to enable this for '
                       'dropless training with FP8/FP4 precision when num_local_experts > 1. This is a more '
                       'efficient way to pad for FP8/FP4 which eliminates the explicit padding in the '
                       'GroupedMLP layer.')
    group.add_argument('--moe-router-padding-for-fp8', action='store_true',
                       help='[Compatibility alias for --moe-router-padding-for-quantization] '
                       'Enabling this will also enable --moe-router-padding-for-quantization.')
    group.add_argument('--moe-aux-loss-coeff', type=float, nargs='+', default=0.0,
                       help='Scaling coefficient for the aux loss: a starting value of 1e-2 is recommended.')
    group.add_argument('--moe-z-loss-coeff', type=float, default=None,
                       help='Scaling coefficient for the z-loss: a starting value of 1e-3 is recommended.')
    group.add_argument('--moe-input-jitter-eps', type=float, default=None,
                       help='Add noise to the input tensor by applying jitter with a specified epsilon value.')
    group.add_argument('--moe-per-layer-logging', action='store_true',
                       help='Enable per-layer logging for MoE, currently supports auxiliary loss and z loss.')
    # Token dispatcher arguments
    group.add_argument('--moe-token-dispatcher-type', type=str,
                       choices=['allgather', 'alltoall', 'flex'],
                       default='allgather',
                       help="The type of token dispatcher to use. The default is 'allgather'. Options are 'allgather', 'alltoall'. We recommend using 'alltoall' when applying expert parallelism. For more information, please refer to the documentation in core/moe/README.")
    group.add_argument('--moe-enable-deepep', action='store_true',
                       help='DEPRECATED: Please use --moe-flex-dispatcher-backend=deepep instead.')
    group.add_argument('--moe-flex-dispatcher-backend', type=str,
                       choices=['deepep', 'hybridep'],
                       default='deepep',
                       help='The backend to use for flex token dispatcher. The default is "deepep". Options are "deepep" and "hybridep".')
    group.add_argument('--moe-deepep-num-sms', type=int, default=20,
                       help='Number of SMs to use for DeepEP.')
    group.add_argument('--moe-hybridep-num-sms', type=int, default=16,
                       help='Number of SMs to use for HybridEP.')
    group.add_argument('--moe-permute-fusion', action='store_true',
                       help='Fuse token rearrangement ops during token dispatching.')
    # Token dropping arguments
    group.add_argument('--moe-expert-capacity-factor', type=float, default=None,
                       help='The capacity factor for each expert, None means no token will be dropped.')
    group.add_argument('--moe-pad-expert-input-to-capacity', action='store_true',
                       help='Pads the input for each expert to match the expert capacity length, effective only after the --moe-expert-capacity-factor is set.')
    group.add_argument('--moe-token-drop-policy', type=str, default='probs', choices=['probs', 'position'],
                       help='The policy to drop tokens. Can be either "probs" or "position". If "probs", the tokens with the lowest probabilities will be dropped. If "position", tokens at the end of each batch will be dropped.')
    group.add_argument('--moe-apply-probs-on-input', action='store_true',
                       help='Apply probs before mlp activation for moe routing.')
    # MoE communication overlap arguments
    group.add_argument('--overlap-moe-expert-parallel-comm', action='store_true',
                       help='Overlap the EP A2A communication by batch-level overlapping in 1f1b stage.')
    group.add_argument('--delay-wgrad-compute', action='store_true',
                       help='Delay the wgrad compute for batch-level overlapping')

    group.add_argument('--moe-upcycling-granularity', type=int, default=1,
                       help='This param sepecifics how many times smaller is the expert hidden size compared with the original dense FFN hidden size. '
                       'For using granular upcycling strategy, please set this param as a positive integer. If this param is set to 1, it means using the default upcycling strategy.')
    group.add_argument('--moe-pad-experts-for-cuda-graph-inference', action='store_true',
                       help="some MoE routers have a D2H sync that will break cuda graphs.  If this flag is set the router will switch" \
                       " to dropping and padding during decode time which does not have a D2H sync. The capacity factor is set to the" \
                       " max that an expert could see during inference so no tokens are actually dropped.")
    return parser

def _add_mla_args(parser):
    group = parser.add_argument_group(title="mla")
    group.add_argument('--q-lora-rank', type=int, default=None,
                       help="Rank of Query tensor's low rank representation.")
    group.add_argument('--kv-lora-rank', type=int, default=32,
                       help="Rank of Key and Value tensors' low rank representation.")
    group.add_argument('--qk-head-dim', type=int, default=128,
                       help="Dimension of the head in the QK projection. q_head_dim = qk_head_dim + qk_pos_emb_head_dim")
    group.add_argument('--qk-pos-emb-head-dim', type=int, default=64,
                       help="Dimension of the position embedding in the QK projection.")
    group.add_argument('--v-head-dim', type=int, default=128,
                       help="Dimension of the head in the V projection.")
    group.add_argument('--rotary-scaling-factor', type=float, default=1.0,
                       help="Rotary scaling factor for the rotary embeddings.")
    group.add_argument('--mscale', type=float, default=1.0,
                       help="Mscale for YaRN RoPE in multi-latent attention.")
    group.add_argument('--mscale-all-dim', type=float, default=0.0,
                       help="Mscale all dimensions for YaRN RoPE in multi-latent attention.")
    group.add_argument('--cache-mla-latents', action='store_true', default=False,
                       help="If set caches the mla down projected latents with mla flash decode.")

    return parser

def _add_linear_attention_args(parser):
    group = parser.add_argument_group(title="la")
    group.add_argument('--linear-attention-type', default=None, choices=['gated_delta_net', 'mamba'], type=str,
                       help='Type of linear attention to use. Currently support gated_delta_net and mamba.')
    group.add_argument('--linear-attention-freq', type=la_freq_type, default=None,
                       help='Frequency between LA (linear attention) layers and'
                            ' SDPA (scaled dot-product attention) layers. Accepts either: '
                            '- An integer N: Represents a (N-1):N ratio, meaning (N-1) LA layers for every 1 SDPA layer '
                            '- A string containing a Python list expression that defines a custom pattern, e.g.: '
                            '"([1]*3+[0]*1)*3" evaluates to [1,1,1,0,1,1,1,0,1,1,1,0] '
                            'where 1 indicates an LA layer and 0 indicates a SDPA layer. '
                            'Examples: "([0]+[1]*23)": 1 SDPA layer followed by 23 LA layers, '
                            '"([1]*3+[0]*2)*2": Three LA layers followed by two SDPA layers, repeated twice.')
    group.add_argument('--linear-conv-kernel-dim', default=4, type=int,
                       help='Conv kernel dimension for the gated delta net.')
    group.add_argument('--linear-key-head-dim', default=128, type=int,
                       help='Query and key head dimension for the gated delta net.')
    group.add_argument('--linear-value-head-dim', default=128, type=int,
                       help='Value and gate head dimension for the gated delta net.')
    group.add_argument('--linear-num-key-heads', default=16, type=int,
                       help='Number of query and key heads for the gated delta net.')
    group.add_argument('--linear-num-value-heads', default=32, type=int,
                       help='Number of value and gate heads for the gated delta net.')
    return parser

def _add_heterogeneous_args(parser):
    """
    Heterogeneous models refer to transformer architectures where individual layers can differ 
    in configuration. Specifically:
        - Attention or MLP layers can be replaced with either a linear layer or a no-op 
        - MLP intermediate dimensions can vary between layers
    We use the format of the HuggingFace config files in llama nemotron models to define the architecture.
    For example, https://huggingface.co/nvidia/Llama-3_3-Nemotron-Super-49B-v1/resolve/main/config.json

    Most notably, the "block_config" maps to a list of attention and mlp configurations for each layer.
    For example, the "block_config" for a 2 layer model is:
     "block_configs": [
        {
            "attention": {
                "n_heads_in_group": 8,
                "no_op": false,
                "replace_with_linear": false,
            },
            "ffn": {
                "ffn_mult": 2.625,
                "no_op": false,
                "replace_with_linear": false,
            }
        },
        {
            "attention": {
                "n_heads_in_group": null,
                "no_op": true,
                "replace_with_linear": false,
            },
            "ffn": {
                "ffn_mult": 2.625,
                "no_op": false,
                "replace_with_linear": false,
            }
        }
    ]
    """
    group = parser.add_argument_group(title="heterogeneous architecture")
    group.add_argument('--heterogeneous-layers-config-path', type=str, default=None,
                       help='Path to json file containing heterogeneous model configuration. '
                       'Use the format of the HuggingFace config files in llama nemotron '
                       'models, e.g. https://huggingface.co/nvidia/Llama-3_3-Nemotron-Super-49B-v1/resolve/main/config.json.')
    group.add_argument('--heterogeneous-layers-config-encoded-json', type=str, default=None,
                       help='This is encoded json string of the heterogeneous model configuration. Used to keep the content '
                       'of the heterogeneous model specification in args when the model is loaded from a checkpoint. '
                       'Use the format of the HuggingFace config files in llama nemotron '
                       'models, e.g. https://huggingface.co/nvidia/Llama-3_3-Nemotron-Super-49B-v1/resolve/main/config.json.')
    return parser

def _add_experimental_args(parser):
    group = parser.add_argument_group(title='experimental')

    group.add_argument('--enable-experimental', action='store_true',
                       help='Enable experimental features.')
    group.add_argument('--spec', type=str, default=None, nargs='*',
                       help='Specify the <module_location function_name> pair '
                       'that returns a spec to customize a model, transformer '
                       'block, or transformer layer, depending on the use case.'
                       'To use local spec specify local as the argument.'
                       'For more details, see the model class, '
                       '`transformer_block.py`, or `transformer_layer.py`')
    group.add_argument('--hybrid-attention-ratio', type=float, default=0.0,
                       help='Ratio of attention layers to total layers, in the '
                       'range [0.0, 1.0].')
    group.add_argument('--hybrid-mlp-ratio', type=float, default=0.0,
                       help='Ratio of mlp layers to total layers, in the '
                       'range [0.0, 1.0].')
    group.add_argument('--hybrid-override-pattern', type=str, default=None,
                       help='Force a specific hybrid layer pattern. The value'
                            'should be a string of characters chosen from'
                            'core.ssm.mamba_hybrid_layer_allocation.Symbols.'
                            'If a value greater than 0.0 is supplied to any of the '
                            'hybrid ratio arguments, then the number of each type'
                            'of layer in the override pattern must match number in'
                            'the overidden pattern')
    group.add_argument('--mamba-state-dim', type=int, default=128,
                       help='State dimension for Mamba layers.')
    group.add_argument('--mamba-head-dim', type=int, default=64,
                       help='Head dimension for Mamba layers.')
    group.add_argument('--mamba-num-groups', type=int, default=8,
                       help='Number of groups for Mamba layers.')
    group.add_argument('--mamba-num-heads', type=int, default=None,
                       help='Number of heads for Mamba layers.'
                       'If not set, then the number of heads will be '
                       '--hidden-size * expand // --mamba-head-dim')
    group.add_argument('--is-hybrid-model', default=False, action="store_true",
                       help='Indicates whether the model is a hybrid model.')
    group.add_argument('--disable-mamba-mem-eff-path', default=False, action="store_true",
                       help='Disable Mamba efficient path.')
    group.add_argument('--yaml-cfg', type=str, default=None,
                       help = 'Config file to add additional arguments')

    # Args of precision-aware optimizer
    group.add_argument('--use-precision-aware-optimizer', action='store_true',
                       help='Use the precision-aware optimizer in TransformerEngine, which allows '
                       'setting the main params and optimizer states to lower precision, such as '
                       'fp16, bf16 and fp8.')
    group.add_argument('--main-grads-dtype', default='fp32', choices=['fp32', 'bf16'],
                       help='Dtype of main grads when enabling precision-aware-optimizer')
    group.add_argument('--main-params-dtype', default='fp32', choices=['fp32', 'fp16'],
                       help='Dtype of main params when enabling precision-aware-optimizer')
    group.add_argument('--exp-avg-dtype', default='fp32', choices=['fp32', 'fp16', 'bf16', 'fp8'],
                       help='Dtype of exp_avg (1st moment in adam optimizer) when enabling '
                            'precision-aware-optimizer. This dtype is used for storing the '
                            'optimizer state in memory during training but does not affect '
                            'the precision in the kernel computation.')
    group.add_argument('--exp-avg-sq-dtype', default='fp32', choices=['fp32', 'fp16', 'bf16', 'fp8'],
                       help='Dtype of exp_avg_sq (2nd moment in adam optimizer) when enabling '
                            'precision-aware-optimizer. This dtype is used for storing the '
                            'optimizer state in memory during training but does not affect '
                            'the precision in the kernel computation.')
    return parser


def _add_msc_args(parser):
    group = parser.add_argument_group(title="msc")
    group.add_argument('--disable-msc', default=True, action='store_false', dest='enable_msc',
                       help='Disable the usage of Multi-Storage Client (MSC) in Megatron Core.')
    return parser

def _add_kitchen_quantization_arguments(parser: argparse.ArgumentParser):
    """Add quant-specific arguments to the main parser

    If kitchen isn't available, nothing to do here, return unchanged parser
    """
    try:
        from megatron.core.extensions.kitchen import KitchenSpecProvider

        have_kitchen = True
    except (ImportError, ModuleNotFoundError):
        have_kitchen = False

    if have_kitchen:
        group = parser.add_argument_group(title="kitchen")
        recipe_or_config_group = group.add_mutually_exclusive_group(required=False)
        recipe_or_config_group.add_argument(
            '--kitchen-config-file',
            type=str,
            default=None,
            help="Use the config .yaml file at the specified location to "
            "configure kitchen quantization.",
        )
        recipe_or_config_group.add_argument(
            '--kitchen-recipe-number',
            type=int,
            default=None,
            help="Use a default kitchen recipe for all layers as defined by QAT_PARAMS index",
        )
    return parser

def _add_sft_args(parser):
    group = parser.add_argument_group(title='sft')
    group.add_argument('--sft', action="store_true", help='Megatron SFT training')
    group.add_argument('--sft-tokenizer-prompt-format', type=str, default="nemotron-h-aligned", 
                       help='SFT prompt format.')
    return parser<|MERGE_RESOLUTION|>--- conflicted
+++ resolved
@@ -163,7 +163,7 @@
     )
 
     n_kv_heads_in_group = [
-        config["attention"]["n_heads_in_group"] for config in hf_config_dict.block_configs 
+        config["attention"]["n_heads_in_group"] for config in hf_config_dict.block_configs
         if config["attention"]["n_heads_in_group"] is not None
     ]
     assert all(num == n_kv_heads_in_group[0] for num in n_kv_heads_in_group), "num query head must be consistent across all layers"
@@ -624,7 +624,7 @@
 
                 assert num_layers % args.transformer_pipeline_model_parallel_size == 0, \
                     'Number of layers should be divisible by the pipeline-model-parallel size'
-    
+
     if args.virtual_pipeline_model_parallel_size is not None:
         if args.overlap_p2p_comm:
             assert args.pipeline_model_parallel_size > 1, \
@@ -684,7 +684,7 @@
                 args.rank,
             )
         if args.fp4_param and not is_te_min_version("2.7.0.dev0"):
-            raise ValueError("--fp4-param requires Transformer Engine >= 2.7.0.dev0.")   
+            raise ValueError("--fp4-param requires Transformer Engine >= 2.7.0.dev0.")
 
     if args.overlap_param_gather_with_optimizer_step:
         assert args.use_distributed_optimizer, \
@@ -717,7 +717,7 @@
     # FP4 param requires FP4 mode
     if args.fp4_param and not args.fp4:
         raise ValueError("--fp4-param-gather must be used together with --fp4-format.")
-    
+
     # FP4 requires TE >= 2.7.0.dev0
     if args.fp4 and not is_te_min_version("2.7.0.dev0"):
         raise ValueError("--fp4-format requires Transformer Engine >= 2.7.0.dev0 for NVFP4BlockScaling support.")
@@ -1278,7 +1278,7 @@
 
     if args.multi_latent_attention:
         config_class = MLATransformerConfig
-    
+
     if args.heterogeneous_layers_config_path is not None:
         assert not args.multi_latent_attention, "Multi latent attention with heterogeneous layers is not supported."
         config_class = HeterogeneousTransformerConfig
@@ -1391,7 +1391,7 @@
                        help='Number of layers at start to construct in bf16 when --first-last-layers-bf16 is enabled.')
     group.add_argument('--num-layers-at-end-in-bf16', type=int, default=1,
                        help='Number of layers at end to construct in bf16 when --first-last-layers-bf16 is enabled.')
-    
+
     # FP4 related arguments
     group.add_argument('--fp4-format', default=None,
                        choices=['e2m1'],
@@ -1452,7 +1452,6 @@
                        '"none": no CUDA graph. '
                        '"local": capture the CUDA graph using MCore local implementation. --cuda-graph-scope=\"full_iteration\" enables whole iteration CUDA graph. '
                        '"transformer_engine": capture the CUDA graph using TE make_graphed_callables().')
-<<<<<<< HEAD
     group.add_argument('--cuda-graph-scope', nargs='+', type=str, default=[],
                        help='Determines the CUDA graphs capturing scope. '
                        'choices: "attn", "mlp", "moe", "moe_router", "moe_preprocess", "mamba", "full_iteration". '
@@ -1466,20 +1465,9 @@
                        '"full_iteration": captures a whole iteration. '
                        'full_iteration scope is only supported with --cuda-graph-impl=local, other scopes are only supported with --cuda-graph-impl=transformer_engine. '
                        'If not specified, the default scope is to capture the whole Transformer layer.')
-=======
-    group.add_argument('--cuda-graph-scope', type=str, default='full',
-                       choices=['full', 'attn', 'full_iteration'],
-                       help='Determines the CUDA graphs capturing scope. Valid values are '
-                       '\"full\", \"attn\" and \"full_iteration\". \"Full\" scope captures a whole '
-                       'Transformer layer. \"Attn\" scope only captures operations in '
-                       'TransformerLayer._forward_attention(). \"ful_iteration\" scope captures a '
-                       'whole iteration. '
-                       'full_iteration scope is only supported with --cuda-graph-impl=local, '
-                       'attn scope is only supported with --cuda-graph-impl=transformer_engine.')
     group.add_argument('--use-legacy-static-engine', action='store_true', default=False,
                        help='Use legacy static engine. (Current static engine uses dynamic engine under the hood)',
                        dest='use_legacy_static_engine')
->>>>>>> 88e3a8a3
     group.add_argument('--inference-max-requests', type=int, default=8,
                        help='Maximum number of requests for inference.',
                        dest='inference_max_batch_size')
@@ -1554,7 +1542,7 @@
                        help='Number of chunks along sequence dimension for MLP '
                        'computation during prefill')
     group.add_argument('--disable-chunked-prefill', default=False, action="store_true",
-                       help='Disable chunked prefill (chunked prefill is enabled by default).')  
+                       help='Disable chunked prefill (chunked prefill is enabled by default).')
     return parser
 
 
@@ -1925,7 +1913,7 @@
                        help='The wandb entity name. It is useful when '
                        'there are multiple sub-projects in a project. '
                        'https://community.wandb.ai/t/how-do-i-decide-which-account-private-or-team-to-upload-the-run-to/5704 '
-                       'Ignore wandb by default.')    
+                       'Ignore wandb by default.')
     group.add_argument('--wandb-exp-name', type=str, default='',
                        help='The wandb experiment name.')
     group.add_argument('--wandb-save-dir', type=str, default='',
@@ -2000,7 +1988,7 @@
                        help="Use the RL training step.")
     group.add_argument('--rl-prompts-per-eval', type=int, default=32,
                        help='Number of prompts to evaluate for for each RL task.'
-                        'This evaluation can be very expensive when using environments' 
+                        'This evaluation can be very expensive when using environments'
                         'that evaluate pass@k so we default to a lower number.')
     # TODO(rkirby): allow for "complete" evaluation when --rl-prompts-per-eval is set to -1
     group.add_argument('--grpo-prompts-per-step', type=int, default=32,
@@ -2764,14 +2752,14 @@
                        'layer in the context of partition and placement for pipeline parallelism.')
     group.add_argument('--use-distributed-optimizer', action='store_true',
                        help='Use distributed optimizer.')
-    group.add_argument('--use-nccl-ub', action='store_true', dest='nccl_ub', 
+    group.add_argument('--use-nccl-ub', action='store_true', dest='nccl_ub',
                        help='Use the userbuffer registration for DP/FSDP communication buffers.'
                        'This option will reduce GPU SM usage for the DP/FSDP communication,'
                        'which is improving the performance of the overlapped computation.')
     group.add_argument('--disable-symmetric-registration', action='store_true', dest='disable_symmetric_registration',
                        default=False, help='Disable symmetric (window) registration for NCCL userbuffer registration.'
                        'This option will force to use conventional (local) userbuffer registration when use-nccl-ub is set.')
-    group.add_argument('--use-sharp', action='store_true', 
+    group.add_argument('--use-sharp', action='store_true',
                        help='Required to enable SHARP communication.')
     group.add_argument('--sharp-enabled-group', type=str, default=None,
                        choices=['dp', 'dp_replica'],
@@ -3338,9 +3326,9 @@
 
 def _add_heterogeneous_args(parser):
     """
-    Heterogeneous models refer to transformer architectures where individual layers can differ 
+    Heterogeneous models refer to transformer architectures where individual layers can differ
     in configuration. Specifically:
-        - Attention or MLP layers can be replaced with either a linear layer or a no-op 
+        - Attention or MLP layers can be replaced with either a linear layer or a no-op
         - MLP intermediate dimensions can vary between layers
     We use the format of the HuggingFace config files in llama nemotron models to define the architecture.
     For example, https://huggingface.co/nvidia/Llama-3_3-Nemotron-Super-49B-v1/resolve/main/config.json
@@ -3490,6 +3478,6 @@
 def _add_sft_args(parser):
     group = parser.add_argument_group(title='sft')
     group.add_argument('--sft', action="store_true", help='Megatron SFT training')
-    group.add_argument('--sft-tokenizer-prompt-format', type=str, default="nemotron-h-aligned", 
+    group.add_argument('--sft-tokenizer-prompt-format', type=str, default="nemotron-h-aligned",
                        help='SFT prompt format.')
     return parser