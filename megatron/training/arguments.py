--- conflicted
+++ resolved
@@ -1254,7 +1254,6 @@
             args.te_rng_tracker = True
             warn_rank_0("te_rng_tracker is not enabled, enabling it for CUDA graphs.", args.rank)
         assert (
-<<<<<<< HEAD
             "expandable_segments:True" not in os.getenv("PYTORCH_CUDA_ALLOC_CONF", "")
             or os.getenv("NCCL_GRAPH_REGISTER", "") == "0"
         ), (
@@ -1271,11 +1270,6 @@
             'full scope is deprecated. Use empty cuda_graph_scope to capture the whole layer.'
         )
     
-=======
-            args.recompute_granularity != 'full'
-        ), 'recompute_granularity must not be full when CUDA Graphs are enabled.'
-
->>>>>>> 5613ed0e
     if args.multi_latent_attention:
         assert not args.group_query_attention, "Group query attention is mutually exclusive with multi latent attention."
 
