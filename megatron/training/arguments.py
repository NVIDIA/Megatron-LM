--- conflicted
+++ resolved
@@ -818,12 +818,8 @@
 
     # disable async_tensor_model_parallel_allreduce when
     # model parallel memory optimization is enabled
-<<<<<<< HEAD
-    if torch.cuda.is_available() and args.tensor_model_parallel_size > 1 or args.context_parallel_size > 1 and get_device_arch_version() < 10:
-=======
-    if (args.tensor_model_parallel_size > 1 or args.context_parallel_size > 1) \
+    if torch.cuda.is_available() and  (args.tensor_model_parallel_size > 1 or args.context_parallel_size > 1) \
         and get_device_arch_version() < 10:
->>>>>>> 7b4fbe95
         # CUDA_DEVICE_MAX_CONNECTIONS requirement no longer exists since the Blackwell architecture
         if args.use_torch_fsdp2 or args.use_custom_fsdp:
             fsdp_impl = "Torch-FSDP2" if args.use_torch_fsdp2 else "Custom-FSDP"
