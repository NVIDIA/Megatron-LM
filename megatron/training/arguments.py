<<<<<<< HEAD
# Copyright (c) 2024, NVIDIA CORPORATION. All rights reserved.
# Copyright (c) 2023 Alibaba PAI Team.
#
# Licensed under the Apache License, Version 2.0 (the "License");
# you may not use this file except in compliance with the License.
# You may obtain a copy of the License at
#
#     http://www.apache.org/licenses/LICENSE-2.0
#
# Unless required by applicable law or agreed to in writing, software
# distributed under the License is distributed on an "AS IS" BASIS,
# WITHOUT WARRANTIES OR CONDITIONS OF ANY KIND, either express or implied.
# See the License for the specific language governing permissions and
# limitations under the License.
=======
# Copyright (c) 2025, NVIDIA CORPORATION. All rights reserved.
>>>>>>> bf341cb4

"""Megatron arguments."""

import argparse
import dataclasses
import json
import os
from pathlib import Path
import re
import types
import warnings

import torch
import torch.nn.functional as F
from packaging.version import Version as PkgVersion

from megatron.core.dist_checkpointing.validation import StrictHandling
from megatron.core.models.retro.utils import (
    get_config_path as get_retro_config_path,
    get_gpt_data_dir as get_retro_data_dir,
)
from megatron.core.rerun_state_machine import RerunStateMachine
from megatron.core.transformer import MLATransformerConfig, TransformerConfig
from megatron.core.transformer.pipeline_parallel_layer_layout import PipelineParallelLayerLayout
from megatron.core.transformer.enums import AttnBackend
<<<<<<< HEAD
from megatron.core.utils import get_torch_version, is_torch_min_version
from megatron.training.activations import squared_relu
from megatron.training.utils import update_use_dist_ckpt
=======
from megatron.core.transformer.heterogeneous.heterogeneous_config import (
    HeterogeneousTransformerConfig,
    MLPConfig,
)
from megatron.core.utils import (
    get_torch_version,
    is_te_min_version,
    is_torch_min_version,
)
from megatron.core.activations import squared_relu
from megatron.training.utils import (
    get_device_arch_version,
    update_use_dist_ckpt,
    print_rank_0,
    warn_rank_0,
)
from megatron.core.msc_utils import MultiStorageClientFeature
>>>>>>> bf341cb4

from megatron.core.quantization.utils import (
    kitchen_quantization_recipe_config,
    load_quantization_recipe,
)

def add_megatron_arguments(parser: argparse.ArgumentParser):
    """"Add Megatron-LM arguments to the given parser."""

    # Standard arguments.
    parser = _add_network_size_args(parser)
    parser = _add_regularization_args(parser)
    parser = _add_training_args(parser)
    parser = _add_initialization_args(parser)
    parser = _add_learning_rate_args(parser)
    parser = _add_checkpointing_args(parser)
    parser = _add_mixed_precision_args(parser)
    parser = _add_distributed_args(parser)
    parser = _add_validation_args(parser)
    parser = _add_data_args(parser)
    parser = _add_tokenizer_args(parser)
    parser = _add_autoresume_args(parser)
    parser = _add_biencoder_args(parser)
    parser = _add_vision_args(parser)
    parser = _add_moe_args(parser)
    parser = _add_mla_args(parser)
    parser = _add_heterogeneous_args(parser)
    parser = _add_logging_args(parser)
    parser = _add_straggler_detector_args(parser)
    parser = _add_workload_inspector_server_args(parser)
    parser = _add_inference_args(parser)
    parser = _add_transformer_engine_args(parser)
    parser = _add_retro_args(parser)
    parser = _add_experimental_args(parser)
    parser = _add_one_logger_args(parser)
    parser = _add_inprocess_restart_args(parser)
    parser = _add_ft_package_args(parser)
    parser = _add_config_logger_args(parser)
    parser = _add_rerun_machine_args(parser)
    parser = _add_msc_args(parser)
    parser = _add_kitchen_quantization_arguments(parser)
    parser = _add_sft_args(parser)

    return parser

def parse_args(extra_args_provider=None, ignore_unknown_args=False):
    """Parse all arguments."""
    parser = argparse.ArgumentParser(description='Megatron-LM Arguments',
                                     allow_abbrev=False)

    parser = add_megatron_arguments(parser)

    # Custom arguments.
    if extra_args_provider is not None:
        parser = extra_args_provider(parser)

    # Parse.
    if ignore_unknown_args:
        args, _ = parser.parse_known_args()
    else:
        args = parser.parse_args()

    # Experimental yaml
    if args.yaml_cfg is not None:
        from .yaml_arguments import load_yaml
        assert args.yaml_cfg and not args.use_legacy_models, \
            "Yaml config is not supported with legacy models."
        args = load_yaml(args.yaml_cfg)


    # Args from environment
    args.rank = int(os.getenv('RANK', '0'))
    args.world_size = int(os.getenv("WORLD_SIZE", '1'))

    # Args to disable MSC
    if not args.enable_msc:
        MultiStorageClientFeature.disable()
        assert MultiStorageClientFeature.is_enabled() is False
        print('WARNING: The MSC feature is disabled.')

    return args


def validate_model_config_args_from_heterogeneous_config(args):
    """Validate model config arguments from heterogeneous config.

    This function takes model arguments and validates them based on a heterogeneous layer configuration.
    The heterogeneous config can be provided either as a path to a JSON file or as an encoded JSON string.

    The function enforces certain model architecture choices like SiLU activation, RMSNorm, grouped query attention,
    and RoPE positional embeddings. It also sets model dimensions like number of layers, hidden size, and attention heads
    based on the heterogeneous config.

    Args:
        args: Model configuration arguments to be overridden. Expected to have attributes:
            - heterogeneous_layers_config_path (str): Path to JSON config file
            - heterogeneous_layers_config_encoded_json (str): Encoded JSON config string

    Returns:
        None
    """
    if (
        args.heterogeneous_layers_config_path is None
        and args.heterogeneous_layers_config_encoded_json is None
    ):
        return

    if args.heterogeneous_layers_config_encoded_json is None:
        args.heterogeneous_layers_config_encoded_json = Path(
            args.heterogeneous_layers_config_path
        ).read_text()

    hf_config_dict = types.SimpleNamespace(**json.loads(args.heterogeneous_layers_config_encoded_json))

    assert hf_config_dict.hidden_act == "silu", (
        f"hidden_act in heterogeneous config is {hf_config_dict.hidden_act}, should be silu"
    )

    n_kv_heads_in_group = [
        config["attention"]["n_heads_in_group"] for config in hf_config_dict.block_configs 
        if config["attention"]["n_heads_in_group"] is not None
    ]
    assert all(num == n_kv_heads_in_group[0] for num in n_kv_heads_in_group), "num query head must be consistent across all layers"

    args_to_validate = {
        "swiglu": True,
        "normalization": "RMSNorm",
        "group_query_attention": True,
        "position_embedding_type": "rope",
        "rotary_percent": 1.0,
        "use_rope_scaling": True,
        "use_rotary_position_embeddings": True,
        "num_layers": hf_config_dict.num_hidden_layers,
        "hidden_size": hf_config_dict.hidden_size,
        "num_attention_heads": hf_config_dict.num_attention_heads,
        "untie_embeddings_and_output_weights": not hf_config_dict.tie_word_embeddings,
        "rotary_base": hf_config_dict.rope_theta,
        "rope_scaling_factor": hf_config_dict.rope_scaling["factor"],
        "num_query_groups": hf_config_dict.num_attention_heads // n_kv_heads_in_group[0],
    }

    incompatible_args = {}
    for key, value in args_to_validate.items():
        provided_value = getattr(args, key, None)
        if provided_value != value:
            incompatible_args[key] = (provided_value, value)

    if incompatible_args:
        incompatible_args_str = ', '.join([
            f"{k}: {provided_value} (provided) != {value} (expected)"
            for k, (provided_value, value) in incompatible_args.items()
        ])
        raise ValueError(
            f"Arguments differ from heterogeneous config: {incompatible_args_str}"
        )


def load_retro_config(retro_project_dir):
    '''Load Retro's config.json.'''

    # Retro config path.
    retro_config_path = get_retro_config_path(retro_project_dir)
    assert os.path.exists(retro_config_path), \
        "Retro project dir missing config.json."

    # Load retro config.
    with open(retro_config_path) as f:
        retro_config = types.SimpleNamespace(**json.load(f))

    return retro_config


def load_retro_args(args):
    """Load predefined args from Retro config (if applicable).

    When using Retro (or GPT for comparison purposes), data arguments are
    overridden by the saved config.json within the Retro project directory. This
    is to ensure that the data used for pretraining is consistent with the data
    that was preprocessed using the Retro preprocessing pipeline (see
    `tools/retro/preprocess_data.py`).
    """

    # Return if no project directory is specified.
    if args.retro_project_dir is None:
        return

    # Load retro config.
    retro_config = load_retro_config(args.retro_project_dir)

    # Retro data path is relative to project dir (via hard or soft links).
    data_dir = get_retro_data_dir(args.retro_project_dir)
    data_path = list(retro_config.retro_gpt_data_path)
    if len(data_path) % 2 == 0:
        for i in range(len(data_path) - 1, -1, -2):
            data_path[i] = os.path.join(data_dir, data_path[i])
    else:
        assert len(data_path) == 1
        data_path[0] = os.path.join(data_dir, data_path[0])

    # Update args.
    args.data_cache_path = retro_config.retro_gpt_data_cache_path
    args.data_path = data_path if args.data_path is None else args.data_path
    args.eval_interval = retro_config.retro_gpt_eval_interval
    args.eval_iters = retro_config.retro_gpt_eval_iters
    args.global_batch_size = retro_config.retro_gpt_global_batch_size
    args.max_position_embeddings = retro_config.retro_gpt_seq_length
    args.merge_file = os.path.join(
        args.retro_project_dir,
        retro_config.retro_gpt_merge_file,
    ) if retro_config.retro_gpt_merge_file is not None else None
    args.seed = retro_config.retro_gpt_seed
    args.seq_length = retro_config.retro_gpt_seq_length
    args.tokenizer_model = os.path.join(
        args.retro_project_dir,
        retro_config.retro_gpt_tokenizer_model,
    ) if retro_config.retro_gpt_tokenizer_model is not None else None
    args.tokenizer_type = retro_config.retro_gpt_tokenizer_type
    args.train_samples = retro_config.retro_gpt_train_samples
    args.vocab_file = os.path.join(
        args.retro_project_dir,
        retro_config.retro_gpt_vocab_file,
    ) if retro_config.retro_gpt_vocab_file is not None else None

    # Retro-specific args.
    args.retro_block_size = retro_config.retro_block_size
    args.retro_chunk_length = retro_config.retro_gpt_chunk_length
    args.retro_neighbor_dirs = retro_config.retro_neighbor_dirs
    args.retro_split_preprocessing = retro_config.retro_gpt_split
    args.retro_bert_tokenizer_type = retro_config.retro_bert_tokenizer_type
    args.retro_bert_vocab_file = retro_config.retro_bert_vocab_file

def _eval_pattern(pattern):
    """ Validate and evaluate a string containing a Python list expression """
    assert isinstance(pattern, str)

    # validate input, only allow comma, digits, [, ], (, ), +, and *
    if bool(re.compile(r'[^,\d\[\]\(\)\+\*]').search(pattern)):
        raise ValueError(f"Invalid pattern: {pattern}")

    return eval(pattern)

def no_rope_freq_type(x):
    """ Controls which layers to skip performing Rotary Position Embedding.
    - An integer N: Represents a 1:N ratio, meaning RoPE is skipped every N-1 layers.
    - A string "N": Same as above, but provided as a string
    - A string containing a Python list expression that defines a custom pattern, e.g.:
      "([0]*3+[1]*1)*3" evaluates to [0,0,0,1,0,0,0,1,0,0,0,1]
      where 1 indicates rope is skipped on the layer.
      This allows defining arbitrary patterns of rope skipping.
      The pattern length must match the total number of transformer layers.
      Examples:
          "([1]+[0]*23)": Only first layer has rope skipped for a 24-layer network.
          "([0]*3+[1]*1)*2": Every 4 layers the rope is skipped on the last layer. Repeat twice.
    """
    if x is None or isinstance(x, int):
        return x
    assert isinstance(x, str)
    if '[' in x:
        # it's a custom pattern
        return _eval_pattern(x)
    else:
        # it's a single int but in str
        return int(x)

def moe_freq_type(x):
    """Frequency between MoE layers and Dense layers.

    Accepts either:
    - An integer N: Represents a 1:N ratio, meaning one expert layer for every N-1 dense layers
    - A string "N": Same as above, but provided as a string
    - A string containing a Python list expression that defines a custom pattern, e.g.:
      "([1]*3+[0]*1)*3" evaluates to [1,1,1,0,1,1,1,0,1,1,1,0]
      where 1 indicates an expert layer and 0 indicates a dense layer.
      This allows defining arbitrary patterns of expert and dense layers.
      The pattern length must match the total number of transformer layers.
      Examples:
          "([0]+[1]*23)": 1 dense layer followed by 23 experts layers
          "([1]*3+[0]*2)*2": Three expert layers followed by two dense layers, repeated twice.
    """
    if isinstance(x, int):
        return x
    assert isinstance(x, str)
    if '[' in x:
        # it's a custom pattern
        return _eval_pattern(x)
    else:
        # it's a single int but in str
        return int(x)


def validate_args(args, defaults={}):

    # Temporary
    assert args.non_persistent_ckpt_type in ['global', 'local', None], \
        'Currently only global and local checkpoints are supported'
    if args.non_persistent_ckpt_type == 'local':
        try:
            from nvidia_resiliency_ext.checkpointing.local.ckpt_managers.local_manager import \
                LocalCheckpointManager
        except ModuleNotFoundError as e:
            raise RuntimeError('nvidia_resiliency_ext is required for local checkpointing') from e

    # validate model config args from heterogeneous config (if provided).
    validate_model_config_args_from_heterogeneous_config(args)

    # Load saved args from Retro (if applicable).
    load_retro_args(args)

    # Set args.use_dist_ckpt from args.ckpt_format.
    if args.use_legacy_models:
        assert args.ckpt_format == "torch", \
            "legacy model format only supports the 'torch' checkpoint format."
    update_use_dist_ckpt(args)

    total_model_size = args.tensor_model_parallel_size * args.pipeline_model_parallel_size * args.context_parallel_size

    # Total model size.
    assert args.world_size % total_model_size == 0, (
        f"world size ({args.world_size}) is not divisible by total_model_size ({total_model_size=})"
    )

    # Tensor model parallel size.
    args.tensor_model_parallel_size = min(
        args.tensor_model_parallel_size, args.world_size)
    assert args.world_size % args.tensor_model_parallel_size == 0, 'world size'\
        ' ({}) is not divisible by tensor model parallel size ({})'.format(
            args.world_size, args.tensor_model_parallel_size)

    if args.attention_backend == AttnBackend.local:
        assert args.spec[0] == 'local' , '--attention-backend local is only supported with --spec local'

    # Pipeline model parallel size.
<<<<<<< HEAD
    args.pipeline_model_parallel_size = min(
        args.pipeline_model_parallel_size,
        (args.world_size // args.tensor_model_parallel_size))
    args.transformer_pipeline_model_parallel_size = (
        args.pipeline_model_parallel_size - 1
        if args.standalone_embedding_stage else
        args.pipeline_model_parallel_size
    )
=======
    args.transformer_pipeline_model_parallel_size = args.pipeline_model_parallel_size
>>>>>>> bf341cb4

    total_model_size = args.tensor_model_parallel_size * args.pipeline_model_parallel_size * args.context_parallel_size
    args.data_parallel_size = args.world_size // total_model_size

    # Checks.
    model_parallel_size = args.pipeline_model_parallel_size * \
                          args.tensor_model_parallel_size
    assert args.world_size % (model_parallel_size * args.context_parallel_size) == 0, \
        'world size ({}) is not divisible by tensor parallel size ({}) times ' \
        'pipeline parallel size ({}) times context parallel size ({})'.format(
        args.world_size, args.tensor_model_parallel_size,
        args.pipeline_model_parallel_size, args.context_parallel_size)
    args.data_parallel_size = args.world_size // (model_parallel_size * args.context_parallel_size)
    if args.rank == 0:
        print('using world size: {}, data-parallel size: {}, '
              'context-parallel size: {}, '
              'hierarchical context-parallel sizes: {}, '
              'tensor-model-parallel size: {}, '
<<<<<<< HEAD
              'encoder-tensor-model-parallel size: {}, '
              'pipeline-model-parallel size: {}, '
              'encoder-pipeline-model-parallel size: {}, '
              'pipeline-model-parallel size: {} '.format(
=======
              'pipeline-model-parallel size: {}'.format(
>>>>>>> bf341cb4
                  args.world_size, args.data_parallel_size,
                  args.context_parallel_size,
                  args.hierarchical_context_parallel_sizes,
                  args.tensor_model_parallel_size,
<<<<<<< HEAD
                  args.encoder_tensor_model_parallel_size,
                  args.pipeline_model_parallel_size,
                  args.encoder_pipeline_model_parallel_size,
=======
>>>>>>> bf341cb4
                  args.pipeline_model_parallel_size), flush=True)

    # Checks.

<<<<<<< HEAD
    # Backwards compatibility.
    if args.pipeline_model_parallel_split_rank is not None:
        args.encoder_pipeline_model_parallel_size = args.pipeline_model_parallel_split_rank
        args.pipeline_model_parallel_size -= args.encoder_pipeline_model_parallel_size
        assert args.pipeline_model_parallel_size > 0

    if args.pipeline_model_parallel_size > 1:
        if args.pipeline_model_parallel_split_rank is not None:
            assert args.pipeline_model_parallel_split_rank < \
                    args.pipeline_model_parallel_size, 'split rank needs'\
                    ' to be less than pipeline model parallel size ({})'.format(
                            args.pipeline_model_parallel_size)
=======
>>>>>>> bf341cb4
    if args.hierarchical_context_parallel_sizes:
        from numpy import prod
        assert args.context_parallel_size == prod(args.hierarchical_context_parallel_sizes)
    if "a2a+p2p" in args.cp_comm_type:
        assert args.hierarchical_context_parallel_sizes is not None, \
        "--hierarchical-context-parallel-sizes must be set when a2a+p2p is used in cp comm"

    if args.expert_tensor_parallel_size is None:
        args.expert_tensor_parallel_size = args.tensor_model_parallel_size

    # Deprecated arguments.
    assert args.batch_size is None, '--batch-size argument is no longer ' \
        'valid, use --micro-batch-size instead'
    del args.batch_size
    assert args.warmup is None, '--warmup argument is no longer valid, use ' \
        '--lr-warmup-fraction instead'
    del args.warmup
    assert args.model_parallel_size is None, '--model-parallel-size is no ' \
        'longer valid, use --tensor-model-parallel-size instead'
    del args.model_parallel_size

    if args.checkpoint_activations:
        if args.rank == 0:
            print('--checkpoint-activations is no longer valid, use --recompute-activations, '
                  'or, for more control, --recompute-granularity and --recompute-method.')
        exit()
    del args.checkpoint_activations

    if args.recompute_activations:
        args.recompute_granularity = 'selective'
    del args.recompute_activations

    # Set input defaults.
    for key in defaults:
        # For default to be valid, it should not be provided in the
        # arguments that are passed to the program. We check this by
        # ensuring the arg is set to None.
        if getattr(args, key, None) is not None:
            if args.rank == 0:
                print('WARNING: overriding default arguments for {key}:{v} \
                       with {key}:{v2}'.format(key=key, v=defaults[key],
                                               v2=getattr(args, key)),
                                               flush=True)
        else:
            setattr(args, key, defaults[key])

    if args.data_path is not None and args.split is None:
        legacy_default_split_value = '969, 30, 1'
        if args.rank == 0:
            print('WARNING: Please specify --split when using --data-path. Using legacy default value '
                  f'of "{legacy_default_split_value}"')
        args.split = legacy_default_split_value

    use_data_path = (args.data_path is not None) or (args.data_args_path is not None)
    if use_data_path:
        # Exactly one of the two has to be None if we use it.
        assert (args.data_path is None) or (args.data_args_path is None)
    use_per_split_data_path = any(
        elt is not None
        for elt in [args.train_data_path, args.valid_data_path, args.test_data_path]) or \
            args.per_split_data_args_path is not None
    if use_per_split_data_path:
         # Exactly one of the two has to be None if we use it.
        assert any(elt is not None
                   for elt in [args.train_data_path, args.valid_data_path, args.test_data_path]) is False or \
            args.per_split_data_args_path is None

    # Batch size.
    assert args.micro_batch_size is not None
    assert args.micro_batch_size > 0
    if args.global_batch_size is None:
        args.global_batch_size = args.micro_batch_size * args.data_parallel_size
        if args.rank == 0:
            print('setting global batch size to {}'.format(
                args.global_batch_size), flush=True)
    assert args.global_batch_size > 0

    # Uneven virtual pipeline parallelism
    assert (
        int(args.num_layers_per_virtual_pipeline_stage is not None)
        + int(args.num_virtual_stages_per_pipeline_rank is not None)
        + int(args.pipeline_model_parallel_layout is not None)
    ) <= 1, (
        'No more than one of the following arguments can be set at the same time: '
        '--num-layers-per-virtual-pipeline-stage, --num-virtual-stages-per-pipeline-rank,'
        '--pipeline-model-parallel-layout. '
        f'{args.num_layers_per_virtual_pipeline_stage=}, '
        f'{args.num_virtual_stages_per_pipeline_rank=}, '
        f'{args.pipeline_model_parallel_layout=}.'
    )

    if args.pipeline_model_parallel_layout is not None:
        # Parse the input flattened layout to a list and get the vpp size.
        # We will validate the layout more carefully in the TransformerConfig constructor.
        num_stages = PipelineParallelLayerLayout.get_num_stages_from_str(args.pipeline_model_parallel_layout)
        assert num_stages % args.pipeline_model_parallel_size == 0, (
            f"The length of pipeline_model_parallel_layout must be divisible"
            f" by pipeline_model_parallel_size ({num_stages=},"
            f" {args.pipeline_model_parallel_size=})"
        )
        args.virtual_pipeline_model_parallel_size = num_stages // args.pipeline_model_parallel_size
        if args.virtual_pipeline_model_parallel_size == 1:
            args.virtual_pipeline_model_parallel_size = None
    elif args.num_layers_per_virtual_pipeline_stage is not None or args.num_virtual_stages_per_pipeline_rank is not None:
        if args.num_virtual_stages_per_pipeline_rank is None:
            assert args.decoder_first_pipeline_num_layers is None and args.decoder_last_pipeline_num_layers is None, \
                'please use --num-virtual-stages-per-pipeline-rank to specify virtual pipeline parallel degree when enable uneven pipeline parallelism'
            if args.num_layers is not None:
                num_layers = args.num_layers
            else:
                num_layers = args.decoder_num_layers

            if args.account_for_embedding_in_pipeline_split:
                num_layers += 1

            if args.account_for_loss_in_pipeline_split:
                num_layers += 1

            assert num_layers % args.transformer_pipeline_model_parallel_size == 0, \
                'number of layers of the model must be divisible pipeline model parallel size'
            num_layers_per_pipeline_stage = num_layers // args.transformer_pipeline_model_parallel_size

            assert num_layers_per_pipeline_stage % args.num_layers_per_virtual_pipeline_stage == 0, \
                'number of layers per pipeline stage must be divisible number of layers per virtual pipeline stage'
            args.virtual_pipeline_model_parallel_size = num_layers_per_pipeline_stage // \
                args.num_layers_per_virtual_pipeline_stage
        else:
            args.virtual_pipeline_model_parallel_size = args.num_virtual_stages_per_pipeline_rank
        if args.virtual_pipeline_model_parallel_size == 1:
            args.virtual_pipeline_model_parallel_size = None
    else:
        args.virtual_pipeline_model_parallel_size = None

        if args.decoder_first_pipeline_num_layers is None and args.decoder_last_pipeline_num_layers is None:
            # Divisibility check not applicable for T5 models which specify encoder_num_layers
            # and decoder_num_layers.
            if args.num_layers is not None:
                num_layers = args.num_layers

                if args.account_for_embedding_in_pipeline_split:
                    num_layers += 1

                if args.account_for_loss_in_pipeline_split:
                    num_layers += 1

                assert num_layers % args.transformer_pipeline_model_parallel_size == 0, \
                    'Number of layers should be divisible by the pipeline-model-parallel size'
    
    if args.virtual_pipeline_model_parallel_size is not None:
        if args.overlap_p2p_comm:
            assert args.pipeline_model_parallel_size > 1, \
                'When interleaved schedule is used, pipeline-model-parallel size '\
                'should be greater than 1'
        else:
            assert args.pipeline_model_parallel_size > 2, \
                'When interleaved schedule is used and p2p communication overlap is disabled, '\
                'pipeline-model-parallel size should be greater than 2 to avoid having multiple '\
                'p2p sends and recvs between same 2 ranks per communication batch'
<<<<<<< HEAD
        
        assert args.num_layers is not None
        # Double check divisibility check here since check above is if guarded.
        assert args.num_layers % args.transformer_pipeline_model_parallel_size == 0, \
            'Number of layers should be divisible by the pipeline-model-parallel size'
        num_layers_per_pipeline_stage = args.num_layers // args.transformer_pipeline_model_parallel_size
        assert num_layers_per_pipeline_stage % args.num_layers_per_virtual_pipeline_stage == 0, \
            'Number of layers per pipeline stage must be divisible by number of layers per virtual pipeline stage'
        args.virtual_pipeline_model_parallel_size = num_layers_per_pipeline_stage // \
            args.num_layers_per_virtual_pipeline_stage
=======
>>>>>>> bf341cb4
    else:
        # Overlap P2P communication is disabled if not using the interleaved schedule.
        args.overlap_p2p_comm = False
        args.align_param_gather = False
        # Only print warning if PP size > 1.
        if args.rank == 0 and args.pipeline_model_parallel_size > 1:
            print('WARNING: Setting args.overlap_p2p_comm and args.align_param_gather to False '
                'since non-interleaved schedule does not support overlapping p2p communication '
                'and aligned param AG')

    if args.rank == 0:
        print(f"Number of virtual stages per pipeline stage: {args.virtual_pipeline_model_parallel_size}")

    if args.overlap_param_gather:
        assert args.use_distributed_optimizer or args.use_megatron_fsdp, \
            '--overlap-param-gather only supported with distributed optimizer or megatron fsdp'
        assert args.overlap_grad_reduce, \
            'Must use --overlap-param-gather with --overlap-grad-reduce'
        assert not args.use_legacy_models, \
            '--overlap-param-gather only supported with MCore models'

    if args.use_torch_fsdp2:
        assert is_torch_min_version("2.4.0"), \
            'FSDP2 requires PyTorch >= 2.4.0 with FSDP 2 support.'
        assert args.pipeline_model_parallel_size == 1, \
            '--use-torch-fsdp2 is not supported with pipeline parallelism'
        assert args.expert_model_parallel_size == 1, \
            '--use-torch-fsdp2 is not supported with expert parallelism'
        assert not args.use_distributed_optimizer, \
            "--use-torch-fsdp2 is not supported with MCore's distributed optimizer"
        assert not args.gradient_accumulation_fusion, \
            '--use-torch-fsdp2 is not supported with gradient accumulation fusion'
        assert args.ckpt_format in ('torch_dist', 'torch_dcp'), \
            '--use-torch-fsdp2 requires --ckpt-format torch_dist or torch_dcp'
        assert args.untie_embeddings_and_output_weights, \
            '--use-torch-fsdp2 requires --untie-embeddings-and-output-weights'
        assert not args.fp16, \
            '--use-torch-fsdp2 not supported with fp16 yet'
        assert os.environ.get('CUDA_DEVICE_MAX_CONNECTIONS') != "1", \
            'FSDP always requires CUDA_DEVICE_MAX_CONNECTIONS value large than one'

        if args.fp8_param_gather and is_te_min_version("2.0.0"):
            args.fp8_param_gather = False
            warn_rank_0(
                'FSDP2 FP8 param gather is not supported yet in TE 2.0, will fallback to bf16'
                'all_gather instead, turning off fp8_param_gather',
                args.rank,
            )

    if args.overlap_param_gather_with_optimizer_step:
        assert args.use_distributed_optimizer, \
            '--overlap-param-gather-with-optimizer-step only supported with distributed optimizer'
        assert args.overlap_param_gather, \
            'Must use --overlap-param-gather-with-optimizer-step with --overlap-param-gather'
        assert args.virtual_pipeline_model_parallel_size is not None, \
            '--overlap-param-gather-with-optimizer-step only supported with interleaved pipeline parallelism'
        assert not args.use_dist_ckpt, \
            '--overlap-param-gather-with-optimizer-step not supported with distributed checkpointing yet'

    dtype_map = {
        'fp32': torch.float32, 'bf16': torch.bfloat16, 'fp16': torch.float16, 'fp8': torch.uint8,
    }
    map_dtype = lambda d: d if isinstance(d, torch.dtype) else dtype_map[d]

    args.main_grads_dtype = map_dtype(args.main_grads_dtype)
    args.main_params_dtype = map_dtype(args.main_params_dtype)
    args.exp_avg_dtype = map_dtype(args.exp_avg_dtype)
    args.exp_avg_sq_dtype = map_dtype(args.exp_avg_sq_dtype)

    if args.fp8_param_gather:
        assert args.use_distributed_optimizer or args.use_torch_fsdp2 or args.use_megatron_fsdp or not torch.is_grad_enabled(), \
            '--fp8-param-gather only supported with distributed optimizer, torch fsdp2, megatron fsdp, or inference mode'

    if args.use_megatron_fsdp:
        # NOTE: The flag `use_custom_fsdp` is deprecated and will be removed in future versions.
        #       Please use `use_megatron_fsdp` instead, as all functionality will be migrated there.
        #       Future updates will drop support for `use_custom_fsdp` to avoid confusion.
        args.use_custom_fsdp = True

        if args.data_parallel_sharding_strategy in ["optim_grads_params", "optim_grads"]:
            warn_rank_0(
                'Please make sure your TransformerEngine support FSDP + gradient accumulation fusion',
                args.rank,
            )

        if args.data_parallel_sharding_strategy == "optim_grads_params":
            assert args.check_weight_hash_across_dp_replicas_interval is None, \
                'check_weight_hash_across_dp_replicas_interval is not supported with optim_grads_params'

        assert os.environ.get('CUDA_DEVICE_MAX_CONNECTIONS') != "1", \
            'FSDP always requires CUDA_DEVICE_MAX_CONNECTIONS value large than one'

        assert args.ckpt_format == "fsdp_dtensor", \
            "Megatron FSDP only supports fsdp_dtensor checkpoint format"

    # Parameters dtype.
    args.params_dtype = torch.float
    if args.fp16:
        assert not args.bf16
        args.params_dtype = torch.half
        # Turn off checking for NaNs in loss and grads if using dynamic loss scaling,
        # where NaNs in grads / loss are signal to the loss scaler.
        if not args.loss_scale:
            args.check_for_nan_in_loss_and_grad = False
            if args.rank == 0:
                print('WARNING: Setting args.check_for_nan_in_loss_and_grad to False since '
                      'dynamic loss scaling is being used')
    if args.bf16:
        assert not args.fp16
        args.params_dtype = torch.bfloat16
        # bfloat16 requires gradient accumulation and all-reduce to
        # be done in fp32.
        if args.accumulate_allreduce_grads_in_fp32:
            assert args.main_grads_dtype == torch.float32, \
                "--main-grads-dtype can only be fp32 when --accumulate-allreduce-grads-in-fp32 is set"

        if args.grad_reduce_in_bf16:
            args.accumulate_allreduce_grads_in_fp32 = False
        elif not args.accumulate_allreduce_grads_in_fp32 and args.main_grads_dtype == torch.float32:
            args.accumulate_allreduce_grads_in_fp32 = True
            if args.rank == 0:
                print('accumulate and all-reduce gradients in fp32 for '
                      'bfloat16 data type.', flush=True)
    if args.enable_cuda_graph and args.cuda_graph_scope=="full_iteration":
        assert not args.check_for_nan_in_loss_and_grad, \
            "--no-check-for-nan-in-loss-and-grad should be set with full_iteration CUDA graph"

    if args.rank == 0:
        print('using {} for parameters ...'.format(args.params_dtype),
              flush=True)

    if args.dataloader_type is None:
        args.dataloader_type = 'single'

    # data
    assert args.num_dataset_builder_threads > 0

    # Consumed tokens.
    args.consumed_train_samples = 0
    args.skipped_train_samples = 0
    args.consumed_valid_samples = 0

    # Support for variable sequence lengths across batches/microbatches.
    # set it if the dataloader supports generation of variable sequence lengths
    # across batches/microbatches. Due to additional communication overhead
    # during pipeline parallelism, it should not be set if sequence length
    # is constant during training.
    args.variable_seq_lengths = False

    # Iteration-based training.
    if args.train_iters:
        # If we use iteration-based training, make sure the
        # sample-based options are off.
        assert args.train_samples is None, \
            'expected iteration-based training'
        assert args.lr_decay_samples is None, \
            'expected iteration-based learning rate decay'
        assert args.lr_warmup_samples == 0, \
            'expected iteration-based learning rate warmup'
        assert args.rampup_batch_size is None, \
            'expected no batch-size rampup for iteration-based training'
        if args.lr_warmup_fraction is not None:
            assert args.lr_warmup_iters == 0, \
                'can only specify one of lr-warmup-fraction and lr-warmup-iters'

    # Sample-based training.
    if args.train_samples:
        # If we use sample-based training, make sure the
        # iteration-based options are off.
        assert args.train_iters is None, \
            'expected sample-based training'
        assert args.lr_decay_iters is None, \
            'expected sample-based learning rate decay'
        assert args.lr_warmup_iters == 0, \
            'expected sample-based learnig rate warmup'
        if args.lr_warmup_fraction is not None:
            assert args.lr_warmup_samples == 0, \
                'can only specify one of lr-warmup-fraction ' \
                'and lr-warmup-samples'

    if args.num_layers is not None:
        assert args.encoder_num_layers is None, \
            'cannot have both num-layers and encoder-num-layers specified'
        args.encoder_num_layers = args.num_layers
    else:
        assert args.encoder_num_layers is not None, \
            'either num-layers or encoder-num-layers should be specified'
        args.num_layers = args.encoder_num_layers

    # Check required arguments.
    required_args = ['num_layers', 'hidden_size', 'num_attention_heads',
                     'max_position_embeddings']
    for req_arg in required_args:
        _check_arg_is_not_none(args, req_arg)

    # Checks.
    if args.ffn_hidden_size is None:
        if args.swiglu:
            # reduce the dimnesion for MLP since projections happens on
            # two linear layers. this keeps the number of paramters in
            # the same ballpark as the counterpart with 4*h size
            # we keep it a multiple of 64, which means the actual tensor size
            # will be a multiple of 64 / tp_size
            args.ffn_hidden_size = int((4 * args.hidden_size * 2 / 3) / 64) * 64
        else:
            args.ffn_hidden_size = 4 * args.hidden_size

    if args.kv_channels is None:
        assert args.hidden_size % args.num_attention_heads == 0
        args.kv_channels = args.hidden_size // args.num_attention_heads

    if args.seq_length is not None and args.context_parallel_size > 1:
        assert args.seq_length % (args.context_parallel_size * 2) == 0, \
            'seq-length should be a multiple of 2 * context-parallel-size ' \
            'if context-parallel-size > 1.'

    if args.seq_length is not None:
        assert args.encoder_seq_length is None
        args.encoder_seq_length = args.seq_length
    else:
        assert args.encoder_seq_length is not None
        args.seq_length = args.encoder_seq_length

    if args.seq_length is not None:
        assert args.max_position_embeddings >= args.seq_length, \
            f"max_position_embeddings ({args.max_position_embeddings}) must be greater than " \
            f"or equal to seq_length ({args.seq_length})."
    if args.decoder_seq_length is not None:
        assert args.max_position_embeddings >= args.decoder_seq_length
    if args.lr is not None:
        assert args.min_lr <= args.lr
    if args.save is not None:
        assert args.save_interval is not None
        assert args.save_interval > 0
        if args.save_retain_interval is not None:
            assert args.save_retain_interval > 0
            assert args.save_retain_interval % args.save_interval == 0
    # Mixed precision checks.
    if args.fp16_lm_cross_entropy:
        assert args.fp16, 'lm cross entropy in fp16 only support in fp16 mode.'
    if args.fp32_residual_connection:
        assert args.fp16 or args.bf16, \
            'residual connection in fp32 only supported when using fp16 or bf16.'

    if args.moe_grouped_gemm:
        assert args.bf16, 'Currently GroupedGEMM for MoE only supports bf16 dtype.'
        dc = torch.cuda.get_device_capability()
        assert dc[0] >= 8, "Unsupported compute capability for GroupedGEMM kernels."

    if args.weight_decay_incr_style == 'constant':
        assert args.start_weight_decay is None
        assert args.end_weight_decay is None
        args.start_weight_decay = args.weight_decay
        args.end_weight_decay = args.weight_decay
    else:
        assert args.start_weight_decay is not None
        assert args.end_weight_decay is not None

    # Persistent fused layer norm.
    if not is_torch_min_version("1.11.0a0"):
        args.no_persist_layer_norm = True
        if args.rank == 0:
            print('Persistent fused layer norm kernel is supported from '
                  'pytorch v1.11 (nvidia pytorch container paired with v1.11). '
                  'Defaulting to no_persist_layer_norm=True')

    # Activation recomputing.
    if args.distribute_saved_activations:
        assert args.tensor_model_parallel_size > 1, 'can distribute ' \
            'recomputed activations only across tensor model ' \
            'parallel groups'
        assert args.recompute_granularity == 'full', \
            'distributed recompute activations is only '\
            'application to full recompute granularity'
        assert args.recompute_method is not None, \
            'for distributed recompute activations to work you '\
            'need to use a recompute method '
        assert is_torch_min_version("1.10.0a0"), \
            'distributed recompute activations are supported for pytorch ' \
            'v1.10 and above (Nvidia Pytorch container >= 21.07). Current ' \
            f'pytorch version is v{get_torch_version()}.'

    if args.recompute_granularity == 'selective':
        assert args.recompute_method is None, \
            'recompute method is not yet supported for ' \
            'selective recomputing granularity'

    # disable sequence parallelism when tp=1
    # to avoid change in numerics when
    # sequence_parallelism is enabled.
    if args.tensor_model_parallel_size == 1:
        if args.sequence_parallel:
            warn_rank_0(
                "Disabling sequence parallelism because tensor model parallelism is disabled",
                args.rank,
            )
        args.sequence_parallel = False

    if args.tp_comm_overlap:
        assert args.sequence_parallel == True, 'Tensor parallel communication/GEMM overlap can happen only when sequence parallelism is enabled'

    if args.multi_latent_attention:
        if args.tensor_model_parallel_size > 1:
            assert args.sequence_parallel == True, 'Sequence parallelism should be enabled when MLA is used with tensor parallel'

    # disable async_tensor_model_parallel_allreduce when
    # model parallel memory optimization is enabled
    if (args.tensor_model_parallel_size > 1 or args.context_parallel_size > 1) \
        and get_device_arch_version() < 10:
        # CUDA_DEVICE_MAX_CONNECTIONS requirement no longer exists since the Blackwell architecture
        if args.use_torch_fsdp2 or args.use_megatron_fsdp:
            fsdp_impl = "Torch-FSDP2" if args.use_torch_fsdp2 else "Megatron-FSDP"
            warn_rank_0(
                f"Using tensor model parallelism or context parallelism with {fsdp_impl} together. "
                "Try not to using them together since they require different CUDA_MAX_CONNECTIONS "
                "settings for best performance. sequence parallelism requires setting the "
                f"environment variable CUDA_DEVICE_MAX_CONNECTIONS to 1 while {fsdp_impl} "
                "requires not setting CUDA_DEVICE_MAX_CONNECTIONS=1 for better parallelization.",
                args.rank,
            )
        elif args.overlap_moe_expert_parallel_comm:
            warn_rank_0(
                "For Hopper and before, try not to use tensor model parallelism or context parallelism with overlap_moe_expert_parallel_comm. "
                "Using tensor/context model parallelism requires setting the environment "
                "variable CUDA_DEVICE_MAX_CONNECTIONS to 1 to maximize the performance. "
                "While overlap_moe_expert_parallel_comm requires setting a larger CUDA_DEVICE_MAX_CONNECTIONS "
                "for better parallelization. If you want to use both, you can set CUDA_DEVICE_MAX_CONNECTIONS to 1 or 32, "
                "which depends on which parallelization you want to prioritize.",
                args.rank,
            )
        else:
            assert os.environ.get('CUDA_DEVICE_MAX_CONNECTIONS') == "1", \
                "Using tensor model parallelism or context parallelism require setting the environment variable " \
                "CUDA_DEVICE_MAX_CONNECTIONS to 1"

    # Setting FSDP communication groups for high priority streams for Blackwell and later architectures
    # Assigning high priority to communication streams ensures that communication kernels are scheduled
    # with higher priority, minimizing the exposed communication when it is overlapped with other computation kernels.
    if args.use_torch_fsdp2 or args.use_megatron_fsdp and get_device_arch_version() >= 10:
        if 'dp_cp' not in args.high_priority_stream_groups:
            args.high_priority_stream_groups.append('dp_cp')
        if args.expert_model_parallel_size  > 1 and 'ep_dp' not in args.high_priority_stream_groups:
            args.high_priority_stream_groups.append('ep_dp')

    # Disable bias gelu fusion if we are disabling bias altogether
    if not args.add_bias_linear:
        args.bias_gelu_fusion = False

    # Keep the 'add bias' args in sync; add_qkv_bias is more targeted.
    if args.add_bias_linear:
        args.add_qkv_bias = True

    # Retro checks.
    if args.retro_add_retriever:

        # Train samples should be auto-loaded.
        assert args.train_samples is not None, \
            "args.train_samples should be auto-loaded from the retro config."

        # Sequence parallelism unsupported.
        assert not args.sequence_parallel, \
            "retro currently does not support sequence parallelism."

        # Pipeline parallelism unsupported.
        assert args.pipeline_model_parallel_size == 1, \
            "retro currently does not support pipeline parallelism."

    if args.decoupled_lr is not None or args.decoupled_min_lr is not None:
        assert not args.use_legacy_models, \
            '--decoupled-lr and --decoupled-min-lr is not supported in legacy models.'

    # Legacy RoPE arguments
    if args.use_rotary_position_embeddings:
        args.position_embedding_type = 'rope'
    if args.rotary_interleaved and args.use_legacy_models:
        raise RuntimeError('--rotary-interleaved is not supported in legacy models.')
    if args.rotary_interleaved and not args.deprecated_use_mcore_models:
        raise RuntimeError('--rotary-interleaved only support Megatron Core, please add --use-mcore-models.')
    if args.position_embedding_type != 'rope':
        args.apply_rope_fusion = False

    # Would just need to add 'NoPE' as a position_embedding_type to support this, but for now
    # don't allow it to keep things simple
    if not args.add_position_embedding and args.position_embedding_type != 'rope':
        raise RuntimeError('--no-position-embedding is deprecated, use --position-embedding-type')

    # Relative position embeddings arguments
    if args.position_embedding_type == 'relative':
        assert (
            args.transformer_impl == "transformer_engine"
        ), 'Local transformer implementation currently does not support attention bias-based position embeddings.'

    # MultiModal rotary embeddings arguments
    if args.position_embedding_type == "mrope":
        assert args.mrope_section is not None, \
            '--mrope-section should be set when using --position-embedding-type mrope.'

    # MoE Spec check
    if args.num_experts == 0:
        args.num_experts = None
    if args.num_experts is not None:
        assert args.spec is None, "Model Spec must be None when using MoEs"
<<<<<<< HEAD
    
    if args.tensor_model_parallel_size > 1:
            assert args.sequence_parallel, \
                "When using MoE and tensor parallelism, sequence parallelism must be used."
                
    if args.moe_ffn_hidden_size is None:
=======
    if args.num_experts is not None and args.moe_ffn_hidden_size is None:
>>>>>>> bf341cb4
        args.moe_ffn_hidden_size = args.ffn_hidden_size
        print("Warning: moe_ffn_hidden_size is not set, using ffn_hidden_size for MoE instead.")

    # Context parallel
    if args.context_parallel_size > 1:
        assert not args.use_legacy_models, "Context parallelism is not supported in legacy models."

    # Expert parallelism check
    if args.expert_model_parallel_size  > 1:
        assert args.num_experts is not None, "num_experts must be non None to use expert model parallelism"
        assert args.num_experts % args.expert_model_parallel_size == 0, \
            "Number of experts should be a multiple of expert model parallel_size."
        assert not args.fp16, \
            "Expert parallelism is not supported with fp16 training."

    # MoE router check
    if isinstance(args.moe_router_load_balancing_type, list) and len(args.moe_router_load_balancing_type) == 1:
        args.moe_router_load_balancing_type = args.moe_router_load_balancing_type[0]
    if isinstance(args.moe_aux_loss_coeff, list) and len(args.moe_aux_loss_coeff) == 1:
        args.moe_aux_loss_coeff = args.moe_aux_loss_coeff[0]

    # Distributed checkpointing checks
    if args.use_dist_ckpt and args.use_legacy_models:
        raise RuntimeError('--use-dist-ckpt is not supported in legacy models.')

    # torch_dcp (torch.distributed.checkpoint) checkpointing format checks.
    if args.ckpt_format == "torch_dcp":
        assert args.use_torch_fsdp2, "--ckpt-format torch_dcp is only tested with FSDP."
        assert args.tensor_model_parallel_size <= 1, \
            "--ckpt-format torch_dcp is not tested with megatron tensor parallelism."
        assert args.pipeline_model_parallel_size <= 1, \
            "--ckpt-format torch_dcp is not tested with megatron pipeline parallelism."

    # fsdp_dtensor checkpointing format checks.
    if args.ckpt_format == "fsdp_dtensor":
        assert args.use_megatron_fsdp, "--ckpt-format fsdp_dtensor is only tested with Megatron FSDP."

    # Data blend checks
    assert args.mock_data + \
           bool(args.data_path) + \
           any([args.train_data_path, args.valid_data_path, args.test_data_path]) \
           <= 1, "A single data source must be provided in training mode, else None"

    # Deterministic mode
    if args.deterministic_mode:
        assert not args.use_flash_attn, "Flash attention can not be used in deterministic mode."
        assert not args.cross_entropy_loss_fusion, "Cross Entropy Fusion is currently not deterministic."

        all_reduce_choices = ["Tree", "Ring", "CollnetDirect", "CollnetChain", "^NVLS"]
        assert os.getenv("NCCL_ALGO", -1) != -1 and os.getenv("NCCL_ALGO") in all_reduce_choices, \
            f"NCCL_ALGO must be one of {all_reduce_choices}."

        torch.use_deterministic_algorithms(True)

    # Update the printed args to reflect that `apply_query_key_layer_scaling` also controls `attention_softmax_in_fp32`
    if args.apply_query_key_layer_scaling:
        args.attention_softmax_in_fp32 = True

    if args.result_rejected_tracker_filename is not None:
        # Append to passed-in args.iterations_to_skip.
        iterations_to_skip_from_file = RerunStateMachine.get_skipped_iterations_from_tracker_file(
            args.result_rejected_tracker_filename
        )
        args.iterations_to_skip.extend(iterations_to_skip_from_file)

    # Make sure all functionality that requires Gloo process groups is disabled.
    if not args.enable_gloo_process_groups:
        if args.use_distributed_optimizer:
            # If using distributed optimizer, must use distributed checkpointing.
            # Legacy checkpointing uses Gloo process groups to collect full distributed
            # optimizer state in the CPU memory of DP rank 0.
            assert args.use_dist_ckpt

    # Checkpointing
    if args.ckpt_fully_parallel_save_deprecated and args.rank == 0:
        print('--ckpt-fully-parallel-save flag is deprecated and has no effect.'
              ' Use --no-ckpt-fully-parallel-save to disable parallel save.')
    if (
        args.use_dist_ckpt
        and not args.ckpt_fully_parallel_save
        and args.use_distributed_optimizer
        and args.rank == 0
    ):
        print('Warning: With non-parallel ckpt save and DistributedOptimizer,'
              ' it will be impossible to resume training with different parallelism.'
              ' Consider removing flag --no-ckpt-fully-parallel-save.')
    if args.use_dist_ckpt_deprecated and args.rank == 0:
        print('--use-dist-ckpt is deprecated and has no effect.'
              ' Use --ckpt-format to select the checkpoint format.')
    if args.dist_ckpt_format_deprecated and args.rank == 0:
        print('--dist-ckpt-format is deprecated and has no effect.'
              ' Use --ckpt-format to select the checkpoint format.')

    if args.load_main_params_from_ckpt:
        assert args.no_load_optim, '--load-main-params-from-ckpt must be used with --no-load-optim.'

    # Inference args
    if args.inference_batch_times_seqlen_threshold > -1:
        assert args.pipeline_model_parallel_size > 1, \
            "--inference-batch-times-seqlen-threshold requires setting --pipeline-model-parallel-size > 1."
        assert not args.enable_cuda_graph, "Pipeline-parallel microbatched inference is incompatible with CUDA graphs"

    if args.inference_dynamic_batching:
        assert args.inference_dynamic_batching_buffer_size_gb is not None
        assert args.inference_dynamic_batching_chunk_size % 256 == 0, "chunk size should be a multiple of 256"
        assert args.inference_dynamic_batching_buffer_guaranteed_fraction is not None

    # MoE upcycling check
    if args.moe_use_upcycling:
        assert args.save is not None, "When using upcycling, the --save option must be specified."
        if not args.no_load_optim:
            args.no_load_optim = True
            print('Warning: disabling --no-load-optim for upcycling.')
        if not args.no_load_rng:
            args.no_load_rng = True
            print('Warning: disabling --no-load-rng for upcycling.')

    # Optimizer CPU offload check
    if args.optimizer_cpu_offload:
        assert args.use_precision_aware_optimizer, (
            "The optimizer cpu offload must be used in conjunction with `--use-precision-aware-optimizer`, "
            "as the hybrid device optimizer reuses the code path of this flag."
        )
        assert not args.fp8_param_gather or args.fp8_recipe == "delayed", (
            "When `--fp8-param-gather` is enabled, the optimizer cpu offload "
            "must be used in conjunction with `--fp8-recipe delayed`."
        )

    if args.non_persistent_ckpt_type == "local":
        assert args.non_persistent_local_ckpt_dir is not None, "Tried to use local checkpointing without specifying --local-ckpt-dir!"
    if args.replication:
        assert args.replication_jump is not None, "--replication requires the value of --replication-jump!"
        assert args.non_persistent_ckpt_type == "local", f"--replication requires args.non_persistent_ckpt_type == 'local', but got: {args.non_persistent_ckpt_type}"
    elif args.replication_jump:
        print("Warning: --replication-jump was specified despite not using replication. Ignoring.")
        args.replication_jump = None

    if args.delay_wgrad_compute:
        assert args.transformer_impl == 'transformer_engine', \
            "Delaying wgrad compute is only supported with transformer_engine implementation"
        assert not args.overlap_grad_reduce, \
            "Delaying wgrad compute is not supported with overlap_grad_reduce"

    if args.mtp_num_layers:
        assert not args.use_legacy_models, "The legacy Megatron models does not support Multi-Token Prediction (MTP)."
        assert args.position_embedding_type == "rope" or args.position_embedding_type == "none", (
            f"Multi-Token Prediction (MTP) is not supported with {args.position_embedding_type} position embedding type."
            + f"The supported position embedding types are rope and none."
        )

    # CUDA Graphs
    if args.enable_cuda_graph or args.external_cuda_graph:
        assert (
            not args.enable_cuda_graph or not args.external_cuda_graph
        ), "enable_cuda_graph and external_cuda_graph cannot be enabled at the same time."
        if args.transformer_impl == 'transformer_engine' and not args.te_rng_tracker:
            args.te_rng_tracker = True
            warn_rank_0("te_rng_tracker is not enabled, enabling it for CUDA graphs.", args.rank)

    if args.external_cuda_graph:
        assert "expandable_segments:True" not in os.getenv("PYTORCH_CUDA_ALLOC_CONF", ""), (
            "expandable_segments:True may not be safe when using CUDA Graphs with some specific parallel settings. "
            "The training may crash with illegal memory access."
        )
        assert (
            args.recompute_granularity != 'full'
        ), 'recompute_granularity must not be full when CUDA Graphs are enabled.'

    # Print arguments.
    _print_args("arguments", args)

    return args

def validate_moe_args(args, defaults={}):
    pass

def _print_args(title, args):
    """Print arguments."""
    if args.rank == 0:
        print(f'------------------------ {title} ------------------------',
              flush=True)
        str_list = []
        for arg in vars(args):
            dots = '.' * (48 - len(arg))
            str_list.append('  {} {} {}'.format(arg, dots, getattr(args, arg)))
        for arg in sorted(str_list, key=lambda x: x.lower()):
            print(arg, flush=True)
        print(f'-------------------- end of {title} ---------------------',
              flush=True)


def _check_arg_is_not_none(args, arg):
    assert getattr(args, arg) is not None, '{} argument is None'.format(arg)


def core_transformer_config_from_args(args, config_class=None):

    # Config class.
    config_class = config_class or TransformerConfig

<<<<<<< HEAD
    # if args.multi_latent_attention:
    #     config_class = MLATransformerConfig
=======
    if args.multi_latent_attention:
        config_class = MLATransformerConfig
    
    if args.heterogeneous_layers_config_path is not None:
        assert not args.multi_latent_attention, "Multi latent attention with heterogeneous layers is not supported."
        config_class = HeterogeneousTransformerConfig
>>>>>>> bf341cb4

    # Translate args to core transformer configuration
    kw_args = {}
    for f in dataclasses.fields(config_class):
        if hasattr(args, f.name):
            kw_args[f.name] = getattr(args, f.name)
    kw_args['persist_layer_norm'] = not args.no_persist_layer_norm
    kw_args['layernorm_zero_centered_gamma'] = args.apply_layernorm_1p
    kw_args['layernorm_epsilon'] = args.norm_epsilon
    kw_args['deallocate_pipeline_outputs'] = True
    kw_args['pipeline_dtype'] = args.params_dtype
    kw_args['batch_p2p_comm'] = not args.overlap_p2p_comm
    kw_args['num_moe_experts'] = args.num_experts
    kw_args['rotary_interleaved'] = args.rotary_interleaved
    kw_args['num_layers_in_first_pipeline_stage']= args.decoder_first_pipeline_num_layers
    kw_args['num_layers_in_last_pipeline_stage']= args.decoder_last_pipeline_num_layers
    kw_args['fp8_param'] = args.fp8_param_gather
    if args.swiglu:
        kw_args['activation_func'] = F.silu
        kw_args['gated_linear_unit'] = True
        kw_args['bias_activation_fusion'] = args.bias_swiglu_fusion
    else:
        kw_args['bias_activation_fusion'] = args.bias_gelu_fusion
    if args.squared_relu:
        assert not args.swiglu
        kw_args['activation_func'] = squared_relu
    if args.init_method_xavier_uniform:
        kw_args['init_method'] = torch.nn.init.xavier_uniform_
        kw_args['scaled_init_method'] = torch.nn.init.xavier_uniform_
    if args.group_query_attention:
        kw_args['num_query_groups'] = args.num_query_groups
    else:
        kw_args['num_query_groups'] = None
    kw_args['config_logger_dir'] = args.config_logger_dir
    if args.rope_type is None:
        # Pop 'rope_type' to let the config class use the default value.
        kw_args.pop('rope_type', None)
    else:
        assert (args.multi_latent_attention or args.rope_type == 'rope'), (
            f'Common attention only support rope_type="rope", but got {args.rope_type}.'
        )

    if len(args.cp_comm_type) == 1:
        kw_args['cp_comm_type'] = args.cp_comm_type[0]
<<<<<<< HEAD
    
    if args.disable_te_fused_rope:
        kw_args['disable_te_fused_rope'] = args.disable_te_fused_rope
        
    kw_args["cross_entropy_loss_fusion"] = args.cross_entropy_loss_fusion
=======
    if args.is_hybrid_model:
        kw_args['is_hybrid_model'] = args.is_hybrid_model

    # handle quantization config
    # NOTE: Kitchen arguments are only added to the namespace when
    # Kitchen library is available.
    if hasattr(args, "kitchen_config_file") and args.kitchen_config_file is not None:
        kw_args['use_kitchen'] = True
        kw_args['quant_recipe'] = load_quantization_recipe(args.kitchen_config_file)
    elif hasattr(args, 'kitchen_recipe_number') and args.kitchen_recipe_number is not None:
        kw_args['use_kitchen'] = True
        kw_args['quant_recipe'] = kitchen_quantization_recipe_config(args.kitchen_recipe_number)


>>>>>>> bf341cb4
    # Return config.
    return config_class(**kw_args)


def _add_transformer_engine_args(parser):
    group = parser.add_argument_group(title='Transformer-Engine')

    group.add_argument('--fp8-format', default=None,
                       choices=['e4m3', 'hybrid'],
                       help='Which fp8 format scheme to use for FP8 tensors in the forward and backward pass',
                       dest='fp8')
    # per tensor current scaling recipe selection
    group.add_argument('--fp8-recipe', default='delayed',
                       choices=['tensorwise', 'delayed', 'mxfp8', 'blockwise'],
                       help='Which fp8 recipe to use for FP8 tensors in the forward and backward pass',
                       dest='fp8_recipe')
    # delayed scaling only configs
    group.add_argument('--fp8-margin', type=int, default=0,
                       help='Scaling margin for fp8',
                       dest='fp8_margin')
    group.add_argument('--fp8-interval', type=int, default=1,
                       help='DEPRECATED. This flag is ignored. Scaling update interval for fp8',
                       dest='fp8_interval')
    group.add_argument('--fp8-amax-history-len', type=int, default=1,
                       help='Number of steps for which amax history is recorded per tensor',
                       dest='fp8_amax_history_len')
    group.add_argument('--fp8-amax-compute-algo', default='most_recent',
                       choices=['most_recent', 'max'],
                       help='Algorithm for computing amax from history',
                       dest='fp8_amax_compute_algo')
    group.add_argument('--no-fp8-wgrad', action='store_false',
                       help='Execute wgrad in higher precision even for FP8 runs',
                       dest='fp8_wgrad')
    group.add_argument('--transformer-impl', default='transformer_engine',
                       choices=['local', 'transformer_engine'],
                       help='Which Transformer implementation to use.')
    group.add_argument('--fp8-param-gather', action='store_true',
                       help='Keep the compute param in fp8 (do not use any other intermediate '
                            'dtype) and perform the param all-gather in fp8.')
<<<<<<< HEAD
    group.add_argument('--keep_fp8_weight_transpose_cache', action='store_true', 
                       help='Keep the fp8 weight transpose cache in memory to avoid recomputing it '
                            ' This will use more memory')

=======
    group.add_argument('--first-last-layers-bf16', action='store_true',
                       help='Construct first and last layers in bf16 when doing FP8 training.')
    group.add_argument('--num-layers-at-start-in-bf16', type=int, default=1,
                       help='Number of layers at start to construct in bf16 when --first-last-layers-bf16 is enabled.')
    group.add_argument('--num-layers-at-end-in-bf16', type=int, default=1,
                       help='Number of layers at end to construct in bf16 when --first-last-layers-bf16 is enabled.')
    group.add_argument('--te-rng-tracker', action='store_true', default=False,
                       help='Use the Transformer Engine version of the random number generator. '
                            'Required for CUDA graphs support.')
    group.add_argument('--inference-rng-tracker', action='store_true', default=False,
                       help='Use a random number generator configured for inference.')
>>>>>>> bf341cb4
    return parser

def _add_inference_args(parser):
    group = parser.add_argument_group(title='inference')

    group.add_argument('--inference-batch-times-seqlen-threshold',
                       type=int, default=-1,
                       help='If (batch-size * sequence-length) is smaller than this threshold'
                       'then batches will not be split up for pipelining.'
                       'Requires setting --pipeline-model-parallel-size > 1.'
                       'Setting this to -1 indicates that batch pipelining is not used.')
    group.add_argument('--max-tokens-to-oom',
                       type=int, default=12000,
                       help='Maximum number of tokens during inference'
                       'tokens here is # in prompt + # to generate'
                       'Allows us to throw an error before OOM crashes server')
    group.add_argument('--output-bert-embeddings', action='store_true',
                       help='Output Bert embeddings (via mean pooling) from '
                       'model, rather than its binary head output or entire '
                       'hidden batch.')
    group.add_argument('--bert-embedder-type', default="megatron",
                       choices=["megatron", "huggingface"],
                       help='Select either Megatron or Huggingface as the '
                       'Bert embedder.')
    group.add_argument('--flash-decode', default=False, action="store_true",
                       help='Whether to use the flash decoding kernel.')
    group.add_argument('--enable-cuda-graph', default=False, action="store_true",
                       help='Use CUDA graph capture and replay. --cuda-graph-scope=\"full_iteration\" '
                       'enables whole iteration CUDA graph. ')
    group.add_argument("--cuda-graph-warmup-steps", type=int, default=3,
                       help="Number of CUDA graph warmup steps")
    group.add_argument('--external-cuda-graph', action='store_true',
                       help='Use CUDA graph capture and replay. The CUDA graphs are'
                       'manually captured in the training script.')
    group.add_argument('--cuda-graph-scope', type=str, default='full',
                       choices=['full', 'attn', 'full_iteration'],
                       help='Determines the CUDA graphs capturing scope. Valid values are '
                       '\"full\", \"attn\" and \"full_iteration\". \"Full\" scope captures a whole '
                       'Transformer layer. \"Attn\" scope only captures operations in '
                       'TransformerLayer._forward_attention(). \"ful_iteration\" scope captures a '
                       'whole iteration.')
    group.add_argument('--inference-max-requests', type=int, default=8,
                       help='Maximum number of requests for inference.',
                       dest='inference_max_batch_size')
    group.add_argument('--inference-max-seq-length', type=int, default=2560,
                       help='Maximum sequence length expected for inference (prefill + decode).',
                       dest='inference_max_seq_length')
    group.add_argument('--inference-dynamic-batching',
                       action='store_true', default=False,
                       help='Enable dynamic batching mode.')
    group.add_argument('--inference-dynamic-batching-buffer-size-gb',
                       type=float, default=40.,
                       help='Total buffer size (GB) allocated for the chunked KV '
                       'memory.')
    group.add_argument('--inference-dynamic-batching-chunk-size',
                       type=int, default=256,
                       help='KV cache chunk size. '
                       'It should be a multiple of 256')
    group.add_argument('--inference-dynamic-batching-buffer-guaranteed-fraction',
                       type=float, default=0.2,
                       help='Space is reserved within the inference context '
                       'memory buffer to guarantee that a minimum number of '
                       'active requests will always be able to run to '
                       'completion. This is to avoid the context being blocked '
                       'by paused requests.')
    group.add_argument('--inference-dynamic-batching-buffer-overflow-factor',
                       type=float, default=None,
                       help='Scaling factor over the memory buffer size for auto '
                       'computing `max_requests` and `max_tokens`. This scaling '
                       'factor is used for fitting more requests and tokens in '
                       'the memory buffer than it can safely hold, which in turn '
                       'increases throughput.')
    group.add_argument('--inference-dynamic-batching-max-requests-override',
                       type=int, default=None,
                       help='If set, this overrides the max requests as computed '
                       'from `--inference-dynamic-batching-buffer-overflow-factor`.')
    group.add_argument('--inference-dynamic-batching-max-tokens-override',
                       type=int, default=None,
                       help='If set, this overrides the max tokens as computed '
                       'from `--inference-dynamic-batching-buffer-overflow-factor`.')
    group.add_argument('--inference-dynamic-batching-num-cuda-graphs',
                       type=int, default=16,
                       help='Maximum number of cuda graphs to capture, where the '
                       'cuda graph batch sizes range from 1 to `max_requests`. '
                       '(See `dynamic_context.py` for details on how '
                       '`max_requests` is computed). Due to rounding, the actual '
                       'number of cuda graphs may not equal this argument.')
    group.add_argument('--symmetric-ar-type', type=str, default=None,
                       choices=['two_shot', "one_shot", "multimem_all_reduce", None],
                       help='What type of symmetric all reduce to use. The default is none which is no use of symetric memory')
    group.add_argument('--nccl-all-reduce-for-prefill',
                       action='store_true', default=False,
                       help='When using symmeric all reduce kernels this will use regular nccl kernels for prefill. This can be more effecient when prefill is large as the nccl kernels can be more bandwith optimized')
    group.add_argument('--mlp-chunks-for-prefill', type=int, default=1,
                       help='Number of chunks along sequence dimension for MLP '
                       'computation during prefill')

    return parser


def _add_retro_args(parser):
    group = parser.add_argument_group(title='retro')

    group.add_argument('--retro-project-dir', default=None,
                       help='Retro project directory, which contains the '
                       'preprocessed data for pretraining. This directory '
                       'is built during preprocessing (see '
                       'tools/retro/README.md), and contains subdirectories '
                       'for the chunk database and pretraining neighbors.')
    group.add_argument('--retro-add-retriever',
                       action='store_true', default=False,
                       help='Add a retriever to the transformer, for use in '
                       'pretraining a Retro model.')
    group.add_argument('--retro-cyclic-train-iters', type=int, default=None,
                       help='Set number of training iterations for cyclic '
                       'Retro training.')
    group.add_argument('--retro-encoder-layers', type=int, default=2,
                       help='Number of layers to use for the retrieval '
                       'encoder.')
    group.add_argument('--retro-encoder-hidden-dropout',
                       type=float, default=0.1, help='Hidden dropout for '
                       'retrieval encoder.')
    group.add_argument('--retro-encoder-attention-dropout',
                       type=float, default=0.1, help='Attention dropout for '
                       'retrieval encoder.')
    group.add_argument("--retro-num-neighbors", type=int, default=2,
                       help='Number of neighbors to retrieve during '
                       'pretraining.')
    group.add_argument("--retro-num-retrieved-chunks", type=int, default=2,
                       help='Number of chunks to retrieve from the retrieval '
                       'database.')
    group.add_argument("--retro-attention-gate", type=float, default=1,
                       help="Gated cross attention.")
    group.add_argument("--retro-no-verify-neighbor-count", action="store_false",
                       dest="retro_verify_neighbor_count",
                       help="Skip verifying that len(GPT dataset) == len(saved "
                       "neighbors).")

    # Enforce argument naming convention.
    for action in group._group_actions:
        prefix = action.dest.split("_")[0]
        assert prefix == "retro", \
            "Retro args must be prefixed with '--retro-*', for consistent " \
            "styling. Please fix '%s'." % ", ".join(action.option_strings)

    return parser


def _add_network_size_args(parser):
    group = parser.add_argument_group(title='network size')

    group.add_argument('--num-layers', type=int, default=None,
                       help='Number of transformer layers.')
    group.add_argument('--encoder-num-layers', type=int, default=None,
                       help='Number of encoder transformer layers.')
    group.add_argument('--decoder-num-layers', type=int, default=None,
                       help='Number of decoder transformer layers.')
    group.add_argument('--hidden-size', type=int, default=None,
                       help='Tansformer hidden size.')
    group.add_argument('--ffn-hidden-size', type=int, default=None,
                       help='Transformer Feed-Forward Network hidden size. '
                       'This is set to 4*hidden-size if not provided')
    group.add_argument('--num-attention-heads', type=int, default=None,
                       help='Number of transformer attention heads.')
    group.add_argument('--attention-backend', type=lambda attn_backend: AttnBackend[attn_backend], default=AttnBackend.auto, choices = list(AttnBackend), help='Attention backend to use (flash,fused,unfused,local,auto). Defaults to auto')
    group.add_argument('--kv-channels', type=int, default=None,
                       help='Projection weights dimension in multi-head '
                       'attention. This is set to '
                       '   args.hidden_size // args.num_attention_heads '
                       'if not provided.')
    group.add_argument('--group-query-attention', action='store_true',
                          help='Use group-query attention.')
    group.add_argument('--num-query-groups', type=int, default=1)

    group.add_argument('--max-position-embeddings', type=int, default=None,
                       help='Maximum number of position embeddings to use. '
                       'This is the size of position embedding.')
    group.add_argument('--position-embedding-type', type=str, default='learned_absolute',
                        choices=['learned_absolute', 'rope', 'mrope', 'relative', 'none'],
                        help='Position embedding type.')
    group.add_argument('--relative-attention-num-buckets', type=int, default=32,
                        help='Number of buckets for relative position embeddings.')
    group.add_argument('--relative-attention-max-distance', type=int, default=128,
                        help='Maximum distance for relative position embeddings calculation.')
    group.add_argument('--use-rotary-position-embeddings', action='store_true',
                       help='Use rotary positional embeddings or not. '
                       'Deprecated: use --position-embedding-type')
    group.add_argument('--rotary-base', type=int, default=10000,
                       help='Base to use for rotary positional embeddings, default 10000')
    group.add_argument('--rotary-percent', type=float, default=1.0,
                       help='Percent of rotary dimension to use, default 100%%')
    group.add_argument('--rotary-interleaved', action='store_true',
                          help='Use interleaved rotary embedding.')
    group.add_argument('--rotary-seq-len-interpolation-factor', type=int, default=None,
                       help='Sequence length interpolation factor for rotary embeddings.')
    group.add_argument('--use-rope-scaling', action='store_true',
                       help='Apply rope scaling as used in llama3.x')
    group.add_argument('--rope-scaling-factor', type=float, default=8.0,
                       help='Rope scaling factor in llama3.x models')
    group.add_argument('--no-rope-freq', type=no_rope_freq_type, default=None,
                       help='Controls which layers to skip performing Rotary Position Embedding. Accepts either: '
                            '- An integer N: Represents a 1:N ratio, meaning RoPE is skipped every N-1 layers. '
                            '- A string containing a Python list expression that defines a custom pattern, e.g.: '
                            '"([0]*3+[1]*1)*3" evaluates to [0,0,0,1,0,0,0,1,0,0,0,1] '
                            'where 1 indicates no-rope layer. This patten is equivalent to --no-rope-freq=4.'
                            'By default this is disabled and set to None, indicating RoPE will be performed'
                            'on every layer.'
                       )
    group.add_argument('--no-position-embedding',
                       action='store_false',
                       help='Disable position embedding. Deprecated: use --position-embedding-type',
                       dest='add_position_embedding')
<<<<<<< HEAD
    group.add_argument('--disable-te-fused-rope', action='store_true', default = False,
                       help='Disable fused rope from transformer-engine: use --disable_te_fused_rope')
=======
    group.add_argument('--mrope-section', nargs='+', type=int, default=None,
                       help='Multimodal rope section is for channel dimension, empty by default.')
>>>>>>> bf341cb4
    group.add_argument('--make-vocab-size-divisible-by', type=int, default=128,
                       help='Pad the vocab size to be divisible by this value.'
                       'This is added for computational efficieny reasons.')
    group.add_argument('--normalization', default='LayerNorm',
                       choices=['LayerNorm', 'RMSNorm'],
                       help='Which normalization technique to use.')
    group.add_argument('--norm-epsilon', type=float, default=1e-5,
                       help='Epsilon for layer norm and RMS norm.')
    group.add_argument('--apply-layernorm-1p', action='store_true',
                       help='Adjust LayerNorm weights such that they are centered '
                       'around zero. This improves numerical stability.')
    group.add_argument('--apply-residual-connection-post-layernorm',
                       action='store_true',
                       help='If set, use original BERT residula connection '
                       'ordering.')
    group.add_argument('--openai-gelu', action='store_true',
                       help='Use OpenAIs GeLU implementation. This option'
                       'should not be used unless for backward compatibility'
                       'reasons.')
    group.add_argument('--squared-relu', action='store_true',
                       help='Use squared relu activation instead of default gelu')
    group.add_argument('--swiglu', action='store_true',
                       help='Use gated linear units and SiLU activation instead of default gelu')
    group.add_argument('--onnx-safe', type=bool, required=False,
                       help='Use workarounds for known problems with '
                       'Torch ONNX exporter')
    group.add_argument('--bert-no-binary-head', action='store_false',
                       help='Disable BERT binary head.',
                       dest='bert_binary_head')
    group.add_argument('--untie-embeddings-and-output-weights', action='store_true',
                       help='Untie embeddings and output weights.')

    # MLA
    group.add_argument('--multi-latent-attention', action='store_true',
                       help='Use multi-latent attention for model.')
<<<<<<< HEAD
    group.add_argument('--fused-padded-mla-attention', action='store_true',
                       help='Pad value head dim to the size of qk head dim, and run ck fused attention.')
    group.add_argument('--attention-sink-k', type=int, default=0,
                       help='k attention sink tokens.')
    parser.add_argument("--window-size", type=int, nargs=2, help="sliding window size")

=======
    group.add_argument('--mtp-num-layers', type=int, default=None,
                       help='Number of Multi-Token Prediction (MTP) Layers.'
                       'MTP extends the prediction scope to multiple future tokens at each position.'
                       'This MTP implementation sequentially predict additional tokens '
                       'by using D sequential modules to predict D additional tokens.')
    group.add_argument('--mtp-loss-scaling-factor', type=float, default=0.1,
                       help='Scaling factor of Multi-Token Prediction (MTP) loss. '
                       'We compute the average of the MTP losses across all depths, '
                       'and multiply it the scaling factor to obtain the overall MTP loss, '
                       'which serves as an additional training objective.')
>>>>>>> bf341cb4
    return parser


def _add_straggler_detector_args(parser):
    group = parser.add_argument_group(title='straggler')
    group.add_argument('--log-straggler', action='store_true',
                       help='If set, tracks and logs straggler per GPU.')
    group.add_argument('--disable-straggler-on-startup', action='store_true',
                       help='If set, StragglerDetector is disabled on startup.')
    group.add_argument('--straggler-ctrlr-port', type=int, default=65535,
                       help='Port number to toggle StragglerDetector on/off at runtime')
    group.add_argument('--straggler-minmax-count', type=int, default=1,
                       help='Number of ranks to report with high/low estimated throughput')
    return parser

def _add_workload_inspector_server_args(parser):
    group = parser.add_argument_group(title='workload inspector')
    group.add_argument('--run-workload-inspector-server', action='store_true',
                       help='If set, enables workload inspector server for on-demand profiling.')
    return parser

def _add_inprocess_restart_args(parser):
    group = parser.add_argument_group(title='In-process restart')

    group.add_argument('--inprocess-restart', action='store_true',
                       help='Enables in-process restart.')

    group.add_argument('--inprocess-max-iterations', default=None, type=int,
                       help='Maximum number of in-process restart iterations.')
    group.add_argument('--inprocess-monitor-thread-interval', default=1.0, type=float,
                       help='Monitoring interval (in seconds) for the monitoring thread.')
    group.add_argument('--inprocess-monitor-process-interval', default=1.0, type=float,
                       help='Monitoring interval (in seconds) for the monitoring process.')
    group.add_argument('--inprocess-progress-watchdog-interval', default=1.0, type=float,
                       help='Interval (in seconds) for automatic progress watchdog timestamp '
                       'updates.')
    group.add_argument('--inprocess-heartbeat-interval', default=30, type=float,
                       help='Monitoring interval (in seconds) for detecting unresponsive ranks.')

    group.add_argument('--inprocess-soft-timeout', default=60, type=float,
                       help='Soft progress timeout (in seconds).')
    group.add_argument('--inprocess-hard-timeout', default=90, type=float,
                       help='Hard progress timeout (in seconds).')
    group.add_argument('--inprocess-heartbeat-timeout', default=60, type=float,
                       help='Timeout (in seconds) for a missing rank detection heartbeat.')

    group.add_argument('--inprocess-barrier-timeout', default=120, type=float,
                       help='Timeout (in seconds) for internal distributed barrier')
    group.add_argument('--inprocess-completion-timeout', default=120, type=float,
                       help='Timeout (in seconds) for barrier on completion on all ranks')

    group.add_argument('--inprocess-last-call-wait', default=1, type=float,
                       help='Time interval (in seconds) for other ranks to report concurrent '
                       'terminal failures.')
    group.add_argument('--inprocess-termination-grace-time', default=1, type=float,
                       help='Interval (in seconds) between SIGTERM and SIGKILL issued on hard '
                       'timeout')

    group.add_argument('--inprocess-granularity', default='node', type=str,
                       choices=['node', 'rank'],
                       help='Granularity for in-process restart.')
    group.add_argument('--inprocess-active-world-size',
                       default=int(os.getenv('WORLD_SIZE', '1')), type=int,
                       help='The number of ranks initially executing the workload. '
                       'The remaining ranks from the allocation are set aside '
                       'as warm reserve.')
    group.add_argument('--inprocess-empty-cuda-cache', action='store_true',
                       help='Release all unoccupied cached GPU memory on every in-process restart.')
    return parser

def _add_one_logger_args(parser):
    group = parser.add_argument_group(title='one logger')
    group.add_argument('--no-one-logger', action='store_false',
                       help='If set, disable using one_logger to track E2E metrics'
                       'Note that one_logger is an internal tool and not '
                       'available externally. For installation, please go to '
                       'https://confluence.nvidia.com/display/MLWFO/Package+Repositories'
                       'for more details',
                       dest='enable_one_logger')
    group.add_argument('--one-logger-project', type=str, default='megatron-lm',
                       help='The one-logger project name. Will ignore if '
                       '--no-one-logger is set')
    group.add_argument('--one-logger-run-name', type=str, default=None,
                       help='The one-logger run name displayed. Will ignore if '
                       '--no-one-logger is set')
    group.add_argument('--one-logger-async', action='store_true',
                       help='If set, forces one_logger to use async mode.')
    group.add_argument('--app-tag-run-name', type=str, default=None,
                       help='Jobs belonging to same training run, suppose to '
                       'have the same name. It will be used to track progress of '
                       'a training done over multiple different jobs')
    group.add_argument('--app-tag-run-version', type=str, default='0.0.0',
                       help='The version of the training of which current job is '
                       'part of. It will be used to track the changes in the '
                       'application side which might change the performance '
                       'baseline')
    return parser


def _add_ft_package_args(parser):
    group = parser.add_argument_group(title='ft_package')
    group.add_argument('--enable-ft-package', action='store_true',
                       help='If set, Fault Tolerance package is enabled. '
                       'Note: This feature is for Nvidia internal use only.')
    group.add_argument('--calc-ft-timeouts', action='store_true',
                       help='If set, FT package will try to automatically compute the timeouts. '
                       'Note: This feature is for Nvidia internal use only.')
    return parser


def _add_config_logger_args(parser):
    group = parser.add_argument_group(title='config logger')
    group.add_argument('--config-logger-dir', type=str, default='',
                       help='If set, will dump all configs to --config-logger-dir',
                       dest='config_logger_dir')
    return parser


def _add_logging_args(parser):
    group = parser.add_argument_group(title='logging')

    group.add_argument('--log-params-norm', action='store_true',
                       help='If set, calculate and log parameters norm.')
    group.add_argument('--log-num-zeros-in-grad', action='store_true',
                       help='If set, calculate and log the number of zeros in gradient.')
    group.add_argument('--log-throughput', action='store_true',
                       help='If set, calculate and log throughput per GPU.')
    group.add_argument('--log-progress', action='store_true',
                       help='If set, log progress (in terms of number of processed tokens and '
                       'number of floating-point operations) to progress.txt file in checkpoint '
                       'directory.')
    group.add_argument('--timing-log-level', type=int,
                       default=0, choices=range(0,3),
                       help='Granularity level to measure and report timing. '
                       '   0: report only iteration time and make sure timing '
                       '      does not introduce extra overhead.'
                       '   1: report timing for operations that are executed '
                       '      very limited times (basically once) during '
                       '      each iteration (such as gradient all-reduce) '
                       '   2: report timing for operations that migh be '
                       '      executed numerous times during each iteration. '
                       'Note that setting the level to 1 or 2 might '
                       'cause increase in iteration time.')
    group.add_argument('--log-energy', action='store_true',
                       help='If set, log energy consumption (in Joules)')
    group.add_argument('--no-barrier-with-level-1-timing', action='store_false',
                       help='If not set, use barrier with level 1 time '
                       'measurements. Note that this is up to the user '
                       'to make sure calling barrier with their timers '
                       'will not result in hangs. This can happen if for '
                       'example the user adds a level 1 timer that is not '
                       'called by all ranks.',
                       dest='barrier_with_L1_time')
    group.add_argument('--timing-log-option', type=str, default='minmax',
                       choices=['max', 'minmax', 'all'],
                       help='Options for logging timing:'
                       '  max: report the max timing across all ranks'
                       '  minmax: report min and max timings across all ranks'
                       '  all: report timings of all ranks.')
    group.add_argument('--tensorboard-log-interval', type=int, default=1,
                       help='Report to tensorboard interval.')
    group.add_argument('--tensorboard-queue-size', type=int, default=1000,
                       help='Size of the tensorboard queue for pending events '
                       'and summaries before one of the "add" calls forces a '
                       'flush to disk.')
    group.add_argument('--log-timers-to-tensorboard', action='store_true',
                       help='If set, write timers to tensorboard.')
    group.add_argument('--log-batch-size-to-tensorboard', action='store_true',
                       help='If set, write batch-size to tensorboard.')
    group.add_argument('--no-log-loss-scale-to-tensorboard',
                       action='store_false',
                       help='Disable loss-scale logging to tensorboard.',
                       dest='log_loss_scale_to_tensorboard')
    group.add_argument('--log-validation-ppl-to-tensorboard',
                       action='store_true',
                       help='If set, write validation perplexity to '
                       'tensorboard.')
    group.add_argument('--log-memory-to-tensorboard',
                       action='store_true',
                       help='Enable memory logging to tensorboard.')
    group.add_argument('--log-world-size-to-tensorboard',
                       action='store_true',
                       help='Enable world size logging to tensorboard.')
    group.add_argument('--wandb-project', type=str, default='',
                       help='The wandb project name. Ignore wandb by default.')
    group.add_argument('--wandb-exp-name', type=str, default='',
                       help='The wandb experiment name.')
    group.add_argument('--wandb-save-dir', type=str, default='',
                       help='Path to save the wandb results locally.')
    group.add_argument('--logging-level', type=int, default=None,
                       help='Set default logging level')
    return parser


def _add_regularization_args(parser):
    group = parser.add_argument_group(title='regularization')

    group.add_argument('--attention-dropout', type=float, default=0.1,
                       help='Post attention dropout probability.')
    group.add_argument('--hidden-dropout', type=float, default=0.1,
                       help='Dropout probability for hidden state transformer.')
    group.add_argument('--weight-decay', type=float, default=0.01,
                       help='Weight decay coefficient for L2 regularization.')
    group.add_argument('--start-weight-decay', type=float,
                       help='Initial weight decay coefficient for L2 regularization.')
    group.add_argument('--end-weight-decay', type=float,
                       help='End of run weight decay coefficient for L2 regularization.')
    group.add_argument('--weight-decay-incr-style', type=str, default='constant',
                       choices=['constant', 'linear', 'cosine'],
                       help='Weight decay increment function.')
    group.add_argument('--clip-grad', type=float, default=1.0,
                       help='Gradient clipping based on global L2 norm.')
    group.add_argument('--adam-beta1', type=float, default=0.9,
                       help='First coefficient for computing running averages '
                       'of gradient and its square')
    group.add_argument('--adam-beta2', type=float, default=0.999,
                       help='Second coefficient for computing running averages '
                       'of gradient and its square')
    group.add_argument('--adam-eps', type=float, default=1e-08,
                       help='Term added to the denominator to improve'
                       'numerical stability')
    group.add_argument('--sgd-momentum', type=float, default=0.9,
                       help='Momentum factor for sgd')
    return parser


def _add_training_args(parser):
    group = parser.add_argument_group(title='training')

    group.add_argument('--micro-batch-size', type=int, default=None,
                       help='Batch size per model instance (local batch size). '
                       'Global batch size is local batch size times data '
                       'parallel size times number of micro batches.')
    group.add_argument('--batch-size', type=int, default=None,
                       help='Old batch size parameter, do not use. '
                       'Use --micro-batch-size instead')
    group.add_argument('--global-batch-size', type=int, default=None,
                       help='Training batch size. If set, it should be a '
                       'multiple of micro-batch-size times data-parallel-size. '
                       'If this value is None, then '
                       'use micro-batch-size * data-parallel-size as the '
                       'global batch size. This choice will result in 1 for '
                       'number of micro-batches.')
    group.add_argument('--rampup-batch-size', nargs='*', default=None,
                       help='Batch size ramp up with the following values:'
                       '  --rampup-batch-size <start batch size> '
                       '                      <batch size incerement> '
                       '                      <ramp-up samples> '
                       'For example:'
                       '   --rampup-batch-size 16 8 300000 \\ '
                       '   --global-batch-size 1024'
                       'will start with global batch size 16 and over '
                       ' (1024 - 16) / 8 = 126 intervals will increase'
                       'the batch size linearly to 1024. In each interval'
                       'we will use approximately 300000 / 126 = 2380 samples.')
    group.add_argument('--decrease-batch-size-if-needed', action='store_true', default=False,
                       help='If set, decrease batch size if microbatch_size * dp_size'
                       'does not divide batch_size. Useful for KSO (Keep Soldiering On)'
                       'to continue making progress if number of healthy GPUs (and'
                       'corresponding dp_size) does not support current batch_size.'
                       'Old batch_size will be restored if training is re-started with'
                       'dp_size that divides batch_size // microbatch_size.')
    group.add_argument('--recompute-activations', action='store_true',
                       help='recompute activation to allow for training '
                       'with larger models, sequences, and batch sizes.')
    group.add_argument('--recompute-granularity', type=str, default=None,
                       choices=['full', 'selective'],
                       help='Checkpoint activations to allow for training '
                       'with larger models, sequences, and batch sizes. '
                       'It is supported at two granularities 1) full: '
                       'whole transformer layer is recomputed, '
                       '2) selective: submodules set in --recompute-modules '
                       'are recomputed, default is core_attn.')
    group.add_argument('--no-check-for-nan-in-loss-and-grad', action='store_false',
                       help='Check for NaNs in loss and grad',
                       dest='check_for_nan_in_loss_and_grad')
    group.add_argument('--check-for-spiky-loss', action='store_true',
                       help='Check for spiky loss',
                       dest='check_for_spiky_loss')
    group.add_argument('--check-for-large-grads', action='store_true',
                       help='Check for unexpectedly large grads',
                       dest='check_for_large_grads')
    group.add_argument('--distribute-saved-activations',
                       action='store_true',
                       help='If set, distribute recomputed activations '
                       'across model parallel group.')
    group.add_argument('--recompute-method', type=str, default=None,
                       choices=['uniform', 'block'],
                       help='1) uniform: uniformly divide the total number of '
                       'Transformer layers and recompute the input activation of '
                       'each divided chunk at specified granularity, '
                       '2) recompute the input activations of only a set number of '
                       'individual Transformer layers per pipeline stage and do the '
                       'rest without any recomputing at specified granularity'
                       'default) do not apply activations recompute to any layers')
    group.add_argument('--recompute-num-layers', type=int, default=None,
                       help='1) uniform: the number of Transformer layers in each '
                       'uniformly divided recompute unit, '
                       '2) block: the number of individual Transformer layers '
                       'to recompute within each pipeline stage.')
    group.add_argument('--recompute-modules', nargs='*', type=str, default=None,
                       help='The submodules to recompute. '
                       'choices: "core_attn", "moe_act", "layernorm", "mla_up_proj", '
                       '         "mlp", "moe", "shared_experts". '
                       'default: ["core_attn"].'
                       '"core_attn": recompute the core attention part of the transformer layer. '
                       '"moe_act": recompute the MoE MLP activation function. '
                       '"layernorm": recompute the input_layernorm and pre_mlp_layernorm. '
                       '"mla_up_proj": recompute the MLA up projection and RoPE applying parts.'
                       '"mlp": recompute the dense MLP layer.'
                       '"moe": recompute the MoE layer.'
                       '"shared_experts": recompute the shared experts in the MoE layer.'
                       '"moe_act", "layernorm", and "mla_up_proj" use output-discarding checkpointing, '
                       '"core_attn", "mlp", "moe", and "shared_experts" use normal checkpointing.')
    group.add_argument('--no-clone-scatter-output-in-embedding', action='store_false',
                       help='If not set, clone the output of the scatter in embedding layer to GC original tensor.',
                       dest='clone_scatter_output_in_embedding')
    group.add_argument('--profile', action='store_true',
                       help='Enable nsys profiling. When using this option, nsys '
                       'options should be specified in commandline. An example '
                       'nsys commandline is `nsys profile -s none -t nvtx,cuda '
                       '-o <path/to/output_file> --force-overwrite true '
                       '--capture-range=cudaProfilerApi '
                       '--capture-range-end=stop`.')
    group.add_argument('--profile-step-start', type=int, default=10,
                       help='Global step to start profiling.')
    group.add_argument('--profile-step-end', type=int, default=12,
                       help='Global step to stop profiling.')
    group.add_argument('--iterations-to-skip', nargs='+', type=int, default=[],
                       help='List of iterations to skip, empty by default.')
    group.add_argument('--result-rejected-tracker-filename', type=str, default=None,
                       help='Optional name of file tracking `result_rejected` events.')
    group.add_argument('--disable-gloo-process-groups', action='store_false',
                       dest='enable_gloo_process_groups',
                       help='Disables creation and usage of Gloo process groups.')
    group.add_argument('--use-pytorch-profiler', action='store_true',
                       help='Use the built-in pytorch profiler. '
                       'Useful if you wish to view profiles in tensorboard.',
                       dest='use_pytorch_profiler')
    group.add_argument('--profile-ranks', nargs='+', type=int, default=[0],
                       help='Global ranks to profile.')
    group.add_argument('--record-memory-history', action="store_true", default=False,
                       help='Record memory history in last rank.')
    group.add_argument('--memory-snapshot-path', type=str, default="snapshot.pickle",
                       help='Specifies where to dump the memory history pickle.')
    group.add_argument('--tp-comm-overlap', action='store_true', help='Enables the '
                       ' overlap of Tensor parallel communication and GEMM kernels.')
    group.add_argument('--tp-comm-overlap-cfg', type=str, default=None,
                       help='Config file when tp_comm_overlap is enabled.')
    group.add_argument('--disable-tp-comm-overlap-ag', action='store_false',
                       help=('Disables the All-Gather overlap with GEMM by '
                             'pipelining the GEMM and All-Gather.'),
                       dest='tp_comm_overlap_ag')
    group.add_argument('--disable-tp-comm-overlap-rs', action='store_false',
                       help=('Disables the Reduce-Scatter overlap with GEMM by '
                             'pipelining the GEMM and Reduce-Scatter.'),
                       dest='tp_comm_overlap_rs')
    group.add_argument('--tp-comm-overlap-rs-dgrad', action='store_true',
                       help = 'Enables the Reduce-Scatter overlap with dgrad GEMM.',
                       dest='tp_comm_overlap_rs_dgrad')
    group.add_argument('--disable-tp-comm-bulk-dgrad', action='store_false',
                       help='Disables the All-Gather overlap with bprop activation gradient GEMM.',
                       dest='tp_comm_bulk_dgrad')
    group.add_argument('--disable-tp-comm-bulk-wgrad', action='store_false',
                       help='Disables the Reduce-Scatter overlap with bprop weight gradient GEMM.',
                       dest='tp_comm_bulk_wgrad')
    group.add_argument('--tp-comm-bootstrap-backend', default='nccl', type=str,
                       choices=['nccl', 'mpi', 'gloo'],
                       help='Set the bootstrapping backend of Tensor parallel communications.')
    group.add_argument('--use-cpu-initialization', action='store_true',
                       default=None,
                       help='If set, initialize weights on the CPU. This eliminates init differences based on tensor parallelism.')
    group.add_argument('--empty-unused-memory-level', default=0, type=int,
                       choices=[0, 1, 2],
                       help='Call torch.cuda.empty_cache() each iteration '
                       '(training and eval), to reduce fragmentation.'
                       '0=off, 1=moderate, 2=aggressive.')
    group.add_argument('--deterministic-mode', action='store_true',
                       help='Choose code that has deterministic execution. This usually '
                       'means slower execution, but is good for debugging and testing.')
    group.add_argument('--check-weight-hash-across-dp-replicas-interval', type=int, default=None,
                       help='Interval to check weight hashes are same across DP replicas. If not specified, weight hashes not checked.')
    group.add_argument('--calculate-per-token-loss', action='store_true',
                       help=('Scale cross entropy loss by the number of non-padded tokens in the '
                             'global batch, versus the default behavior of assuming all tokens are non-padded.'))
    group.add_argument('--train-sync-interval', type=int, default=None,
                       help='Training CPU-GPU synchronization interval, to ensure that CPU is not running too far ahead of GPU.')


    # deprecated
    group.add_argument('--checkpoint-activations', action='store_true',
                       help='Checkpoint activation to allow for training '
                       'with larger models, sequences, and batch sizes.')
    group.add_argument('--train-iters', type=int, default=None,
                       help='Total number of iterations to train over all '
                       'training runs. Note that either train-iters or '
                       'train-samples should be provided.')
    group.add_argument('--train-samples', type=int, default=None,
                       help='Total number of samples to train over all '
                       'training runs. Note that either train-iters or '
                       'train-samples should be provided.')
    group.add_argument('--log-interval', type=int, default=100,
                       help='Report loss and timing interval.')
    group.add_argument('--exit-interval', type=int, default=None,
                       help='Exit the program after the iteration is divisible '
                       'by this value.')
    group.add_argument('--exit-duration-in-mins', type=int, default=None,
                       help='Exit the program after this many minutes.')
    group.add_argument('--exit-signal-handler', action='store_true',
                       help='Dynamically save the checkpoint and shutdown the '
                       'training if SIGTERM is received')
    group.add_argument('--tensorboard-dir', type=str, default=None,
                       help='Write TensorBoard logs to this directory.')
    group.add_argument('--no-masked-softmax-fusion',
                       action='store_false',
                       help='Disable fusion of query_key_value scaling, '
                       'masking, and softmax.',
                       dest='masked_softmax_fusion')
    group.add_argument('--no-bias-gelu-fusion', action='store_false',
                       help='Disable bias and gelu fusion.',
                       dest='bias_gelu_fusion')
    group.add_argument('--no-bias-swiglu-fusion', action='store_false',
                       help='Disable bias and swiglu fusion, the fusion is '
                       'available only when using megatron-core.',
                       dest='bias_swiglu_fusion')
    group.add_argument('--use-fused-weighted-squared-relu', action='store_true',
                       help='Use fused weighted squared relu when using MoE.')
    group.add_argument('--no-bias-dropout-fusion', action='store_false',
                       help='Disable bias and dropout fusion.',
                       dest='bias_dropout_fusion')
    group.add_argument('--no-rope-fusion', action='store_false',
                       help='Disable rope fusion, the fusion is available '
                       'only when using megatron-core.',
                       dest='apply_rope_fusion')
    group.add_argument('--rope-type', type=str, default=None,
                      choices=['rope', 'yarn'],
                      help='Type of rope to use. Note that MLA takes yarn by default, '
                      'and common attention takes rope by default.')
    group.add_argument('--cross-entropy-loss-fusion', action='store_true',
                       help='Enabled fusion of cross entropy loss calculation.',
                       dest='cross_entropy_loss_fusion')
    group.add_argument('--cross-entropy-fusion-impl', type=str, default='native',
                       choices=['native', 'te'],
                       help='Implementation of cross entropy loss calculation.')
    group.add_argument('--use-flash-attn', action='store_true',
                       help='use FlashAttention implementation of attention. '
                       'https://arxiv.org/abs/2205.14135')
    group.add_argument('--disable-bias-linear', action='store_false',
                       help='Disable bias in the linear layers',
                       dest='add_bias_linear')
    group.add_argument('--add-qkv-bias', action='store_true',
                       help='Enable bias only in the QKV linear layers',
                       dest='add_qkv_bias')
    group.add_argument('--optimizer', type=str, default='adam',
                       choices=['adam', 'sgd'],
                       help='Optimizer function')
    group.add_argument('--optimizer-cpu-offload', action='store_true',
                       help='Offload optimizer state to CPU')
    group.add_argument('--optimizer-offload-fraction', type=float, default=1.0,
                          help='Ratio of optimizer state to offload to CPU')
    group.add_argument('--use-torch-optimizer-for-cpu-offload', action='store_true',
                       help="Use torch.optim.Optimizer instead of Megatron's optimizer in optimizer cpu offload mode.")
    group.add_argument('--overlap-cpu-optimizer-d2h-h2d', action='store_true', default=False,
                       help='Overlap CPU optimizer step, gradients D2H and updated parameters H2D.')
    group.add_argument('--no-pin-cpu-grads', action='store_false', dest='pin_cpu_grads',
                       help='Disable pinning of CPU memory for gradients.')
    group.add_argument('--no-pin-cpu-params', action='store_false', dest='pin_cpu_params',
                       help='Disable pinning of CPU memory for parameters.')
    group.add_argument('--dataloader-type', type=str, default=None,
                       choices=['single', 'cyclic', 'external'],
                       help='Single pass vs multiple pass data loader')
    group.add_argument('--no-async-tensor-model-parallel-allreduce',
                       action='store_false',
                       help='DEPRECATED. This flag is ignored.',
                       dest='async_tensor_model_parallel_allreduce')
    group.add_argument('--no-persist-layer-norm', action='store_true',
                       help='Disable using persistent fused layer norm kernel. '
                       'This kernel supports only a set of hidden sizes. Please '
                       'check persist_ln_hidden_sizes if your hidden '
                       'size is supported.')
    group.add_argument('--sequence-parallel', action='store_true',
                       help='Enable sequence parallel optimization.')
    group.add_argument('--no-gradient-accumulation-fusion',
                       action='store_false',
                       help='Disable fusing gradient accumulation to weight '
                       'gradient computation of linear layers',
                       dest='gradient_accumulation_fusion')
    group.add_argument('--use-mcore-models', action='store_true',
                       dest='deprecated_use_mcore_models',
                       help='DEPRECATED. Use the implementation from megatron core.'
                       'Now ignored and mcore models are the default, use '
                       '--use-legacy-models to not use core models.')
    
        
    group.add_argument('--use-legacy-models', action='store_true',
                       help='Use the legacy Megatron models, not Megatron-Core models.')
    group.add_argument('--manual-gc', action='store_true',
                       help='Disable the threshold-based default garbage '
                       'collector and trigger the garbage collection manually. '
                       'Manual garbage collection helps to align the timing of '
                       'the collection across ranks which mitigates the impact '
                       'of CPU-associated jitters. When the manual gc is enabled, '
                       'garbage collection is performed only at the start and the '
                       'end of the validation routine by default.')
    group.add_argument('--manual-gc-interval', type=int, default=0,
                       help='Training step interval to trigger manual garbage '
                       'collection. When the value is set to 0, garbage '
                       'collection is not triggered between training steps.')
    group.add_argument('--no-manual-gc-eval', action='store_false',
                       help='When using manual garbage collection, disable '
                       'garbage collection at the start and the end of each '
                       'evaluation run.', dest='manual_gc_eval')
    group.add_argument('--disable-tp-comm-split-ag', action='store_false',
                       help='Disables the All-Gather overlap with fprop GEMM.',
                       dest='tp_comm_split_ag')
    group.add_argument('--disable-tp-comm-split-rs', action='store_false',
                       help='Disables the Reduce-Scatter overlap with fprop GEMM.',
                       dest='tp_comm_split_rs')
    group.add_argument('--pipeline-model-parallel-comm-backend', type=str, default=None,
                       choices=['nccl', 'ucc'],
                       help='Select a communicator backend for pipeline parallel communication. '
                       'If None, the default backend will be used.')
    group.add_argument('--high-priority-stream-groups', nargs='*', type=str, default=[],
                       help='The communicator group names to use high priority streams.')

    return parser


def _add_rerun_machine_args(parser):
    group = parser.add_argument_group(title='rerun engine')

    group.add_argument('--error-injection-rate', type=int, default=0,
                       help='Rate at which to inject unexpected results, '
                       'e.g. 1000 means once every 1000 result validations')
    group.add_argument('--error-injection-type', type=str, default='transient_error',
                       choices=['correct_result', 'transient_error', 'persistent_error'],
                       help='Type of error to inject. ')
    group.add_argument('--rerun-mode', type=str, default='validate_results',
                       choices=['disabled', 'validate_results', 'report_stats'],
                       help='Use re-run engine to validate results (default) '
                       'or to emit stats on variability of computations due to '
                       'non-deterministic algorithms.')

    return parser


def _add_initialization_args(parser):
    group = parser.add_argument_group(title='initialization')

    group.add_argument('--seed', type=int, default=1234,
                       help='Random seed used for python, numpy, '
                       'pytorch, and cuda.')
    group.add_argument('--data-parallel-random-init', action='store_true',
                       help='Enable random initialization of params '
                       'across data parallel ranks')
    group.add_argument('--init-method-std', type=float, default=0.02,
                       help='Standard deviation of the zero mean normal '
                       'distribution used for weight initialization.')
    group.add_argument('--embedding-init-method-std', type=float, default=None,
                       help='Standard deviation of the zero mean normal '
                       'distribution used for embedding weight initialization. '
                       'If unset, embeddings will be initialized the same way '
                       'as other weights. Setting this to a value around 1.0 '
                       'may avoid loss spikes in training. Setting this to any '
                       'value will also skip applying weight decay on embedding '
                       'weights to avoid shrinkage towards zero. See '
                       'https://arxiv.org/abs/2312.16903 for more details.'
                       )
    group.add_argument('--init-method-xavier-uniform', action='store_true',
                       help='Enable Xavier uniform parameter initialization')

    return parser


def _add_learning_rate_args(parser):
    group = parser.add_argument_group(title='learning rate')

    group.add_argument('--lr', type=float, default=None,
                       help='Initial learning rate. Depending on decay style '
                       'and initial warmup, the learning rate at each '
                       'iteration would be different.')
    group.add_argument('--lr-decay-style', type=str, default='linear',
                       choices=['constant', 'linear', 'cosine', 'inverse-square-root', 'WSD'],
                       help='Learning rate decay function.')
    group.add_argument('--lr-wsd-decay-style', type=str, default='exponential',
                       choices=['exponential', 'linear', 'cosine', 'minus_sqrt'],
                       help='Decay style for the annealing phase of WSD'),
    group.add_argument('--lr-decay-iters', type=int, default=None,
                       help='number of iterations to decay learning rate over,'
                       ' If None defaults to `--train-iters`')
    group.add_argument('--lr-decay-samples', type=int, default=None,
                       help='number of samples to decay learning rate over,'
                       ' If None defaults to `--train-samples`')
    group.add_argument('--lr-wsd-decay-samples', type=int, default=None,
                       help='number of samples for the annealing phase in the wsd schedule')
    group.add_argument('--lr-wsd-decay-iters', type=int, default=None,
                       help='number of iterations for the annealing phase in the wsd schedule')
    group.add_argument('--lr-warmup-fraction', type=float, default=None,
                       help='fraction of lr-warmup-(iters/samples) to use '
                       'for warmup (as a float)')
    group.add_argument('--lr-warmup-iters', type=int, default=0,
                       help='number of iterations to linearly warmup '
                       'learning rate over.')
    group.add_argument('--lr-warmup-samples', type=int, default=0,
                       help='number of samples to linearly warmup '
                       'learning rate over.')
    group.add_argument('--lr-warmup-init', type=float, default=0.0,
                       help='Initial value for learning rate warmup. The '
                       'scheduler starts warmup from this value.')
    group.add_argument('--warmup', type=int, default=None,
                       help='Old lr warmup argument, do not use. Use one of the'
                       '--lr-warmup-* arguments above')
    group.add_argument('--min-lr', type=float, default=0.0,
                       help='Minimum value for learning rate. The scheduler'
                       'clip values below this threshold.')
    group.add_argument('--override-opt_param-scheduler', action='store_true',
                       help='Reset the values of the scheduler (learning rate,'
                       'warmup iterations, minimum learning rate, maximum '
                       'number of iterations, and decay style from input '
                       'arguments and ignore values from checkpoints. Note'
                       'that all the above values will be reset.')
    group.add_argument('--use-checkpoint-opt_param-scheduler', action='store_true',
                       help='Use checkpoint to set the values of the scheduler '
                       '(learning rate, warmup iterations, minimum learning '
                       'rate, maximum number of iterations, and decay style '
                       'from checkpoint and ignore input arguments.')
    group.add_argument('--decoupled-lr', type=float, default=None,
                       help='Separate learning rate for the input and output layer')
    group.add_argument('--decoupled-min-lr', type=float, default=None,
                       help='Minimum value for learning rate for the input and output layer. The scheduler'
                       'clip values below this threshold')

    return parser


def _add_checkpointing_args(parser):
    group = parser.add_argument_group(title='checkpointing')

    group.add_argument('--save', type=str, default=None,
                       help='Output directory to save checkpoints to.')
    group.add_argument('--save-interval', '--persistent-save-interval', type=int, default=None,
                       help='Number of iterations between persistent checkpoint saves.')
    group.add_argument('--save-retain-interval', type=int, default=None,
                       help='Number of iterations between retained checkpoints (other'
                       'checkpoints _except the last checkpoint_ are automatically deleted).')
    group.add_argument('--no-save-optim', action='store_true', default=None,
                       help='Do not save current optimizer.')
    group.add_argument('--no-save-rng', action='store_true', default=None,
                       help='Do not save current rng state.')
    group.add_argument('--load', type=str, default=None,
                       help='Directory containing a model checkpoint.')
    group.add_argument('--no-load-optim', action='store_true', default=None,
                       help='Do not load optimizer when loading checkpoint.')
    group.add_argument('--load-main-params-from-ckpt', action='store_true', default=None,
                       help='Load main parameters from checkpoint directly.')
    group.add_argument('--no-load-rng', action='store_true', default=None,
                       help='Do not load rng state when loading checkpoint.')
    group.add_argument('--no-strict-fsdp-dtensor-load', action='store_false', dest='strict_fsdp_dtensor_load',
                       help='Do not strict loading for fsdp_dtensor checkpoint format.')
    group.add_argument('--non-persistent-save-interval', type=int, default=None,
                       help='Number of iterations between non-persistent saves.')
    group.add_argument('--non-persistent-ckpt-type', type=str, default=None,
                       choices=['global', 'local', 'in_memory', None],
                       help='Type of non-persistent model checkpoints. '
                           '"global" - Saved as a standard checkpoint (e.g., on Lustre) with old checkpoints being removed. '
                           '"local" - Each rank saves a portion of the checkpoint locally (e.g., on SSD/ramdisk). '
                           'None - No non-persistent checkpointing (default option).')
    group.add_argument('--non-persistent-global-ckpt-dir', type=str, default=None,
                       help='Directory containing global non-persistent model checkpoints.')
    group.add_argument('--non-persistent-local-ckpt-dir', type=str, default=None,
                       help='Directory containing local non-persistent model checkpoints.')
    group.add_argument('--non-persistent-local-ckpt-algo', type=str, default='fully_parallel',
                       choices=['fully_parallel', 'atomic'],
                       help='Algorithm for local non-persistent checkpointing.')
    group.add_argument('--finetune', action='store_true',
                       help='Load model for finetuning. Do not load optimizer '
                       'or rng state from checkpoint and set iteration to 0. '
                       'Assumed when loading a release checkpoint.')
    group.add_argument('--pretrained-checkpoint', type=str, default=None,
                       help='Directory containing a pretrained model checkpoint for finetuning.')
    group.add_argument('--ckpt-step', type=int, default=None,
                       help='Checkpoint step to load model from.')
    group.add_argument('--no-initialization', action='store_false',
                       help='Do not perform initialization when building model, '
                       'can reduce startup time when definitely loading from a '
                       'checkpoint',
                       dest='perform_initialization')
    group.add_argument('--use-checkpoint-args', action='store_true',
                       help='Override model-related command-line arguments with arguments from checkpoint')
    group.add_argument('--use-mp-args-from-checkpoint-args', action='store_true',
                       help='Copy model parallelism command-line arguments from checkpoint')
    group.add_argument('--no-use-tokenizer-model-from-checkpoint-args', action='store_false',
                       dest='use_tokenizer_model_from_checkpoint_args',
                       help='If set, do not use tokenizer model path from checkpoint')
    group.add_argument('--exit-on-missing-checkpoint', action='store_true',
                       help="If '--load' is set, but checkpoint is not found "
                       "(e.g., path typo), then exit instead of random "
                       "initialization.")
    group.add_argument('--use-dist-ckpt', action='store_true',
                       dest='use_dist_ckpt_deprecated',
                       help='Deprecated: see --ckpt-format.')
    group.add_argument('--use-persistent-ckpt-worker', action='store_true',
                       help='Enables a persitent checkpoint worker for async save')

    group.add_argument('--auto-detect-ckpt-format', action='store_true',
                       help='Determine if the checkpoint format is in legacy or distributed format.'
                            ' If False, expects distributed checkpoint iff args.ckpt_format != "torch".'
                            ' Might slow down loading a bit (double rank0 ckpt load).')
    group.add_argument('--dist-ckpt-format',
                       dest='dist_ckpt_format_deprecated',
                       help='Deprecated: see --ckpt-format.')
    group.add_argument('--ckpt-format', default='torch_dist',
                       choices=['torch', 'torch_dist', 'zarr', 'torch_dcp', 'fsdp_dtensor'],
                       help='Checkpoint format to use. torch is the format used by torch.save/load.'
                       ' torch_dist is a megatron built-in distributed checkpointing format.'
                       ' torch_dcp is the torch.distributed.checkpoint format.'
                       ' fsdp_dtensor is a torch DCP native, Megatron FSDP training-specific checkpoint format.')
    group.add_argument('--ckpt-convert-format', default=None,
                       choices=['torch', 'torch_dist', 'zarr'],
                       help='Checkpoint format for conversion.')
    group.add_argument('--ckpt-convert-save', default=None,
                       help='Save directory for converted checkpoint.')
    group.add_argument('--ckpt-convert-update-legacy-dist-opt-format', action='store_true',
                       help='When loading a checkpoint, update the legacy format '
                       'for the distributed optimizer, which previously used a '
                       'merged param/grad buffer and a different bucket mapping. '
                       'The legacy format was deprecated on Feb 13, 2024.')
    group.add_argument('--ckpt-fully-parallel-save', action='store_true',
                       dest='ckpt_fully_parallel_save_deprecated',
                       help='Deprecated: see --no-ckpt-fully-parallel-save.')
    group.add_argument('--no-ckpt-fully-parallel-save', action='store_false',
                       dest='ckpt_fully_parallel_save',
                       help='Disable applying full save parallelization across DP for'
                            ' distributed checkpoints. Depending on ckpt format'
                            ' might decrease the number of files in the checkpoint.'
                            ' Makes DistributedOptimizer checkpoint non-reshardable.')
    group.add_argument('--async-save', action='store_true', default=None,
                       help='Apply async checkpointing save. Currently works only with'
                            '`torch_dist` distributed checkpoint format.')
    group.add_argument('--ckpt-fully-parallel-load', action='store_true',
                       help='Apply full load parallelization across DP for'
                            ' distributed checkpoints.')
    group.add_argument('--ckpt-assume-constant-structure', action='store_true',
                       help='If the model and optimizer state dict structure is'
                            'constant throughout a *single training job*, it allows for'
                            'different checkpointing performance optimizations.')
    group.add_argument('--dist-ckpt-strictness', type=str, default='assume_ok_unexpected',
                       choices=[e.value for e in StrictHandling],
                       help='Determine handling of key mismatch during checkpoint load.'
                            ' Check StrictHandling docs for flags meaning.'
                            ' NOTE: This flag controls only distributed checkpoint'
                            ' load from storage, not loading state dict into the model.')
    group.add_argument('--load-model-opt-format', action='store_true',
                       help='Load a checkpoint for TensorRT model optimizer (nvidia-modelopt).'
                            'This function can also be used to load NeMo .nemo sharded checkpoints.')
    return parser


def _add_mixed_precision_args(parser):
    group = parser.add_argument_group(title='mixed precision')

    group.add_argument('--fp16', action='store_true',
                       help='Run model in fp16 mode.')
    group.add_argument('--bf16', action='store_true',
                       help='Run model in bfloat16 mode.')
    group.add_argument('--grad-reduce-in-bf16', action='store_true',
                       help='Reduce gradients in bfloat16.')
    group.add_argument('--loss-scale', type=float, default=None,
                       help='Static loss scaling, positive power of 2 '
                       'values can improve fp16 convergence. If None, dynamic'
                       'loss scaling is used.')
    group.add_argument('--initial-loss-scale', type=float, default=2**32,
                       help='Initial loss-scale for dynamic loss scaling.')
    group.add_argument('--min-loss-scale', type=float, default=1.0,
                       help='Minimum loss scale for dynamic loss scaling.')
    group.add_argument('--loss-scale-window', type=float, default=1000,
                       help='Window over which to raise/lower dynamic scale.')
    group.add_argument('--hysteresis', type=int, default=2,
                       help='hysteresis for dynamic loss scaling')
    group.add_argument('--fp32-residual-connection', action='store_true',
                       help='Move residual connections to fp32.')
    group.add_argument('--apply-query-key-layer-scaling', action='store_true',
                       help='Scale Q * K^T by 1 / layer-number. '
                       'Useful for fp16 training. Also sets `attention_softmax_in_fp32` to True.')
    group.add_argument('--attention-softmax-in-fp32', action='store_true',
                       help='Run attention masking and softmax in fp32.')
    group.add_argument('--accumulate-allreduce-grads-in-fp32',
                       action='store_true',
                       help='Gradient accumulation and all-reduce in fp32.')
    group.add_argument('--fp16-lm-cross-entropy', action='store_true',
                       help='Move the cross entropy unreduced loss calculation'
                       'for lm head to fp16.')
    group.add_argument('--disable-bf16-reduced-precision-matmul', action='store_true',
                       help='If True, sets torch.backends.cuda.matmul.allow_bf16_reduced_precision_reduction=False to '
                       'prevent matmul from using reduced precision accumulation when using BF16.')
    group.add_argument('--reuse-grad-buf-for-mxfp8-param-ag', action='store_true',
                       help='If True, reuse the grad buffer for MXFP8 parameter all-gather.')

    return parser


def _add_distributed_args(parser):
    group = parser.add_argument_group(title='distributed')

    group.add_argument('--tensor-model-parallel-size', type=int, default=1,
                       help='Degree of tensor model parallelism.')
    group.add_argument('--pipeline-model-parallel-size', type=int, default=1,
                       help='Degree of pipeline model parallelism.')
    group.add_argument('--decoder-first-pipeline-num-layers',
                       type=int, default=None,
                       help=('The number of transformer layers on the first pipeline stage of the decoder. '
                       'Default None is even split of transformer layers across all pipeline stages'))
    group.add_argument('--decoder-last-pipeline-num-layers',
                       type=int, default=None,
                       help=('The number of transformer layers on the last pipeline stage of the decoder. '
                       'Default None is even split of transformer layers across all pipeline stages'))
    group.add_argument('--pipeline-model-parallel-layout',
                       type=str, default=None,
                       help=('A string that describes a custom pipeline model parallel layout. '
                       'e.g., "E|(t|)*3,m|m||L". E, L, t, m denotes embedding, loss, transformer '
                       'decoder layer, and mtp layer, respectively. Stages are split by "|". '
                       'Replicated stages or layers can be described with multiplication. '
                       'Commas can be used cosmetically. '
                       'Default None is not using this argument to set the layout.'))
    group.add_argument('--model-parallel-size', type=int, default=None,
                       help='Old model parallel argument, do not use. Use '
                       '--tensor-model-parallel-size instead.')
    group.add_argument('--num-layers-per-virtual-pipeline-stage', type=int, default=None,
                       help='Number of layers per virtual pipeline stage')
    group.add_argument('--num-virtual-stages-per-pipeline-rank', type=int, default=None,
                       help='Number of virtual pipeline stages per pipeline parallelism rank')
    group.add_argument('--microbatch-group-size-per-virtual-pipeline-stage', type=int, default=None,
                       help='Number of contiguous microbatches per virtual pipeline stage',
                       dest='microbatch_group_size_per_vp_stage')
    group.add_argument('--no-overlap-p2p-communication', action='store_false',
                       help='overlap pipeline parallel communication with forward and backward chunks in 1F1B',
                       dest='overlap_p2p_comm')
    group.add_argument('--overlap-p2p-communication-warmup-flush', action='store_true',
                       default=False, help='if set, overlap pipeline parallel communication in warmup and flush',
                       dest='overlap_p2p_comm_warmup_flush')
    group.add_argument('--distributed-backend', default='nccl',
                       choices=['nccl', 'gloo'],
                       help='Which backend to use for distributed training.')
    group.add_argument('--distributed-timeout-minutes', type=int, default=10,
                       help='Timeout minutes for torch.distributed.')
    group.add_argument('--overlap-grad-reduce', action='store_true',
                       default=False, help='If set, overlap DDP grad reduce.')
    group.add_argument('--defer-embedding-wgrad-compute', action='store_true',
                       default=False, help='If set, defers the vocabulary projection linear layer weight'
                       'gradient compute to pipeline flush.', dest='defer_embedding_wgrad_compute')
    group.add_argument('--wgrad-deferral-limit', type=int, default=0, help='Number of micro-batches for which'
                       'weight gradient computation of vocabulary projection is deferred, defaults to 0 which'
                       'means all the micro-batches are deferred. Invalid if `defer-embedding-wgrad-compute`'
                       'is not set')
    group.add_argument('--no-align-grad-reduce', action='store_false',
                       help='If not set, all PP stages will launch gradient reduces simultaneously. '
                       'Otherwise, each PP stage will independently launch as needed.',
                       dest='align_grad_reduce')
    group.add_argument('--ddp-num-buckets', type=int, default=None,
                       help='Number of buckets for data-parallel communication')
    group.add_argument('--ddp-bucket-size', type=int, default=None,
                       help='Bucket size for data-parallel communication')
    group.add_argument('--ddp-pad-buckets-for-high-nccl-busbw', action='store_true',
                       default=False, help='If set, make sure the bucket size is divisible by a large power '
                       'of 2 (2^16) to ensure NCCL collectives have high bus bandwidth at large DP counts, '
                       'since NCCL message size (which for ring algorithms is bucket_size / dp_size) '
                       'apparently needs to be divisible by a power of 2 for high busbw.')
    group.add_argument('--ddp-average-in-collective', action='store_true',
                       default=False, help='If set, average directly in data-parallel communication collective.')
    group.add_argument('--overlap-param-gather', action='store_true',
                       default=False, help='If set, overlap param all-gather in distributed optimizer.')
    group.add_argument('--overlap-param-gather-with-optimizer-step', action='store_true',
                       default=False, help='If set, overlap param all-gather of first bucket with optimizer step.')
    group.add_argument('--no-align-param-gather', action='store_false',
                       help='If not set, all PP stages will launch param all-gathers simultaneously. '
                       'Otherwise, each PP stage will independently launch as needed.',
                       dest='align_param_gather')
    group.add_argument('--no-scatter-gather-tensors-in-pipeline', action='store_false',
                       help='If not set, use scatter/gather to optimize communication of tensors in pipeline.',
                       dest='scatter_gather_tensors_in_pipeline')
    group.add_argument('--use-ring-exchange-p2p', action='store_true',
                       default=False, help='If set, use custom-built ring exchange '
                       'for p2p communications. Note that this option will require '
                       'a custom built image that support ring-exchange p2p.')
    group.add_argument('--local-rank', type=int, default=int(os.getenv('LOCAL_RANK', '0')),
                       help='local rank passed from distributed launcher.')
    group.add_argument('--lazy-mpu-init', type=bool, required=False,
                       help='If set to True, initialize_megatron() '
                       'skips DDP initialization and returns function to '
                       'complete it instead. Also turns on '
                       '--use-cpu-initialization flag. This is for '
                       'external DDP manager.' )
    group.add_argument('--account-for-embedding-in-pipeline-split', action='store_true',
                       default=False, help='If set, *input* embedding layer will be treated as a standard transformer'
                       'layer in the context of partition and placement for pipeline parallelism.')
    group.add_argument('--account-for-loss-in-pipeline-split', action='store_true',
                       default=False, help='If set, loss layer will be treated as a standard transformer'
                       'layer in the context of partition and placement for pipeline parallelism.')
    group.add_argument('--use-distributed-optimizer', action='store_true',
                       help='Use distributed optimizer.')
    group.add_argument('--use-nccl-ub', action='store_true', dest='nccl_ub', 
                       help='Use the userbuffer registration for DP/FSDP communication buffers.'
                       'This option will reduce GPU SM usage for the DP/FSDP communication,'
                       'which is improving the performance of the overlapped computation.')
    group.add_argument('--use-sharp', action='store_true', 
                       help='Required to enable SHARP communication.')
    group.add_argument('--sharp-enabled-group', type=str, default=None,
                       choices=['dp', 'dp_replica'],
                       help='IB SHARP can be enabled from only one communication group. '
                       'By default, it is enabled from dp group. '
                       'Available options: [dp, dp_replica]')
    group.add_argument('--use-megatron-fsdp', action='store_true',
                       help='Use the Megatron FSDP code path in DDP.')
    group.add_argument('--init-model-with-meta-device', action='store_true')
    group.add_argument('--data-parallel-sharding-strategy', type=str, default='no_shard',
                       choices=['no_shard', 'optim', 'optim_grads', 'optim_grads_params'],
                       help='Sharding strategy of data parallelism.')
    group.add_argument('--no-gradient-reduce-div-fusion', action='store_false', dest='gradient_reduce_div_fusion',
                       help='If not set, fuse the division in gradient reduce.')
    group.add_argument('--fsdp-double-buffer', action='store_true',
                       help="Enable double buffering for temporary memory needed for Megatron FSDP communications. "
                        "Double-buffering the communication memory improves memory management efficiency by "
                        "reusing previously allocated buffers, rather than creating new buffers for each FSDP communication. "
                        "This is required for user buffer registration and is enabled by default when using NCCL user buffers.")
    group.add_argument('--suggested-communication-unit-size', type=int, default=None,
                   help='Specifies the number of elements to communicate at once during FSDP (Fully Sharded Data Parallel) operations. '
                        'This flag also affects FSDP all-gather prefetch behavior. Setting a larger value increases the communication buffer size, '
                        'while a smaller value disables prefetching and may degrade performance. Adjust this value based on your system\'s memory '
                        'and performance requirements.')
    group.add_argument('--keep-fp8-transpose-cache', action='store_true',
                       help='If set, keep the fp8 transpose cache when using Megatron FSDP.')
    group.add_argument('--enable-full-sharding-in-hsdp', action='store_true',
                       help='If set, enable full sharding in megatron-fsdp Hybrid Sharded Data Parallel (HSDP) mode.')
    group.add_argument('--num-distributed-optimizer-instances', type=int, default=1,
                       help='Number of Distributed Optimizer copies across Data Parallel domain.')
    group.add_argument('--use-torch-fsdp2', action='store_true',
                       help='Use the torch FSDP2 implementation. FSDP2 has not been tested with pipeline parallelism, '
                       'and may contain bugs.')
    group.add_argument('--torch-fsdp2-no-reshard-after-forward', action='store_false', dest='torch_fsdp2_reshard_after_forward',
                       help='Whether to reshard weights after forward pass when using PyTorch FSDP2. '
                       'Set to enable FSDP ZeRO-2.')
    group.add_argument('--context-parallel-size', type=int, default=1,
                       help='Degree of context parallelism.')
    group.add_argument('--cp-comm-type', nargs='+', type=str, default=["p2p"],
                       help='Inter-gpu communication type for context parallelism: '
                       'p2p, a2a, allgather or a2a+p2p. If a single string is provided, '
                       'all layers will share the same communication type. Users can also '
                       'specify separated types for each layer like '
                       '--cp-comm-type p2p p2p a2a a2a a2a+p2p a2a+p2p')
    group.add_argument('--hierarchical-context-parallel-sizes', nargs='+', type=int, default=None,
                       help='Degrees of the hierarchical context parallelism. Users should '
                       'provide a list to specify the sizes for different levels. '
                       '--hierarchical-context-parallel-sizes 2 4 indicates every two adjacent gpus '
                       'forms the first level of cp groups and the cp ranks with the same odevity '
                       'forms the second level of cp groups.')
    group.add_argument('--nccl-communicator-config-path', type=str, default=None,
                       help='Path to the yaml file with NCCL communicator '
                       'configurations. The number of min/max thread groups and thread '
                       'group cluster size of each communicator can be configured by '
                       'setting `min_ctas`, `max_ctas`, and `cga_cluster_size`.')
    group.add_argument('--use-tp-pp-dp-mapping', action='store_true', default=False,
                        help='If set, distributed ranks initialize order is changed '
                        'from tp-cp-ep-dp-pp to tp-cp-ep-pp-dp.')
    group.add_argument('--replication', action='store_true', default=False,
                       help="If set, replication of local checkpoints is enabled. "
                       "Needs to be enabled on all ranks.")
    group.add_argument('--replication-jump', default=None, type=int,
                       help="Specifies `J`, the spacing between ranks storing replicas of a given rank's data. "
                       "Replicas for rank `n` may be on ranks `n+J`, `n+2J`, ..., or `n-J`, `n-2J`, etc. "
                       "This flag has an effect only if --replication is used. "
                       "and must be consistent across all ranks.")
    group.add_argument('--replication-factor', default=2, type=int,
                       help="Number of machines storing the replica of a given rank's data.")
    return parser


def _add_validation_args(parser):
    group = parser.add_argument_group(title='validation')

    group.add_argument('--full-validation', action='store_true', help='If set, each time validation occurs it uses the full validation dataset(s). This currently only works for GPT datasets!')
    group.add_argument('--multiple-validation-sets', action='store_true', help='If set, multiple datasets listed in the validation split are evaluated independently with a separate loss for each dataset in the list. This argument requires that no weights are included in the list')
    group.add_argument('--eval-iters', type=int, default=100,
                       help='Number of iterations to run for evaluation'
                       'validation/test for.')
    group.add_argument('--eval-interval', type=int, default=1000,
                       help='Interval between running evaluation on '
                       'validation set.')
    group.add_argument("--test-mode", action="store_true", help='Run all real-time test alongside the experiment.')
    group.add_argument('--skip-train', action='store_true',
                       default=False, help='If set, bypass the training loop, '
                       'optionally do evaluation for validation/test, and exit.')

    return parser


def _add_tokenizer_args(parser):
    group = parser.add_argument_group(title='tokenizer')
    group.add_argument('--vocab-size', type=int, default=None,
                       help='Size of vocab before EOD or padding.')
    group.add_argument('--padded-vocab-size', type=int, default=None,
                       help='Vocabulary size of the model (padded to be divisible by '
                       'tensor model parallel size). If not provided, it will be '
                       'automatically calculated from vocab-size.')
    group.add_argument('--vocab-file', type=str, default=None,
                       help='Path to the vocab file.')
    group.add_argument('--merge-file', type=str, default=None,
                       help='Path to the BPE merge file.')
    group.add_argument('--vocab-extra-ids', type=int, default=0,
                       help='Number of additional vocabulary tokens. '
                            'They are used for span masking in the T5 model')
    group.add_argument('--tokenizer-type', type=str,
                       default=None,
                       choices=['BertWordPieceLowerCase',
                                'BertWordPieceCase',
                                'GPT2BPETokenizer',
                                'SentencePieceTokenizer',
                                'GPTSentencePieceTokenizer',
                                'HuggingFaceTokenizer',
                                'Llama2Tokenizer',
                                'TikTokenizer',
                                'MultimodalTokenizer',
                                'NullTokenizer',
<<<<<<< HEAD
                                'DeepSeekV2Tokenizer',
                                'DeepSeekV3Tokenizer'],
=======
                                'NullMultimodalTokenizer',
                                'SFTTokenizer'],
>>>>>>> bf341cb4
                       help='What type of tokenizer to use.')
    group.add_argument('--tokenizer-model', type=str, default=None,
                       help='Sentencepiece tokenizer model.')
    group.add_argument('--tiktoken-pattern', type=str, default=None,
                       help='Which tiktoken pattern to use. Options: [v1, v2]')
    group.add_argument('--tiktoken-num-special-tokens', type=int, default=1000,
                       help='Number of special tokens in tiktoken tokenizer')
    group.add_argument('--tiktoken-special-tokens', type=str, nargs='+', default=None,
                       help='List of tiktoken special tokens, needs to have ["<unk>", "<s>", "</s>"]')
    return parser


def _add_data_args(parser):
    group = parser.add_argument_group(title='data and dataloader')

    group.add_argument('--data-path', nargs='*', default=None,
                       help='The weight and prefix list for a set of train, validation, and test'
                       'datasets which split according to --split. The accepted formats are: '
                       '(1) a single prefix, '
                       '(2) a list of weight prefix pairs e.g. weight1 prefix1 weight2 prefix2, '
                       '(3) a list of prefixes e.g. prefix1 prefix2. '
                       'For (3), weights are inferred from the lengths of the contributing datasets. '
                       'This argument is exclusive to the other independent --*-data-path arguments.')
    group.add_argument('--split', type=str, default=None,
                       help='Comma-separated list of proportions for training,'
                       ' validation, and test split. For example the split '
                       '`90,5,5` will use 90%% of data for training, 5%% for '
                       'validation and 5%% for test.')
    group.add_argument('--train-data-path', nargs='*', default=None,
                       help='The weight and prefix list for an independent train dataset. '
                       'Follows the same pattern rules as --data-path.')
    group.add_argument('--valid-data-path', nargs='*', default=None,
                       help='The weight and prefix list for an independent validation dataset. '
                       'Follows the same pattern rules as --data-path.')
    group.add_argument('--test-data-path', nargs='*', default=None,
                       help='The weight and prefix list for an independent test dataset. '
                       'Follows the same pattern rules as --data-path.')
    group.add_argument('--data-args-path', type=str, default=None,
                       help='Path to data-args. Instead of feeding `--data-path` '
                       'with weighted dataset, we pass in a file path from which '
                       'we read that argument. This is useful when the list of data is '
                       'too big.')
    group.add_argument('--per-split-data-args-path', type=str, default=None,
                       help='Path to per-split-data-args. Instead of feeding '
                       '`--(train|valid|test)-data-path` with weighted dataset, '
                       'we pass in a file path from which we read those arguments. '
                       'This is useful when the list of data is too big. Format is a '
                       'json file with `train`, `valid, `test` keys')
    group.add_argument('--data-cache-path', default=None,
                       help='Path to a directory to hold cached index files.')
    group.add_argument('--no-mmap-bin-files', action='store_false',
                       help='Disable mmap-ing of .bin files.',
                       dest='mmap_bin_files')
    group.add_argument('--mock-data', action='store_true',
                       help='Skip data loading and validation and opt for artificial '
                       'generation of mock data when an implementation is available.')
    group.add_argument('--seq-length', type=int, default=None,
                       help='Maximum sequence length to process.')
    group.add_argument('--encoder-seq-length', type=int, default=None,
                       help='Maximum encoder sequence length to process.'
                       'This should be exclusive of --seq-length')
    group.add_argument('--decoder-seq-length', type=int, default=None,
                       help="Maximum decoder sequence length to process.")
    group.add_argument('--retriever-seq-length', type=int, default=256,
                       help='Maximum sequence length for the biencoder model '
                       'for retriever')
    group.add_argument('--sample-rate', type=float, default=1.0,
                       help='sample rate for training data. Supposed to be 0 '
                            ' < sample_rate < 1')
    group.add_argument('--mask-prob', type=float, default=0.15,
                       help='Probability of replacing a token with mask.')
    group.add_argument('--short-seq-prob', type=float, default=0.1,
                       help='Probability of producing a short sequence.')
    group.add_argument('--num-workers', type=int, default=2,
                       help="Dataloader number of workers.")
    group.add_argument('--reset-position-ids', action='store_true',
                       help='Reset posistion ids after end-of-document token.')
    group.add_argument('--reset-attention-mask', action='store_true',
                       help='Reset self attention maske after '
                       'end-of-document token.')
    group.add_argument('--eod-mask-loss', action='store_true',
                       help='Mask loss for the end of document tokens.')
    group.add_argument('--no-create-attention-mask-in-dataloader', action='store_false',
                       help='If set, do not create attention_masks in dataloader.',
                       dest='create_attention_mask_in_dataloader')
    group.add_argument('--num-dataset-builder-threads', type=int, default=1,
                       help='Number of parallel threads per rank for dataset builder')
    group.add_argument('--object-storage-cache-path', type=str, default=None,
                       help='Path to cache index files when using s3 or msc dataloader')
    group.add_argument('--mid-level-dataset-surplus', type=float, default=0.005,
                       help='The sample surplus to build for the mid-level datasets(s)')
    return parser

def get_patch_args(parser):
    group = parser.add_argument_group(title="patch")

    for action in vars(group)["_actions"]:
        if isinstance(action, argparse._StoreAction):
            if "--tokenizer-type" in action.option_strings:
                action.default = "NullTokenizer"

    for action in vars(group)["_actions"]:
        if isinstance(action, argparse._StoreAction):
            if "--vocab-size" in action.option_strings:
                action.default = -1

    for action in vars(group)["_actions"]:
        if isinstance(action, argparse._StoreAction):
            if "--optimizer" in action.option_strings:
                action.choices.append("hybridadam")

    for action in vars(group)["_actions"]:
        if isinstance(action, argparse._StoreAction):
            if "--position-embedding-type" in action.option_strings:
                action.choices.append("none")

    has_rotary_base = False
    for action in vars(group)["_actions"]:
        if isinstance(action, argparse._StoreAction):
            if "--rotary-base" in action.option_strings:
                has_rotary_base = True

    if not has_rotary_base:
        group.add_argument(
            "--rotary-base",
            type=int,
            default=10000,
            help="Base to use for rotary positional embeddings, default 10000",
        )

    #group.add_argument(
    #    "--local-rank",
    #    type=int,
    #    default=None,
    #    help="local rank passed from distributed launcher",
    #)

    group.add_argument("--n-head-kv", type=int, default=None, help="n-head-kv")

    group.add_argument(
        "--transformer-type", type=str, default="megatron", help="transformer-type"
    )

    group.add_argument(
        "--max-padding-length", type=int, default=None, help="max-padding-length"
    )

    group.add_argument("--dataset", type=str, default=None, help="dataset")

    group.add_argument(
        "--epochs",
        type=int,
        default=None,
        help="Number of finetunning epochs. Zero results in " "evaluation only.",
    )

    group.add_argument(
        "--intermediate-size", type=int, default=None, help="--intermediate-size"
    )

    group.add_argument(
        "--extra-vocab-size", type=int, default=0, help="--extra-vocab-size"
    )

    group.add_argument(
        "--keep-last",
        action="store_true",
        help="Keep the last batch (maybe incomplete) in" "the data loader",
    )

    group.add_argument("--data-dir", default=None, help="data-dir")

    group.add_argument(
        "--train-data",
        nargs="+",
        default=None,
        help="Whitespace separated paths or corpora names " "for training.",
    )

    group.add_argument(
        "--valid-data", nargs="+", default=None, help="path(s) to the validation data."
    )


    group.add_argument(
        "--use-alibi-mask",
        action="store_true",
        help="use alibi mask for baichuan model",
    )

    group.add_argument("--use-normhead", action="store_true", help="use-normhead")

    group.add_argument("--glu-activation", type=str, help="GLU activations to use.")

    group.add_argument(
        "--attention-head-type",
        type=str,
        default=None,
        choices=["multihead", "multiquery"],
        help="Type of attention heads. `multihead` is the standard multi-head attention."
        "`multiquery` shares the values and keys across attention heads",
    )

    group.add_argument(
        "--transformer-timers",
        action="store_true",
        help="If set, activate the timers within the transformer layers."
        "Only for debugging, as this slows down the model.",
    )

    group.add_argument("--text-generate-input-file", type=str, default="")

    group.add_argument("--text-generate-output-file", type=str, default="")

    group.add_argument("--text-generate-gt-file", type=str, default="")

    group.add_argument(
        "--time",
        action="store_true",
        help="measure end to end text generation average time",
    )

    group.add_argument("--eval-dev", action="store_true")

    group.add_argument(
        "--input-len",
        type=int,
        default=1,
        help="input lenth for measure end to end text generation average time",
    )

    group.add_argument(
        "--generation-length", type=int, default=None, help="generation-seq-len"
    )

    group.add_argument("--top-p", type=float, default=0.0, help="Top p sampling.")

    group.add_argument("--top-k", type=int, default=0, help="Top k sampling.")

    group.add_argument(
        "--out-seq-length",
        type=int,
        default=1024,
        help="Size of the output generated text.",
    )

    group.add_argument(
        "--temperature", type=float, default=1.0, help="Sampling temperature."
    )

    group.add_argument(
        "--repetition_penalty", type=float, default=1.1, help="Repetition_penalty."
    )

    group.add_argument(
        "--embed-layernorm", action="store_true", help="use layernorm for embedding"
    )

    group.add_argument(
        "--repetition-penalty", type=float, default=1.2, help="Repetition_penalty."
    )

    group.add_argument(
        "--source-seq-len", type=int, default=None, help="source-seq-len"
    )

    group.add_argument(
        "--target-seq-len", type=int, default=None, help="target-seq-len"
    )

    group.add_argument(
        "--position-encoding-2d", action="store_true", help="position-encoding-2d"
    )

    group.add_argument(
        "--z-loss-weight",
        type=float,
        default=0.0,
        help="the max-z weight for baichuan2",
    )

    group.add_argument(
        "--use-llama2-rotary-position-embeddings",
        action="store_true",
        help="Use llama2 rotary positional embeddings or not. "
        "Deprecated: use --position-embedding-type",
    )

    group.add_argument(
        "--use-mistral-rotary-position-embeddings",
        action="store_true",
        help="Use llama2 rotary positional embeddings or not. "
        "Deprecated: use --position-embedding-type",
    )

    group.add_argument("--mm-use-im-start-end", action="store_true")

    group.add_argument("--mm-use-im-patch-token", action="store_true")

    group.add_argument("--tune-mm-mlp-adapter", action="store_true")

    group.add_argument("--freeze-clip-vision-tower", action="store_true")

    group.add_argument("--freeze-llm", action="store_true")

    group.add_argument("--image-folder", type=str, default="")

    group.add_argument("--mm-vision-select-layer", type=int, default=None)

    group.add_argument("--vision-tower", type=str, default="")

    group.add_argument("--image-aspect-ratio", type=str, default="square")

    group.add_argument("--version", type=str, default="plain")

    group.add_argument("--mm-projector-type", type=str, default=None)

    group.add_argument("--image-size", type=int, default=None, help="image-size")

    group.add_argument("--patch-size", type=int, default=None, help="patch-size")

    group.add_argument("--sliding-window", type=int, default=None)

    group.add_argument("--rotary-scale-factor", type=int, default=1)

    group.add_argument("--cvcuda-image-processing", action="store_true")

    group.add_argument(
        "--expert-tensor-parallelism",
        action="store_true",
        default=False,
        help="use tensor parallelism for expert layers in MoE",
    )

    group.add_argument(
        "--expert-interval",
        type=int,
        default=2,
        help='Use experts in every "expert-interval" layers',
    )

    group.add_argument("--moe", action="store_true")

    group.add_argument("--moe-topk", type=int, default=1, help="moe-topk")

    group.add_argument(
        "--moe-expert-parallel-size",
        type=int,
        default=None,
        help="Degree of the MoE expert parallelism. By default, "
        "the size of this value will be automatically determined.",
    )

    group.add_argument(
        "--moe-train-capacity-factor",
        type=float,
        default=1.0,
        help="The capacity of the MoE expert at training time",
    )

    group.add_argument(
        "--moe-eval-capacity-factor",
        type=float,
        default=1.0,
        help="The capacity of the MoE expert at eval time.",
    )

    group.add_argument(
        "--moe-min-capacity",
        type=int,
        default=4,
        help="The minimum capacity per MoE expert regardless of the capacity_factor.",
    )

    group.add_argument(
        "--moe-loss-coeff",
        type=float,
        default=0.01,
        help="Scaling coefficient for adding MoE loss to model loss",
    )

    group.add_argument(
        "--use-tutel", action="store_true", help="Use Tutel optimization for MoE"
    )

    group.add_argument(
        "--router-type",
        type=str,
        default="topk",
        choices=["topk", "expert_choice"],
        help="Options for router type, support top1 & top2 and expert_choice",
    )

    group.add_argument(
        "--moe-input-feature-slicing",
        action="store_true",
        help="Enable moe all2all performance optimization.",
    )

    group.add_argument(
        "--disable-bias-linear-fc",
        action="store_false",
        help="Disable bias in the linear layers",
        dest="add_bias_linear_fc",
    )

    group.add_argument(
        "--disable-bias-attn-fc",
        action="store_false",
        help="Disable bias in the linear layers",
        dest="add_bias_attn_fc",
    )

    group.add_argument(
        "--disable-parallel-output",
        action="store_false",
        help="Disable parallel-output",
        dest="enable_parallel_output",
    )

    group.add_argument(
        "--task-list",
        type=str,
        default="all",
        help='Either "all" or comma separated list of tasks.',
    )

    group.add_argument(
        "--verbosity",
        type=str,
        default="INFO",
        help="Logging verbosity",
    )

    group.add_argument(
        "--adaptive-seq-len",
        default=False,
        action="store_true",
        help="Should the sequence length be adapted to the batch during evaluation,"
        " if in fp16 the results will be slightly different due to numerical"
        " errors but greatly speed up evaluation.",
    )

    group.add_argument(
        "--eval-fp32",
        default=False,
        action="store_true",
        help="Should the evaluation run in fp32",
    )

    group.add_argument("--num-fewshot", type=int, default=None, help="num fewshot")

    group.add_argument(
        "--convert-checkpoint-from-megatron-to-transformers",
        action="store_true",
        help=(
            "If True, convert a Megatron checkpoint to a Transformers checkpoint. "
            "If False, convert a Transformers checkpoint to a Megatron checkpoint."
        ),
    )

    group.add_argument("--shared-moe-ffn-hidden-size", type=int, default=None)

    group.add_argument(
        "--enable-shared-expert", action="store_true", help="enable-shared-expert"
    )

    group.add_argument("--qk-nope-head-dim", type=int, default=None)

    group.add_argument("--qk-rope-head-dim", type=int, default=None)

    group.add_argument("--num-shared-experts", type=int, default=None)

    group.add_argument(
        "--optimizer-offload-policy",
        default="static",
        type=str,
        help="Optimizer Offload Policy used by OffloadDistributedOptimizer, "
        "valid if base optimizer is HybridAdam.",
    )

    group.add_argument(
        "--optimizer-offload-fraction",
        type=float,
        default=0.5,
        help="Optimizer Offload Fraction used by static offload policy, "
        "valid if base optimizer is HybridAdam",
    )
    group.add_argument(
        "--train-mode", default="pretrain", type=str, help="pretrain or finetune"
    )

    group.add_argument(
        "--optimizer-offload-auto-threshold",
        type=int,
        default=2048 * 1024 * 1024,
        help="Optimizer Offload Threshold currently used by auto policy, "
        "tune larger if OOM occurs",
    )

    group.add_argument(
        "--optimizer-offload-chunk-size",
        type=int,
        default=32 * 1024 * 1024,
        help="Chunk size of Chunk Manager in Optimizer Offload,"
        "keep zero to search for a optimal size",
    )

    group.add_argument(
        "--cpu-offloading",
        default=False,
        action="store_true",
        help="Use activation checkpointing.",
    )

    group.add_argument(
        "--cpu-offloading-num-layers",
        type=int,
        default=0,
        help="The num of layers to be moved to CPU",
    )
    return parser

def _add_autoresume_args(parser):
    group = parser.add_argument_group(title='autoresume')

    group.add_argument('--adlr-autoresume', action='store_true',
                       help='Enable autoresume on adlr cluster.')
    group.add_argument('--adlr-autoresume-interval', type=int, default=1000,
                       help='Intervals over which check for autoresume'
                       'termination signal')

    return parser


def _add_biencoder_args(parser):
    group = parser.add_argument_group(title='biencoder')

    # network size
    group.add_argument('--ict-head-size', type=int, default=None,
                       help='Size of block embeddings to be used in ICT and '
                        'REALM (paper default: 128)')
    group.add_argument('--biencoder-projection-dim', type=int, default=0,
                       help='Size of projection head used in biencoder (paper'
                        ' default: 128)')
    group.add_argument('--biencoder-shared-query-context-model', action='store_true',
                        help='Whether to share the parameters of the query '
                        'and context models or not')

    # checkpointing
    group.add_argument('--ict-load', type=str, default=None,
                       help='Directory containing an ICTBertModel checkpoint')
    group.add_argument('--bert-load', type=str, default=None,
                       help='Directory containing an BertModel checkpoint '
                       '(needed to start ICT and REALM)')

    # data
    group.add_argument('--titles-data-path', type=str, default=None,
                       help='Path to titles dataset used for ICT')
    group.add_argument('--query-in-block-prob', type=float, default=0.1,
                       help='Probability of keeping query in block for '
                       'ICT dataset')
    group.add_argument('--use-one-sent-docs', action='store_true',
                       help='Whether to use one sentence documents in ICT')
    group.add_argument('--evidence-data-path', type=str, default=None,
                       help='Path to Wikipedia Evidence frm DPR paper')

    # training
    group.add_argument('--retriever-report-topk-accuracies', nargs='+', type=int,
                        default=[], help="Which top-k accuracies to report "
                        "(e.g. '1 5 20')")
    group.add_argument('--retriever-score-scaling', action='store_true',
                       help='Whether to scale retriever scores by inverse '
                        'square root of hidden size')

    # faiss index
    group.add_argument('--block-data-path', type=str, default=None,
                       help='Where to save/load BlockData to/from')
    group.add_argument('--embedding-path', type=str, default=None,
                       help='Where to save/load Open-Retrieval Embedding'
                        ' data to/from')

    # indexer
    group.add_argument('--indexer-batch-size', type=int, default=128,
                       help='How large of batches to use when doing indexing '
                       'jobs')
    group.add_argument('--indexer-log-interval', type=int, default=1000,
                       help='After how many batches should the indexer '
                       'report progress')
    return parser


def _add_vision_args(parser):
    group = parser.add_argument_group(title="vision")

    # general vision arguements
    group.add_argument('--num-classes', type=int, default=1000,
                       help='num of classes in vision classificaiton task')
    group.add_argument('--img-h', type=int, default=224,
                       help='Image height for vision classification task')
    group.add_argument('--img-w', type=int, default=224,
                       help='Image height for vision classification task')
    group.add_argument('--num-channels', type=int, default=3,
                       help='Number of channels in input image data')
    group.add_argument('--patch-dim', type=int, default=16,
                       help='patch dimension')
    group.add_argument('--classes-fraction', type=float, default=1.0,
                       help='training with fraction of classes.')
    group.add_argument('--data-per-class-fraction', type=float, default=1.0,
                       help='training with fraction of data per class.')
    group.add_argument('--no-data-sharding', action='store_false',
                       help='Disable data sharding.',
                       dest='data_sharding')
    group.add_argument('--head-lr-mult', type=float, default=1.0,
                       help='learning rate multiplier for head during finetuning')

    # pretraining type and backbone selection`
    group.add_argument('--vision-pretraining', action='store_true',
                       help='flag to indicate vision pretraining')
    group.add_argument('--vision-pretraining-type', type=str, default='classify',
                       choices=['classify', 'inpaint', 'dino'],
                       help='pretraining objectives')
    group.add_argument('--vision-backbone-type', type=str, default='vit',
                       choices=['vit', 'mit', 'swin'],
                       help='backbone types types')
    group.add_argument('--swin-backbone-type', type=str, default='tiny',
                       choices=['tiny', 'base', 'h3'],
                       help='pretraining objectives')
    # inpainting arguments
    group.add_argument('--mask-type', type=str, default='random',
                       choices=['random', 'row'],
                       help='mask types')
    group.add_argument('--mask-factor', type=float, default=1.0,
                       help='mask size scaling parameter')

    # dino arguments
    group.add_argument('--iter-per-epoch', type=int, default=1250,
                       help='iterations per epoch')
    group.add_argument('--dino-local-img-size', type=int, default=96,
                       help='Image size for vision classification task')
    group.add_argument('--dino-local-crops-number', type=int, default=10,
                       help='Number of local crops')
    group.add_argument('--dino-head-hidden-size', type=int, default=2048,
                       help='Hidden dimension size in dino head')
    group.add_argument('--dino-bottleneck-size', type=int, default=256,
                       help='Bottle neck dimension in dino head ')
    group.add_argument('--dino-freeze-last-layer', type=float, default=1,
                       help='Freezing last layer weights')
    group.add_argument('--dino-norm-last-layer', action='store_true',
                       help='Disable Norm in last layer.')
    group.add_argument('--dino-warmup-teacher-temp', type=float, default=0.04,
                       help='warump teacher temperature')
    group.add_argument('--dino-teacher-temp', type=float, default=0.07,
                       help='teacher temperature')
    group.add_argument('--dino-warmup-teacher-temp-epochs', type=int, default=30,
                       help='warmup teacher temperaure epochs')

    # regularization arguments
    group.add_argument('--qk-layernorm', action='store_true',
                       help='Whether to layer normalize the q and k attention embeddings.')
    group.add_argument('--qk-l2-norm', action='store_true',
                       help='Use llama 4 qk l2 norm')

    return parser

def _add_moe_args(parser):
    group = parser.add_argument_group(title="moe")
    # General arguments
    group.add_argument('--expert-model-parallel-size', type=int, default=1,
                       help='Degree of expert model parallelism.')
    group.add_argument('--expert-tensor-parallel-size', type=int, default=None,
                       help='Degree of expert model parallelism. Default is None, which will be set to the value of --tensor-model-paralle-size.')
    group.add_argument('--num-experts', type=int, default=None,
                       help='Number of Experts in MoE (None means no MoE)')
    group.add_argument('--moe-layer-freq', type=moe_freq_type, default=1,
                       help='Frequency between MoE layers and Dense layers. Accepts either: '
                            '- An integer N: Represents a 1:N ratio, meaning one expert layer for every N-1 dense layers '
                            '- A string containing a Python list expression that defines a custom pattern, e.g.: '
                            '"([1]*3+[0]*1)*3" evaluates to [1,1,1,0,1,1,1,0,1,1,1,0] '
                            'where 1 indicates an expert layer and 0 indicates a dense layer. '
                            'Examples: "([0]+[1]*23)": 1 dense layer followed by 23 experts layers, '
                            '"([1]*3+[0]*2)*2": Three expert layers followed by two dense layers, repeated twice.')
    group.add_argument('--moe-ffn-hidden-size', type=int, default=None,
                       help='The hidden size of each expert\'s feed-forward network (ffn). '
                       'If not specified, defaults to the ffn_hidden_size.')
    group.add_argument('--moe-shared-expert-intermediate-size', type=int, default=None,
                       help='Shared expert total ffn hidden size. '
                       'It should be equal to "num_shared_experts * ffn_size_of_each_shared_expert" if there are multiple shared experts. '
                       'None means no shared expert.')
    group.add_argument('--moe-shared-expert-overlap', action='store_true',
                       help='Enable overlapping between shared expert computations and dispatcher communications. '
                       'Without this, the shared epxerts execute after the routed experts. '
                       'Only effective when moe-shared-expert-intermediate-size is set.')
    group.add_argument('--moe-grouped-gemm', action='store_true',
                       help='When there are multiple experts per rank, launch multiple local GEMM kernels in multiple streams to improve the utilization and performance with GroupedLinear in TransformerEngine.')
<<<<<<< HEAD
    # Router arguments
    group.add_argument('--moe-router-load-balancing-type', type=str,
                       choices=['aux_loss', 'seq_aux_loss', 'sinkhorn', 'none'],
                       default='aux_loss',
                       help='Determines the load balancing strategy for the router. "aux_loss" corresponds to the load balancing loss used in GShard and SwitchTransformer; "seq_aux_loss" corresponds to the load balancing loss used in DeepSeekV2, which computes the loss for each individual sample; "sinkhorn" corresponds to the balancing algorithm used in S-BASE, and "none" implies no load balancing. The default is "aux_loss".')
=======
    group.add_argument('--moe-use-legacy-grouped-gemm', action='store_true',
                       help='Use legacy GroupedMLP rather than TEGroupedMLP. Note: The legacy one will be deprecated soon.')
    group.add_argument('--moe-layer-recompute', action='store_true',
                       help='Enable checkpointing for moe_layer, should be used when memory is not sufficient. '
                       'Deprecated. Use "--recompute-granularity selective --recompute-modules moe" instead.')
    group.add_argument('--moe-extended-tp', action='store_true',
                       help='Deprecated. Use --expert-tensor-parallel-size instead.')
    group.add_argument('--moe-use-upcycling', action='store_true',
                       help='Load a checkpoint of a dense model, convert it into an MoE model, and save the converted model to the path specified by --save. '
                       'Upcycling is implemented on the top of distributed checkpointing, so it supports parallel modes different from the dense model.')
    # Router arguments
    group.add_argument('--moe-router-load-balancing-type', nargs='+', type=str,
                       choices=['aux_loss', 'seq_aux_loss', 'sinkhorn', 'none'],
                       default='aux_loss',
                       help='Determines the load balancing strategy for the router. "aux_loss" corresponds to the load balancing loss used in GShard and SwitchTransformer; "seq_aux_loss" corresponds to the load balancing loss used in DeepSeekV2, which computes the loss for each individual sample; "sinkhorn" corresponds to the balancing algorithm used in S-BASE, and "none" implies no load balancing. The default is "aux_loss".')
    group.add_argument('--moe-router-dtype', type=str,
                       choices=['fp32', 'fp64'],
                       default=None,
                       help='Data type for routing computation and expert output weighted averaging. '
                            'Fp32/fp64 enhances numerical stability, especially with numerous experts. '
                            'The perf impact should be negligible when used with permute fusion. '
                            'None means no changes for dtype.')
    group.add_argument('--moe-router-fusion', action='store_true',
                       help='Enable fusion for MoE TopK routing and aux-loss computation. This is only supported in TransformerEngine 2.7.0 and above.')
>>>>>>> bf341cb4
    group.add_argument('--moe-router-score-function', type=str,
                       choices=['softmax', 'sigmoid'],
                       default='softmax',
                       help='Score function for MoE TopK routing. Can be "softmax" or "sigmoid".')
    group.add_argument('--moe-router-topk', type=int, default=2,
                       help='Number of experts to route to for each token. The default is 2.')
    group.add_argument('--moe-router-pre-softmax', action='store_true',
                       help='Enable pre-softmax routing for MoE, which means softmax is before the top-k selection. By default, softmax is done after top-k.')
    group.add_argument('--moe-router-num-groups', type=int, default=None,
                       help='Number of groups to divide experts into for group-limited routing. When using group-limited routing: 1) Experts are divided into equal-sized groups, 2) For each token, a subset of groups are selected based on routing scores (sum of top-2 expert scores within each group), 3) From these selected groups, moe_router_topk experts are chosen.'
                       'Two common use cases: 1) Device-limited routing: Set equal to expert parallel size (EP) to limit each token to experts on a subset of devices (See DeepSeek-V2: https://arxiv.org/pdf/2405.04434) 2) Node-limited routing: Set equal to number of nodes in EP group to limit each token to experts on a subset of nodes (See DeepSeek-V3: https://arxiv.org/pdf/2412.19437)')
    group.add_argument('--moe-router-group-topk', type=int, default=None,
<<<<<<< HEAD
                        help='Number of selected groups for group-limited routing.')
=======
                       help='Number of selected groups for group-limited routing.')
>>>>>>> bf341cb4
    group.add_argument('--moe-router-topk-scaling-factor', type=float, default=None,
                       help='Scaling factor for routing score in top-k selection, only works when --moe-router-pre-softmax enabled. Defaults to None, which means no scaling.')
    group.add_argument('--moe-router-enable-expert-bias', action='store_true',
                       help='TopK routing with dynamic expert bias in the aux-loss-free load balancing strategy. '
                       'The routing decision is based on the sum of the routing scores and the expert bias. '
                       'See https://arxiv.org/abs/2408.15664 for details.')
    group.add_argument('--moe-router-bias-update-rate', type=float, default=1e-3,
                       help='Expert bias update rate in the aux-loss-free load balancing strategy. '
                       'The expert bias is updated based on the number of assigned tokens to each expert in a global batch, '
                       'where the bias is increased for the experts with less assigned tokens and decreased for the experts with more assigned tokens. '
                       'The default value 1e-3 is same as that used in DeepSeekV3.')
<<<<<<< HEAD
    group.add_argument('--moe-use-legacy-grouped-gemm', action='store_true',
                       help='Use legacy GroupedMLP rather than TEGroupedMLP. Note: The legacy one will be deprecated soon.')
    group.add_argument('--moe-aux-loss-coeff', type=float, default=0.0,
=======
    group.add_argument('--moe-router-force-load-balancing', action='store_true',
                       help='[Experimental] Force override routing to balance token distribution using random logits for MoE routers, supporting naive top-k and group-limited top-k. This experimental feature is for benchmarking purposes only!')
    group.add_argument('--moe-router-padding-for-fp8', action='store_true',
                       help='Pad the routing_map to make sure the number of tokens each expert received '
                       'is a multiple of 16/32 for FP8 precision. It is suggested to enable this for '
                       'dropless training with FP8 precision when num_local_experts > 1. This is a more '
                       'efficient way to pad for FP8 which eliminates the explicit padding in the '
                       'GroupedMLP layer.')
    group.add_argument('--moe-aux-loss-coeff', type=float, nargs='+', default=0.0,
>>>>>>> bf341cb4
                       help='Scaling coefficient for the aux loss: a starting value of 1e-2 is recommended.')
    group.add_argument('--moe-z-loss-coeff', type=float, default=None,
                       help='Scaling coefficient for the z-loss: a starting value of 1e-3 is recommended.')
    group.add_argument('--moe-input-jitter-eps', type=float, default=None,
                       help='Add noise to the input tensor by applying jitter with a specified epsilon value.')
    group.add_argument('--moe-per-layer-logging', action='store_true',
                       help='Enable per-layer logging for MoE, currently supports auxiliary loss and z loss.')
    # Token dispatcher arguments
    group.add_argument('--moe-token-dispatcher-type', type=str,
                       choices=['allgather', 'alltoall', 'flex'],
                       default='allgather',
                       help="The type of token dispatcher to use. The default is 'allgather'. Options are 'allgather', 'alltoall'. We recommend using 'alltoall' when applying expert parallelism. For more information, please refer to the documentation in core/moe/README.")
    group.add_argument('--moe-enable-deepep', action='store_true',
                       help='[Experimental] Enable DeepSeek/DeepEP for efficient token dispatching and combine in MoE models. Only works with flex token dispatcher by setting --moe-token-dispatcher-type=flex.')
    group.add_argument('--moe-deepep-num-sms', type=int, default=20,
                       help='Number of SMs to use for DeepEP.')
    group.add_argument('--moe-permute-fusion', action='store_true',
                       help='Fuse token rearrangement ops during token dispatching.')
    # Token dropping arguments
    group.add_argument('--moe-expert-capacity-factor', type=float, default=None,
                       help='The capacity factor for each expert, None means no token will be dropped.')
    group.add_argument('--moe-pad-expert-input-to-capacity', action='store_true',
                       help='Pads the input for each expert to match the expert capacity length, effective only after the --moe-expert-capacity-factor is set.')
    group.add_argument('--moe-token-drop-policy', type=str, default='probs', choices=['probs', 'position'],
                       help='The policy to drop tokens. Can be either "probs" or "position". If "probs", the tokens with the lowest probabilities will be dropped. If "position", tokens at the end of each batch will be dropped.')
<<<<<<< HEAD
    group.add_argument('--moe-layer-recompute', action='store_true',
                       help='Enable checkpointing for moe_layer, should be used when memory is not sufficient.')
    group.add_argument('--moe-extended-tp', action='store_true',
                       help='Deprecated. Use --expert-tensor-parallel-size instead.')
    group.add_argument('--moe-use-upcycling', action='store_true',
                       help='Load a checkpoint of a dense model, convert it into an MoE model, and save the converted model to the path specified by --save. '
                       'Upcycling is implemented on the top of distributed checkpointing, so it supports parallel modes different from the dense model.')
    group.add_argument('--moe-permute-fusion', action='store_true',
                       help='Fuse token rearrangement ops during token dispatching.')

=======
    group.add_argument('--moe-apply-probs-on-input', action='store_true',
                       help='Apply probs before mlp activation for moe routing.')
    # MoE communication overlap arguments
    group.add_argument('--overlap-moe-expert-parallel-comm', action='store_true',
                       help='Overlap the EP A2A communication by batch-level overlapping in 1f1b stage.')
    group.add_argument('--delay-wgrad-compute', action='store_true',
                       help='Delay the wgrad compute for batch-level overlapping')

    group.add_argument('--moe-upcycling-granularity', type=int, default=1,
                       help='This param sepecifics how many times smaller is the expert hidden size compared with the original dense FFN hidden size. '
                       'For using granular upcycling strategy, please set this param as a positive integer. If this param is set to 1, it means using the default upcycling strategy.')
>>>>>>> bf341cb4
    return parser

def _add_mla_args(parser):
    group = parser.add_argument_group(title="mla")
    group.add_argument('--q-lora-rank', type=int, default=None,
                       help="Rank of Query tensor's low rank representation.")
    group.add_argument('--kv-lora-rank', type=int, default=32,
                       help="Rank of Key and Value tensors' low rank representation.")
    group.add_argument('--qk-head-dim', type=int, default=128,
                       help="Dimension of the head in the QK projection. q_head_dim = qk_head_dim + qk_pos_emb_head_dim")
    group.add_argument('--qk-pos-emb-head-dim', type=int, default=64,
                       help="Dimension of the position embedding in the QK projection.")
    group.add_argument('--v-head-dim', type=int, default=128,
                       help="Dimension of the head in the V projection.")
    group.add_argument('--rotary-scaling-factor', type=float, default=1.0,
                       help="Rotary scaling factor for the rotary embeddings.")
    group.add_argument('--mscale', type=float, default=1.0,
                       help="Mscale for YaRN RoPE in multi-latent attention.")
    group.add_argument('--mscale-all-dim', type=float, default=0.0,
                       help="Mscale all dimensions for YaRN RoPE in multi-latent attention.")
    group.add_argument('--cache-mla-latents', action='store_true', default=False,
                       help="If set caches the mla down projected latents with mla flash decode.")

    return parser

def _add_heterogeneous_args(parser):
    """
    Heterogeneous models refer to transformer architectures where individual layers can differ 
    in configuration. Specifically:
        - Attention or MLP layers can be replaced with either a linear layer or a no-op 
        - MLP intermediate dimensions can vary between layers
    We use the format of the HuggingFace config files in llama nemotron models to define the architecture.
    For example, https://huggingface.co/nvidia/Llama-3_3-Nemotron-Super-49B-v1/resolve/main/config.json

    Most notably, the "block_config" maps to a list of attention and mlp configurations for each layer.
    For example, the "block_config" for a 2 layer model is:
     "block_configs": [
        {
            "attention": {
                "n_heads_in_group": 8,
                "no_op": false,
                "replace_with_linear": false,
            },
            "ffn": {
                "ffn_mult": 2.625,
                "no_op": false,
                "replace_with_linear": false,
            }
        },
        {
            "attention": {
                "n_heads_in_group": null,
                "no_op": true,
                "replace_with_linear": false,
            },
            "ffn": {
                "ffn_mult": 2.625,
                "no_op": false,
                "replace_with_linear": false,
            }
        }
    ]
    """
    group = parser.add_argument_group(title="heterogeneous architecture")
    group.add_argument('--heterogeneous-layers-config-path', type=str, default=None,
                       help='Path to json file containing heterogeneous model configuration. '
                       'Use the format of the HuggingFace config files in llama nemotron '
                       'models, e.g. https://huggingface.co/nvidia/Llama-3_3-Nemotron-Super-49B-v1/resolve/main/config.json.')
    group.add_argument('--heterogeneous-layers-config-encoded-json', type=str, default=None,
                       help='This is encoded json string of the heterogeneous model configuration. Used to keep the content '
                       'of the heterogeneous model specification in args when the model is loaded from a checkpoint. '
                       'Use the format of the HuggingFace config files in llama nemotron '
                       'models, e.g. https://huggingface.co/nvidia/Llama-3_3-Nemotron-Super-49B-v1/resolve/main/config.json.')
    return parser

def _add_experimental_args(parser):
    group = parser.add_argument_group(title='experimental')

    group.add_argument('--enable-experimental', action='store_true',
                       help='Enable experimental features.')
    group.add_argument('--spec', type=str, default=None, nargs='*',
                       help='Specify the <module_location function_name> pair '
                       'that returns a spec to customize a model, transformer '
                       'block, or transformer layer, depending on the use case.'
                       'To use local spec specify local as the argument.'
                       'For more details, see the model class, '
                       '`transformer_block.py`, or `transformer_layer.py`')
    group.add_argument('--hybrid-attention-ratio', type=float, default=0.0,
                       help='Ratio of attention layers to total layers, in the '
                       'range [0.0, 1.0].')
    group.add_argument('--hybrid-mlp-ratio', type=float, default=0.0,
                       help='Ratio of mlp layers to total layers, in the '
                       'range [0.0, 1.0].')
    group.add_argument('--hybrid-override-pattern', type=str, default=None,
                       help='Force a specific hybrid layer pattern. The value'
                            'should be a string of characters chosen from'
                            'core.ssm.mamba_hybrid_layer_allocation.Symbols.'
                            'If a value greater than 0.0 is supplied to any of the '
                            'hybrid ratio arguments, then the number of each type'
                            'of layer in the override pattern must match number in'
                            'the overidden pattern')
    group.add_argument('--mamba-state-dim', type=int, default=128,
                       help='State dimension for Mamba layers.')
    group.add_argument('--mamba-head-dim', type=int, default=64,
                       help='Head dimension for Mamba layers.')
    group.add_argument('--mamba-num-groups', type=int, default=8,
                       help='Number of groups for Mamba layers.')
    group.add_argument('--mamba-num-heads', type=int, default=None,
                       help='Number of heads for Mamba layers.'
                       'If not set, then the number of heads will be '
                       '--hidden-size * expand // --mamba-head-dim')
    group.add_argument('--is-hybrid-model', default=False, action="store_true",
                       help='Indicates whether the model is a hybrid model.')
    group.add_argument('--disable-mamba-mem-eff-path', default=False, action="store_true",
                       help='Disable Mamba efficient path.')
    group.add_argument('--yaml-cfg', type=str, default=None,
                       help = 'Config file to add additional arguments')
<<<<<<< HEAD
    group.add_argument('--moe-router-force-load-balancing',action='store_true',
                       help = 'Enforce token dispatch balancing to MoE routing')
=======

    # Args of precision-aware optimizer
    group.add_argument('--use-precision-aware-optimizer', action='store_true',
                       help='Use the precision-aware optimizer in TransformerEngine, which allows '
                       'setting the main params and optimizer states to lower precision, such as '
                       'fp16, bf16 and fp8.')
    group.add_argument('--main-grads-dtype', default='fp32', choices=['fp32', 'bf16'],
                       help='Dtype of main grads when enabling precision-aware-optimizer')
    group.add_argument('--main-params-dtype', default='fp32', choices=['fp32', 'fp16'],
                       help='Dtype of main params when enabling precision-aware-optimizer')
    group.add_argument('--exp-avg-dtype', default='fp32', choices=['fp32', 'fp16', 'bf16', 'fp8'],
                       help='Dtype of exp_avg (1st moment in adam optimizer) when enabling '
                            'precision-aware-optimizer. This dtype is used for storing the '
                            'optimizer state in memory during training but does not affect '
                            'the precision in the kernel computation.')
    group.add_argument('--exp-avg-sq-dtype', default='fp32', choices=['fp32', 'fp16', 'bf16', 'fp8'],
                       help='Dtype of exp_avg_sq (2nd moment in adam optimizer) when enabling '
                            'precision-aware-optimizer. This dtype is used for storing the '
                            'optimizer state in memory during training but does not affect '
                            'the precision in the kernel computation.')
    return parser


def _add_msc_args(parser):
    group = parser.add_argument_group(title="msc")
    group.add_argument('--disable-msc', default=True, action='store_false', dest='enable_msc',
                       help='Disable the usage of Multi-Storage Client (MSC) in Megatron Core.')
    return parser

def _add_kitchen_quantization_arguments(parser: argparse.ArgumentParser):
    """Add quant-specific arguments to the main parser

    If kitchen isn't available, nothing to do here, return unchanged parser
    """
    try:
        from megatron.core.extensions.kitchen import KitchenSpecProvider

        have_kitchen = True
    except (ImportError, ModuleNotFoundError):
        have_kitchen = False

    if have_kitchen:
        group = parser.add_argument_group(title="kitchen")
        recipe_or_config_group = group.add_mutually_exclusive_group(required=False)
        recipe_or_config_group.add_argument(
            '--kitchen-config-file',
            type=str,
            default=None,
            help="Use the config .yaml file at the specified location to "
            "configure kitchen quantization.",
        )
        recipe_or_config_group.add_argument(
            '--kitchen-recipe-number',
            type=int,
            default=None,
            help="Use a default kitchen recipe for all layers as defined by QAT_PARAMS index",
        )
        return parser

    else:
        return parser

def _add_sft_args(parser):
    group = parser.add_argument_group(title='sft')
    group.add_argument('--sft', action="store_true", help='Megatron SFT training')
    group.add_argument('--sft-tokenizer-prompt-format', type=str, default="nemotron-h-aligned", 
                       help='SFT prompt format.')
>>>>>>> bf341cb4
    return parser<|MERGE_RESOLUTION|>--- conflicted
+++ resolved
@@ -1,5 +1,4 @@
-<<<<<<< HEAD
-# Copyright (c) 2024, NVIDIA CORPORATION. All rights reserved.
+# Copyright (c) 2025, NVIDIA CORPORATION. All rights reserved.
 # Copyright (c) 2023 Alibaba PAI Team.
 #
 # Licensed under the Apache License, Version 2.0 (the "License");
@@ -13,9 +12,6 @@
 # WITHOUT WARRANTIES OR CONDITIONS OF ANY KIND, either express or implied.
 # See the License for the specific language governing permissions and
 # limitations under the License.
-=======
-# Copyright (c) 2025, NVIDIA CORPORATION. All rights reserved.
->>>>>>> bf341cb4
 
 """Megatron arguments."""
 
@@ -41,11 +37,6 @@
 from megatron.core.transformer import MLATransformerConfig, TransformerConfig
 from megatron.core.transformer.pipeline_parallel_layer_layout import PipelineParallelLayerLayout
 from megatron.core.transformer.enums import AttnBackend
-<<<<<<< HEAD
-from megatron.core.utils import get_torch_version, is_torch_min_version
-from megatron.training.activations import squared_relu
-from megatron.training.utils import update_use_dist_ckpt
-=======
 from megatron.core.transformer.heterogeneous.heterogeneous_config import (
     HeterogeneousTransformerConfig,
     MLPConfig,
@@ -63,7 +54,6 @@
     warn_rank_0,
 )
 from megatron.core.msc_utils import MultiStorageClientFeature
->>>>>>> bf341cb4
 
 from megatron.core.quantization.utils import (
     kitchen_quantization_recipe_config,
@@ -396,18 +386,10 @@
         assert args.spec[0] == 'local' , '--attention-backend local is only supported with --spec local'
 
     # Pipeline model parallel size.
-<<<<<<< HEAD
     args.pipeline_model_parallel_size = min(
         args.pipeline_model_parallel_size,
         (args.world_size // args.tensor_model_parallel_size))
-    args.transformer_pipeline_model_parallel_size = (
-        args.pipeline_model_parallel_size - 1
-        if args.standalone_embedding_stage else
-        args.pipeline_model_parallel_size
-    )
-=======
     args.transformer_pipeline_model_parallel_size = args.pipeline_model_parallel_size
->>>>>>> bf341cb4
 
     total_model_size = args.tensor_model_parallel_size * args.pipeline_model_parallel_size * args.context_parallel_size
     args.data_parallel_size = args.world_size // total_model_size
@@ -426,34 +408,14 @@
               'context-parallel size: {}, '
               'hierarchical context-parallel sizes: {}, '
               'tensor-model-parallel size: {}, '
-<<<<<<< HEAD
-              'encoder-tensor-model-parallel size: {}, '
-              'pipeline-model-parallel size: {}, '
-              'encoder-pipeline-model-parallel size: {}, '
-              'pipeline-model-parallel size: {} '.format(
-=======
               'pipeline-model-parallel size: {}'.format(
->>>>>>> bf341cb4
                   args.world_size, args.data_parallel_size,
                   args.context_parallel_size,
                   args.hierarchical_context_parallel_sizes,
                   args.tensor_model_parallel_size,
-<<<<<<< HEAD
-                  args.encoder_tensor_model_parallel_size,
-                  args.pipeline_model_parallel_size,
-                  args.encoder_pipeline_model_parallel_size,
-=======
->>>>>>> bf341cb4
                   args.pipeline_model_parallel_size), flush=True)
 
     # Checks.
-
-<<<<<<< HEAD
-    # Backwards compatibility.
-    if args.pipeline_model_parallel_split_rank is not None:
-        args.encoder_pipeline_model_parallel_size = args.pipeline_model_parallel_split_rank
-        args.pipeline_model_parallel_size -= args.encoder_pipeline_model_parallel_size
-        assert args.pipeline_model_parallel_size > 0
 
     if args.pipeline_model_parallel_size > 1:
         if args.pipeline_model_parallel_split_rank is not None:
@@ -461,8 +423,6 @@
                     args.pipeline_model_parallel_size, 'split rank needs'\
                     ' to be less than pipeline model parallel size ({})'.format(
                             args.pipeline_model_parallel_size)
-=======
->>>>>>> bf341cb4
     if args.hierarchical_context_parallel_sizes:
         from numpy import prod
         assert args.context_parallel_size == prod(args.hierarchical_context_parallel_sizes)
@@ -621,19 +581,6 @@
                 'When interleaved schedule is used and p2p communication overlap is disabled, '\
                 'pipeline-model-parallel size should be greater than 2 to avoid having multiple '\
                 'p2p sends and recvs between same 2 ranks per communication batch'
-<<<<<<< HEAD
-        
-        assert args.num_layers is not None
-        # Double check divisibility check here since check above is if guarded.
-        assert args.num_layers % args.transformer_pipeline_model_parallel_size == 0, \
-            'Number of layers should be divisible by the pipeline-model-parallel size'
-        num_layers_per_pipeline_stage = args.num_layers // args.transformer_pipeline_model_parallel_size
-        assert num_layers_per_pipeline_stage % args.num_layers_per_virtual_pipeline_stage == 0, \
-            'Number of layers per pipeline stage must be divisible by number of layers per virtual pipeline stage'
-        args.virtual_pipeline_model_parallel_size = num_layers_per_pipeline_stage // \
-            args.num_layers_per_virtual_pipeline_stage
-=======
->>>>>>> bf341cb4
     else:
         # Overlap P2P communication is disabled if not using the interleaved schedule.
         args.overlap_p2p_comm = False
@@ -1036,16 +983,11 @@
         args.num_experts = None
     if args.num_experts is not None:
         assert args.spec is None, "Model Spec must be None when using MoEs"
-<<<<<<< HEAD
     
     if args.tensor_model_parallel_size > 1:
             assert args.sequence_parallel, \
                 "When using MoE and tensor parallelism, sequence parallelism must be used."
-                
-    if args.moe_ffn_hidden_size is None:
-=======
     if args.num_experts is not None and args.moe_ffn_hidden_size is None:
->>>>>>> bf341cb4
         args.moe_ffn_hidden_size = args.ffn_hidden_size
         print("Warning: moe_ffn_hidden_size is not set, using ffn_hidden_size for MoE instead.")
 
@@ -1246,17 +1188,12 @@
     # Config class.
     config_class = config_class or TransformerConfig
 
-<<<<<<< HEAD
     # if args.multi_latent_attention:
     #     config_class = MLATransformerConfig
-=======
-    if args.multi_latent_attention:
-        config_class = MLATransformerConfig
     
     if args.heterogeneous_layers_config_path is not None:
         assert not args.multi_latent_attention, "Multi latent attention with heterogeneous layers is not supported."
         config_class = HeterogeneousTransformerConfig
->>>>>>> bf341cb4
 
     # Translate args to core transformer configuration
     kw_args = {}
@@ -1301,14 +1238,7 @@
 
     if len(args.cp_comm_type) == 1:
         kw_args['cp_comm_type'] = args.cp_comm_type[0]
-<<<<<<< HEAD
-    
-    if args.disable_te_fused_rope:
-        kw_args['disable_te_fused_rope'] = args.disable_te_fused_rope
-        
-    kw_args["cross_entropy_loss_fusion"] = args.cross_entropy_loss_fusion
-=======
-    if args.is_hybrid_model:
+        if args.is_hybrid_model:
         kw_args['is_hybrid_model'] = args.is_hybrid_model
 
     # handle quantization config
@@ -1322,7 +1252,10 @@
         kw_args['quant_recipe'] = kitchen_quantization_recipe_config(args.kitchen_recipe_number)
 
 
->>>>>>> bf341cb4
+    if args.disable_te_fused_rope:
+        kw_args['disable_te_fused_rope'] = args.disable_te_fused_rope
+        
+    kw_args["cross_entropy_loss_fusion"] = args.cross_entropy_loss_fusion
     # Return config.
     return config_class(**kw_args)
 
@@ -1362,12 +1295,10 @@
     group.add_argument('--fp8-param-gather', action='store_true',
                        help='Keep the compute param in fp8 (do not use any other intermediate '
                             'dtype) and perform the param all-gather in fp8.')
-<<<<<<< HEAD
     group.add_argument('--keep_fp8_weight_transpose_cache', action='store_true', 
                        help='Keep the fp8 weight transpose cache in memory to avoid recomputing it '
                             ' This will use more memory')
 
-=======
     group.add_argument('--first-last-layers-bf16', action='store_true',
                        help='Construct first and last layers in bf16 when doing FP8 training.')
     group.add_argument('--num-layers-at-start-in-bf16', type=int, default=1,
@@ -1379,7 +1310,6 @@
                             'Required for CUDA graphs support.')
     group.add_argument('--inference-rng-tracker', action='store_true', default=False,
                        help='Use a random number generator configured for inference.')
->>>>>>> bf341cb4
     return parser
 
 def _add_inference_args(parser):
@@ -1592,13 +1522,10 @@
                        action='store_false',
                        help='Disable position embedding. Deprecated: use --position-embedding-type',
                        dest='add_position_embedding')
-<<<<<<< HEAD
     group.add_argument('--disable-te-fused-rope', action='store_true', default = False,
                        help='Disable fused rope from transformer-engine: use --disable_te_fused_rope')
-=======
     group.add_argument('--mrope-section', nargs='+', type=int, default=None,
                        help='Multimodal rope section is for channel dimension, empty by default.')
->>>>>>> bf341cb4
     group.add_argument('--make-vocab-size-divisible-by', type=int, default=128,
                        help='Pad the vocab size to be divisible by this value.'
                        'This is added for computational efficieny reasons.')
@@ -1634,14 +1561,12 @@
     # MLA
     group.add_argument('--multi-latent-attention', action='store_true',
                        help='Use multi-latent attention for model.')
-<<<<<<< HEAD
     group.add_argument('--fused-padded-mla-attention', action='store_true',
                        help='Pad value head dim to the size of qk head dim, and run ck fused attention.')
     group.add_argument('--attention-sink-k', type=int, default=0,
                        help='k attention sink tokens.')
     parser.add_argument("--window-size", type=int, nargs=2, help="sliding window size")
 
-=======
     group.add_argument('--mtp-num-layers', type=int, default=None,
                        help='Number of Multi-Token Prediction (MTP) Layers.'
                        'MTP extends the prediction scope to multiple future tokens at each position.'
@@ -1652,7 +1577,6 @@
                        'We compute the average of the MTP losses across all depths, '
                        'and multiply it the scaling factor to obtain the overall MTP loss, '
                        'which serves as an additional training objective.')
->>>>>>> bf341cb4
     return parser
 
 
@@ -2675,13 +2599,10 @@
                                 'TikTokenizer',
                                 'MultimodalTokenizer',
                                 'NullTokenizer',
-<<<<<<< HEAD
                                 'DeepSeekV2Tokenizer',
-                                'DeepSeekV3Tokenizer'],
-=======
+                                'DeepSeekV3Tokenizer',
                                 'NullMultimodalTokenizer',
                                 'SFTTokenizer'],
->>>>>>> bf341cb4
                        help='What type of tokenizer to use.')
     group.add_argument('--tokenizer-model', type=str, default=None,
                        help='Sentencepiece tokenizer model.')
@@ -3377,13 +3298,6 @@
                        'Only effective when moe-shared-expert-intermediate-size is set.')
     group.add_argument('--moe-grouped-gemm', action='store_true',
                        help='When there are multiple experts per rank, launch multiple local GEMM kernels in multiple streams to improve the utilization and performance with GroupedLinear in TransformerEngine.')
-<<<<<<< HEAD
-    # Router arguments
-    group.add_argument('--moe-router-load-balancing-type', type=str,
-                       choices=['aux_loss', 'seq_aux_loss', 'sinkhorn', 'none'],
-                       default='aux_loss',
-                       help='Determines the load balancing strategy for the router. "aux_loss" corresponds to the load balancing loss used in GShard and SwitchTransformer; "seq_aux_loss" corresponds to the load balancing loss used in DeepSeekV2, which computes the loss for each individual sample; "sinkhorn" corresponds to the balancing algorithm used in S-BASE, and "none" implies no load balancing. The default is "aux_loss".')
-=======
     group.add_argument('--moe-use-legacy-grouped-gemm', action='store_true',
                        help='Use legacy GroupedMLP rather than TEGroupedMLP. Note: The legacy one will be deprecated soon.')
     group.add_argument('--moe-layer-recompute', action='store_true',
@@ -3408,7 +3322,6 @@
                             'None means no changes for dtype.')
     group.add_argument('--moe-router-fusion', action='store_true',
                        help='Enable fusion for MoE TopK routing and aux-loss computation. This is only supported in TransformerEngine 2.7.0 and above.')
->>>>>>> bf341cb4
     group.add_argument('--moe-router-score-function', type=str,
                        choices=['softmax', 'sigmoid'],
                        default='softmax',
@@ -3421,11 +3334,7 @@
                        help='Number of groups to divide experts into for group-limited routing. When using group-limited routing: 1) Experts are divided into equal-sized groups, 2) For each token, a subset of groups are selected based on routing scores (sum of top-2 expert scores within each group), 3) From these selected groups, moe_router_topk experts are chosen.'
                        'Two common use cases: 1) Device-limited routing: Set equal to expert parallel size (EP) to limit each token to experts on a subset of devices (See DeepSeek-V2: https://arxiv.org/pdf/2405.04434) 2) Node-limited routing: Set equal to number of nodes in EP group to limit each token to experts on a subset of nodes (See DeepSeek-V3: https://arxiv.org/pdf/2412.19437)')
     group.add_argument('--moe-router-group-topk', type=int, default=None,
-<<<<<<< HEAD
-                        help='Number of selected groups for group-limited routing.')
-=======
                        help='Number of selected groups for group-limited routing.')
->>>>>>> bf341cb4
     group.add_argument('--moe-router-topk-scaling-factor', type=float, default=None,
                        help='Scaling factor for routing score in top-k selection, only works when --moe-router-pre-softmax enabled. Defaults to None, which means no scaling.')
     group.add_argument('--moe-router-enable-expert-bias', action='store_true',
@@ -3437,11 +3346,6 @@
                        'The expert bias is updated based on the number of assigned tokens to each expert in a global batch, '
                        'where the bias is increased for the experts with less assigned tokens and decreased for the experts with more assigned tokens. '
                        'The default value 1e-3 is same as that used in DeepSeekV3.')
-<<<<<<< HEAD
-    group.add_argument('--moe-use-legacy-grouped-gemm', action='store_true',
-                       help='Use legacy GroupedMLP rather than TEGroupedMLP. Note: The legacy one will be deprecated soon.')
-    group.add_argument('--moe-aux-loss-coeff', type=float, default=0.0,
-=======
     group.add_argument('--moe-router-force-load-balancing', action='store_true',
                        help='[Experimental] Force override routing to balance token distribution using random logits for MoE routers, supporting naive top-k and group-limited top-k. This experimental feature is for benchmarking purposes only!')
     group.add_argument('--moe-router-padding-for-fp8', action='store_true',
@@ -3451,7 +3355,6 @@
                        'efficient way to pad for FP8 which eliminates the explicit padding in the '
                        'GroupedMLP layer.')
     group.add_argument('--moe-aux-loss-coeff', type=float, nargs='+', default=0.0,
->>>>>>> bf341cb4
                        help='Scaling coefficient for the aux loss: a starting value of 1e-2 is recommended.')
     group.add_argument('--moe-z-loss-coeff', type=float, default=None,
                        help='Scaling coefficient for the z-loss: a starting value of 1e-3 is recommended.')
@@ -3477,18 +3380,6 @@
                        help='Pads the input for each expert to match the expert capacity length, effective only after the --moe-expert-capacity-factor is set.')
     group.add_argument('--moe-token-drop-policy', type=str, default='probs', choices=['probs', 'position'],
                        help='The policy to drop tokens. Can be either "probs" or "position". If "probs", the tokens with the lowest probabilities will be dropped. If "position", tokens at the end of each batch will be dropped.')
-<<<<<<< HEAD
-    group.add_argument('--moe-layer-recompute', action='store_true',
-                       help='Enable checkpointing for moe_layer, should be used when memory is not sufficient.')
-    group.add_argument('--moe-extended-tp', action='store_true',
-                       help='Deprecated. Use --expert-tensor-parallel-size instead.')
-    group.add_argument('--moe-use-upcycling', action='store_true',
-                       help='Load a checkpoint of a dense model, convert it into an MoE model, and save the converted model to the path specified by --save. '
-                       'Upcycling is implemented on the top of distributed checkpointing, so it supports parallel modes different from the dense model.')
-    group.add_argument('--moe-permute-fusion', action='store_true',
-                       help='Fuse token rearrangement ops during token dispatching.')
-
-=======
     group.add_argument('--moe-apply-probs-on-input', action='store_true',
                        help='Apply probs before mlp activation for moe routing.')
     # MoE communication overlap arguments
@@ -3500,7 +3391,6 @@
     group.add_argument('--moe-upcycling-granularity', type=int, default=1,
                        help='This param sepecifics how many times smaller is the expert hidden size compared with the original dense FFN hidden size. '
                        'For using granular upcycling strategy, please set this param as a positive integer. If this param is set to 1, it means using the default upcycling strategy.')
->>>>>>> bf341cb4
     return parser
 
 def _add_mla_args(parser):
@@ -3618,10 +3508,6 @@
                        help='Disable Mamba efficient path.')
     group.add_argument('--yaml-cfg', type=str, default=None,
                        help = 'Config file to add additional arguments')
-<<<<<<< HEAD
-    group.add_argument('--moe-router-force-load-balancing',action='store_true',
-                       help = 'Enforce token dispatch balancing to MoE routing')
-=======
 
     # Args of precision-aware optimizer
     group.add_argument('--use-precision-aware-optimizer', action='store_true',
@@ -3689,5 +3575,4 @@
     group.add_argument('--sft', action="store_true", help='Megatron SFT training')
     group.add_argument('--sft-tokenizer-prompt-format', type=str, default="nemotron-h-aligned", 
                        help='SFT prompt format.')
->>>>>>> bf341cb4
     return parser