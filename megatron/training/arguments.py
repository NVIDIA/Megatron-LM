# Copyright (c) 2024, NVIDIA CORPORATION. All rights reserved.

"""Megatron arguments."""

import argparse
import dataclasses
import json
import os
import types
import warnings
from packaging.version import Version as PkgVersion

import torch
import torch.nn.functional as F

from megatron.core.device_utils import get_xla_model
from megatron.core.dist_checkpointing.validation import StrictHandling
from megatron.core.models.retro.utils import (
    get_config_path as get_retro_config_path,
    get_gpt_data_dir as get_retro_data_dir,
)
from megatron.core.transformer import TransformerConfig, MLATransformerConfig
from megatron.core.transformer.enums import AttnBackend
from megatron.core.utils import get_torch_version, is_torch_min_version
from megatron.training.activations import squared_relu
from megatron.training.utils import update_use_dist_ckpt


try:
    import transformer_engine # pylint: disable=unused-import
    HAVE_TE = True
except ImportError:
    HAVE_TE = False

try:
    import apex # pylint: disable=unused-import
    HAVE_APEX = True
except ImportError:
    HAVE_APEX = False

xm = get_xla_model()

def parse_args(extra_args_provider=None, ignore_unknown_args=False):
    """Parse all arguments."""
    parser = argparse.ArgumentParser(description='Megatron-LM Arguments',
                                     allow_abbrev=False)

    # Standard arguments.
    parser = _add_network_size_args(parser)
    parser = _add_regularization_args(parser)
    parser = _add_training_args(parser)
    parser = _add_initialization_args(parser)
    parser = _add_learning_rate_args(parser)
    parser = _add_checkpointing_args(parser)
    parser = _add_mixed_precision_args(parser)
    parser = _add_distributed_args(parser)
    parser = _add_validation_args(parser)
    parser = _add_data_args(parser)
    parser = _add_tokenizer_args(parser)
    parser = _add_autoresume_args(parser)
    parser = _add_biencoder_args(parser)
    parser = _add_vision_args(parser)
    parser = _add_moe_args(parser)
    parser = _add_mla_args(parser)
    parser = _add_logging_args(parser)
    parser = _add_straggler_detector_args(parser)
    parser = _add_inference_args(parser)
    parser = _add_transformer_engine_args(parser)
    parser = _add_retro_args(parser)
    parser = _add_experimental_args(parser)
    parser = _add_one_logger_args(parser)
    parser = _add_ft_package_args(parser)
    parser = _add_config_logger_args(parser)
    parser = _add_rerun_machine_args(parser)

    # Custom arguments.
    if extra_args_provider is not None:
        parser = extra_args_provider(parser)

    # Parse.
    if ignore_unknown_args:
        args, _ = parser.parse_known_args()
    else:
        args = parser.parse_args()

    # Experimental yaml
    if args.yaml_cfg is not None:
        from .yaml_arguments import load_yaml
        assert args.yaml_cfg and not args.use_legacy_models, \
            "Yaml config is not supported with legacy models."
        args = load_yaml(args.yaml_cfg)


    # Args from environment
    args.rank = int(os.getenv('RANK', '0'))
    args.world_size = int(os.getenv("WORLD_SIZE", '1'))

    return args


def load_retro_config(retro_project_dir):
    '''Load Retro's config.json.'''

    # Retro config path.
    retro_config_path = get_retro_config_path(retro_project_dir)
    assert os.path.exists(retro_config_path), \
        "Retro project dir missing config.json."

    # Load retro config.
    with open(retro_config_path) as f:
        retro_config = types.SimpleNamespace(**json.load(f))

    return retro_config


def load_retro_args(args):
    """Load predefined args from Retro config (if applicable).

    When using Retro (or GPT for comparison purposes), data arguments are
    overridden by the saved config.json within the Retro project directory. This
    is to ensure that the data used for pretraining is consistent with the data
    that was preprocessed using the Retro preprocessing pipeline (see
    `tools/retro/preprocess_data.py`).
    """

    # Return if no project directory is specified.
    if args.retro_project_dir is None:
        return

    # Load retro config.
    retro_config = load_retro_config(args.retro_project_dir)

    # Retro data path is relative to project dir (via hard or soft links).
    data_dir = get_retro_data_dir(args.retro_project_dir)
    data_path = list(retro_config.retro_gpt_data_path)
    if len(data_path) % 2 == 0:
        for i in range(len(data_path) - 1, -1, -2):
            data_path[i] = os.path.join(data_dir, data_path[i])
    else:
        assert len(data_path) == 1
        data_path[0] = os.path.join(data_dir, data_path[0])

    # Update args.
    args.data_cache_path = retro_config.retro_gpt_data_cache_path
    args.data_path = data_path if args.data_path is None else args.data_path
    args.eval_interval = retro_config.retro_gpt_eval_interval
    args.eval_iters = retro_config.retro_gpt_eval_iters
    args.global_batch_size = retro_config.retro_gpt_global_batch_size
    args.max_position_embeddings = retro_config.retro_gpt_seq_length
    args.merge_file = os.path.join(
        args.retro_project_dir,
        retro_config.retro_gpt_merge_file,
    ) if retro_config.retro_gpt_merge_file is not None else None
    args.seed = retro_config.retro_gpt_seed
    args.seq_length = retro_config.retro_gpt_seq_length
    args.tokenizer_model = os.path.join(
        args.retro_project_dir,
        retro_config.retro_gpt_tokenizer_model,
    ) if retro_config.retro_gpt_tokenizer_model is not None else None
    args.tokenizer_type = retro_config.retro_gpt_tokenizer_type
    args.train_samples = retro_config.retro_gpt_train_samples
    args.vocab_file = os.path.join(
        args.retro_project_dir,
        retro_config.retro_gpt_vocab_file,
    ) if retro_config.retro_gpt_vocab_file is not None else None

    # Retro-specific args.
    args.retro_block_size = retro_config.retro_block_size
    args.retro_chunk_length = retro_config.retro_gpt_chunk_length
    args.retro_neighbor_dirs = retro_config.retro_neighbor_dirs
    args.retro_split_preprocessing = retro_config.retro_gpt_split
    args.retro_bert_tokenizer_type = retro_config.retro_bert_tokenizer_type
    args.retro_bert_vocab_file = retro_config.retro_bert_vocab_file

def moe_freq_type(x):
    """Frequency between MoE layers and Dense layers.

    Accepts either:
    - An integer N: Represents a 1:N ratio, meaning one expert layer for every N-1 dense layers
    - A string "N": Same as above, but provided as a string
    - A string containing a Python list expression that defines a custom pattern, e.g.:
      "([1]*3+[0]*1)*3" evaluates to [1,1,1,0,1,1,1,0,1,1,1,0]
      where 1 indicates an expert layer and 0 indicates a dense layer.
      This allows defining arbitrary patterns of expert and dense layers.
      The pattern length must match the total number of transformer layers.
      Examples:
          "([0]+[1]*23)": 1 dense layer followed by 23 experts layers
          "([1]*3+[0]*2)*2": Three expert layers followed by two dense layers, repeated twice.
    """
    if isinstance(x, int):
        return x
    assert isinstance(x, str)
    if '[' in x:
        # it's a custom pattern
        pattern = eval(x)
        return pattern
    else:
        # it's a single int but in str
        return int(x)


def validate_args(args, defaults={}):

    # Temporary
    assert args.non_persistent_ckpt_type in ['global', 'local', None], \
        'Currently only global and local checkpoints are supported'
    if args.non_persistent_ckpt_type == 'local':
        try:
            from nvidia_resiliency_ext.checkpointing.local.ckpt_managers.local_manager import \
                LocalCheckpointManager
        except ModuleNotFoundError as e:
            raise RuntimeError('nvidia_resiliency_ext is required for local checkpointing') from e

    # Load saved args from Retro (if applicable).
    load_retro_args(args)

    # Set args.use_dist_ckpt from args.ckpt_format.
    if args.use_legacy_models:
        assert args.ckpt_format == "torch", \
            "legacy model format only supports the 'torch' checkpoint format."
    update_use_dist_ckpt(args)

    if args.encoder_pipeline_model_parallel_size == 0 and args.num_experts == 0:
        assert args.encoder_tensor_model_parallel_size == args.tensor_model_parallel_size,  "If non-MOE encoder shares first decoder pipeline rank it must have the same TP as the decoder."

    if args.encoder_tensor_model_parallel_size > 0:
        assert args.num_attention_heads % args.encoder_tensor_model_parallel_size == 0
        assert args.encoder_tensor_model_parallel_size <= args.tensor_model_parallel_size, "We do not support encoders with more TP than the decoder."

    if args.encoder_pipeline_model_parallel_size > 0 and args.encoder_tensor_model_parallel_size == 0:
        args.encoder_tensor_model_parallel_size = args.tensor_model_parallel_size

    encoder_model_size = args.encoder_tensor_model_parallel_size * args.encoder_pipeline_model_parallel_size * args.context_parallel_size
    decoder_model_size = args.tensor_model_parallel_size * args.pipeline_model_parallel_size * args.context_parallel_size
    total_model_size = encoder_model_size + decoder_model_size

    # Total model size.
    assert args.world_size % total_model_size == 0, (
        f"world size ({args.world_size}) is not divisible by total_model_size ({encoder_model_size=} + {decoder_model_size=})"
    )

    if args.attention_backend == AttnBackend.local:
        assert args.spec[0] == 'local' , '--attention-backend local is only supported with --spec local'

    # Pipeline model parallel size.        
    args.transformer_pipeline_model_parallel_size = args.pipeline_model_parallel_size

    args.data_parallel_size = args.world_size // total_model_size

    if args.rank == 0:
        print('using world size: {}, data-parallel size: {}, '
              'context-parallel size: {}, '
              'hierarchical context-parallel sizes: {}'
              'tensor-model-parallel size: {}, '
              'encoder-tensor-model-parallel size: {}, '
              'pipeline-model-parallel size: {}, '
              'encoder-pipeline-model-parallel size: {}'.format(
                  args.world_size, args.data_parallel_size,
                  args.context_parallel_size,
                  args.hierarchical_context_parallel_sizes,
                  args.tensor_model_parallel_size,
                  args.encoder_tensor_model_parallel_size,
                  args.pipeline_model_parallel_size,
                  args.encoder_pipeline_model_parallel_size), flush=True)

    # Checks.

    # Backwards compatibility.
    if args.pipeline_model_parallel_split_rank is not None:
        args.encoder_pipeline_model_parallel_size = args.pipeline_model_parallel_split_rank
        args.pipeline_model_parallel_size -= args.encoder_pipeline_model_parallel_size
        assert args.pipeline_model_parallel_size > 0

    if args.hierarchical_context_parallel_sizes:
        from numpy import prod
        assert args.context_parallel_size == prod(args.hierarchical_context_parallel_sizes)
    if "a2a+p2p" in args.cp_comm_type:
        assert args.hierarchical_context_parallel_sizes is not None, \
        "--hierarchical-context-parallel-sizes must be set when a2a+p2p is used in cp comm"

    if args.expert_tensor_parallel_size is None:
        args.expert_tensor_parallel_size = args.tensor_model_parallel_size

    # Deprecated arguments.
    assert args.batch_size is None, '--batch-size argument is no longer ' \
        'valid, use --micro-batch-size instead'
    del args.batch_size
    assert args.warmup is None, '--warmup argument is no longer valid, use ' \
        '--lr-warmup-fraction instead'
    del args.warmup
    assert args.model_parallel_size is None, '--model-parallel-size is no ' \
        'longer valid, use --tensor-model-parallel-size instead'
    del args.model_parallel_size

    if args.checkpoint_activations:
        if args.rank == 0:
            print('--checkpoint-activations is no longer valid, use --recompute-activations, '
                  'or, for more control, --recompute-granularity and --recompute-method.')
        exit()
    del args.checkpoint_activations

    if args.recompute_activations:
        args.recompute_granularity = 'selective'
    del args.recompute_activations

    # Set input defaults.
    for key in defaults:
        # For default to be valid, it should not be provided in the
        # arguments that are passed to the program. We check this by
        # ensuring the arg is set to None.
        if getattr(args, key, None) is not None:
            if args.rank == 0:
                print('WARNING: overriding default arguments for {key}:{v} \
                       with {key}:{v2}'.format(key=key, v=defaults[key],
                                               v2=getattr(args, key)),
                                               flush=True)
        else:
            setattr(args, key, defaults[key])

    if args.data_path is not None and args.split is None:
        legacy_default_split_value = '969, 30, 1'
        if args.rank == 0:
            print('WARNING: Please specify --split when using --data-path. Using legacy default value '
                  f'of "{legacy_default_split_value}"')
        args.split = legacy_default_split_value

    use_data_path = (args.data_path is not None) or (args.data_args_path is not None)
    if use_data_path:
        # Exactly one of the two has to be None if we use it.
        assert (args.data_path is None) or (args.data_args_path is None)
    use_per_split_data_path = any(
        elt is not None
        for elt in [args.train_data_path, args.valid_data_path, args.test_data_path]) or \
            args.per_split_data_args_path is not None
    if use_per_split_data_path:
         # Exactly one of the two has to be None if we use it.
        assert any(elt is not None
                   for elt in [args.train_data_path, args.valid_data_path, args.test_data_path]) is False or \
            args.per_split_data_args_path is None

    # Batch size.
    assert args.micro_batch_size is not None
    assert args.micro_batch_size > 0
    if args.global_batch_size is None:
        args.global_batch_size = args.micro_batch_size * args.data_parallel_size
        if args.rank == 0:
            print('setting global batch size to {}'.format(
                args.global_batch_size), flush=True)
    assert args.global_batch_size > 0
    
    # Uneven virtual pipeline parallelism
    assert args.num_layers_per_virtual_pipeline_stage is None or args.num_virtual_stages_per_pipeline_rank is None, \
        '--num-layers-per-virtual-pipeline-stage and --num-virtual-stages-per-pipeline-rank cannot be set at the same time'
                  
    if args.num_layers_per_virtual_pipeline_stage is not None or args.num_virtual_stages_per_pipeline_rank is not None:
        if args.overlap_p2p_comm:
            assert args.pipeline_model_parallel_size > 1, \
                'When interleaved schedule is used, pipeline-model-parallel size '\
                'should be greater than 1'
        else:
            assert args.pipeline_model_parallel_size > 2, \
                'When interleaved schedule is used and p2p communication overlap is disabled, '\
                'pipeline-model-parallel size should be greater than 2 to avoid having multiple '\
                'p2p sends and recvs between same 2 ranks per communication batch'
        
        if args.num_virtual_stages_per_pipeline_rank is None:
            assert args.decoder_first_pipeline_num_layers is None and args.decoder_last_pipeline_num_layers is None, \
                'please use --num-virtual-stages-per-pipeline-rank to specify virtual pipeline parallel degree when enable uneven pipeline parallelism'
            num_layers = args.num_layers
            
            if args.account_for_embedding_in_pipeline_split:
                num_layers += 1
            
            if args.account_for_loss_in_pipeline_split:
                num_layers += 1
            
            assert num_layers % args.transformer_pipeline_model_parallel_size == 0, \
                'number of layers of the model must be divisible pipeline model parallel size'
            num_layers_per_pipeline_stage = num_layers // args.transformer_pipeline_model_parallel_size
            
            assert num_layers_per_pipeline_stage % args.num_layers_per_virtual_pipeline_stage == 0, \
                'number of layers per pipeline stage must be divisible number of layers per virtual pipeline stage'
            args.virtual_pipeline_model_parallel_size = num_layers_per_pipeline_stage // \
                args.num_layers_per_virtual_pipeline_stage
        else:
            args.virtual_pipeline_model_parallel_size = args.num_virtual_stages_per_pipeline_rank
    else:
        args.virtual_pipeline_model_parallel_size = None
        # Overlap P2P communication is disabled if not using the interleaved schedule.
        args.overlap_p2p_comm = False
        args.align_param_gather = False
        # Only print warning if PP size > 1.
        if args.rank == 0 and args.pipeline_model_parallel_size > 1:
            print('WARNING: Setting args.overlap_p2p_comm and args.align_param_gather to False '
                  'since non-interleaved schedule does not support overlapping p2p communication '
                  'and aligned param AG')
<<<<<<< HEAD

    if args.use_distributed_optimizer:
        assert xm is None, "--use-distributed-optimizer is not supported with XLA"
=======
            
        if args.decoder_first_pipeline_num_layers is None and args.decoder_last_pipeline_num_layers is None:
            # Divisibility check not applicable for T5 models which specify encoder_num_layers
            # and decoder_num_layers.
            if args.num_layers is not None:
                num_layers = args.num_layers
                
                if args.account_for_embedding_in_pipeline_split:
                    num_layers += 1
                
                if args.account_for_loss_in_pipeline_split:
                    num_layers += 1
                    
                assert num_layers % args.transformer_pipeline_model_parallel_size == 0, \
                    'Number of layers should be divisible by the pipeline-model-parallel size'

    print("Virtual model parallel size ", args.virtual_pipeline_model_parallel_size)
>>>>>>> 6219d96e
    if args.overlap_param_gather:
        assert args.use_distributed_optimizer, \
            '--overlap-param-gather is only supported with distributed optimizer'
        assert args.overlap_grad_reduce, \
            'Must use --overlap-param-gather with --overlap-grad-reduce'
        assert not args.use_legacy_models, \
            '--overlap-param-gather only supported with MCore models'

    if getattr(args, "use_torch_fsdp2", False):
        assert get_torch_version() >= PkgVersion("2.4"), \
            'FSDP2 requires PyTorch >= 2.4.0 with FSDP 2 support.'
        assert args.pipeline_model_parallel_size == 1, \
            '--use-torch-fsdp2 is not supported with pipeline parallelism'
        assert args.expert_model_parallel_size == 1, \
            '--use-torch-fsdp2 is not supported with expert parallelism'
        assert not args.use_distributed_optimizer, \
            "--use-torch-fsdp2 is not supported with MCore's distributed optimizer"
        assert not args.gradient_accumulation_fusion, \
            '--use-torch-fsdp2 is not supported with gradient accumulation fusion'
        assert args.ckpt_format == 'torch_dist', \
            '--use-torch-fsdp2 requires --ckpt-format torch_dist'
        assert args.untie_embeddings_and_output_weights, \
            '--use-torch-fsdp2 requires --untie-embeddings-and-output-weights'
        assert not args.fp16, \
            '--use-torch-fsdp2 not supported with fp16 yet'

    if args.overlap_param_gather_with_optimizer_step:
        assert args.use_distributed_optimizer, \
            '--overlap-param-gather-with-optimizer-step only supported with distributed optimizer'
        assert args.overlap_param_gather, \
            'Must use --overlap-param-gather-with-optimizer-step with --overlap-param-gather'
        assert args.virtual_pipeline_model_parallel_size is not None, \
            '--overlap-param-gather-with-optimizer-step only supported with interleaved pipeline parallelism'
        assert not args.use_dist_ckpt, \
            '--overlap-param-gather-with-optimizer-step not supported with distributed checkpointing yet'

    dtype_map = {
        'fp32': torch.float32, 'bf16': torch.bfloat16, 'fp16': torch.float16, 'fp8': torch.uint8,
    }
    map_dtype = lambda d: d if isinstance(d, torch.dtype) else dtype_map[d]

    args.main_grads_dtype = map_dtype(args.main_grads_dtype)
    args.main_params_dtype = map_dtype(args.main_params_dtype)
    args.exp_avg_dtype = map_dtype(args.exp_avg_dtype)
    args.exp_avg_sq_dtype = map_dtype(args.exp_avg_sq_dtype)

    if args.fp8_param_gather:
        assert args.use_distributed_optimizer, \
            '--fp8-param-gather only supported with distributed optimizer'

    # Parameters dtype.
    args.params_dtype = torch.float
    if args.fp16:
        assert not args.bf16
        args.params_dtype = torch.half
        # Turn off checking for NaNs in loss and grads if using dynamic loss scaling,
        # where NaNs in grads / loss are signal to the loss scaler.
        if not args.loss_scale:
            args.check_for_nan_in_loss_and_grad = False
            if args.rank == 0:
                print('WARNING: Setting args.check_for_nan_in_loss_and_grad to False since '
                      'dynamic loss scaling is being used')
    if args.bf16:
        assert not args.fp16
        args.params_dtype = torch.bfloat16
        # bfloat16 requires gradient accumulation and all-reduce to
        # be done in fp32.

        if args.accumulate_allreduce_grads_in_fp32:
            assert args.main_grads_dtype == torch.float32, \
                "--main-grads-dtype can only be fp32 when --accumulate-allreduce-grads-in-fp32 is set"

        if not args.accumulate_allreduce_grads_in_fp32 and args.main_grads_dtype == torch.float32:
            args.accumulate_allreduce_grads_in_fp32 = True
            if args.rank == 0:
                print('accumulate and all-reduce gradients in fp32 for '
                      'bfloat16 data type.', flush=True)

    if args.rank == 0:
        print('using {} for parameters ...'.format(args.params_dtype),
              flush=True)

    if args.dataloader_type is None:
        args.dataloader_type = 'single'

    # data
    assert args.num_dataset_builder_threads > 0

    # Consumed tokens.
    args.consumed_train_samples = 0
    args.skipped_train_samples = 0
    args.consumed_valid_samples = 0

    # Support for variable sequence lengths across batches/microbatches.
    # set it if the dataloader supports generation of variable sequence lengths
    # across batches/microbatches. Due to additional communication overhead
    # during pipeline parallelism, it should not be set if sequence length
    # is constant during training.
    args.variable_seq_lengths = False

    # Iteration-based training.
    if args.train_iters:
        # If we use iteration-based training, make sure the
        # sample-based options are off.
        assert args.train_samples is None, \
            'expected iteration-based training'
        assert args.lr_decay_samples is None, \
            'expected iteration-based learning rate decay'
        assert args.lr_warmup_samples == 0, \
            'expected iteration-based learning rate warmup'
        assert args.rampup_batch_size is None, \
            'expected no batch-size rampup for iteration-based training'
        if args.lr_warmup_fraction is not None:
            assert args.lr_warmup_iters == 0, \
                'can only specify one of lr-warmup-fraction and lr-warmup-iters'

    # Sample-based training.
    if args.train_samples:
        # If we use sample-based training, make sure the
        # iteration-based options are off.
        assert args.train_iters is None, \
            'expected sample-based training'
        assert args.lr_decay_iters is None, \
            'expected sample-based learning rate decay'
        assert args.lr_warmup_iters == 0, \
            'expected sample-based learnig rate warmup'
        if args.lr_warmup_fraction is not None:
            assert args.lr_warmup_samples == 0, \
                'can only specify one of lr-warmup-fraction ' \
                'and lr-warmup-samples'

    if args.num_layers is not None:
        assert args.encoder_num_layers is None, \
            'cannot have both num-layers and encoder-num-layers specified'
        args.encoder_num_layers = args.num_layers
    else:
        assert args.encoder_num_layers is not None, \
            'either num-layers or encoder-num-layers should be specified'
        args.num_layers = args.encoder_num_layers

    # Check required arguments.
    required_args = ['num_layers', 'hidden_size', 'num_attention_heads',
                     'max_position_embeddings']
    for req_arg in required_args:
        _check_arg_is_not_none(args, req_arg)

    # Checks.
    if args.ffn_hidden_size is None:
        if args.swiglu:
            # reduce the dimnesion for MLP since projections happens on
            # two linear layers. this keeps the number of paramters in
            # the same ballpark as the counterpart with 4*h size
            # we keep it a multiple of 64, which means the actual tensor size
            # will be a multiple of 64 / tp_size
            args.ffn_hidden_size = int((4 * args.hidden_size * 2 / 3) / 64) * 64
        else:
            args.ffn_hidden_size = 4 * args.hidden_size

    if args.kv_channels is None:
        assert args.hidden_size % args.num_attention_heads == 0
        args.kv_channels = args.hidden_size // args.num_attention_heads

    if args.seq_length is not None and args.context_parallel_size > 1:
        assert args.seq_length % (args.context_parallel_size * 2) == 0, \
            'seq-length should be a multiple of 2 * context-parallel-size ' \
            'if context-parallel-size > 1.'

    if args.seq_length is not None:
        assert args.encoder_seq_length is None
        args.encoder_seq_length = args.seq_length
    else:
        assert args.encoder_seq_length is not None
        args.seq_length = args.encoder_seq_length

    if args.seq_length is not None:
        assert args.max_position_embeddings >= args.seq_length, \
            f"max_position_embeddings ({args.max_position_embeddings}) must be greater than " \
            f"or equal to seq_length ({args.seq_length})."
    if args.decoder_seq_length is not None:
        assert args.max_position_embeddings >= args.decoder_seq_length
    if args.lr is not None:
        assert args.min_lr <= args.lr
    if args.save is not None:
        assert args.save_interval is not None
    # Mixed precision checks.
    if args.fp16_lm_cross_entropy:
        assert args.fp16, 'lm cross entropy in fp16 only support in fp16 mode.'
    if args.fp32_residual_connection:
        assert args.fp16 or args.bf16, \
            'residual connection in fp32 only supported when using fp16 or bf16.'

    if args.moe_grouped_gemm:
        assert args.bf16, 'Currently GroupedGEMM for MoE only supports bf16 dtype.'
        dc = torch.cuda.get_device_capability()
        assert dc[0] >= 8, "Unsupported compute capability for GroupedGEMM kernels."

    if args.weight_decay_incr_style == 'constant':
        assert args.start_weight_decay is None
        assert args.end_weight_decay is None
        args.start_weight_decay = args.weight_decay
        args.end_weight_decay = args.weight_decay
    else:
        assert args.start_weight_decay is not None
        assert args.end_weight_decay is not None

    # Persistent fused layer norm.
    if not is_torch_min_version("1.11.0a0"):
        args.no_persist_layer_norm = True
        if args.rank == 0:
            print('Persistent fused layer norm kernel is supported from '
                  'pytorch v1.11 (nvidia pytorch container paired with v1.11). '
                  'Defaulting to no_persist_layer_norm=True')

    # Activation recomputing.
    if args.distribute_saved_activations:
        assert args.tensor_model_parallel_size > 1, 'can distribute ' \
            'recomputed activations only across tensor model ' \
            'parallel groups'
        assert args.recompute_granularity == 'full', \
            'distributed recompute activations is only '\
            'application to full recompute granularity'
        assert args.recompute_method is not None, \
            'for distributed recompute activations to work you '\
            'need to use a recompute method '
        assert is_torch_min_version("1.10.0a0"), \
            'distributed recompute activations are supported for pytorch ' \
            'v1.10 and above (Nvidia Pytorch container >= 21.07). Current ' \
            f'pytorch version is v{get_torch_version()}.'

    if args.recompute_granularity == 'selective':
        assert args.recompute_method is None, \
            'recompute method is not yet supported for ' \
            'selective recomputing granularity'

    # disable sequence parallelism when tp=1
    # to avoid change in numerics when
    # sequence_parallelism is enabled.
    if args.tensor_model_parallel_size == 1:
        if args.sequence_parallel:
            warnings.warn("Disabling sequence parallelism because tensor model parallelism is disabled")
        args.sequence_parallel = False

    if args.tp_comm_overlap:
        assert args.sequence_parallel == True, 'Tensor parallel communication/GEMM overlap can happen only when sequence parallelism is enabled'
        
    if args.multi_latent_attention:
        if args.tensor_model_parallel_size > 1:
            assert args.sequence_parallel == True, 'Sequence parallelism should be enabled when MLA is used with tensor parallel'

    # disable async_tensor_model_parallel_allreduce when
    # model parallel memory optimization is enabled
    if args.sequence_parallel:
        args.async_tensor_model_parallel_allreduce = False
        if getattr(args, "use_torch_fsdp2", False):
            warnings.warn(
                "Using sequence parallelism with FSDP2 together. Try not to using them "
                "together since they require different CUDA_MAX_CONNECTIONS settings "
                "for best performance. sequence parallelism requires setting the "
                "environment variable CUDA_DEVICE_MAX_CONNECTIONS to 1 while FSDP2 "
                "requires not setting CUDA_DEVICE_MAX_CONNECTIONS=1 for better parallelization.")

    if os.environ.get('CUDA_DEVICE_MAX_CONNECTIONS') != "1":
        if args.sequence_parallel:
            raise RuntimeError(
                "Using sequence parallelism requires setting the environment variable "
                "CUDA_DEVICE_MAX_CONNECTIONS to 1")
        if args.async_tensor_model_parallel_allreduce:
            raise RuntimeError(
                "Using async gradient all reduce requires setting the environment "
                "variable CUDA_DEVICE_MAX_CONNECTIONS to 1")

    # Disable bias gelu fusion if we are disabling bias altogether
    if not args.add_bias_linear:
        args.bias_gelu_fusion = False

    # Keep the 'add bias' args in sync; add_qkv_bias is more targeted.
    if args.add_bias_linear:
        args.add_qkv_bias = True

    # Retro checks.
    if args.retro_add_retriever:

        # Train samples should be auto-loaded.
        assert args.train_samples is not None, \
            "args.train_samples should be auto-loaded from the retro config."

        # Sequence parallelism unsupported.
        assert not args.sequence_parallel, \
            "retro currently does not support sequence parallelism."

        # Pipeline parallelism unsupported.
        assert args.pipeline_model_parallel_size == 1, \
            "retro currently does not support pipeline parallelism."

    if args.decoupled_lr is not None or args.decoupled_min_lr is not None:
        assert not args.use_legacy_models, \
            '--decoupled-lr and --decoupled-min-lr is not supported in legacy models.'

    # Legacy RoPE arguments
    if args.use_rotary_position_embeddings:
        args.position_embedding_type = 'rope'
    if args.rotary_interleaved and args.apply_rope_fusion:
        raise RuntimeError('--rotary-interleaved does not work with rope_fusion.')
    if args.rotary_interleaved and args.use_legacy_models:
        raise RuntimeError('--rotary-interleaved is not supported in legacy models.')
    if args.position_embedding_type != 'rope':
        args.apply_rope_fusion = False

    # Would just need to add 'NoPE' as a position_embedding_type to support this, but for now
    # don't allow it to keep things simple
    if not args.add_position_embedding and args.position_embedding_type != 'rope':
        raise RuntimeError('--no-position-embedding is deprecated, use --position-embedding-type')

    # Relative position embeddings arguments
    if args.position_embedding_type == 'relative':
        assert (
            args.transformer_impl == "transformer_engine"
        ), 'Local transformer implementation currently does not support attention bias-based position embeddings.'

    # MoE Spec check
    if args.num_experts == 0:
        args.num_experts = None
    if args.num_experts is not None:
        assert args.spec is None, "Model Spec must be None when using MoEs"

    if args.moe_ffn_hidden_size is None:
        args.moe_ffn_hidden_size = args.ffn_hidden_size

    # Context parallel
    if args.context_parallel_size > 1:
        assert not args.use_legacy_models, "Context parallelism is not supported in legacy models."

    # Expert parallelism check
    if args.expert_model_parallel_size  > 1:
        assert args.num_experts is not None, "num_experts must be non None to use expert model parallelism"
        assert args.num_experts % args.expert_model_parallel_size == 0, \
            "Number of experts should be a multiple of expert model parallel_size."
        assert not args.fp16, \
            "Expert parallelism is not supported with fp16 training."

    # Distributed checkpointing checks
    if args.use_dist_ckpt and args.use_legacy_models:
        raise RuntimeError('--use-dist-ckpt is not supported in legacy models.')

    # Data blend checks
    assert args.mock_data + \
           bool(args.data_path) + \
           any([args.train_data_path, args.valid_data_path, args.test_data_path]) \
           <= 1, "A single data source must be provided in training mode, else None"

    # Deterministic mode
    if args.deterministic_mode:
        assert not args.use_flash_attn, "Flash attention can not be used in deterministic mode."
        assert not args.cross_entropy_loss_fusion, "Cross Entropy Fusion is currently not deterministic."

        all_reduce_choices = ["Tree", "Ring", "CollnetDirect", "CollnetChain", "^NVLS"]
        assert os.getenv("NCCL_ALGO", -1) != -1 and os.getenv("NCCL_ALGO") in all_reduce_choices, \
            f"NCCL_ALGO must be one of {all_reduce_choices}."

        torch.use_deterministic_algorithms(True)

    # Update the printed args to reflect that `apply_query_key_layer_scaling` also controls `attention_softmax_in_fp32`
    if args.apply_query_key_layer_scaling:
        args.attention_softmax_in_fp32 = True

    # Checkpointing
    if args.ckpt_fully_parallel_save_deprecated and args.rank == 0:
        print('--ckpt-fully-parallel-save flag is deprecated and has no effect.'
              ' Use --no-ckpt-fully-parallel-save to disable parallel save.')
    if (
        args.use_dist_ckpt
        and not args.ckpt_fully_parallel_save
        and args.use_distributed_optimizer
        and args.rank == 0
    ):
        print('Warning: With non-parallel ckpt save and DistributedOptimizer,'
              ' it will be impossible to resume training with different parallelism.'
              ' Consider removing flag --no-ckpt-fully-parallel-save.')
    if args.use_dist_ckpt_deprecated and args.rank == 0:
        print('--use-dist-ckpt is deprecated and has no effect.'
              ' Use --ckpt-format to select the checkpoint format.')
    if args.dist_ckpt_format_deprecated and args.rank == 0:
        print('--dist-ckpt-format is deprecated and has no effect.'
              ' Use --ckpt-format to select the checkpoint format.')

    # Inference args
    if args.inference_batch_times_seqlen_threshold > -1:
        assert args.pipeline_model_parallel_size > 1, \
            "--inference-batch-times-seqlen-threshold requires setting --pipeline-model-parallel-size > 1."

    # MoE upcycling check
    if args.moe_use_upcycling:
        assert args.save is not None, "When using upcycling, the --save option must be specified."
        if not args.no_load_optim:
            args.no_load_optim = True
            print('Warning: disabling --no-load-optim for upcycling.')
        if not args.no_load_rng:
            args.no_load_rng = True
            print('Warning: disabling --no-load-rng for upcycling.')

<<<<<<< HEAD
    if not HAVE_APEX:
        print('Warning: No Apex found: forcing persist_layer_norm=False')
        args.no_persist_layer_norm = True
        args.persist_layer_norm = not args.no_persist_layer_norm
        print('Warning: No Apex found: forcing gradient_accumulation_fusion=False')
        args.no_gradient_accumulation_fusion = True
        args.gradient_accumulation_fusion = not args.no_gradient_accumulation_fusion
        print('Warning: No Apex found: forcing memory_efficient_layer_norm=False')
        args.memory_efficient_layer_norm=False

    if not HAVE_TE:
        print('Warning: No Transformer Engine found: forcing transformer_impl=local')
        args.transformer_impl = "local"
        print('Warning: No Transformer Engine found: forcing scaled_masked_softmax_fusion=False')
        args.scaled_masked_softmax_fusion=False
        print('Warning: No Transformer Engine found: forcing masked_softmax_fusion=False')
        args.masked_softmax_fusion=False
        print('Warning: No Transformer Engine found: forcing apply_rope_fusion=False')
        args.apply_rope_fusion=False
        print('Warning: No Transformer Engine found: forcing bias_dropout_fusion=False')
        args.bias_dropout_fusion=False
        print('Warning: No Transformer Engine found: forcing bias_swiglu_fusion=False')
        args.bias_swiglu_fusion=False
=======
    # MoE loss and include embedding and loss layer check
    if args.num_experts is not None:
        if args.moe_router_load_balancing_type != "none" or args.moe_z_loss_coeff is not None:
            assert not args.account_for_embedding_in_pipeline_split, \
                "Cannot support load balancing loss and z loss with --account-for-embedding-in-pipeline-split"
            assert not args.account_for_loss_in_pipeline_split, \
                "Cannot support load balancing loss and z loss with --account-for-loss-in-pipeline-split"
                

>>>>>>> 6219d96e
    if args.non_persistent_ckpt_type == "local":
        assert args.non_persistent_local_ckpt_dir is not None, "Tried to use local checkpointing without specifying --local-ckpt-dir!"
    if args.replication:
        assert args.replication_jump is not None, "--replication requires the value of --replication-jump!"
        assert args.non_persistent_ckpt_type == "local", f"--replication requires args.non_persistent_ckpt_type == 'local', but got: {args.non_persistent_ckpt_type}"
    elif args.replication_jump:
        print("Warning: --replication-jump was specified despite not using replication. Ignoring.")
        args.replication_jump = None

    # Print arguments.
    _print_args("arguments", args)

    return args


def _print_args(title, args):
    """Print arguments."""
    if args.rank == 0:
        print(f'------------------------ {title} ------------------------',
              flush=True)
        str_list = []
        for arg in vars(args):
            dots = '.' * (48 - len(arg))
            str_list.append('  {} {} {}'.format(arg, dots, getattr(args, arg)))
        for arg in sorted(str_list, key=lambda x: x.lower()):
            print(arg, flush=True)
        print(f'-------------------- end of {title} ---------------------',
              flush=True)


def _check_arg_is_not_none(args, arg):
    assert getattr(args, arg) is not None, '{} argument is None'.format(arg)


def core_transformer_config_from_args(args, config_class=None):

    # Config class.
    config_class = config_class or TransformerConfig

    if args.multi_latent_attention:
        config_class = MLATransformerConfig

    # Translate args to core transformer configuration
    kw_args = {}
    for f in dataclasses.fields(config_class):
        if hasattr(args, f.name):
            kw_args[f.name] = getattr(args, f.name)
    kw_args['persist_layer_norm'] = not args.no_persist_layer_norm
    kw_args['layernorm_zero_centered_gamma'] = args.apply_layernorm_1p
    kw_args['layernorm_epsilon'] = args.norm_epsilon
    kw_args['deallocate_pipeline_outputs'] = True
    kw_args['pipeline_dtype'] = args.params_dtype
    kw_args['batch_p2p_comm'] = not args.overlap_p2p_comm
    kw_args['num_moe_experts'] = args.num_experts
    kw_args['rotary_interleaved'] = args.rotary_interleaved
    kw_args['num_layers_in_first_pipeline_stage']= args.decoder_first_pipeline_num_layers
    kw_args['num_layers_in_last_pipeline_stage']= args.decoder_last_pipeline_num_layers
    if args.swiglu:
        kw_args['activation_func'] = F.silu
        kw_args['gated_linear_unit'] = True
        kw_args['bias_activation_fusion'] = args.bias_swiglu_fusion
    else:
        kw_args['bias_activation_fusion'] = args.bias_gelu_fusion
    if args.squared_relu:
        assert not args.swiglu
        kw_args['activation_func'] = squared_relu
    if args.init_method_xavier_uniform:
        kw_args['init_method'] = torch.nn.init.xavier_uniform_
        kw_args['scaled_init_method'] = torch.nn.init.xavier_uniform_
    if args.group_query_attention:
        kw_args['num_query_groups'] = args.num_query_groups
    else:
        kw_args['num_query_groups'] = None
    kw_args['config_logger_dir'] = args.config_logger_dir

    if len(args.cp_comm_type) == 1:
        kw_args['cp_comm_type'] = args.cp_comm_type[0]

    # Return config.
    return config_class(**kw_args)


def _add_transformer_engine_args(parser):
    group = parser.add_argument_group(title='Transformer-Engine')

    group.add_argument('--fp8-format', default=None,
                       choices=['e4m3', 'hybrid'],
                       help='Which fp8 format scheme to use for FP8 tensors in the forward and backward pass',
                       dest='fp8')
    group.add_argument('--fp8-margin', type=int, default=0,
                       help='Scaling margin for fp8',
                       dest='fp8_margin')
    group.add_argument('--fp8-interval', type=int, default=1,
                       help='DEPRECATED. This flag is ignored. Scaling update interval for fp8',
                       dest='fp8_interval')
    group.add_argument('--fp8-amax-history-len', type=int, default=1,
                       help='Number of steps for which amax history is recorded per tensor',
                       dest='fp8_amax_history_len')
    group.add_argument('--fp8-amax-compute-algo', default='most_recent',
                       choices=['most_recent', 'max'],
                       help='Algorithm for computing amax from history',
                       dest='fp8_amax_compute_algo')
    group.add_argument('--no-fp8-wgrad', action='store_false',
                       help='Execute wgrad in higher precision even for FP8 runs',
                       dest='fp8_wgrad')
    group.add_argument('--transformer-impl', default='transformer_engine',
                       choices=['local', 'transformer_engine'],
                       help='Which Transformer implementation to use.')
    group.add_argument('--fp8-param-gather', action='store_true',
                       help='Keep the compute param in fp8 (do not use any other intermediate '
                            'dtype) and perform the param all-gather in fp8.')
    group.add_argument('--te-rng-tracker', action='store_true', default=False,
                       help='Use the Transformer Engine version of the random number generator. '
                            'Required for CUDA graphs support.')
    group.add_argument('--inference-rng-tracker', action='store_true', default=False,
                       help='Use a random number generator configured for inference.')
    return parser

def _add_inference_args(parser):
    group = parser.add_argument_group(title='inference')

    group.add_argument('--inference-batch-times-seqlen-threshold',
                       type=int, default=-1,
                       help='If (batch-size * sequence-length) is smaller than this threshold'
                       'then batches will not be split up for pipelining.'
                       'Requires setting --pipeline-model-parallel-size > 1.'
                       'Setting this to -1 indicates that batch pipelining is not used.')
    group.add_argument('--max-tokens-to-oom',
                       type=int, default=12000,
                       help='Maximum number of tokens during inference'
                       'tokens here is # in prompt + # to generate'
                       'Allows us to throw an error before OOM crashes server')
    group.add_argument('--output-bert-embeddings', action='store_true',
                       help='Output Bert embeddings (via mean pooling) from '
                       'model, rather than its binary head output or entire '
                       'hidden batch.')
    group.add_argument('--bert-embedder-type', default="megatron",
                       choices=["megatron", "huggingface"],
                       help='Select either Megatron or Huggingface as the '
                       'Bert embedder.')
    group.add_argument('--flash-decode', default=False, action="store_true",
                       help='Whether to use the flash decoding kernel.')
    group.add_argument('--enable-cuda-graph', default=False, action="store_true",
                       help='Use CUDA graph capture and replay.')
    group.add_argument("--cuda-graph-warmup-steps", type=int, default=2,
                       help="Number of CUDA graph warmup steps")
    group.add_argument('--inference-max-seq-length', type=int, default=2560,
                       help='Maximum sequence length allocated for prefill during inference.',
                       dest='inference_max_seq_length')
    return parser


def _add_retro_args(parser):
    group = parser.add_argument_group(title='retro')

    group.add_argument('--retro-project-dir', default=None,
                       help='Retro project directory, which contains the '
                       'preprocessed data for pretraining. This directory '
                       'is built during preprocessing (see '
                       'tools/retro/README.md), and contains subdirectories '
                       'for the chunk database and pretraining neighbors.')
    group.add_argument('--retro-add-retriever',
                       action='store_true', default=False,
                       help='Add a retriever to the transformer, for use in '
                       'pretraining a Retro model.')
    group.add_argument('--retro-cyclic-train-iters', type=int, default=None,
                       help='Set number of training iterations for cyclic '
                       'Retro training.')
    group.add_argument('--retro-encoder-layers', type=int, default=2,
                       help='Number of layers to use for the retrieval '
                       'encoder.')
    group.add_argument('--retro-encoder-hidden-dropout',
                       type=float, default=0.1, help='Hidden dropout for '
                       'retrieval encoder.')
    group.add_argument('--retro-encoder-attention-dropout',
                       type=float, default=0.1, help='Attention dropout for '
                       'retrieval encoder.')
    group.add_argument("--retro-num-neighbors", type=int, default=2,
                       help='Number of neighbors to retrieve during '
                       'pretraining.')
    group.add_argument("--retro-num-retrieved-chunks", type=int, default=2,
                       help='Number of chunks to retrieve from the retrieval '
                       'database.')
    group.add_argument("--retro-attention-gate", type=float, default=1,
                       help="Gated cross attention.")
    group.add_argument("--retro-no-verify-neighbor-count", action="store_false",
                       dest="retro_verify_neighbor_count",
                       help="Skip verifying that len(GPT dataset) == len(saved "
                       "neighbors).")

    # Enforce argument naming convention.
    for action in group._group_actions:
        prefix = action.dest.split("_")[0]
        assert prefix == "retro", \
            "Retro args must be prefixed with '--retro-*', for consistent " \
            "styling. Please fix '%s'." % ", ".join(action.option_strings)

    return parser


def _add_network_size_args(parser):
    group = parser.add_argument_group(title='network size')

    group.add_argument('--num-layers', type=int, default=None,
                       help='Number of transformer layers.')
    group.add_argument('--encoder-num-layers', type=int, default=None,
                       help='Number of encoder transformer layers.')
    group.add_argument('--decoder-num-layers', type=int, default=None,
                       help='Number of decoder transformer layers.')
    group.add_argument('--hidden-size', type=int, default=None,
                       help='Tansformer hidden size.')
    group.add_argument('--ffn-hidden-size', type=int, default=None,
                       help='Transformer Feed-Forward Network hidden size. '
                       'This is set to 4*hidden-size if not provided')
    group.add_argument('--num-attention-heads', type=int, default=None,
                       help='Number of transformer attention heads.')
    group.add_argument('--attention-backend', type=lambda attn_backend: AttnBackend[attn_backend], default=AttnBackend.auto, choices = list(AttnBackend), help='Attention backend to use (flash,fused,unfused,local,auto). Defaults to auto')
    group.add_argument('--kv-channels', type=int, default=None,
                       help='Projection weights dimension in multi-head '
                       'attention. This is set to '
                       '   args.hidden_size // args.num_attention_heads '
                       'if not provided.')
    group.add_argument('--group-query-attention', action='store_true',
                          help='Use group-query attention.')
    group.add_argument('--num-query-groups', type=int, default=1)

    group.add_argument('--max-position-embeddings', type=int, default=None,
                       help='Maximum number of position embeddings to use. '
                       'This is the size of position embedding.')
    group.add_argument('--position-embedding-type', type=str, default='learned_absolute',
                        choices=['learned_absolute', 'rope', 'relative', 'none'],
                        help='Position embedding type.')
    group.add_argument('--relative-attention-num-buckets', type=int, default=32,
                        help='Number of buckets for relative position embeddings.')
    group.add_argument('--relative-attention-max-distance', type=int, default=128,
                        help='Maximum distance for relative position embeddings calculation.')
    group.add_argument('--use-rotary-position-embeddings', action='store_true',
                       help='Use rotary positional embeddings or not. '
                       'Deprecated: use --position-embedding-type')
    group.add_argument('--rotary-base', type=int, default=10000,
                       help='Base to use for rotary positional embeddings, default 10000')
    group.add_argument('--rotary-percent', type=float, default=1.0,
                       help='Percent of rotary dimension to use, default 100%%')
    group.add_argument('--rotary-interleaved', action='store_true',
                          help='Use interleaved rotary embedding.')
    group.add_argument('--rotary-seq-len-interpolation-factor', type=int, default=None,
                       help='Sequence length interpolation factor for rotary embeddings.')
    group.add_argument('--use-rope-scaling', action='store_true',
                       help='Apply rope scaling as used in llama3.x')
    group.add_argument('--rope-scaling-factor', type=float, default=8.0,
                       help='Rope scaling factor in llama3.x models')
    group.add_argument('--no-position-embedding',
                       action='store_false',
                       help='Disable position embedding. Deprecated: use --position-embedding-type',
                       dest='add_position_embedding')
    group.add_argument('--make-vocab-size-divisible-by', type=int, default=128,
                       help='Pad the vocab size to be divisible by this value.'
                       'This is added for computational efficieny reasons.')
    group.add_argument('--normalization', default='LayerNorm',
                       choices=['LayerNorm', 'RMSNorm'],
                       help='Which normalization technique to use.')
    group.add_argument('--norm-epsilon', type=float, default=1e-5,
                       help='Epsilon for layer norm and RMS norm.')
    group.add_argument('--apply-layernorm-1p', action='store_true',
                       help='Adjust LayerNorm weights such that they are centered '
                       'around zero. This improves numerical stability.')
    group.add_argument('--apply-residual-connection-post-layernorm',
                       action='store_true',
                       help='If set, use original BERT residula connection '
                       'ordering.')
    group.add_argument('--openai-gelu', action='store_true',
                       help='Use OpenAIs GeLU implementation. This option'
                       'should not be used unless for backward compatibility'
                       'reasons.')
    group.add_argument('--squared-relu', action='store_true',
                       help='Use squared relu activation instead of default gelu')
    group.add_argument('--swiglu', action='store_true',
                       help='Use gated linear units and SiLU activation instead of default gelu')
    group.add_argument('--onnx-safe', type=bool, required=False,
                       help='Use workarounds for known problems with '
                       'Torch ONNX exporter')
    group.add_argument('--bert-no-binary-head', action='store_false',
                       help='Disable BERT binary head.',
                       dest='bert_binary_head')
    group.add_argument('--untie-embeddings-and-output-weights', action='store_true',
                       help='Untie embeddings and output weights.')
    group.add_argument('--multi-latent-attention', action='store_true',
                       help='Use multi-latent attention for model.')
    return parser


def _add_straggler_detector_args(parser):
    group = parser.add_argument_group(title='straggler')
    group.add_argument('--log-straggler', action='store_true',
                       help='If set, tracks and logs straggler per GPU.')
    group.add_argument('--disable-straggler-on-startup', action='store_true',
                       help='If set, StragglerDetector is disabled on startup.')
    group.add_argument('--straggler-ctrlr-port', type=int, default=65535,
                       help='Port number to toggle StragglerDetector on/off at runtime')
    group.add_argument('--straggler-minmax-count', type=int, default=1,
                       help='Number of ranks to report with high/low estimated throughput')
    return parser


def _add_one_logger_args(parser):
    group = parser.add_argument_group(title='one logger')
    group.add_argument('--no-one-logger', action='store_false',
                       help='If set, disable using one_logger to track E2E metrics'
                       'Note that one_logger is an internal tool and not '
                       'available externally. For installation, please go to '
                       'https://confluence.nvidia.com/display/MLWFO/Package+Repositories'
                       'for more details',
                       dest='enable_one_logger')
    group.add_argument('--one-logger-project', type=str, default='megatron-lm',
                       help='The one-logger project name. Will ignore if '
                       '--no-one-logger is set')
    group.add_argument('--one-logger-run-name', type=str, default=None,
                       help='The one-logger run name displayed. Will ignore if '
                       '--no-one-logger is set')
    group.add_argument('--one-logger-async', action='store_true',
                       help='If set, forces one_logger to use async mode.')
    group.add_argument('--app-tag-run-name', type=str, default=None,
                       help='Jobs belonging to same training run, suppose to '
                       'have the same name. It will be used to track progress of '
                       'a training done over multiple different jobs')
    group.add_argument('--app-tag-run-version', type=str, default='0.0.0',
                       help='The version of the training of which current job is '
                       'part of. It will be used to track the changes in the '
                       'application side which might change the performance '
                       'baseline')
    return parser


def _add_ft_package_args(parser):
    group = parser.add_argument_group(title='ft_package')
    group.add_argument('--enable-ft-package', action='store_true',
                       help='If set, Fault Tolerance package is enabled. '
                       'Note: This feature is for Nvidia internal use only.')
    group.add_argument('--calc-ft-timeouts', action='store_true',
                       help='If set, FT package will try to automatically compute the timeouts. '
                       'Note: This feature is for Nvidia internal use only.')
    return parser


def _add_config_logger_args(parser):
    group = parser.add_argument_group(title='config logger')
    group.add_argument('--config-logger-dir', type=str, default='',
                       help='If set, will dump all configs to --config-logger-dir',
                       dest='config_logger_dir')
    return parser


def _add_logging_args(parser):
    group = parser.add_argument_group(title='logging')

    group.add_argument('--log-params-norm', action='store_true',
                       help='If set, calculate and log parameters norm.')
    group.add_argument('--log-num-zeros-in-grad', action='store_true',
                       help='If set, calculate and log the number of zeros in gradient.')
    group.add_argument('--log-throughput', action='store_true',
                       help='If set, calculate and log throughput per GPU.')
    group.add_argument('--log-progress', action='store_true',
                       help='If set, log progress (in terms of number of processed tokens and '
                       'number of floating-point operations) to progress.txt file in checkpoint '
                       'directory.')
    group.add_argument('--timing-log-level', type=int,
                       default=0, choices=range(0,3),
                       help='Granularity level to measure and report timing. '
                       '   0: report only iteration time and make sure timing '
                       '      does not introduce extra overhead.'
                       '   1: report timing for operations that are executed '
                       '      very limited times (basically once) during '
                       '      each iteration (such as gradient all-reduce) '
                       '   2: report timing for operations that migh be '
                       '      executed numerous times during each iteration. '
                       'Note that setting the level to 1 or 2 might '
                       'cause increase in iteration time.')
    group.add_argument('--no-barrier-with-level-1-timing', action='store_false',
                       help='If not set, use barrier with level 1 time '
                       'measurements. Note that this is up to the user '
                       'to make sure calling barrier with their timers '
                       'will not result in hangs. This can happen if for '
                       'example the user adds a level 1 timer that is not '
                       'called by all ranks.',
                       dest='barrier_with_L1_time')
    group.add_argument('--timing-log-option', type=str, default='minmax',
                       choices=['max', 'minmax', 'all'],
                       help='Options for logging timing:'
                       '  max: report the max timing across all ranks'
                       '  minmax: report min and max timings across all ranks'
                       '  all: report timings of all ranks.')
    group.add_argument('--tensorboard-log-interval', type=int, default=1,
                       help='Report to tensorboard interval.')
    group.add_argument('--tensorboard-queue-size', type=int, default=1000,
                       help='Size of the tensorboard queue for pending events '
                       'and summaries before one of the ‘add’ calls forces a '
                       'flush to disk.')
    group.add_argument('--log-timers-to-tensorboard', action='store_true',
                       help='If set, write timers to tensorboard.')
    group.add_argument('--no-log-loss-scale-to-tensorboard',
                       action='store_false',
                       help='Disable loss-scale logging to tensorboard.',
                       dest='log_loss_scale_to_tensorboard')
    group.add_argument('--log-validation-ppl-to-tensorboard',
                       action='store_true',
                       help='If set, write validation perplexity to '
                       'tensorboard.')
    group.add_argument('--log-memory-to-tensorboard',
                       action='store_true',
                       help='Enable memory logging to tensorboard.')
    group.add_argument('--log-world-size-to-tensorboard',
                       action='store_true',
                       help='Enable world size logging to tensorboard.')
    group.add_argument('--wandb-project', type=str, default='',
                       help='The wandb project name. Ignore wandb by default.')
    group.add_argument('--wandb-exp-name', type=str, default='',
                       help='The wandb experiment name.')
    group.add_argument('--wandb-save-dir', type=str, default='',
                       help='Path to save the wandb results locally.')
    group.add_argument('--logging-level', type=int, default=None,
                       help='Set default logging level')
    return parser


def _add_regularization_args(parser):
    group = parser.add_argument_group(title='regularization')

    group.add_argument('--attention-dropout', type=float, default=0.1,
                       help='Post attention dropout probability.')
    group.add_argument('--hidden-dropout', type=float, default=0.1,
                       help='Dropout probability for hidden state transformer.')
    group.add_argument('--weight-decay', type=float, default=0.01,
                       help='Weight decay coefficient for L2 regularization.')
    group.add_argument('--start-weight-decay', type=float,
                       help='Initial weight decay coefficient for L2 regularization.')
    group.add_argument('--end-weight-decay', type=float,
                       help='End of run weight decay coefficient for L2 regularization.')
    group.add_argument('--weight-decay-incr-style', type=str, default='constant',
                       choices=['constant', 'linear', 'cosine'],
                       help='Weight decay increment function.')
    group.add_argument('--clip-grad', type=float, default=1.0,
                       help='Gradient clipping based on global L2 norm.')
    group.add_argument('--adam-beta1', type=float, default=0.9,
                       help='First coefficient for computing running averages '
                       'of gradient and its square')
    group.add_argument('--adam-beta2', type=float, default=0.999,
                       help='Second coefficient for computing running averages '
                       'of gradient and its square')
    group.add_argument('--adam-eps', type=float, default=1e-08,
                       help='Term added to the denominator to improve'
                       'numerical stability')
    group.add_argument('--sgd-momentum', type=float, default=0.9,
                       help='Momentum factor for sgd')
    return parser


def _add_training_args(parser):
    group = parser.add_argument_group(title='training')

    group.add_argument('--micro-batch-size', type=int, default=None,
                       help='Batch size per model instance (local batch size). '
                       'Global batch size is local batch size times data '
                       'parallel size times number of micro batches.')
    group.add_argument('--batch-size', type=int, default=None,
                       help='Old batch size parameter, do not use. '
                       'Use --micro-batch-size instead')
    group.add_argument('--global-batch-size', type=int, default=None,
                       help='Training batch size. If set, it should be a '
                       'multiple of micro-batch-size times data-parallel-size. '
                       'If this value is None, then '
                       'use micro-batch-size * data-parallel-size as the '
                       'global batch size. This choice will result in 1 for '
                       'number of micro-batches.')
    group.add_argument('--rampup-batch-size', nargs='*', default=None,
                       help='Batch size ramp up with the following values:'
                       '  --rampup-batch-size <start batch size> '
                       '                      <batch size incerement> '
                       '                      <ramp-up samples> '
                       'For example:'
                       '   --rampup-batch-size 16 8 300000 \\ '
                       '   --global-batch-size 1024'
                       'will start with global batch size 16 and over '
                       ' (1024 - 16) / 8 = 126 intervals will increase'
                       'the batch size linearly to 1024. In each interval'
                       'we will use approximately 300000 / 126 = 2380 samples.')
    group.add_argument('--decrease-batch-size-if-needed', action='store_true', default=False,
                       help='If set, decrease batch size if microbatch_size * dp_size'
                       'does not divide batch_size. Useful for KSO (Keep Soldiering On)'
                       'to continue making progress if number of healthy GPUs (and'
                       'corresponding dp_size) does not support current batch_size.'
                       'Old batch_size will be restored if training is re-started with'
                       'dp_size that divides batch_size // microbatch_size.')
    group.add_argument('--recompute-activations', action='store_true',
                       help='recompute activation to allow for training '
                       'with larger models, sequences, and batch sizes.')
    group.add_argument('--recompute-granularity', type=str, default=None,
                       choices=['full', 'selective'],
                       help='Checkpoint activations to allow for training '
                       'with larger models, sequences, and batch sizes. '
                       'It is supported at two granularities 1) full: '
                       'whole transformer layer is recomputed, '
                       '2) selective: core attention part of the transformer '
                       'layer is recomputed.')
    group.add_argument('--no-check-for-nan-in-loss-and-grad', action='store_false',
                       help='Check for NaNs in loss and grad',
                       dest='check_for_nan_in_loss_and_grad')
    group.add_argument('--check-for-spiky-loss', action='store_true',
                       help='Check for spiky loss',
                       dest='check_for_spiky_loss')
    group.add_argument('--distribute-saved-activations',
                       action='store_true',
                       help='If set, distribute recomputed activations '
                       'across model parallel group.')
    group.add_argument('--recompute-method', type=str, default=None,
                       choices=['uniform', 'block'],
                       help='1) uniform: uniformly divide the total number of '
                       'Transformer layers and recompute the input activation of '
                       'each divided chunk at specified granularity, '
                       '2) recompute the input activations of only a set number of '
                       'individual Transformer layers per pipeline stage and do the '
                       'rest without any recomputing at specified granularity'
                       'default) do not apply activations recompute to any layers')
    group.add_argument('--recompute-num-layers', type=int, default=None,
                       help='1) uniform: the number of Transformer layers in each '
                       'uniformly divided recompute unit, '
                       '2) block: the number of individual Transformer layers '
                       'to recompute within each pipeline stage.')
    group.add_argument('--no-clone-scatter-output-in-embedding', action='store_false',
                       help='If not set, clone the output of the scatter in embedding layer to GC original tensor.',
                       dest='clone_scatter_output_in_embedding')
    group.add_argument('--profile', action='store_true',
                       help='Enable nsys profiling. When using this option, nsys '
                       'options should be specified in commandline. An example '
                       'nsys commandline is `nsys profile -s none -t nvtx,cuda '
                       '-o <path/to/output_file> --force-overwrite true '
                       '--capture-range=cudaProfilerApi '
                       '--capture-range-end=stop`.')
    group.add_argument('--profile-step-start', type=int, default=10,
                       help='Global step to start profiling.')
    group.add_argument('--profile-step-end', type=int, default=12,
                       help='Global step to stop profiling.')
    group.add_argument('--use-pytorch-profiler', action='store_true',
                       help='Use the built-in pytorch profiler. '
                       'Useful if you wish to view profiles in tensorboard.',
                       dest='use_pytorch_profiler')
    group.add_argument('--profile-ranks', nargs='+', type=int, default=[0],
                       help='Global ranks to profile.')
    group.add_argument('--record-memory-history', action="store_true", default=False,
                       help='Record memory history in last rank.')
    group.add_argument('--memory-snapshot-path', type=str, default="snapshot.pickle",
                       help='Specifies where to dump the memory history pickle.')
    group.add_argument('--tp-comm-overlap', action='store_true', help='Enables the '
                       ' overlap of Tensor parallel communication and GEMM kernels.')
    group.add_argument('--tp-comm-overlap-cfg', type=str, default=None,
                       help='Config file when tp_comm_overlap is enabled.')
    group.add_argument('--disable-tp-comm-overlap-ag', action='store_false',
                       help=('Disables the All-Gather overlap with GEMM by '
                             'pipelining the GEMM and All-Gather.'),
                       dest='tp_comm_overlap_ag')
    group.add_argument('--disable-tp-comm-overlap-rs', action='store_false',
                       help=('Disables the Reduce-Scatter overlap with GEMM by '
                             'pipelining the GEMM and Reduce-Scatter.'),
                       dest='tp_comm_overlap_rs')
    group.add_argument('--tp-comm-overlap-rs-dgrad', action='store_true',
                       help = 'Enables the Reduce-Scatter overlap with dgrad GEMM.',
                       dest='tp_comm_overlap_rs_dgrad')
    group.add_argument('--disable-tp-comm-bulk-dgrad', action='store_false',
                       help='Disables the All-Gather overlap with bprop activation gradient GEMM.',
                       dest='tp_comm_bulk_dgrad')
    group.add_argument('--disable-tp-comm-bulk-wgrad', action='store_false',
                       help='Disables the Reduce-Scatter overlap with bprop weight gradient GEMM.',
                       dest='tp_comm_bulk_wgrad')
    group.add_argument('--tp-comm-bootstrap-backend', default='nccl', type=str,
                       choices=['nccl', 'mpi', 'gloo'],
                       help='Set the bootstrapping backend of Tensor parallel communications.')
    group.add_argument('--use-cpu-initialization', action='store_true',
                       default=None,
                       help='If set, initialize weights on the CPU. This eliminates init differences based on tensor parallelism.')
    group.add_argument('--empty-unused-memory-level', default=0, type=int,
                       choices=[0, 1, 2],
                       help='Call torch.cuda.empty_cache() each iteration '
                       '(training and eval), to reduce fragmentation.'
                       '0=off, 1=moderate, 2=aggressive.')
    group.add_argument('--deterministic-mode', action='store_true',
                       help='Choose code that has deterministic execution. This usually '
                       'means slower execution, but is good for debugging and testing.')
    group.add_argument('--check-weight-hash-across-dp-replicas-interval', type=int, default=None,
                       help='Interval to check weight hashes are same across DP replicas. If not specified, weight hashes not checked.')
    group.add_argument('--calculate-per-token-loss', action='store_true',
                       help=('Scale cross entropy loss by the number of non-padded tokens in the '
                             'global batch, versus the default behavior of assuming all tokens are non-padded.'))
    group.add_argument('--train-sync-interval', type=int, default=None,
                       help='Training CPU-GPU synchronization interval, to ensure that CPU is not running too far ahead of GPU.')

    # deprecated
    group.add_argument('--checkpoint-activations', action='store_true',
                       help='Checkpoint activation to allow for training '
                       'with larger models, sequences, and batch sizes.')
    group.add_argument('--train-iters', type=int, default=None,
                       help='Total number of iterations to train over all '
                       'training runs. Note that either train-iters or '
                       'train-samples should be provided.')
    group.add_argument('--train-samples', type=int, default=None,
                       help='Total number of samples to train over all '
                       'training runs. Note that either train-iters or '
                       'train-samples should be provided.')
    group.add_argument('--log-interval', type=int, default=100,
                       help='Report loss and timing interval.')
    group.add_argument('--exit-interval', type=int, default=None,
                       help='Exit the program after the iteration is divisible '
                       'by this value.')
    group.add_argument('--exit-duration-in-mins', type=int, default=None,
                       help='Exit the program after this many minutes.')
    group.add_argument('--exit-signal-handler', action='store_true',
                       help='Dynamically save the checkpoint and shutdown the '
                       'training if SIGTERM is received')
    group.add_argument('--tensorboard-dir', type=str, default=None,
                       help='Write TensorBoard logs to this directory.')
    group.add_argument('--no-masked-softmax-fusion',
                       action='store_false',
                       help='Disable fusion of query_key_value scaling, '
                       'masking, and softmax.',
                       dest='masked_softmax_fusion')
    group.add_argument('--no-bias-gelu-fusion', action='store_false',
                       help='Disable bias and gelu fusion.',
                       dest='bias_gelu_fusion')
    group.add_argument('--no-bias-swiglu-fusion', action='store_false',
                       help='Disable bias and swiglu fusion, the fusion is '
                       'available only when using megatron-core.',
                       dest='bias_swiglu_fusion')
    group.add_argument('--no-bias-dropout-fusion', action='store_false',
                       help='Disable bias and dropout fusion.',
                       dest='bias_dropout_fusion')
    group.add_argument('--no-rope-fusion', action='store_false',
                       help='Disable rope fusion, the fusion is available '
                       'only when using megatron-core.',
                       dest='apply_rope_fusion')
    group.add_argument('--cross-entropy-loss-fusion', action='store_true',
                       help='Enabled fusion of cross entropy loss calculation.',
                       dest='cross_entropy_loss_fusion')
    group.add_argument('--use-flash-attn', action='store_true',
                       help='use FlashAttention implementation of attention. '
                       'https://arxiv.org/abs/2205.14135')
    group.add_argument('--disable-bias-linear', action='store_false',
                       help='Disable bias in the linear layers',
                       dest='add_bias_linear')
    group.add_argument('--add-qkv-bias', action='store_true',
                       help='Enable bias only in the QKV linear layers',
                       dest='add_qkv_bias')
    group.add_argument('--optimizer', type=str, default='adam',
                       choices=['adam', 'sgd'],
                       help='Optimizer function')
    group.add_argument('--dataloader-type', type=str, default=None,
                       choices=['single', 'cyclic', 'external'],
                       help='Single pass vs multiple pass data loader')
    group.add_argument('--no-async-tensor-model-parallel-allreduce',
                       action='store_false',
                       help='DEPRECATED. This flag is ignored.',
                       dest='async_tensor_model_parallel_allreduce')
    group.add_argument('--no-persist-layer-norm', action='store_true',
                       help='Disable using persistent fused layer norm kernel. '
                       'This kernel supports only a set of hidden sizes. Please '
                       'check persist_ln_hidden_sizes if your hidden '
                       'size is supported.')
    group.add_argument('--sequence-parallel', action='store_true',
                       help='Enable sequence parallel optimization.')
    group.add_argument('--no-gradient-accumulation-fusion',
                       action='store_false',
                       help='Disable fusing gradient accumulation to weight '
                       'gradient computation of linear layers',
                       dest='gradient_accumulation_fusion')
    group.add_argument('--use-mcore-models', action='store_true',
                       dest='deprecated_use_mcore_models',
                       help='DEPRECATED. Use the implementation from megatron core.'
                       'Now ignored and mcore models are the default, use '
                       '--use-legacy-models to not use core models.')
    group.add_argument('--use-legacy-models', action='store_true',
                       help='Use the legacy Megatron models, not Megatron-Core models.')
    group.add_argument('--manual-gc', action='store_true',
                       help='Disable the threshold-based default garbage '
                       'collector and trigger the garbage collection manually. '
                       'Manual garbage collection helps to align the timing of '
                       'the collection across ranks which mitigates the impact '
                       'of CPU-associated jitters. When the manual gc is enabled, '
                       'garbage collection is performed only at the start and the '
                       'end of the validation routine by default.')
    group.add_argument('--manual-gc-interval', type=int, default=0,
                       help='Training step interval to trigger manual garbage '
                       'collection. When the value is set to 0, garbage '
                       'collection is not triggered between training steps.')
    group.add_argument('--no-manual-gc-eval', action='store_false',
                       help='When using manual garbage collection, disable '
                       'garbage collection at the start and the end of each '
                       'evaluation run.', dest='manual_gc_eval')
    group.add_argument('--disable-tp-comm-split-ag', action='store_false',
                       help='Disables the All-Gather overlap with fprop GEMM.',
                       dest='tp_comm_split_ag')
    group.add_argument('--disable-tp-comm-split-rs', action='store_false',
                       help='Disables the Reduce-Scatter overlap with fprop GEMM.',
                       dest='tp_comm_split_rs')

    return parser


def _add_rerun_machine_args(parser):
    group = parser.add_argument_group(title='rerun engine')

    group.add_argument('--error-injection-rate', type=int, default=0,
                       help='Rate at which to inject unexpected results, '
                       'e.g. 1000 means once every 1000 result validations')
    group.add_argument('--error-injection-type', type=str, default='transient_error',
                       choices=['correct_result', 'transient_error', 'persistent_error'],
                       help='Type of error to inject. ')
    group.add_argument('--rerun-mode', type=str, default='disabled',
                       choices=['disabled', 'validate_results', 'report_stats'],
                       help='Use re-run engine to validate results (default) '
                       'or to emit stats on variability of computations due to '
                       'non-deterministic algorithms.')

    return parser


def _add_initialization_args(parser):
    group = parser.add_argument_group(title='initialization')

    group.add_argument('--seed', type=int, default=1234,
                       help='Random seed used for python, numpy, '
                       'pytorch, and cuda.')
    group.add_argument('--data-parallel-random-init', action='store_true',
                       help='Enable random initialization of params '
                       'across data parallel ranks')
    group.add_argument('--init-method-std', type=float, default=0.02,
                       help='Standard deviation of the zero mean normal '
                       'distribution used for weight initialization.')
    group.add_argument('--init-method-xavier-uniform', action='store_true',
                       help='Enable Xavier uniform parameter initialization')

    return parser


def _add_learning_rate_args(parser):
    group = parser.add_argument_group(title='learning rate')

    group.add_argument('--lr', type=float, default=None,
                       help='Initial learning rate. Depending on decay style '
                       'and initial warmup, the learning rate at each '
                       'iteration would be different.')
    group.add_argument('--lr-decay-style', type=str, default='linear',
                       choices=['constant', 'linear', 'cosine', 'inverse-square-root', 'WSD'],
                       help='Learning rate decay function.')
    group.add_argument('--lr-wsd-decay-style', type=str, default='exponential',
                       choices=['exponential', 'linear', 'cosine'],
                       help='Decay style for the annealing phase of WSD'),
    group.add_argument('--lr-decay-iters', type=int, default=None,
                       help='number of iterations to decay learning rate over,'
                       ' If None defaults to `--train-iters`')
    group.add_argument('--lr-decay-samples', type=int, default=None,
                       help='number of samples to decay learning rate over,'
                       ' If None defaults to `--train-samples`')
    group.add_argument('--lr-wsd-decay-samples', type=int, default=None,
                       help='number of samples for the annealing phase in the wsd schedule')
    group.add_argument('--lr-wsd-decay-iters', type=int, default=None,
                       help='number of iterations for the annealing phase in the wsd schedule')
    group.add_argument('--lr-warmup-fraction', type=float, default=None,
                       help='fraction of lr-warmup-(iters/samples) to use '
                       'for warmup (as a float)')
    group.add_argument('--lr-warmup-iters', type=int, default=0,
                       help='number of iterations to linearly warmup '
                       'learning rate over.')
    group.add_argument('--lr-warmup-samples', type=int, default=0,
                       help='number of samples to linearly warmup '
                       'learning rate over.')
    group.add_argument('--lr-warmup-init', type=float, default=0.0,
                       help='Initial value for learning rate warmup. The '
                       'scheduler starts warmup from this value.')
    group.add_argument('--warmup', type=int, default=None,
                       help='Old lr warmup argument, do not use. Use one of the'
                       '--lr-warmup-* arguments above')
    group.add_argument('--min-lr', type=float, default=0.0,
                       help='Minimum value for learning rate. The scheduler'
                       'clip values below this threshold.')
    group.add_argument('--override-opt_param-scheduler', action='store_true',
                       help='Reset the values of the scheduler (learning rate,'
                       'warmup iterations, minimum learning rate, maximum '
                       'number of iterations, and decay style from input '
                       'arguments and ignore values from checkpoints. Note'
                       'that all the above values will be reset.')
    group.add_argument('--use-checkpoint-opt_param-scheduler', action='store_true',
                       help='Use checkpoint to set the values of the scheduler '
                       '(learning rate, warmup iterations, minimum learning '
                       'rate, maximum number of iterations, and decay style '
                       'from checkpoint and ignore input arguments.')
    group.add_argument('--decoupled-lr', type=float, default=None,
                       help='Separate learning rate for the input and output layer')
    group.add_argument('--decoupled-min-lr', type=float, default=None,
                       help='Minimum value for learning rate for the input and output layer. The scheduler'
                       'clip values below this threshold')

    return parser


def _add_checkpointing_args(parser):
    group = parser.add_argument_group(title='checkpointing')

    group.add_argument('--save', type=str, default=None,
                       help='Output directory to save checkpoints to.')
    group.add_argument('--save-interval', '--persistent-save-interval', type=int, default=None,
                       help='Number of iterations between persistent checkpoint saves.')
    group.add_argument('--no-save-optim', action='store_true', default=None,
                       help='Do not save current optimizer.')
    group.add_argument('--no-save-rng', action='store_true', default=None,
                       help='Do not save current rng state.')
    group.add_argument('--load', type=str, default=None,
                       help='Directory containing a model checkpoint.')
    group.add_argument('--no-load-optim', action='store_true', default=None,
                       help='Do not load optimizer when loading checkpoint.')
    group.add_argument('--no-load-rng', action='store_true', default=None,
                       help='Do not load rng state when loading checkpoint.')
    group.add_argument('--non-persistent-save-interval', type=int, default=None,
                       help='Number of iterations between non-persistent saves.')
    group.add_argument('--non-persistent-ckpt-type', type=str, default=None,
                       choices=['global', 'local', 'in_memory', None],
                       help='Type of non-persistent model checkpoints. '
                           '"global" - Saved as a standard checkpoint (e.g., on Lustre) with old checkpoints being removed. '
                           '"local" - Each rank saves a portion of the checkpoint locally (e.g., on SSD/ramdisk). '
                           'None - No non-persistent checkpointing (default option).')
    group.add_argument('--non-persistent-global-ckpt-dir', type=str, default=None,
                       help='Directory containing global non-persistent model checkpoints.')
    group.add_argument('--non-persistent-local-ckpt-dir', type=str, default=None,
                       help='Directory containing local non-persistent model checkpoints.')
    group.add_argument('--non-persistent-local-ckpt-algo', type=str, default='fully_parallel',
                       choices=['fully_parallel', 'atomic'],
                       help='Algorithm for local non-persistent checkpointing.')
    group.add_argument('--finetune', action='store_true',
                       help='Load model for finetuning. Do not load optimizer '
                       'or rng state from checkpoint and set iteration to 0. '
                       'Assumed when loading a release checkpoint.')
    group.add_argument('--pretrained-checkpoint', type=str, default=None,
                       help='Directory containing a pretrained model checkpoint for finetuning.')
    group.add_argument('--ckpt-step', type=int, default=None,
                       help='Checkpoint step to load model from.')
    group.add_argument('--no-initialization', action='store_false',
                       help='Do not perform initialization when building model, '
                       'can reduce startup time when definitely loading from a '
                       'checkpoint',
                       dest='perform_initialization')
    group.add_argument('--use-checkpoint-args', action='store_true',
                       help='Override model-related command-line arguments with arguments from checkpoint')
    group.add_argument('--use-mp-args-from-checkpoint-args', action='store_true',
                       help='Copy model parallelism command-line arguments from checkpoint')
    group.add_argument('--no-use-tokenizer-model-from-checkpoint-args', action='store_false',
                       dest='use_tokenizer_model_from_checkpoint_args',
                       help='If set, do not use tokenizer model path from checkpoint')
    group.add_argument('--exit-on-missing-checkpoint', action='store_true',
                       help="If '--load' is set, but checkpoint is not found "
                       "(e.g., path typo), then exit instead of random "
                       "initialization.")
    group.add_argument('--use-dist-ckpt', action='store_true',
                       dest='use_dist_ckpt_deprecated',
                       help='Deprecated: see --ckpt-format.')
    group.add_argument('--auto-detect-ckpt-format', action='store_true',
                       help='Determine if the checkpoint format is in legacy or distributed format.'
                            ' If False, expects distributed checkpoint iff args.ckpt_format != "torch".'
                            ' Might slow down loading a bit (double rank0 ckpt load).')
    group.add_argument('--dist-ckpt-format',
                       dest='dist_ckpt_format_deprecated',
                       help='Deprecated: see --ckpt-format.')
    group.add_argument('--ckpt-format', default='torch_dist',
                       choices=['torch', 'torch_dist', 'zarr'],
                       help='Checkpoint format to use.')
    group.add_argument('--ckpt-convert-format', default=None,
                       choices=['torch', 'torch_dist', 'zarr'],
                       help='Checkpoint format for conversion.')
    group.add_argument('--ckpt-convert-save', default=None,
                       help='Save directory for converted checkpoint.')
    group.add_argument('--ckpt-convert-update-legacy-dist-opt-format', action='store_true',
                       help='When loading a checkpoint, update the legacy format '
                       'for the distributed optimizer, which previously used a '
                       'merged param/grad buffer and a different bucket mapping. '
                       'The legacy format was deprecated on Feb 13, 2024.')
    group.add_argument('--ckpt-fully-parallel-save', action='store_true',
                       dest='ckpt_fully_parallel_save_deprecated',
                       help='Deprecated: see --no-ckpt-fully-parallel-save.')
    group.add_argument('--no-ckpt-fully-parallel-save', action='store_false',
                       dest='ckpt_fully_parallel_save',
                       help='Disable applying full save parallelization across DP for'
                            ' distributed checkpoints. Depending on ckpt format'
                            ' might decrease the number of files in the checkpoint.'
                            ' Makes DistributedOptimizer checkpoint non-reshardable.')
    group.add_argument('--async-save', action='store_true', default=None,
                       help='Apply async checkpointing save. Currently works only with'
                            '`torch_dist` distributed checkpoint format.')
    group.add_argument('--ckpt-fully-parallel-load', action='store_true',
                       help='Apply full load parallelization across DP for'
                            ' distributed checkpoints.')
    group.add_argument('--ckpt-assume-constant-structure', action='store_true',
                       help='If the model and optimizer state dict structure is'
                            'constant throughout a *single training job*, it allows for'
                            'different checkpointing performance optimizations.')
    group.add_argument('--dist-ckpt-strictness', type=str, default='assume_ok_unexpected',
                       choices=[e.value for e in StrictHandling],
                       help='Determine handling of key mismatch during checkpoint load.'
                            ' Check StrictHandling docs for flags meaning.'
                            ' NOTE: This flag controls only distributed checkpoint'
                            ' load from storage, not loading state dict into the model.')
    return parser


def _add_mixed_precision_args(parser):
    group = parser.add_argument_group(title='mixed precision')

    group.add_argument('--fp16', action='store_true',
                       help='Run model in fp16 mode.')
    group.add_argument('--bf16', action='store_true',
                       help='Run model in bfloat16 mode.')
    group.add_argument('--loss-scale', type=float, default=None,
                       help='Static loss scaling, positive power of 2 '
                       'values can improve fp16 convergence. If None, dynamic'
                       'loss scaling is used.')
    group.add_argument('--initial-loss-scale', type=float, default=2**32,
                       help='Initial loss-scale for dynamic loss scaling.')
    group.add_argument('--min-loss-scale', type=float, default=1.0,
                       help='Minimum loss scale for dynamic loss scaling.')
    group.add_argument('--loss-scale-window', type=float, default=1000,
                       help='Window over which to raise/lower dynamic scale.')
    group.add_argument('--hysteresis', type=int, default=2,
                       help='hysteresis for dynamic loss scaling')
    group.add_argument('--fp32-residual-connection', action='store_true',
                       help='Move residual connections to fp32.')
    group.add_argument('--apply-query-key-layer-scaling', action='store_true',
                       help='Scale Q * K^T by 1 / layer-number. '
                       'Useful for fp16 training. Also sets `attention_softmax_in_fp32` to True.')
    group.add_argument('--attention-softmax-in-fp32', action='store_true',
                       help='Run attention masking and softmax in fp32.')
    group.add_argument('--accumulate-allreduce-grads-in-fp32',
                       action='store_true',
                       help='Gradient accumulation and all-reduce in fp32.')
    group.add_argument('--fp16-lm-cross-entropy', action='store_true',
                       help='Move the cross entropy unreduced loss calculation'
                       'for lm head to fp16.')

    return parser


def _add_distributed_args(parser):
    group = parser.add_argument_group(title='distributed')

    group.add_argument('--tensor-model-parallel-size', type=int, default=1,
                       help='Degree of tensor model parallelism.')
    group.add_argument('--encoder-tensor-model-parallel-size', type=int, default=0,
                       help='Degree of tensor model parallelism for the encoder.')
    group.add_argument('--pipeline-model-parallel-size', type=int, default=1,
                       help='Degree of pipeline model parallelism.')
    group.add_argument('--encoder-pipeline-model-parallel-size', type=int, default=0,
                       help=('Degree of pipeline model parallelism in the encoder. This is '
                             'independent of the amount of pipeline in the decoder.'))
    group.add_argument('--pipeline-model-parallel-split-rank',
                       type=int, default=None,
                       help=('Rank where encoder and decoder should be split. '
                             'Deprecated; use --encoder-pipeline-model-parallel-size instead.'))
    group.add_argument('--decoder-first-pipeline-num-layers',
                       type=int, default=None,
                       help=('The number of transformer layers on the first pipeline stage of the decoder. '
                       'Default None is even split of transformer layers across all pipeline stages'))
    group.add_argument('--decoder-last-pipeline-num-layers',
                       type=int, default=None,
                       help=('The number of transformer layers on the last pipeline stage of the decoder. '
                       'Default None is even split of transformer layers across all pipeline stages'))
    group.add_argument('--model-parallel-size', type=int, default=None,
                       help='Old model parallel argument, do not use. Use '
                       '--tensor-model-parallel-size instead.')
    group.add_argument('--num-layers-per-virtual-pipeline-stage', type=int, default=None,
                       help='Number of layers per virtual pipeline stage')
    group.add_argument('--num-virtual-stages-per-pipeline-rank', type=int, default=None,
                       help='Number of virtual pipeline stages per pipeline parallelism rank')
    group.add_argument('--microbatch-group-size-per-virtual-pipeline-stage', type=int, default=None,
                       help='Number of contiguous microbatches per virtual pipeline stage',
                       dest='microbatch_group_size_per_vp_stage')
    group.add_argument('--no-overlap-p2p-communication', action='store_false',
                       help='overlap pipeline parallel communication with forward and backward chunks in 1F1B',
                       dest='overlap_p2p_comm')
    group.add_argument('--overlap-p2p-communication-warmup-flush', action='store_true',
                       default=False, help='if set, overlap pipeline parallel communication in warmup and flush',
                       dest='overlap_p2p_comm_warmup_flush')
    group.add_argument('--distributed-backend', default='nccl',
                       choices=['nccl', 'gloo'],
                       help='Which backend to use for distributed training.')
    group.add_argument('--distributed-timeout-minutes', type=int, default=10,
                       help='Timeout minutes for torch.distributed.')
    group.add_argument('--overlap-grad-reduce', action='store_true',
                       default=False, help='If set, overlap DDP grad reduce.')
    group.add_argument('--defer-embedding-wgrad-compute', action='store_true',
                       default=False, help='If set, defers the vocabulary projection linear layer weight'
                       'gradient compute to pipeline flush.', dest='defer_embedding_wgrad_compute')
    group.add_argument('--wgrad-deferral-limit', type=int, default=0, help='Number of micro-batches for which'
                       'weight gradient computation of vocabulary projection is deferred, defaults to 0 which'
                       'means all the micro-batches are deferred. Invalid if `defer-embedding-wgrad-compute`'
                       'is not set')
    group.add_argument('--no-align-grad-reduce', action='store_false',
                       help='If not set, all PP stages will launch gradient reduces simultaneously. '
                       'Otherwise, each PP stage will independently launch as needed.',
                       dest='align_grad_reduce')
    group.add_argument('--ddp-bucket-size', type=int, default=None,
                       help='Bucket size for data-parallel communication')
    group.add_argument('--ddp-average-in-collective', action='store_true',
                       default=False, help='If set, average directly in data-parallel communication collective.')
    group.add_argument('--overlap-param-gather', action='store_true',
                       default=False, help='If set, overlap param all-gather in distributed optimizer.')
    group.add_argument('--overlap-param-gather-with-optimizer-step', action='store_true',
                       default=False, help='If set, overlap param all-gather of first bucket with optimizer step.')
    group.add_argument('--no-align-param-gather', action='store_false',
                       help='If not set, all PP stages will launch param all-gathers simultaneously. '
                       'Otherwise, each PP stage will independently launch as needed.',
                       dest='align_param_gather')
    group.add_argument('--no-scatter-gather-tensors-in-pipeline', action='store_false',
                       help='If not set, use scatter/gather to optimize communication of tensors in pipeline.',
                       dest='scatter_gather_tensors_in_pipeline')
    group.add_argument('--use-ring-exchange-p2p', action='store_true',
                       default=False, help='If set, use custom-built ring exchange '
                       'for p2p communications. Note that this option will require '
                       'a custom built image that support ring-exchange p2p.')
    group.add_argument('--local-rank', type=int, default=int(os.getenv('LOCAL_RANK', '0')),
                       help='local rank passed from distributed launcher.')
    group.add_argument('--lazy-mpu-init', type=bool, required=False,
                       help='If set to True, initialize_megatron() '
                       'skips DDP initialization and returns function to '
                       'complete it instead.Also turns on '
                       '--use-cpu-initialization flag. This is for '
                       'external DDP manager.' )
    group.add_argument('--account-for-embedding-in-pipeline-split', action='store_true',
                       default=False, help='If set, *input* embedding layer will be treated as a standard transformer'
                       'layer in the context of partition and placement for pipeline parallelism.')
    group.add_argument('--account-for-loss-in-pipeline-split', action='store_true',
                       default=False, help='If set, loss layer will be treated as a standard transformer'
                       'layer in the context of partition and placement for pipeline parallelism.')
    group.add_argument('--use-distributed-optimizer', action='store_true',
                       help='Use distributed optimizer.')
    group.add_argument('--num-distributed-optimizer-instances', type=int, default=1,
                       help='Number of Distributed Optimizer copies across Data Parallel domain.')
    group.add_argument('--use-torch-fsdp2', action='store_true',
                       help="Use the torch FSDP2 implementation. FSDP2 is not currently working with Pipeline Parallel."
                       "It is still not in a stable release stage, and may therefore contain bugs or other potential issues.")
    group.add_argument('--context-parallel-size', type=int, default=1,
                       help='Degree of context parallelism.')
    group.add_argument('--cp-comm-type', nargs='+', type=str, default=["p2p"],
                       help='Inter-gpu communication type for context parallelism: '
                       'p2p, a2a, allgather or a2a+p2p. If a single string is provided, '
                       'all layers will share the same communication type. Users can also '
                       'specify separated types for each layer like '
                       '--cp-comm-type p2p p2p a2a a2a a2a+p2p a2a+p2p')
    group.add_argument('--hierarchical-context-parallel-sizes', nargs='+', type=int, default=None,
                       help='Degrees of the hierarchical context parallelism. Users should '
                       'provide a list to specify the sizes for different levels. '
                       '--hierarchical-context-parallel-sizes 2 4 indicates every two adjacent gpus '
                       'forms the first level of cp groups and the cp ranks with the same odevity '
                       'forms the second level of cp groups.')
    group.add_argument('--nccl-communicator-config-path', type=str, default=None,
                       help='Path to the yaml file with NCCL communicator '
                       'configurations. The number of min/max thread groups and thread '
                       'group cluster size of each communicator can be configured by '
                       'setting `min_ctas`, `max_ctas`, and `cga_cluster_size`.')
    group.add_argument('--use-tp-pp-dp-mapping', action='store_true', default=False,
                        help='If set, distributed ranks initialize order is changed '
                        'from tp-cp-ep-dp-pp to tp-cp-ep-pp-dp.')
    group.add_argument('--replication', action='store_true', default=False,
                       help="If set, replication of local checkpoints is enabled. "
                       "Needs to be enabled on all ranks.")
    group.add_argument('--replication-jump', default=None, type=int,
                       help="Specifies `J`, the spacing between ranks storing replicas of a given rank's data. "
                       "Replicas for rank `n` may be on ranks `n+J`, `n+2J`, ..., or `n-J`, `n-2J`, etc. "
                       "This flag has an effect only if --replication is used. "
                       "and must be consistent across all ranks.")
    group.add_argument('--replication-factor', default=2, type=int,
                       help="Number of machines storing the replica of a given rank's data.")
    return parser


def _add_validation_args(parser):
    group = parser.add_argument_group(title='validation')

    group.add_argument('--eval-iters', type=int, default=100,
                       help='Number of iterations to run for evaluation'
                       'validation/test for.')
    group.add_argument('--eval-interval', type=int, default=1000,
                       help='Interval between running evaluation on '
                       'validation set.')
    group.add_argument("--test-mode", action="store_true", help='Run all real-time test alongside the experiment.')
    group.add_argument('--skip-train', action='store_true',
                       default=False, help='If set, bypass the training loop, '
                       'optionally do evaluation for validation/test, and exit.')

    return parser


def _add_tokenizer_args(parser):
    group = parser.add_argument_group(title='tokenizer')
    group.add_argument('--vocab-size', type=int, default=None,
                       help='Size of vocab before EOD or padding.')
    group.add_argument('--vocab-file', type=str, default=None,
                       help='Path to the vocab file.')
    group.add_argument('--merge-file', type=str, default=None,
                       help='Path to the BPE merge file.')
    group.add_argument('--vocab-extra-ids', type=int, default=0,
                       help='Number of additional vocabulary tokens. '
                            'They are used for span masking in the T5 model')
    group.add_argument('--tokenizer-type', type=str,
                       default=None,
                       choices=['BertWordPieceLowerCase',
                                'BertWordPieceCase',
                                'GPT2BPETokenizer',
                                'SentencePieceTokenizer',
                                'GPTSentencePieceTokenizer',
                                'HuggingFaceTokenizer',
                                'Llama2Tokenizer',
                                'TikTokenizer',
                                'MultimodalTokenizer',
                                'NullTokenizer'],
                       help='What type of tokenizer to use.')
    group.add_argument('--tokenizer-model', type=str, default=None,
                       help='Sentencepiece tokenizer model.')
    group.add_argument('--tiktoken-pattern', type=str, default=None,
                       help='Which tiktoken pattern to use. Options: [v1, v2]')
    group.add_argument('--tiktoken-num-special-tokens', type=int, default=1000,
                       help='Number of special tokens in tiktoken tokenizer')
    group.add_argument('--tiktoken-special-tokens', type=str, nargs='+', default=None,
                       help='List of tiktoken special tokens, needs to have ["<unk>", "<s>", "</s>"]')
    return parser


def _add_data_args(parser):
    group = parser.add_argument_group(title='data and dataloader')

    group.add_argument('--data-path', nargs='*', default=None,
                       help='The weight and prefix list for a set of train, validation, and test'
                       'datasets which split according to --split. The accepted formats are: '
                       '(1) a single prefix, '
                       '(2) a list of weight prefix pairs e.g. weight1 prefix1 weight2 prefix2, '
                       '(3) a list of prefixes e.g. prefix1 prefix2. '
                       'For (3), weights are inferred from the lengths of the contributing datasets. '
                       'This argument is exclusive to the other independent --*-data-path arguments.')
    group.add_argument('--split', type=str, default=None,
                       help='Comma-separated list of proportions for training,'
                       ' validation, and test split. For example the split '
                       '`90,5,5` will use 90%% of data for training, 5%% for '
                       'validation and 5%% for test.')
    group.add_argument('--train-data-path', nargs='*', default=None,
                       help='The weight and prefix list for an independent train dataset. '
                       'Follows the same pattern rules as --data-path.')
    group.add_argument('--valid-data-path', nargs='*', default=None,
                       help='The weight and prefix list for an independent validation dataset. '
                       'Follows the same pattern rules as --data-path.')
    group.add_argument('--test-data-path', nargs='*', default=None,
                       help='The weight and prefix list for an independent test dataset. '
                       'Follows the same pattern rules as --data-path.')
    group.add_argument('--data-args-path', type=str, default=None,
                       help='Path to data-args. Instead of feeding `--data-path` '
                       'with weighted dataset, we pass in a file path from which '
                       'we read that argument. This is useful when the list of data is '
                       'too big.')
    group.add_argument('--per-split-data-args-path', type=str, default=None,
                       help='Path to per-split-data-args. Instead of feeding '
                       '`--(train|valid|test)-data-path` with weighted dataset, '
                       'we pass in a file path from which we read those arguments. '
                       'This is useful when the list of data is too big. Format is a '
                       'json file with `train`, `valid, `test` keys')
    group.add_argument('--data-cache-path', default=None,
                       help='Path to a directory to hold cached index files.')
    group.add_argument('--no-mmap-bin-files', action='store_false',
                       help='Disable mmap-ing of .bin files.',
                       dest='mmap_bin_files')
    group.add_argument('--mock-data', action='store_true',
                       help='Skip data loading and validation and opt for artificial '
                       'generation of mock data when an implementation is available.')
    group.add_argument('--seq-length', type=int, default=None,
                       help='Maximum sequence length to process.')
    group.add_argument('--encoder-seq-length', type=int, default=None,
                       help='Maximum encoder sequence length to process.'
                       'This should be exclusive of --seq-length')
    group.add_argument('--decoder-seq-length', type=int, default=None,
                       help="Maximum decoder sequence length to process.")
    group.add_argument('--retriever-seq-length', type=int, default=256,
                       help='Maximum sequence length for the biencoder model '
                       'for retriever')
    group.add_argument('--sample-rate', type=float, default=1.0,
                       help='sample rate for training data. Supposed to be 0 '
                            ' < sample_rate < 1')
    group.add_argument('--mask-prob', type=float, default=0.15,
                       help='Probability of replacing a token with mask.')
    group.add_argument('--short-seq-prob', type=float, default=0.1,
                       help='Probability of producing a short sequence.')
    group.add_argument('--num-workers', type=int, default=2,
                       help="Dataloader number of workers.")
    group.add_argument('--reset-position-ids', action='store_true',
                       help='Reset posistion ids after end-of-document token.')
    group.add_argument('--reset-attention-mask', action='store_true',
                       help='Reset self attention maske after '
                       'end-of-document token.')
    group.add_argument('--eod-mask-loss', action='store_true',
                       help='Mask loss for the end of document tokens.')
    group.add_argument('--no-create-attention-mask-in-dataloader', action='store_false',
                       help='If set, do not create attention_masks in dataloader.',
                       dest='create_attention_mask_in_dataloader')
    group.add_argument('--num-dataset-builder-threads', type=int, default=1,
                       help='Number of parallel threads per rank for dataset builder')
    group.add_argument('--s3-cache-path', type=str, default=None,
                       help='Path to cache index files when using s3 dataloader')
    return parser


def _add_autoresume_args(parser):
    group = parser.add_argument_group(title='autoresume')

    group.add_argument('--adlr-autoresume', action='store_true',
                       help='Enable autoresume on adlr cluster.')
    group.add_argument('--adlr-autoresume-interval', type=int, default=1000,
                       help='Intervals over which check for autoresume'
                       'termination signal')

    return parser


def _add_biencoder_args(parser):
    group = parser.add_argument_group(title='biencoder')

    # network size
    group.add_argument('--ict-head-size', type=int, default=None,
                       help='Size of block embeddings to be used in ICT and '
                        'REALM (paper default: 128)')
    group.add_argument('--biencoder-projection-dim', type=int, default=0,
                       help='Size of projection head used in biencoder (paper'
                        ' default: 128)')
    group.add_argument('--biencoder-shared-query-context-model', action='store_true',
                        help='Whether to share the parameters of the query '
                        'and context models or not')

    # checkpointing
    group.add_argument('--ict-load', type=str, default=None,
                       help='Directory containing an ICTBertModel checkpoint')
    group.add_argument('--bert-load', type=str, default=None,
                       help='Directory containing an BertModel checkpoint '
                       '(needed to start ICT and REALM)')

    # data
    group.add_argument('--titles-data-path', type=str, default=None,
                       help='Path to titles dataset used for ICT')
    group.add_argument('--query-in-block-prob', type=float, default=0.1,
                       help='Probability of keeping query in block for '
                       'ICT dataset')
    group.add_argument('--use-one-sent-docs', action='store_true',
                       help='Whether to use one sentence documents in ICT')
    group.add_argument('--evidence-data-path', type=str, default=None,
                       help='Path to Wikipedia Evidence frm DPR paper')

    # training
    group.add_argument('--retriever-report-topk-accuracies', nargs='+', type=int,
                        default=[], help="Which top-k accuracies to report "
                        "(e.g. '1 5 20')")
    group.add_argument('--retriever-score-scaling', action='store_true',
                       help='Whether to scale retriever scores by inverse '
                        'square root of hidden size')

    # faiss index
    group.add_argument('--block-data-path', type=str, default=None,
                       help='Where to save/load BlockData to/from')
    group.add_argument('--embedding-path', type=str, default=None,
                       help='Where to save/load Open-Retrieval Embedding'
                        ' data to/from')

    # indexer
    group.add_argument('--indexer-batch-size', type=int, default=128,
                       help='How large of batches to use when doing indexing '
                       'jobs')
    group.add_argument('--indexer-log-interval', type=int, default=1000,
                       help='After how many batches should the indexer '
                       'report progress')
    return parser


def _add_vision_args(parser):
    group = parser.add_argument_group(title="vision")

    # general vision arguements
    group.add_argument('--num-classes', type=int, default=1000,
                       help='num of classes in vision classificaiton task')
    group.add_argument('--img-h', type=int, default=224,
                       help='Image height for vision classification task')
    group.add_argument('--img-w', type=int, default=224,
                       help='Image height for vision classification task')
    group.add_argument('--num-channels', type=int, default=3,
                       help='Number of channels in input image data')
    group.add_argument('--patch-dim', type=int, default=16,
                       help='patch dimension')
    group.add_argument('--classes-fraction', type=float, default=1.0,
                       help='training with fraction of classes.')
    group.add_argument('--data-per-class-fraction', type=float, default=1.0,
                       help='training with fraction of data per class.')
    group.add_argument('--no-data-sharding', action='store_false',
                       help='Disable data sharding.',
                       dest='data_sharding')
    group.add_argument('--head-lr-mult', type=float, default=1.0,
                       help='learning rate multiplier for head during finetuning')

    # pretraining type and backbone selection`
    group.add_argument('--vision-pretraining', action='store_true',
                       help='flag to indicate vision pretraining')
    group.add_argument('--vision-pretraining-type', type=str, default='classify',
                       choices=['classify', 'inpaint', 'dino'],
                       help='pretraining objectives')
    group.add_argument('--vision-backbone-type', type=str, default='vit',
                       choices=['vit', 'mit', 'swin'],
                       help='backbone types types')
    group.add_argument('--swin-backbone-type', type=str, default='tiny',
                       choices=['tiny', 'base', 'h3'],
                       help='pretraining objectives')
    # inpainting arguments
    group.add_argument('--mask-type', type=str, default='random',
                       choices=['random', 'row'],
                       help='mask types')
    group.add_argument('--mask-factor', type=float, default=1.0,
                       help='mask size scaling parameter')

    # dino arguments
    group.add_argument('--iter-per-epoch', type=int, default=1250,
                       help='iterations per epoch')
    group.add_argument('--dino-local-img-size', type=int, default=96,
                       help='Image size for vision classification task')
    group.add_argument('--dino-local-crops-number', type=int, default=10,
                       help='Number of local crops')
    group.add_argument('--dino-head-hidden-size', type=int, default=2048,
                       help='Hidden dimension size in dino head')
    group.add_argument('--dino-bottleneck-size', type=int, default=256,
                       help='Bottle neck dimension in dino head ')
    group.add_argument('--dino-freeze-last-layer', type=float, default=1,
                       help='Freezing last layer weights')
    group.add_argument('--dino-norm-last-layer', action='store_true',
                       help='Disable Norm in last layer.')
    group.add_argument('--dino-warmup-teacher-temp', type=float, default=0.04,
                       help='warump teacher temperature')
    group.add_argument('--dino-teacher-temp', type=float, default=0.07,
                       help='teacher temperature')
    group.add_argument('--dino-warmup-teacher-temp-epochs', type=int, default=30,
                       help='warmup teacher temperaure epochs')

    # regularization arguments
    group.add_argument('--qk-layernorm', action='store_true',
                       help='Whether to layer normalize the q and k attention embeddings.')

    return parser

def _add_moe_args(parser):
    group = parser.add_argument_group(title="moe")
    # General arguments
    group.add_argument('--expert-model-parallel-size', type=int, default=1,
                       help='Degree of expert model parallelism.')
    group.add_argument('--expert-tensor-parallel-size', type=int, default=None,
                       help='Degree of expert model parallelism. Default is None, which will be set to the value of --tensor-model-paralle-size.')
    group.add_argument('--num-experts', type=int, default=None,
                       help='Number of Experts in MoE (None means no MoE)')
    group.add_argument('--moe-layer-freq', type=moe_freq_type, default=1,
                       help='Frequency between MoE layers and Dense layers. Accepts either: '
                            '- An integer N: Represents a 1:N ratio, meaning one expert layer for every N-1 dense layers '
                            '- A string containing a Python list expression that defines a custom pattern, e.g.: '
                            '"([1]*3+[0]*1)*3" evaluates to [1,1,1,0,1,1,1,0,1,1,1,0] '
                            'where 1 indicates an expert layer and 0 indicates a dense layer. '
                            'Examples: "([0]+[1]*23)": 1 dense layer followed by 23 experts layers, '
                            '"([1]*3+[0]*2)*2": Three expert layers followed by two dense layers, repeated twice.')
    group.add_argument('--moe-ffn-hidden-size', type=int, default=None,
                       help='The hidden size of each expert\'s feed-forward network (ffn). '
                       'If not specified, defaults to the ffn_hidden_size.')
    group.add_argument('--moe-shared-expert-intermediate-size', type=int, default=None,
                       help='Shared expert total ffn hidden size. '
                       'It should be equal to "num_shared_experts * ffn_size_of_each_shared_expert" if there are multiple shared experts. '
                       'None means no shared expert.')
    group.add_argument('--moe-shared-expert-overlap', action='store_true',
                       help='Enable overlapping between shared expert computations and dispatcher communications. '
                       'Without this, the shared epxerts execute after the routed experts. '
                       'Only effective when moe-shared-expert-intermediate-size is set.')
    group.add_argument('--moe-grouped-gemm', action='store_true',
                       help='When there are multiple experts per rank, launch multiple local GEMM kernels in multiple streams to improve the utilization and performance with GroupedLinear in TransformerEngine.')
    # Router arguments
    group.add_argument('--moe-router-load-balancing-type', type=str,
                       choices=['aux_loss', 'seq_aux_loss', 'sinkhorn', 'none'],
                       default='aux_loss',
                       help='Determines the load balancing strategy for the router. "aux_loss" corresponds to the load balancing loss used in GShard and SwitchTransformer; "seq_aux_loss" corresponds to the load balancing loss used in DeepSeekV2, which computes the loss for each individual sample; "sinkhorn" corresponds to the balancing algorithm used in S-BASE, and "none" implies no load balancing. The default is "aux_loss".')
    group.add_argument('--moe-router-score-function', type=str,
                       choices=['softmax', 'sigmoid'],
                       default='softmax',
                       help='Score function for MoE TopK routing. Can be "softmax" or "sigmoid".')
    group.add_argument('--moe-router-topk', type=int, default=2,
                       help='Number of experts to route to for each token. The default is 2.')
    group.add_argument('--moe-router-pre-softmax', action='store_true',
                       help='Enable pre-softmax routing for MoE, which means softmax is before the top-k selection. By default, softmax is done after top-k.')
    group.add_argument('--moe-router-topk-limited-devices', type=int, default=None,
                       help='Number of expert parallel ranks to consider for each token during routing. Perform top-k routing on a subset of expert parallel ranks by first selecting N ranks for each token, then conducting top-k selection among experts on these devices. Default is None, which means no limited devices.')
    group.add_argument('--moe-router-topk-scaling-factor', type=float, default=None,
                       help='Scaling factor for routing score in top-k selection, only works when --moe-router-pre-softmax enabled. Defaults to None, which means no scaling.')
    group.add_argument('--moe-router-enable-expert-bias', action='store_true',
                       help='TopK routing with dynamic expert bias in the aux-loss-free load balancing strategy. '
                       'The routing decision is based on the sum of the routing scores and the expert bias. '
                       'See https://arxiv.org/abs/2408.15664 for details.')
    group.add_argument('--moe-router-bias-update-rate', type=float, default=1e-3,
                       help='Expert bias update rate in the aux-loss-free load balancing strategy. '
                       'The expert bias is updated based on the number of assigned tokens to each expert in a global batch, '
                       'where the bias is increased for the experts with less assigned tokens and decreased for the experts with more assigned tokens. '
                       'The default value 1e-3 is same as that used in DeepSeekV3.')
    group.add_argument('--moe-use-legacy-grouped-gemm', action='store_true',
                       help='Use legacy GroupedMLP rather than TEGroupedMLP. Note: The legacy one will be deprecated soon.')
    group.add_argument('--moe-aux-loss-coeff', type=float, default=0.0,
                       help='Scaling coefficient for the aux loss: a starting value of 1e-2 is recommended.')
    group.add_argument('--moe-z-loss-coeff', type=float, default=None,
                       help='Scaling coefficient for the z-loss: a starting value of 1e-3 is recommended.')
    group.add_argument('--moe-input-jitter-eps', type=float, default=None,
                       help='Add noise to the input tensor by applying jitter with a specified epsilon value.')
    group.add_argument('--moe-token-dispatcher-type', type=str,
                       choices=['allgather', 'alltoall', 'alltoall_seq'],
                       default='allgather',
                       help="The type of token dispatcher to use. The default is 'allgather'. Options are 'allgather', 'alltoall' and 'alltoall_seq'. We recommend using 'alltoall' when applying expert parallelism. For more information, please refer to the documentation in core/moe/README.")
    group.add_argument('--moe-per-layer-logging', action='store_true',
                       help='Enable per-layer logging for MoE, currently supports auxiliary loss and z loss.')
    # Token dropping arguments
    group.add_argument('--moe-expert-capacity-factor', type=float, default=None,
                       help='The capacity factor for each expert, None means no token will be dropped.')
    group.add_argument('--moe-pad-expert-input-to-capacity', action='store_true',
                       help='Pads the input for each expert to match the expert capacity length, effective only after the --moe-expert-capacity-factor is set.')
    group.add_argument('--moe-token-drop-policy', type=str, default='probs', choices=['probs', 'position'],
                       help='The policy to drop tokens. Can be either "probs" or "position". If "probs", the tokens with the lowest probabilities will be dropped. If "position", tokens at the end of each batch will be dropped.')
    group.add_argument('--moe-layer-recompute', action='store_true',
                       help='Enable checkpointing for moe_layer, should be used when memory is not sufficient.')
    group.add_argument('--moe-extended-tp', action='store_true',
                       help='Deprecated. Use --expert-tensor-parallel-size instead.')
    group.add_argument('--moe-use-upcycling', action='store_true',
                       help='Load a checkpoint of a dense model, convert it into an MoE model, and save the converted model to the path specified by --save. '
                       'Upcycling is implemented on the top of distributed checkpointing, so it supports parallel modes different from the dense model.')

    return parser

def _add_mla_args(parser):
    group = parser.add_argument_group(title="mla")
    group.add_argument('--q-lora-rank', type=int, default=None,
                       help="Rank of Query tensor's low rank representation.")
    group.add_argument('--kv-lora-rank', type=int, default=32,
                       help="Rank of Key and Value tensors' low rank representation.")
    group.add_argument('--qk-head-dim', type=int, default=128,
                       help="Dimension of the head in the QK projection. q_head_dim = qk_head_dim + qk_pos_emb_head_dim")
    group.add_argument('--qk-pos-emb-head-dim', type=int, default=64,
                       help="Dimension of the position embedding in the QK projection.")
    group.add_argument('--v-head-dim', type=int, default=128,
                       help="Dimension of the head in the V projection.")
    group.add_argument('--rotary-scaling-factor', type=float, default=1.0,
                       help="Rotary scaling factor for the rotary embeddings.")

    return parser

def _add_experimental_args(parser):
    group = parser.add_argument_group(title='experimental')

    group.add_argument('--spec', type=str, default=None, nargs='*',
                       help='Specify the <module_location function_name> pair '
                       'that returns a spec to customize a model, transformer '
                       'block, or transformer layer, depending on the use case.'
                       'To use local spec specify local as the argument.'
                       'For more details, see the model class, '
                       '`transformer_block.py`, or `transformer_layer.py`')
    group.add_argument('--hybrid-attention-ratio', type=float, default=0.0,
                       help='Ratio of attention layers to total layers, in the '
                       'range [0.0, 1.0].')
    group.add_argument('--hybrid-mlp-ratio', type=float, default=0.0,
                       help='Ratio of mlp layers to total layers, in the '
                       'range [0.0, 1.0].')
    group.add_argument('--hybrid-override-pattern', type=str, default=None,
                       help='Force a specific hybrid layer pattern. The value'
                       'should be a string of characters chosen from'
                       'core.ssm.mamba_hybrid_layer_allocation.Symbols.'
                       'If a value greater than 0.0 is supplied to any of the '
                       'hybrid ratio arguments, then the number of each type'
                       'of layer in the override pattern must match number in'
                       'the overidden pattern')
    group.add_argument('--yaml-cfg', type=str, default=None,
                       help = 'Config file to add additional arguments')

    # Args of precision-aware optimizer
    group.add_argument('--use-precision-aware-optimizer', action='store_true',
                       help='Use the precision-aware optimizer in TransformerEngine, which allows '
                       'setting the main params and optimizer states to lower precision, such as '
                       'fp16 and fp8.')
    group.add_argument('--main-grads-dtype', default='fp32', choices=['fp32', 'bf16'],
                       help='Dtype of main grads when enabling precision-aware-optimizer')
    group.add_argument('--main-params-dtype', default='fp32', choices=['fp32', 'fp16'],
                       help='Dtype of main params when enabling precision-aware-optimizer')
    group.add_argument('--exp-avg-dtype', default='fp32', choices=['fp32', 'fp16', 'fp8'],
                       help='Dtype of exp_avg when enabling precision-aware-optimizer')
    group.add_argument('--exp-avg-sq-dtype', default='fp32', choices=['fp32', 'fp16', 'fp8'],
                       help='Dtype of exp_avg_sq when enabling precision-aware-optimizer')
    return parser<|MERGE_RESOLUTION|>--- conflicted
+++ resolved
@@ -394,11 +394,6 @@
             print('WARNING: Setting args.overlap_p2p_comm and args.align_param_gather to False '
                   'since non-interleaved schedule does not support overlapping p2p communication '
                   'and aligned param AG')
-<<<<<<< HEAD
-
-    if args.use_distributed_optimizer:
-        assert xm is None, "--use-distributed-optimizer is not supported with XLA"
-=======
             
         if args.decoder_first_pipeline_num_layers is None and args.decoder_last_pipeline_num_layers is None:
             # Divisibility check not applicable for T5 models which specify encoder_num_layers
@@ -415,8 +410,9 @@
                 assert num_layers % args.transformer_pipeline_model_parallel_size == 0, \
                     'Number of layers should be divisible by the pipeline-model-parallel size'
 
+    if args.use_distributed_optimizer:
+        assert xm is None, "--use-distributed-optimizer is not supported with XLA"
     print("Virtual model parallel size ", args.virtual_pipeline_model_parallel_size)
->>>>>>> 6219d96e
     if args.overlap_param_gather:
         assert args.use_distributed_optimizer, \
             '--overlap-param-gather is only supported with distributed optimizer'
@@ -817,7 +813,6 @@
             args.no_load_rng = True
             print('Warning: disabling --no-load-rng for upcycling.')
 
-<<<<<<< HEAD
     if not HAVE_APEX:
         print('Warning: No Apex found: forcing persist_layer_norm=False')
         args.no_persist_layer_norm = True
@@ -841,7 +836,6 @@
         args.bias_dropout_fusion=False
         print('Warning: No Transformer Engine found: forcing bias_swiglu_fusion=False')
         args.bias_swiglu_fusion=False
-=======
     # MoE loss and include embedding and loss layer check
     if args.num_experts is not None:
         if args.moe_router_load_balancing_type != "none" or args.moe_z_loss_coeff is not None:
@@ -851,7 +845,6 @@
                 "Cannot support load balancing loss and z loss with --account-for-loss-in-pipeline-split"
                 
 
->>>>>>> 6219d96e
     if args.non_persistent_ckpt_type == "local":
         assert args.non_persistent_local_ckpt_dir is not None, "Tried to use local checkpointing without specifying --local-ckpt-dir!"
     if args.replication:
