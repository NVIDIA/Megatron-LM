# Copyright (c) 2025, NVIDIA CORPORATION. All rights reserved.

"""Megatron arguments."""

import argparse
import dataclasses
import json
import os
from pathlib import Path
import re
import types
import warnings

import torch
import torch.nn.functional as F
from packaging.version import Version as PkgVersion

from megatron.core.dist_checkpointing.validation import StrictHandling
from megatron.core.models.retro.utils import (
    get_config_path as get_retro_config_path,
    get_gpt_data_dir as get_retro_data_dir,
)
from megatron.core.rerun_state_machine import RerunStateMachine
from megatron.core.transformer import MLATransformerConfig, TransformerConfig
from megatron.core.transformer.pipeline_parallel_layer_layout import PipelineParallelLayerLayout
from megatron.core.transformer.enums import AttnBackend
from megatron.core.transformer.heterogeneous.heterogeneous_config import (
    HeterogeneousTransformerConfig,
    MLPConfig,
)
from megatron.core.utils import (
    get_torch_version,
    is_torch_min_version,
)
from megatron.training.activations import squared_relu
from megatron.training.utils import get_device_arch_version, update_use_dist_ckpt, print_rank_0
from megatron.core.msc_utils import MultiStorageClientFeature


def add_megatron_arguments(parser: argparse.ArgumentParser):
    """"Add Megatron-LM arguments to the given parser."""

    # Standard arguments.
    parser = _add_network_size_args(parser)
    parser = _add_regularization_args(parser)
    parser = _add_training_args(parser)
    parser = _add_initialization_args(parser)
    parser = _add_learning_rate_args(parser)
    parser = _add_checkpointing_args(parser)
    parser = _add_mixed_precision_args(parser)
    parser = _add_distributed_args(parser)
    parser = _add_validation_args(parser)
    parser = _add_data_args(parser)
    parser = _add_tokenizer_args(parser)
    parser = _add_autoresume_args(parser)
    parser = _add_biencoder_args(parser)
    parser = _add_vision_args(parser)
    parser = _add_moe_args(parser)
    parser = _add_mla_args(parser)
    parser = _add_heterogeneous_args(parser)
    parser = _add_logging_args(parser)
    parser = _add_straggler_detector_args(parser)
    parser = _add_workload_inspector_server_args(parser)
    parser = _add_inference_args(parser)
    parser = _add_transformer_engine_args(parser)
    parser = _add_retro_args(parser)
    parser = _add_experimental_args(parser)
    parser = _add_one_logger_args(parser)
    parser = _add_inprocess_restart_args(parser)
    parser = _add_ft_package_args(parser)
    parser = _add_config_logger_args(parser)
    parser = _add_rerun_machine_args(parser)
    parser = _add_msc_args(parser)
    parser = _add_sft_args(parser)

    return parser

def parse_args(extra_args_provider=None, ignore_unknown_args=False):
    """Parse all arguments."""
    parser = argparse.ArgumentParser(description='Megatron-LM Arguments',
                                     allow_abbrev=False)

    parser = add_megatron_arguments(parser)

    # Custom arguments.
    if extra_args_provider is not None:
        parser = extra_args_provider(parser)

    # Parse.
    if ignore_unknown_args:
        args, _ = parser.parse_known_args()
    else:
        args = parser.parse_args()

    # Experimental yaml
    if args.yaml_cfg is not None:
        from .yaml_arguments import load_yaml
        assert args.yaml_cfg and not args.use_legacy_models, \
            "Yaml config is not supported with legacy models."
        args = load_yaml(args.yaml_cfg)


    # Args from environment
    args.rank = int(os.getenv('RANK', '0'))
    args.world_size = int(os.getenv("WORLD_SIZE", '1'))

    # Args to disable MSC
    if not args.enable_msc:
        MultiStorageClientFeature.disable()
        assert MultiStorageClientFeature.is_enabled() is False
        print('WARNING: The MSC feature is disabled.')

    return args


def validate_model_config_args_from_heterogeneous_config(args):
    """Validate model config arguments from heterogeneous config.

    This function takes model arguments and validates them based on a heterogeneous layer configuration.
    The heterogeneous config can be provided either as a path to a JSON file or as an encoded JSON string.

    The function enforces certain model architecture choices like SiLU activation, RMSNorm, grouped query attention,
    and RoPE positional embeddings. It also sets model dimensions like number of layers, hidden size, and attention heads
    based on the heterogeneous config.

    Args:
        args: Model configuration arguments to be overridden. Expected to have attributes:
            - heterogeneous_layers_config_path (str): Path to JSON config file
            - heterogeneous_layers_config_encoded_json (str): Encoded JSON config string

    Returns:
        None
    """
    if (
        args.heterogeneous_layers_config_path is None
        and args.heterogeneous_layers_config_encoded_json is None
    ):
        return

    if args.heterogeneous_layers_config_encoded_json is None:
        args.heterogeneous_layers_config_encoded_json = Path(
            args.heterogeneous_layers_config_path
        ).read_text()

    hf_config_dict = types.SimpleNamespace(**json.loads(args.heterogeneous_layers_config_encoded_json))

    assert hf_config_dict.hidden_act == "silu", (
        f"hidden_act in heterogeneous config is {hf_config_dict.hidden_act}, should be silu"
    )

    n_kv_heads_in_group = [
        config["attention"]["n_heads_in_group"] for config in hf_config_dict.block_configs 
        if config["attention"]["n_heads_in_group"] is not None
    ]
    assert all(num == n_kv_heads_in_group[0] for num in n_kv_heads_in_group), "num query head must be consistent across all layers"

    args_to_validate = {
        "swiglu": True,
        "normalization": "RMSNorm",
        "group_query_attention": True,
        "position_embedding_type": "rope",
        "rotary_percent": 1.0,
        "use_rope_scaling": True,
        "use_rotary_position_embeddings": True,
        "num_layers": hf_config_dict.num_hidden_layers,
        "hidden_size": hf_config_dict.hidden_size,
        "num_attention_heads": hf_config_dict.num_attention_heads,
        "untie_embeddings_and_output_weights": not hf_config_dict.tie_word_embeddings,
        "rotary_base": hf_config_dict.rope_theta,
        "rope_scaling_factor": hf_config_dict.rope_scaling["factor"],
        "num_query_groups": hf_config_dict.num_attention_heads // n_kv_heads_in_group[0],
    }

    incompatible_args = {}
    for key, value in args_to_validate.items():
        provided_value = getattr(args, key, None)
        if provided_value != value:
            incompatible_args[key] = (provided_value, value)

    if incompatible_args:
        incompatible_args_str = ', '.join([
            f"{k}: {provided_value} (provided) != {value} (expected)"
            for k, (provided_value, value) in incompatible_args.items()
        ])
        raise ValueError(
            f"Arguments differ from heterogeneous config: {incompatible_args_str}"
        )


def load_retro_config(retro_project_dir):
    '''Load Retro's config.json.'''

    # Retro config path.
    retro_config_path = get_retro_config_path(retro_project_dir)
    assert os.path.exists(retro_config_path), \
        "Retro project dir missing config.json."

    # Load retro config.
    with open(retro_config_path) as f:
        retro_config = types.SimpleNamespace(**json.load(f))

    return retro_config


def load_retro_args(args):
    """Load predefined args from Retro config (if applicable).

    When using Retro (or GPT for comparison purposes), data arguments are
    overridden by the saved config.json within the Retro project directory. This
    is to ensure that the data used for pretraining is consistent with the data
    that was preprocessed using the Retro preprocessing pipeline (see
    `tools/retro/preprocess_data.py`).
    """

    # Return if no project directory is specified.
    if args.retro_project_dir is None:
        return

    # Load retro config.
    retro_config = load_retro_config(args.retro_project_dir)

    # Retro data path is relative to project dir (via hard or soft links).
    data_dir = get_retro_data_dir(args.retro_project_dir)
    data_path = list(retro_config.retro_gpt_data_path)
    if len(data_path) % 2 == 0:
        for i in range(len(data_path) - 1, -1, -2):
            data_path[i] = os.path.join(data_dir, data_path[i])
    else:
        assert len(data_path) == 1
        data_path[0] = os.path.join(data_dir, data_path[0])

    # Update args.
    args.data_cache_path = retro_config.retro_gpt_data_cache_path
    args.data_path = data_path if args.data_path is None else args.data_path
    args.eval_interval = retro_config.retro_gpt_eval_interval
    args.eval_iters = retro_config.retro_gpt_eval_iters
    args.global_batch_size = retro_config.retro_gpt_global_batch_size
    args.max_position_embeddings = retro_config.retro_gpt_seq_length
    args.merge_file = os.path.join(
        args.retro_project_dir,
        retro_config.retro_gpt_merge_file,
    ) if retro_config.retro_gpt_merge_file is not None else None
    args.seed = retro_config.retro_gpt_seed
    args.seq_length = retro_config.retro_gpt_seq_length
    args.tokenizer_model = os.path.join(
        args.retro_project_dir,
        retro_config.retro_gpt_tokenizer_model,
    ) if retro_config.retro_gpt_tokenizer_model is not None else None
    args.tokenizer_type = retro_config.retro_gpt_tokenizer_type
    args.train_samples = retro_config.retro_gpt_train_samples
    args.vocab_file = os.path.join(
        args.retro_project_dir,
        retro_config.retro_gpt_vocab_file,
    ) if retro_config.retro_gpt_vocab_file is not None else None

    # Retro-specific args.
    args.retro_block_size = retro_config.retro_block_size
    args.retro_chunk_length = retro_config.retro_gpt_chunk_length
    args.retro_neighbor_dirs = retro_config.retro_neighbor_dirs
    args.retro_split_preprocessing = retro_config.retro_gpt_split
    args.retro_bert_tokenizer_type = retro_config.retro_bert_tokenizer_type
    args.retro_bert_vocab_file = retro_config.retro_bert_vocab_file

def _eval_pattern(pattern):
    """ Validate and evaluate a string containing a Python list expression """
    assert isinstance(pattern, str)

    # validate input, only allow comma, digits, [, ], (, ), +, and *
    if bool(re.compile(r'[^,\d\[\]\(\)\+\*]').search(pattern)):
        raise ValueError(f"Invalid pattern: {pattern}")

    return eval(pattern)

def no_rope_freq_type(x):
    """ Controls which layers to skip performing Rotary Position Embedding.
    - An integer N: Represents a 1:N ratio, meaning RoPE is skipped every N-1 layers.
    - A string "N": Same as above, but provided as a string
    - A string containing a Python list expression that defines a custom pattern, e.g.:
      "([0]*3+[1]*1)*3" evaluates to [0,0,0,1,0,0,0,1,0,0,0,1]
      where 1 indicates rope is skipped on the layer.
      This allows defining arbitrary patterns of rope skipping.
      The pattern length must match the total number of transformer layers.
      Examples:
          "([1]+[0]*23)": Only first layer has rope skipped for a 24-layer network.
          "([0]*3+[1]*1)*2": Every 4 layers the rope is skipped on the last layer. Repeat twice.
    """
    if x is None or isinstance(x, int):
        return x
    assert isinstance(x, str)
    if '[' in x:
        # it's a custom pattern
        return _eval_pattern(x)
    else:
        # it's a single int but in str
        return int(x)

def moe_freq_type(x):
    """Frequency between MoE layers and Dense layers.

    Accepts either:
    - An integer N: Represents a 1:N ratio, meaning one expert layer for every N-1 dense layers
    - A string "N": Same as above, but provided as a string
    - A string containing a Python list expression that defines a custom pattern, e.g.:
      "([1]*3+[0]*1)*3" evaluates to [1,1,1,0,1,1,1,0,1,1,1,0]
      where 1 indicates an expert layer and 0 indicates a dense layer.
      This allows defining arbitrary patterns of expert and dense layers.
      The pattern length must match the total number of transformer layers.
      Examples:
          "([0]+[1]*23)": 1 dense layer followed by 23 experts layers
          "([1]*3+[0]*2)*2": Three expert layers followed by two dense layers, repeated twice.
    """
    if isinstance(x, int):
        return x
    assert isinstance(x, str)
    if '[' in x:
        # it's a custom pattern
        return _eval_pattern(x)
    else:
        # it's a single int but in str
        return int(x)


def validate_args(args, defaults={}):

    # Temporary
    assert args.non_persistent_ckpt_type in ['global', 'local', None], \
        'Currently only global and local checkpoints are supported'
    if args.non_persistent_ckpt_type == 'local':
        try:
            from nvidia_resiliency_ext.checkpointing.local.ckpt_managers.local_manager import \
                LocalCheckpointManager
        except ModuleNotFoundError as e:
            raise RuntimeError('nvidia_resiliency_ext is required for local checkpointing') from e
        
    # validate model config args from heterogeneous config (if provided).
    validate_model_config_args_from_heterogeneous_config(args)

    # Load saved args from Retro (if applicable).
    load_retro_args(args)

    # Set args.use_dist_ckpt from args.ckpt_format.
    if args.use_legacy_models:
        assert args.ckpt_format == "torch", \
            "legacy model format only supports the 'torch' checkpoint format."
    update_use_dist_ckpt(args)

    if args.encoder_pipeline_model_parallel_size == 0 and args.num_experts == 0:
        assert args.encoder_tensor_model_parallel_size == args.tensor_model_parallel_size,  "If non-MOE encoder shares first decoder pipeline rank it must have the same TP as the decoder."

    if args.encoder_tensor_model_parallel_size > 0:
        assert args.num_attention_heads % args.encoder_tensor_model_parallel_size == 0
        assert args.encoder_tensor_model_parallel_size <= args.tensor_model_parallel_size, "We do not support encoders with more TP than the decoder."

    if args.encoder_pipeline_model_parallel_size > 0 and args.encoder_tensor_model_parallel_size == 0:
        args.encoder_tensor_model_parallel_size = args.tensor_model_parallel_size

    encoder_model_size = args.encoder_tensor_model_parallel_size * args.encoder_pipeline_model_parallel_size * args.context_parallel_size
    decoder_model_size = args.tensor_model_parallel_size * args.pipeline_model_parallel_size * args.context_parallel_size
    total_model_size = encoder_model_size + decoder_model_size

    # Total model size.
    assert args.world_size % total_model_size == 0, (
        f"world size ({args.world_size}) is not divisible by total_model_size ({encoder_model_size=} + {decoder_model_size=})"
    )

    if args.attention_backend == AttnBackend.local:
        assert args.spec[0] == 'local' , '--attention-backend local is only supported with --spec local'

    # Pipeline model parallel size.
    args.transformer_pipeline_model_parallel_size = args.pipeline_model_parallel_size

    args.data_parallel_size = args.world_size // total_model_size

    if args.rank == 0:
        print('using world size: {}, data-parallel size: {}, '
              'context-parallel size: {}, '
              'hierarchical context-parallel sizes: {}, '
              'tensor-model-parallel size: {}, '
              'encoder-tensor-model-parallel size: {}, '
              'pipeline-model-parallel size: {}, '
              'encoder-pipeline-model-parallel size: {}'.format(
                  args.world_size, args.data_parallel_size,
                  args.context_parallel_size,
                  args.hierarchical_context_parallel_sizes,
                  args.tensor_model_parallel_size,
                  args.encoder_tensor_model_parallel_size,
                  args.pipeline_model_parallel_size,
                  args.encoder_pipeline_model_parallel_size), flush=True)

    # Checks.

    # Backwards compatibility.
    if args.pipeline_model_parallel_split_rank is not None:
        args.encoder_pipeline_model_parallel_size = args.pipeline_model_parallel_split_rank
        args.pipeline_model_parallel_size -= args.encoder_pipeline_model_parallel_size
        assert args.pipeline_model_parallel_size > 0

    if args.hierarchical_context_parallel_sizes:
        from numpy import prod
        assert args.context_parallel_size == prod(args.hierarchical_context_parallel_sizes)
    if "a2a+p2p" in args.cp_comm_type:
        assert args.hierarchical_context_parallel_sizes is not None, \
        "--hierarchical-context-parallel-sizes must be set when a2a+p2p is used in cp comm"

    if args.expert_tensor_parallel_size is None:
        args.expert_tensor_parallel_size = args.tensor_model_parallel_size

    # Deprecated arguments.
    assert args.batch_size is None, '--batch-size argument is no longer ' \
        'valid, use --micro-batch-size instead'
    del args.batch_size
    assert args.warmup is None, '--warmup argument is no longer valid, use ' \
        '--lr-warmup-fraction instead'
    del args.warmup
    assert args.model_parallel_size is None, '--model-parallel-size is no ' \
        'longer valid, use --tensor-model-parallel-size instead'
    del args.model_parallel_size

    if args.checkpoint_activations:
        if args.rank == 0:
            print('--checkpoint-activations is no longer valid, use --recompute-activations, '
                  'or, for more control, --recompute-granularity and --recompute-method.')
        exit()
    del args.checkpoint_activations

    if args.recompute_activations:
        args.recompute_granularity = 'selective'
    del args.recompute_activations

    # Set input defaults.
    for key in defaults:
        # For default to be valid, it should not be provided in the
        # arguments that are passed to the program. We check this by
        # ensuring the arg is set to None.
        if getattr(args, key, None) is not None:
            if args.rank == 0:
                print('WARNING: overriding default arguments for {key}:{v} \
                       with {key}:{v2}'.format(key=key, v=defaults[key],
                                               v2=getattr(args, key)),
                                               flush=True)
        else:
            setattr(args, key, defaults[key])

    if args.data_path is not None and args.split is None:
        legacy_default_split_value = '969, 30, 1'
        if args.rank == 0:
            print('WARNING: Please specify --split when using --data-path. Using legacy default value '
                  f'of "{legacy_default_split_value}"')
        args.split = legacy_default_split_value

    use_data_path = (args.data_path is not None) or (args.data_args_path is not None)
    if use_data_path:
        # Exactly one of the two has to be None if we use it.
        assert (args.data_path is None) or (args.data_args_path is None)
    use_per_split_data_path = any(
        elt is not None
        for elt in [args.train_data_path, args.valid_data_path, args.test_data_path]) or \
            args.per_split_data_args_path is not None
    if use_per_split_data_path:
         # Exactly one of the two has to be None if we use it.
        assert any(elt is not None
                   for elt in [args.train_data_path, args.valid_data_path, args.test_data_path]) is False or \
            args.per_split_data_args_path is None

    # Batch size.
    assert args.micro_batch_size is not None
    assert args.micro_batch_size > 0
    if args.global_batch_size is None:
        args.global_batch_size = args.micro_batch_size * args.data_parallel_size
        if args.rank == 0:
            print('setting global batch size to {}'.format(
                args.global_batch_size), flush=True)
    assert args.global_batch_size > 0

    # Uneven virtual pipeline parallelism
    assert (
        int(args.num_layers_per_virtual_pipeline_stage is not None)
        + int(args.num_virtual_stages_per_pipeline_rank is not None)
        + int(args.pipeline_model_parallel_layout is not None)
    ) <= 1, (
        'No more than one of the following arguments can be set at the same time: '
        '--num-layers-per-virtual-pipeline-stage, --num-virtual-stages-per-pipeline-rank,'
        '--pipeline-model-parallel-layout. '
        f'{args.num_layers_per_virtual_pipeline_stage=}, '
        f'{args.num_virtual_stages_per_pipeline_rank=}, '
        f'{args.pipeline_model_parallel_layout=}.'
    )

    if args.pipeline_model_parallel_layout is not None:
        # Parse the input flattened layout to a list and get the vpp size.
        # We will validate the layout more carefully in the TransformerConfig constructor.
        num_stages = PipelineParallelLayerLayout.get_num_stages_from_str(args.pipeline_model_parallel_layout)
        assert num_stages % args.pipeline_model_parallel_size == 0, (
            f"The length of pipeline_model_parallel_layout must be divisible"
            f" by pipeline_model_parallel_size ({num_stages=},"
            f" {args.pipeline_model_parallel_size=})"
        )
        args.virtual_pipeline_model_parallel_size = num_stages // args.pipeline_model_parallel_size
        if args.virtual_pipeline_model_parallel_size == 1:
            args.virtual_pipeline_model_parallel_size = None
    elif args.num_layers_per_virtual_pipeline_stage is not None or args.num_virtual_stages_per_pipeline_rank is not None:
        if args.num_virtual_stages_per_pipeline_rank is None:
            assert args.decoder_first_pipeline_num_layers is None and args.decoder_last_pipeline_num_layers is None, \
                'please use --num-virtual-stages-per-pipeline-rank to specify virtual pipeline parallel degree when enable uneven pipeline parallelism'
            if args.num_layers is not None:
                num_layers = args.num_layers
            else:
                num_layers = args.decoder_num_layers

            if args.account_for_embedding_in_pipeline_split:
                num_layers += 1

            if args.account_for_loss_in_pipeline_split:
                num_layers += 1

            assert num_layers % args.transformer_pipeline_model_parallel_size == 0, \
                'number of layers of the model must be divisible pipeline model parallel size'
            num_layers_per_pipeline_stage = num_layers // args.transformer_pipeline_model_parallel_size

            assert num_layers_per_pipeline_stage % args.num_layers_per_virtual_pipeline_stage == 0, \
                'number of layers per pipeline stage must be divisible number of layers per virtual pipeline stage'
            args.virtual_pipeline_model_parallel_size = num_layers_per_pipeline_stage // \
                args.num_layers_per_virtual_pipeline_stage
        else:
            args.virtual_pipeline_model_parallel_size = args.num_virtual_stages_per_pipeline_rank
    else:
        args.virtual_pipeline_model_parallel_size = None

        if args.decoder_first_pipeline_num_layers is None and args.decoder_last_pipeline_num_layers is None:
            # Divisibility check not applicable for T5 models which specify encoder_num_layers
            # and decoder_num_layers.
            if args.num_layers is not None:
                num_layers = args.num_layers

                if args.account_for_embedding_in_pipeline_split:
                    num_layers += 1

                if args.account_for_loss_in_pipeline_split:
                    num_layers += 1

                assert num_layers % args.transformer_pipeline_model_parallel_size == 0, \
                    'Number of layers should be divisible by the pipeline-model-parallel size'
    
    if args.virtual_pipeline_model_parallel_size is not None:
        if args.overlap_p2p_comm:
            assert args.pipeline_model_parallel_size > 1, \
                'When interleaved schedule is used, pipeline-model-parallel size '\
                'should be greater than 1'
        else:
            assert args.pipeline_model_parallel_size > 2, \
                'When interleaved schedule is used and p2p communication overlap is disabled, '\
                'pipeline-model-parallel size should be greater than 2 to avoid having multiple '\
                'p2p sends and recvs between same 2 ranks per communication batch'
    else:
        # Overlap P2P communication is disabled if not using the interleaved schedule.
        args.overlap_p2p_comm = False
        args.align_param_gather = False
        # Only print warning if PP size > 1.
        if args.rank == 0 and args.pipeline_model_parallel_size > 1:
            print('WARNING: Setting args.overlap_p2p_comm and args.align_param_gather to False '
                'since non-interleaved schedule does not support overlapping p2p communication '
                'and aligned param AG')

    if args.rank == 0:
        print(f"Number of virtual stages per pipeline stage: {args.virtual_pipeline_model_parallel_size}")

    if args.data_parallel_sharding_strategy == "optim_grads_params":
        args.overlap_param_gather = True
        args.overlap_grad_reduce = True

    if args.data_parallel_sharding_strategy == "optim_grads":
        args.overlap_grad_reduce = True

    if args.overlap_param_gather:
        assert args.use_distributed_optimizer, \
            '--overlap-param-gather only supported with distributed optimizer'
        assert args.overlap_grad_reduce, \
            'Must use --overlap-param-gather with --overlap-grad-reduce'
        assert not args.use_legacy_models, \
            '--overlap-param-gather only supported with MCore models'

    if args.use_torch_fsdp2:
        assert is_torch_min_version("2.4.0"), \
            'FSDP2 requires PyTorch >= 2.4.0 with FSDP 2 support.'
        assert args.pipeline_model_parallel_size == 1, \
            '--use-torch-fsdp2 is not supported with pipeline parallelism'
        assert args.expert_model_parallel_size == 1, \
            '--use-torch-fsdp2 is not supported with expert parallelism'
        assert not args.use_distributed_optimizer, \
            "--use-torch-fsdp2 is not supported with MCore's distributed optimizer"
        assert not args.gradient_accumulation_fusion, \
            '--use-torch-fsdp2 is not supported with gradient accumulation fusion'
        assert args.ckpt_format in ('torch_dist', 'torch_dcp'), \
            '--use-torch-fsdp2 requires --ckpt-format torch_dist or torch_dcp'
        assert args.untie_embeddings_and_output_weights, \
            '--use-torch-fsdp2 requires --untie-embeddings-and-output-weights'
        assert not args.fp16, \
            '--use-torch-fsdp2 not supported with fp16 yet'
        assert os.environ.get('CUDA_DEVICE_MAX_CONNECTIONS') != "1", \
            'FSDP always requires CUDA_DEVICE_MAX_CONNECTIONS value large than one'

    if args.overlap_param_gather_with_optimizer_step:
        assert args.use_distributed_optimizer, \
            '--overlap-param-gather-with-optimizer-step only supported with distributed optimizer'
        assert args.overlap_param_gather, \
            'Must use --overlap-param-gather-with-optimizer-step with --overlap-param-gather'
        assert args.virtual_pipeline_model_parallel_size is not None, \
            '--overlap-param-gather-with-optimizer-step only supported with interleaved pipeline parallelism'
        assert not args.use_dist_ckpt, \
            '--overlap-param-gather-with-optimizer-step not supported with distributed checkpointing yet'

    dtype_map = {
        'fp32': torch.float32, 'bf16': torch.bfloat16, 'fp16': torch.float16, 'fp8': torch.uint8,
    }
    map_dtype = lambda d: d if isinstance(d, torch.dtype) else dtype_map[d]

    args.main_grads_dtype = map_dtype(args.main_grads_dtype)
    args.main_params_dtype = map_dtype(args.main_params_dtype)
    args.exp_avg_dtype = map_dtype(args.exp_avg_dtype)
    args.exp_avg_sq_dtype = map_dtype(args.exp_avg_sq_dtype)

    if args.fp8_param_gather:
        assert args.use_distributed_optimizer or args.use_torch_fsdp2, \
            '--fp8-param-gather only supported with distributed optimizer or torch fsdp2'

    if args.use_custom_fsdp:
        assert args.use_distributed_optimizer, \
            '--use-custom-fsdp only supported with distributed optimizer'

        if args.data_parallel_sharding_strategy in ["optim_grads_params", "optim_grads"]:
            warnings.warn('Please make sure your TransformerEngine support FSDP + gradient accumulation fusion')
            assert args.gradient_accumulation_fusion is False, \
                "optim_grads_params optim_grads are not supported with gradient accumulation fusion"

        if args.data_parallel_sharding_strategy == "optim_grads_params":
            assert args.check_weight_hash_across_dp_replicas_interval is None, \
                'check_weight_hash_across_dp_replicas_interval is not supported with optim_grads_params'

        assert os.environ.get('CUDA_DEVICE_MAX_CONNECTIONS') != "1", \
            'FSDP always requires CUDA_DEVICE_MAX_CONNECTIONS value large than one'

    # Parameters dtype.
    args.params_dtype = torch.float
    if args.fp16:
        assert not args.bf16
        args.params_dtype = torch.half
        # Turn off checking for NaNs in loss and grads if using dynamic loss scaling,
        # where NaNs in grads / loss are signal to the loss scaler.
        if not args.loss_scale:
            args.check_for_nan_in_loss_and_grad = False
            if args.rank == 0:
                print('WARNING: Setting args.check_for_nan_in_loss_and_grad to False since '
                      'dynamic loss scaling is being used')
    if args.bf16:
        assert not args.fp16
        args.params_dtype = torch.bfloat16
        # bfloat16 requires gradient accumulation and all-reduce to
        # be done in fp32.
        if args.accumulate_allreduce_grads_in_fp32:
            assert args.main_grads_dtype == torch.float32, \
                "--main-grads-dtype can only be fp32 when --accumulate-allreduce-grads-in-fp32 is set"

        if args.grad_reduce_in_bf16:
            args.accumulate_allreduce_grads_in_fp32 = False
        elif not args.accumulate_allreduce_grads_in_fp32 and args.main_grads_dtype == torch.float32:
            args.accumulate_allreduce_grads_in_fp32 = True
            if args.rank == 0:
                print('accumulate and all-reduce gradients in fp32 for '
                      'bfloat16 data type.', flush=True)

    if args.rank == 0:
        print('using {} for parameters ...'.format(args.params_dtype),
              flush=True)

    if args.dataloader_type is None:
        args.dataloader_type = 'single'

    # data
    assert args.num_dataset_builder_threads > 0

    # Consumed tokens.
    args.consumed_train_samples = 0
    args.skipped_train_samples = 0
    args.consumed_valid_samples = 0

    # Support for variable sequence lengths across batches/microbatches.
    # set it if the dataloader supports generation of variable sequence lengths
    # across batches/microbatches. Due to additional communication overhead
    # during pipeline parallelism, it should not be set if sequence length
    # is constant during training.
    args.variable_seq_lengths = False

    # Iteration-based training.
    if args.train_iters:
        # If we use iteration-based training, make sure the
        # sample-based options are off.
        assert args.train_samples is None, \
            'expected iteration-based training'
        assert args.lr_decay_samples is None, \
            'expected iteration-based learning rate decay'
        assert args.lr_warmup_samples == 0, \
            'expected iteration-based learning rate warmup'
        assert args.rampup_batch_size is None, \
            'expected no batch-size rampup for iteration-based training'
        if args.lr_warmup_fraction is not None:
            assert args.lr_warmup_iters == 0, \
                'can only specify one of lr-warmup-fraction and lr-warmup-iters'

    # Sample-based training.
    if args.train_samples:
        # If we use sample-based training, make sure the
        # iteration-based options are off.
        assert args.train_iters is None, \
            'expected sample-based training'
        assert args.lr_decay_iters is None, \
            'expected sample-based learning rate decay'
        assert args.lr_warmup_iters == 0, \
            'expected sample-based learnig rate warmup'
        if args.lr_warmup_fraction is not None:
            assert args.lr_warmup_samples == 0, \
                'can only specify one of lr-warmup-fraction ' \
                'and lr-warmup-samples'

    if args.num_layers is not None:
        assert args.encoder_num_layers is None, \
            'cannot have both num-layers and encoder-num-layers specified'
        args.encoder_num_layers = args.num_layers
    else:
        assert args.encoder_num_layers is not None, \
            'either num-layers or encoder-num-layers should be specified'
        args.num_layers = args.encoder_num_layers

    # Check required arguments.
    required_args = ['num_layers', 'hidden_size', 'num_attention_heads',
                     'max_position_embeddings']
    for req_arg in required_args:
        _check_arg_is_not_none(args, req_arg)

    # Checks.
    if args.ffn_hidden_size is None:
        if args.swiglu:
            # reduce the dimnesion for MLP since projections happens on
            # two linear layers. this keeps the number of paramters in
            # the same ballpark as the counterpart with 4*h size
            # we keep it a multiple of 64, which means the actual tensor size
            # will be a multiple of 64 / tp_size
            args.ffn_hidden_size = int((4 * args.hidden_size * 2 / 3) / 64) * 64
        else:
            args.ffn_hidden_size = 4 * args.hidden_size

    if args.kv_channels is None:
        assert args.hidden_size % args.num_attention_heads == 0
        args.kv_channels = args.hidden_size // args.num_attention_heads

    if args.seq_length is not None and args.context_parallel_size > 1:
        assert args.seq_length % (args.context_parallel_size * 2) == 0, \
            'seq-length should be a multiple of 2 * context-parallel-size ' \
            'if context-parallel-size > 1.'

    if args.seq_length is not None:
        assert args.encoder_seq_length is None
        args.encoder_seq_length = args.seq_length
    else:
        assert args.encoder_seq_length is not None
        args.seq_length = args.encoder_seq_length

    if args.seq_length is not None:
        assert args.max_position_embeddings >= args.seq_length, \
            f"max_position_embeddings ({args.max_position_embeddings}) must be greater than " \
            f"or equal to seq_length ({args.seq_length})."
    if args.decoder_seq_length is not None:
        assert args.max_position_embeddings >= args.decoder_seq_length
    if args.lr is not None:
        assert args.min_lr <= args.lr
    if args.save is not None:
        assert args.save_interval is not None
    # Mixed precision checks.
    if args.fp16_lm_cross_entropy:
        assert args.fp16, 'lm cross entropy in fp16 only support in fp16 mode.'
    if args.fp32_residual_connection:
        assert args.fp16 or args.bf16, \
            'residual connection in fp32 only supported when using fp16 or bf16.'

    if args.moe_grouped_gemm:
        assert args.bf16, 'Currently GroupedGEMM for MoE only supports bf16 dtype.'
        dc = torch.cuda.get_device_capability()
        assert dc[0] >= 8, "Unsupported compute capability for GroupedGEMM kernels."

    if args.weight_decay_incr_style == 'constant':
        assert args.start_weight_decay is None
        assert args.end_weight_decay is None
        args.start_weight_decay = args.weight_decay
        args.end_weight_decay = args.weight_decay
    else:
        assert args.start_weight_decay is not None
        assert args.end_weight_decay is not None

    # Persistent fused layer norm.
    if not is_torch_min_version("1.11.0a0"):
        args.no_persist_layer_norm = True
        if args.rank == 0:
            print('Persistent fused layer norm kernel is supported from '
                  'pytorch v1.11 (nvidia pytorch container paired with v1.11). '
                  'Defaulting to no_persist_layer_norm=True')

    # Activation recomputing.
    if args.distribute_saved_activations:
        assert args.tensor_model_parallel_size > 1, 'can distribute ' \
            'recomputed activations only across tensor model ' \
            'parallel groups'
        assert args.recompute_granularity == 'full', \
            'distributed recompute activations is only '\
            'application to full recompute granularity'
        assert args.recompute_method is not None, \
            'for distributed recompute activations to work you '\
            'need to use a recompute method '
        assert is_torch_min_version("1.10.0a0"), \
            'distributed recompute activations are supported for pytorch ' \
            'v1.10 and above (Nvidia Pytorch container >= 21.07). Current ' \
            f'pytorch version is v{get_torch_version()}.'

    if args.recompute_granularity == 'selective':
        assert args.recompute_method is None, \
            'recompute method is not yet supported for ' \
            'selective recomputing granularity'

    # disable sequence parallelism when tp=1
    # to avoid change in numerics when
    # sequence_parallelism is enabled.
    if args.tensor_model_parallel_size == 1:
        if args.sequence_parallel:
            warnings.warn("Disabling sequence parallelism because tensor model parallelism is disabled")
        args.sequence_parallel = False

    if args.tp_comm_overlap:
        assert args.sequence_parallel == True, 'Tensor parallel communication/GEMM overlap can happen only when sequence parallelism is enabled'

    # disable async_tensor_model_parallel_allreduce when
    # model parallel memory optimization is enabled
    if (args.tensor_model_parallel_size > 1 or args.context_parallel_size > 1) \
        and get_device_arch_version() < 10:
        # CUDA_DEVICE_MAX_CONNECTIONS requirement no longer exists since the Blackwell architecture
        if args.use_torch_fsdp2 or args.use_custom_fsdp:
            fsdp_impl = "Torch-FSDP2" if args.use_torch_fsdp2 else "Custom-FSDP"
            warnings.warn(
                f"Using tensor model parallelism or context parallelism with {fsdp_impl} together. "
                "Try not to using them together since they require different CUDA_MAX_CONNECTIONS "
                "settings for best performance. sequence parallelism requires setting the "
                f"environment variable CUDA_DEVICE_MAX_CONNECTIONS to 1 while {fsdp_impl} "
                "requires not setting CUDA_DEVICE_MAX_CONNECTIONS=1 for better parallelization.")
        elif args.overlap_moe_expert_parallel_comm:
            warnings.warn("Try not to use tensor model parallelism or context parallelism with overlap_moe_expert_parallel_comm. "
                         "Using tensor/context model parallelism requires setting the environment "
                         "variable CUDA_DEVICE_MAX_CONNECTIONS to 1. "
                         "While overlap_moe_expert_parallel_comm requires setting a larger CUDA_DEVICE_MAX_CONNECTIONS "
                         "for better parallelization.")
        else:
            assert os.environ.get('CUDA_DEVICE_MAX_CONNECTIONS') == "1", \
                "Using tensor model parallelism or context parallelism require setting the environment variable " \
                "CUDA_DEVICE_MAX_CONNECTIONS to 1"

    # Setting FSDP communication groups for high priority streams for Blackwell and later architectures
    # Assigning high priority to communication streams ensures that communication kernels are scheduled
    # with higher priority, minimizing the exposed communication when it is overlapped with other computation kernels.
    if args.use_torch_fsdp2 or args.use_custom_fsdp and get_device_arch_version() >= 10:
        if 'dp_cp' not in args.high_priority_stream_groups:
            args.high_priority_stream_groups.append('dp_cp')
        if args.expert_model_parallel_size  > 1 and 'ep_dp' not in args.high_priority_stream_groups:
            args.high_priority_stream_groups.append('ep_dp')

    # Disable bias gelu fusion if we are disabling bias altogether
    if not args.add_bias_linear:
        args.bias_gelu_fusion = False

    # Keep the 'add bias' args in sync; add_qkv_bias is more targeted.
    if args.add_bias_linear:
        args.add_qkv_bias = True

    # Retro checks.
    if args.retro_add_retriever:

        # Train samples should be auto-loaded.
        assert args.train_samples is not None, \
            "args.train_samples should be auto-loaded from the retro config."

        # Sequence parallelism unsupported.
        assert not args.sequence_parallel, \
            "retro currently does not support sequence parallelism."

        # Pipeline parallelism unsupported.
        assert args.pipeline_model_parallel_size == 1, \
            "retro currently does not support pipeline parallelism."

    if args.decoupled_lr is not None or args.decoupled_min_lr is not None:
        assert not args.use_legacy_models, \
            '--decoupled-lr and --decoupled-min-lr is not supported in legacy models.'

    # Legacy RoPE arguments
    if args.use_rotary_position_embeddings:
        args.position_embedding_type = 'rope'
    if args.rotary_interleaved and args.apply_rope_fusion:
        raise RuntimeError('--rotary-interleaved does not work with rope_fusion.')
    if args.rotary_interleaved and args.use_legacy_models:
        raise RuntimeError('--rotary-interleaved is not supported in legacy models.')
    if args.position_embedding_type != 'rope':
        args.apply_rope_fusion = False

    # Would just need to add 'NoPE' as a position_embedding_type to support this, but for now
    # don't allow it to keep things simple
    if not args.add_position_embedding and args.position_embedding_type != 'rope':
        raise RuntimeError('--no-position-embedding is deprecated, use --position-embedding-type')

    # Relative position embeddings arguments
    if args.position_embedding_type == 'relative':
        assert (
            args.transformer_impl == "transformer_engine"
        ), 'Local transformer implementation currently does not support attention bias-based position embeddings.'

    # MultiModal rotary embeddings arguments
    if args.position_embedding_type == "mrope":
        assert args.mrope_section is not None, \
            '--mrope-section should be set when using --position-embedding-type mrope.'

    # MoE Spec check
    if args.num_experts == 0:
        args.num_experts = None
    if args.num_experts is not None:
        assert args.spec is None, "Model Spec must be None when using MoEs"
    if args.num_experts is not None and args.moe_ffn_hidden_size is None:
        args.moe_ffn_hidden_size = args.ffn_hidden_size
        print("Warning: moe_ffn_hidden_size is not set, using ffn_hidden_size for MoE instead.")

    # Context parallel
    if args.context_parallel_size > 1:
        assert not args.use_legacy_models, "Context parallelism is not supported in legacy models."

    # Expert parallelism check
    if args.expert_model_parallel_size  > 1:
        assert args.num_experts is not None, "num_experts must be non None to use expert model parallelism"
        assert args.num_experts % args.expert_model_parallel_size == 0, \
            "Number of experts should be a multiple of expert model parallel_size."
        assert not args.fp16, \
            "Expert parallelism is not supported with fp16 training."

    # Distributed checkpointing checks
    if args.use_dist_ckpt and args.use_legacy_models:
        raise RuntimeError('--use-dist-ckpt is not supported in legacy models.')

    # torch_dcp (torch.distributed.checkpoint) checkpointing format checks.
    if args.ckpt_format == "torch_dcp":
        assert args.use_torch_fsdp2, "--ckpt-format torch_dcp is only tested with FSDP."
        assert args.tensor_model_parallel_size <= 1 and args.encoder_tensor_model_parallel_size <= 1, \
            "--ckpt-format torch_dcp is not tested with megatron tensor parallelism."
        assert args.pipeline_model_parallel_size <= 1 and args.encoder_pipeline_model_parallel_size <= 1, \
            "--ckpt-format torch_dcp is not tested with megatron pipeline parallelism."

    # Data blend checks
    assert args.mock_data + \
           bool(args.data_path) + \
           any([args.train_data_path, args.valid_data_path, args.test_data_path]) \
           <= 1, "A single data source must be provided in training mode, else None"

    # Deterministic mode
    if args.deterministic_mode:
        assert not args.use_flash_attn, "Flash attention can not be used in deterministic mode."
        assert not args.cross_entropy_loss_fusion, "Cross Entropy Fusion is currently not deterministic."

        all_reduce_choices = ["Tree", "Ring", "CollnetDirect", "CollnetChain", "^NVLS"]
        assert os.getenv("NCCL_ALGO", -1) != -1 and os.getenv("NCCL_ALGO") in all_reduce_choices, \
            f"NCCL_ALGO must be one of {all_reduce_choices}."

        torch.use_deterministic_algorithms(True)

    # Update the printed args to reflect that `apply_query_key_layer_scaling` also controls `attention_softmax_in_fp32`
    if args.apply_query_key_layer_scaling:
        args.attention_softmax_in_fp32 = True

    if args.result_rejected_tracker_filename is not None:
        # Append to passed-in args.iterations_to_skip.
        iterations_to_skip_from_file = RerunStateMachine.get_skipped_iterations_from_tracker_file(
            args.result_rejected_tracker_filename
        )
        args.iterations_to_skip.extend(iterations_to_skip_from_file)

    # Make sure all functionality that requires Gloo process groups is disabled.
    if not args.enable_gloo_process_groups:
        if args.use_distributed_optimizer:
            # If using distributed optimizer, must use distributed checkpointing.
            # Legacy checkpointing uses Gloo process groups to collect full distributed
            # optimizer state in the CPU memory of DP rank 0.
            assert args.use_dist_ckpt

    # Checkpointing
    if args.ckpt_fully_parallel_save_deprecated and args.rank == 0:
        print('--ckpt-fully-parallel-save flag is deprecated and has no effect.'
              ' Use --no-ckpt-fully-parallel-save to disable parallel save.')
    if (
        args.use_dist_ckpt
        and not args.ckpt_fully_parallel_save
        and args.use_distributed_optimizer
        and args.rank == 0
    ):
        print('Warning: With non-parallel ckpt save and DistributedOptimizer,'
              ' it will be impossible to resume training with different parallelism.'
              ' Consider removing flag --no-ckpt-fully-parallel-save.')
    if args.use_dist_ckpt_deprecated and args.rank == 0:
        print('--use-dist-ckpt is deprecated and has no effect.'
              ' Use --ckpt-format to select the checkpoint format.')
    if args.dist_ckpt_format_deprecated and args.rank == 0:
        print('--dist-ckpt-format is deprecated and has no effect.'
              ' Use --ckpt-format to select the checkpoint format.')

    # Inference args
    if args.inference_batch_times_seqlen_threshold > -1:
        assert args.pipeline_model_parallel_size > 1, \
            "--inference-batch-times-seqlen-threshold requires setting --pipeline-model-parallel-size > 1."
        assert not args.enable_cuda_graph, "Pipeline-parallel microbatched inference is incompatible with CUDA graphs"

    if args.inference_dynamic_batching:
        assert args.inference_dynamic_batching_buffer_size_gb is not None
        assert args.inference_dynamic_batching_chunk_size % 256 == 0, "chunk size should be a multiple of 256"
        assert args.inference_dynamic_batching_buffer_guaranteed_fraction is not None

    # MoE upcycling check
    if args.moe_use_upcycling:
        assert args.save is not None, "When using upcycling, the --save option must be specified."
        if not args.no_load_optim:
            args.no_load_optim = True
            print('Warning: disabling --no-load-optim for upcycling.')
        if not args.no_load_rng:
            args.no_load_rng = True
            print('Warning: disabling --no-load-rng for upcycling.')

    # Optimizer CPU offload check
    if args.optimizer_cpu_offload:
        assert args.use_precision_aware_optimizer, (
            "The optimizer cpu offload must be used in conjunction with `--use-precision-aware-optimizer`, "
            "as the hybrid device optimizer reuses the code path of this flag."
        )

<<<<<<< HEAD
    if args.overlap_moe_expert_parallel_comm:
        # Basic requirements for overlap_moe_expert_parallel_comm
        assert args.distributed_backend == 'nccl', \
            'overlap_moe_expert_parallel_comm is only supported with NCCL backend'
        if args.pipeline_model_parallel_size > 1:
            assert args.num_layers_per_virtual_pipeline_stage is not None or args.num_virtual_stages_per_pipeline_rank is not None, \
                'overlap_moe_expert_parallel_comm is only supported with interleaved pipeline model parallelism when pp > 1.'
        # Expert model parallelism requirements
        assert args.expert_model_parallel_size > 1, \
            'overlap_moe_expert_parallel_comm is only supported with expert model parallelism'
        assert args.moe_token_dispatcher_type in ['alltoall', 'flex'], \
            'overlap_moe_expert_parallel_comm is only supported with alltoall/flex token dispatcher'
        
        # Disable recomputation as it conflicts with overlap_moe_expert_parallel_comm's memory management
        assert args.recompute_granularity != 'full', \
            'recompute_granularity must not be full when overlap_moe_expert_parallel_comm is enabled'
        assert args.recompute_method is None, \
            'recompute_method must be None when overlap_moe_expert_parallel_comm is enabled'
        assert args.recompute_num_layers is None, \
            'recompute_num_layers must be None when overlap_moe_expert_parallel_comm is enabled'
        
        # Check if bf16 or fp16 is used
        assert args.bf16 or args.fp16, \
            'Currently, overlap_moe_expert_parallel_comm is only supported with bf16 or fp16 model'
        
        # Disable shared expert overlap as it conflicts with ep_a2a
        assert not args.moe_shared_expert_overlap, \
            'moe_shared_expert_overlap is not supported when overlap_moe_expert_parallel_comm is enabled'
        assert args.mtp_num_layers is None, \
            '(Temporary) MTP is not supported when enabling overlap_moe_expert_parallel_comm.'
            
    # Check delay_wgrad_compute compatibility
    if args.delay_wgrad_compute:
        assert args.overlap_moe_expert_parallel_comm, \
            'delay_wgrad_compute is only supported when overlap_moe_expert_parallel_comm is enabled'
=======
    # Check delay_wgrad_compute compatibility
    if args.delay_wgrad_compute:
>>>>>>> 3e55583f
        assert not args.moe_use_legacy_grouped_gemm, \
            'delay_wgrad_compute is not supported with legacy groupedgemm implementation'
        assert args.transformer_impl == 'transformer_engine', \
            'delay_wgrad_compute is only supported with transformer_engine implementation'
        assert not args.overlap_grad_reduce, \
            'delay_wgrad_compute is not supported with overlap_grad_reduce'
<<<<<<< HEAD
    
    if args.fp8_recipe != "delayed":
        assert not (args.fp8_param_gather and args.use_precision_aware_optimizer), (
            "Currently only delayed scaling is supported to use precision-aware optimizer and fp8 "
            "params at the same time."
        )
=======
>>>>>>> 3e55583f

    if args.non_persistent_ckpt_type == "local":
        assert args.non_persistent_local_ckpt_dir is not None, "Tried to use local checkpointing without specifying --local-ckpt-dir!"
    if args.replication:
        assert args.replication_jump is not None, "--replication requires the value of --replication-jump!"
        assert args.non_persistent_ckpt_type == "local", f"--replication requires args.non_persistent_ckpt_type == 'local', but got: {args.non_persistent_ckpt_type}"
    elif args.replication_jump:
        print("Warning: --replication-jump was specified despite not using replication. Ignoring.")
        args.replication_jump = None

    if args.mtp_num_layers:
        assert not args.use_legacy_models, "The legacy Megatron models does not support Multi-Token Prediction (MTP)."
        assert args.context_parallel_size == 1, "Multi-Token Prediction (MTP) is not supported with Context Parallelism."
        assert args.position_embedding_type == "rope" or args.position_embedding_type == "none", (
            f"Multi-Token Prediction (MTP) is not supported with {args.position_embedding_type} position embedding type."
            + f"The supported position embedding types are rope and none."
        )

    # CUDA Graphs
    if args.external_cuda_graph:
        assert args.te_rng_tracker, "--te-rng-tracker must be enabled when using CUDA Graphs."

    # Print arguments.
    _print_args("arguments", args)

    return args


def _print_args(title, args):
    """Print arguments."""
    if args.rank == 0:
        print(f'------------------------ {title} ------------------------',
              flush=True)
        str_list = []
        for arg in vars(args):
            dots = '.' * (48 - len(arg))
            str_list.append('  {} {} {}'.format(arg, dots, getattr(args, arg)))
        for arg in sorted(str_list, key=lambda x: x.lower()):
            print(arg, flush=True)
        print(f'-------------------- end of {title} ---------------------',
              flush=True)


def _check_arg_is_not_none(args, arg):
    assert getattr(args, arg) is not None, '{} argument is None'.format(arg)


def core_transformer_config_from_args(args, config_class=None):

    # Config class.
    config_class = config_class or TransformerConfig

    if args.multi_latent_attention:
        config_class = MLATransformerConfig
    
    if args.heterogeneous_layers_config_path is not None:
        assert not args.multi_latent_attention, "Multi latent attention with heterogeneous layers is not supported."
        config_class = HeterogeneousTransformerConfig

    # Translate args to core transformer configuration
    kw_args = {}
    for f in dataclasses.fields(config_class):
        if hasattr(args, f.name):
            kw_args[f.name] = getattr(args, f.name)
    kw_args['persist_layer_norm'] = not args.no_persist_layer_norm
    kw_args['layernorm_zero_centered_gamma'] = args.apply_layernorm_1p
    kw_args['layernorm_epsilon'] = args.norm_epsilon
    kw_args['deallocate_pipeline_outputs'] = True
    kw_args['pipeline_dtype'] = args.params_dtype
    kw_args['batch_p2p_comm'] = not args.overlap_p2p_comm
    kw_args['num_moe_experts'] = args.num_experts
    kw_args['rotary_interleaved'] = args.rotary_interleaved
    kw_args['num_layers_in_first_pipeline_stage']= args.decoder_first_pipeline_num_layers
    kw_args['num_layers_in_last_pipeline_stage']= args.decoder_last_pipeline_num_layers
    kw_args['fp8_param'] = args.fp8_param_gather
    if args.swiglu:
        kw_args['activation_func'] = F.silu
        kw_args['gated_linear_unit'] = True
        kw_args['bias_activation_fusion'] = args.bias_swiglu_fusion
    else:
        kw_args['bias_activation_fusion'] = args.bias_gelu_fusion
    if args.squared_relu:
        assert not args.swiglu
        kw_args['activation_func'] = squared_relu
    if args.init_method_xavier_uniform:
        kw_args['init_method'] = torch.nn.init.xavier_uniform_
        kw_args['scaled_init_method'] = torch.nn.init.xavier_uniform_
    if args.group_query_attention:
        kw_args['num_query_groups'] = args.num_query_groups
    else:
        kw_args['num_query_groups'] = None
    kw_args['config_logger_dir'] = args.config_logger_dir

    if len(args.cp_comm_type) == 1:
        kw_args['cp_comm_type'] = args.cp_comm_type[0]
    if args.is_hybrid_model:
        kw_args['is_hybrid_model'] = args.is_hybrid_model

    # Return config.
    return config_class(**kw_args)


def _add_transformer_engine_args(parser):
    group = parser.add_argument_group(title='Transformer-Engine')

    group.add_argument('--fp8-format', default=None,
                       choices=['e4m3', 'hybrid'],
                       help='Which fp8 format scheme to use for FP8 tensors in the forward and backward pass',
                       dest='fp8')
    # per tensor current scaling recipe selection
    group.add_argument('--fp8-recipe', default='delayed',
                       choices=['tensorwise', 'delayed', 'mxfp8', 'blockwise'],
                       help='Which fp8 recipe to use for FP8 tensors in the forward and backward pass',
                       dest='fp8_recipe')
    # delayed scaling only configs
    group.add_argument('--fp8-margin', type=int, default=0,
                       help='Scaling margin for fp8',
                       dest='fp8_margin')
    group.add_argument('--fp8-interval', type=int, default=1,
                       help='DEPRECATED. This flag is ignored. Scaling update interval for fp8',
                       dest='fp8_interval')
    group.add_argument('--fp8-amax-history-len', type=int, default=1,
                       help='Number of steps for which amax history is recorded per tensor',
                       dest='fp8_amax_history_len')
    group.add_argument('--fp8-amax-compute-algo', default='most_recent',
                       choices=['most_recent', 'max'],
                       help='Algorithm for computing amax from history',
                       dest='fp8_amax_compute_algo')
    group.add_argument('--no-fp8-wgrad', action='store_false',
                       help='Execute wgrad in higher precision even for FP8 runs',
                       dest='fp8_wgrad')
    group.add_argument('--transformer-impl', default='transformer_engine',
                       choices=['local', 'transformer_engine'],
                       help='Which Transformer implementation to use.')
    group.add_argument('--fp8-param-gather', action='store_true',
                       help='Keep the compute param in fp8 (do not use any other intermediate '
                            'dtype) and perform the param all-gather in fp8.')
    group.add_argument('--first-last-layers-bf16', action='store_true',
                       help='Construct first and last layers in bf16 when doing FP8 training.')
    group.add_argument('--num-layers-at-start-in-bf16', type=int, default=1,
                       help='Number of layers at start to construct in bf16 when --first-last-layers-bf16 is enabled.')
    group.add_argument('--num-layers-at-end-in-bf16', type=int, default=1,
                       help='Number of layers at end to construct in bf16 when --first-last-layers-bf16 is enabled.')
    group.add_argument('--te-rng-tracker', action='store_true', default=False,
                       help='Use the Transformer Engine version of the random number generator. '
                            'Required for CUDA graphs support.')
    group.add_argument('--inference-rng-tracker', action='store_true', default=False,
                       help='Use a random number generator configured for inference.')
    return parser

def _add_inference_args(parser):
    group = parser.add_argument_group(title='inference')

    group.add_argument('--inference-batch-times-seqlen-threshold',
                       type=int, default=-1,
                       help='If (batch-size * sequence-length) is smaller than this threshold'
                       'then batches will not be split up for pipelining.'
                       'Requires setting --pipeline-model-parallel-size > 1.'
                       'Setting this to -1 indicates that batch pipelining is not used.')
    group.add_argument('--max-tokens-to-oom',
                       type=int, default=12000,
                       help='Maximum number of tokens during inference'
                       'tokens here is # in prompt + # to generate'
                       'Allows us to throw an error before OOM crashes server')
    group.add_argument('--output-bert-embeddings', action='store_true',
                       help='Output Bert embeddings (via mean pooling) from '
                       'model, rather than its binary head output or entire '
                       'hidden batch.')
    group.add_argument('--bert-embedder-type', default="megatron",
                       choices=["megatron", "huggingface"],
                       help='Select either Megatron or Huggingface as the '
                       'Bert embedder.')
    group.add_argument('--flash-decode', default=False, action="store_true",
                       help='Whether to use the flash decoding kernel.')
    group.add_argument('--enable-cuda-graph', default=False, action="store_true",
                       help='Use CUDA graph capture and replay.')
    group.add_argument("--cuda-graph-warmup-steps", type=int, default=3,
                       help="Number of CUDA graph warmup steps")
    group.add_argument('--external-cuda-graph', action='store_true',
                       help='Use CUDA graph capture and replay. The CUDA graphs are'
                       'manually captured in the training script.')
    group.add_argument('--cuda-graph-scope', type=str, default='full',
                       choices=['full', 'attn'],
                       help='Determines the CUDA graphs capturing scope. Valid values are '
                       '\"full\" and \"attn\". \"Full\" scope captures a whole '
                       'Transformer layer. \"Attn\" scope only captures operations in '
                       'TransformerLayer._forward_attention().')
    group.add_argument('--inference-max-requests', type=int, default=8,
                       help='Maximum number of requests for inference.',
                       dest='inference_max_batch_size')
    group.add_argument('--inference-max-seq-length', type=int, default=2560,
                       help='Maximum sequence length expected for inference (prefill + decode).',
                       dest='inference_max_seq_length')
    group.add_argument('--inference-dynamic-batching',
                       action='store_true', default=False,
                       help='Enable dynamic batching mode.')
    group.add_argument('--inference-dynamic-batching-buffer-size-gb',
                       type=float, default=40.,
                       help='Total buffer size (GB) allocated for the chunked KV '
                       'memory.')
    group.add_argument('--inference-dynamic-batching-chunk-size',
                       type=int, default=256,
                       help='KV cache chunk size. '
                       'It should be a multiple of 256')
    group.add_argument('--inference-dynamic-batching-buffer-guaranteed-fraction',
                       type=float, default=0.2,
                       help='Space is reserved within the inference context '
                       'memory buffer to guarantee that a minimum number of '
                       'active requests will always be able to run to '
                       'completion. This is to avoid the context being blocked '
                       'by paused requests.')
    group.add_argument('--inference-dynamic-batching-buffer-overflow-factor',
                       type=float, default=None,
                       help='Scaling factor over the memory buffer size for auto '
                       'computing `max_requests` and `max_tokens`. This scaling '
                       'factor is used for fitting more requests and tokens in '
                       'the memory buffer than it can safely hold, which in turn '
                       'increases throughput.')
    group.add_argument('--inference-dynamic-batching-max-requests-override',
                       type=int, default=None,
                       help='If set, this overrides the max requests as computed '
                       'from `--inference-dynamic-batching-buffer-overflow-factor`.')
    group.add_argument('--inference-dynamic-batching-max-tokens-override',
                       type=int, default=None,
                       help='If set, this overrides the max tokens as computed '
                       'from `--inference-dynamic-batching-buffer-overflow-factor`.')
    group.add_argument('--symmetric-ar-type', type=str, default=None,
                       choices=['two_shot', "one_shot", "multimem_all_reduce", None],
                       help='What type of symmetric all reduce to use. The default is none which is no use of symetric memory')
    group.add_argument('--nccl-all-reduce-for-prefill',
                       action='store_true', default=False,
                       help='When using symmeric all reduce kernels this will use regular nccl kernels for prefill. This can be more effecient when prefill is large as the nccl kernels can be more bandwith optimized')
    group.add_argument('--mlp-chunks-for-prefill', type=int, default=1,
                       help='Number of chunks along sequence dimension for MLP '
                       'computation during prefill')

    return parser


def _add_retro_args(parser):
    group = parser.add_argument_group(title='retro')

    group.add_argument('--retro-project-dir', default=None,
                       help='Retro project directory, which contains the '
                       'preprocessed data for pretraining. This directory '
                       'is built during preprocessing (see '
                       'tools/retro/README.md), and contains subdirectories '
                       'for the chunk database and pretraining neighbors.')
    group.add_argument('--retro-add-retriever',
                       action='store_true', default=False,
                       help='Add a retriever to the transformer, for use in '
                       'pretraining a Retro model.')
    group.add_argument('--retro-cyclic-train-iters', type=int, default=None,
                       help='Set number of training iterations for cyclic '
                       'Retro training.')
    group.add_argument('--retro-encoder-layers', type=int, default=2,
                       help='Number of layers to use for the retrieval '
                       'encoder.')
    group.add_argument('--retro-encoder-hidden-dropout',
                       type=float, default=0.1, help='Hidden dropout for '
                       'retrieval encoder.')
    group.add_argument('--retro-encoder-attention-dropout',
                       type=float, default=0.1, help='Attention dropout for '
                       'retrieval encoder.')
    group.add_argument("--retro-num-neighbors", type=int, default=2,
                       help='Number of neighbors to retrieve during '
                       'pretraining.')
    group.add_argument("--retro-num-retrieved-chunks", type=int, default=2,
                       help='Number of chunks to retrieve from the retrieval '
                       'database.')
    group.add_argument("--retro-attention-gate", type=float, default=1,
                       help="Gated cross attention.")
    group.add_argument("--retro-no-verify-neighbor-count", action="store_false",
                       dest="retro_verify_neighbor_count",
                       help="Skip verifying that len(GPT dataset) == len(saved "
                       "neighbors).")

    # Enforce argument naming convention.
    for action in group._group_actions:
        prefix = action.dest.split("_")[0]
        assert prefix == "retro", \
            "Retro args must be prefixed with '--retro-*', for consistent " \
            "styling. Please fix '%s'." % ", ".join(action.option_strings)

    return parser


def _add_network_size_args(parser):
    group = parser.add_argument_group(title='network size')

    group.add_argument('--num-layers', type=int, default=None,
                       help='Number of transformer layers.')
    group.add_argument('--encoder-num-layers', type=int, default=None,
                       help='Number of encoder transformer layers.')
    group.add_argument('--decoder-num-layers', type=int, default=None,
                       help='Number of decoder transformer layers.')
    group.add_argument('--hidden-size', type=int, default=None,
                       help='Tansformer hidden size.')
    group.add_argument('--ffn-hidden-size', type=int, default=None,
                       help='Transformer Feed-Forward Network hidden size. '
                       'This is set to 4*hidden-size if not provided')
    group.add_argument('--num-attention-heads', type=int, default=None,
                       help='Number of transformer attention heads.')
    group.add_argument('--attention-backend', type=lambda attn_backend: AttnBackend[attn_backend], default=AttnBackend.auto, choices = list(AttnBackend), help='Attention backend to use (flash,fused,unfused,local,auto). Defaults to auto')
    group.add_argument('--kv-channels', type=int, default=None,
                       help='Projection weights dimension in multi-head '
                       'attention. This is set to '
                       '   args.hidden_size // args.num_attention_heads '
                       'if not provided.')
    group.add_argument('--group-query-attention', action='store_true',
                          help='Use group-query attention.')
    group.add_argument('--num-query-groups', type=int, default=1)

    group.add_argument('--max-position-embeddings', type=int, default=None,
                       help='Maximum number of position embeddings to use. '
                       'This is the size of position embedding.')
    group.add_argument('--position-embedding-type', type=str, default='learned_absolute',
                        choices=['learned_absolute', 'rope', 'mrope', 'relative', 'none'],
                        help='Position embedding type.')
    group.add_argument('--relative-attention-num-buckets', type=int, default=32,
                        help='Number of buckets for relative position embeddings.')
    group.add_argument('--relative-attention-max-distance', type=int, default=128,
                        help='Maximum distance for relative position embeddings calculation.')
    group.add_argument('--use-rotary-position-embeddings', action='store_true',
                       help='Use rotary positional embeddings or not. '
                       'Deprecated: use --position-embedding-type')
    group.add_argument('--rotary-base', type=int, default=10000,
                       help='Base to use for rotary positional embeddings, default 10000')
    group.add_argument('--rotary-percent', type=float, default=1.0,
                       help='Percent of rotary dimension to use, default 100%%')
    group.add_argument('--rotary-interleaved', action='store_true',
                          help='Use interleaved rotary embedding.')
    group.add_argument('--rotary-seq-len-interpolation-factor', type=int, default=None,
                       help='Sequence length interpolation factor for rotary embeddings.')
    group.add_argument('--use-rope-scaling', action='store_true',
                       help='Apply rope scaling as used in llama3.x')
    group.add_argument('--rope-scaling-factor', type=float, default=8.0,
                       help='Rope scaling factor in llama3.x models')
    group.add_argument('--no-rope-freq', type=no_rope_freq_type, default=None,
                       help='Controls which layers to skip performing Rotary Position Embedding. Accepts either: '
                            '- An integer N: Represents a 1:N ratio, meaning RoPE is skipped every N-1 layers. '
                            '- A string containing a Python list expression that defines a custom pattern, e.g.: '
                            '"([0]*3+[1]*1)*3" evaluates to [0,0,0,1,0,0,0,1,0,0,0,1] '
                            'where 1 indicates no-rope layer. This patten is equivalent to --no-rope-freq=4.'
                            'By default this is disabled and set to None, indicating RoPE will be performed'
                            'on every layer.'
                       )
    group.add_argument('--no-position-embedding',
                       action='store_false',
                       help='Disable position embedding. Deprecated: use --position-embedding-type',
                       dest='add_position_embedding')
    group.add_argument('--mrope-section', nargs='+', type=int, default=None,
                       help='Multimodal rope section is for channel dimension, empty by default.')
    group.add_argument('--make-vocab-size-divisible-by', type=int, default=128,
                       help='Pad the vocab size to be divisible by this value.'
                       'This is added for computational efficieny reasons.')
    group.add_argument('--normalization', default='LayerNorm',
                       choices=['LayerNorm', 'RMSNorm'],
                       help='Which normalization technique to use.')
    group.add_argument('--norm-epsilon', type=float, default=1e-5,
                       help='Epsilon for layer norm and RMS norm.')
    group.add_argument('--apply-layernorm-1p', action='store_true',
                       help='Adjust LayerNorm weights such that they are centered '
                       'around zero. This improves numerical stability.')
    group.add_argument('--apply-residual-connection-post-layernorm',
                       action='store_true',
                       help='If set, use original BERT residula connection '
                       'ordering.')
    group.add_argument('--openai-gelu', action='store_true',
                       help='Use OpenAIs GeLU implementation. This option'
                       'should not be used unless for backward compatibility'
                       'reasons.')
    group.add_argument('--squared-relu', action='store_true',
                       help='Use squared relu activation instead of default gelu')
    group.add_argument('--swiglu', action='store_true',
                       help='Use gated linear units and SiLU activation instead of default gelu')
    group.add_argument('--onnx-safe', type=bool, required=False,
                       help='Use workarounds for known problems with '
                       'Torch ONNX exporter')
    group.add_argument('--bert-no-binary-head', action='store_false',
                       help='Disable BERT binary head.',
                       dest='bert_binary_head')
    group.add_argument('--untie-embeddings-and-output-weights', action='store_true',
                       help='Untie embeddings and output weights.')
    group.add_argument('--multi-latent-attention', action='store_true',
                       help='Use multi-latent attention for model.')
    group.add_argument('--mtp-num-layers', type=int, default=None,
                       help='Number of Multi-Token Prediction (MTP) Layers.'
                       'MTP extends the prediction scope to multiple future tokens at each position.'
                       'This MTP implementation sequentially predict additional tokens '
                       'by using D sequential modules to predict D additional tokens.')
    group.add_argument('--mtp-loss-scaling-factor', type=float, default=0.1,
                       help='Scaling factor of Multi-Token Prediction (MTP) loss. '
                       'We compute the average of the MTP losses across all depths, '
                       'and multiply it the scaling factor to obtain the overall MTP loss, '
                       'which serves as an additional training objective.')
    return parser


def _add_straggler_detector_args(parser):
    group = parser.add_argument_group(title='straggler')
    group.add_argument('--log-straggler', action='store_true',
                       help='If set, tracks and logs straggler per GPU.')
    group.add_argument('--disable-straggler-on-startup', action='store_true',
                       help='If set, StragglerDetector is disabled on startup.')
    group.add_argument('--straggler-ctrlr-port', type=int, default=65535,
                       help='Port number to toggle StragglerDetector on/off at runtime')
    group.add_argument('--straggler-minmax-count', type=int, default=1,
                       help='Number of ranks to report with high/low estimated throughput')
    return parser

def _add_workload_inspector_server_args(parser):
    group = parser.add_argument_group(title='workload inspector')
    group.add_argument('--run-workload-inspector-server', action='store_true',
                       help='If set, enables workload inspector server for on-demand profiling.')
    return parser

def _add_inprocess_restart_args(parser):
    group = parser.add_argument_group(title='In-process restart')

    group.add_argument('--inprocess-restart', action='store_true',
                       help='Enables in-process restart.')

    group.add_argument('--inprocess-max-iterations', default=None, type=int,
                       help='Maximum number of in-process restart iterations.')
    group.add_argument('--inprocess-monitor-thread-interval', default=1.0, type=float,
                       help='Monitoring interval (in seconds) for the monitoring thread.')
    group.add_argument('--inprocess-monitor-process-interval', default=1.0, type=float,
                       help='Monitoring interval (in seconds) for the monitoring process.')
    group.add_argument('--inprocess-progress-watchdog-interval', default=1.0, type=float,
                       help='Interval (in seconds) for automatic progress watchdog timestamp '
                       'updates.')
    group.add_argument('--inprocess-heartbeat-interval', default=30, type=float,
                       help='Monitoring interval (in seconds) for detecting unresponsive ranks.')

    group.add_argument('--inprocess-soft-timeout', default=60, type=float,
                       help='Soft progress timeout (in seconds).')
    group.add_argument('--inprocess-hard-timeout', default=90, type=float,
                       help='Hard progress timeout (in seconds).')
    group.add_argument('--inprocess-heartbeat-timeout', default=60, type=float,
                       help='Timeout (in seconds) for a missing rank detection heartbeat.')

    group.add_argument('--inprocess-barrier-timeout', default=120, type=float,
                       help='Timeout (in seconds) for internal distributed barrier')
    group.add_argument('--inprocess-completion-timeout', default=120, type=float,
                       help='Timeout (in seconds) for barrier on completion on all ranks')

    group.add_argument('--inprocess-last-call-wait', default=1, type=float,
                       help='Time interval (in seconds) for other ranks to report concurrent '
                       'terminal failures.')
    group.add_argument('--inprocess-termination-grace-time', default=1, type=float,
                       help='Interval (in seconds) between SIGTERM and SIGKILL issued on hard '
                       'timeout')

    group.add_argument('--inprocess-granularity', default='node', type=str,
                       choices=['node', 'rank'],
                       help='Granularity for in-process restart.')
    group.add_argument('--inprocess-active-world-size',
                       default=int(os.getenv('WORLD_SIZE', '1')), type=int,
                       help='The number of ranks initially executing the workload. '
                       'The remaining ranks from the allocation are set aside '
                       'as warm reserve.')
    group.add_argument('--inprocess-empty-cuda-cache', action='store_true',
                       help='Release all unoccupied cached GPU memory on every in-process restart.')
    return parser

def _add_one_logger_args(parser):
    group = parser.add_argument_group(title='one logger')
    group.add_argument('--no-one-logger', action='store_false',
                       help='If set, disable using one_logger to track E2E metrics'
                       'Note that one_logger is an internal tool and not '
                       'available externally. For installation, please go to '
                       'https://confluence.nvidia.com/display/MLWFO/Package+Repositories'
                       'for more details',
                       dest='enable_one_logger')
    group.add_argument('--one-logger-project', type=str, default='megatron-lm',
                       help='The one-logger project name. Will ignore if '
                       '--no-one-logger is set')
    group.add_argument('--one-logger-run-name', type=str, default=None,
                       help='The one-logger run name displayed. Will ignore if '
                       '--no-one-logger is set')
    group.add_argument('--one-logger-async', action='store_true',
                       help='If set, forces one_logger to use async mode.')
    group.add_argument('--app-tag-run-name', type=str, default=None,
                       help='Jobs belonging to same training run, suppose to '
                       'have the same name. It will be used to track progress of '
                       'a training done over multiple different jobs')
    group.add_argument('--app-tag-run-version', type=str, default='0.0.0',
                       help='The version of the training of which current job is '
                       'part of. It will be used to track the changes in the '
                       'application side which might change the performance '
                       'baseline')
    return parser


def _add_ft_package_args(parser):
    group = parser.add_argument_group(title='ft_package')
    group.add_argument('--enable-ft-package', action='store_true',
                       help='If set, Fault Tolerance package is enabled. '
                       'Note: This feature is for Nvidia internal use only.')
    group.add_argument('--calc-ft-timeouts', action='store_true',
                       help='If set, FT package will try to automatically compute the timeouts. '
                       'Note: This feature is for Nvidia internal use only.')
    return parser


def _add_config_logger_args(parser):
    group = parser.add_argument_group(title='config logger')
    group.add_argument('--config-logger-dir', type=str, default='',
                       help='If set, will dump all configs to --config-logger-dir',
                       dest='config_logger_dir')
    return parser


def _add_logging_args(parser):
    group = parser.add_argument_group(title='logging')

    group.add_argument('--log-params-norm', action='store_true',
                       help='If set, calculate and log parameters norm.')
    group.add_argument('--log-num-zeros-in-grad', action='store_true',
                       help='If set, calculate and log the number of zeros in gradient.')
    group.add_argument('--log-throughput', action='store_true',
                       help='If set, calculate and log throughput per GPU.')
    group.add_argument('--log-progress', action='store_true',
                       help='If set, log progress (in terms of number of processed tokens and '
                       'number of floating-point operations) to progress.txt file in checkpoint '
                       'directory.')
    group.add_argument('--timing-log-level', type=int,
                       default=0, choices=range(0,3),
                       help='Granularity level to measure and report timing. '
                       '   0: report only iteration time and make sure timing '
                       '      does not introduce extra overhead.'
                       '   1: report timing for operations that are executed '
                       '      very limited times (basically once) during '
                       '      each iteration (such as gradient all-reduce) '
                       '   2: report timing for operations that migh be '
                       '      executed numerous times during each iteration. '
                       'Note that setting the level to 1 or 2 might '
                       'cause increase in iteration time.')
    group.add_argument('--log-energy', action='store_true',
                       help='If set, log energy consumption (in Joules)')
    group.add_argument('--no-barrier-with-level-1-timing', action='store_false',
                       help='If not set, use barrier with level 1 time '
                       'measurements. Note that this is up to the user '
                       'to make sure calling barrier with their timers '
                       'will not result in hangs. This can happen if for '
                       'example the user adds a level 1 timer that is not '
                       'called by all ranks.',
                       dest='barrier_with_L1_time')
    group.add_argument('--timing-log-option', type=str, default='minmax',
                       choices=['max', 'minmax', 'all'],
                       help='Options for logging timing:'
                       '  max: report the max timing across all ranks'
                       '  minmax: report min and max timings across all ranks'
                       '  all: report timings of all ranks.')
    group.add_argument('--tensorboard-log-interval', type=int, default=1,
                       help='Report to tensorboard interval.')
    group.add_argument('--tensorboard-queue-size', type=int, default=1000,
                       help='Size of the tensorboard queue for pending events '
                       'and summaries before one of the "add" calls forces a '
                       'flush to disk.')
    group.add_argument('--log-timers-to-tensorboard', action='store_true',
                       help='If set, write timers to tensorboard.')
    group.add_argument('--no-log-loss-scale-to-tensorboard',
                       action='store_false',
                       help='Disable loss-scale logging to tensorboard.',
                       dest='log_loss_scale_to_tensorboard')
    group.add_argument('--log-validation-ppl-to-tensorboard',
                       action='store_true',
                       help='If set, write validation perplexity to '
                       'tensorboard.')
    group.add_argument('--log-memory-to-tensorboard',
                       action='store_true',
                       help='Enable memory logging to tensorboard.')
    group.add_argument('--log-world-size-to-tensorboard',
                       action='store_true',
                       help='Enable world size logging to tensorboard.')
    group.add_argument('--wandb-project', type=str, default='',
                       help='The wandb project name. Ignore wandb by default.')
    group.add_argument('--wandb-exp-name', type=str, default='',
                       help='The wandb experiment name.')
    group.add_argument('--wandb-save-dir', type=str, default='',
                       help='Path to save the wandb results locally.')
    group.add_argument('--logging-level', type=int, default=None,
                       help='Set default logging level')
    return parser


def _add_regularization_args(parser):
    group = parser.add_argument_group(title='regularization')

    group.add_argument('--attention-dropout', type=float, default=0.1,
                       help='Post attention dropout probability.')
    group.add_argument('--hidden-dropout', type=float, default=0.1,
                       help='Dropout probability for hidden state transformer.')
    group.add_argument('--weight-decay', type=float, default=0.01,
                       help='Weight decay coefficient for L2 regularization.')
    group.add_argument('--start-weight-decay', type=float,
                       help='Initial weight decay coefficient for L2 regularization.')
    group.add_argument('--end-weight-decay', type=float,
                       help='End of run weight decay coefficient for L2 regularization.')
    group.add_argument('--weight-decay-incr-style', type=str, default='constant',
                       choices=['constant', 'linear', 'cosine'],
                       help='Weight decay increment function.')
    group.add_argument('--clip-grad', type=float, default=1.0,
                       help='Gradient clipping based on global L2 norm.')
    group.add_argument('--adam-beta1', type=float, default=0.9,
                       help='First coefficient for computing running averages '
                       'of gradient and its square')
    group.add_argument('--adam-beta2', type=float, default=0.999,
                       help='Second coefficient for computing running averages '
                       'of gradient and its square')
    group.add_argument('--adam-eps', type=float, default=1e-08,
                       help='Term added to the denominator to improve'
                       'numerical stability')
    group.add_argument('--sgd-momentum', type=float, default=0.9,
                       help='Momentum factor for sgd')
    return parser


def _add_training_args(parser):
    group = parser.add_argument_group(title='training')

    group.add_argument('--micro-batch-size', type=int, default=None,
                       help='Batch size per model instance (local batch size). '
                       'Global batch size is local batch size times data '
                       'parallel size times number of micro batches.')
    group.add_argument('--batch-size', type=int, default=None,
                       help='Old batch size parameter, do not use. '
                       'Use --micro-batch-size instead')
    group.add_argument('--global-batch-size', type=int, default=None,
                       help='Training batch size. If set, it should be a '
                       'multiple of micro-batch-size times data-parallel-size. '
                       'If this value is None, then '
                       'use micro-batch-size * data-parallel-size as the '
                       'global batch size. This choice will result in 1 for '
                       'number of micro-batches.')
    group.add_argument('--rampup-batch-size', nargs='*', default=None,
                       help='Batch size ramp up with the following values:'
                       '  --rampup-batch-size <start batch size> '
                       '                      <batch size incerement> '
                       '                      <ramp-up samples> '
                       'For example:'
                       '   --rampup-batch-size 16 8 300000 \\ '
                       '   --global-batch-size 1024'
                       'will start with global batch size 16 and over '
                       ' (1024 - 16) / 8 = 126 intervals will increase'
                       'the batch size linearly to 1024. In each interval'
                       'we will use approximately 300000 / 126 = 2380 samples.')
    group.add_argument('--decrease-batch-size-if-needed', action='store_true', default=False,
                       help='If set, decrease batch size if microbatch_size * dp_size'
                       'does not divide batch_size. Useful for KSO (Keep Soldiering On)'
                       'to continue making progress if number of healthy GPUs (and'
                       'corresponding dp_size) does not support current batch_size.'
                       'Old batch_size will be restored if training is re-started with'
                       'dp_size that divides batch_size // microbatch_size.')
    group.add_argument('--recompute-activations', action='store_true',
                       help='recompute activation to allow for training '
                       'with larger models, sequences, and batch sizes.')
    group.add_argument('--recompute-granularity', type=str, default=None,
                       choices=['full', 'selective'],
                       help='Checkpoint activations to allow for training '
                       'with larger models, sequences, and batch sizes. '
                       'It is supported at two granularities 1) full: '
                       'whole transformer layer is recomputed, '
                       '2) selective: submodules set in --recompute-modules '
                       'are recomputed, default is core_attn.')
    group.add_argument('--no-check-for-nan-in-loss-and-grad', action='store_false',
                       help='Check for NaNs in loss and grad',
                       dest='check_for_nan_in_loss_and_grad')
    group.add_argument('--check-for-spiky-loss', action='store_true',
                       help='Check for spiky loss',
                       dest='check_for_spiky_loss')
    group.add_argument('--check-for-large-grads', action='store_true',
                       help='Check for unexpectedly large grads',
                       dest='check_for_large_grads')
    group.add_argument('--distribute-saved-activations',
                       action='store_true',
                       help='If set, distribute recomputed activations '
                       'across model parallel group.')
    group.add_argument('--recompute-method', type=str, default=None,
                       choices=['uniform', 'block'],
                       help='1) uniform: uniformly divide the total number of '
                       'Transformer layers and recompute the input activation of '
                       'each divided chunk at specified granularity, '
                       '2) recompute the input activations of only a set number of '
                       'individual Transformer layers per pipeline stage and do the '
                       'rest without any recomputing at specified granularity'
                       'default) do not apply activations recompute to any layers')
    group.add_argument('--recompute-num-layers', type=int, default=None,
                       help='1) uniform: the number of Transformer layers in each '
                       'uniformly divided recompute unit, '
                       '2) block: the number of individual Transformer layers '
                       'to recompute within each pipeline stage.')
    group.add_argument('--recompute-modules', nargs='*', type=str, default=None,
                       help='The submodules to recompute. '
                       'choices: "core_attn", "moe_act", "layernorm", "mla_up_proj", "mlp", "moe". '
                       'default: ["core_attn"].'
                       '"core_attn": recompute the core attention part of the transformer layer. '
                       '"moe_act": recompute the MoE MLP activation function. '
                       '"layernorm": recompute the input_layernorm and pre_mlp_layernorm. '
                       '"mla_up_proj": recompute the MLA up projection and RoPE applying parts.'
                       '"mlp": recompute the dense MLP layer.'
                       '"moe": recompute the MoE layer.'
                       '"moe_act", "layernorm", and "mla_up_proj" use output-discarding checkpointing, '
                       '"core_attn", "mlp", and "moe" uses normal checkpointing.')
    group.add_argument('--no-clone-scatter-output-in-embedding', action='store_false',
                       help='If not set, clone the output of the scatter in embedding layer to GC original tensor.',
                       dest='clone_scatter_output_in_embedding')
    group.add_argument('--profile', action='store_true',
                       help='Enable nsys profiling. When using this option, nsys '
                       'options should be specified in commandline. An example '
                       'nsys commandline is `nsys profile -s none -t nvtx,cuda '
                       '-o <path/to/output_file> --force-overwrite true '
                       '--capture-range=cudaProfilerApi '
                       '--capture-range-end=stop`.')
    group.add_argument('--profile-step-start', type=int, default=10,
                       help='Global step to start profiling.')
    group.add_argument('--profile-step-end', type=int, default=12,
                       help='Global step to stop profiling.')
    group.add_argument('--iterations-to-skip', nargs='+', type=int, default=[],
                       help='List of iterations to skip, empty by default.')
    group.add_argument('--result-rejected-tracker-filename', type=str, default=None,
                       help='Optional name of file tracking `result_rejected` events.')
    group.add_argument('--disable-gloo-process-groups', action='store_false',
                       dest='enable_gloo_process_groups',
                       help='Disables creation and usage of Gloo process groups.')
    group.add_argument('--use-pytorch-profiler', action='store_true',
                       help='Use the built-in pytorch profiler. '
                       'Useful if you wish to view profiles in tensorboard.',
                       dest='use_pytorch_profiler')
    group.add_argument('--profile-ranks', nargs='+', type=int, default=[0],
                       help='Global ranks to profile.')
    group.add_argument('--record-memory-history', action="store_true", default=False,
                       help='Record memory history in last rank.')
    group.add_argument('--memory-snapshot-path', type=str, default="snapshot.pickle",
                       help='Specifies where to dump the memory history pickle.')
    group.add_argument('--tp-comm-overlap', action='store_true', help='Enables the '
                       ' overlap of Tensor parallel communication and GEMM kernels.')
    group.add_argument('--tp-comm-overlap-cfg', type=str, default=None,
                       help='Config file when tp_comm_overlap is enabled.')
    group.add_argument('--disable-tp-comm-overlap-ag', action='store_false',
                       help=('Disables the All-Gather overlap with GEMM by '
                             'pipelining the GEMM and All-Gather.'),
                       dest='tp_comm_overlap_ag')
    group.add_argument('--disable-tp-comm-overlap-rs', action='store_false',
                       help=('Disables the Reduce-Scatter overlap with GEMM by '
                             'pipelining the GEMM and Reduce-Scatter.'),
                       dest='tp_comm_overlap_rs')
    group.add_argument('--tp-comm-overlap-rs-dgrad', action='store_true',
                       help = 'Enables the Reduce-Scatter overlap with dgrad GEMM.',
                       dest='tp_comm_overlap_rs_dgrad')
    group.add_argument('--disable-tp-comm-bulk-dgrad', action='store_false',
                       help='Disables the All-Gather overlap with bprop activation gradient GEMM.',
                       dest='tp_comm_bulk_dgrad')
    group.add_argument('--disable-tp-comm-bulk-wgrad', action='store_false',
                       help='Disables the Reduce-Scatter overlap with bprop weight gradient GEMM.',
                       dest='tp_comm_bulk_wgrad')
    group.add_argument('--tp-comm-bootstrap-backend', default='nccl', type=str,
                       choices=['nccl', 'mpi', 'gloo'],
                       help='Set the bootstrapping backend of Tensor parallel communications.')
    group.add_argument('--use-cpu-initialization', action='store_true',
                       default=None,
                       help='If set, initialize weights on the CPU. This eliminates init differences based on tensor parallelism.')
    group.add_argument('--empty-unused-memory-level', default=0, type=int,
                       choices=[0, 1, 2],
                       help='Call torch.cuda.empty_cache() each iteration '
                       '(training and eval), to reduce fragmentation.'
                       '0=off, 1=moderate, 2=aggressive.')
    group.add_argument('--deterministic-mode', action='store_true',
                       help='Choose code that has deterministic execution. This usually '
                       'means slower execution, but is good for debugging and testing.')
    group.add_argument('--check-weight-hash-across-dp-replicas-interval', type=int, default=None,
                       help='Interval to check weight hashes are same across DP replicas. If not specified, weight hashes not checked.')
    group.add_argument('--calculate-per-token-loss', action='store_true',
                       help=('Scale cross entropy loss by the number of non-padded tokens in the '
                             'global batch, versus the default behavior of assuming all tokens are non-padded.'))
    group.add_argument('--train-sync-interval', type=int, default=None,
                       help='Training CPU-GPU synchronization interval, to ensure that CPU is not running too far ahead of GPU.')

    # deprecated
    group.add_argument('--checkpoint-activations', action='store_true',
                       help='Checkpoint activation to allow for training '
                       'with larger models, sequences, and batch sizes.')
    group.add_argument('--train-iters', type=int, default=None,
                       help='Total number of iterations to train over all '
                       'training runs. Note that either train-iters or '
                       'train-samples should be provided.')
    group.add_argument('--train-samples', type=int, default=None,
                       help='Total number of samples to train over all '
                       'training runs. Note that either train-iters or '
                       'train-samples should be provided.')
    group.add_argument('--log-interval', type=int, default=100,
                       help='Report loss and timing interval.')
    group.add_argument('--exit-interval', type=int, default=None,
                       help='Exit the program after the iteration is divisible '
                       'by this value.')
    group.add_argument('--exit-duration-in-mins', type=int, default=None,
                       help='Exit the program after this many minutes.')
    group.add_argument('--exit-signal-handler', action='store_true',
                       help='Dynamically save the checkpoint and shutdown the '
                       'training if SIGTERM is received')
    group.add_argument('--tensorboard-dir', type=str, default=None,
                       help='Write TensorBoard logs to this directory.')
    group.add_argument('--no-masked-softmax-fusion',
                       action='store_false',
                       help='Disable fusion of query_key_value scaling, '
                       'masking, and softmax.',
                       dest='masked_softmax_fusion')
    group.add_argument('--no-bias-gelu-fusion', action='store_false',
                       help='Disable bias and gelu fusion.',
                       dest='bias_gelu_fusion')
    group.add_argument('--no-bias-swiglu-fusion', action='store_false',
                       help='Disable bias and swiglu fusion, the fusion is '
                       'available only when using megatron-core.',
                       dest='bias_swiglu_fusion')
    group.add_argument('--no-bias-dropout-fusion', action='store_false',
                       help='Disable bias and dropout fusion.',
                       dest='bias_dropout_fusion')
    group.add_argument('--no-rope-fusion', action='store_false',
                       help='Disable rope fusion, the fusion is available '
                       'only when using megatron-core.',
                       dest='apply_rope_fusion')
    group.add_argument('--cross-entropy-loss-fusion', action='store_true',
                       help='Enabled fusion of cross entropy loss calculation.',
                       dest='cross_entropy_loss_fusion')
    group.add_argument('--cross-entropy-fusion-impl', type=str, default='native',
                       choices=['native', 'te'],
                       help='Implementation of cross entropy loss calculation.')
    group.add_argument('--use-flash-attn', action='store_true',
                       help='use FlashAttention implementation of attention. '
                       'https://arxiv.org/abs/2205.14135')
    group.add_argument('--disable-bias-linear', action='store_false',
                       help='Disable bias in the linear layers',
                       dest='add_bias_linear')
    group.add_argument('--add-qkv-bias', action='store_true',
                       help='Enable bias only in the QKV linear layers',
                       dest='add_qkv_bias')
    group.add_argument('--optimizer', type=str, default='adam',
                       choices=['adam', 'sgd'],
                       help='Optimizer function')
    group.add_argument('--optimizer-cpu-offload', action='store_true',
                       help='Offload optimizer state to CPU')
    group.add_argument('--optimizer-offload-fraction', type=float, default=1.0,
                          help='Ratio of optimizer state to offload to CPU')
    group.add_argument('--use-torch-optimizer-for-cpu-offload', action='store_true',
                       help="Use torch.optim.Optimizer instead of Megatron's optimizer in optimizer cpu offload mode.")
    group.add_argument('--overlap-cpu-optimizer-d2h-h2d', action='store_true', default=False,
                       help='Overlap CPU optimizer step, gradients D2H and updated parameters H2D.')
    group.add_argument('--no-pin-cpu-grads', action='store_false', dest='pin_cpu_grads',
                       help='Disable pinning of CPU memory for gradients.')
    group.add_argument('--no-pin-cpu-params', action='store_false', dest='pin_cpu_params',
                       help='Disable pinning of CPU memory for parameters.')
    group.add_argument('--dataloader-type', type=str, default=None,
                       choices=['single', 'cyclic', 'external'],
                       help='Single pass vs multiple pass data loader')
    group.add_argument('--no-async-tensor-model-parallel-allreduce',
                       action='store_false',
                       help='DEPRECATED. This flag is ignored.',
                       dest='async_tensor_model_parallel_allreduce')
    group.add_argument('--no-persist-layer-norm', action='store_true',
                       help='Disable using persistent fused layer norm kernel. '
                       'This kernel supports only a set of hidden sizes. Please '
                       'check persist_ln_hidden_sizes if your hidden '
                       'size is supported.')
    group.add_argument('--sequence-parallel', action='store_true',
                       help='Enable sequence parallel optimization.')
    group.add_argument('--no-gradient-accumulation-fusion',
                       action='store_false',
                       help='Disable fusing gradient accumulation to weight '
                       'gradient computation of linear layers',
                       dest='gradient_accumulation_fusion')
    group.add_argument('--use-mcore-models', action='store_true',
                       dest='deprecated_use_mcore_models',
                       help='DEPRECATED. Use the implementation from megatron core.'
                       'Now ignored and mcore models are the default, use '
                       '--use-legacy-models to not use core models.')
    group.add_argument('--use-legacy-models', action='store_true',
                       help='Use the legacy Megatron models, not Megatron-Core models.')
    group.add_argument('--manual-gc', action='store_true',
                       help='Disable the threshold-based default garbage '
                       'collector and trigger the garbage collection manually. '
                       'Manual garbage collection helps to align the timing of '
                       'the collection across ranks which mitigates the impact '
                       'of CPU-associated jitters. When the manual gc is enabled, '
                       'garbage collection is performed only at the start and the '
                       'end of the validation routine by default.')
    group.add_argument('--manual-gc-interval', type=int, default=0,
                       help='Training step interval to trigger manual garbage '
                       'collection. When the value is set to 0, garbage '
                       'collection is not triggered between training steps.')
    group.add_argument('--no-manual-gc-eval', action='store_false',
                       help='When using manual garbage collection, disable '
                       'garbage collection at the start and the end of each '
                       'evaluation run.', dest='manual_gc_eval')
    group.add_argument('--disable-tp-comm-split-ag', action='store_false',
                       help='Disables the All-Gather overlap with fprop GEMM.',
                       dest='tp_comm_split_ag')
    group.add_argument('--disable-tp-comm-split-rs', action='store_false',
                       help='Disables the Reduce-Scatter overlap with fprop GEMM.',
                       dest='tp_comm_split_rs')
    group.add_argument('--pipeline-model-parallel-comm-backend', type=str, default=None,
                       choices=['nccl', 'ucc'],
                       help='Select a communicator backend for pipeline parallel communication. '
                       'If None, the default backend will be used.')
    group.add_argument('--high-priority-stream-groups', nargs='*', type=str, default=[],
                       help='The communicator group names to use high priority streams.')

    return parser


def _add_rerun_machine_args(parser):
    group = parser.add_argument_group(title='rerun engine')

    group.add_argument('--error-injection-rate', type=int, default=0,
                       help='Rate at which to inject unexpected results, '
                       'e.g. 1000 means once every 1000 result validations')
    group.add_argument('--error-injection-type', type=str, default='transient_error',
                       choices=['correct_result', 'transient_error', 'persistent_error'],
                       help='Type of error to inject. ')
    group.add_argument('--rerun-mode', type=str, default='disabled',
                       choices=['disabled', 'validate_results', 'report_stats'],
                       help='Use re-run engine to validate results (default) '
                       'or to emit stats on variability of computations due to '
                       'non-deterministic algorithms.')

    return parser


def _add_initialization_args(parser):
    group = parser.add_argument_group(title='initialization')

    group.add_argument('--seed', type=int, default=1234,
                       help='Random seed used for python, numpy, '
                       'pytorch, and cuda.')
    group.add_argument('--data-parallel-random-init', action='store_true',
                       help='Enable random initialization of params '
                       'across data parallel ranks')
    group.add_argument('--init-method-std', type=float, default=0.02,
                       help='Standard deviation of the zero mean normal '
                       'distribution used for weight initialization.')
    group.add_argument('--init-method-xavier-uniform', action='store_true',
                       help='Enable Xavier uniform parameter initialization')

    return parser


def _add_learning_rate_args(parser):
    group = parser.add_argument_group(title='learning rate')

    group.add_argument('--lr', type=float, default=None,
                       help='Initial learning rate. Depending on decay style '
                       'and initial warmup, the learning rate at each '
                       'iteration would be different.')
    group.add_argument('--lr-decay-style', type=str, default='linear',
                       choices=['constant', 'linear', 'cosine', 'inverse-square-root', 'WSD'],
                       help='Learning rate decay function.')
    group.add_argument('--lr-wsd-decay-style', type=str, default='exponential',
                       choices=['exponential', 'linear', 'cosine', 'minus_sqrt'],
                       help='Decay style for the annealing phase of WSD'),
    group.add_argument('--lr-decay-iters', type=int, default=None,
                       help='number of iterations to decay learning rate over,'
                       ' If None defaults to `--train-iters`')
    group.add_argument('--lr-decay-samples', type=int, default=None,
                       help='number of samples to decay learning rate over,'
                       ' If None defaults to `--train-samples`')
    group.add_argument('--lr-wsd-decay-samples', type=int, default=None,
                       help='number of samples for the annealing phase in the wsd schedule')
    group.add_argument('--lr-wsd-decay-iters', type=int, default=None,
                       help='number of iterations for the annealing phase in the wsd schedule')
    group.add_argument('--lr-warmup-fraction', type=float, default=None,
                       help='fraction of lr-warmup-(iters/samples) to use '
                       'for warmup (as a float)')
    group.add_argument('--lr-warmup-iters', type=int, default=0,
                       help='number of iterations to linearly warmup '
                       'learning rate over.')
    group.add_argument('--lr-warmup-samples', type=int, default=0,
                       help='number of samples to linearly warmup '
                       'learning rate over.')
    group.add_argument('--lr-warmup-init', type=float, default=0.0,
                       help='Initial value for learning rate warmup. The '
                       'scheduler starts warmup from this value.')
    group.add_argument('--warmup', type=int, default=None,
                       help='Old lr warmup argument, do not use. Use one of the'
                       '--lr-warmup-* arguments above')
    group.add_argument('--min-lr', type=float, default=0.0,
                       help='Minimum value for learning rate. The scheduler'
                       'clip values below this threshold.')
    group.add_argument('--override-opt_param-scheduler', action='store_true',
                       help='Reset the values of the scheduler (learning rate,'
                       'warmup iterations, minimum learning rate, maximum '
                       'number of iterations, and decay style from input '
                       'arguments and ignore values from checkpoints. Note'
                       'that all the above values will be reset.')
    group.add_argument('--use-checkpoint-opt_param-scheduler', action='store_true',
                       help='Use checkpoint to set the values of the scheduler '
                       '(learning rate, warmup iterations, minimum learning '
                       'rate, maximum number of iterations, and decay style '
                       'from checkpoint and ignore input arguments.')
    group.add_argument('--decoupled-lr', type=float, default=None,
                       help='Separate learning rate for the input and output layer')
    group.add_argument('--decoupled-min-lr', type=float, default=None,
                       help='Minimum value for learning rate for the input and output layer. The scheduler'
                       'clip values below this threshold')

    return parser


def _add_checkpointing_args(parser):
    group = parser.add_argument_group(title='checkpointing')

    group.add_argument('--save', type=str, default=None,
                       help='Output directory to save checkpoints to.')
    group.add_argument('--save-interval', '--persistent-save-interval', type=int, default=None,
                       help='Number of iterations between persistent checkpoint saves.')
    group.add_argument('--no-save-optim', action='store_true', default=None,
                       help='Do not save current optimizer.')
    group.add_argument('--no-save-rng', action='store_true', default=None,
                       help='Do not save current rng state.')
    group.add_argument('--load', type=str, default=None,
                       help='Directory containing a model checkpoint.')
    group.add_argument('--no-load-optim', action='store_true', default=None,
                       help='Do not load optimizer when loading checkpoint.')
    group.add_argument('--no-load-rng', action='store_true', default=None,
                       help='Do not load rng state when loading checkpoint.')
    group.add_argument('--non-persistent-save-interval', type=int, default=None,
                       help='Number of iterations between non-persistent saves.')
    group.add_argument('--non-persistent-ckpt-type', type=str, default=None,
                       choices=['global', 'local', 'in_memory', None],
                       help='Type of non-persistent model checkpoints. '
                           '"global" - Saved as a standard checkpoint (e.g., on Lustre) with old checkpoints being removed. '
                           '"local" - Each rank saves a portion of the checkpoint locally (e.g., on SSD/ramdisk). '
                           'None - No non-persistent checkpointing (default option).')
    group.add_argument('--non-persistent-global-ckpt-dir', type=str, default=None,
                       help='Directory containing global non-persistent model checkpoints.')
    group.add_argument('--non-persistent-local-ckpt-dir', type=str, default=None,
                       help='Directory containing local non-persistent model checkpoints.')
    group.add_argument('--non-persistent-local-ckpt-algo', type=str, default='fully_parallel',
                       choices=['fully_parallel', 'atomic'],
                       help='Algorithm for local non-persistent checkpointing.')
    group.add_argument('--finetune', action='store_true',
                       help='Load model for finetuning. Do not load optimizer '
                       'or rng state from checkpoint and set iteration to 0. '
                       'Assumed when loading a release checkpoint.')
    group.add_argument('--pretrained-checkpoint', type=str, default=None,
                       help='Directory containing a pretrained model checkpoint for finetuning.')
    group.add_argument('--ckpt-step', type=int, default=None,
                       help='Checkpoint step to load model from.')
    group.add_argument('--no-initialization', action='store_false',
                       help='Do not perform initialization when building model, '
                       'can reduce startup time when definitely loading from a '
                       'checkpoint',
                       dest='perform_initialization')
    group.add_argument('--use-checkpoint-args', action='store_true',
                       help='Override model-related command-line arguments with arguments from checkpoint')
    group.add_argument('--use-mp-args-from-checkpoint-args', action='store_true',
                       help='Copy model parallelism command-line arguments from checkpoint')
    group.add_argument('--no-use-tokenizer-model-from-checkpoint-args', action='store_false',
                       dest='use_tokenizer_model_from_checkpoint_args',
                       help='If set, do not use tokenizer model path from checkpoint')
    group.add_argument('--exit-on-missing-checkpoint', action='store_true',
                       help="If '--load' is set, but checkpoint is not found "
                       "(e.g., path typo), then exit instead of random "
                       "initialization.")
    group.add_argument('--use-dist-ckpt', action='store_true',
                       dest='use_dist_ckpt_deprecated',
                       help='Deprecated: see --ckpt-format.')
    group.add_argument('--use-persistent-ckpt-worker', action='store_true',
                       help='Enables a persitent checkpoint worker for async save')

    group.add_argument('--auto-detect-ckpt-format', action='store_true',
                       help='Determine if the checkpoint format is in legacy or distributed format.'
                            ' If False, expects distributed checkpoint iff args.ckpt_format != "torch".'
                            ' Might slow down loading a bit (double rank0 ckpt load).')
    group.add_argument('--dist-ckpt-format',
                       dest='dist_ckpt_format_deprecated',
                       help='Deprecated: see --ckpt-format.')
    group.add_argument('--ckpt-format', default='torch_dist',
                       choices=['torch', 'torch_dist', 'zarr', 'torch_dcp'],
                       help='Checkpoint format to use. torch is the format used by torch.save/load.'
                       ' torch_dist is a megatron built-in distributed checkpointing format.'
                       ' torch_dcp is the torch.distributed.checkpoint format.')
    group.add_argument('--ckpt-convert-format', default=None,
                       choices=['torch', 'torch_dist', 'zarr'],
                       help='Checkpoint format for conversion.')
    group.add_argument('--ckpt-convert-save', default=None,
                       help='Save directory for converted checkpoint.')
    group.add_argument('--ckpt-convert-update-legacy-dist-opt-format', action='store_true',
                       help='When loading a checkpoint, update the legacy format '
                       'for the distributed optimizer, which previously used a '
                       'merged param/grad buffer and a different bucket mapping. '
                       'The legacy format was deprecated on Feb 13, 2024.')
    group.add_argument('--ckpt-fully-parallel-save', action='store_true',
                       dest='ckpt_fully_parallel_save_deprecated',
                       help='Deprecated: see --no-ckpt-fully-parallel-save.')
    group.add_argument('--no-ckpt-fully-parallel-save', action='store_false',
                       dest='ckpt_fully_parallel_save',
                       help='Disable applying full save parallelization across DP for'
                            ' distributed checkpoints. Depending on ckpt format'
                            ' might decrease the number of files in the checkpoint.'
                            ' Makes DistributedOptimizer checkpoint non-reshardable.')
    group.add_argument('--async-save', action='store_true', default=None,
                       help='Apply async checkpointing save. Currently works only with'
                            '`torch_dist` distributed checkpoint format.')
    group.add_argument('--ckpt-fully-parallel-load', action='store_true',
                       help='Apply full load parallelization across DP for'
                            ' distributed checkpoints.')
    group.add_argument('--ckpt-assume-constant-structure', action='store_true',
                       help='If the model and optimizer state dict structure is'
                            'constant throughout a *single training job*, it allows for'
                            'different checkpointing performance optimizations.')
    group.add_argument('--dist-ckpt-strictness', type=str, default='assume_ok_unexpected',
                       choices=[e.value for e in StrictHandling],
                       help='Determine handling of key mismatch during checkpoint load.'
                            ' Check StrictHandling docs for flags meaning.'
                            ' NOTE: This flag controls only distributed checkpoint'
                            ' load from storage, not loading state dict into the model.')
    group.add_argument('--load-model-opt-format', action='store_true',
                       help='Load a checkpoint for TensorRT model optimizer (nvidia-modelopt).'
                            'This function can also be used to load NeMo .nemo sharded checkpoints.')
    return parser


def _add_mixed_precision_args(parser):
    group = parser.add_argument_group(title='mixed precision')

    group.add_argument('--fp16', action='store_true',
                       help='Run model in fp16 mode.')
    group.add_argument('--bf16', action='store_true',
                       help='Run model in bfloat16 mode.')
    group.add_argument('--grad-reduce-in-bf16', action='store_true',
                       help='Reduce gradients in bfloat16.')
    group.add_argument('--loss-scale', type=float, default=None,
                       help='Static loss scaling, positive power of 2 '
                       'values can improve fp16 convergence. If None, dynamic'
                       'loss scaling is used.')
    group.add_argument('--initial-loss-scale', type=float, default=2**32,
                       help='Initial loss-scale for dynamic loss scaling.')
    group.add_argument('--min-loss-scale', type=float, default=1.0,
                       help='Minimum loss scale for dynamic loss scaling.')
    group.add_argument('--loss-scale-window', type=float, default=1000,
                       help='Window over which to raise/lower dynamic scale.')
    group.add_argument('--hysteresis', type=int, default=2,
                       help='hysteresis for dynamic loss scaling')
    group.add_argument('--fp32-residual-connection', action='store_true',
                       help='Move residual connections to fp32.')
    group.add_argument('--apply-query-key-layer-scaling', action='store_true',
                       help='Scale Q * K^T by 1 / layer-number. '
                       'Useful for fp16 training. Also sets `attention_softmax_in_fp32` to True.')
    group.add_argument('--attention-softmax-in-fp32', action='store_true',
                       help='Run attention masking and softmax in fp32.')
    group.add_argument('--accumulate-allreduce-grads-in-fp32',
                       action='store_true',
                       help='Gradient accumulation and all-reduce in fp32.')
    group.add_argument('--fp16-lm-cross-entropy', action='store_true',
                       help='Move the cross entropy unreduced loss calculation'
                       'for lm head to fp16.')
    group.add_argument('--disable-bf16-reduced-precision-matmul', action='store_true',
                       help='If True, sets torch.backends.cuda.matmul.allow_bf16_reduced_precision_reduction=False to '
                       'prevent matmul from using reduced precision accumulation when using BF16.')
    group.add_argument('--reuse-grad-buf-for-mxfp8-param-ag', action='store_true',
                       help='If True, reuse the grad buffer for MXFP8 parameter all-gather.')

    return parser


def _add_distributed_args(parser):
    group = parser.add_argument_group(title='distributed')

    group.add_argument('--tensor-model-parallel-size', type=int, default=1,
                       help='Degree of tensor model parallelism.')
    group.add_argument('--encoder-tensor-model-parallel-size', type=int, default=0,
                       help='Degree of tensor model parallelism for the encoder.')
    group.add_argument('--pipeline-model-parallel-size', type=int, default=1,
                       help='Degree of pipeline model parallelism.')
    group.add_argument('--encoder-pipeline-model-parallel-size', type=int, default=0,
                       help=('Degree of pipeline model parallelism in the encoder. This is '
                             'independent of the amount of pipeline in the decoder.'))
    group.add_argument('--pipeline-model-parallel-split-rank',
                       type=int, default=None,
                       help=('Rank where encoder and decoder should be split. '
                             'Deprecated; use --encoder-pipeline-model-parallel-size instead.'))
    group.add_argument('--decoder-first-pipeline-num-layers',
                       type=int, default=None,
                       help=('The number of transformer layers on the first pipeline stage of the decoder. '
                       'Default None is even split of transformer layers across all pipeline stages'))
    group.add_argument('--decoder-last-pipeline-num-layers',
                       type=int, default=None,
                       help=('The number of transformer layers on the last pipeline stage of the decoder. '
                       'Default None is even split of transformer layers across all pipeline stages'))
    group.add_argument('--pipeline-model-parallel-layout',
                       type=str, default=None,
                       help=('A string that describes a custom pipeline model parallel layout. '
                       'e.g., "E|(t|)*3,m|m||L". E, L, t, m denotes embedding, loss, transformer '
                       'decoder layer, and mtp layer, respectively. Stages are split by "|". '
                       'Replicated stages or layers can be described with multiplication. '
                       'Commas can be used cosmetically. '
                       'Default None is not using this argument to set the layout.'))
    group.add_argument('--model-parallel-size', type=int, default=None,
                       help='Old model parallel argument, do not use. Use '
                       '--tensor-model-parallel-size instead.')
    group.add_argument('--num-layers-per-virtual-pipeline-stage', type=int, default=None,
                       help='Number of layers per virtual pipeline stage')
    group.add_argument('--num-virtual-stages-per-pipeline-rank', type=int, default=None,
                       help='Number of virtual pipeline stages per pipeline parallelism rank')
    group.add_argument('--microbatch-group-size-per-virtual-pipeline-stage', type=int, default=None,
                       help='Number of contiguous microbatches per virtual pipeline stage',
                       dest='microbatch_group_size_per_vp_stage')
    group.add_argument('--no-overlap-p2p-communication', action='store_false',
                       help='overlap pipeline parallel communication with forward and backward chunks in 1F1B',
                       dest='overlap_p2p_comm')
    group.add_argument('--overlap-p2p-communication-warmup-flush', action='store_true',
                       default=False, help='if set, overlap pipeline parallel communication in warmup and flush',
                       dest='overlap_p2p_comm_warmup_flush')
    group.add_argument('--distributed-backend', default='nccl',
                       choices=['nccl', 'gloo'],
                       help='Which backend to use for distributed training.')
    group.add_argument('--distributed-timeout-minutes', type=int, default=10,
                       help='Timeout minutes for torch.distributed.')
    group.add_argument('--overlap-grad-reduce', action='store_true',
                       default=False, help='If set, overlap DDP grad reduce.')
    group.add_argument('--defer-embedding-wgrad-compute', action='store_true',
                       default=False, help='If set, defers the vocabulary projection linear layer weight'
                       'gradient compute to pipeline flush.', dest='defer_embedding_wgrad_compute')
    group.add_argument('--wgrad-deferral-limit', type=int, default=0, help='Number of micro-batches for which'
                       'weight gradient computation of vocabulary projection is deferred, defaults to 0 which'
                       'means all the micro-batches are deferred. Invalid if `defer-embedding-wgrad-compute`'
                       'is not set')
    group.add_argument('--no-align-grad-reduce', action='store_false',
                       help='If not set, all PP stages will launch gradient reduces simultaneously. '
                       'Otherwise, each PP stage will independently launch as needed.',
                       dest='align_grad_reduce')
    group.add_argument('--ddp-num-buckets', type=int, default=None,
                       help='Number of buckets for data-parallel communication')
    group.add_argument('--ddp-bucket-size', type=int, default=None,
                       help='Bucket size for data-parallel communication')
    group.add_argument('--ddp-pad-buckets-for-high-nccl-busbw', action='store_true',
                       default=False, help='If set, make sure the bucket size is divisible by a large power '
                       'of 2 (2^16) to ensure NCCL collectives have high bus bandwidth at large DP counts, '
                       'since NCCL message size (which for ring algorithms is bucket_size / dp_size) '
                       'apparently needs to be divisible by a power of 2 for high busbw.')
    group.add_argument('--ddp-average-in-collective', action='store_true',
                       default=False, help='If set, average directly in data-parallel communication collective.')
    group.add_argument('--overlap-param-gather', action='store_true',
                       default=False, help='If set, overlap param all-gather in distributed optimizer.')
    group.add_argument('--overlap-param-gather-with-optimizer-step', action='store_true',
                       default=False, help='If set, overlap param all-gather of first bucket with optimizer step.')
    group.add_argument('--no-align-param-gather', action='store_false',
                       help='If not set, all PP stages will launch param all-gathers simultaneously. '
                       'Otherwise, each PP stage will independently launch as needed.',
                       dest='align_param_gather')
    group.add_argument('--no-scatter-gather-tensors-in-pipeline', action='store_false',
                       help='If not set, use scatter/gather to optimize communication of tensors in pipeline.',
                       dest='scatter_gather_tensors_in_pipeline')
    group.add_argument('--use-ring-exchange-p2p', action='store_true',
                       default=False, help='If set, use custom-built ring exchange '
                       'for p2p communications. Note that this option will require '
                       'a custom built image that support ring-exchange p2p.')
    group.add_argument('--local-rank', type=int, default=int(os.getenv('LOCAL_RANK', '0')),
                       help='local rank passed from distributed launcher.')
    group.add_argument('--lazy-mpu-init', type=bool, required=False,
                       help='If set to True, initialize_megatron() '
                       'skips DDP initialization and returns function to '
                       'complete it instead. Also turns on '
                       '--use-cpu-initialization flag. This is for '
                       'external DDP manager.' )
    group.add_argument('--account-for-embedding-in-pipeline-split', action='store_true',
                       default=False, help='If set, *input* embedding layer will be treated as a standard transformer'
                       'layer in the context of partition and placement for pipeline parallelism.')
    group.add_argument('--account-for-loss-in-pipeline-split', action='store_true',
                       default=False, help='If set, loss layer will be treated as a standard transformer'
                       'layer in the context of partition and placement for pipeline parallelism.')
    group.add_argument('--use-distributed-optimizer', action='store_true',
                       help='Use distributed optimizer.')
    group.add_argument('--use-nccl-ub', action='store_true', dest='nccl_ub', 
                       help='Use the userbuffer registration for DP/FSDP communication buffers.'
                       'This option will reduce GPU SM usage for the DP/FSDP communication,'
                       'which is improving the performance of the overlapped computation.')
    group.add_argument('--use-sharp', action='store_true', 
                       help='Required to enable SHARP communication.')
    group.add_argument('--use-custom-fsdp', action='store_true',
                       help='Use the Megatron FSDP code path in DDP.')
    group.add_argument('--init-model-with-meta-device', action='store_true')
    group.add_argument('--data-parallel-sharding-strategy', type=str, default='no_shard',
                       choices=['no_shard', 'optim', 'optim_grads', 'optim_grads_params'],
                       help='Sharding strategy of data parallelism.')
    group.add_argument('--no-gradient-reduce-div-fusion', action='store_false', dest='gradient_reduce_div_fusion',
                       help='If not set, fuse the division in gradient reduce.')
    group.add_argument('--fsdp-double-buffer', action='store_true',
                       help="Enable double buffering for temporary memory needed for custom FSDP communications. "
                        "Double-buffering the communication memory improves memory management efficiency by "
                        "reusing previously allocated buffers, rather than creating new buffers for each FSDP communication. "
                        "This is required for user buffer registration and is enabled by default when using NCCL user buffers.")
    group.add_argument('--suggested-communication-unit-size', type=int, default=None,
                   help='Specifies the number of elements to communicate at once during FSDP (Fully Sharded Data Parallel) operations. '
                        'This flag also affects FSDP all-gather prefetch behavior. Setting a larger value increases the communication buffer size, '
                        'while a smaller value disables prefetching and may degrade performance. Adjust this value based on your system\'s memory '
                        'and performance requirements.')
    group.add_argument('--keep-fp8-transpose-cache-when-using-custom-fsdp', action='store_true',
                       help='If set, keep the fp8 transpose cache when using custom FSDP.')
    group.add_argument('--num-distributed-optimizer-instances', type=int, default=1,
                       help='Number of Distributed Optimizer copies across Data Parallel domain.')
    group.add_argument('--use-torch-fsdp2', action='store_true',
                       help='Use the torch FSDP2 implementation. FSDP2 has not been tested with pipeline parallelism, '
                       'and may contain bugs.')
    group.add_argument('--torch-fsdp2-no-reshard-after-forward', action='store_false', dest='torch_fsdp2_reshard_after_forward',
                       help='Whether to reshard weights after forward pass when using PyTorch FSDP2. '
                       'Set to enable FSDP ZeRO-2.')
    group.add_argument('--context-parallel-size', type=int, default=1,
                       help='Degree of context parallelism.')
    group.add_argument('--cp-comm-type', nargs='+', type=str, default=["p2p"],
                       help='Inter-gpu communication type for context parallelism: '
                       'p2p, a2a, allgather or a2a+p2p. If a single string is provided, '
                       'all layers will share the same communication type. Users can also '
                       'specify separated types for each layer like '
                       '--cp-comm-type p2p p2p a2a a2a a2a+p2p a2a+p2p')
    group.add_argument('--hierarchical-context-parallel-sizes', nargs='+', type=int, default=None,
                       help='Degrees of the hierarchical context parallelism. Users should '
                       'provide a list to specify the sizes for different levels. '
                       '--hierarchical-context-parallel-sizes 2 4 indicates every two adjacent gpus '
                       'forms the first level of cp groups and the cp ranks with the same odevity '
                       'forms the second level of cp groups.')
    group.add_argument('--nccl-communicator-config-path', type=str, default=None,
                       help='Path to the yaml file with NCCL communicator '
                       'configurations. The number of min/max thread groups and thread '
                       'group cluster size of each communicator can be configured by '
                       'setting `min_ctas`, `max_ctas`, and `cga_cluster_size`.')
    group.add_argument('--use-tp-pp-dp-mapping', action='store_true', default=False,
                        help='If set, distributed ranks initialize order is changed '
                        'from tp-cp-ep-dp-pp to tp-cp-ep-pp-dp.')
    group.add_argument('--replication', action='store_true', default=False,
                       help="If set, replication of local checkpoints is enabled. "
                       "Needs to be enabled on all ranks.")
    group.add_argument('--replication-jump', default=None, type=int,
                       help="Specifies `J`, the spacing between ranks storing replicas of a given rank's data. "
                       "Replicas for rank `n` may be on ranks `n+J`, `n+2J`, ..., or `n-J`, `n-2J`, etc. "
                       "This flag has an effect only if --replication is used. "
                       "and must be consistent across all ranks.")
    group.add_argument('--replication-factor', default=2, type=int,
                       help="Number of machines storing the replica of a given rank's data.")
    return parser


def _add_validation_args(parser):
    group = parser.add_argument_group(title='validation')

    group.add_argument('--eval-iters', type=int, default=100,
                       help='Number of iterations to run for evaluation'
                       'validation/test for.')
    group.add_argument('--eval-interval', type=int, default=1000,
                       help='Interval between running evaluation on '
                       'validation set.')
    group.add_argument("--test-mode", action="store_true", help='Run all real-time test alongside the experiment.')
    group.add_argument('--skip-train', action='store_true',
                       default=False, help='If set, bypass the training loop, '
                       'optionally do evaluation for validation/test, and exit.')

    return parser


def _add_tokenizer_args(parser):
    group = parser.add_argument_group(title='tokenizer')
    group.add_argument('--vocab-size', type=int, default=None,
                       help='Size of vocab before EOD or padding.')
    group.add_argument('--vocab-file', type=str, default=None,
                       help='Path to the vocab file.')
    group.add_argument('--merge-file', type=str, default=None,
                       help='Path to the BPE merge file.')
    group.add_argument('--vocab-extra-ids', type=int, default=0,
                       help='Number of additional vocabulary tokens. '
                            'They are used for span masking in the T5 model')
    group.add_argument('--tokenizer-type', type=str,
                       default=None,
                       choices=['BertWordPieceLowerCase',
                                'BertWordPieceCase',
                                'GPT2BPETokenizer',
                                'SentencePieceTokenizer',
                                'GPTSentencePieceTokenizer',
                                'HuggingFaceTokenizer',
                                'Llama2Tokenizer',
                                'TikTokenizer',
                                'MultimodalTokenizer',
                                'NullTokenizer',
                                'NullMultimodalTokenizer',
                                'SFTTokenizer'],
                       help='What type of tokenizer to use.')
    group.add_argument('--tokenizer-model', type=str, default=None,
                       help='Sentencepiece tokenizer model.')
    group.add_argument('--tiktoken-pattern', type=str, default=None,
                       help='Which tiktoken pattern to use. Options: [v1, v2]')
    group.add_argument('--tiktoken-num-special-tokens', type=int, default=1000,
                       help='Number of special tokens in tiktoken tokenizer')
    group.add_argument('--tiktoken-special-tokens', type=str, nargs='+', default=None,
                       help='List of tiktoken special tokens, needs to have ["<unk>", "<s>", "</s>"]')
    return parser


def _add_data_args(parser):
    group = parser.add_argument_group(title='data and dataloader')

    group.add_argument('--data-path', nargs='*', default=None,
                       help='The weight and prefix list for a set of train, validation, and test'
                       'datasets which split according to --split. The accepted formats are: '
                       '(1) a single prefix, '
                       '(2) a list of weight prefix pairs e.g. weight1 prefix1 weight2 prefix2, '
                       '(3) a list of prefixes e.g. prefix1 prefix2. '
                       'For (3), weights are inferred from the lengths of the contributing datasets. '
                       'This argument is exclusive to the other independent --*-data-path arguments.')
    group.add_argument('--split', type=str, default=None,
                       help='Comma-separated list of proportions for training,'
                       ' validation, and test split. For example the split '
                       '`90,5,5` will use 90%% of data for training, 5%% for '
                       'validation and 5%% for test.')
    group.add_argument('--train-data-path', nargs='*', default=None,
                       help='The weight and prefix list for an independent train dataset. '
                       'Follows the same pattern rules as --data-path.')
    group.add_argument('--valid-data-path', nargs='*', default=None,
                       help='The weight and prefix list for an independent validation dataset. '
                       'Follows the same pattern rules as --data-path.')
    group.add_argument('--test-data-path', nargs='*', default=None,
                       help='The weight and prefix list for an independent test dataset. '
                       'Follows the same pattern rules as --data-path.')
    group.add_argument('--data-args-path', type=str, default=None,
                       help='Path to data-args. Instead of feeding `--data-path` '
                       'with weighted dataset, we pass in a file path from which '
                       'we read that argument. This is useful when the list of data is '
                       'too big.')
    group.add_argument('--per-split-data-args-path', type=str, default=None,
                       help='Path to per-split-data-args. Instead of feeding '
                       '`--(train|valid|test)-data-path` with weighted dataset, '
                       'we pass in a file path from which we read those arguments. '
                       'This is useful when the list of data is too big. Format is a '
                       'json file with `train`, `valid, `test` keys')
    group.add_argument('--data-cache-path', default=None,
                       help='Path to a directory to hold cached index files.')
    group.add_argument('--no-mmap-bin-files', action='store_false',
                       help='Disable mmap-ing of .bin files.',
                       dest='mmap_bin_files')
    group.add_argument('--mock-data', action='store_true',
                       help='Skip data loading and validation and opt for artificial '
                       'generation of mock data when an implementation is available.')
    group.add_argument('--seq-length', type=int, default=None,
                       help='Maximum sequence length to process.')
    group.add_argument('--encoder-seq-length', type=int, default=None,
                       help='Maximum encoder sequence length to process.'
                       'This should be exclusive of --seq-length')
    group.add_argument('--decoder-seq-length', type=int, default=None,
                       help="Maximum decoder sequence length to process.")
    group.add_argument('--retriever-seq-length', type=int, default=256,
                       help='Maximum sequence length for the biencoder model '
                       'for retriever')
    group.add_argument('--sample-rate', type=float, default=1.0,
                       help='sample rate for training data. Supposed to be 0 '
                            ' < sample_rate < 1')
    group.add_argument('--mask-prob', type=float, default=0.15,
                       help='Probability of replacing a token with mask.')
    group.add_argument('--short-seq-prob', type=float, default=0.1,
                       help='Probability of producing a short sequence.')
    group.add_argument('--num-workers', type=int, default=2,
                       help="Dataloader number of workers.")
    group.add_argument('--reset-position-ids', action='store_true',
                       help='Reset posistion ids after end-of-document token.')
    group.add_argument('--reset-attention-mask', action='store_true',
                       help='Reset self attention maske after '
                       'end-of-document token.')
    group.add_argument('--eod-mask-loss', action='store_true',
                       help='Mask loss for the end of document tokens.')
    group.add_argument('--no-create-attention-mask-in-dataloader', action='store_false',
                       help='If set, do not create attention_masks in dataloader.',
                       dest='create_attention_mask_in_dataloader')
    group.add_argument('--num-dataset-builder-threads', type=int, default=1,
                       help='Number of parallel threads per rank for dataset builder')
    group.add_argument('--object-storage-cache-path', type=str, default=None,
                       help='Path to cache index files when using s3 or msc dataloader')
    group.add_argument('--mid-level-dataset-surplus', type=float, default=0.005,
                       help='The sample surplus to build for the mid-level datasets(s)')
    return parser


def _add_autoresume_args(parser):
    group = parser.add_argument_group(title='autoresume')

    group.add_argument('--adlr-autoresume', action='store_true',
                       help='Enable autoresume on adlr cluster.')
    group.add_argument('--adlr-autoresume-interval', type=int, default=1000,
                       help='Intervals over which check for autoresume'
                       'termination signal')

    return parser


def _add_biencoder_args(parser):
    group = parser.add_argument_group(title='biencoder')

    # network size
    group.add_argument('--ict-head-size', type=int, default=None,
                       help='Size of block embeddings to be used in ICT and '
                        'REALM (paper default: 128)')
    group.add_argument('--biencoder-projection-dim', type=int, default=0,
                       help='Size of projection head used in biencoder (paper'
                        ' default: 128)')
    group.add_argument('--biencoder-shared-query-context-model', action='store_true',
                        help='Whether to share the parameters of the query '
                        'and context models or not')

    # checkpointing
    group.add_argument('--ict-load', type=str, default=None,
                       help='Directory containing an ICTBertModel checkpoint')
    group.add_argument('--bert-load', type=str, default=None,
                       help='Directory containing an BertModel checkpoint '
                       '(needed to start ICT and REALM)')

    # data
    group.add_argument('--titles-data-path', type=str, default=None,
                       help='Path to titles dataset used for ICT')
    group.add_argument('--query-in-block-prob', type=float, default=0.1,
                       help='Probability of keeping query in block for '
                       'ICT dataset')
    group.add_argument('--use-one-sent-docs', action='store_true',
                       help='Whether to use one sentence documents in ICT')
    group.add_argument('--evidence-data-path', type=str, default=None,
                       help='Path to Wikipedia Evidence frm DPR paper')

    # training
    group.add_argument('--retriever-report-topk-accuracies', nargs='+', type=int,
                        default=[], help="Which top-k accuracies to report "
                        "(e.g. '1 5 20')")
    group.add_argument('--retriever-score-scaling', action='store_true',
                       help='Whether to scale retriever scores by inverse '
                        'square root of hidden size')

    # faiss index
    group.add_argument('--block-data-path', type=str, default=None,
                       help='Where to save/load BlockData to/from')
    group.add_argument('--embedding-path', type=str, default=None,
                       help='Where to save/load Open-Retrieval Embedding'
                        ' data to/from')

    # indexer
    group.add_argument('--indexer-batch-size', type=int, default=128,
                       help='How large of batches to use when doing indexing '
                       'jobs')
    group.add_argument('--indexer-log-interval', type=int, default=1000,
                       help='After how many batches should the indexer '
                       'report progress')
    return parser


def _add_vision_args(parser):
    group = parser.add_argument_group(title="vision")

    # general vision arguements
    group.add_argument('--num-classes', type=int, default=1000,
                       help='num of classes in vision classificaiton task')
    group.add_argument('--img-h', type=int, default=224,
                       help='Image height for vision classification task')
    group.add_argument('--img-w', type=int, default=224,
                       help='Image height for vision classification task')
    group.add_argument('--num-channels', type=int, default=3,
                       help='Number of channels in input image data')
    group.add_argument('--patch-dim', type=int, default=16,
                       help='patch dimension')
    group.add_argument('--classes-fraction', type=float, default=1.0,
                       help='training with fraction of classes.')
    group.add_argument('--data-per-class-fraction', type=float, default=1.0,
                       help='training with fraction of data per class.')
    group.add_argument('--no-data-sharding', action='store_false',
                       help='Disable data sharding.',
                       dest='data_sharding')
    group.add_argument('--head-lr-mult', type=float, default=1.0,
                       help='learning rate multiplier for head during finetuning')

    # pretraining type and backbone selection`
    group.add_argument('--vision-pretraining', action='store_true',
                       help='flag to indicate vision pretraining')
    group.add_argument('--vision-pretraining-type', type=str, default='classify',
                       choices=['classify', 'inpaint', 'dino'],
                       help='pretraining objectives')
    group.add_argument('--vision-backbone-type', type=str, default='vit',
                       choices=['vit', 'mit', 'swin'],
                       help='backbone types types')
    group.add_argument('--swin-backbone-type', type=str, default='tiny',
                       choices=['tiny', 'base', 'h3'],
                       help='pretraining objectives')
    # inpainting arguments
    group.add_argument('--mask-type', type=str, default='random',
                       choices=['random', 'row'],
                       help='mask types')
    group.add_argument('--mask-factor', type=float, default=1.0,
                       help='mask size scaling parameter')

    # dino arguments
    group.add_argument('--iter-per-epoch', type=int, default=1250,
                       help='iterations per epoch')
    group.add_argument('--dino-local-img-size', type=int, default=96,
                       help='Image size for vision classification task')
    group.add_argument('--dino-local-crops-number', type=int, default=10,
                       help='Number of local crops')
    group.add_argument('--dino-head-hidden-size', type=int, default=2048,
                       help='Hidden dimension size in dino head')
    group.add_argument('--dino-bottleneck-size', type=int, default=256,
                       help='Bottle neck dimension in dino head ')
    group.add_argument('--dino-freeze-last-layer', type=float, default=1,
                       help='Freezing last layer weights')
    group.add_argument('--dino-norm-last-layer', action='store_true',
                       help='Disable Norm in last layer.')
    group.add_argument('--dino-warmup-teacher-temp', type=float, default=0.04,
                       help='warump teacher temperature')
    group.add_argument('--dino-teacher-temp', type=float, default=0.07,
                       help='teacher temperature')
    group.add_argument('--dino-warmup-teacher-temp-epochs', type=int, default=30,
                       help='warmup teacher temperaure epochs')

    # regularization arguments
    group.add_argument('--qk-layernorm', action='store_true',
                       help='Whether to layer normalize the q and k attention embeddings.')
    group.add_argument('--qk-l2-norm', action='store_true',
                       help='Use llama 4 qk l2 norm')

    return parser

def _add_moe_args(parser):
    group = parser.add_argument_group(title="moe")
    # General arguments
    group.add_argument('--expert-model-parallel-size', type=int, default=1,
                       help='Degree of expert model parallelism.')
    group.add_argument('--expert-tensor-parallel-size', type=int, default=None,
                       help='Degree of expert model parallelism. Default is None, which will be set to the value of --tensor-model-paralle-size.')
    group.add_argument('--num-experts', type=int, default=None,
                       help='Number of Experts in MoE (None means no MoE)')
    group.add_argument('--moe-layer-freq', type=moe_freq_type, default=1,
                       help='Frequency between MoE layers and Dense layers. Accepts either: '
                            '- An integer N: Represents a 1:N ratio, meaning one expert layer for every N-1 dense layers '
                            '- A string containing a Python list expression that defines a custom pattern, e.g.: '
                            '"([1]*3+[0]*1)*3" evaluates to [1,1,1,0,1,1,1,0,1,1,1,0] '
                            'where 1 indicates an expert layer and 0 indicates a dense layer. '
                            'Examples: "([0]+[1]*23)": 1 dense layer followed by 23 experts layers, '
                            '"([1]*3+[0]*2)*2": Three expert layers followed by two dense layers, repeated twice.')
    group.add_argument('--moe-ffn-hidden-size', type=int, default=None,
                       help='The hidden size of each expert\'s feed-forward network (ffn). '
                       'If not specified, defaults to the ffn_hidden_size.')
    group.add_argument('--moe-shared-expert-intermediate-size', type=int, default=None,
                       help='Shared expert total ffn hidden size. '
                       'It should be equal to "num_shared_experts * ffn_size_of_each_shared_expert" if there are multiple shared experts. '
                       'None means no shared expert.')
    group.add_argument('--moe-shared-expert-overlap', action='store_true',
                       help='Enable overlapping between shared expert computations and dispatcher communications. '
                       'Without this, the shared epxerts execute after the routed experts. '
                       'Only effective when moe-shared-expert-intermediate-size is set.')
    group.add_argument('--moe-grouped-gemm', action='store_true',
                       help='When there are multiple experts per rank, launch multiple local GEMM kernels in multiple streams to improve the utilization and performance with GroupedLinear in TransformerEngine.')
    group.add_argument('--moe-use-legacy-grouped-gemm', action='store_true',
                       help='Use legacy GroupedMLP rather than TEGroupedMLP. Note: The legacy one will be deprecated soon.')
    group.add_argument('--moe-layer-recompute', action='store_true',
                       help='Enable checkpointing for moe_layer, should be used when memory is not sufficient. '
                       'Deprecated. Use "--recompute-granularity selective --recompute-modules moe" instead.')
    group.add_argument('--moe-extended-tp', action='store_true',
                       help='Deprecated. Use --expert-tensor-parallel-size instead.')
    group.add_argument('--moe-use-upcycling', action='store_true',
                       help='Load a checkpoint of a dense model, convert it into an MoE model, and save the converted model to the path specified by --save. '
                       'Upcycling is implemented on the top of distributed checkpointing, so it supports parallel modes different from the dense model.')
    # Router arguments
    group.add_argument('--moe-router-load-balancing-type', type=str,
                       choices=['aux_loss', 'seq_aux_loss', 'sinkhorn', 'none'],
                       default='aux_loss',
                       help='Determines the load balancing strategy for the router. "aux_loss" corresponds to the load balancing loss used in GShard and SwitchTransformer; "seq_aux_loss" corresponds to the load balancing loss used in DeepSeekV2, which computes the loss for each individual sample; "sinkhorn" corresponds to the balancing algorithm used in S-BASE, and "none" implies no load balancing. The default is "aux_loss".')
    group.add_argument('--moe-router-dtype', type=str,
                       choices=['fp32', 'fp64'],
                       default=None,
                       help='Data type for routing computation and expert output weighted averaging. '
                            'Fp32/fp64 enhances numerical stability, especially with numerous experts. '
                            'The perf impact should be negligible when used with permute fusion. '
                            'None means no changes for dtype.')
    group.add_argument('--moe-router-score-function', type=str,
                       choices=['softmax', 'sigmoid'],
                       default='softmax',
                       help='Score function for MoE TopK routing. Can be "softmax" or "sigmoid".')
    group.add_argument('--moe-router-topk', type=int, default=2,
                       help='Number of experts to route to for each token. The default is 2.')
    group.add_argument('--moe-router-pre-softmax', action='store_true',
                       help='Enable pre-softmax routing for MoE, which means softmax is before the top-k selection. By default, softmax is done after top-k.')
    group.add_argument('--moe-router-num-groups', type=int, default=None,
                       help='Number of groups to divide experts into for group-limited routing. When using group-limited routing: 1) Experts are divided into equal-sized groups, 2) For each token, a subset of groups are selected based on routing scores (sum of top-2 expert scores within each group), 3) From these selected groups, moe_router_topk experts are chosen.'
                       'Two common use cases: 1) Device-limited routing: Set equal to expert parallel size (EP) to limit each token to experts on a subset of devices (See DeepSeek-V2: https://arxiv.org/pdf/2405.04434) 2) Node-limited routing: Set equal to number of nodes in EP group to limit each token to experts on a subset of nodes (See DeepSeek-V3: https://arxiv.org/pdf/2412.19437)')
    group.add_argument('--moe-router-group-topk', type=int, default=None,
                       help='Number of selected groups for group-limited routing.')
    group.add_argument('--moe-router-topk-scaling-factor', type=float, default=None,
                       help='Scaling factor for routing score in top-k selection, only works when --moe-router-pre-softmax enabled. Defaults to None, which means no scaling.')
    group.add_argument('--moe-router-enable-expert-bias', action='store_true',
                       help='TopK routing with dynamic expert bias in the aux-loss-free load balancing strategy. '
                       'The routing decision is based on the sum of the routing scores and the expert bias. '
                       'See https://arxiv.org/abs/2408.15664 for details.')
    group.add_argument('--moe-router-bias-update-rate', type=float, default=1e-3,
                       help='Expert bias update rate in the aux-loss-free load balancing strategy. '
                       'The expert bias is updated based on the number of assigned tokens to each expert in a global batch, '
                       'where the bias is increased for the experts with less assigned tokens and decreased for the experts with more assigned tokens. '
                       'The default value 1e-3 is same as that used in DeepSeekV3.')
    group.add_argument('--moe-router-force-load-balancing', action='store_true',
                       help='[Experimental] Force override routing to balance token distribution using random logits for MoE routers, supporting naive top-k and group-limited top-k. This experimental feature is for benchmarking purposes only!')
    group.add_argument('--moe-router-padding-for-fp8', action='store_true',
                       help='Pad the routing_map to make sure the number of tokens each expert received '
                       'is a multiple of 16/32 for FP8 precision. It is suggested to enable this for '
                       'dropless training with FP8 precision when num_local_experts > 1. This is a more '
                       'efficient way to pad for FP8 which eliminates the explicit padding in the '
                       'GroupedMLP layer.')
    group.add_argument('--moe-aux-loss-coeff', type=float, default=0.0,
                       help='Scaling coefficient for the aux loss: a starting value of 1e-2 is recommended.')
    group.add_argument('--moe-z-loss-coeff', type=float, default=None,
                       help='Scaling coefficient for the z-loss: a starting value of 1e-3 is recommended.')
    group.add_argument('--moe-input-jitter-eps', type=float, default=None,
                       help='Add noise to the input tensor by applying jitter with a specified epsilon value.')
    group.add_argument('--moe-per-layer-logging', action='store_true',
                       help='Enable per-layer logging for MoE, currently supports auxiliary loss and z loss.')
    # Token dispatcher arguments
    group.add_argument('--moe-token-dispatcher-type', type=str,
                       choices=['allgather', 'alltoall', 'flex'],
                       default='allgather',
                       help="The type of token dispatcher to use. The default is 'allgather'. Options are 'allgather', 'alltoall'. We recommend using 'alltoall' when applying expert parallelism. For more information, please refer to the documentation in core/moe/README.")
    group.add_argument('--moe-enable-deepep', action='store_true',
                       help='[Experimental] Enable DeepSeek/DeepEP for efficient token dispatching and combine in MoE models. Only works with flex token dispatcher by setting --moe-token-dispatcher-type=flex.')
    group.add_argument('--moe-deepep-num-sms', type=int, default=20,
                       help='Number of SMs to use for DeepEP.')
    group.add_argument('--moe-permute-fusion', action='store_true',
                       help='Fuse token rearrangement ops during token dispatching.')
    # Token dropping arguments
    group.add_argument('--moe-expert-capacity-factor', type=float, default=None,
                       help='The capacity factor for each expert, None means no token will be dropped.')
    group.add_argument('--moe-pad-expert-input-to-capacity', action='store_true',
                       help='Pads the input for each expert to match the expert capacity length, effective only after the --moe-expert-capacity-factor is set.')
    group.add_argument('--moe-token-drop-policy', type=str, default='probs', choices=['probs', 'position'],
                       help='The policy to drop tokens. Can be either "probs" or "position". If "probs", the tokens with the lowest probabilities will be dropped. If "position", tokens at the end of each batch will be dropped.')
    group.add_argument('--overlap-moe-expert-parallel-comm', action='store_true',
                       help='Overlap the EP A2A communication by batch-level overlapping in 1f1b stage.')
    group.add_argument('--delay-wgrad-compute', action='store_true',
                       help='Delay the wgrad compute for batch-level overlapping')  

    group.add_argument('--moe-apply-probs-on-input', action='store_true',
                       help='Apply probs before mlp activation for moe routing.')
    # MoE communication overlap arguments
    group.add_argument('--delay-wgrad-compute', action='store_true',
                       help='Delay the wgrad compute for batch-level overlapping')
    group.add_argument('--moe-upcycling-granularity', type=int, default=1,
                       help='This param sepecifics how many times smaller is the expert hidden size compared with the original dense FFN hidden size. '
                       'For using granular upcycling strategy, please set this param as a positive integer. If this param is set to 1, it means using the default upcycling strategy.')
    return parser

def _add_mla_args(parser):
    group = parser.add_argument_group(title="mla")
    group.add_argument('--q-lora-rank', type=int, default=None,
                       help="Rank of Query tensor's low rank representation.")
    group.add_argument('--kv-lora-rank', type=int, default=32,
                       help="Rank of Key and Value tensors' low rank representation.")
    group.add_argument('--qk-head-dim', type=int, default=128,
                       help="Dimension of the head in the QK projection. q_head_dim = qk_head_dim + qk_pos_emb_head_dim")
    group.add_argument('--qk-pos-emb-head-dim', type=int, default=64,
                       help="Dimension of the position embedding in the QK projection.")
    group.add_argument('--v-head-dim', type=int, default=128,
                       help="Dimension of the head in the V projection.")
    group.add_argument('--rotary-scaling-factor', type=float, default=1.0,
                       help="Rotary scaling factor for the rotary embeddings.")
    group.add_argument('--mscale', type=float, default=1.0,
                       help="Mscale for YaRN RoPE in multi-latent attention.")
    group.add_argument('--mscale-all-dim', type=float, default=1.0,
                       help="Mscale all dimensions for YaRN RoPE in multi-latent attention.")

    return parser

def _add_heterogeneous_args(parser):
    """
    Heterogeneous models refer to transformer architectures where individual layers can differ 
    in configuration. Specifically:
        - Attention or MLP layers can be replaced with either a linear layer or a no-op 
        - MLP intermediate dimensions can vary between layers
    We use the format of the HuggingFace config files in llama nemotron models to define the architecture.
    For example, https://huggingface.co/nvidia/Llama-3_3-Nemotron-Super-49B-v1/resolve/main/config.json

    Most notably, the "block_config" maps to a list of attention and mlp configurations for each layer.
    For example, the "block_config" for a 2 layer model is:
     "block_configs": [
        {
            "attention": {
                "n_heads_in_group": 8,
                "no_op": false,
                "replace_with_linear": false,
            },
            "ffn": {
                "ffn_mult": 2.625,
                "no_op": false,
                "replace_with_linear": false,
            }
        },
        {
            "attention": {
                "n_heads_in_group": null,
                "no_op": true,
                "replace_with_linear": false,
            },
            "ffn": {
                "ffn_mult": 2.625,
                "no_op": false,
                "replace_with_linear": false,
            }
        }
    ]
    """
    group = parser.add_argument_group(title="heterogeneous architecture")
    group.add_argument('--heterogeneous-layers-config-path', type=str, default=None,
                       help='Path to json file containing heterogeneous model configuration. '
                       'Use the format of the HuggingFace config files in llama nemotron '
                       'models, e.g. https://huggingface.co/nvidia/Llama-3_3-Nemotron-Super-49B-v1/resolve/main/config.json.')
    group.add_argument('--heterogeneous-layers-config-encoded-json', type=str, default=None,
                       help='This is encoded json string of the heterogeneous model configuration. Used to keep the content '
                       'of the heterogeneous model specification in args when the model is loaded from a checkpoint. '
                       'Use the format of the HuggingFace config files in llama nemotron '
                       'models, e.g. https://huggingface.co/nvidia/Llama-3_3-Nemotron-Super-49B-v1/resolve/main/config.json.')
    return parser

def _add_experimental_args(parser):
    group = parser.add_argument_group(title='experimental')

    group.add_argument('--enable-experimental', action='store_true',
                       help='Enable experimental features.')
    group.add_argument('--spec', type=str, default=None, nargs='*',
                       help='Specify the <module_location function_name> pair '
                       'that returns a spec to customize a model, transformer '
                       'block, or transformer layer, depending on the use case.'
                       'To use local spec specify local as the argument.'
                       'For more details, see the model class, '
                       '`transformer_block.py`, or `transformer_layer.py`')
    group.add_argument('--hybrid-attention-ratio', type=float, default=0.0,
                       help='Ratio of attention layers to total layers, in the '
                       'range [0.0, 1.0].')
    group.add_argument('--hybrid-mlp-ratio', type=float, default=0.0,
                       help='Ratio of mlp layers to total layers, in the '
                       'range [0.0, 1.0].')
    group.add_argument('--hybrid-override-pattern', type=str, default=None,
                       help='Force a specific hybrid layer pattern. The value'
                            'should be a string of characters chosen from'
                            'core.ssm.mamba_hybrid_layer_allocation.Symbols.'
                            'If a value greater than 0.0 is supplied to any of the '
                            'hybrid ratio arguments, then the number of each type'
                            'of layer in the override pattern must match number in'
                            'the overidden pattern')
    group.add_argument('--mamba-state-dim', type=int, default=128,
                       help='State dimension for Mamba layers.')
    group.add_argument('--mamba-head-dim', type=int, default=64,
                       help='Head dimension for Mamba layers.')
    group.add_argument('--mamba-num-groups', type=int, default=8,
                       help='Number of groups for Mamba layers.')
    group.add_argument('--mamba-num-heads', type=int, default=None,
                       help='Number of heads for Mamba layers.'
                       'If not set, then the number of heads will be '
                       '--hidden-size * expand // --mamba-head-dim')
    group.add_argument('--is-hybrid-model', default=False, action="store_true",
                       help='Indicates whether the model is a hybrid model.')
    group.add_argument('--disable-mamba-mem-eff-path', default=False, action="store_true",
                       help='Disable Mamba efficient path.')
    group.add_argument('--yaml-cfg', type=str, default=None,
                       help = 'Config file to add additional arguments')

    # Args of precision-aware optimizer
    group.add_argument('--use-precision-aware-optimizer', action='store_true',
                       help='Use the precision-aware optimizer in TransformerEngine, which allows '
                       'setting the main params and optimizer states to lower precision, such as '
                       'fp16, bf16 and fp8.')
    group.add_argument('--main-grads-dtype', default='fp32', choices=['fp32', 'bf16'],
                       help='Dtype of main grads when enabling precision-aware-optimizer')
    group.add_argument('--main-params-dtype', default='fp32', choices=['fp32', 'fp16'],
                       help='Dtype of main params when enabling precision-aware-optimizer')
    group.add_argument('--exp-avg-dtype', default='fp32', choices=['fp32', 'fp16', 'bf16', 'fp8'],
                       help='Dtype of exp_avg (1st moment in adam optimizer) when enabling '
                            'precision-aware-optimizer. This dtype is used for storing the '
                            'optimizer state in memory during training but does not affect '
                            'the precision in the kernel computation.')
    group.add_argument('--exp-avg-sq-dtype', default='fp32', choices=['fp32', 'fp16', 'bf16', 'fp8'],
                       help='Dtype of exp_avg_sq (2nd moment in adam optimizer) when enabling '
                            'precision-aware-optimizer. This dtype is used for storing the '
                            'optimizer state in memory during training but does not affect '
                            'the precision in the kernel computation.')
    return parser


def _add_msc_args(parser):
    group = parser.add_argument_group(title="msc")
    group.add_argument('--disable-msc', default=True, action='store_false', dest='enable_msc',
                       help='Disable the usage of Multi-Storage Client (MSC) in Megatron Core.')
    return parser

def _add_sft_args(parser):
    group = parser.add_argument_group(title='sft')
    group.add_argument('--sft', action="store_true", help='Megatron SFT training')
    group.add_argument('--sft-tokenizer-prompt-format', type=str, default="nemotron-h-aligned", 
                       help='SFT prompt format.')
    return parser<|MERGE_RESOLUTION|>--- conflicted
+++ resolved
@@ -1038,7 +1038,6 @@
             "as the hybrid device optimizer reuses the code path of this flag."
         )
 
-<<<<<<< HEAD
     if args.overlap_moe_expert_parallel_comm:
         # Basic requirements for overlap_moe_expert_parallel_comm
         assert args.distributed_backend == 'nccl', \
@@ -1074,25 +1073,12 @@
     if args.delay_wgrad_compute:
         assert args.overlap_moe_expert_parallel_comm, \
             'delay_wgrad_compute is only supported when overlap_moe_expert_parallel_comm is enabled'
-=======
-    # Check delay_wgrad_compute compatibility
-    if args.delay_wgrad_compute:
->>>>>>> 3e55583f
         assert not args.moe_use_legacy_grouped_gemm, \
             'delay_wgrad_compute is not supported with legacy groupedgemm implementation'
         assert args.transformer_impl == 'transformer_engine', \
             'delay_wgrad_compute is only supported with transformer_engine implementation'
         assert not args.overlap_grad_reduce, \
             'delay_wgrad_compute is not supported with overlap_grad_reduce'
-<<<<<<< HEAD
-    
-    if args.fp8_recipe != "delayed":
-        assert not (args.fp8_param_gather and args.use_precision_aware_optimizer), (
-            "Currently only delayed scaling is supported to use precision-aware optimizer and fp8 "
-            "params at the same time."
-        )
-=======
->>>>>>> 3e55583f
 
     if args.non_persistent_ckpt_type == "local":
         assert args.non_persistent_local_ckpt_dir is not None, "Tried to use local checkpointing without specifying --local-ckpt-dir!"
