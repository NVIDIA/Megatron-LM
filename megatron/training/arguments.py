--- conflicted
+++ resolved
@@ -2768,7 +2768,6 @@
                        help='Pads the input for each expert to match the expert capacity length, effective only after the --moe-expert-capacity-factor is set.')
     group.add_argument('--moe-token-drop-policy', type=str, default='probs', choices=['probs', 'position'],
                        help='The policy to drop tokens. Can be either "probs" or "position". If "probs", the tokens with the lowest probabilities will be dropped. If "position", tokens at the end of each batch will be dropped.')
-<<<<<<< HEAD
     group.add_argument('--combined-1f1b', action='store_true',
                        help='Batch-level overlapping in 1f1b stage.')
     group.add_argument('--combined-1f1b-recipe', type=str,
@@ -2778,10 +2777,8 @@
     group.add_argument('--delay-wgrad-compute', action='store_true',
                        help='Delay the wgrad compute for batch-level overlapping')                       
 
-=======
     group.add_argument('--moe-apply-probs-on-input', action='store_true',
                        help='Apply probs before mlp activation for moe routing.')
->>>>>>> 4eb36f87
     return parser
 
 def _add_mla_args(parser):
