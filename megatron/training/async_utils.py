# Copyright (c) 2024, NVIDIA CORPORATION. All rights reserved.

"""
This module provides a singleton instance of AsyncCallsQueue which manages
the async checkpoint save calls.
"""
import logging

from megatron.core.dist_checkpointing.strategies.async_utils import AsyncCallsQueue, AsyncRequest
from megatron.training import get_args
from megatron.training.utils import print_rank_0
from megatron.core import mpu

logger = logging.getLogger(__name__)

# Singleton manager of async calls
_async_calls_queue = None


def schedule_async_save(async_request: AsyncRequest):
    """ Schedule the async save request.

    Args:
        async_request (AsyncRequest): the async save request.
    """
    _async_calls_queue.schedule_async_request(async_request)


def maybe_finalize_async_save(blocking: bool = False):
    """ Finalizes active async save calls.

    Args:
        blocking (bool, optional): if True, will wait until all active requests
            are done. Otherwise, finalizes only the async request that already
            finished. Defaults to False.
    """
    args = get_args()
    if not args.async_save:
        return

<<<<<<< HEAD
    global _async_calls_queue
    if _async_calls_queue is None:
        _async_calls_queue = AsyncCallsQueue(process_group=mpu.get_default_process_group())

    if blocking and _async_calls_queue.get_num_unfinalized_calls() > 0:
=======
    if blocking and not is_empty_async_queue():
>>>>>>> 04f93447
        print_rank_0('Unfinalized async checkpoint saves. Finalizing them synchronously now.')

    _async_calls_queue.maybe_finalize_async_calls(blocking)

def is_empty_async_queue() -> bool:
    """ Check if async calls queue is empty. This result is consistent across ranks.

    Returns:
        bool: True if there is any ongoing async call.
    """
    return _async_calls_queue.get_num_unfinalized_calls() == 0<|MERGE_RESOLUTION|>--- conflicted
+++ resolved
@@ -23,6 +23,9 @@
     Args:
         async_request (AsyncRequest): the async save request.
     """
+    global _async_calls_queue
+    if _async_calls_queue is None:
+        _async_calls_queue = AsyncCallsQueue(process_group=mpu.get_default_process_group())
     _async_calls_queue.schedule_async_request(async_request)
 
 
@@ -38,15 +41,11 @@
     if not args.async_save:
         return
 
-<<<<<<< HEAD
     global _async_calls_queue
     if _async_calls_queue is None:
         _async_calls_queue = AsyncCallsQueue(process_group=mpu.get_default_process_group())
 
-    if blocking and _async_calls_queue.get_num_unfinalized_calls() > 0:
-=======
     if blocking and not is_empty_async_queue():
->>>>>>> 04f93447
         print_rank_0('Unfinalized async checkpoint saves. Finalizing them synchronously now.')
 
     _async_calls_queue.maybe_finalize_async_calls(blocking)
@@ -57,4 +56,5 @@
     Returns:
         bool: True if there is any ongoing async call.
     """
-    return _async_calls_queue.get_num_unfinalized_calls() == 0+    global _async_calls_queue
+    return _async_calls_queue is None or _async_calls_queue.get_num_unfinalized_calls() == 0