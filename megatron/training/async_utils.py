# Copyright (c) 2024, NVIDIA CORPORATION. All rights reserved.

"""
This module provides a singleton instance of AsyncCallsQueue which manages
the async checkpoint save calls.
"""
import logging

from megatron.core.dist_checkpointing.strategies.async_utils import AsyncCallsQueue, AsyncRequest
from megatron.training import get_args
from megatron.training.utils import print_rank_0
from megatron.core import mpu

logger = logging.getLogger(__name__)

# Singleton manager of async calls
<<<<<<< HEAD
_async_calls_queue = None


def init_persistent_async_worker():
    global _async_calls_queue
    # Recreate the async_calls_queue for persistent worker
    # This duplicate step is for backward compatiblity
    _async_calls_queue = AsyncCallsQueue(persistent=True, process_group=mpu.get_default_process_group())
=======
# The default is `TemporalAsyncCaller`
_async_calls_queue = AsyncCallsQueue()
>>>>>>> 8a5521ac


def init_persistent_async_worker():
    global _async_calls_queue
    # Recreate the async_calls_queue for persistent worker
    # This duplicate step is for backward compatiblity
    _async_calls_queue = AsyncCallsQueue(persistent=True)


def schedule_async_save(async_request: AsyncRequest):
    """Schedule the async save request.

    Args:
        async_request (AsyncRequest): the async save request.
    """
    global _async_calls_queue
    if _async_calls_queue is None:
        _async_calls_queue = AsyncCallsQueue(process_group=mpu.get_default_process_group())
    _async_calls_queue.schedule_async_request(async_request)


def maybe_finalize_async_save(blocking: bool = False, terminate=False):
    """Finalizes active async save calls.

    Args:
        blocking (bool, optional): if True, will wait until all active requests
            are done. Otherwise, finalizes only the async request that already
            finished. Defaults to False.
        terminate (bool, optional): if True, the asynchronous queue will
                be closed as the last action of this function.
    """
    args = get_args()
    if not args.async_save:
        return

    global _async_calls_queue
    if _async_calls_queue is None:
        _async_calls_queue = AsyncCallsQueue(process_group=mpu.get_default_process_group())

    if blocking and not is_empty_async_queue():
        print_rank_0('Unfinalized async checkpoint saves. Finalizing them synchronously now.')

    _async_calls_queue.maybe_finalize_async_calls(blocking, no_dist=False)

    if terminate:
        _async_calls_queue.close()


def is_empty_async_queue() -> bool:
    """Check if async calls queue is empty. This result is consistent across ranks.

    Returns:
        bool: True if there is any ongoing async call.
    """
    global _async_calls_queue
    return _async_calls_queue is None or _async_calls_queue.get_num_unfinalized_calls() == 0<|MERGE_RESOLUTION|>--- conflicted
+++ resolved
@@ -14,7 +14,6 @@
 logger = logging.getLogger(__name__)
 
 # Singleton manager of async calls
-<<<<<<< HEAD
 _async_calls_queue = None
 
 
@@ -23,17 +22,11 @@
     # Recreate the async_calls_queue for persistent worker
     # This duplicate step is for backward compatiblity
     _async_calls_queue = AsyncCallsQueue(persistent=True, process_group=mpu.get_default_process_group())
-=======
-# The default is `TemporalAsyncCaller`
-_async_calls_queue = AsyncCallsQueue()
->>>>>>> 8a5521ac
 
 
-def init_persistent_async_worker():
+def init_temporal_async_worker():
     global _async_calls_queue
-    # Recreate the async_calls_queue for persistent worker
-    # This duplicate step is for backward compatiblity
-    _async_calls_queue = AsyncCallsQueue(persistent=True)
+    _async_calls_queue = AsyncCallsQueue(process_group=mpu.get_default_process_group())
 
 
 def schedule_async_save(async_request: AsyncRequest):
