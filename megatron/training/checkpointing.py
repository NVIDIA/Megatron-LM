--- conflicted
+++ resolved
@@ -361,15 +361,11 @@
         else:
             metadata['distrib_optim_sharding_type'] = 'dp_zero_gather_scatter'
     metadata['chained_optim_avoid_prefix'] = True
-<<<<<<< HEAD
+    metadata['singleton_local_shards'] = False
     # Add dp_cp_group to metadata. If not provided, fallback to global parallel state.
     if dp_cp_group is None:
         dp_cp_group = mpu.get_data_parallel_group(with_context_parallel=True)
     metadata['dp_cp_group'] = dp_cp_group
-
-=======
-    metadata['singleton_local_shards'] = False
->>>>>>> 410222b3
     return metadata
 
 def save_checkpoint(iteration, model, optimizer, opt_param_scheduler, num_floating_point_operations_so_far,
@@ -795,7 +791,7 @@
 
             if args.ckpt_format == "torch_dist":
                 optimizer_sd = optimizer.sharded_state_dict(
-                    state_dict, 
+                    state_dict,
                     **(optim_sd_kwargs or {
                         "metadata": {
                             "dp_cp_group": mpu.get_data_parallel_group(with_context_parallel=True)
