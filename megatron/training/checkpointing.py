# Copyright (c) 2024, NVIDIA CORPORATION. All rights reserved.

"""Input/output checkpointing."""

import contextlib
import os
import random
import shutil
import sys
import threading
import types
from argparse import Namespace
from enum import Enum, auto
from logging import getLogger
from pathlib import Path
from time import time

import numpy as np
import torch
from typing import Optional, Union, List, Dict, Any
from torch.distributed.checkpoint import FileSystemReader, default_planner

from megatron.core import dist_checkpointing, mpu, tensor_parallel
from megatron.core.dist_checkpointing.mapping import ShardedObject
from megatron.core.dist_checkpointing.serialization import get_default_load_sharded_strategy
from megatron.core.dist_checkpointing.strategies.fully_parallel import (
    FullyParallelLoadStrategyWrapper,
    FullyParallelSaveStrategyWrapper,
)
from megatron.core.msc_utils import MultiStorageClientFeature, open_file
from megatron.core.num_microbatches_calculator import update_num_microbatches
from megatron.core.utils import get_pg_rank, get_pg_size
from megatron.core.optimizer import DistributedOptimizer
from megatron.core.rerun_state_machine import get_rerun_state_machine
from megatron.core.utils import get_torch_version, is_torch_min_version

from ..core.dist_checkpointing.serialization import get_default_save_sharded_strategy
from . import ft_integration, wandb_utils
from .async_utils import is_empty_async_queue, schedule_async_save
from .global_vars import get_args
from .one_logger_utils import on_save_checkpoint_start, on_save_checkpoint_success
from .utils import append_to_progress_log, is_last_rank, print_rank_0, unwrap_model

try:
    from megatron.core.distributed.fsdp.src.megatron_fsdp.uneven_dtensor import preprocess_state_dict_for_uneven_dtensor
    from megatron.core.transformer.fsdp_dtensor_checkpoint import (
        print_diff_in_state_dicts,
        handle_fp8_extra_state_case,
        handle_swiglu_in_state_dict,
        handle_experts_in_state_dict,
    )
    HAVE_MEGATRON_FSDP = True
except ImportError:
    HAVE_MEGATRON_FSDP = False


# [ModelOpt]: Import
try:
    from modelopt.torch.opt.plugins import save_modelopt_state, save_sharded_modelopt_state
    has_nvidia_modelopt = True
except Exception:
    has_nvidia_modelopt = False

_CHECKPOINT_VERSION = None

logger = getLogger(__name__)
_NON_PERSISTENT_CKPT_SUBDIR = 'non_persistent'

def set_checkpoint_version(value):
    global _CHECKPOINT_VERSION
    if _CHECKPOINT_VERSION is not None:
        assert _CHECKPOINT_VERSION == value, \
            "checkpoint versions do not match"
    _CHECKPOINT_VERSION = value


def get_checkpoint_version():
    global _CHECKPOINT_VERSION
    return _CHECKPOINT_VERSION


def check_checkpoint_args(checkpoint_args):
    """Ensure fixed arguments for a model are the same for the input
    arguments and the one retrieved from checkpoint."""
    args = get_args()

    def _compare(arg_name, old_arg_name=None, default=None):
        if old_arg_name is not None:
            ckpt_arg_name = old_arg_name
        else:
            ckpt_arg_name = arg_name
        if default is not None:
            checkpoint_value = getattr(checkpoint_args, ckpt_arg_name, default)
        else:
            checkpoint_value = getattr(checkpoint_args, ckpt_arg_name)
        args_value = getattr(args, arg_name)
        error_message = '{} value from checkpoint ({}) is not equal to the ' \
                        'input argument value ({}).'.format(
                            arg_name, checkpoint_value, args_value)
        assert checkpoint_value == args_value, error_message

    _compare('num_layers')
    _compare('hidden_size')
    _compare('num_attention_heads')
    _compare('add_position_embedding', default=True)
    if args.vocab_file:
        _compare('max_position_embeddings')
        _compare('make_vocab_size_divisible_by')
        if not args.use_dist_ckpt:
            _compare('padded_vocab_size')
        _compare('tokenizer_type')
    if args.data_parallel_random_init:
        _compare('data_parallel_random_init')
    if get_checkpoint_version() < 3.0:
        _compare('tensor_model_parallel_size',
                 old_arg_name='model_parallel_size')
    if get_checkpoint_version() >= 3.0 and not args.use_dist_ckpt:
        _compare('tensor_model_parallel_size')
        _compare('pipeline_model_parallel_size')


def isfile(filename) -> bool:
    if MultiStorageClientFeature.is_enabled():
        msc = MultiStorageClientFeature.import_package()
        return msc.os.path.isfile(filename)
    else:
        return os.path.isfile(filename)


def ensure_directory_exists(filename, check_parent=True):
    """Build filename's path if it does not already exists."""
    dirname = os.path.dirname(filename) if check_parent else filename
    if MultiStorageClientFeature.is_enabled():
        msc = MultiStorageClientFeature.import_package()
        msc.os.makedirs(dirname, exist_ok=True)
    else:
        os.makedirs(dirname, exist_ok=True)


def get_checkpoint_name(checkpoints_path, iteration, release=False,
                        pipeline_parallel=None,
                        tensor_rank=None, pipeline_rank=None,
                        expert_parallel=None, expert_rank=None,
                        return_base_dir=False, basename="model_optim_rng.pt"):
    """Determine the directory name for this rank's checkpoint."""
    if release:
        directory = 'release'
    else:
        directory = 'iter_{:07d}'.format(iteration)
    if return_base_dir:
        common_path = os.path.join(checkpoints_path, directory)
        return common_path

    # Use both the tensor and pipeline MP rank.
    if pipeline_parallel is None:
        pipeline_parallel = (mpu.get_pipeline_model_parallel_world_size() > 1)
    if tensor_rank is None:
        tensor_rank = mpu.get_tensor_model_parallel_rank()
    if pipeline_rank is None:
        pipeline_rank = mpu.get_pipeline_model_parallel_rank()
    if expert_parallel is None:
        expert_parallel = (mpu.get_expert_model_parallel_world_size() > 1)
    if expert_rank is None:
        expert_rank = mpu.get_expert_model_parallel_rank()

    # Use both the tensor and pipeline MP rank. If using the distributed
    # optimizer, then the optimizer's path must additionally include the
    # data parallel rank.
    if not pipeline_parallel:
        common_path = os.path.join(checkpoints_path, directory,
                            f'mp_rank_{tensor_rank:02d}')
    else:
        common_path = os.path.join(checkpoints_path, directory,
                f'mp_rank_{tensor_rank:02d}_{pipeline_rank:03d}')

    if expert_parallel:
        common_path = common_path + f'_{expert_rank:03d}'

    return os.path.join(common_path, basename)


def get_load_checkpoint_path_by_args(args, load_arg="load"):
    """Get the checkpoint path based on the arguments."""
    load_dir = getattr(args, load_arg)
    iteration, release = -1, False
    tracker_filename = 'because load directory is not defined'
    if load_dir is not None:
        tracker_filename = get_checkpoint_tracker_filename(load_dir)
        if isfile(tracker_filename):
            iteration, release = read_metadata(tracker_filename)

    # Allow user to specify the loaded iteration.
    if getattr(args, "ckpt_step", None):
        iteration = args.ckpt_step

    return get_checkpoint_name(load_dir, iteration, release, return_base_dir=True)


def get_distributed_optimizer_checkpoint_name(model_checkpoint_name):
    return os.path.join(os.path.dirname(model_checkpoint_name),
                        "distrib_optim.pt")


def find_checkpoint_rank_0(checkpoints_path, iteration, release=False):
    """Finds the checkpoint for rank 0 without knowing if we are using
    pipeline parallelism/expert parallelism or not.

    Since the checkpoint naming scheme changes if pipeline or expert
    parallelism is present, we need to look for both naming schemes if
    we don't know if the checkpoint has pipeline or expert parallelism.
    """

    # Look for checkpoint with no pipelining and no expert parallelism
    filename = get_checkpoint_name(checkpoints_path, iteration, release,
                                   pipeline_parallel=False,
                                   tensor_rank=0, pipeline_rank=0,
                                   expert_parallel=False, expert_rank=0)
    if isfile(filename):
        return filename

    # Look for checkpoint with no pipelining and expert parallelism
    filename = get_checkpoint_name(checkpoints_path, iteration, release,
                                   pipeline_parallel=False,
                                   tensor_rank=0, pipeline_rank=0,
                                   expert_parallel=True, expert_rank=0)
    if isfile(filename):
        return filename

    # Look for checkpoint with pipelining and no expert parallelism
    filename = get_checkpoint_name(checkpoints_path, iteration, release,
                                   pipeline_parallel=True,
                                   tensor_rank=0, pipeline_rank=0,
                                   expert_parallel=False, expert_rank=0)
    if isfile(filename):
        return filename

    # Look for checkpoint with pipelining and expert parallelism
    filename = get_checkpoint_name(checkpoints_path, iteration, release,
                                   pipeline_parallel=True,
                                   tensor_rank=0, pipeline_rank=0,
                                   expert_parallel=True, expert_rank=0)
    if isfile(filename):
        return filename

    # Look for a distributed checkpoint
    filename = get_checkpoint_name(checkpoints_path, iteration, release,
                                   pipeline_parallel=True,
                                   return_base_dir=True)
    if dist_checkpointing.check_is_distributed_checkpoint(filename):
        return filename

    return None


def get_checkpoint_tracker_filename(checkpoints_path):

    """Tracker file rescords the latest chckpoint during
    training to restart from."""
    return os.path.join(checkpoints_path, 'latest_checkpointed_iteration.txt')


def checkpoint_exists(checkpoints_path):
    if checkpoints_path is None:
        return False
    path = get_checkpoint_tracker_filename(checkpoints_path)
    return isfile(path)


def read_metadata(tracker_filename):
    # Read the tracker file and either set the iteration or
    # mark it as a release checkpoint.
    iteration = 0
    release = False

    with open_file(tracker_filename, 'r') as f:
        metastring = f.read().strip()
        try:
            iteration = int(metastring)
        except ValueError:
            release = metastring == 'release'
            if not release:
                print_rank_0('ERROR: Invalid metadata file {}. Exiting'.format(
                    tracker_filename))
                sys.exit()
    assert iteration > 0 or release, 'error parsing metadata file {}'.format(
        tracker_filename)

    # Get the max iteration retrieved across the ranks.
    if torch.distributed.is_initialized():
        iters_cuda = torch.tensor([iteration], dtype=torch.long, device='cuda')
        torch.distributed.all_reduce(iters_cuda, op=torch.distributed.ReduceOp.MAX)
        max_iter = iters_cuda[0].item()

        # We should now have all the same iteration.
        # If not, print a warning and chose the maximum
        # iteration across all ranks.
        if iteration != max_iter:
            rank = torch.distributed.get_rank()
            print('WARNING: on rank {} found iteration {} in the '
                  'metadata while max iteration across the ranks '
                  'is {}, replacing it with max iteration.'.format(
                      rank, iteration, max_iter), flush=True)
    else:
        # When loading a checkpoint outside of training (for example,
        # when editing it), we might not have torch distributed
        # initialized, in this case, just assume we have the latest
        max_iter = iteration
    return max_iter, release


def get_rng_state(ckpt_format: str, tp_group: torch.distributed.ProcessGroup, pp_group: torch.distributed.ProcessGroup) -> Union[List[Dict[str, Any]], ShardedObject]:
    """Collect rng state across data parallel ranks."""
    args = get_args()
    rng_state = {
        'random_rng_state': random.getstate(),
        'np_rng_state': np.random.get_state(),
        'torch_rng_state': torch.get_rng_state(),
        'cuda_rng_state': torch.cuda.get_rng_state(),
        'rng_tracker_states': tensor_parallel.get_cuda_rng_tracker().get_states()}

    rng_state_list = None
    if args.data_parallel_random_init and torch.distributed.is_initialized() and \
            mpu.get_data_parallel_world_size() > 1:
        rng_state_list = \
            [None for i in range(mpu.get_data_parallel_world_size())]
        torch.distributed.all_gather_object(
            rng_state_list,
            rng_state,
            group=mpu.get_data_parallel_group())
    else:
        rng_state_list = [rng_state]

    if ckpt_format == "torch_dist":
        pp_rank = get_pg_rank(pp_group)
        pp_size = get_pg_size(pp_group)
        tp_rank = get_pg_rank(tp_group)
        tp_size = get_pg_size(tp_group)
        rng_state_list = ShardedObject('rng_state', rng_state_list, (pp_size, tp_size), (pp_rank, tp_rank),
                                       replica_id=mpu.get_data_parallel_rank(with_context_parallel=True))
    elif ckpt_format == "fsdp_dtensor":
        pp_rank = mpu.get_pipeline_model_parallel_rank()
        tp_rank = mpu.get_tensor_model_parallel_rank()
        rng_state_list = {
            f"({pp_rank}, {tp_rank})": rng_state_list
        }

    return rng_state_list

class CheckpointType(Enum):
    LEGACY = auto()
    LOCAL = auto()
    GLOBAL = auto()
    TORCH_DCP = auto()
    FSDP_DTENSOR = auto()

def _clean_metadata_for_serialization(metadata: dict) -> dict:
    """Create a clean copy of metadata for serialization by removing non-serializable objects.

    Args:
        metadata: Original metadata dict

    Returns:
        Clean metadata dict suitable for serialization
    """
    if metadata is None:
        return None

    clean_metadata = metadata.copy()
    # Remove dp_cp_group as it's not serializable
    clean_metadata.pop('dp_cp_group', None)
    return clean_metadata


def _build_sharded_state_dict_metadata(args: Namespace, dp_cp_group: Optional[torch.distributed.ProcessGroup] = None) -> dict:
    """Builds metadata used for sharded_state_dict versioning.

    The whole content metadata is passed to ``shared_state_dict`` model and optimizer methods
    and therefore affects only the logic behind sharded_state_dict creation.
    The content metadata should be minimalistic, ideally flat (or with a single nesting level)
    and with semantically meaningful flag names (e.g. `distrib_optim_sharding_type`).
    In particular, a simple integer (or SemVer) versioning flag (e.g. `metadata['version'] = 3.4`)
    is discouraged, because the metadata serves for all models and optimizers and it's practically
    impossible to enforce a linearly increasing versioning for this whole space.

    Args:
        args: Arguments namespace
        dp_cp_group: Data parallel + context parallel group (default: None, falls back to mpu API)
    """
    metadata = {}

    if args.use_distributed_optimizer and args.ckpt_format == "fsdp_dtensor":
        metadata['distrib_optim_sharding_type'] = 'fsdp_dtensor'

    # Force pre-mcore 0.14 behavior for PyTorch versions below 2.6a0
    force_pre_mcore_014 = not is_torch_min_version("2.6a0")
    if force_pre_mcore_014 and not args.dist_ckpt_save_pre_mcore_014:
        logger.warning(f"PyTorch version {get_torch_version()} below 2.6 detected."
                       f" Forcing dist_ckpt_save_pre_mcore_014 behavior.")

    if args.dist_ckpt_save_pre_mcore_014 or force_pre_mcore_014:
        if args.use_distributed_optimizer and args.ckpt_format != "fsdp_dtensor":
            if args.ckpt_fully_parallel_save:
                metadata['distrib_optim_sharding_type'] = 'fully_sharded_model_space'
            else:
                metadata['distrib_optim_sharding_type'] = 'dp_zero_gather_scatter'
    else:
        if args.use_distributed_optimizer and args.ckpt_format != "fsdp_dtensor":
            if args.dist_ckpt_optim_fully_reshardable:
                metadata['distrib_optim_sharding_type'] = 'fully_reshardable'
                metadata['distrib_optim_fully_reshardable_mem_efficient'] = args.distrib_optim_fully_reshardable_mem_efficient
            else:
                metadata['distrib_optim_sharding_type'] = 'dp_reshardable'

    metadata['singleton_local_shards'] = False
    metadata['chained_optim_avoid_prefix'] = True
    # Add dp_cp_group to metadata. If not provided, fallback to global parallel state.
    if dp_cp_group is None:
        dp_cp_group = mpu.get_data_parallel_group(with_context_parallel=True)
    metadata['dp_cp_group'] = dp_cp_group
    return metadata

def save_checkpoint(iteration, model, optimizer, opt_param_scheduler, num_floating_point_operations_so_far,
                    checkpointing_context=None, pipeline_rank=None, expert_rank=None, tensor_rank=None, pipeline_parallel=None, expert_parallel=None, non_persistent_ckpt=False,
                    train_data_iterator=None, preprocess_common_state_dict_fn = None, release=False, tp_group: Optional[torch.distributed.ProcessGroup] = None, pp_group: Optional[torch.distributed.ProcessGroup] = None, dp_cp_group: Optional[torch.distributed.ProcessGroup] = None):
    """Save a model, optimizer and optionally dataloader checkpoint.

    Checkpointing context is used to persist some checkpointing state
    throughout a single job. Must be initialized externally (not used if None).

    If non_persistent_ckpt is True,
    the checkpoint will be saved with special functionality for removing old checkpoints.
    There are several types of non-persistent checkpoints:
    "global" - Saved as a standard checkpoint (e.g., on Lustre) with old checkpoints being removed.
    "local" - Each rank saves a portion of the checkpoint locally (e.g., on SSD/ramdisk).

    Dataloader checkpoint is only saved if the dataloader supports it. Currently this applies only
    to the Megatron Energon dataloader (multimodal) and not the built-in Megatron dataloader (text-only).

    Args:
        dp_cp_group: Data parallel + context parallel group (default: None, falls back to mpu API)
    """
    start_ckpt = time()
    args = get_args()

    if args.async_save and not is_empty_async_queue():
        print_rank_0('WARNING: Starting a checkpoint save before previous has finished. Consider increasing the checkpoint interval.')

    # Prepare E2E metrics at start of save checkpoint
    productive_metrics = on_save_checkpoint_start(args.async_save)

    # Monitor for the checkpointing timeout (no-op if FT is not enabled)
    ft_integration.on_checkpointing_start()

    # Only rank zero of the data parallel writes to the disk.
    model = unwrap_model(model)

    # Handle non_persistent_ckpt flag. Besides overwriting `args.save` and
    # `args.use_dist_ckpt`, non-persistent global ckpt requires no additional logic
    ckpt_type = CheckpointType.GLOBAL if args.use_dist_ckpt else CheckpointType.LEGACY
    save_dir = args.save
    if non_persistent_ckpt:
        if args.non_persistent_ckpt_type == 'global':
            ckpt_type = CheckpointType.GLOBAL
            save_dir = (
                args.non_persistent_global_ckpt_dir
                if args.non_persistent_global_ckpt_dir
                else os.path.join(save_dir, _NON_PERSISTENT_CKPT_SUBDIR)
            )
            # TODO Can we ensure the previous checkpoint is saved? We don't want to allow two saves in parallel.
            cleanup_old_non_persistent_checkpoint(
                save_dir, leave_ckpt_num=1, do_async=args.async_save
            )
        elif args.non_persistent_ckpt_type == 'local':
            ckpt_type = CheckpointType.LOCAL
            save_dir = checkpointing_context['local_checkpoint_manager'].local_ckpt_dir
        else:
            raise NotImplementedError(f"Please use local or global non-persistent checkpoints (got: {args.non_persistent_ckpt_type})")

    ckpt_format = args.ckpt_format if ckpt_type == CheckpointType.GLOBAL else 'torch'
    print_rank_0('saving checkpoint at iteration {:7d} to {} in {} format'.format(
        iteration, save_dir, ckpt_format))

    # Collect rng state across data parallel ranks.
    if tp_group is None and pp_group is None:
        tp_group = mpu.get_tensor_model_parallel_group()
        pp_group = mpu.get_pipeline_model_parallel_group()
    rng_state = get_rng_state(args.ckpt_format, tp_group, pp_group)

    # Collect rerun state across all ranks
    rerun_state_machine = get_rerun_state_machine()
    rerun_state = rerun_state_machine.state_dict(
        data_iterator=train_data_iterator, ckpt_format=args.ckpt_format,
    )

    # Checkpoint name.
    return_base_dir = (ckpt_type != CheckpointType.LEGACY)
    checkpoint_name = get_checkpoint_name(save_dir, iteration, release=release, pipeline_parallel=pipeline_parallel,
        tensor_rank=tensor_rank, pipeline_rank=pipeline_rank, expert_parallel=expert_parallel, expert_rank=expert_rank, return_base_dir=return_base_dir)

    # Save dataloader state if the dataloader supports it (currently only Megatron Energon).
    maybe_save_dataloader_state(train_data_iterator, iteration, getattr(args, "dataloader_save", None))

    # Save distributed optimizer's custom parameter state.
    if (
        args.use_distributed_optimizer
        and not args.no_save_optim
        and optimizer is not None
        and ckpt_type == CheckpointType.LEGACY
    ):
        optim_checkpoint_name = \
            get_distributed_optimizer_checkpoint_name(checkpoint_name)
        ensure_directory_exists(optim_checkpoint_name)
        if not optimizer.is_stub_optimizer:
            optimizer.save_parameter_state(optim_checkpoint_name)

    async_save_request = None
    if args.async_save:
        if ckpt_type == CheckpointType.LEGACY:
            raise NotImplementedError('Async checkpoint save not implemented for legacy checkpoints')
        elif ckpt_type == CheckpointType.GLOBAL and args.ckpt_format != 'torch_dist':
            raise NotImplementedError(f'Async checkpoint save not implemented for {args.ckpt_format} distributed checkpoint format')

    rank = torch.distributed.get_rank() if torch.distributed.is_initialized() else 0

    # Collect args, model, RNG.
    if not torch.distributed.is_initialized() \
            or mpu.get_expert_data_parallel_rank() == 0 \
            or ckpt_type != CheckpointType.LEGACY:
        if ckpt_type != CheckpointType.LEGACY:
            sharded_sd_metadata = _build_sharded_state_dict_metadata(args, dp_cp_group=dp_cp_group)
            if args.use_distributed_optimizer:
                print_rank_0(f'Storing distributed optimizer sharded state of type'
                             f' {sharded_sd_metadata["distrib_optim_sharding_type"]}')
        else:
            sharded_sd_metadata = None
        state_dict = generate_state_dict(
            args,
            model,
            optimizer,
            opt_param_scheduler,
            rng_state,
            iteration=iteration,
            optim_sd_kwargs=dict(metadata=sharded_sd_metadata),
            model_sd_kwargs=dict(metadata=sharded_sd_metadata),
            rerun_state=rerun_state,
        )

        state_dict['num_floating_point_operations_so_far'] = num_floating_point_operations_so_far
        if ckpt_type == CheckpointType.GLOBAL and ckpt_format == "torch_dist":
            if not torch.distributed.is_initialized() or torch.distributed.get_rank() == 0:
                # TODO Handle non-empty directories (e.g., after a crash during saving).
                ensure_directory_exists(checkpoint_name, check_parent=False)
            if checkpointing_context is not None and 'save_strategy' in checkpointing_context:
                save_strategy = checkpointing_context['save_strategy']
                # Already saved once before - don't need to rerun sharding validation
                validate_sharding_integrity = not args.ckpt_assume_constant_structure
            else:
                validate_sharding_integrity = True
                save_strategy = get_default_save_sharded_strategy(args.ckpt_format)
                if args.ckpt_assume_constant_structure and args.ckpt_format == 'torch_dist':
                    save_strategy.use_cached_ckpt_structure = args.ckpt_assume_constant_structure
                    if checkpointing_context is not None and 'load_strategy' in checkpointing_context:
                        cached_global_metadata = getattr(checkpointing_context['load_strategy'], 'cached_global_metadata', None)
                        if cached_global_metadata is not None:
                            logger.debug("Plugging in the read metadata from the load strategy...")
                            save_strategy.cached_global_metadata = cached_global_metadata
                        else:
                            logger.debug("Failed to plug in the read metadata from the load strategy...")

                if args.ckpt_fully_parallel_save:
                    save_strategy = FullyParallelSaveStrategyWrapper(save_strategy, mpu.get_data_parallel_group(with_context_parallel=True),
                                                                     args.ckpt_assume_constant_structure)
            # Store save strategy for future checkpoint saves
            if checkpointing_context is not None:
                checkpointing_context['save_strategy'] = save_strategy
            end_ckpt = time()
            logger.debug(f"rank: {rank}, takes {end_ckpt - start_ckpt} to prepare state dict for ckpt ")
            async_save_request = dist_checkpointing.save(state_dict, checkpoint_name, save_strategy,
                                                         async_sharded_save=args.async_save,
                                                         validate_access_integrity=validate_sharding_integrity,
                                                         preprocess_common_before_consistancy_check=preprocess_common_state_dict_fn,
                                                         content_metadata=_clean_metadata_for_serialization(sharded_sd_metadata))
            # [ModelOpt]: save sharded modelopt_state
            if has_nvidia_modelopt:
                save_sharded_modelopt_state(model, checkpoint_name, (args.ckpt_format, 1))
        elif ckpt_type == CheckpointType.GLOBAL and ckpt_format in ["torch_dcp", "fsdp_dtensor"]:
            if not torch.distributed.is_initialized() or torch.distributed.get_rank() == 0:
                # TODO Handle non-empty directories (e.g., after a crash during saving).
                ensure_directory_exists(checkpoint_name, check_parent=False)

            if ckpt_format == "fsdp_dtensor":
                state_dict = preprocess_fsdp_dtensor_state_dict(args, state_dict, model[0])

            fs_storage_writer = torch.distributed.checkpoint.FileSystemWriter(checkpoint_name)
            torch.distributed.checkpoint.save(
                state_dict=state_dict,
                storage_writer=fs_storage_writer,
            )
        else:
            # [ModelOpt]: Inject modelopt_state into state_dict
            if has_nvidia_modelopt:
                if ckpt_type == CheckpointType.LOCAL:
                    print_rank_0('WARNING: Local checkpointing does not support nvidia_modelopt.')
                else:
                    save_modelopt_state(model, state_dict)

            end_ckpt = time()
            logger.debug(f"rank: {rank}, takes {end_ckpt - start_ckpt} to prepare state dict for ckpt ")
            if ckpt_type == CheckpointType.LOCAL:
                try:
                    from megatron.core.dist_checkpointing.tensor_aware_state_dict import MCoreTensorAwareStateDict
                except ModuleNotFoundError:
                    raise RuntimeError("The 'nvidia_resiliency_ext' module is required for local "
                                       "checkpointing but was not found. Please ensure it is installed.")
                if (sharded_sd_metadata or {}).get('distrib_optim_sharding_type') in ['fully_reshardable', 'dp_zero_gather_scatter']:
                    # Note: Currently full reshardabilty is not supported when local checkpoints are used.
                    raise RuntimeError(
                        f"Local checkpointing does not support optimizer sharding type '{sharded_sd_metadata['distrib_optim_sharding_type']}'. "
                        "Don't use '--dist-ckpt-optim-fully-reshardable' when saving local checkpoints."
                    )
                algo = args.non_persistent_local_ckpt_algo
                cached_metadata = None
                if args.ckpt_assume_constant_structure and 'local_checkpoint_cache' in checkpointing_context:
                    cached_metadata = checkpointing_context['local_checkpoint_cache']
                state_dict_for_save, cacheable_metadata = MCoreTensorAwareStateDict.from_state_dict(
                    state_dict, algo=algo, cached_metadata=cached_metadata,
                    parallelization_group=mpu.get_data_parallel_group(with_context_parallel=True)
                )
                async_save_request = checkpointing_context['local_checkpoint_manager'].save(
                    state_dict_for_save, iteration, is_async=bool(args.async_save)
                )
                checkpointing_context['local_checkpoint_cache'] = cacheable_metadata
            else:
                assert ckpt_type == CheckpointType.LEGACY
                # Save.
                ensure_directory_exists(checkpoint_name)
                torch.save(state_dict, checkpoint_name)
    start_misc = time()
    if ckpt_type != CheckpointType.LOCAL:
        if not args.async_save:
            assert async_save_request is None
            # Wait so everyone is done (necessary)
            if torch.distributed.is_initialized():
                torch.distributed.barrier()

    # And update the latest iteration
    if not torch.distributed.is_initialized() \
            or torch.distributed.get_rank() == 0:
        tracker_filename = get_checkpoint_tracker_filename(save_dir)

        if ckpt_type == CheckpointType.LOCAL:
            def iter_finalize_fn():
                print_rank_0('  successfully saved local checkpoint from iteration {:7d}'
                             .format(iteration))
                if args.log_progress and args.async_save:
                    append_to_progress_log(f'Saved async local checkpoint\tIteration: {iteration}',
                                           barrier=False)
        else:
            def iter_finalize_fn():
                prev_iteration = 0
                save_retain_interval = getattr(args, 'save_retain_interval', None)  # For backwards compatibility of tests.
                if save_retain_interval is not None:
                    if os.path.exists(tracker_filename):  # TODO: Make this work with MSC remote paths?
                        with open_file(tracker_filename, 'r') as f:
                            prev_iteration = int(f.read().strip())
                with open_file(tracker_filename, 'w') as f:
                    f.write("release" if release else str(iteration))
                tensor_rank_to_print = (tensor_rank if tensor_rank is not None else mpu.get_tensor_model_parallel_rank()) + 1
                pipeline_rank_to_print = (pipeline_rank if pipeline_rank is not None else mpu.get_pipeline_model_parallel_rank()) + 1
                print_rank_0(f'  successfully saved checkpoint from iteration {int(iteration):7d} to {args.save} '
                             f'[ t {tensor_rank_to_print}/{mpu.get_tensor_model_parallel_world_size()}, '
                             f'p {pipeline_rank_to_print}/{mpu.get_pipeline_model_parallel_world_size()} ]')
                if args.log_progress and args.async_save:
                    append_to_progress_log(f'Saved async checkpoint\tIteration: {iteration}',
                                           barrier=False)

                def delete_checkpoint(args, iteration_to_delete):
                    checkpoint_name = get_checkpoint_name(args.save, iteration=iteration_to_delete,
                                                          return_base_dir=True)
                    try:
                        shutil.rmtree(checkpoint_name)  # TODO: Make this work with MSC remote paths?
                        print_rank_0(f'  successfully deleted checkpoint from iteration {iteration_to_delete:7d} '
                                     f'at {args.save}')
                        if args.log_progress:
                            append_to_progress_log(f'Deleted checkpoint\tIteration: {iteration_to_delete}', barrier=False)
                    except Exception as e:
                        print_rank_0(f'  encountered exception "{e}" when trying to delete checkpoint from '
                                     f'iteration {iteration_to_delete:7d} at {args.save}')
                        # Any exception encountered in checkpoint deletion can be ignored and is not fatal.
                        pass

                if save_retain_interval is not None:
                    if prev_iteration > 0 and prev_iteration != iteration and prev_iteration % save_retain_interval != 0:
                        checkpoint_name = get_checkpoint_name(args.save, iteration=prev_iteration,
                                                              return_base_dir=True)
                        # Don't delete if `checkpoint_name` is a symbolic link.
                        if os.path.islink(checkpoint_name):  # TODO: Make this work with MSC remote paths?
                            print_rank_0(f'  skipping deleting checkpoint from iteration {prev_iteration:7d} '
                                         f'at {args.save} since it is a symbolic link')
                        else:
                            # Asynchronous version of delete_checkpoint(args, iteration_to_delete=prev_iteration).
                            threading.Thread(target=delete_checkpoint, args=(args, prev_iteration,)).start()

        if args.async_save:
            assert async_save_request is not None
            async_save_request.add_finalize_fn(iter_finalize_fn)
        else:
            iter_finalize_fn()

    # Additional callback for one_logger (last rank)
    if not torch.distributed.is_initialized() \
       or is_last_rank():
        def onelogger_finalize_fn():
            on_save_checkpoint_success(productive_metrics, args.async_save)
        if args.async_save:
            assert async_save_request is not None
            async_save_request.add_finalize_fn(onelogger_finalize_fn)
        else:
            onelogger_finalize_fn()

    # Additional callback for wandb (last rank)
    if not torch.distributed.is_initialized() \
       or is_last_rank():
        def wandb_finalize_fn():
            wandb_utils.on_save_checkpoint_success(checkpoint_name, get_checkpoint_tracker_filename(save_dir), save_dir, iteration)
        if args.async_save:
            assert async_save_request is not None
            async_save_request.add_finalize_fn(wandb_finalize_fn)
        else:
            wandb_finalize_fn()

    if args.async_save:
        schedule_async_save(async_save_request)
        print_rank_0('  scheduled an async checkpoint save at iteration {:7d} to {}' \
                     .format(iteration, save_dir))

    # Wait so everyone is done (not necessary)
    if torch.distributed.is_initialized():
        torch.distributed.barrier()

    end_misc = time()
    logger.debug(f"rank: {rank}, takes {end_misc - start_misc} to finalize ckpt save ")

    ft_integration.on_checkpointing_end(is_async_finalization=False)

def cleanup_old_non_persistent_checkpoint(save_dir, leave_ckpt_num=1, do_async=False):
    if torch.distributed.is_initialized() and torch.distributed.get_rank() != 0:
        return
    save_dir = Path(save_dir)

    iter_prefix = "iter_"
    iter_ckpts = save_dir.rglob(f'{iter_prefix}*')
    sorted_iter_ckpts = sorted(iter_ckpts, key=lambda ckpt_name: int(ckpt_name.name[len(iter_prefix):]))
    if not sorted_iter_ckpts:
        return
    rm_iter_ckpts = sorted_iter_ckpts[:-leave_ckpt_num]
    print_rank_0(f'Non-persistent checkpoints scheduled for removal: {rm_iter_ckpts}')
    print_rank_0(f'Non-persistent checkpoints to be kept: {sorted_iter_ckpts[-leave_ckpt_num:]}')

    def remove_iter_ckpts(_iter_ckpts):
        for ckpt in _iter_ckpts:
            shutil.rmtree(ckpt)
    if do_async:
        threading.Thread(target=remove_iter_ckpts, args=(rm_iter_ckpts,)).start()
    else:
        remove_iter_ckpts(rm_iter_ckpts)


def maybe_save_dataloader_state(train_iterator, iteration, dataloader_save_path):
    """Saves dataloader state if the dataloader supports it.

    Currently, this is only used by Megatron Energon dataloader (multimodal) to store its state at a
    specific iteration. The Megatron built-in dataloader (text-only) creates index files upfront
    to track its state.

    If the provided dataloader has `save_state` method, then it is called to save the state.
    Otherwise, no state is saved.

    Args:
        train_iterator (iterable): Train dataloader.
        iteration (int): Current iteration.
        dataloader_save_path (str): Path where the dataloader state is saved.
    """
    # If no dataloader or saving path is provided, exit early, otherwise, raise an error.
    if train_iterator is None or dataloader_save_path is None or dataloader_save_path == "":
        return

    # If dataloader doesn't support saving state, raise an error.
    if not hasattr(train_iterator.iterable, "save_state"):
        raise RuntimeError(f"Could not find a save_state for the train_iterator of type {type(train_iterator)}")

    # Save dataloader state for each data parallel rank only once.
    first_rank = mpu.is_pipeline_first_stage(ignore_virtual=True) and mpu.get_tensor_model_parallel_rank() == 0
    if not first_rank:
        return

    dp_rank = mpu.get_data_parallel_rank()
    print(f"saving dataloader checkpoint at iteration {iteration} to {dataloader_save_path}")
    train_dataloader_state_dict = train_iterator.iterable.save_state()
    data_state_save_path = get_checkpoint_name(
        dataloader_save_path, iteration,
        basename=f'train_dataloader_dprank{dp_rank:03d}.pt'
    )

    torch.distributed.barrier(group=mpu.get_data_parallel_group())

    if mpu.get_data_parallel_rank() == 0:
        ensure_directory_exists(data_state_save_path)

    torch.distributed.barrier(group=mpu.get_data_parallel_group())

    dataloader_save_dict = {}
    dataloader_save_dict['dataloader_state_dict'] = train_dataloader_state_dict
    torch.save(dataloader_save_dict, data_state_save_path)


def generate_state_dict(
    args,
    model,
    optimizer,
    opt_param_scheduler,
    rng_state,
    iteration=None,
    optim_sd_kwargs=None,
    model_sd_kwargs=None,
    rerun_state=None,
):
    """Generate a state dict from given model, optimizer, scheduler, rng state and others. """

    # Arguments, iteration, and model.
    state_dict = {}
    state_dict['args'] = args
    state_dict['checkpoint_version'] = 3.0
    if iteration is not None:
        state_dict['iteration'] = iteration

    for i in range(len(model)):
        key = "model"
        if len(model) > 1:
            key = f"model{i}"

        if args.ckpt_format == "torch_dist":
            model_sd = model[i].sharded_state_dict(
                **(model_sd_kwargs or {
                    "metadata": {
                        "dp_cp_group": mpu.get_data_parallel_group(with_context_parallel=True)
                    }
                })
            )
        else:   # torch, torch_dcp, fsdp_dtensor
            model_sd = model[i].state_dict_for_save_checkpoint()

        state_dict[key] = model_sd

    # Optimizer stuff.
    if not args.no_save_optim:
        if optimizer is not None and not optimizer.is_stub_optimizer:

            if args.ckpt_format == "torch_dist":
                optimizer_sd = optimizer.sharded_state_dict(
                    state_dict,
                    **(optim_sd_kwargs or {
                        "metadata": {
                            "dp_cp_group": mpu.get_data_parallel_group(with_context_parallel=True)
                        }
                    })
                )
            elif args.ckpt_format == "fsdp_dtensor":
                if optim_sd_kwargs is None:
                    optim_sd_kwargs = {}
                if "metadata" not in optim_sd_kwargs:
                    optim_sd_kwargs["metadata"] = {}
                optim_sd_kwargs['metadata'].update(_build_sharded_state_dict_metadata(args))
                optimizer_sd = optimizer.sharded_state_dict(state_dict, **optim_sd_kwargs)
            else:
                optimizer_sd = optimizer.state_dict()

            state_dict['optimizer'] = optimizer_sd

        if opt_param_scheduler is not None:
            state_dict['opt_param_scheduler'] = \
                opt_param_scheduler.state_dict()

    # Rerun state
    if rerun_state:
        state_dict['rerun_state_machine'] = rerun_state

    # RNG states.
    if not args.no_save_rng and rng_state:
        state_dict["rng_state"] = rng_state

    return state_dict


def preprocess_fsdp_dtensor_state_dict(args, raw_state_dict, model):
    state_dict = raw_state_dict.copy()
    handle_fp8_extra_state_case(state_dict["model"])
    if args.swiglu:
        if "optimizer" in state_dict:
            model_state_dict, optimizer_state_dict = handle_swiglu_in_state_dict(
                model, state_dict["model"], state_dict["optimizer"]
            )
            state_dict["model"] = model_state_dict
            state_dict["optimizer"] = optimizer_state_dict
        else:
            model_state_dict, _ = handle_swiglu_in_state_dict(
                model, state_dict["model"], None
            )
            state_dict["model"] = model_state_dict
    if args.num_experts:
        state_dict["model"] = handle_experts_in_state_dict(state_dict["model"], args.num_experts)
    preprocess_state_dict_for_uneven_dtensor(state_dict)

    return state_dict


def _transpose_first_dim(t, num_splits, num_splits_first, model):
    input_shape = t.size()
    # We use a self_attention module but the values extracted aren't
    # specific to self attention so should work for cross attention as well
    while hasattr(model, 'module'):
        model = model.module
    attention_module = model.language_model.encoder.layers[0].self_attention
    hidden_size_per_attention_head = attention_module.hidden_size_per_attention_head
    num_attention_heads_per_partition = attention_module.num_attention_heads_per_partition
    if num_splits_first:
        """[num_splits * np * hn, h]
        -->(view) [num_splits, np, hn, h]
        -->(tranpose) [np, num_splits, hn, h]
        -->(view) [np * num_splits * hn, h] """

        intermediate_shape = \
            (num_splits, num_attention_heads_per_partition,
             hidden_size_per_attention_head) + input_shape[1:]

        t = t.view(*intermediate_shape)
        t = t.transpose(0, 1).contiguous()
    else:
        """[np * hn * num_splits, h]
        -->(view) [np, hn, num_splits, h]
        -->(tranpose) [np, num_splits, hn, h]
        -->(view) [np * num_splits * hn, h] """

        intermediate_shape = \
            (num_attention_heads_per_partition,
             hidden_size_per_attention_head, num_splits) +\
             input_shape[1:]

        t = t.view(*intermediate_shape)
        t = t.transpose(1, 2).contiguous()
    t = t.view(*input_shape)

    return t


def fix_query_key_value_ordering(model, checkpoint_version):
    """Fix up query/key/value matrix ordering if checkpoint
    version is smaller than 2.0
    """
    if checkpoint_version < 2.0:
        if isinstance(model, list):
            assert len(model)==1
            model = model[0]
        for name, param in model.named_parameters():
            if name.endswith(('.query_key_value.weight', '.query_key_value.bias')):
                if checkpoint_version == 0:
                    fixed_param = _transpose_first_dim(param.data, 3, True, model)
                elif checkpoint_version == 1.0:
                    fixed_param = _transpose_first_dim(param.data, 3, False, model)
                else:
                    print_rank_0(f"Invalid checkpoint version {checkpoint_version}.")
                    sys.exit()
                param.data.copy_(fixed_param)
            if name.endswith(('.key_value.weight', '.key_value.bias')):
                if checkpoint_version == 0:
                    fixed_param = _transpose_first_dim(param.data, 2, True, model)
                elif checkpoint_version == 1.0:
                    fixed_param = _transpose_first_dim(param.data, 2, False, model)
                else:
                    print_rank_0(f"Invalid checkpoint version {checkpoint_version}.")
                    sys.exit()
                param.data.copy_(fixed_param)
        print_rank_0(" successfully fixed query-key-values ordering for"
                     " checkpoint version {}".format(checkpoint_version))


def _get_non_persistent_iteration(non_persistent_global_dir, args, checkpointing_context=None):
    if args.non_persistent_ckpt_type is None:
        return -1
    elif args.non_persistent_ckpt_type == "global":
        tracker_filename = get_checkpoint_tracker_filename(non_persistent_global_dir)
        if isfile(tracker_filename):
            iteration, release = read_metadata(tracker_filename)
            if release:
                raise RuntimeError('Non-persistent checkpoint can\'t be a release checkpoint')
        else:
            iteration = -1
            print_rank_0('WARNING: could not find the metadata file {}'.format(tracker_filename))
            print_rank_0('    will not load any non-persistent checkpoint')
        return iteration
    elif args.non_persistent_ckpt_type == "local":
        return checkpointing_context['local_checkpoint_manager'].find_latest()
    else:
        assert False, 'Please use local or global non-persistent checkpoints' \
            f'(got: {args.non_persistent_ckpt_type})'


def _load_non_persistent_base_checkpoint(
    non_persistent_global_dir,
    args,
    rank0,
    sharded_state_dict,
    non_persistent_iteration,
    checkpointing_context=None,
):
    """ Load the base state_dict from a non-persistent distributed checkpoint.
    Depending on the non_persistent_ckpt_type, different logic may be required.
    """
    assert args.non_persistent_ckpt_type is not None
    if args.non_persistent_ckpt_type == "global":
        if not rank0:
            print_rank_0(
                f'Loading from a non-persistent checkpoint (non-persistent iter {non_persistent_iteration})'
            )
        return _load_global_dist_base_checkpoint(
            non_persistent_global_dir, args, rank0, sharded_state_dict, non_persistent_iteration, False,
            checkpointing_context=checkpointing_context
        )
    elif args.non_persistent_ckpt_type == "local":
        intermediate_state_dict, checkpoint_name = checkpointing_context[
            'local_checkpoint_manager'
        ].load()
        state_dict = intermediate_state_dict.to_state_dict(
            sharded_state_dict,
            algo=args.non_persistent_local_ckpt_algo,
            parallelization_group = mpu.get_data_parallel_group(with_context_parallel=True)
        )
        return state_dict, checkpoint_name, False, CheckpointType.LOCAL
    else:
        raise NotImplementedError(f"Please use local or global non-persistent checkpoints (got: {args.non_persistent_ckpt_type})")


def _load_global_dist_base_checkpoint(
    load_dir, args, rank0, sharded_state_dict, iteration, release, checkpointing_context=None
):
    """ Load the base state_dict from the given directory containing the global distributed checkpoint """
    if rank0:
        checkpoint_name = find_checkpoint_rank_0(load_dir, iteration, release)
        state_dict = dist_checkpointing.load_common_state_dict(checkpoint_name)
        return state_dict, checkpoint_name, release, CheckpointType.GLOBAL

    if sharded_state_dict is None:
        assert not args.auto_detect_ckpt_format and not args.use_dist_ckpt, (
            args.auto_detect_ckpt_format,
            args.use_dist_ckpt,
        )
        raise RuntimeError(
            'Detected load from a distributed checkpoint, but neither --use-dist-ckpt nor --auto-detect-ckpt-format is set.'
        )

    checkpoint_name = get_checkpoint_name(load_dir, iteration, release, return_base_dir=True)
    load_strategy = get_default_load_sharded_strategy(checkpoint_name)
    # NOTE: `args.ckpt_fully_parallel_load` applies to both persistent and non-persistent checkpoints.
    if args.ckpt_fully_parallel_load:
        load_strategy = FullyParallelLoadStrategyWrapper(
            load_strategy, mpu.get_data_parallel_group(with_context_parallel=True)
        )
    if checkpointing_context is not None:
        checkpointing_context["load_strategy"] = load_strategy
    state_dict = dist_checkpointing.load(sharded_state_dict, checkpoint_name, load_strategy, strict=args.dist_ckpt_strictness)
    return state_dict, checkpoint_name, release, CheckpointType.GLOBAL


def _get_checkpoint_format(checkpoint_name, args):
    """Get the format of an existing checkpoint."""
    if MultiStorageClientFeature.is_enabled():
        msc = MultiStorageClientFeature.import_package()
        checkpoint_dir = msc.Path(checkpoint_name)
        is_torch_ckpt = any([f.name.startswith("mp_rank_0") for f in checkpoint_dir.iterdir()])
        is_torch_dcp = checkpoint_dir.joinpath(".metadata").exists()
    else:
        is_torch_ckpt = any([f.startswith("mp_rank_0") for f in os.listdir(checkpoint_name)])
        is_torch_dcp = os.path.exists(os.path.join(checkpoint_name, ".metadata"))

    ckpt_format = None
    if dist_checkpointing.check_is_distributed_checkpoint(checkpoint_name):
        ckpt_format = "torch_dist"
    elif is_torch_ckpt:
        ckpt_format = "torch"
    elif is_torch_dcp:
        ckpt_format = "torch_dcp"
        if getattr(args, "use_megatron_fsdp", False):
            ckpt_format = "fsdp_dtensor"
    else:
        raise NotImplementedError(f"unknown checkpoint format in {checkpoint_name}")

    return ckpt_format


def _load_base_checkpoint(
    load_dir,
    args,
    rank0=False,
    sharded_state_dict=None,
    checkpointing_context=None,
):
    """ Load the base state_dict from the given directory

    If rank0 is true, just loads rank 0 checkpoint, ignoring arguments.
    """
    # Try to load non-persistent checkpoint first
    non_persistent_global_dir = (
        args.non_persistent_global_ckpt_dir
        if args.non_persistent_global_ckpt_dir or load_dir is None
        else os.path.join(load_dir, _NON_PERSISTENT_CKPT_SUBDIR)
    )
    non_persistent_iteration = _get_non_persistent_iteration(
        non_persistent_global_dir, args, checkpointing_context
    )
    iteration, release = -1, False
    tracker_filename = 'because load directory is not defined'
    if load_dir is not None:
        tracker_filename = get_checkpoint_tracker_filename(load_dir)
        if isfile(tracker_filename):
            iteration, release = read_metadata(tracker_filename)

    # Allow user to specify the loaded iteration.
    if getattr(args, "ckpt_step", None):
        iteration = args.ckpt_step

    if non_persistent_iteration != -1:  # there is a non-persistent checkpoint
        if non_persistent_iteration >= iteration:
            return _load_non_persistent_base_checkpoint(
                non_persistent_global_dir,
                args,
                rank0,
                sharded_state_dict,
                non_persistent_iteration,
                checkpointing_context,
            )
        else:
            print_rank_0('WARNING: non-persistent checkpoints are older than persistent checkpoint')

    # Otherwise we are dealing with global checkpoints
    # If no tracker file, return nothing
    if iteration == -1:
        if not rank0:
            print_rank_0('WARNING: could not find the metadata file {}'.format(tracker_filename))
            print_rank_0('    will not load any checkpoints and will start from random')
        # Conditionally exit if checkpoint not found.
        if args.exit_on_missing_checkpoint:
            print_rank_0(">> '--exit-on-missing-checkpoint' set ... exiting. <<")
            if torch.distributed.is_initialized():
                torch.distributed.barrier()
            sys.exit()

        return None, "", False, None

    # Determine the type of the checkpoint on disk.
    checkpoint_name = get_checkpoint_name(load_dir, iteration, release, return_base_dir=True)
    ckpt_format = _get_checkpoint_format(checkpoint_name, args)

    if not rank0:
        dist_infix = "distributed " if ckpt_format == "torch_dist" else ""
        if release:
            print_rank_0(f' loading release {dist_infix}checkpoint from {load_dir}')
        else:
            print_rank_0(
                f' loading {dist_infix}checkpoint from {load_dir} at iteration {iteration}'
            )

    ckpt_type = None

    # Handle global distributed checkpoint
    if ckpt_format == "torch_dist":
        return _load_global_dist_base_checkpoint(
            load_dir, args, rank0, sharded_state_dict, iteration, release, checkpointing_context=checkpointing_context
        )
    elif ckpt_format == "torch":
        ckpt_type = CheckpointType.LEGACY
        # Handle global legacy checkpoint
        if rank0:
            checkpoint_name = find_checkpoint_rank_0(load_dir, iteration, release)
        else:
            checkpoint_name = get_checkpoint_name(load_dir, iteration, release, return_base_dir=False)
        try:
            state_dict = torch.load(checkpoint_name, map_location='cpu')
        except ModuleNotFoundError:
            from megatron.legacy.fp16_deprecated import loss_scaler

            # For backward compatibility.
            if not rank0:
                print_rank_0(' > deserializing using the old code structure ...')
            sys.modules['fp16.loss_scaler'] = sys.modules['megatron.legacy.fp16_deprecated.loss_scaler']
            sys.modules['megatron.fp16.loss_scaler'] = sys.modules[
                'megatron.legacy.fp16_deprecated.loss_scaler'
            ]
            sys.modules['megatron.model'] = sys.modules['megatron.legacy.model']
            state_dict = torch.load(checkpoint_name, map_location='cpu')
            sys.modules.pop('fp16.loss_scaler', None)
            sys.modules.pop('megatron.fp16.loss_scaler', None)
            sys.modules.pop('megatron.model', None)
        except Exception as e:
            print('could not load the checkpoint')
            print(e)
            sys.exit()
    elif ckpt_format == "torch_dcp":
        ckpt_type = CheckpointType.TORCH_DCP

        if rank0:
            # _load_base_checkpoint is called from load_args_from_checkpoint. torch.distributed is not initialized.
            # Load only metadata.
            state_dict = {"args": None, "iteration": None}
            torch.distributed.checkpoint.load(
                state_dict=state_dict,
                checkpoint_id=checkpoint_name,
            )
        else:
            # _load_base_checkpoint is called from load_checkpoint with a proper state dict.
            state_dict = sharded_state_dict

            fs_storage_reader = torch.distributed.checkpoint.FileSystemReader(checkpoint_name)

            torch.distributed.checkpoint.load_state_dict(
                state_dict=state_dict,
                storage_reader=fs_storage_reader,
            )
    elif ckpt_format == "fsdp_dtensor":
        assert HAVE_MEGATRON_FSDP, "Should not be called if Megatron-FSDP is not available."
        if rank0:
            return {}, checkpoint_name, release, CheckpointType.FSDP_DTENSOR

        state_dict = sharded_state_dict
        raw_optimizer_state_dict = state_dict["optimizer"].copy() if "optimizer" in state_dict else None
        raw_model_state_dict = state_dict["model"].copy() if "model" in state_dict else None
        model = state_dict.pop("_model")
        state_dict = preprocess_fsdp_dtensor_state_dict(args, state_dict, model[0])

        ckpt_type = CheckpointType.FSDP_DTENSOR
        fs_storage_reader = torch.distributed.checkpoint.FileSystemReader(checkpoint_name)
        allow_partial_load = not getattr(args, 'strict_fsdp_dtensor_load', False)
        if allow_partial_load:
            state_dict_metadata = fs_storage_reader.read_metadata().state_dict_metadata
            rank = torch.distributed.get_rank()
            import time as _time
            _time.sleep(rank * 0.001)  # Make that logs of different ranks do not overlap
            print_diff_in_state_dicts(state_dict_metadata, state_dict)

        planner = default_planner.DefaultLoadPlanner(allow_partial_load=allow_partial_load)
        torch.distributed.checkpoint.load_state_dict(
            state_dict=state_dict,
            storage_reader=fs_storage_reader,
            planner=planner,
        )

        if raw_optimizer_state_dict is not None:
            state_dict["optimizer"] = raw_optimizer_state_dict

        if raw_model_state_dict is not None:
            state_dict["model"] = raw_model_state_dict
    else:
        raise NotImplementedError(f"checkpoint format {ckpt_format} not supported")

    return state_dict, checkpoint_name, release, ckpt_type


def load_args_from_checkpoint(
    args, load_arg='load', checkpointing_context=None
):
    """Set required arguments from the checkpoint specified in the
    arguments.

    Will overwrite arguments that have a non-None default value, but
    will leave any arguments that default to None as set.

    Returns the same args NameSpace with the new values added/updated.

    If no checkpoint is specified in args, or if the checkpoint is
    there but invalid, the arguments will not be modified

    """
    load_dir = getattr(args, load_arg)

    if load_dir is None:
        print_rank_0('No load directory specified, using provided arguments.')
        return args

    state_dict, checkpoint_name, release, ckpt_type = _load_base_checkpoint(
        load_dir,
        args,
        rank0=True,
        checkpointing_context=checkpointing_context,
    )

    # Args.
    if not state_dict:
        print_rank_0('Checkpoint not found to provide arguments, using provided arguments.')
        return args

    if 'args' not in state_dict:
        print_rank_0('Checkpoint provided does not have arguments saved, using provided arguments.')
        return args

    checkpoint_args = state_dict['args']
    checkpoint_version = state_dict.get('checkpoint_version', 0)
    args.iteration = state_dict['iteration']

    # One-off conversion for foundation models
    if hasattr(checkpoint_args, 'disable_bias_linear'):
        setattr(
            checkpoint_args, 'add_bias_linear', not getattr(checkpoint_args, 'disable_bias_linear')
        )

    def _set_arg(arg_name, old_arg_name=None, force=False):
        if not force and getattr(args, arg_name, None) is not None:
            return

        if old_arg_name is not None:
            checkpoint_value = getattr(checkpoint_args, old_arg_name, None)
        else:
            checkpoint_value = getattr(checkpoint_args, arg_name, None)

        if checkpoint_value is not None:
            print_rank_0(f"Setting {arg_name} to {checkpoint_value} from checkpoint")
            setattr(args, arg_name, checkpoint_value)
        else:
            print_rank_0(f"Checkpoint did not provide arguments {arg_name}")

    # Model args.
    _set_arg('num_layers')
    _set_arg('hidden_size')
    _set_arg('ffn_hidden_size')
    _set_arg('seq_length')
    _set_arg('num_attention_heads')
    _set_arg('num_query_groups', force=True)
    _set_arg('group_query_attention', force=True)
    _set_arg('kv_channels')
    _set_arg('max_position_embeddings')
    _set_arg('position_embedding_type', force=True)
    _set_arg('add_position_embedding', force=True)
    _set_arg('use_rotary_position_embeddings', force=True)
    _set_arg('rotary_base', force=True)
    _set_arg('rotary_percent', force=True)
    _set_arg('rotary_interleaved', force=True)
    _set_arg('add_bias_linear', force=True)
    _set_arg('add_qkv_bias', force=True)
    _set_arg('squared_relu', force=True)
    _set_arg('swiglu', force=True)
    _set_arg('untie_embeddings_and_output_weights', force=True)
    _set_arg('apply_layernorm_1p', force=True)
    _set_arg('normalization', force=True)
    _set_arg('apply_query_key_layer_scaling', force=True)
    _set_arg('attention_dropout', force=True)
    _set_arg('hidden_dropout', force=True)

    _set_arg('hybrid_override_pattern', force=True)
    _set_arg('spec', force=True)
    _set_arg('hybrid_attention_ratio', force=True)
    _set_arg('hybrid_mlp_ratio', force=True)

    _set_arg('num_experts', force=True)
    _set_arg('moe_layer_freq', force=True)
    if getattr(checkpoint_args, 'num_experts', None) is not None:
        _set_arg('moe_ffn_hidden_size', force=True)
    else:
        setattr(args, 'moe_ffn_hidden_size', None)
    _set_arg('moe_router_topk', force=True)
    _set_arg('moe_token_dispatcher_type', force=False)
    _set_arg('moe_router_pre_softmax', force=True)
    _set_arg('moe_grouped_gemm', force=True)
    _set_arg('moe_shared_expert_intermediate_size', force=True)

    # Mamba args.
    _set_arg('mamba_state_dim', force=True)
    _set_arg('mamba_head_dim', force=True)
    _set_arg('mamba_num_groups', force=True)
    _set_arg('mamba_num_heads', force=True)
    _set_arg('is_hybrid_model', force=True)

    # Heterogeneous args.
    _set_arg('heterogeneous_layers_config_path', force=True)
    _set_arg('heterogeneous_layers_config_encoded_json', force=True)

    # Tokenizer args.
    _set_arg('tokenizer_type', force=True)
    # Using checkpoint version might not always be safe (e.g., if running on different cluster).
    if args.use_tokenizer_model_from_checkpoint_args:
        _set_arg('tokenizer_model', force=True)
    _set_arg('tiktoken_pattern', force=True)
    _set_arg('padded_vocab_size')

    # Checkpoint args.
    _set_arg('ckpt_format')

    # Model parallelism args.
    if args.use_mp_args_from_checkpoint_args:
        if checkpoint_version < 3.0:
            _set_arg('tensor_model_parallel_size', 'model_parallel_size')
        else:
            _set_arg('tensor_model_parallel_size', force=True)
            _set_arg('pipeline_model_parallel_size', force=True)
            _set_arg('virtual_pipeline_model_parallel_size', force=True)
            _set_arg('num_layers_per_virtual_pipeline_stage')
            _set_arg('expert_model_parallel_size', force=True)

    return args, checkpoint_args


def load_checkpoint(ddp_model, optimizer, opt_param_scheduler, load_arg='load', strict=True,
                    checkpointing_context=None, skip_load_to_model_and_opt=False, tp_group: Optional[torch.distributed.ProcessGroup] = None, pp_group: Optional[torch.distributed.ProcessGroup] = None, dp_cp_group: Optional[torch.distributed.ProcessGroup] = None):
    """Load a model checkpoint and return the iteration.
    strict (bool): whether to strictly enforce that the keys in
        :attr:`state_dict` of the checkpoint match the names of
        parameters and buffers in model.
    skip_load_to_model_and_opt (bool): whether to call `load_state_dict`
        for :attr:`model` and :attr:`optimizer`. In case of running FSDP2 with mcore distributed
        checkpointing, the tensors are already loaded in-place by `_load_base_checkpoint`.
    dp_cp_group: Data parallel + context parallel group (default: None, falls back to mpu API)
    """
    args = get_args()
    load_dir = getattr(args, load_arg)

    # Finetuning directories
    pretrained_dir = getattr(args, 'pretrained_checkpoint', None)
    if pretrained_dir is not None and not checkpoint_exists(load_dir):
        print_rank_0(
            f'Checkpoint file not found in load directory {load_dir} attempting to finetune with checkpoint in {pretrained_dir}'
        )
        load_dir = pretrained_dir
        if not checkpoint_exists(load_dir):
            raise FileNotFoundError("No checkpoint found in load directory or pretrained directory")
        args.finetune = True

    model = unwrap_model(ddp_model)

    ckpt_format = args.ckpt_format
    if args.auto_detect_ckpt_format or ckpt_format == "torch_dist":
        state_dict, checkpoint_name, release, ckpt_type = _load_base_checkpoint(
            load_dir,
            args,
            rank0=True,
            checkpointing_context=checkpointing_context,
        )

        ckpt_format = None
        if ckpt_type == CheckpointType.TORCH_DCP:
            ckpt_format = "torch_dcp"
        elif ckpt_type == CheckpointType.FSDP_DTENSOR:
            ckpt_format = "fsdp_dtensor"
        elif ckpt_type == CheckpointType.LEGACY:
            ckpt_format = "torch"
        elif ckpt_type in [CheckpointType.LOCAL, CheckpointType.GLOBAL]:
            ckpt_format = "torch_dist"
        elif ckpt_type == None:
            pass    # Not loaded.
        else:
            raise NotImplementedError(f"checkpoint format {ckpt_format} not supported")

    load_kwargs = {}
    ignore_rng_state = False
    ignore_rerun_state = True
    if ckpt_format == "torch_dist":
        ckpt_args = types.SimpleNamespace()
        if state_dict is not None and "args" in state_dict:
            ckpt_args = state_dict.get("args")

        if not hasattr(ckpt_args, "tensor_model_parallel_size"):
            print_rank_0("WARNING: TP size not found in checkpoint args, using 0 as default.")
        if not hasattr(ckpt_args, "pipeline_model_parallel_size"):
            print_rank_0("WARNING: PP size not found in checkpoint args, using 0 as default.")

        ckpt_tp_pp = (
            getattr(ckpt_args, "tensor_model_parallel_size", 0),
            getattr(ckpt_args, "pipeline_model_parallel_size", 0),
        )
        run_tp_pp = (
            args.tensor_model_parallel_size,
            args.pipeline_model_parallel_size,
        )

        ckpt_world_size = getattr(ckpt_args, 'world_size', 0)
        run_world_size = getattr(args, 'world_size', 0)
        ckpt_dp = getattr(ckpt_args, 'data_parallel_size', 0)
        run_dp = getattr(args, 'data_parallel_size', 0)
        mismatch_msg = "(TP, PP) mismatch after resume ({} vs {} from checkpoint)".format(
            run_tp_pp, ckpt_tp_pp
        )

        # Determine if RNG state will be loaded
        if (ckpt_tp_pp == run_tp_pp and not release and not args.finetune and not args.no_load_rng
<<<<<<< HEAD
                and not getattr(state_dict_args, 'no_save_rng', False)):
            if tp_group is None and pp_group is None:
                tp_group = mpu.get_tensor_model_parallel_group()
                pp_group = mpu.get_pipeline_model_parallel_group()
            gen_sd_rng_state = get_rng_state(args.ckpt_format, tp_group, pp_group)  # we can load the rng state
=======
                and not getattr(ckpt_args, 'no_save_rng', False)):
            gen_sd_rng_state = get_rng_state(args.ckpt_format)  # we can load the rng state
>>>>>>> 6b01330f
        else:
            ignore_rng_state = True
            gen_sd_rng_state = None
            if ckpt_tp_pp != run_tp_pp:
                print_rank_0("{}: RNG state will be ignored".format(mismatch_msg))

        if ckpt_type == CheckpointType.LOCAL:
            sharded_sd_metadata = _build_sharded_state_dict_metadata(args)
        else:
            sharded_sd_metadata = dist_checkpointing.load_content_metadata(preloaded_state_dict=state_dict)
        print_rank_0(f'sharded_state_dict metadata loaded from the checkpoint: {sharded_sd_metadata}')

        # Determine if optimizer state will be loaded
        if (not release and not args.finetune and not args.no_load_optim
                and not getattr(ckpt_args, 'no_save_optim', False)):
            gen_sd_optim = optimizer
            gen_sd_opt_param_scheduler = opt_param_scheduler

            if args.use_distributed_optimizer:
                if sharded_sd_metadata is None:
                    # Backward-compatibility with old checkpoints which don't have content versioning
                    # Can be removed after ending support for MLM optimizer checkpoints with MCore < v0.13
                    # (for MCore v0.13+ checkpoints `sharded_sd_metadata is not None`)
                    sharded_sd_metadata = {
                        'distrib_optim_sharding_type': ('fully_sharded_model_space'
                                                        if getattr(ckpt_args, 'ckpt_fully_parallel_save', False)
                                                        else 'dp_zero_gather_scatter'),
                    }
                if (
                    ckpt_tp_pp != run_tp_pp
                    and sharded_sd_metadata['distrib_optim_sharding_type']
                    not in DistributedOptimizer.checkpoint_fully_reshardable_formats
                ):
                    raise RuntimeError(f"{mismatch_msg}: not supported for DistributedOptimizer with sharding type"
                                       f" {sharded_sd_metadata['distrib_optim_sharding_type']}."
                                       f" Please use `--ckpt-fully-parallel-save` flag during checkpoint saving.")

                # Check if fully parallel load is compatible with sharding type
                if args.ckpt_fully_parallel_load and sharded_sd_metadata['distrib_optim_sharding_type'] == 'dp_zero_gather_scatter':
                    raise RuntimeError("Fully parallel load is not supported for dp_zero_gather_scatter checkpoints. "
                                       "Please remove --ckpt-fully-parallel-load flag")
        else:
            gen_sd_optim = None
            gen_sd_opt_param_scheduler = None

        if dp_cp_group is None:
            dp_cp_group = mpu.get_data_parallel_group(with_context_parallel=True)

        # dist_checkpointing.load_content_metadata(...) may return None.
        # Ensure we have a dict before updating to avoid NoneType AttributeError.
        if sharded_sd_metadata is None:
            sharded_sd_metadata = {}
        sharded_sd_metadata["dp_cp_group"] = dp_cp_group

        optim_sd_kwargs = dict(metadata=sharded_sd_metadata, is_loading=True)
        model_sd_kwargs = dict(metadata=sharded_sd_metadata)

        # Determine if rerun state will be loaded
        gen_sd_rerun_state = None
        if (
            ckpt_world_size == run_world_size
            and ckpt_tp_pp == run_tp_pp
            and ckpt_dp == run_dp
            and not release
            and not args.finetune
            and 'rerun_state_machine' in state_dict
        ):
            rerun_state_machine = get_rerun_state_machine()
            if rerun_state_machine.validate_state_dict(state_dict['rerun_state_machine']):
                gen_sd_rerun_state = rerun_state_machine.state_dict(
                    data_iterator=None, ckpt_format=ckpt_format, force=True,
                )
                ignore_rerun_state = False
        if (
            ckpt_world_size != run_world_size
            or ckpt_tp_pp != run_tp_pp
            or ckpt_dp != run_dp
        ):
            print_rank_0("Job sharding has changed: Rerun state will be ignored")

        # [ModelOpt]: Initial loading from non-resume sharded checkpoint to a Distillation Model
        # will result in key mismatch with loss modules potentially containing parameters, since
        # it requires generating a state_dict before loading. Here we hide those modules if present.
        with contextlib.ExitStack() as stack:  # Allows multiple context managers for each model shard
            if args.finetune and hasattr(model[0], "hide_loss_modules"):
                for m in model:
                    stack.enter_context(m.hide_loss_modules())
            load_kwargs['sharded_state_dict'] = generate_state_dict(
                args, model, gen_sd_optim, gen_sd_opt_param_scheduler, gen_sd_rng_state,
                optim_sd_kwargs=optim_sd_kwargs, model_sd_kwargs=model_sd_kwargs,
                rerun_state=gen_sd_rerun_state
            )
    elif args.ckpt_format == "torch_dcp":
        model_sd = model[0].state_dict()
        optimizer_sd = optimizer.state_dict(is_loading=True)
        if tp_group is None and pp_group is None:
            tp_group = mpu.get_tensor_model_parallel_group()
            pp_group = mpu.get_pipeline_model_parallel_group()
        sharded_state_dict = {
            "model": model_sd,
            "optimizer": optimizer_sd,
            "args": None,
            "iteration": 1,
            "rng_state": get_rng_state(args.ckpt_format, tp_group, pp_group),
            "checkpoint_version": None,
            "opt_param_scheduler": opt_param_scheduler.state_dict(),
            "num_floating_point_operations_so_far": 0,
        }
        load_kwargs["sharded_state_dict"] = sharded_state_dict
    elif args.ckpt_format == "fsdp_dtensor":
        reader = FileSystemReader(get_load_checkpoint_path_by_args(args))
        try:
            state_dict_metadata = reader.read_metadata().state_dict_metadata
        except FileNotFoundError:
            state_dict_metadata = {}

        gen_sd_rerun_state = {}
        gen_sd_opt_param_scheduler = None
        gen_sd_rng_state = None
        gen_sd_optim = None
        if not args.finetune:
            if "rerun_state_machine" in state_dict_metadata:
                gen_sd_rerun_state = get_rerun_state_machine().state_dict(
                    data_iterator=None, ckpt_format=ckpt_format, force=True,
                )
            if not args.no_load_rng:
                gen_sd_rng_state = get_rng_state(args.ckpt_format, tp_group, pp_group)
            if not args.no_load_optim:
                gen_sd_optim = optimizer
                gen_sd_opt_param_scheduler = opt_param_scheduler

        optim_sd_kwargs = dict(metadata=_build_sharded_state_dict_metadata(args), is_loading=True)

        state_dict = generate_state_dict(
            args,
            model=model,
            optimizer=gen_sd_optim,
            opt_param_scheduler=gen_sd_opt_param_scheduler,
            rng_state=gen_sd_rng_state,
            optim_sd_kwargs=optim_sd_kwargs,
            rerun_state=gen_sd_rerun_state,
            iteration=1,
        )
        state_dict["_model"] = model
        load_kwargs["sharded_state_dict"] = state_dict

    state_dict, checkpoint_name, release, ckpt_type = _load_base_checkpoint(
        load_dir, args, rank0=False, checkpointing_context=checkpointing_context,
        **load_kwargs
    )

    # Checkpoint not loaded.
    if state_dict is None:
        # Iteration and num_floating_point_operations_so_far default to 0.
        return 0, 0

    # Set checkpoint version.
    set_checkpoint_version(state_dict.get('checkpoint_version', 0))

    # Convert to regular torch tensor to DTensor.
    if ckpt_type == CheckpointType.LEGACY and args.ckpt_format == "torch_dcp":
        dtensor_state_dict = _to_dtensor(ddp_model, state_dict["model"])
        state_dict["model"] = dtensor_state_dict

    # Set iteration.
    if args.finetune or release:
        iteration = 0
    else:
        try:
            iteration = state_dict['iteration']
        except KeyError:
            try:  # Backward compatible with older checkpoints
                iteration = state_dict['total_iters']
            except KeyError:
                print_rank_0('A metadata file exists but unable to load '
                             'iteration from checkpoint {}, exiting'.format(checkpoint_name))
                sys.exit()
    num_floating_point_operations_so_far = state_dict.get('num_floating_point_operations_so_far', 0)

    # Check arguments.
    if 'args' in state_dict and not args.finetune:
        checkpoint_args = state_dict['args']
        check_checkpoint_args(checkpoint_args)
        args.consumed_train_samples = getattr(checkpoint_args,
                                              'consumed_train_samples', 0)
        args.skipped_train_samples = getattr(checkpoint_args,
                                             'skipped_train_samples', 0)
        update_num_microbatches(consumed_samples=args.consumed_train_samples, verbose=True)
        args.consumed_valid_samples = getattr(checkpoint_args,
                                              'consumed_valid_samples', 0)
    else:
        print_rank_0('could not find arguments in the checkpoint ...')

    def load_model_state_dict(module, state_dict, strict: bool):
        """Helper function to load state dict with fallback for missing extra states."""
        try:
            module.load_state_dict(state_dict, strict=strict)
        except Exception as e:
            if strict:
                # Fallback support for backward compatibility breaking changes in TransformerEngine
                load_return = module.load_state_dict(state_dict, strict=False)
                print(f"load_return: {load_return}")
    # Model.
    strict = False if args.retro_add_retriever else strict
    if not skip_load_to_model_and_opt:
        if len(ddp_model) == 1:
            load_model_state_dict(ddp_model[0], state_dict['model'], strict)
        else:
            for i in range(len(ddp_model)):
                # If there is no corresponding model in the state_dict, it will be ignored.
                # It means that this is an empty stage.
                if 'model%d' % i not in state_dict:
                    continue
                load_model_state_dict(ddp_model[i], state_dict['model%d' % i], strict)
    # Fix up query/key/value matrix ordering if needed.
    checkpoint_version = get_checkpoint_version()
    print_rank_0(f' checkpoint version {checkpoint_version}')
    fix_query_key_value_ordering(model, checkpoint_version)

    # Optimizer.
    if not release and not args.finetune and not args.no_load_optim:
        try:
            # Load state dict.
            if not skip_load_to_model_and_opt and optimizer is not None and not optimizer.is_stub_optimizer:
                optimizer.load_state_dict(state_dict['optimizer'])

            # Load distributed optimizer's custom parameter state.
            # For distributed checkpoint it's already loaded in load_state_dict above
            is_torch_dist = ckpt_format == "torch_dist"
            if args.use_distributed_optimizer and not is_torch_dist and ckpt_format not in ["torch_dcp", "fsdp_dtensor"]:
                # NOTE: this is a manual read of the tracker file.
                # This code should not be reached when reading from a non_persistent checkpoint
                assert not is_torch_dist
                tracker_filename = get_checkpoint_tracker_filename(load_dir)
                iteration, release = read_metadata(tracker_filename)
                model_checkpoint_name = \
                    get_checkpoint_name(load_dir, iteration, release)
                optim_checkpoint_name = \
                    get_distributed_optimizer_checkpoint_name(
                        model_checkpoint_name)
                optimizer.load_parameter_state(optim_checkpoint_name,
                                               update_legacy_format=args.ckpt_convert_update_legacy_dist_opt_format)

            # Load scheduler.
            if opt_param_scheduler is not None:
                if 'lr_scheduler' in state_dict: # backward compatbility
                    opt_param_scheduler.load_state_dict(state_dict['lr_scheduler'])
                else:
                    opt_param_scheduler.load_state_dict(state_dict['opt_param_scheduler'])
        except KeyError as e:
            print_rank_0('Unable to load optimizer from checkpoint {}. '
                         'Specify --no-load-optim or --finetune to prevent '
                         'attempting to load the optimizer state, '
                         'exiting ...'.format(checkpoint_name))
            raise e
    else:
        if (args.fp16 or args.bf16) and optimizer is not None:
            if args.load_main_params_from_ckpt:
                optimizer.reload_model_params(state_dict=state_dict)
            else:
                optimizer.reload_model_params()

    # rerun state
    if not ignore_rerun_state:
        try:
            if 'rerun_state_machine' in state_dict:
                get_rerun_state_machine().load_state_dict(state_dict['rerun_state_machine'])
        except Exception as e:
            print(f"Unable to restore RerunMachine from checkpoint: {e}. Skipping.")

    # rng states.
    if not release and not args.finetune and not args.no_load_rng and not ignore_rng_state:
        try:
            if 'rng_state' in state_dict:
                if args.ckpt_format == "fsdp_dtensor":
                    # FSDP DTensor checkpoints store rng_state in a different format.
                    tp_rank = mpu.get_tensor_model_parallel_rank()
                    pp_rank = mpu.get_pipeline_model_parallel_rank()
                    if f"({pp_rank}, {tp_rank})" in state_dict['rng_state']:
                        rng_state = state_dict['rng_state'][f"({pp_rank}, {tp_rank})"]
                    else:
                        print("WARNING: RNG state not found for current TP/PP rank")
                        rng_state = next(iter(state_dict['rng_state'].values()))
                else:
                    rng_state = state_dict['rng_state']

                # access rng_state for data parallel rank
                if args.data_parallel_random_init:
                    rng_state = rng_state[mpu.get_data_parallel_rank()]
                else:
                    rng_state = rng_state[0]
                random.setstate(rng_state['random_rng_state'])
                np.random.set_state(rng_state['np_rng_state'])
                torch.set_rng_state(rng_state['torch_rng_state'])
                torch.cuda.set_rng_state(rng_state['cuda_rng_state'])
                # Check for empty states array
                if not rng_state['rng_tracker_states']:
                    raise KeyError
                tensor_parallel.get_cuda_rng_tracker().set_states(
                    rng_state['rng_tracker_states'])
            else:  # backward compatability
                random.setstate(state_dict['random_rng_state'])
                np.random.set_state(state_dict['np_rng_state'])
                torch.set_rng_state(state_dict['torch_rng_state'])
                torch.cuda.set_rng_state(state_dict['cuda_rng_state'])
                # Check for empty states array
                if not state_dict['rng_tracker_states']:
                    raise KeyError
                tensor_parallel.get_cuda_rng_tracker().set_states(
                    state_dict['rng_tracker_states'])
        except KeyError:
            print_rank_0('Unable to load rng state from checkpoint {}. '
                         'Specify --no-load-rng or --finetune to prevent '
                         'attempting to load the rng state, '
                         'exiting ...'.format(checkpoint_name))
            sys.exit()

    # Some utilities want to load a checkpoint without distributed being initialized
    if torch.distributed.is_initialized():
        torch.distributed.barrier()

    print_rank_0(f'  successfully loaded checkpoint from {load_dir} '
                 f'[ t {mpu.get_tensor_model_parallel_rank() + 1}/{mpu.get_tensor_model_parallel_world_size()}, '
                 f'p {mpu.get_pipeline_model_parallel_rank() + 1}/{mpu.get_pipeline_model_parallel_world_size()} ] '
                 f'at iteration {iteration}')

    # Additional callback for wandb (last rank)
    if not torch.distributed.is_initialized() \
       or is_last_rank():
        wandb_utils.on_load_checkpoint_success(checkpoint_name, load_dir)

    torch.cuda.empty_cache()

    if iteration > 0:
        # Notify FT that a checkpoint was loaded.
        is_local_chkpt = (ckpt_type == CheckpointType.LOCAL)
        ft_integration.on_checkpoint_loaded(is_local_chkpt=is_local_chkpt)

    return iteration, num_floating_point_operations_so_far


def _to_dtensor(wrapped_model, model_state_dict):
    device_mesh = wrapped_model[0].device_mesh

    new_model_sd = dict()
    for k, v in model_state_dict.items():
        # FP8 extra state cannot be converted to dtensor yet.
        if "_extra_state" in k:
            new_model_sd[k] = v
        else:
            new_model_sd[k] = torch.distributed.tensor.distribute_tensor(v, device_mesh)

    return new_model_sd


def load_biencoder_checkpoint(model, only_query_model=False,
                              only_context_model=False, custom_load_path=None):
    """
    selectively load retrieval models for indexing/retrieving
    from saved checkpoints
    """

    args = get_args()

    model = unwrap_model(model)

    load_path = custom_load_path if custom_load_path is not None else args.load

    tracker_filename = get_checkpoint_tracker_filename(load_path)

    with open_file(tracker_filename, 'r') as f:
        iteration = int(f.read().strip())

    checkpoint_name = get_checkpoint_name(load_path, iteration,
                                          args.use_distributed_optimizer,
                                          release=False)

    if mpu.get_data_parallel_rank() == 0:
        print('global rank {} is loading checkpoint {}'.format(
            torch.distributed.get_rank(), checkpoint_name))

    state_dict = torch.load(checkpoint_name, map_location='cpu')
    ret_state_dict = state_dict['model']

    if only_query_model:
        ret_state_dict.pop('context_model')
    if only_context_model:
        ret_state_dict.pop('query_model')

    assert len(model) == 1
    model[0].load_state_dict(ret_state_dict)
    torch.distributed.barrier()

    if mpu.get_data_parallel_rank() == 0:
        print(' successfully loaded {}'.format(checkpoint_name))

    return model<|MERGE_RESOLUTION|>--- conflicted
+++ resolved
@@ -1488,16 +1488,11 @@
 
         # Determine if RNG state will be loaded
         if (ckpt_tp_pp == run_tp_pp and not release and not args.finetune and not args.no_load_rng
-<<<<<<< HEAD
-                and not getattr(state_dict_args, 'no_save_rng', False)):
+                and not getattr(ckpt_args, 'no_save_rng', False)):
             if tp_group is None and pp_group is None:
                 tp_group = mpu.get_tensor_model_parallel_group()
                 pp_group = mpu.get_pipeline_model_parallel_group()
             gen_sd_rng_state = get_rng_state(args.ckpt_format, tp_group, pp_group)  # we can load the rng state
-=======
-                and not getattr(ckpt_args, 'no_save_rng', False)):
-            gen_sd_rng_state = get_rng_state(args.ckpt_format)  # we can load the rng state
->>>>>>> 6b01330f
         else:
             ignore_rng_state = True
             gen_sd_rng_state = None
