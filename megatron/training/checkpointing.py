--- conflicted
+++ resolved
@@ -1375,38 +1375,6 @@
     args = get_args()
     load_dir = getattr(args, load_arg)
 
-<<<<<<< HEAD
-    # Check for model-opt format loading
-    if hasattr(args, 'load_model_opt_format') and args.load_model_opt_format:
-        print_rank_0(f'Loading checkpoint using ModelOpt format from {load_dir}')
-        from megatron.post_training.checkpointing import load_modelopt_checkpoint
-
-        # Call the ModelOpt checkpoint loading function
-        load_modelopt_checkpoint(
-            ddp_model,
-            optimizer=optimizer,
-            opt_param_scheduler=opt_param_scheduler,
-            strict=strict,
-            load_arg=load_arg
-        )
-
-        # Since load_modelopt_checkpoint doesn't return iteration count, we need to get it
-        if torch.distributed.is_initialized():
-            tracker_filename = get_checkpoint_tracker_filename(load_dir)
-            if os.path.isfile(tracker_filename):
-                iteration, release = read_metadata(tracker_filename)
-                if release:
-                    iteration = 0
-            else:
-                iteration = 0
-        else:
-            iteration = 0
-
-        # We don't have a reliable way to get num_floating_point_operations_so_far from ModelOpt format
-        return iteration, 0
-
-=======
->>>>>>> 4c2e1c9b
     # Finetuning directories
     pretrained_dir = getattr(args, 'pretrained_checkpoint', None)
     if pretrained_dir is not None and not checkpoint_exists(load_dir):
