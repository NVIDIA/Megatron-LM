# Copyright (c) 2024, NVIDIA CORPORATION. All rights reserved.

"""Input/output checkpointing."""

import contextlib
import os
import random
import shutil
import sys
import threading
from enum import Enum, auto
from logging import getLogger
from pathlib import Path

import numpy as np
from time import time

import torch

from megatron.core import mpu, tensor_parallel, dist_checkpointing
from megatron.core.dist_checkpointing.mapping import ShardedObject
from megatron.core.dist_checkpointing.serialization import get_default_load_sharded_strategy
from megatron.core.dist_checkpointing.strategies.fully_parallel import \
    FullyParallelSaveStrategyWrapper, FullyParallelLoadStrategyWrapper
from megatron.core.num_microbatches_calculator import update_num_microbatches
from megatron.core.fp8_utils import is_float8tensor
from megatron.core.rerun_state_machine import get_rerun_state_machine
from .async_utils import schedule_async_save, is_empty_async_queue
from .global_vars import get_args, get_one_logger
from .utils import unwrap_model, print_rank_0, append_to_progress_log, is_last_rank
from ..core.dist_checkpointing.serialization import \
    get_default_save_sharded_strategy
from .one_logger_utils import on_save_checkpoint_start, on_save_checkpoint_success
from . import wandb_utils

from . import ft_integration

# [ModelOpt]: Import
try:
    from modelopt.torch.opt.plugins import (
        save_modelopt_state,
        save_sharded_modelopt_state,
        restore_modelopt_state,
        restore_sharded_modelopt_state,
    )
    has_nvidia_modelopt = True
except Exception:
    has_nvidia_modelopt = False

_CHECKPOINT_VERSION = None

logger = getLogger(__name__)
_NON_PERSISTENT_CKPT_SUBDIR = 'non_persistent'

def set_checkpoint_version(value):
    global _CHECKPOINT_VERSION
    if _CHECKPOINT_VERSION is not None:
        assert _CHECKPOINT_VERSION == value, \
            "checkpoint versions do not match"
    _CHECKPOINT_VERSION = value


def get_checkpoint_version():
    global _CHECKPOINT_VERSION
    return _CHECKPOINT_VERSION


def check_checkpoint_args(checkpoint_args):
    """Ensure fixed arguments for a model are the same for the input
    arguments and the one retrieved from checkpoint."""
    args = get_args()

    def _compare(arg_name, old_arg_name=None, default=None):
        if old_arg_name is not None:
            ckpt_arg_name = old_arg_name
        else:
            ckpt_arg_name = arg_name
        if default is not None:
            checkpoint_value = getattr(checkpoint_args, ckpt_arg_name, default)
        else:
            checkpoint_value = getattr(checkpoint_args, ckpt_arg_name)
        args_value = getattr(args, arg_name)
        error_message = '{} value from checkpoint ({}) is not equal to the ' \
                        'input argument value ({}).'.format(
                            arg_name, checkpoint_value, args_value)
        assert checkpoint_value == args_value, error_message

    _compare('num_layers')
    _compare('hidden_size')
    _compare('num_attention_heads')
    _compare('add_position_embedding', default=True)
    if args.vocab_file:
        _compare('max_position_embeddings')
        _compare('make_vocab_size_divisible_by')
        if not args.use_dist_ckpt:
            _compare('padded_vocab_size')
        _compare('tokenizer_type')
    if args.data_parallel_random_init:
        _compare('data_parallel_random_init')
    if get_checkpoint_version() < 3.0:
        _compare('tensor_model_parallel_size',
                 old_arg_name='model_parallel_size')
    if get_checkpoint_version() >= 3.0 and not args.use_dist_ckpt:
        _compare('tensor_model_parallel_size')
        _compare('pipeline_model_parallel_size')


def ensure_directory_exists(filename, check_parent=True):
    """Build filename's path if it does not already exists."""
    dirname = os.path.dirname(filename) if check_parent else filename
    os.makedirs(dirname, exist_ok=True)


def get_checkpoint_name(checkpoints_path, iteration, release=False,
                        pipeline_parallel=None,
                        tensor_rank=None, pipeline_rank=None,
                        expert_parallel=None, expert_rank=None,
                        return_base_dir=False, basename="model_optim_rng.pt"):
    """Determine the directory name for this rank's checkpoint."""
    if release:
        directory = 'release'
    else:
        directory = 'iter_{:07d}'.format(iteration)
    if return_base_dir:
        common_path = os.path.join(checkpoints_path, directory)
        return common_path

    # Use both the tensor and pipeline MP rank.
    if pipeline_parallel is None:
        pipeline_parallel = (mpu.get_pipeline_model_parallel_world_size() > 1)
    if tensor_rank is None:
        tensor_rank = mpu.get_tensor_model_parallel_rank()
    if pipeline_rank is None:
        pipeline_rank = mpu.get_pipeline_model_parallel_rank()
    if expert_parallel is None:
        expert_parallel = (mpu.get_expert_model_parallel_world_size() > 1)
    if expert_rank is None:
        expert_rank = mpu.get_expert_model_parallel_rank()

    # Use both the tensor and pipeline MP rank. If using the distributed
    # optimizer, then the optimizer's path must additionally include the
    # data parallel rank.
    if not pipeline_parallel:
        common_path = os.path.join(checkpoints_path, directory,
                            f'mp_rank_{tensor_rank:02d}')
    else:
        common_path = os.path.join(checkpoints_path, directory,
                f'mp_rank_{tensor_rank:02d}_{pipeline_rank:03d}')

    if expert_parallel:
        common_path = common_path + f'_{expert_rank:03d}'

    return os.path.join(common_path, basename)


def get_distributed_optimizer_checkpoint_name(model_checkpoint_name):
    return os.path.join(os.path.dirname(model_checkpoint_name),
                        "distrib_optim.pt")


def find_checkpoint_rank_0(checkpoints_path, iteration, release=False):
    """Finds the checkpoint for rank 0 without knowing if we are using
    pipeline parallelism/expert parallelism or not.

    Since the checkpoint naming scheme changes if pipeline or expert
    parallelism is present, we need to look for both naming schemes if
    we don't know if the checkpoint has pipeline or expert parallelism.
    """

    # Look for checkpoint with no pipelining and no expert parallelism
    filename = get_checkpoint_name(checkpoints_path, iteration, release,
                                   pipeline_parallel=False,
                                   tensor_rank=0, pipeline_rank=0,
                                   expert_parallel=False, expert_rank=0)
    if os.path.isfile(filename):
        return filename

    # Look for checkpoint with no pipelining and expert parallelism
    filename = get_checkpoint_name(checkpoints_path, iteration, release,
                                   pipeline_parallel=False,
                                   tensor_rank=0, pipeline_rank=0,
                                   expert_parallel=True, expert_rank=0)
    if os.path.isfile(filename):
        return filename

    # Look for checkpoint with pipelining and no expert parallelism
    filename = get_checkpoint_name(checkpoints_path, iteration, release,
                                   pipeline_parallel=True,
                                   tensor_rank=0, pipeline_rank=0,
                                   expert_parallel=False, expert_rank=0)
    if os.path.isfile(filename):
        return filename

    # Look for checkpoint with pipelining and expert parallelism
    filename = get_checkpoint_name(checkpoints_path, iteration, release,
                                   pipeline_parallel=True,
                                   tensor_rank=0, pipeline_rank=0,
                                   expert_parallel=True, expert_rank=0)
    if os.path.isfile(filename):
        return filename

    # Look for a distributed checkpoint
    filename = get_checkpoint_name(checkpoints_path, iteration, release,
                                   pipeline_parallel=True,
                                   return_base_dir=True)
    if dist_checkpointing.check_is_distributed_checkpoint(filename):
        return filename

    return None


def get_checkpoint_tracker_filename(checkpoints_path):

    """Tracker file rescords the latest chckpoint during
    training to restart from."""
    return os.path.join(checkpoints_path, 'latest_checkpointed_iteration.txt')


def checkpoint_exists(checkpoints_path):
    if checkpoints_path is None:
        return False
    load_step = 'latest_checkpointed_iteration.txt'
    return os.path.exists(os.path.join(checkpoints_path, load_step))


def read_metadata(tracker_filename):
    # Read the tracker file and either set the iteration or
    # mark it as a release checkpoint.
    iteration = 0
    release = False
    with open(tracker_filename, 'r') as f:
        metastring = f.read().strip()
        try:
            iteration = int(metastring)
        except ValueError:
            release = metastring == 'release'
            if not release:
                print_rank_0('ERROR: Invalid metadata file {}. Exiting'.format(
                    tracker_filename))
                sys.exit()
    assert iteration > 0 or release, 'error parsing metadata file {}'.format(
        tracker_filename)

    # Get the max iteration retrieved across the ranks.
    if torch.distributed.is_initialized():
        iters_cuda = torch.tensor([iteration], dtype=torch.long, device='cuda')
        torch.distributed.all_reduce(iters_cuda, op=torch.distributed.ReduceOp.MAX)
        max_iter = iters_cuda[0].item()

        # We should now have all the same iteration.
        # If not, print a warning and chose the maximum
        # iteration across all ranks.
        if iteration != max_iter:
            rank = torch.distributed.get_rank()
            print('WARNING: on rank {} found iteration {} in the '
                  'metadata while max iteration across the ranks '
                  'is {}, replacing it with max iteration.'.format(
                      rank, iteration, max_iter), flush=True)
    else:
        # When loading a checkpoint outside of training (for example,
        # when editing it), we might not have torch distributed
        # initialized, in this case, just assume we have the latest
        max_iter = iteration
    return max_iter, release


def get_rng_state(ckpt_format: str):
    """Collect rng state across data parallel ranks."""
    args = get_args()
    rng_state = {
        'random_rng_state': random.getstate(),
        'np_rng_state': np.random.get_state(),
        'torch_rng_state': torch.get_rng_state(),
        'cuda_rng_state': torch.cuda.get_rng_state(),
        'rng_tracker_states': tensor_parallel.get_cuda_rng_tracker().get_states()}

    rng_state_list = None
    if args.data_parallel_random_init and torch.distributed.is_initialized() and \
            mpu.get_data_parallel_world_size() > 1:
        rng_state_list = \
            [None for i in range(mpu.get_data_parallel_world_size())]
        torch.distributed.all_gather_object(
            rng_state_list,
            rng_state,
            group=mpu.get_data_parallel_group())
    else:
        rng_state_list = [rng_state]

    if ckpt_format == "torch_dist":
        pp_rank = mpu.get_pipeline_model_parallel_rank()
        pp_size = mpu.get_pipeline_model_parallel_world_size()
        tp_rank = mpu.get_tensor_model_parallel_rank()
        tp_size = mpu.get_tensor_model_parallel_world_size()
        rng_state_list = ShardedObject('rng_state', rng_state_list, (pp_size, tp_size), (pp_rank, tp_rank),
                                       replica_id=mpu.get_data_parallel_rank(with_context_parallel=True))

    return rng_state_list

class CheckpointType(Enum):
    LEGACY = auto()
    LOCAL = auto()
    GLOBAL = auto()
    TORCH_DCP = auto()

def save_checkpoint(iteration, model, optimizer, opt_param_scheduler, num_floating_point_operations_so_far,
                    checkpointing_context=None, pipeline_rank=None, expert_rank=None, tensor_rank=None, pipeline_parallel=None, expert_parallel=None, non_persistent_ckpt=False,
                    train_data_iterator=None, preprocess_common_state_dict_fn = None):
    """Save a model, optimizer and optionally dataloader checkpoint.

    Checkpointing context is used to persist some checkpointing state
    throughout a single job. Must be initialized externally (not used if None).

    If non_persistent_ckpt is True,
    the checkpoint will be saved with special functionality for removing old checkpoints.
    There are several types of non-persistent checkpoints:
    "global" - Saved as a standard checkpoint (e.g., on Lustre) with old checkpoints being removed.
    "local" - Each rank saves a portion of the checkpoint locally (e.g., on SSD/ramdisk).

    Dataloader checkpoint is only saved if the dataloader supports it. Currently this applies only
    to the Megatron Energon dataloader (multimodal) and not the built-in Megatron dataloader (text-only).
    """
    start_ckpt = time()
    args = get_args()

    if args.async_save and not is_empty_async_queue():
        print_rank_0('WARNING: Starting a checkpoint save before previous has finished. Consider increasing the checkpoint interval.')

    # Prepare E2E metrics at start of save checkpoint
    productive_metrics = on_save_checkpoint_start(args.async_save)

    # Monitor for the checkpointing timeout (no-op if FT is not enabled)
    ft_integration.on_checkpointing_start()

    # Only rank zero of the data parallel writes to the disk.
    model = unwrap_model(model)

    # Handle non_persistent_ckpt flag. Besides overwriting `args.save` and
    # `args.use_dist_ckpt`, non-persistent global ckpt requires no additional logic
    ckpt_type = CheckpointType.GLOBAL if args.use_dist_ckpt else CheckpointType.LEGACY
    save_dir = args.save
    if non_persistent_ckpt:
        if args.non_persistent_ckpt_type == 'global':
            ckpt_type = CheckpointType.GLOBAL
            save_dir = (
                args.non_persistent_global_ckpt_dir
                if args.non_persistent_global_ckpt_dir
                else os.path.join(save_dir, _NON_PERSISTENT_CKPT_SUBDIR)
            )
            # TODO Can we ensure the previous checkpoint is saved? We don't want to allow two saves in parallel.
            cleanup_old_non_persistent_checkpoint(
                save_dir, leave_ckpt_num=1, do_async=args.async_save
            )
        elif args.non_persistent_ckpt_type == 'local':
            ckpt_type = CheckpointType.LOCAL
            save_dir = checkpointing_context['local_checkpoint_manager'].local_ckpt_dir
        else:
            raise NotImplementedError(f"Please use local or global non-persistent checkpoints (got: {args.non_persistent_ckpt_type})")

    ckpt_format = args.ckpt_format if ckpt_type == CheckpointType.GLOBAL else 'torch'
    print_rank_0('saving checkpoint at iteration {:7d} to {} in {} format'.format(
        iteration, save_dir, ckpt_format))

    # Collect rng state across data parallel ranks.
    rng_state = get_rng_state(args.ckpt_format)

    # Collect rerun state across all ranks
    rerun_state_machine = get_rerun_state_machine()
    rerun_state = rerun_state_machine.state_dict(
        data_iterator=train_data_iterator, ckpt_format=args.ckpt_format,
    )

    # Checkpoint name.
    return_base_dir = (ckpt_type != CheckpointType.LEGACY)
    checkpoint_name = get_checkpoint_name(save_dir, iteration, release=False, pipeline_parallel=pipeline_parallel,
        tensor_rank=tensor_rank, pipeline_rank=pipeline_rank, expert_parallel=expert_parallel, expert_rank=expert_rank, return_base_dir=return_base_dir)

    # Save dataloader state if the dataloader supports it (currently only Megatron Energon).
    maybe_save_dataloader_state(train_data_iterator, iteration, getattr(args, "dataloader_save", None))

    # Save distributed optimizer's custom parameter state.
    if (
        args.use_distributed_optimizer
        and not args.no_save_optim
        and optimizer is not None
        and ckpt_type == CheckpointType.LEGACY
    ):
        optim_checkpoint_name = \
            get_distributed_optimizer_checkpoint_name(checkpoint_name)
        ensure_directory_exists(optim_checkpoint_name)
        if not optimizer.is_stub_optimizer:
            optimizer.save_parameter_state(optim_checkpoint_name)

    async_save_request = None
    if args.async_save:
        if ckpt_type == CheckpointType.LEGACY:
            raise NotImplementedError('Async checkpoint save not implemented for legacy checkpoints')
        elif ckpt_type == CheckpointType.GLOBAL and args.ckpt_format != 'torch_dist':
            raise NotImplementedError(f'Async checkpoint save not implemented for {args.ckpt_format} distributed checkpoint format')

    rank = torch.distributed.get_rank() if torch.distributed.is_initialized() else 0

    # Collect args, model, RNG.
    if not torch.distributed.is_initialized() \
            or mpu.get_expert_data_parallel_rank() == 0 \
            or ckpt_type != CheckpointType.LEGACY:
        optim_sd_kwargs = {}
        if ckpt_type != CheckpointType.LEGACY and args.use_distributed_optimizer:
            optim_sd_kwargs['sharding_type'] = ('fully_sharded_model_space'
                                                if args.ckpt_fully_parallel_save
                                                else 'dp_zero_gather_scatter')
            print_rank_0(f'Storing distributed optimizer sharded state of type {optim_sd_kwargs["sharding_type"]}')
        state_dict = generate_state_dict(
            args,
            model,
            optimizer,
            opt_param_scheduler,
            rng_state,
            iteration=iteration,
            optim_sd_kwargs=optim_sd_kwargs,
            rerun_state=rerun_state,
        )

        state_dict['num_floating_point_operations_so_far'] = num_floating_point_operations_so_far
<<<<<<< HEAD
        if ckpt_type == CheckpointType.GLOBAL and ckpt_format == "torch_dist":
=======
        state_dict['tokens_so_far'] = args.consumed_train_samples * args.seq_length
        if ckpt_type == CheckpointType.GLOBAL:
>>>>>>> 1e2ff27f
            if not torch.distributed.is_initialized() or torch.distributed.get_rank() == 0:
                # TODO Handle non-empty directories (e.g., after a crash during saving).
                ensure_directory_exists(checkpoint_name, check_parent=False)
            if checkpointing_context is not None and 'save_strategy' in checkpointing_context:
                save_strategy = checkpointing_context['save_strategy']
                # Already saved once before - don't need to rerun sharding validation
                validate_sharding_integrity = not args.ckpt_assume_constant_structure
            else:
                validate_sharding_integrity = True
                save_strategy = get_default_save_sharded_strategy(args.ckpt_format)
                if args.ckpt_assume_constant_structure and args.ckpt_format == 'torch_dist':
                    save_strategy.use_cached_ckpt_structure = args.ckpt_assume_constant_structure
                    if checkpointing_context is not None and 'load_strategy' in checkpointing_context:
                        cached_global_metadata = getattr(checkpointing_context['load_strategy'], 'cached_global_metadata', None)
                        if cached_global_metadata is not None:
                            logger.debug("Plugging in the read metadata from the load strategy...")
                            save_strategy.cached_global_metadata = cached_global_metadata
                        else:
                            logger.debug("Failed to plug in the read metadata from the load strategy...")

                if args.ckpt_fully_parallel_save:
                    save_strategy = FullyParallelSaveStrategyWrapper(save_strategy, mpu.get_data_parallel_group(with_context_parallel=True),
                                                                     args.ckpt_assume_constant_structure)
            # Store save strategy for future checkpoint saves
            if checkpointing_context is not None:
                checkpointing_context['save_strategy'] = save_strategy
            end_ckpt = time()
            logger.debug(f"rank: {rank}, takes {end_ckpt - start_ckpt} to prepare state dict for ckpt ")
            async_save_request = dist_checkpointing.save(state_dict, checkpoint_name, save_strategy,
                                                         async_sharded_save=args.async_save,
                                                         validate_access_integrity=validate_sharding_integrity,
                                                         preprocess_common_before_consistancy_check=preprocess_common_state_dict_fn)
            # [ModelOpt]: save sharded modelopt_state
            if has_nvidia_modelopt:
                save_sharded_modelopt_state(model, checkpoint_name, (args.ckpt_format, 1))
        elif ckpt_type == CheckpointType.GLOBAL and ckpt_format == "torch_dcp":
            if not torch.distributed.is_initialized() or torch.distributed.get_rank() == 0:
                # TODO Handle non-empty directories (e.g., after a crash during saving).
                ensure_directory_exists(checkpoint_name, check_parent=False)

            fs_storage_writer = torch.distributed.checkpoint.FileSystemWriter(checkpoint_name)
            torch.distributed.checkpoint.save(
                state_dict=state_dict,
                storage_writer=fs_storage_writer,
            )
        else:
            # [ModelOpt]: Inject modelopt_state into state_dict
            if has_nvidia_modelopt:
                if ckpt_type == CheckpointType.LOCAL:
                    print_rank_0('WARNING: Local checkpointing does not support nvidia_modelopt.')
                else:
                    save_modelopt_state(model, state_dict)

            end_ckpt = time()
            logger.debug(f"rank: {rank}, takes {end_ckpt - start_ckpt} to prepare state dict for ckpt ")
            if ckpt_type == CheckpointType.LOCAL:
                try:
                    from megatron.core.dist_checkpointing.tensor_aware_state_dict import MCoreTensorAwareStateDict
                except ModuleNotFoundError:
                    raise RuntimeError("The 'nvidia_resiliency_ext' module is required for local "
                                       "checkpointing but was not found. Please ensure it is installed.")

                algo = args.non_persistent_local_ckpt_algo
                cached_metadata = None
                if args.ckpt_assume_constant_structure and 'local_checkpoint_cache' in checkpointing_context:
                    cached_metadata = checkpointing_context['local_checkpoint_cache']
                state_dict_for_save, cacheable_metadata = MCoreTensorAwareStateDict.from_state_dict(
                    state_dict, algo=algo, cached_metadata=cached_metadata,
                    parallelization_group=mpu.get_data_parallel_group(with_context_parallel=True)
                )
                async_save_request = checkpointing_context['local_checkpoint_manager'].save(
                    state_dict_for_save, iteration, is_async=bool(args.async_save)
                )
                checkpointing_context['local_checkpoint_cache'] = cacheable_metadata
            else:
                assert ckpt_type == CheckpointType.LEGACY
                # Save.
                ensure_directory_exists(checkpoint_name)
                torch.save(state_dict, checkpoint_name)
    start_misc = time()
    if ckpt_type != CheckpointType.LOCAL:
        if not args.async_save:
            assert async_save_request is None
            # Wait so everyone is done (necessary)
            if torch.distributed.is_initialized():
                torch.distributed.barrier()

    # And update the latest iteration
    if not torch.distributed.is_initialized() \
            or torch.distributed.get_rank() == 0:
        tracker_filename = get_checkpoint_tracker_filename(save_dir)

        if ckpt_type == CheckpointType.LOCAL:
            def iter_finalize_fn():
                print_rank_0('  successfully saved local checkpoint from iteration {:7d}'
                             .format(iteration))
                if args.log_progress and args.async_save:
                    append_to_progress_log(f'Saved async local checkpoint\tIteration: {iteration}',
                                           barrier=False)
        else:
            def iter_finalize_fn():
                with open(tracker_filename, 'w') as f:
                    f.write(str(iteration))
                print_rank_0(f'  successfully saved checkpoint from iteration {int(iteration):7d} to {args.save} '
                             f'[ t {(tensor_rank if tensor_rank is not None else mpu.get_tensor_model_parallel_rank()) + 1}/{mpu.get_tensor_model_parallel_world_size()}, '
                             f'p {(pipeline_rank if pipeline_rank is not None else mpu.get_pipeline_model_parallel_rank()) + 1}/{mpu.get_pipeline_model_parallel_world_size()} ]')
                if args.log_progress and args.async_save:
                    append_to_progress_log(f'Saved async checkpoint\tIteration: {iteration}',
                                           barrier=False)

        if args.async_save:
            assert async_save_request is not None
            async_save_request.add_finalize_fn(iter_finalize_fn)
        else:
            iter_finalize_fn()

    # Additional callback for one_logger (last rank)
    if not torch.distributed.is_initialized() \
       or is_last_rank():
        def onelogger_finalize_fn():
            on_save_checkpoint_success(productive_metrics, args.async_save)
        if args.async_save:
            assert async_save_request is not None
            async_save_request.add_finalize_fn(onelogger_finalize_fn)
        else:
            onelogger_finalize_fn()

    # Additional callback for wandb (last rank)
    if not torch.distributed.is_initialized() \
       or is_last_rank():
        def wandb_finalize_fn():
            wandb_utils.on_save_checkpoint_success(checkpoint_name, get_checkpoint_tracker_filename(save_dir), save_dir, iteration)
        if args.async_save:
            assert async_save_request is not None
            async_save_request.add_finalize_fn(wandb_finalize_fn)
        else:
            wandb_finalize_fn()

    if args.async_save:
        schedule_async_save(async_save_request)
        print_rank_0('  scheduled an async checkpoint save at iteration {:7d} to {}' \
                     .format(iteration, save_dir))

    # Wait so everyone is done (not necessary)
    if torch.distributed.is_initialized():
        torch.distributed.barrier()

    end_misc = time()
    logger.debug(f"rank: {rank}, takes {end_misc - start_misc} to finalize ckpt save ")

    ft_integration.on_checkpointing_end(is_async_finalization=False)

def cleanup_old_non_persistent_checkpoint(save_dir, leave_ckpt_num=1, do_async=False):
    if torch.distributed.is_initialized() and torch.distributed.get_rank() != 0:
        return
    save_dir = Path(save_dir)

    iter_prefix = "iter_"
    iter_ckpts = save_dir.rglob(f'{iter_prefix}*')
    sorted_iter_ckpts = sorted(iter_ckpts, key=lambda ckpt_name: int(ckpt_name.name[len(iter_prefix):]))
    if not sorted_iter_ckpts:
        return
    rm_iter_ckpts = sorted_iter_ckpts[:-leave_ckpt_num]
    print_rank_0(f'Non-persistent checkpoints scheduled for removal: {rm_iter_ckpts}')
    print_rank_0(f'Non-persistent checkpoints to be kept: {sorted_iter_ckpts[-leave_ckpt_num:]}')

    def remove_iter_ckpts(_iter_ckpts):
        for ckpt in _iter_ckpts:
            shutil.rmtree(ckpt)
    if do_async:
        threading.Thread(target=remove_iter_ckpts, args=(rm_iter_ckpts,)).start()
    else:
        remove_iter_ckpts(rm_iter_ckpts)


def maybe_save_dataloader_state(train_iterator, iteration, dataloader_save_path):
    """Saves dataloader state if the dataloader supports it.

    Currently, this is only used by Megatron Energon dataloader (multimodal) to store its state at a
    specific iteration. The Megatron built-in dataloader (text-only) creates index files upfront
    to track its state.

    If the provided dataloader has `save_state` method, then it is called to save the state.
    Otherwise, no state is saved.

    Args:
        train_iterator (iterable): Train dataloader.
        iteration (int): Current iteration.
        dataloader_save_path (str): Path where the dataloader state is saved.
    """
    # If no dataloader or saving path is provided, exit early, otherwise, raise an error.
    if train_iterator is None or dataloader_save_path is None or dataloader_save_path == "":
        return

    # If dataloader doesn't support saving state, raise an error.
    if not hasattr(train_iterator.iterable, "save_state"):
        raise RuntimeError(f"Could not find a save_state for the train_iterator of type {type(train_iterator)}")

    # Save dataloader state for each data parallel rank only once.
    first_rank = mpu.is_pipeline_first_stage(ignore_virtual=True) and mpu.get_tensor_model_parallel_rank() == 0
    if not first_rank:
        return

    dp_rank = mpu.get_data_parallel_rank()
    print(f"saving dataloader checkpoint at iteration {iteration} to {dataloader_save_path}")
    train_dataloader_state_dict = train_iterator.iterable.save_state()
    data_state_save_path = get_checkpoint_name(
        dataloader_save_path, iteration,
        basename=f'train_dataloader_dprank{dp_rank:03d}.pt'
    )

    torch.distributed.barrier(group=mpu.get_data_parallel_group())

    if mpu.get_data_parallel_rank() == 0:
        ensure_directory_exists(data_state_save_path)

    torch.distributed.barrier(group=mpu.get_data_parallel_group())

    dataloader_save_dict = {}
    dataloader_save_dict['dataloader_state_dict'] = train_dataloader_state_dict
    torch.save(dataloader_save_dict, data_state_save_path)


def generate_state_dict(args, model, optimizer, opt_param_scheduler,
                        rng_state, use_dist_ckpt=False, iteration=None,
                        optim_sd_kwargs=None, rerun_state=None):
    """Generate a state dict from given model, optimizer, scheduler, rng state and others.

    Note: use_dist_ckpt is deprecated and not used. Will be removed soon.
    """

    # Arguments, iteration, and model.
    state_dict = {}
    state_dict['args'] = args
    state_dict['checkpoint_version'] = 3.0
    if iteration is not None:
        state_dict['iteration'] = iteration

    for i in range(len(model)):
        key = "model"
        if len(model) > 1:
            mpu.set_virtual_pipeline_model_parallel_rank(i)
            key = f"model{i}"

        model_sd = None
        if args.ckpt_format == "torch_dist":
            model_sd = model[i].sharded_state_dict()
        else:   # torch, torch_dcp
            model_sd = model[i].state_dict_for_save_checkpoint()

        state_dict[key] = model_sd

    # Optimizer stuff.
    if not args.no_save_optim:
        if optimizer is not None and not optimizer.is_stub_optimizer:
            optimizer_sd = None

            if args.ckpt_format == "torch_dist":
                optimizer_sd = optimizer.sharded_state_dict(state_dict, **(optim_sd_kwargs or {}))
            else:
                optimizer_sd = optimizer.state_dict()

            state_dict['optimizer'] = optimizer_sd

        if opt_param_scheduler is not None:
            state_dict['opt_param_scheduler'] = \
                opt_param_scheduler.state_dict()

    # Rerun state
    state_dict['rerun_state_machine'] = rerun_state

    # RNG states.
    if not args.no_save_rng:
        state_dict["rng_state"] = rng_state
    return state_dict


def _transpose_first_dim(t, num_splits, num_splits_first, model):
    input_shape = t.size()
    # We use a self_attention module but the values extracted aren't
    # specific to self attention so should work for cross attention as well
    while hasattr(model, 'module'):
        model = model.module
    attention_module = model.language_model.encoder.layers[0].self_attention
    hidden_size_per_attention_head = attention_module.hidden_size_per_attention_head
    num_attention_heads_per_partition = attention_module.num_attention_heads_per_partition
    if num_splits_first:
        """[num_splits * np * hn, h]
        -->(view) [num_splits, np, hn, h]
        -->(tranpose) [np, num_splits, hn, h]
        -->(view) [np * num_splits * hn, h] """

        intermediate_shape = \
            (num_splits, num_attention_heads_per_partition,
             hidden_size_per_attention_head) + input_shape[1:]

        t = t.view(*intermediate_shape)
        t = t.transpose(0, 1).contiguous()
    else:
        """[np * hn * num_splits, h]
        -->(view) [np, hn, num_splits, h]
        -->(tranpose) [np, num_splits, hn, h]
        -->(view) [np * num_splits * hn, h] """

        intermediate_shape = \
            (num_attention_heads_per_partition,
             hidden_size_per_attention_head, num_splits) +\
             input_shape[1:]

        t = t.view(*intermediate_shape)
        t = t.transpose(1, 2).contiguous()
    t = t.view(*input_shape)

    return t


def fix_query_key_value_ordering(model, checkpoint_version):
    """Fix up query/key/value matrix ordering if checkpoint
    version is smaller than 2.0
    """
    if checkpoint_version < 2.0:
        if isinstance(model, list):
            assert len(model)==1
            model = model[0]
        for name, param in model.named_parameters():
            if name.endswith(('.query_key_value.weight', '.query_key_value.bias')):
                if checkpoint_version == 0:
                    fixed_param = _transpose_first_dim(param.data, 3, True, model)
                elif checkpoint_version == 1.0:
                    fixed_param = _transpose_first_dim(param.data, 3, False, model)
                else:
                    print_rank_0(f"Invalid checkpoint version {checkpoint_version}.")
                    sys.exit()
                param.data.copy_(fixed_param)
            if name.endswith(('.key_value.weight', '.key_value.bias')):
                if checkpoint_version == 0:
                    fixed_param = _transpose_first_dim(param.data, 2, True, model)
                elif checkpoint_version == 1.0:
                    fixed_param = _transpose_first_dim(param.data, 2, False, model)
                else:
                    print_rank_0(f"Invalid checkpoint version {checkpoint_version}.")
                    sys.exit()
                param.data.copy_(fixed_param)
        print_rank_0(" successfully fixed query-key-values ordering for"
                     " checkpoint version {}".format(checkpoint_version))


def _get_non_persistent_iteration(non_persistent_global_dir, args, checkpointing_context=None):
    if args.non_persistent_ckpt_type is None:
        return -1
    elif args.non_persistent_ckpt_type == "global":
        tracker_filename = get_checkpoint_tracker_filename(non_persistent_global_dir)
        if os.path.isfile(tracker_filename):
            iteration, release = read_metadata(tracker_filename)
            if release:
                raise RuntimeError('Non-persistent checkpoint can\'t be a release checkpoint')
        else:
            iteration = -1
            print_rank_0('WARNING: could not find the metadata file {}'.format(tracker_filename))
            print_rank_0('    will not load any non-persistent checkpoint')
        return iteration
    elif args.non_persistent_ckpt_type == "local":
        return checkpointing_context['local_checkpoint_manager'].find_latest()
    else:
        assert False, 'Please use local or global non-persistent checkpoints' \
            f'(got: {args.non_persistent_ckpt_type})'


def _load_non_persistent_base_checkpoint(
    non_persistent_global_dir,
    args,
    rank0,
    sharded_state_dict,
    non_persistent_iteration,
    checkpointing_context=None,
):
    """ Load the base state_dict from a non-persistent distributed checkpoint.
    Depending on the non_persistent_ckpt_type, different logic may be required.
    """
    assert args.non_persistent_ckpt_type is not None
    if args.non_persistent_ckpt_type == "global":
        if not rank0:
            print_rank_0(
                f'Loading from a non-persistent checkpoint (non-persistent iter {non_persistent_iteration})'
            )
        return _load_global_dist_base_checkpoint(
            non_persistent_global_dir, args, rank0, sharded_state_dict, non_persistent_iteration, False,
            checkpointing_context=checkpointing_context
        )
    elif args.non_persistent_ckpt_type == "local":
        intermediate_state_dict, checkpoint_name = checkpointing_context[
            'local_checkpoint_manager'
        ].load()
        state_dict = intermediate_state_dict.to_state_dict(
            sharded_state_dict,
            algo=args.non_persistent_local_ckpt_algo,
            parallelization_group = mpu.get_data_parallel_group(with_context_parallel=True)
        )
        return state_dict, checkpoint_name, False, CheckpointType.LOCAL
    else:
        raise NotImplementedError(f"Please use local or global non-persistent checkpoints (got: {args.non_persistent_ckpt_type})")


def _load_global_dist_base_checkpoint(
    load_dir, args, rank0, sharded_state_dict, iteration, release, checkpointing_context=None
):
    """ Load the base state_dict from the given directory containing the global distributed checkpoint """
    if rank0:
        checkpoint_name = find_checkpoint_rank_0(load_dir, iteration, release)
        state_dict = dist_checkpointing.load_common_state_dict(checkpoint_name)
        return state_dict, checkpoint_name, release, CheckpointType.GLOBAL

    if sharded_state_dict is None:
        assert not args.auto_detect_ckpt_format and not args.use_dist_ckpt, (
            args.auto_detect_ckpt_format,
            args.use_dist_ckpt,
        )
        raise RuntimeError(
            'Detected load from a distributed checkpoint, but neither --use-dist-ckpt nor --auto-detect-ckpt-format is set.'
        )

    checkpoint_name = get_checkpoint_name(load_dir, iteration, release, return_base_dir=True)
    load_strategy = get_default_load_sharded_strategy(checkpoint_name)
    # NOTE: `args.ckpt_fully_parallel_load` applies to both persistent and non-persistent checkpoints.
    if args.ckpt_fully_parallel_load:
        load_strategy = FullyParallelLoadStrategyWrapper(
            load_strategy, mpu.get_data_parallel_group(with_context_parallel=True)
        )
    if checkpointing_context is not None:
        checkpointing_context["load_strategy"] = load_strategy
    state_dict = dist_checkpointing.load(sharded_state_dict, checkpoint_name, load_strategy, strict=args.dist_ckpt_strictness)
    return state_dict, checkpoint_name, release, CheckpointType.GLOBAL


def _get_checkpoint_format(checkpoint_name):
    """Get the format of an existing checkpoint."""
    is_torch_ckpt = any([f.startswith("mp_rank_0") for f in os.listdir(checkpoint_name)])
    is_torch_dcp = os.path.exists(os.path.join(checkpoint_name, ".metadata"))

    ckpt_format = None
    if dist_checkpointing.check_is_distributed_checkpoint(checkpoint_name):
        ckpt_format = "torch_dist"
    elif is_torch_ckpt:
        ckpt_format = "torch"
    elif is_torch_dcp:
        ckpt_format = "torch_dcp"
    else:
        raise NotImplementedError(f"unknown checkpoint format in {checkpoint_name}")

    return ckpt_format


def _load_base_checkpoint(
    load_dir,
    args,
    rank0=False,
    sharded_state_dict=None,
    checkpointing_context=None,
):
    """ Load the base state_dict from the given directory

    If rank0 is true, just loads rank 0 checkpoint, ignoring arguments.
    """
    # Try to load non-persistent checkpoint first
    non_persistent_global_dir = (
        args.non_persistent_global_ckpt_dir
        if args.non_persistent_global_ckpt_dir or load_dir is None
        else os.path.join(load_dir, _NON_PERSISTENT_CKPT_SUBDIR)
    )
    non_persistent_iteration = _get_non_persistent_iteration(
        non_persistent_global_dir, args, checkpointing_context
    )
    if args.ckpt_step is None:
        iteration, release = -1, False
        tracker_filename = 'because load directory is not defined'
        if load_dir is not None:
            tracker_filename = get_checkpoint_tracker_filename(load_dir)
            if os.path.isfile(tracker_filename):
                iteration, release = read_metadata(tracker_filename)
        if non_persistent_iteration != -1:  # there is a non-persistent checkpoint
            if non_persistent_iteration >= iteration:
                return _load_non_persistent_base_checkpoint(
                    non_persistent_global_dir,
                    args,
                    rank0,
                    sharded_state_dict,
                    non_persistent_iteration,
                    checkpointing_context,
                )
            else:
                print_rank_0('WARNING: non-persistent checkpoints are older than persistent checkpoint')
    else:
        iteration = args.ckpt_step
        release = False

    # Otherwise we are dealing with global checkpoints
    # If no tracker file, return nothing
    if iteration == -1:
        if not rank0:
            print_rank_0('WARNING: could not find the metadata file {}'.format(tracker_filename))
            print_rank_0('    will not load any checkpoints and will start from random')
        # Conditionally exit if checkpoint not found.
        if args.exit_on_missing_checkpoint:
            print_rank_0(">> '--exit-on-missing-checkpoint' set ... exiting. <<")
            if torch.distributed.is_initialized():
                torch.distributed.barrier()
            sys.exit()

        return None, "", False, None

    # Determine the type of the checkpoint on disk.
    checkpoint_name = get_checkpoint_name(load_dir, iteration, release, return_base_dir=True)
    ckpt_format = _get_checkpoint_format(checkpoint_name)

    if not rank0:
        dist_infix = "distributed " if ckpt_format == "torch_dist" else ""
        if release:
            print_rank_0(f' loading release {dist_infix}checkpoint from {load_dir}')
        else:
            print_rank_0(
                f' loading {dist_infix}checkpoint from {load_dir} at iteration {iteration}'
            )

    ckpt_type = None

    # Handle global distributed checkpoint
    if ckpt_format == "torch_dist":
        return _load_global_dist_base_checkpoint(
            load_dir, args, rank0, sharded_state_dict, iteration, release, checkpointing_context=checkpointing_context
        )
<<<<<<< HEAD
    elif ckpt_format == "torch":
        ckpt_type = CheckpointType.LEGACY
        # Handle global legacy checkpoint
        if rank0:
            checkpoint_name = find_checkpoint_rank_0(load_dir, iteration, release)
        else:
            checkpoint_name = get_checkpoint_name(load_dir, iteration, release, return_base_dir=False)
        try:
            state_dict = torch.load(checkpoint_name, map_location='cpu', weights_only=False)
        except ModuleNotFoundError:
            from megatron.legacy.fp16_deprecated import loss_scaler

            # For backward compatibility.
            if not rank0:
                print_rank_0(' > deserializing using the old code structure ...')
            sys.modules['fp16.loss_scaler'] = sys.modules['megatron.legacy.fp16_deprecated.loss_scaler']
            sys.modules['megatron.fp16.loss_scaler'] = sys.modules[
                'megatron.legacy.fp16_deprecated.loss_scaler'
            ]
            sys.modules['megatron.model'] = sys.modules['megatron.legacy.model']
            state_dict = torch.load(checkpoint_name, map_location='cpu', weights_only=False)
            sys.modules.pop('fp16.loss_scaler', None)
            sys.modules.pop('megatron.fp16.loss_scaler', None)
            sys.modules.pop('megatron.model', None)
        except Exception as e:
            print('could not load the checkpoint')
            print(e)
            sys.exit()
    elif ckpt_format == "torch_dcp":
        ckpt_type = CheckpointType.TORCH_DCP

        if rank0:
            # _load_base_checkpoint is called from load_args_from_checkpoint. torch.distributed is not initialized.
            # Load only metadata.
            state_dict = {"args": None, "iteration": None}
            torch.distributed.checkpoint.load(
                state_dict=state_dict,
                checkpoint_id=checkpoint_name,
            )
        else:
            # _load_base_checkpoint is called from load_checkpoint with a proper state dict.
            state_dict = sharded_state_dict
=======
    # Handle global legacy checkpoint
    if rank0:
        checkpoint_name = find_checkpoint_rank_0(load_dir, iteration, release)
    else:
        checkpoint_name = get_checkpoint_name(load_dir, iteration, release, return_base_dir=False)
    try:
        state_dict = torch.load(checkpoint_name, map_location='cpu', weights_only=False)
    except ModuleNotFoundError:
        from megatron.legacy.fp16_deprecated import loss_scaler
>>>>>>> 1e2ff27f

            fs_storage_reader = torch.distributed.checkpoint.FileSystemReader(checkpoint_name)

            torch.distributed.checkpoint.load_state_dict(
                state_dict=state_dict,
                storage_reader=fs_storage_reader,
            )
    else:
        raise NotImplementedError(f"checkpoint format {ckpt_format} not supported")

    return state_dict, checkpoint_name, release, ckpt_type


def load_args_from_checkpoint(
    args, load_arg='load', checkpointing_context=None
):
    """Set required arguments from the checkpoint specified in the
    arguments.

    Will overwrite arguments that have a non-None default value, but
    will leave any arguments that default to None as set.

    Returns the same args NameSpace with the new values added/updated.

    If no checkpoint is specified in args, or if the checkpoint is
    there but invalid, the arguments will not be modified

    """
    load_dir = getattr(args, load_arg)

    if load_dir is None:
        print_rank_0('No load directory specified, using provided arguments.')
        return args

    state_dict, checkpoint_name, release, ckpt_type = _load_base_checkpoint(
        load_dir,
        args,
        rank0=True,
        checkpointing_context=checkpointing_context,
    )

    # Args.
    if not state_dict:
        print_rank_0('Checkpoint not found to provide arguments, using provided arguments.')
        return args

    if 'args' not in state_dict:
        print_rank_0('Checkpoint provided does not have arguments saved, using provided arguments.')
        return args

    checkpoint_args = state_dict['args']
    checkpoint_version = state_dict.get('checkpoint_version', 0)
    args.iteration = state_dict['iteration']

    # One-off conversion for foundation models
    if hasattr(checkpoint_args, 'disable_bias_linear'):
        setattr(
            checkpoint_args, 'add_bias_linear', not getattr(checkpoint_args, 'disable_bias_linear')
        )

    def _set_arg(arg_name, old_arg_name=None, force=False):
        if not force and getattr(args, arg_name, None) is not None:
            return

        if old_arg_name is not None:
            checkpoint_value = getattr(checkpoint_args, old_arg_name, None)
        else:
            checkpoint_value = getattr(checkpoint_args, arg_name, None)

        if checkpoint_value is not None:
            print_rank_0(f"Setting {arg_name} to {checkpoint_value} from checkpoint")
            setattr(args, arg_name, checkpoint_value)
        else:
            print_rank_0(f"Checkpoint did not provide arguments {arg_name}")

    # Model args.
    _set_arg('num_layers')
    _set_arg('hidden_size')
    _set_arg('ffn_hidden_size', force=True)
    _set_arg('seq_length')
    _set_arg('num_attention_heads')
    _set_arg('num_query_groups', force=True)
    _set_arg('group_query_attention', force=True)
    _set_arg('kv_channels')
    _set_arg('max_position_embeddings')
    _set_arg('position_embedding_type', force=True)
    _set_arg('add_position_embedding', force=True)
    _set_arg('use_rotary_position_embeddings', force=True)
    _set_arg('rotary_base', force=True)
    _set_arg('rotary_percent', force=True)
    _set_arg('rotary_interleaved', force=True)
    _set_arg('add_bias_linear', force=True)
    _set_arg('add_qkv_bias', force=True)
    _set_arg('squared_relu', force=True)
    _set_arg('swiglu', force=True)
    _set_arg('untie_embeddings_and_output_weights', force=True)
    _set_arg('apply_layernorm_1p', force=True)
    _set_arg('normalization', force=True)
    _set_arg('apply_query_key_layer_scaling', force=True)
    _set_arg('attention_dropout', force=True)
    _set_arg('hidden_dropout', force=True)

    _set_arg('norm_epsilon', force=True)

    _set_arg('hybrid_override_pattern', force=True)
    _set_arg('spec', force=True)
    _set_arg('hybrid_attention_ratio', force=True)
    _set_arg('hybrid_mlp_ratio', force=True)

    _set_arg('num_experts', force=True)
    _set_arg('moe_layer_freq', force=True)
    _set_arg('moe_ffn_hidden_size', force=True)
    _set_arg('moe_router_topk', force=True)
    _set_arg('moe_token_dispatcher_type', force=True)
    _set_arg('moe_router_pre_softmax', force=True)
    _set_arg('moe_grouped_gemm', force=True)
    _set_arg('moe_shared_expert_intermediate_size', force=True)

    # Mamba args.
    _set_arg('mamba_state_dim', force=True)
    _set_arg('mamba_head_dim', force=True)
    _set_arg('mamba_num_groups', force=True)

    # Tokenizer args.
    _set_arg('tokenizer_type', force=True)
    # Using checkpoint version might not always be safe (e.g., if running on different cluster).
    if args.use_tokenizer_model_from_checkpoint_args:
        _set_arg('tokenizer_model', force=True)
    _set_arg('tiktoken_pattern', force=True)
    _set_arg('padded_vocab_size')

    # Checkpoint args.
    _set_arg('ckpt_format')

    # OP architecture.
    _set_arg('qk_layernorm', force=True)
    _set_arg('use_torchqknorm', force=True)
    _set_arg('no_persist_layer_norm', force=True)
    _set_arg('attn_layernorm', force=True)
    _set_arg('mlp_layernorm', force=True)
    _set_arg('final_layernorm', force=True)
    _set_arg('post_layernorm', force=True)

    _set_arg('qknorm_impl', force=True)
    _set_arg('xielu', force=True)

    # Model parallelism args.
    if args.use_mp_args_from_checkpoint_args:
        if checkpoint_version < 3.0:
            _set_arg('tensor_model_parallel_size', 'model_parallel_size')
        else:
            _set_arg('tensor_model_parallel_size', force=True)
            _set_arg('pipeline_model_parallel_size', force=True)
            _set_arg('virtual_pipeline_model_parallel_size', force=True)
            _set_arg('num_layers_per_virtual_pipeline_stage')
            _set_arg('expert_model_parallel_size', force=True)

    return args, checkpoint_args


def fix_fp8_params_lose_precision_when_loading_dist_ckpt(state_dict):
    """
    When "--fp8-param-gather" and "--use-dist-ckpt" are both enabled, the state dict read from
    dist-checkpoint loses precision (the weights read from checkpoint go through the process of
    bf16/fp16 -> fp8 -> bf16/fp16). This function is implemented to solve this problem.
    When "--fp8-param-gather" is disabled, this function doesn't modify anything.
    """
    for key in state_dict.keys():
        if key.startswith('model'):
            for _, sharded_tensor in state_dict[key].items():
                if is_float8tensor(sharded_tensor.data):
                    sharded_tensor.data = sharded_tensor.data.from_float8().cpu()


def load_checkpoint(ddp_model, optimizer, opt_param_scheduler, load_arg='load', strict=True,
                    checkpointing_context=None, skip_load_to_model_and_opt=False):
    """Load a model checkpoint and return the iteration.
    strict (bool): whether to strictly enforce that the keys in
        :attr:`state_dict` of the checkpoint match the names of
        parameters and buffers in model.
    skip_load_to_model_and_opt (bool): whether to call `load_state_dict`
        for :attr:`model` and :attr:`optimizer`. In case of running FSDP2 with mcore distributed
        checkpointing, the tensors are already loaded in-place by `_load_base_checkpoint`.
    """
    args = get_args()
    load_dir = getattr(args, load_arg)

    # Finetuning directories
    pretrained_dir = getattr(args, 'pretrained_checkpoint', None)
    if pretrained_dir is not None and not checkpoint_exists(load_dir):
        print_rank_0(
            f'Checkpoint file not found in load directory {load_dir} attempting to finetune with checkpoint in {pretrained_dir}'
        )
        load_dir = pretrained_dir
        if not checkpoint_exists(load_dir):
            raise FileNotFoundError("No checkpoint found in load directory or pretrained directory")
        args.finetune = True

    model = unwrap_model(ddp_model)

    ckpt_format = args.ckpt_format
    if args.auto_detect_ckpt_format or ckpt_format == "torch_dist":
        state_dict, checkpoint_name, release, ckpt_type = _load_base_checkpoint(
            load_dir,
            args,
            rank0=True,
            checkpointing_context=checkpointing_context,
        )

        ckpt_format = None
        if ckpt_type == CheckpointType.TORCH_DCP:
            ckpt_format = "torch_dcp"
        elif ckpt_type == CheckpointType.LEGACY:
            ckpt_format = "torch"
        elif ckpt_type in [CheckpointType.LOCAL, CheckpointType.GLOBAL]:
            ckpt_format = "torch_dist"
        elif ckpt_type == None:
            pass    # Not loaded.
        else:
            raise NotImplementedError(f"checkpoint format {ckpt_format} not supported")

    load_kwargs = {}
    if ckpt_format == "torch_dist":
        ckpt_tp_pp = (
            state_dict['args'].tensor_model_parallel_size,
            state_dict['args'].pipeline_model_parallel_size,
            getattr(state_dict['args'], 'encoder_tensor_model_parallel_size', 0),
            getattr(state_dict['args'], 'encoder_pipeline_model_parallel_size', 0),
        )
        run_tp_pp = (
            args.tensor_model_parallel_size,
            args.pipeline_model_parallel_size,
            # TODO: change this to args.encoder_tensor_model_parallel_size after 30th Nov 24
            getattr(args, 'encoder_tensor_model_parallel_size', 0),
            getattr(args, 'encoder_pipeline_model_parallel_size', 0),
        )
        mismatch_msg = "(TP, PP, encoder TP, encoder PP) mismatch after resume ({} vs {} from checkpoint)".format(
            run_tp_pp, ckpt_tp_pp
        )

        # Determine if RNG state will be loaded
        if (ckpt_tp_pp == run_tp_pp and not release and not args.finetune and not args.no_load_rng
                and not getattr(state_dict['args'], 'no_save_rng', False)):
            gen_sd_rng_state = get_rng_state(args.ckpt_format)  # we can load the rng state
        else:
            gen_sd_rng_state = None
            if ckpt_tp_pp != run_tp_pp:
                print_rank_0("{}: RNG state will be ignored".format(mismatch_msg))

        optim_sd_kwargs = dict(is_loading=True)
        # Determine if optimizer state will be loaded
        if (not release and not args.finetune and not args.no_load_optim
                and not getattr(state_dict['args'], 'no_save_optim', False)):
            gen_sd_optim = optimizer
            gen_sd_opt_param_scheduler = opt_param_scheduler

            if args.use_distributed_optimizer:
                optim_sd_kwargs['sharding_type'] = ('fully_sharded_model_space'
                                                    if getattr(state_dict['args'], 'ckpt_fully_parallel_save', False)
                                                    else 'dp_zero_gather_scatter')
                # This is for backwards-compatibility. Can be removed once 'fully_sharded_bucket_space' loading is removed
                for maybe_dist_opt_optim_state in (state_dict['optimizer'], *state_dict['optimizer'].values()):
                    if 'param_state_sharding_type' in maybe_dist_opt_optim_state:
                        if maybe_dist_opt_optim_state['param_state_sharding_type'] == 'fully_sharded_bucket_space':
                            print_rank_0('Detected deprecated `fully_sharded_bucket_space` DistributedOptimizer checkpoint format')
                            optim_sd_kwargs['sharding_type'] = maybe_dist_opt_optim_state['param_state_sharding_type']
                        break

                if ckpt_tp_pp != run_tp_pp and optim_sd_kwargs['sharding_type'] != 'fully_sharded_model_space':
                    raise RuntimeError(f"{mismatch_msg}: not supported for DistributedOptimizer with sharding type {optim_sd_kwargs['sharding_type']}."
                                        f" Please use `--ckpt-fully-parallel-save` flag during checkpoint saving.")
        else:
            gen_sd_optim = None
            gen_sd_opt_param_scheduler = None

        # Determine if rerun state will be loaded
        if (
            ckpt_tp_pp == run_tp_pp
            and not release
            and not args.finetune
            and 'rerun_state_machine' in state_dict
        ):
            rerun_state_machine = get_rerun_state_machine()
            gen_sd_rerun_state = rerun_state_machine.state_dict(
                data_iterator=None, ckpt_format=ckpt_format,
            )
        else:
            gen_sd_rerun_state = None
            if ckpt_tp_pp != run_tp_pp:
                print_rank_0("{}: Rerun state will be ignored".format(mismatch_msg))

        # [ModelOpt]: IMPORTANT! Restoring modelopt_state (sharded or not) must be performed
        # after the model instance has been created and before _load_base_checkpoint is called.
        if has_nvidia_modelopt:
            if ckpt_type == CheckpointType.LOCAL:
                print_rank_0('WARNING: Local checkpointing does not support nvidia_modelopt.')
            elif ckpt_type == CheckpointType.GLOBAL:
                restore_modelopt_state(model, state_dict)
            else:
                restore_sharded_modelopt_state(model, checkpoint_name)

        # [ModelOpt]: Initial loading from non-resume sharded checkpoint to a Distillation Model
        # will result in key mismatch with loss modules potentially containing parameters, since
        # it requires generating a state_dict before loading. Here we hide those modules if present.
        with contextlib.ExitStack() as stack:  # Allows multiple context managers for each model shard
            if args.finetune and hasattr(model[0], "hide_loss_modules"):
                for m in model:
                    stack.enter_context(m.hide_loss_modules())
            load_kwargs['sharded_state_dict'] = generate_state_dict(
                args, model, gen_sd_optim, gen_sd_opt_param_scheduler, gen_sd_rng_state,
                optim_sd_kwargs=optim_sd_kwargs, rerun_state=gen_sd_rerun_state
            )

        # When "--fp8-param-gather" is disabled, this function doesn't modify anything.
        fix_fp8_params_lose_precision_when_loading_dist_ckpt(load_kwargs['sharded_state_dict'])
    elif args.ckpt_format == "torch_dcp":
        model_sd = model[0].state_dict()
        optimizer_sd = optimizer.state_dict(is_loading=True)
        sharded_state_dict = {
            "model": model_sd,
            "optimizer": optimizer_sd,
            "args": None,
            "iteration": 1,
            "rng_state": get_rng_state(args.ckpt_format),
            "checkpoint_version": None,
            "opt_param_scheduler": opt_param_scheduler.state_dict(),
            "num_floating_point_operations_so_far": 0,
        }
        load_kwargs["sharded_state_dict"] = sharded_state_dict


    state_dict, checkpoint_name, release, ckpt_type = _load_base_checkpoint(
        load_dir, args, rank0=False, checkpointing_context=checkpointing_context,
        **load_kwargs
    )

    # Checkpoint not loaded.
    if state_dict is None:
        # Iteration, num_floating_point_operations_so_far and tokens_so_far default to 0.
        return 0, 0, 0

    # Set checkpoint version.
    set_checkpoint_version(state_dict.get('checkpoint_version', 0))

    # Convert to regular torch tensor to DTensor.
    if ckpt_type == CheckpointType.LEGACY and args.ckpt_format == "torch_dcp":
        dtensor_state_dict = _to_dtensor(ddp_model, state_dict["model"])
        state_dict["model"] = dtensor_state_dict

    # Set iteration.
    if args.finetune or release:
        iteration = 0
    else:
        try:
            iteration = state_dict['iteration']
        except KeyError:
            try:  # Backward compatible with older checkpoints
                iteration = state_dict['total_iters']
            except KeyError:
                print_rank_0('A metadata file exists but unable to load '
                             'iteration from checkpoint {}, exiting'.format(checkpoint_name))
                sys.exit()
    num_floating_point_operations_so_far = state_dict.get('num_floating_point_operations_so_far', 0)
    tokens_so_far = state_dict.get('tokens_so_far', 0)

    # Check arguments.
    assert args.consumed_train_samples == 0
    assert args.skipped_train_samples == 0
    assert args.consumed_valid_samples == 0
    if 'args' in state_dict and not args.finetune:
        checkpoint_args = state_dict['args']
        check_checkpoint_args(checkpoint_args)
        args.consumed_train_samples = getattr(checkpoint_args,
                                              'consumed_train_samples', 0)
        args.skipped_train_samples = getattr(checkpoint_args,
                                             'skipped_train_samples', 0)
        update_num_microbatches(consumed_samples=args.consumed_train_samples, verbose=True)
        args.consumed_valid_samples = getattr(checkpoint_args,
                                              'consumed_valid_samples', 0)
    else:
        print_rank_0('could not find arguments in the checkpoint ...')

    # Model.
    strict = False if args.retro_add_retriever else strict
    if not skip_load_to_model_and_opt:
        if len(ddp_model) == 1:
            ddp_model[0].load_state_dict(state_dict['model'], strict=strict)
        else:
            for i in range(len(ddp_model)):
                mpu.set_virtual_pipeline_model_parallel_rank(i)
                ddp_model[i].load_state_dict(state_dict['model%d' % i], strict=strict)

    # Fix up query/key/value matrix ordering if needed.
    checkpoint_version = get_checkpoint_version()
    print_rank_0(f' checkpoint version {checkpoint_version}')
    fix_query_key_value_ordering(model, checkpoint_version)

    # Optimizer.
    if not release and not args.finetune and not args.no_load_optim:
        try:
            # Load state dict.
            if not skip_load_to_model_and_opt and optimizer is not None and not optimizer.is_stub_optimizer:
                optimizer.load_state_dict(state_dict['optimizer'])

            # Load distributed optimizer's custom parameter state.
            # For distributed checkpoint it's already loaded in load_state_dict above
            is_torch_dist = ckpt_format == "torch_dist"
            if args.use_distributed_optimizer and not is_torch_dist:
                # NOTE: this is a manual read of the tracker file.
                # This code should not be reached when reading from a non_persistent checkpoint
                assert not is_torch_dist
                tracker_filename = get_checkpoint_tracker_filename(load_dir)
                iteration, release = read_metadata(tracker_filename)
                model_checkpoint_name = \
                    get_checkpoint_name(load_dir, iteration, release)
                optim_checkpoint_name = \
                    get_distributed_optimizer_checkpoint_name(
                        model_checkpoint_name)
                optimizer.load_parameter_state(optim_checkpoint_name,
                                               update_legacy_format=args.ckpt_convert_update_legacy_dist_opt_format)

            # Load scheduler.
            if opt_param_scheduler is not None:
                if 'lr_scheduler' in state_dict: # backward compatbility
                    opt_param_scheduler.load_state_dict(state_dict['lr_scheduler'])
                else:
                    opt_param_scheduler.load_state_dict(state_dict['opt_param_scheduler'])
        except KeyError as e:
            print_rank_0('Unable to load optimizer from checkpoint {}. '
                         'Specify --no-load-optim or --finetune to prevent '
                         'attempting to load the optimizer state, '
                         'exiting ...'.format(checkpoint_name))
            raise e
    else:
        if (args.fp16 or args.bf16) and optimizer is not None:
            optimizer.reload_model_params()

    # rerun state
    try:
        if 'rerun_state_machine' in state_dict:
            get_rerun_state_machine().load_state_dict(state_dict['rerun_state_machine'])
    except Exception as e:
        print(f"Unable to restore RerunMachine from checkpoint: {e}")
        sys.exit()

    # rng states.
    if not release and not args.finetune and not args.no_load_rng:
        try:
            if 'rng_state' in state_dict:
                # access rng_state for data parallel rank
                if args.data_parallel_random_init:
                    rng_state = state_dict['rng_state'][mpu.get_data_parallel_rank()]
                else:
                    rng_state = state_dict['rng_state'][0]
                random.setstate(rng_state['random_rng_state'])
                np.random.set_state(rng_state['np_rng_state'])
                torch.set_rng_state(rng_state['torch_rng_state'])
                torch.cuda.set_rng_state(rng_state['cuda_rng_state'])
                # Check for empty states array
                if not rng_state['rng_tracker_states']:
                    raise KeyError
                tensor_parallel.get_cuda_rng_tracker().set_states(
                    rng_state['rng_tracker_states'])
            else:  # backward compatability
                random.setstate(state_dict['random_rng_state'])
                np.random.set_state(state_dict['np_rng_state'])
                torch.set_rng_state(state_dict['torch_rng_state'])
                torch.cuda.set_rng_state(state_dict['cuda_rng_state'])
                # Check for empty states array
                if not state_dict['rng_tracker_states']:
                    raise KeyError
                tensor_parallel.get_cuda_rng_tracker().set_states(
                    state_dict['rng_tracker_states'])
        except KeyError:
            print_rank_0('Unable to load rng state from checkpoint {}. '
                         'Specify --no-load-rng or --finetune to prevent '
                         'attempting to load the rng state, '
                         'exiting ...'.format(checkpoint_name))
            sys.exit()

    # Some utilities want to load a checkpoint without distributed being initialized
    if torch.distributed.is_initialized():
        torch.distributed.barrier()

    print_rank_0(f'  successfully loaded checkpoint from {load_dir} '
                 f'[ t {mpu.get_tensor_model_parallel_rank() + 1}/{mpu.get_tensor_model_parallel_world_size()}, '
                 f'p {mpu.get_pipeline_model_parallel_rank() + 1}/{mpu.get_pipeline_model_parallel_world_size()} ] '
                 f'at iteration {iteration}')

    # Additional callback for wandb (last rank)
    if not torch.distributed.is_initialized() \
       or is_last_rank():
        wandb_utils.on_load_checkpoint_success(checkpoint_name, load_dir)

    torch.cuda.empty_cache()

    if iteration > 0:
        # Notify FT that a checkpoint was loaded.
        is_local_chkpt = (ckpt_type == CheckpointType.LOCAL)
        ft_integration.on_checkpoint_loaded(is_local_chkpt=is_local_chkpt)

    return iteration, num_floating_point_operations_so_far, tokens_so_far


def _to_dtensor(wrapped_model, model_state_dict):
    device_mesh = wrapped_model[0].device_mesh

    new_model_sd = dict()
    for k, v in model_state_dict.items():
        # FP8 extra state cannot be converted to dtensor yet.
        if "_extra_state" in k:
            new_model_sd[k] = v
        else:
            new_model_sd[k] = torch.distributed.tensor.distribute_tensor(v, device_mesh)

    return new_model_sd


def load_biencoder_checkpoint(model, only_query_model=False,
                              only_context_model=False, custom_load_path=None):
    """
    selectively load retrieval models for indexing/retrieving
    from saved checkpoints
    """

    args = get_args()

    model = unwrap_model(model)

    load_path = custom_load_path if custom_load_path is not None else args.load

    tracker_filename = get_checkpoint_tracker_filename(load_path)
    with open(tracker_filename, 'r') as f:
        iteration = int(f.read().strip())

    checkpoint_name = get_checkpoint_name(load_path, iteration,
                                          args.use_distributed_optimizer,
                                          release=False)

    if mpu.get_data_parallel_rank() == 0:
        print('global rank {} is loading checkpoint {}'.format(
            torch.distributed.get_rank(), checkpoint_name))

    state_dict = torch.load(checkpoint_name, map_location='cpu', weights_only=False)
    ret_state_dict = state_dict['model']

    if only_query_model:
        ret_state_dict.pop('context_model')
    if only_context_model:
        ret_state_dict.pop('query_model')

    assert len(model) == 1
    model[0].load_state_dict(ret_state_dict)
    torch.distributed.barrier()

    if mpu.get_data_parallel_rank() == 0:
        print(' successfully loaded {}'.format(checkpoint_name))

    return model<|MERGE_RESOLUTION|>--- conflicted
+++ resolved
@@ -421,12 +421,8 @@
         )
 
         state_dict['num_floating_point_operations_so_far'] = num_floating_point_operations_so_far
-<<<<<<< HEAD
+        state_dict['tokens_so_far'] = args.consumed_train_samples * args.seq_length
         if ckpt_type == CheckpointType.GLOBAL and ckpt_format == "torch_dist":
-=======
-        state_dict['tokens_so_far'] = args.consumed_train_samples * args.seq_length
-        if ckpt_type == CheckpointType.GLOBAL:
->>>>>>> 1e2ff27f
             if not torch.distributed.is_initialized() or torch.distributed.get_rank() == 0:
                 # TODO Handle non-empty directories (e.g., after a crash during saving).
                 ensure_directory_exists(checkpoint_name, check_parent=False)
@@ -957,7 +953,6 @@
         return _load_global_dist_base_checkpoint(
             load_dir, args, rank0, sharded_state_dict, iteration, release, checkpointing_context=checkpointing_context
         )
-<<<<<<< HEAD
     elif ckpt_format == "torch":
         ckpt_type = CheckpointType.LEGACY
         # Handle global legacy checkpoint
@@ -1000,18 +995,6 @@
         else:
             # _load_base_checkpoint is called from load_checkpoint with a proper state dict.
             state_dict = sharded_state_dict
-=======
-    # Handle global legacy checkpoint
-    if rank0:
-        checkpoint_name = find_checkpoint_rank_0(load_dir, iteration, release)
-    else:
-        checkpoint_name = get_checkpoint_name(load_dir, iteration, release, return_base_dir=False)
-    try:
-        state_dict = torch.load(checkpoint_name, map_location='cpu', weights_only=False)
-    except ModuleNotFoundError:
-        from megatron.legacy.fp16_deprecated import loss_scaler
->>>>>>> 1e2ff27f
-
             fs_storage_reader = torch.distributed.checkpoint.FileSystemReader(checkpoint_name)
 
             torch.distributed.checkpoint.load_state_dict(
