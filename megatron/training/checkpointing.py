--- conflicted
+++ resolved
@@ -17,11 +17,8 @@
 from time import time
 
 import torch
-<<<<<<< HEAD
 from typing import Optional, Union, List, Dict, Any
-=======
 from torch.distributed.checkpoint import default_planner, FileSystemReader
->>>>>>> 4fea9928
 
 from megatron.core import mpu, tensor_parallel, dist_checkpointing
 from megatron.core.dist_checkpointing.mapping import ShardedObject
@@ -31,12 +28,9 @@
 from megatron.core.num_microbatches_calculator import update_num_microbatches
 from megatron.core.fp8_utils import is_float8tensor, dequantize_fp8_tensor
 from megatron.core.rerun_state_machine import get_rerun_state_machine
-<<<<<<< HEAD
 from megatron.core.utils import get_pg_rank, get_pg_size
-=======
 from megatron.core.optimizer import DistributedOptimizer
 from megatron.core.utils import is_torch_min_version, get_torch_version
->>>>>>> 4fea9928
 from .async_utils import schedule_async_save, is_empty_async_queue
 from .global_vars import get_args
 from .utils import unwrap_model, print_rank_0, append_to_progress_log, is_last_rank
@@ -426,14 +420,10 @@
                 metadata['distrib_optim_sharding_type'] = 'dp_reshardable'
 
     metadata['chained_optim_avoid_prefix'] = True
-<<<<<<< HEAD
-    metadata['singleton_local_shards'] = False
     # Add dp_cp_group to metadata. If not provided, fallback to global parallel state.
     if dp_cp_group is None:
         dp_cp_group = mpu.get_data_parallel_group(with_context_parallel=True)
     metadata['dp_cp_group'] = dp_cp_group
-=======
->>>>>>> 4fea9928
     return metadata
 
 def save_checkpoint(iteration, model, optimizer, opt_param_scheduler, num_floating_point_operations_so_far,
@@ -846,7 +836,6 @@
             key = f"model{i}"
 
         if args.ckpt_format == "torch_dist":
-<<<<<<< HEAD
             model_sd = model[i].sharded_state_dict(
                 **(model_sd_kwargs or {
                     "metadata": {
@@ -854,11 +843,7 @@
                     }
                 })
             )
-        else:   # torch, torch_dcp
-=======
-            model_sd = model[i].sharded_state_dict(**(model_sd_kwargs or {}))
         else:   # torch, torch_dcp, fsdp_dtensor
->>>>>>> 4fea9928
             model_sd = model[i].state_dict_for_save_checkpoint()
 
         state_dict[key] = model_sd
@@ -868,7 +853,6 @@
         if optimizer is not None and not optimizer.is_stub_optimizer:
 
             if args.ckpt_format == "torch_dist":
-<<<<<<< HEAD
                 optimizer_sd = optimizer.sharded_state_dict(
                     state_dict,
                     **(optim_sd_kwargs or {
@@ -877,8 +861,6 @@
                         }
                     })
                 )
-=======
-                optimizer_sd = optimizer.sharded_state_dict(state_dict, **(optim_sd_kwargs or {}))
             elif args.ckpt_format == "fsdp_dtensor":
                 if optim_sd_kwargs is None:
                     optim_sd_kwargs = {}
@@ -886,7 +868,6 @@
                     optim_sd_kwargs["metadata"] = {}
                 optim_sd_kwargs['metadata'].update(_build_sharded_state_dict_metadata(args))
                 optimizer_sd = optimizer.sharded_state_dict(state_dict, **optim_sd_kwargs)
->>>>>>> 4fea9928
             else:
                 optimizer_sd = optimizer.state_dict()
 
