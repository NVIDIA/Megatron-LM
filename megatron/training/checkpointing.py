# Copyright (c) 2024, NVIDIA CORPORATION. All rights reserved.

"""Input/output checkpointing."""

import contextlib
import os
import random
import shutil
import sys
import threading
import types
from argparse import Namespace
from enum import Enum, auto
from logging import getLogger
from pathlib import Path
from time import time

import numpy as np
import torch
<<<<<<< HEAD
from typing import Optional, Union, List, Dict, Any
from torch.distributed.checkpoint import default_planner, FileSystemReader
=======
from torch.distributed.checkpoint import FileSystemReader, default_planner
>>>>>>> 4c2e1c9b

from megatron.core import dist_checkpointing, mpu, tensor_parallel
from megatron.core.dist_checkpointing.mapping import ShardedObject
from megatron.core.dist_checkpointing.serialization import get_default_load_sharded_strategy
from megatron.core.dist_checkpointing.strategies.fully_parallel import (
    FullyParallelLoadStrategyWrapper,
    FullyParallelSaveStrategyWrapper,
)
from megatron.core.msc_utils import MultiStorageClientFeature, open_file
from megatron.core.num_microbatches_calculator import update_num_microbatches
<<<<<<< HEAD
from megatron.core.fp8_utils import is_float8tensor, dequantize_fp8_tensor
from megatron.core.rerun_state_machine import get_rerun_state_machine
from megatron.core.utils import get_pg_rank, get_pg_size
=======
>>>>>>> 4c2e1c9b
from megatron.core.optimizer import DistributedOptimizer
from megatron.core.rerun_state_machine import get_rerun_state_machine
from megatron.core.utils import get_torch_version, is_torch_min_version

from ..core.dist_checkpointing.serialization import get_default_save_sharded_strategy
from . import ft_integration, wandb_utils
from .async_utils import is_empty_async_queue, schedule_async_save
from .global_vars import get_args
from .one_logger_utils import on_save_checkpoint_start, on_save_checkpoint_success
from .utils import append_to_progress_log, is_last_rank, print_rank_0, unwrap_model

try:
    from megatron.core.distributed.fsdp.src.megatron_fsdp.uneven_dtensor import preprocess_state_dict_for_uneven_dtensor
    from megatron.core.transformer.fsdp_dtensor_checkpoint import (
        print_diff_in_state_dicts,
        handle_fp8_extra_state_case,
        handle_swiglu_in_state_dict,
        handle_experts_in_state_dict,
    )
    HAVE_MEGATRON_FSDP = True
except ImportError:
    HAVE_MEGATRON_FSDP = False


# [ModelOpt]: Import
try:
    from modelopt.torch.opt.plugins import save_modelopt_state, save_sharded_modelopt_state
    has_nvidia_modelopt = True
except Exception:
    has_nvidia_modelopt = False

_CHECKPOINT_VERSION = None

logger = getLogger(__name__)
_NON_PERSISTENT_CKPT_SUBDIR = 'non_persistent'

def set_checkpoint_version(value):
    global _CHECKPOINT_VERSION
    if _CHECKPOINT_VERSION is not None:
        assert _CHECKPOINT_VERSION == value, \
            "checkpoint versions do not match"
    _CHECKPOINT_VERSION = value


def get_checkpoint_version():
    global _CHECKPOINT_VERSION
    return _CHECKPOINT_VERSION


def check_checkpoint_args(checkpoint_args):
    """Ensure fixed arguments for a model are the same for the input
    arguments and the one retrieved from checkpoint."""
    args = get_args()

    def _compare(arg_name, old_arg_name=None, default=None):
        if old_arg_name is not None:
            ckpt_arg_name = old_arg_name
        else:
            ckpt_arg_name = arg_name
        if default is not None:
            checkpoint_value = getattr(checkpoint_args, ckpt_arg_name, default)
        else:
            checkpoint_value = getattr(checkpoint_args, ckpt_arg_name)
        args_value = getattr(args, arg_name)
        error_message = '{} value from checkpoint ({}) is not equal to the ' \
                        'input argument value ({}).'.format(
                            arg_name, checkpoint_value, args_value)
        assert checkpoint_value == args_value, error_message

    _compare('num_layers')
    _compare('hidden_size')
    _compare('num_attention_heads')
    _compare('add_position_embedding', default=True)
    if args.vocab_file:
        _compare('max_position_embeddings')
        _compare('make_vocab_size_divisible_by')
        if not args.use_dist_ckpt:
            _compare('padded_vocab_size')
        _compare('tokenizer_type')
    if args.data_parallel_random_init:
        _compare('data_parallel_random_init')
    if get_checkpoint_version() < 3.0:
        _compare('tensor_model_parallel_size',
                 old_arg_name='model_parallel_size')
    if get_checkpoint_version() >= 3.0 and not args.use_dist_ckpt:
        _compare('tensor_model_parallel_size')
        _compare('pipeline_model_parallel_size')


def isfile(filename) -> bool:
    if MultiStorageClientFeature.is_enabled():
        msc = MultiStorageClientFeature.import_package()
        return msc.os.path.isfile(filename)
    else:
        return os.path.isfile(filename)


def ensure_directory_exists(filename, check_parent=True):
    """Build filename's path if it does not already exists."""
    dirname = os.path.dirname(filename) if check_parent else filename
    if MultiStorageClientFeature.is_enabled():
        msc = MultiStorageClientFeature.import_package()
        msc.os.makedirs(dirname, exist_ok=True)
    else:
        os.makedirs(dirname, exist_ok=True)


def get_checkpoint_name(checkpoints_path, iteration, release=False,
                        pipeline_parallel=None,
                        tensor_rank=None, pipeline_rank=None,
                        expert_parallel=None, expert_rank=None,
                        return_base_dir=False, basename="model_optim_rng.pt"):
    """Determine the directory name for this rank's checkpoint."""
    if release:
        directory = 'release'
    else:
        directory = 'iter_{:07d}'.format(iteration)
    if return_base_dir:
        common_path = os.path.join(checkpoints_path, directory)
        return common_path

    # Use both the tensor and pipeline MP rank.
    if pipeline_parallel is None:
        pipeline_parallel = (mpu.get_pipeline_model_parallel_world_size() > 1)
    if tensor_rank is None:
        tensor_rank = mpu.get_tensor_model_parallel_rank()
    if pipeline_rank is None:
        pipeline_rank = mpu.get_pipeline_model_parallel_rank()
    if expert_parallel is None:
        expert_parallel = (mpu.get_expert_model_parallel_world_size() > 1)
    if expert_rank is None:
        expert_rank = mpu.get_expert_model_parallel_rank()

    # Use both the tensor and pipeline MP rank. If using the distributed
    # optimizer, then the optimizer's path must additionally include the
    # data parallel rank.
    if not pipeline_parallel:
        common_path = os.path.join(checkpoints_path, directory,
                            f'mp_rank_{tensor_rank:02d}')
    else:
        common_path = os.path.join(checkpoints_path, directory,
                f'mp_rank_{tensor_rank:02d}_{pipeline_rank:03d}')

    if expert_parallel:
        common_path = common_path + f'_{expert_rank:03d}'

    return os.path.join(common_path, basename)


def get_load_checkpoint_path_by_args(args, load_arg="load"):
    """Get the checkpoint path based on the arguments."""
    load_dir = getattr(args, load_arg)
    iteration, release = -1, False
    tracker_filename = 'because load directory is not defined'
    if load_dir is not None:
        tracker_filename = get_checkpoint_tracker_filename(load_dir)
        if isfile(tracker_filename):
            iteration, release = read_metadata(tracker_filename)

    # Allow user to specify the loaded iteration.
    if getattr(args, "ckpt_step", None):
        iteration = args.ckpt_step

    return get_checkpoint_name(load_dir, iteration, release, return_base_dir=True)


def get_distributed_optimizer_checkpoint_name(model_checkpoint_name):
    return os.path.join(os.path.dirname(model_checkpoint_name),
                        "distrib_optim.pt")


def find_checkpoint_rank_0(checkpoints_path, iteration, release=False):
    """Finds the checkpoint for rank 0 without knowing if we are using
    pipeline parallelism/expert parallelism or not.

    Since the checkpoint naming scheme changes if pipeline or expert
    parallelism is present, we need to look for both naming schemes if
    we don't know if the checkpoint has pipeline or expert parallelism.
    """

    # Look for checkpoint with no pipelining and no expert parallelism
    filename = get_checkpoint_name(checkpoints_path, iteration, release,
                                   pipeline_parallel=False,
                                   tensor_rank=0, pipeline_rank=0,
                                   expert_parallel=False, expert_rank=0)
    if isfile(filename):
        return filename

    # Look for checkpoint with no pipelining and expert parallelism
    filename = get_checkpoint_name(checkpoints_path, iteration, release,
                                   pipeline_parallel=False,
                                   tensor_rank=0, pipeline_rank=0,
                                   expert_parallel=True, expert_rank=0)
    if isfile(filename):
        return filename

    # Look for checkpoint with pipelining and no expert parallelism
    filename = get_checkpoint_name(checkpoints_path, iteration, release,
                                   pipeline_parallel=True,
                                   tensor_rank=0, pipeline_rank=0,
                                   expert_parallel=False, expert_rank=0)
    if isfile(filename):
        return filename

    # Look for checkpoint with pipelining and expert parallelism
    filename = get_checkpoint_name(checkpoints_path, iteration, release,
                                   pipeline_parallel=True,
                                   tensor_rank=0, pipeline_rank=0,
                                   expert_parallel=True, expert_rank=0)
    if isfile(filename):
        return filename

    # Look for a distributed checkpoint
    filename = get_checkpoint_name(checkpoints_path, iteration, release,
                                   pipeline_parallel=True,
                                   return_base_dir=True)
    if dist_checkpointing.check_is_distributed_checkpoint(filename):
        return filename

    return None


def get_checkpoint_tracker_filename(checkpoints_path):

    """Tracker file rescords the latest chckpoint during
    training to restart from."""
    return os.path.join(checkpoints_path, 'latest_checkpointed_iteration.txt')


def checkpoint_exists(checkpoints_path):
    if checkpoints_path is None:
        return False
    path = get_checkpoint_tracker_filename(checkpoints_path)
    return isfile(path)


def read_metadata(tracker_filename):
    # Read the tracker file and either set the iteration or
    # mark it as a release checkpoint.
    iteration = 0
    release = False

    with open_file(tracker_filename, 'r') as f:
        metastring = f.read().strip()
        try:
            iteration = int(metastring)
        except ValueError:
            release = metastring == 'release'
            if not release:
                print_rank_0('ERROR: Invalid metadata file {}. Exiting'.format(
                    tracker_filename))
                sys.exit()
    assert iteration > 0 or release, 'error parsing metadata file {}'.format(
        tracker_filename)

    # Get the max iteration retrieved across the ranks.
    if torch.distributed.is_initialized():
        iters_cuda = torch.tensor([iteration], dtype=torch.long, device='cuda')
        torch.distributed.all_reduce(iters_cuda, op=torch.distributed.ReduceOp.MAX)
        max_iter = iters_cuda[0].item()

        # We should now have all the same iteration.
        # If not, print a warning and chose the maximum
        # iteration across all ranks.
        if iteration != max_iter:
            rank = torch.distributed.get_rank()
            print('WARNING: on rank {} found iteration {} in the '
                  'metadata while max iteration across the ranks '
                  'is {}, replacing it with max iteration.'.format(
                      rank, iteration, max_iter), flush=True)
    else:
        # When loading a checkpoint outside of training (for example,
        # when editing it), we might not have torch distributed
        # initialized, in this case, just assume we have the latest
        max_iter = iteration
    return max_iter, release


def get_rng_state(ckpt_format: str, tp_group: torch.distributed.ProcessGroup, pp_group: torch.distributed.ProcessGroup) -> Union[List[Dict[str, Any]], ShardedObject]:
    """Collect rng state across data parallel ranks."""
    args = get_args()
    rng_state = {
        'random_rng_state': random.getstate(),
        'np_rng_state': np.random.get_state(),
        'torch_rng_state': torch.get_rng_state(),
        'cuda_rng_state': torch.cuda.get_rng_state(),
        'rng_tracker_states': tensor_parallel.get_cuda_rng_tracker().get_states()}

    rng_state_list = None
    if args.data_parallel_random_init and torch.distributed.is_initialized() and \
            mpu.get_data_parallel_world_size() > 1:
        rng_state_list = \
            [None for i in range(mpu.get_data_parallel_world_size())]
        torch.distributed.all_gather_object(
            rng_state_list,
            rng_state,
            group=mpu.get_data_parallel_group())
    else:
        rng_state_list = [rng_state]

    if ckpt_format == "torch_dist":
        pp_rank = get_pg_rank(pp_group)
        pp_size = get_pg_size(pp_group)
        tp_rank = get_pg_rank(tp_group)
        tp_size = get_pg_size(tp_group)
        rng_state_list = ShardedObject('rng_state', rng_state_list, (pp_size, tp_size), (pp_rank, tp_rank),
                                       replica_id=mpu.get_data_parallel_rank(with_context_parallel=True))
    elif ckpt_format == "fsdp_dtensor":
        pp_rank = mpu.get_pipeline_model_parallel_rank()
        tp_rank = mpu.get_tensor_model_parallel_rank()
        rng_state_list = {
            f"({pp_rank}, {tp_rank})": rng_state_list
        }

    return rng_state_list

class CheckpointType(Enum):
    LEGACY = auto()
    LOCAL = auto()
    GLOBAL = auto()
    TORCH_DCP = auto()
    FSDP_DTENSOR = auto()

def _clean_metadata_for_serialization(metadata: dict) -> dict:
    """Create a clean copy of metadata for serialization by removing non-serializable objects.

    Args:
        metadata: Original metadata dict

    Returns:
        Clean metadata dict suitable for serialization
    """
    if metadata is None:
        return None

    clean_metadata = metadata.copy()
    # Remove dp_cp_group as it's not serializable
    clean_metadata.pop('dp_cp_group', None)
    return clean_metadata


def _build_sharded_state_dict_metadata(args: Namespace, dp_cp_group: Optional[torch.distributed.ProcessGroup] = None) -> dict:
    """Builds metadata used for sharded_state_dict versioning.

    The whole content metadata is passed to ``shared_state_dict`` model and optimizer methods
    and therefore affects only the logic behind sharded_state_dict creation.
    The content metadata should be minimalistic, ideally flat (or with a single nesting level)
    and with semantically meaningful flag names (e.g. `distrib_optim_sharding_type`).
    In particular, a simple integer (or SemVer) versioning flag (e.g. `metadata['version'] = 3.4`)
    is discouraged, because the metadata serves for all models and optimizers and it's practically
    impossible to enforce a linearly increasing versioning for this whole space.

    Args:
        args: Arguments namespace
        dp_cp_group: Data parallel + context parallel group (default: None, falls back to mpu API)
    """
    metadata = {}

    if args.use_distributed_optimizer and args.ckpt_format == "fsdp_dtensor":
        metadata['distrib_optim_sharding_type'] = 'fsdp_dtensor'

    # Force pre-mcore 0.14 behavior for PyTorch versions below 2.6a0
    force_pre_mcore_014 = not is_torch_min_version("2.6a0")
    if force_pre_mcore_014 and not args.dist_ckpt_save_pre_mcore_014:
        logger.warning(f"PyTorch version {get_torch_version()} below 2.6 detected."
                       f" Forcing dist_ckpt_save_pre_mcore_014 behavior.")

    if args.dist_ckpt_save_pre_mcore_014 or force_pre_mcore_014:
        if args.use_distributed_optimizer and args.ckpt_format != "fsdp_dtensor":
            if args.ckpt_fully_parallel_save:
                metadata['distrib_optim_sharding_type'] = 'fully_sharded_model_space'
            else:
                metadata['distrib_optim_sharding_type'] = 'dp_zero_gather_scatter'
    else:
        if args.use_distributed_optimizer and args.ckpt_format != "fsdp_dtensor":
            if args.dist_ckpt_optim_fully_reshardable:
                metadata['distrib_optim_sharding_type'] = 'fully_reshardable'
                metadata['distrib_optim_fully_reshardable_mem_efficient'] = args.distrib_optim_fully_reshardable_mem_efficient
            else:
                metadata['distrib_optim_sharding_type'] = 'dp_reshardable'

    metadata['singleton_local_shards'] = False
    metadata['chained_optim_avoid_prefix'] = True
    # Add dp_cp_group to metadata. If not provided, fallback to global parallel state.
    if dp_cp_group is None:
        dp_cp_group = mpu.get_data_parallel_group(with_context_parallel=True)
    metadata['dp_cp_group'] = dp_cp_group
    return metadata

def save_checkpoint(iteration, model, optimizer, opt_param_scheduler, num_floating_point_operations_so_far,
                    checkpointing_context=None, pipeline_rank=None, expert_rank=None, tensor_rank=None, pipeline_parallel=None, expert_parallel=None, non_persistent_ckpt=False,
<<<<<<< HEAD
                    train_data_iterator=None, preprocess_common_state_dict_fn = None, tp_group: Optional[torch.distributed.ProcessGroup] = None, pp_group: Optional[torch.distributed.ProcessGroup] = None, dp_cp_group: Optional[torch.distributed.ProcessGroup] = None):
=======
                    train_data_iterator=None, preprocess_common_state_dict_fn = None, release=False):
>>>>>>> 4c2e1c9b
    """Save a model, optimizer and optionally dataloader checkpoint.

    Checkpointing context is used to persist some checkpointing state
    throughout a single job. Must be initialized externally (not used if None).

    If non_persistent_ckpt is True,
    the checkpoint will be saved with special functionality for removing old checkpoints.
    There are several types of non-persistent checkpoints:
    "global" - Saved as a standard checkpoint (e.g., on Lustre) with old checkpoints being removed.
    "local" - Each rank saves a portion of the checkpoint locally (e.g., on SSD/ramdisk).

    Dataloader checkpoint is only saved if the dataloader supports it. Currently this applies only
    to the Megatron Energon dataloader (multimodal) and not the built-in Megatron dataloader (text-only).

    Args:
        dp_cp_group: Data parallel + context parallel group (default: None, falls back to mpu API)
    """
    start_ckpt = time()
    args = get_args()

    if args.async_save and not is_empty_async_queue():
        print_rank_0('WARNING: Starting a checkpoint save before previous has finished. Consider increasing the checkpoint interval.')

    # Prepare E2E metrics at start of save checkpoint
    productive_metrics = on_save_checkpoint_start(args.async_save)

    # Monitor for the checkpointing timeout (no-op if FT is not enabled)
    ft_integration.on_checkpointing_start()

    # Only rank zero of the data parallel writes to the disk.
    model = unwrap_model(model)

    # Handle non_persistent_ckpt flag. Besides overwriting `args.save` and
    # `args.use_dist_ckpt`, non-persistent global ckpt requires no additional logic
    ckpt_type = CheckpointType.GLOBAL if args.use_dist_ckpt else CheckpointType.LEGACY
    save_dir = args.save
    if non_persistent_ckpt:
        if args.non_persistent_ckpt_type == 'global':
            ckpt_type = CheckpointType.GLOBAL
            save_dir = (
                args.non_persistent_global_ckpt_dir
                if args.non_persistent_global_ckpt_dir
                else os.path.join(save_dir, _NON_PERSISTENT_CKPT_SUBDIR)
            )
            # TODO Can we ensure the previous checkpoint is saved? We don't want to allow two saves in parallel.
            cleanup_old_non_persistent_checkpoint(
                save_dir, leave_ckpt_num=1, do_async=args.async_save
            )
        elif args.non_persistent_ckpt_type == 'local':
            ckpt_type = CheckpointType.LOCAL
            save_dir = checkpointing_context['local_checkpoint_manager'].local_ckpt_dir
        else:
            raise NotImplementedError(f"Please use local or global non-persistent checkpoints (got: {args.non_persistent_ckpt_type})")

    ckpt_format = args.ckpt_format if ckpt_type == CheckpointType.GLOBAL else 'torch'
    print_rank_0('saving checkpoint at iteration {:7d} to {} in {} format'.format(
        iteration, save_dir, ckpt_format))

    # Collect rng state across data parallel ranks.
    if tp_group is None and pp_group is None:
        tp_group = mpu.get_tensor_model_parallel_group()
        pp_group = mpu.get_pipeline_model_parallel_group()
    rng_state = get_rng_state(args.ckpt_format, tp_group, pp_group)

    # Collect rerun state across all ranks
    rerun_state_machine = get_rerun_state_machine()
    rerun_state = rerun_state_machine.state_dict(
        data_iterator=train_data_iterator, ckpt_format=args.ckpt_format,
    )

    # Checkpoint name.
    return_base_dir = (ckpt_type != CheckpointType.LEGACY)
    checkpoint_name = get_checkpoint_name(save_dir, iteration, release=release, pipeline_parallel=pipeline_parallel,
        tensor_rank=tensor_rank, pipeline_rank=pipeline_rank, expert_parallel=expert_parallel, expert_rank=expert_rank, return_base_dir=return_base_dir)

    # Save dataloader state if the dataloader supports it (currently only Megatron Energon).
    maybe_save_dataloader_state(train_data_iterator, iteration, getattr(args, "dataloader_save", None))

    # Save distributed optimizer's custom parameter state.
    if (
        args.use_distributed_optimizer
        and not args.no_save_optim
        and optimizer is not None
        and ckpt_type == CheckpointType.LEGACY
    ):
        optim_checkpoint_name = \
            get_distributed_optimizer_checkpoint_name(checkpoint_name)
        ensure_directory_exists(optim_checkpoint_name)
        if not optimizer.is_stub_optimizer:
            optimizer.save_parameter_state(optim_checkpoint_name)

    async_save_request = None
    if args.async_save:
        if ckpt_type == CheckpointType.LEGACY:
            raise NotImplementedError('Async checkpoint save not implemented for legacy checkpoints')
        elif ckpt_type == CheckpointType.GLOBAL and args.ckpt_format != 'torch_dist':
            raise NotImplementedError(f'Async checkpoint save not implemented for {args.ckpt_format} distributed checkpoint format')

    rank = torch.distributed.get_rank() if torch.distributed.is_initialized() else 0

    # Collect args, model, RNG.
    if not torch.distributed.is_initialized() \
            or mpu.get_expert_data_parallel_rank() == 0 \
            or ckpt_type != CheckpointType.LEGACY:
        if ckpt_type != CheckpointType.LEGACY:
            sharded_sd_metadata = _build_sharded_state_dict_metadata(args, dp_cp_group=dp_cp_group)
            if args.use_distributed_optimizer:
                print_rank_0(f'Storing distributed optimizer sharded state of type'
                             f' {sharded_sd_metadata["distrib_optim_sharding_type"]}')
        else:
            sharded_sd_metadata = None
        state_dict = generate_state_dict(
            args,
            model,
            optimizer,
            opt_param_scheduler,
            rng_state,
            iteration=iteration,
            optim_sd_kwargs=dict(metadata=sharded_sd_metadata),
            model_sd_kwargs=dict(metadata=sharded_sd_metadata),
            rerun_state=rerun_state,
        )

        state_dict['num_floating_point_operations_so_far'] = num_floating_point_operations_so_far
        if ckpt_type == CheckpointType.GLOBAL and ckpt_format == "torch_dist":
            if not torch.distributed.is_initialized() or torch.distributed.get_rank() == 0:
                # TODO Handle non-empty directories (e.g., after a crash during saving).
                ensure_directory_exists(checkpoint_name, check_parent=False)
            if checkpointing_context is not None and 'save_strategy' in checkpointing_context:
                save_strategy = checkpointing_context['save_strategy']
                # Already saved once before - don't need to rerun sharding validation
                validate_sharding_integrity = not args.ckpt_assume_constant_structure
            else:
                validate_sharding_integrity = True
                save_strategy = get_default_save_sharded_strategy(args.ckpt_format)
                if args.ckpt_assume_constant_structure and args.ckpt_format == 'torch_dist':
                    save_strategy.use_cached_ckpt_structure = args.ckpt_assume_constant_structure
                    if checkpointing_context is not None and 'load_strategy' in checkpointing_context:
                        cached_global_metadata = getattr(checkpointing_context['load_strategy'], 'cached_global_metadata', None)
                        if cached_global_metadata is not None:
                            logger.debug("Plugging in the read metadata from the load strategy...")
                            save_strategy.cached_global_metadata = cached_global_metadata
                        else:
                            logger.debug("Failed to plug in the read metadata from the load strategy...")

                if args.ckpt_fully_parallel_save:
                    save_strategy = FullyParallelSaveStrategyWrapper(save_strategy, mpu.get_data_parallel_group(with_context_parallel=True),
                                                                     args.ckpt_assume_constant_structure)
            # Store save strategy for future checkpoint saves
            if checkpointing_context is not None:
                checkpointing_context['save_strategy'] = save_strategy
            end_ckpt = time()
            logger.debug(f"rank: {rank}, takes {end_ckpt - start_ckpt} to prepare state dict for ckpt ")
            async_save_request = dist_checkpointing.save(state_dict, checkpoint_name, save_strategy,
                                                         async_sharded_save=args.async_save,
                                                         validate_access_integrity=validate_sharding_integrity,
                                                         preprocess_common_before_consistancy_check=preprocess_common_state_dict_fn,
                                                         content_metadata=_clean_metadata_for_serialization(sharded_sd_metadata))
            # [ModelOpt]: save sharded modelopt_state
            if has_nvidia_modelopt:
                save_sharded_modelopt_state(model, checkpoint_name, (args.ckpt_format, 1))
        elif ckpt_type == CheckpointType.GLOBAL and ckpt_format in ["torch_dcp", "fsdp_dtensor"]:
            if not torch.distributed.is_initialized() or torch.distributed.get_rank() == 0:
                # TODO Handle non-empty directories (e.g., after a crash during saving).
                ensure_directory_exists(checkpoint_name, check_parent=False)

            if ckpt_format == "fsdp_dtensor":
                state_dict = preprocess_fsdp_dtensor_state_dict(args, state_dict, model[0])

            fs_storage_writer = torch.distributed.checkpoint.FileSystemWriter(checkpoint_name)
            torch.distributed.checkpoint.save(
                state_dict=state_dict,
                storage_writer=fs_storage_writer,
            )
        else:
            # [ModelOpt]: Inject modelopt_state into state_dict
            if has_nvidia_modelopt:
                if ckpt_type == CheckpointType.LOCAL:
                    print_rank_0('WARNING: Local checkpointing does not support nvidia_modelopt.')
                else:
                    save_modelopt_state(model, state_dict)

            end_ckpt = time()
            logger.debug(f"rank: {rank}, takes {end_ckpt - start_ckpt} to prepare state dict for ckpt ")
            if ckpt_type == CheckpointType.LOCAL:
                try:
                    from megatron.core.dist_checkpointing.tensor_aware_state_dict import MCoreTensorAwareStateDict
                except ModuleNotFoundError:
                    raise RuntimeError("The 'nvidia_resiliency_ext' module is required for local "
                                       "checkpointing but was not found. Please ensure it is installed.")
                if (sharded_sd_metadata or {}).get('distrib_optim_sharding_type') in ['fully_reshardable', 'dp_zero_gather_scatter']:
                    # Note: Currently full reshardabilty is not supported when local checkpoints are used.
                    raise RuntimeError(
                        f"Local checkpointing does not support optimizer sharding type '{sharded_sd_metadata['distrib_optim_sharding_type']}'. "
                        "Don't use '--dist-ckpt-optim-fully-reshardable' when saving local checkpoints."
                    )
                algo = args.non_persistent_local_ckpt_algo
                cached_metadata = None
                if args.ckpt_assume_constant_structure and 'local_checkpoint_cache' in checkpointing_context:
                    cached_metadata = checkpointing_context['local_checkpoint_cache']
                state_dict_for_save, cacheable_metadata = MCoreTensorAwareStateDict.from_state_dict(
                    state_dict, algo=algo, cached_metadata=cached_metadata,
                    parallelization_group=mpu.get_data_parallel_group(with_context_parallel=True)
                )
                async_save_request = checkpointing_context['local_checkpoint_manager'].save(
                    state_dict_for_save, iteration, is_async=bool(args.async_save)
                )
                checkpointing_context['local_checkpoint_cache'] = cacheable_metadata
            else:
                assert ckpt_type == CheckpointType.LEGACY
                # Save.
                ensure_directory_exists(checkpoint_name)
                torch.save(state_dict, checkpoint_name)
    start_misc = time()
    if ckpt_type != CheckpointType.LOCAL:
        if not args.async_save:
            assert async_save_request is None
            # Wait so everyone is done (necessary)
            if torch.distributed.is_initialized():
                torch.distributed.barrier()

    # And update the latest iteration
    if not torch.distributed.is_initialized() \
            or torch.distributed.get_rank() == 0:
        tracker_filename = get_checkpoint_tracker_filename(save_dir)

        if ckpt_type == CheckpointType.LOCAL:
            def iter_finalize_fn():
                print_rank_0('  successfully saved local checkpoint from iteration {:7d}'
                             .format(iteration))
                if args.log_progress and args.async_save:
                    append_to_progress_log(f'Saved async local checkpoint\tIteration: {iteration}',
                                           barrier=False)
        else:
            def iter_finalize_fn():
                prev_iteration = 0
                save_retain_interval = getattr(args, 'save_retain_interval', None)  # For backwards compatibility of tests.
                if save_retain_interval is not None:
                    if os.path.exists(tracker_filename):  # TODO: Make this work with MSC remote paths?
                        with open_file(tracker_filename, 'r') as f:
                            prev_iteration = int(f.read().strip())
                with open_file(tracker_filename, 'w') as f:
                    f.write("release" if release else str(iteration))
                tensor_rank_to_print = (tensor_rank if tensor_rank is not None else mpu.get_tensor_model_parallel_rank()) + 1
                pipeline_rank_to_print = (pipeline_rank if pipeline_rank is not None else mpu.get_pipeline_model_parallel_rank()) + 1
                print_rank_0(f'  successfully saved checkpoint from iteration {int(iteration):7d} to {args.save} '
                             f'[ t {tensor_rank_to_print}/{mpu.get_tensor_model_parallel_world_size()}, '
                             f'p {pipeline_rank_to_print}/{mpu.get_pipeline_model_parallel_world_size()} ]')
                if args.log_progress and args.async_save:
                    append_to_progress_log(f'Saved async checkpoint\tIteration: {iteration}',
                                           barrier=False)

                def delete_checkpoint(args, iteration_to_delete):
                    checkpoint_name = get_checkpoint_name(args.save, iteration=iteration_to_delete,
                                                          return_base_dir=True)
                    try:
                        shutil.rmtree(checkpoint_name)  # TODO: Make this work with MSC remote paths?
                        print_rank_0(f'  successfully deleted checkpoint from iteration {iteration_to_delete:7d} '
                                     f'at {args.save}')
                        if args.log_progress:
                            append_to_progress_log(f'Deleted checkpoint\tIteration: {iteration_to_delete}', barrier=False)
                    except Exception as e:
                        print_rank_0(f'  encountered exception "{e}" when trying to delete checkpoint from '
                                     f'iteration {iteration_to_delete:7d} at {args.save}')
                        # Any exception encountered in checkpoint deletion can be ignored and is not fatal.
                        pass

                if save_retain_interval is not None:
                    if prev_iteration > 0 and prev_iteration != iteration and prev_iteration % save_retain_interval != 0:
                        checkpoint_name = get_checkpoint_name(args.save, iteration=prev_iteration,
                                                              return_base_dir=True)
                        # Don't delete if `checkpoint_name` is a symbolic link.
                        if os.path.islink(checkpoint_name):  # TODO: Make this work with MSC remote paths?
                            print_rank_0(f'  skipping deleting checkpoint from iteration {prev_iteration:7d} '
                                         f'at {args.save} since it is a symbolic link')
                        else:
                            # Asynchronous version of delete_checkpoint(args, iteration_to_delete=prev_iteration).
                            threading.Thread(target=delete_checkpoint, args=(args, prev_iteration,)).start()

        if args.async_save:
            assert async_save_request is not None
            async_save_request.add_finalize_fn(iter_finalize_fn)
        else:
            iter_finalize_fn()

    # Additional callback for one_logger (last rank)
    if not torch.distributed.is_initialized() \
       or is_last_rank():
        def onelogger_finalize_fn():
            on_save_checkpoint_success(productive_metrics, args.async_save)
        if args.async_save:
            assert async_save_request is not None
            async_save_request.add_finalize_fn(onelogger_finalize_fn)
        else:
            onelogger_finalize_fn()

    # Additional callback for wandb (last rank)
    if not torch.distributed.is_initialized() \
       or is_last_rank():
        def wandb_finalize_fn():
            wandb_utils.on_save_checkpoint_success(checkpoint_name, get_checkpoint_tracker_filename(save_dir), save_dir, iteration)
        if args.async_save:
            assert async_save_request is not None
            async_save_request.add_finalize_fn(wandb_finalize_fn)
        else:
            wandb_finalize_fn()

    if args.async_save:
        schedule_async_save(async_save_request)
        print_rank_0('  scheduled an async checkpoint save at iteration {:7d} to {}' \
                     .format(iteration, save_dir))

    # Wait so everyone is done (not necessary)
    if torch.distributed.is_initialized():
        torch.distributed.barrier()

    end_misc = time()
    logger.debug(f"rank: {rank}, takes {end_misc - start_misc} to finalize ckpt save ")

    ft_integration.on_checkpointing_end(is_async_finalization=False)

def cleanup_old_non_persistent_checkpoint(save_dir, leave_ckpt_num=1, do_async=False):
    if torch.distributed.is_initialized() and torch.distributed.get_rank() != 0:
        return
    save_dir = Path(save_dir)

    iter_prefix = "iter_"
    iter_ckpts = save_dir.rglob(f'{iter_prefix}*')
    sorted_iter_ckpts = sorted(iter_ckpts, key=lambda ckpt_name: int(ckpt_name.name[len(iter_prefix):]))
    if not sorted_iter_ckpts:
        return
    rm_iter_ckpts = sorted_iter_ckpts[:-leave_ckpt_num]
    print_rank_0(f'Non-persistent checkpoints scheduled for removal: {rm_iter_ckpts}')
    print_rank_0(f'Non-persistent checkpoints to be kept: {sorted_iter_ckpts[-leave_ckpt_num:]}')

    def remove_iter_ckpts(_iter_ckpts):
        for ckpt in _iter_ckpts:
            shutil.rmtree(ckpt)
    if do_async:
        threading.Thread(target=remove_iter_ckpts, args=(rm_iter_ckpts,)).start()
    else:
        remove_iter_ckpts(rm_iter_ckpts)


def maybe_save_dataloader_state(train_iterator, iteration, dataloader_save_path):
    """Saves dataloader state if the dataloader supports it.

    Currently, this is only used by Megatron Energon dataloader (multimodal) to store its state at a
    specific iteration. The Megatron built-in dataloader (text-only) creates index files upfront
    to track its state.

    If the provided dataloader has `save_state` method, then it is called to save the state.
    Otherwise, no state is saved.

    Args:
        train_iterator (iterable): Train dataloader.
        iteration (int): Current iteration.
        dataloader_save_path (str): Path where the dataloader state is saved.
    """
    # If no dataloader or saving path is provided, exit early, otherwise, raise an error.
    if train_iterator is None or dataloader_save_path is None or dataloader_save_path == "":
        return

    # If dataloader doesn't support saving state, raise an error.
    if not hasattr(train_iterator.iterable, "save_state"):
        raise RuntimeError(f"Could not find a save_state for the train_iterator of type {type(train_iterator)}")

    # Save dataloader state for each data parallel rank only once.
    first_rank = mpu.is_pipeline_first_stage(ignore_virtual=True) and mpu.get_tensor_model_parallel_rank() == 0
    if not first_rank:
        return

    dp_rank = mpu.get_data_parallel_rank()
    print(f"saving dataloader checkpoint at iteration {iteration} to {dataloader_save_path}")
    train_dataloader_state_dict = train_iterator.iterable.save_state()
    data_state_save_path = get_checkpoint_name(
        dataloader_save_path, iteration,
        basename=f'train_dataloader_dprank{dp_rank:03d}.pt'
    )

    torch.distributed.barrier(group=mpu.get_data_parallel_group())

    if mpu.get_data_parallel_rank() == 0:
        ensure_directory_exists(data_state_save_path)

    torch.distributed.barrier(group=mpu.get_data_parallel_group())

    dataloader_save_dict = {}
    dataloader_save_dict['dataloader_state_dict'] = train_dataloader_state_dict
    torch.save(dataloader_save_dict, data_state_save_path)


def generate_state_dict(
    args,
    model,
    optimizer,
    opt_param_scheduler,
    rng_state,
    iteration=None,
    optim_sd_kwargs=None,
    model_sd_kwargs=None,
    rerun_state=None,
):
    """Generate a state dict from given model, optimizer, scheduler, rng state and others. """

    # Arguments, iteration, and model.
    state_dict = {}
    state_dict['args'] = args
    state_dict['checkpoint_version'] = 3.0
    if iteration is not None:
        state_dict['iteration'] = iteration

    for i in range(len(model)):
        key = "model"
        if len(model) > 1:
            key = f"model{i}"

        if args.ckpt_format == "torch_dist":
            model_sd = model[i].sharded_state_dict(
                **(model_sd_kwargs or {
                    "metadata": {
                        "dp_cp_group": mpu.get_data_parallel_group(with_context_parallel=True)
                    }
                })
            )
        else:   # torch, torch_dcp, fsdp_dtensor
            model_sd = model[i].state_dict_for_save_checkpoint()

        state_dict[key] = model_sd

    # Optimizer stuff.
    if not args.no_save_optim:
        if optimizer is not None and not optimizer.is_stub_optimizer:

            if args.ckpt_format == "torch_dist":
                optimizer_sd = optimizer.sharded_state_dict(
                    state_dict,
                    **(optim_sd_kwargs or {
                        "metadata": {
                            "dp_cp_group": mpu.get_data_parallel_group(with_context_parallel=True)
                        }
                    })
                )
            elif args.ckpt_format == "fsdp_dtensor":
                if optim_sd_kwargs is None:
                    optim_sd_kwargs = {}
                if "metadata" not in optim_sd_kwargs:
                    optim_sd_kwargs["metadata"] = {}
                optim_sd_kwargs['metadata'].update(_build_sharded_state_dict_metadata(args))
                optimizer_sd = optimizer.sharded_state_dict(state_dict, **optim_sd_kwargs)
            else:
                optimizer_sd = optimizer.state_dict()

            state_dict['optimizer'] = optimizer_sd

        if opt_param_scheduler is not None:
            state_dict['opt_param_scheduler'] = \
                opt_param_scheduler.state_dict()

    # Rerun state
    if rerun_state:
        state_dict['rerun_state_machine'] = rerun_state

    # RNG states.
    if not args.no_save_rng and rng_state:
        state_dict["rng_state"] = rng_state

    return state_dict


def preprocess_fsdp_dtensor_state_dict(args, raw_state_dict, model):
    state_dict = raw_state_dict.copy()
    handle_fp8_extra_state_case(state_dict["model"])
    if args.swiglu:
        if "optimizer" in state_dict:
            model_state_dict, optimizer_state_dict = handle_swiglu_in_state_dict(
                model, state_dict["model"], state_dict["optimizer"]
            )
            state_dict["model"] = model_state_dict
            state_dict["optimizer"] = optimizer_state_dict
        else:
            model_state_dict, _ = handle_swiglu_in_state_dict(
                model, state_dict["model"], None
            )
            state_dict["model"] = model_state_dict
    if args.num_experts:
        state_dict["model"] = handle_experts_in_state_dict(state_dict["model"])
    preprocess_state_dict_for_uneven_dtensor(state_dict)

    return state_dict


def _transpose_first_dim(t, num_splits, num_splits_first, model):
    input_shape = t.size()
    # We use a self_attention module but the values extracted aren't
    # specific to self attention so should work for cross attention as well
    while hasattr(model, 'module'):
        model = model.module
    attention_module = model.language_model.encoder.layers[0].self_attention
    hidden_size_per_attention_head = attention_module.hidden_size_per_attention_head
    num_attention_heads_per_partition = attention_module.num_attention_heads_per_partition
    if num_splits_first:
        """[num_splits * np * hn, h]
        -->(view) [num_splits, np, hn, h]
        -->(tranpose) [np, num_splits, hn, h]
        -->(view) [np * num_splits * hn, h] """

        intermediate_shape = \
            (num_splits, num_attention_heads_per_partition,
             hidden_size_per_attention_head) + input_shape[1:]

        t = t.view(*intermediate_shape)
        t = t.transpose(0, 1).contiguous()
    else:
        """[np * hn * num_splits, h]
        -->(view) [np, hn, num_splits, h]
        -->(tranpose) [np, num_splits, hn, h]
        -->(view) [np * num_splits * hn, h] """

        intermediate_shape = \
            (num_attention_heads_per_partition,
             hidden_size_per_attention_head, num_splits) +\
             input_shape[1:]

        t = t.view(*intermediate_shape)
        t = t.transpose(1, 2).contiguous()
    t = t.view(*input_shape)

    return t


def fix_query_key_value_ordering(model, checkpoint_version):
    """Fix up query/key/value matrix ordering if checkpoint
    version is smaller than 2.0
    """
    if checkpoint_version < 2.0:
        if isinstance(model, list):
            assert len(model)==1
            model = model[0]
        for name, param in model.named_parameters():
            if name.endswith(('.query_key_value.weight', '.query_key_value.bias')):
                if checkpoint_version == 0:
                    fixed_param = _transpose_first_dim(param.data, 3, True, model)
                elif checkpoint_version == 1.0:
                    fixed_param = _transpose_first_dim(param.data, 3, False, model)
                else:
                    print_rank_0(f"Invalid checkpoint version {checkpoint_version}.")
                    sys.exit()
                param.data.copy_(fixed_param)
            if name.endswith(('.key_value.weight', '.key_value.bias')):
                if checkpoint_version == 0:
                    fixed_param = _transpose_first_dim(param.data, 2, True, model)
                elif checkpoint_version == 1.0:
                    fixed_param = _transpose_first_dim(param.data, 2, False, model)
                else:
                    print_rank_0(f"Invalid checkpoint version {checkpoint_version}.")
                    sys.exit()
                param.data.copy_(fixed_param)
        print_rank_0(" successfully fixed query-key-values ordering for"
                     " checkpoint version {}".format(checkpoint_version))


def _get_non_persistent_iteration(non_persistent_global_dir, args, checkpointing_context=None):
    if args.non_persistent_ckpt_type is None:
        return -1
    elif args.non_persistent_ckpt_type == "global":
        tracker_filename = get_checkpoint_tracker_filename(non_persistent_global_dir)
        if isfile(tracker_filename):
            iteration, release = read_metadata(tracker_filename)
            if release:
                raise RuntimeError('Non-persistent checkpoint can\'t be a release checkpoint')
        else:
            iteration = -1
            print_rank_0('WARNING: could not find the metadata file {}'.format(tracker_filename))
            print_rank_0('    will not load any non-persistent checkpoint')
        return iteration
    elif args.non_persistent_ckpt_type == "local":
        return checkpointing_context['local_checkpoint_manager'].find_latest()
    else:
        assert False, 'Please use local or global non-persistent checkpoints' \
            f'(got: {args.non_persistent_ckpt_type})'


def _load_non_persistent_base_checkpoint(
    non_persistent_global_dir,
    args,
    rank0,
    sharded_state_dict,
    non_persistent_iteration,
    checkpointing_context=None,
):
    """ Load the base state_dict from a non-persistent distributed checkpoint.
    Depending on the non_persistent_ckpt_type, different logic may be required.
    """
    assert args.non_persistent_ckpt_type is not None
    if args.non_persistent_ckpt_type == "global":
        if not rank0:
            print_rank_0(
                f'Loading from a non-persistent checkpoint (non-persistent iter {non_persistent_iteration})'
            )
        return _load_global_dist_base_checkpoint(
            non_persistent_global_dir, args, rank0, sharded_state_dict, non_persistent_iteration, False,
            checkpointing_context=checkpointing_context
        )
    elif args.non_persistent_ckpt_type == "local":
        intermediate_state_dict, checkpoint_name = checkpointing_context[
            'local_checkpoint_manager'
        ].load()
        state_dict = intermediate_state_dict.to_state_dict(
            sharded_state_dict,
            algo=args.non_persistent_local_ckpt_algo,
            parallelization_group = mpu.get_data_parallel_group(with_context_parallel=True)
        )
        return state_dict, checkpoint_name, False, CheckpointType.LOCAL
    else:
        raise NotImplementedError(f"Please use local or global non-persistent checkpoints (got: {args.non_persistent_ckpt_type})")


def _load_global_dist_base_checkpoint(
    load_dir, args, rank0, sharded_state_dict, iteration, release, checkpointing_context=None
):
    """ Load the base state_dict from the given directory containing the global distributed checkpoint """
    if rank0:
        checkpoint_name = find_checkpoint_rank_0(load_dir, iteration, release)
        state_dict = dist_checkpointing.load_common_state_dict(checkpoint_name)
        return state_dict, checkpoint_name, release, CheckpointType.GLOBAL

    if sharded_state_dict is None:
        assert not args.auto_detect_ckpt_format and not args.use_dist_ckpt, (
            args.auto_detect_ckpt_format,
            args.use_dist_ckpt,
        )
        raise RuntimeError(
            'Detected load from a distributed checkpoint, but neither --use-dist-ckpt nor --auto-detect-ckpt-format is set.'
        )

    checkpoint_name = get_checkpoint_name(load_dir, iteration, release, return_base_dir=True)
    load_strategy = get_default_load_sharded_strategy(checkpoint_name)
    # NOTE: `args.ckpt_fully_parallel_load` applies to both persistent and non-persistent checkpoints.
    if args.ckpt_fully_parallel_load:
        load_strategy = FullyParallelLoadStrategyWrapper(
            load_strategy, mpu.get_data_parallel_group(with_context_parallel=True)
        )
    if checkpointing_context is not None:
        checkpointing_context["load_strategy"] = load_strategy
    state_dict = dist_checkpointing.load(sharded_state_dict, checkpoint_name, load_strategy, strict=args.dist_ckpt_strictness)
    return state_dict, checkpoint_name, release, CheckpointType.GLOBAL


def _get_checkpoint_format(checkpoint_name, args):
    """Get the format of an existing checkpoint."""
    if MultiStorageClientFeature.is_enabled():
        msc = MultiStorageClientFeature.import_package()
        checkpoint_dir = msc.Path(checkpoint_name)
        is_torch_ckpt = any([f.name.startswith("mp_rank_0") for f in checkpoint_dir.iterdir()])
        is_torch_dcp = checkpoint_dir.joinpath(".metadata").exists()
    else:
        is_torch_ckpt = any([f.startswith("mp_rank_0") for f in os.listdir(checkpoint_name)])
        is_torch_dcp = os.path.exists(os.path.join(checkpoint_name, ".metadata"))

    ckpt_format = None
    if dist_checkpointing.check_is_distributed_checkpoint(checkpoint_name):
        ckpt_format = "torch_dist"
    elif is_torch_ckpt:
        ckpt_format = "torch"
    elif is_torch_dcp:
        ckpt_format = "torch_dcp"
        if getattr(args, "use_megatron_fsdp", False):
            ckpt_format = "fsdp_dtensor"
    else:
        raise NotImplementedError(f"unknown checkpoint format in {checkpoint_name}")

    return ckpt_format


def _load_base_checkpoint(
    load_dir,
    args,
    rank0=False,
    sharded_state_dict=None,
    checkpointing_context=None,
):
    """ Load the base state_dict from the given directory

    If rank0 is true, just loads rank 0 checkpoint, ignoring arguments.
    """
    # Try to load non-persistent checkpoint first
    non_persistent_global_dir = (
        args.non_persistent_global_ckpt_dir
        if args.non_persistent_global_ckpt_dir or load_dir is None
        else os.path.join(load_dir, _NON_PERSISTENT_CKPT_SUBDIR)
    )
    non_persistent_iteration = _get_non_persistent_iteration(
        non_persistent_global_dir, args, checkpointing_context
    )
    iteration, release = -1, False
    tracker_filename = 'because load directory is not defined'
    if load_dir is not None:
        tracker_filename = get_checkpoint_tracker_filename(load_dir)
        if isfile(tracker_filename):
            iteration, release = read_metadata(tracker_filename)

    # Allow user to specify the loaded iteration.
    if getattr(args, "ckpt_step", None):
        iteration = args.ckpt_step

    if non_persistent_iteration != -1:  # there is a non-persistent checkpoint
        if non_persistent_iteration >= iteration:
            return _load_non_persistent_base_checkpoint(
                non_persistent_global_dir,
                args,
                rank0,
                sharded_state_dict,
                non_persistent_iteration,
                checkpointing_context,
            )
        else:
            print_rank_0('WARNING: non-persistent checkpoints are older than persistent checkpoint')

    # Otherwise we are dealing with global checkpoints
    # If no tracker file, return nothing
    if iteration == -1:
        if not rank0:
            print_rank_0('WARNING: could not find the metadata file {}'.format(tracker_filename))
            print_rank_0('    will not load any checkpoints and will start from random')
        # Conditionally exit if checkpoint not found.
        if args.exit_on_missing_checkpoint:
            print_rank_0(">> '--exit-on-missing-checkpoint' set ... exiting. <<")
            if torch.distributed.is_initialized():
                torch.distributed.barrier()
            sys.exit()

        return None, "", False, None

    # Determine the type of the checkpoint on disk.
    checkpoint_name = get_checkpoint_name(load_dir, iteration, release, return_base_dir=True)
    ckpt_format = _get_checkpoint_format(checkpoint_name, args)

    if not rank0:
        dist_infix = "distributed " if ckpt_format == "torch_dist" else ""
        if release:
            print_rank_0(f' loading release {dist_infix}checkpoint from {load_dir}')
        else:
            print_rank_0(
                f' loading {dist_infix}checkpoint from {load_dir} at iteration {iteration}'
            )

    ckpt_type = None

    # Handle global distributed checkpoint
    if ckpt_format == "torch_dist":
        return _load_global_dist_base_checkpoint(
            load_dir, args, rank0, sharded_state_dict, iteration, release, checkpointing_context=checkpointing_context
        )
    elif ckpt_format == "torch":
        ckpt_type = CheckpointType.LEGACY
        # Handle global legacy checkpoint
        if rank0:
            checkpoint_name = find_checkpoint_rank_0(load_dir, iteration, release)
        else:
            checkpoint_name = get_checkpoint_name(load_dir, iteration, release, return_base_dir=False)
        try:
            state_dict = torch.load(checkpoint_name, map_location='cpu')
        except ModuleNotFoundError:
            from megatron.legacy.fp16_deprecated import loss_scaler

            # For backward compatibility.
            if not rank0:
                print_rank_0(' > deserializing using the old code structure ...')
            sys.modules['fp16.loss_scaler'] = sys.modules['megatron.legacy.fp16_deprecated.loss_scaler']
            sys.modules['megatron.fp16.loss_scaler'] = sys.modules[
                'megatron.legacy.fp16_deprecated.loss_scaler'
            ]
            sys.modules['megatron.model'] = sys.modules['megatron.legacy.model']
            state_dict = torch.load(checkpoint_name, map_location='cpu')
            sys.modules.pop('fp16.loss_scaler', None)
            sys.modules.pop('megatron.fp16.loss_scaler', None)
            sys.modules.pop('megatron.model', None)
        except Exception as e:
            print('could not load the checkpoint')
            print(e)
            sys.exit()
    elif ckpt_format == "torch_dcp":
        ckpt_type = CheckpointType.TORCH_DCP

        if rank0:
            # _load_base_checkpoint is called from load_args_from_checkpoint. torch.distributed is not initialized.
            # Load only metadata.
            state_dict = {"args": None, "iteration": None}
            torch.distributed.checkpoint.load(
                state_dict=state_dict,
                checkpoint_id=checkpoint_name,
            )
        else:
            # _load_base_checkpoint is called from load_checkpoint with a proper state dict.
            state_dict = sharded_state_dict

            fs_storage_reader = torch.distributed.checkpoint.FileSystemReader(checkpoint_name)

            torch.distributed.checkpoint.load_state_dict(
                state_dict=state_dict,
                storage_reader=fs_storage_reader,
            )
    elif ckpt_format == "fsdp_dtensor":
        assert HAVE_MEGATRON_FSDP, "Should not be called if Megatron-FSDP is not available."
        if rank0:
            return {}, checkpoint_name, release, CheckpointType.FSDP_DTENSOR

        state_dict = sharded_state_dict
        raw_optimizer_state_dict = state_dict["optimizer"].copy() if "optimizer" in state_dict else None
        raw_model_state_dict = state_dict["model"].copy() if "model" in state_dict else None
        model = state_dict.pop("_model")
        state_dict = preprocess_fsdp_dtensor_state_dict(args, state_dict, model[0])

        ckpt_type = CheckpointType.FSDP_DTENSOR
        fs_storage_reader = torch.distributed.checkpoint.FileSystemReader(checkpoint_name)
        allow_partial_load = not getattr(args, 'strict_fsdp_dtensor_load', False)
        if allow_partial_load:
            state_dict_metadata = fs_storage_reader.read_metadata().state_dict_metadata
            rank = torch.distributed.get_rank()
            import time as _time
            _time.sleep(rank * 0.001)  # Make that logs of different ranks do not overlap
            print_diff_in_state_dicts(state_dict_metadata, state_dict)

        planner = default_planner.DefaultLoadPlanner(allow_partial_load=allow_partial_load)
        torch.distributed.checkpoint.load_state_dict(
            state_dict=state_dict,
            storage_reader=fs_storage_reader,
            planner=planner,
        )

        if raw_optimizer_state_dict is not None:
            state_dict["optimizer"] = raw_optimizer_state_dict

        if raw_model_state_dict is not None:
            state_dict["model"] = raw_model_state_dict
    else:
        raise NotImplementedError(f"checkpoint format {ckpt_format} not supported")

    return state_dict, checkpoint_name, release, ckpt_type


def load_args_from_checkpoint(
    args, load_arg='load', checkpointing_context=None
):
    """Set required arguments from the checkpoint specified in the
    arguments.

    Will overwrite arguments that have a non-None default value, but
    will leave any arguments that default to None as set.

    Returns the same args NameSpace with the new values added/updated.

    If no checkpoint is specified in args, or if the checkpoint is
    there but invalid, the arguments will not be modified

    """
    load_dir = getattr(args, load_arg)

    if load_dir is None:
        print_rank_0('No load directory specified, using provided arguments.')
        return args

    state_dict, checkpoint_name, release, ckpt_type = _load_base_checkpoint(
        load_dir,
        args,
        rank0=True,
        checkpointing_context=checkpointing_context,
    )

    # Args.
    if not state_dict:
        print_rank_0('Checkpoint not found to provide arguments, using provided arguments.')
        return args

    if 'args' not in state_dict:
        print_rank_0('Checkpoint provided does not have arguments saved, using provided arguments.')
        return args

    checkpoint_args = state_dict['args']
    checkpoint_version = state_dict.get('checkpoint_version', 0)
    args.iteration = state_dict['iteration']

    # One-off conversion for foundation models
    if hasattr(checkpoint_args, 'disable_bias_linear'):
        setattr(
            checkpoint_args, 'add_bias_linear', not getattr(checkpoint_args, 'disable_bias_linear')
        )

    def _set_arg(arg_name, old_arg_name=None, force=False):
        if not force and getattr(args, arg_name, None) is not None:
            return

        if old_arg_name is not None:
            checkpoint_value = getattr(checkpoint_args, old_arg_name, None)
        else:
            checkpoint_value = getattr(checkpoint_args, arg_name, None)

        if checkpoint_value is not None:
            print_rank_0(f"Setting {arg_name} to {checkpoint_value} from checkpoint")
            setattr(args, arg_name, checkpoint_value)
        else:
            print_rank_0(f"Checkpoint did not provide arguments {arg_name}")

    # Model args.
    _set_arg('num_layers')
    _set_arg('hidden_size')
    _set_arg('ffn_hidden_size')
    _set_arg('seq_length')
    _set_arg('num_attention_heads')
    _set_arg('num_query_groups', force=True)
    _set_arg('group_query_attention', force=True)
    _set_arg('kv_channels')
    _set_arg('max_position_embeddings')
    _set_arg('position_embedding_type', force=True)
    _set_arg('add_position_embedding', force=True)
    _set_arg('use_rotary_position_embeddings', force=True)
    _set_arg('rotary_base', force=True)
    _set_arg('rotary_percent', force=True)
    _set_arg('rotary_interleaved', force=True)
    _set_arg('add_bias_linear', force=True)
    _set_arg('add_qkv_bias', force=True)
    _set_arg('squared_relu', force=True)
    _set_arg('swiglu', force=True)
    _set_arg('untie_embeddings_and_output_weights', force=True)
    _set_arg('apply_layernorm_1p', force=True)
    _set_arg('normalization', force=True)
    _set_arg('apply_query_key_layer_scaling', force=True)
    _set_arg('attention_dropout', force=True)
    _set_arg('hidden_dropout', force=True)

    _set_arg('hybrid_override_pattern', force=True)
    _set_arg('spec', force=True)
    _set_arg('hybrid_attention_ratio', force=True)
    _set_arg('hybrid_mlp_ratio', force=True)

    _set_arg('num_experts', force=True)
    _set_arg('moe_layer_freq', force=True)
    if getattr(checkpoint_args, 'num_experts', None) is not None:
        _set_arg('moe_ffn_hidden_size', force=True)
    else:
        setattr(args, 'moe_ffn_hidden_size', None)
    _set_arg('moe_router_topk', force=True)
    _set_arg('moe_token_dispatcher_type', force=False)
    _set_arg('moe_router_pre_softmax', force=True)
    _set_arg('moe_grouped_gemm', force=True)
    _set_arg('moe_shared_expert_intermediate_size', force=True)

    # Mamba args.
    _set_arg('mamba_state_dim', force=True)
    _set_arg('mamba_head_dim', force=True)
    _set_arg('mamba_num_groups', force=True)
    _set_arg('mamba_num_heads', force=True)
    _set_arg('is_hybrid_model', force=True)

    # Heterogeneous args.
    _set_arg('heterogeneous_layers_config_path', force=True)
    _set_arg('heterogeneous_layers_config_encoded_json', force=True)

    # Tokenizer args.
    _set_arg('tokenizer_type', force=True)
    # Using checkpoint version might not always be safe (e.g., if running on different cluster).
    if args.use_tokenizer_model_from_checkpoint_args:
        _set_arg('tokenizer_model', force=True)
    _set_arg('tiktoken_pattern', force=True)
    _set_arg('padded_vocab_size')

    # Checkpoint args.
    _set_arg('ckpt_format')

    # Model parallelism args.
    if args.use_mp_args_from_checkpoint_args:
        if checkpoint_version < 3.0:
            _set_arg('tensor_model_parallel_size', 'model_parallel_size')
        else:
            _set_arg('tensor_model_parallel_size', force=True)
            _set_arg('pipeline_model_parallel_size', force=True)
            _set_arg('virtual_pipeline_model_parallel_size', force=True)
            _set_arg('num_layers_per_virtual_pipeline_stage')
            _set_arg('expert_model_parallel_size', force=True)

    return args, checkpoint_args


def load_checkpoint(ddp_model, optimizer, opt_param_scheduler, load_arg='load', strict=True,
                    checkpointing_context=None, skip_load_to_model_and_opt=False, tp_group: Optional[torch.distributed.ProcessGroup] = None, pp_group: Optional[torch.distributed.ProcessGroup] = None, dp_cp_group: Optional[torch.distributed.ProcessGroup] = None):
    """Load a model checkpoint and return the iteration.
    strict (bool): whether to strictly enforce that the keys in
        :attr:`state_dict` of the checkpoint match the names of
        parameters and buffers in model.
    skip_load_to_model_and_opt (bool): whether to call `load_state_dict`
        for :attr:`model` and :attr:`optimizer`. In case of running FSDP2 with mcore distributed
        checkpointing, the tensors are already loaded in-place by `_load_base_checkpoint`.
    dp_cp_group: Data parallel + context parallel group (default: None, falls back to mpu API)
    """
    args = get_args()
    load_dir = getattr(args, load_arg)

    # Finetuning directories
    pretrained_dir = getattr(args, 'pretrained_checkpoint', None)
    if pretrained_dir is not None and not checkpoint_exists(load_dir):
        print_rank_0(
            f'Checkpoint file not found in load directory {load_dir} attempting to finetune with checkpoint in {pretrained_dir}'
        )
        load_dir = pretrained_dir
        if not checkpoint_exists(load_dir):
            raise FileNotFoundError("No checkpoint found in load directory or pretrained directory")
        args.finetune = True

    model = unwrap_model(ddp_model)

    ckpt_format = args.ckpt_format
    if args.auto_detect_ckpt_format or ckpt_format == "torch_dist":
        state_dict, checkpoint_name, release, ckpt_type = _load_base_checkpoint(
            load_dir,
            args,
            rank0=True,
            checkpointing_context=checkpointing_context,
        )

        ckpt_format = None
        if ckpt_type == CheckpointType.TORCH_DCP:
            ckpt_format = "torch_dcp"
        elif ckpt_type == CheckpointType.FSDP_DTENSOR:
            ckpt_format = "fsdp_dtensor"
        elif ckpt_type == CheckpointType.LEGACY:
            ckpt_format = "torch"
        elif ckpt_type in [CheckpointType.LOCAL, CheckpointType.GLOBAL]:
            ckpt_format = "torch_dist"
        elif ckpt_type == None:
            pass    # Not loaded.
        else:
            raise NotImplementedError(f"checkpoint format {ckpt_format} not supported")

    load_kwargs = {}
    ignore_rng_state = False
    ignore_rerun_state = True
    if ckpt_format == "torch_dist":
        ckpt_args = types.SimpleNamespace()
        if state_dict is not None and "args" in state_dict:
            ckpt_args = state_dict.get("args")

        if not hasattr(ckpt_args, "tensor_model_parallel_size"):
            print_rank_0("WARNING: TP size not found in checkpoint args, using 0 as default.")
        if not hasattr(ckpt_args, "pipeline_model_parallel_size"):
            print_rank_0("WARNING: PP size not found in checkpoint args, using 0 as default.")

        ckpt_tp_pp = (
            getattr(ckpt_args, "tensor_model_parallel_size", 0),
            getattr(ckpt_args, "pipeline_model_parallel_size", 0),
        )
        run_tp_pp = (
            args.tensor_model_parallel_size,
            args.pipeline_model_parallel_size,
        )

        ckpt_world_size = getattr(ckpt_args, 'world_size', 0)
        run_world_size = getattr(args, 'world_size', 0)
        ckpt_dp = getattr(ckpt_args, 'data_parallel_size', 0)
        run_dp = getattr(args, 'data_parallel_size', 0)
        mismatch_msg = "(TP, PP) mismatch after resume ({} vs {} from checkpoint)".format(
            run_tp_pp, ckpt_tp_pp
        )

        # Determine if RNG state will be loaded
        if (ckpt_tp_pp == run_tp_pp and not release and not args.finetune and not args.no_load_rng
<<<<<<< HEAD
                and not getattr(state_dict['args'], 'no_save_rng', False)):
            if tp_group is None and pp_group is None:
                tp_group = mpu.get_tensor_model_parallel_group()
                pp_group = mpu.get_pipeline_model_parallel_group()
            gen_sd_rng_state = get_rng_state(args.ckpt_format, tp_group, pp_group)  # we can load the rng state
=======
                and not getattr(ckpt_args, 'no_save_rng', False)):
            gen_sd_rng_state = get_rng_state(args.ckpt_format)  # we can load the rng state
>>>>>>> 4c2e1c9b
        else:
            ignore_rng_state = True
            gen_sd_rng_state = None
            if ckpt_tp_pp != run_tp_pp:
                print_rank_0("{}: RNG state will be ignored".format(mismatch_msg))

        if ckpt_type == CheckpointType.LOCAL:
            sharded_sd_metadata = _build_sharded_state_dict_metadata(args)
        else:
            sharded_sd_metadata = dist_checkpointing.load_content_metadata(preloaded_state_dict=state_dict)
        print_rank_0(f'sharded_state_dict metadata loaded from the checkpoint: {sharded_sd_metadata}')

        # Determine if optimizer state will be loaded
        if (not release and not args.finetune and not args.no_load_optim
                and not getattr(ckpt_args, 'no_save_optim', False)):
            gen_sd_optim = optimizer
            gen_sd_opt_param_scheduler = opt_param_scheduler

            if args.use_distributed_optimizer:
                if sharded_sd_metadata is None:
                    # Backward-compatibility with old checkpoints which don't have content versioning
                    # Can be removed after ending support for MLM optimizer checkpoints with MCore < v0.13
                    # (for MCore v0.13+ checkpoints `sharded_sd_metadata is not None`)
                    sharded_sd_metadata = {
                        'distrib_optim_sharding_type': ('fully_sharded_model_space'
                                                        if getattr(ckpt_args, 'ckpt_fully_parallel_save', False)
                                                        else 'dp_zero_gather_scatter'),
                    }
                if (
                    ckpt_tp_pp != run_tp_pp
                    and sharded_sd_metadata['distrib_optim_sharding_type']
                    not in DistributedOptimizer.checkpoint_fully_reshardable_formats
                ):
                    raise RuntimeError(f"{mismatch_msg}: not supported for DistributedOptimizer with sharding type"
                                       f" {sharded_sd_metadata['distrib_optim_sharding_type']}."
                                       f" Please use `--ckpt-fully-parallel-save` flag during checkpoint saving.")

                # Check if fully parallel load is compatible with sharding type
                if args.ckpt_fully_parallel_load and sharded_sd_metadata['distrib_optim_sharding_type'] == 'dp_zero_gather_scatter':
                    raise RuntimeError("Fully parallel load is not supported for dp_zero_gather_scatter checkpoints. "
                                       "Please remove --ckpt-fully-parallel-load flag")
        else:
            gen_sd_optim = None
            gen_sd_opt_param_scheduler = None

        if dp_cp_group is None:
            dp_cp_group = mpu.get_data_parallel_group(with_context_parallel=True)
        sharded_sd_metadata.update({"dp_cp_group": dp_cp_group})

        optim_sd_kwargs = dict(metadata=sharded_sd_metadata, is_loading=True)
        model_sd_kwargs = dict(metadata=sharded_sd_metadata)

        # Determine if rerun state will be loaded
        gen_sd_rerun_state = None
        if (
            ckpt_world_size == run_world_size
            and ckpt_tp_pp == run_tp_pp
            and ckpt_dp == run_dp
            and not release
            and not args.finetune
            and 'rerun_state_machine' in state_dict
        ):
            rerun_state_machine = get_rerun_state_machine()
            if rerun_state_machine.validate_state_dict(state_dict['rerun_state_machine']):
                gen_sd_rerun_state = rerun_state_machine.state_dict(
                    data_iterator=None, ckpt_format=ckpt_format, force=True,
                )
                ignore_rerun_state = False
        if (
            ckpt_world_size != run_world_size
            or ckpt_tp_pp != run_tp_pp
            or ckpt_dp != run_dp
        ):
            print_rank_0("Job sharding has changed: Rerun state will be ignored")

        # [ModelOpt]: Initial loading from non-resume sharded checkpoint to a Distillation Model
        # will result in key mismatch with loss modules potentially containing parameters, since
        # it requires generating a state_dict before loading. Here we hide those modules if present.
        with contextlib.ExitStack() as stack:  # Allows multiple context managers for each model shard
            if args.finetune and hasattr(model[0], "hide_loss_modules"):
                for m in model:
                    stack.enter_context(m.hide_loss_modules())
            load_kwargs['sharded_state_dict'] = generate_state_dict(
                args, model, gen_sd_optim, gen_sd_opt_param_scheduler, gen_sd_rng_state,
                optim_sd_kwargs=optim_sd_kwargs, model_sd_kwargs=model_sd_kwargs,
                rerun_state=gen_sd_rerun_state
            )
    elif args.ckpt_format == "torch_dcp":
        model_sd = model[0].state_dict()
        optimizer_sd = optimizer.state_dict(is_loading=True)
        if tp_group is None and pp_group is None:
            tp_group = mpu.get_tensor_model_parallel_group()
            pp_group = mpu.get_pipeline_model_parallel_group()
        sharded_state_dict = {
            "model": model_sd,
            "optimizer": optimizer_sd,
            "args": None,
            "iteration": 1,
            "rng_state": get_rng_state(args.ckpt_format, tp_group, pp_group),
            "checkpoint_version": None,
            "opt_param_scheduler": opt_param_scheduler.state_dict(),
            "num_floating_point_operations_so_far": 0,
        }
        load_kwargs["sharded_state_dict"] = sharded_state_dict
    elif args.ckpt_format == "fsdp_dtensor":
        reader = FileSystemReader(get_load_checkpoint_path_by_args(args))
        try:
            state_dict_metadata = reader.read_metadata().state_dict_metadata
        except FileNotFoundError:
            state_dict_metadata = {}

        gen_sd_rerun_state = {}
        gen_sd_opt_param_scheduler = None
        gen_sd_rng_state = None
        gen_sd_optim = None
        if not args.finetune:
            if "rerun_state_machine" in state_dict_metadata:
                gen_sd_rerun_state = get_rerun_state_machine().state_dict(
                    data_iterator=None, ckpt_format=ckpt_format, force=True,
                )
            if not args.no_load_rng:
                gen_sd_rng_state = get_rng_state(args.ckpt_format)
            if not args.no_load_optim:
                gen_sd_optim = optimizer
                gen_sd_opt_param_scheduler = opt_param_scheduler

        optim_sd_kwargs = dict(metadata=_build_sharded_state_dict_metadata(args), is_loading=True)

        state_dict = generate_state_dict(
            args,
            model=model,
            optimizer=gen_sd_optim,
            opt_param_scheduler=gen_sd_opt_param_scheduler,
            rng_state=gen_sd_rng_state,
            optim_sd_kwargs=optim_sd_kwargs,
            rerun_state=gen_sd_rerun_state,
            iteration=1,
        )
        state_dict["_model"] = model
        load_kwargs["sharded_state_dict"] = state_dict

    state_dict, checkpoint_name, release, ckpt_type = _load_base_checkpoint(
        load_dir, args, rank0=False, checkpointing_context=checkpointing_context,
        **load_kwargs
    )

    # Checkpoint not loaded.
    if state_dict is None:
        # Iteration and num_floating_point_operations_so_far default to 0.
        return 0, 0

    # Set checkpoint version.
    set_checkpoint_version(state_dict.get('checkpoint_version', 0))

    # Convert to regular torch tensor to DTensor.
    if ckpt_type == CheckpointType.LEGACY and args.ckpt_format == "torch_dcp":
        dtensor_state_dict = _to_dtensor(ddp_model, state_dict["model"])
        state_dict["model"] = dtensor_state_dict

    # Set iteration.
    if args.finetune or release:
        iteration = 0
    else:
        try:
            iteration = state_dict['iteration']
        except KeyError:
            try:  # Backward compatible with older checkpoints
                iteration = state_dict['total_iters']
            except KeyError:
                print_rank_0('A metadata file exists but unable to load '
                             'iteration from checkpoint {}, exiting'.format(checkpoint_name))
                sys.exit()
    num_floating_point_operations_so_far = state_dict.get('num_floating_point_operations_so_far', 0)

    # Check arguments.
    if 'args' in state_dict and not args.finetune:
        checkpoint_args = state_dict['args']
        check_checkpoint_args(checkpoint_args)
        args.consumed_train_samples = getattr(checkpoint_args,
                                              'consumed_train_samples', 0)
        args.skipped_train_samples = getattr(checkpoint_args,
                                             'skipped_train_samples', 0)
        update_num_microbatches(consumed_samples=args.consumed_train_samples, verbose=True)
        args.consumed_valid_samples = getattr(checkpoint_args,
                                              'consumed_valid_samples', 0)
    else:
        print_rank_0('could not find arguments in the checkpoint ...')

    def load_model_state_dict(module, state_dict, strict: bool):
        """Helper function to load state dict with fallback for missing extra states."""
        try:
            module.load_state_dict(state_dict, strict=strict)
        except Exception as e:
            if strict:
                # Fallback support for backward compatibility breaking changes in TransformerEngine
                load_return = module.load_state_dict(state_dict, strict=False)
                print(f"load_return: {load_return}")
    # Model.
    strict = False if args.retro_add_retriever else strict
    if not skip_load_to_model_and_opt:
        if len(ddp_model) == 1:
            load_model_state_dict(ddp_model[0], state_dict['model'], strict)
        else:
            for i in range(len(ddp_model)):
                # If there is no corresponding model in the state_dict, it will be ignored.
                # It means that this is an empty stage.
                if 'model%d' % i not in state_dict:
                    continue
                load_model_state_dict(ddp_model[i], state_dict['model%d' % i], strict)
    # Fix up query/key/value matrix ordering if needed.
    checkpoint_version = get_checkpoint_version()
    print_rank_0(f' checkpoint version {checkpoint_version}')
    fix_query_key_value_ordering(model, checkpoint_version)

    # Optimizer.
    if not release and not args.finetune and not args.no_load_optim:
        try:
            # Load state dict.
            if not skip_load_to_model_and_opt and optimizer is not None and not optimizer.is_stub_optimizer:
                optimizer.load_state_dict(state_dict['optimizer'])

            # Load distributed optimizer's custom parameter state.
            # For distributed checkpoint it's already loaded in load_state_dict above
            is_torch_dist = ckpt_format == "torch_dist"
            if args.use_distributed_optimizer and not is_torch_dist and ckpt_format not in ["torch_dcp", "fsdp_dtensor"]:
                # NOTE: this is a manual read of the tracker file.
                # This code should not be reached when reading from a non_persistent checkpoint
                assert not is_torch_dist
                tracker_filename = get_checkpoint_tracker_filename(load_dir)
                iteration, release = read_metadata(tracker_filename)
                model_checkpoint_name = \
                    get_checkpoint_name(load_dir, iteration, release)
                optim_checkpoint_name = \
                    get_distributed_optimizer_checkpoint_name(
                        model_checkpoint_name)
                optimizer.load_parameter_state(optim_checkpoint_name,
                                               update_legacy_format=args.ckpt_convert_update_legacy_dist_opt_format)

            # Load scheduler.
            if opt_param_scheduler is not None:
                if 'lr_scheduler' in state_dict: # backward compatbility
                    opt_param_scheduler.load_state_dict(state_dict['lr_scheduler'])
                else:
                    opt_param_scheduler.load_state_dict(state_dict['opt_param_scheduler'])
        except KeyError as e:
            print_rank_0('Unable to load optimizer from checkpoint {}. '
                         'Specify --no-load-optim or --finetune to prevent '
                         'attempting to load the optimizer state, '
                         'exiting ...'.format(checkpoint_name))
            raise e
    else:
        if (args.fp16 or args.bf16) and optimizer is not None:
            if args.load_main_params_from_ckpt:
                optimizer.reload_model_params(state_dict=state_dict)
            else:
                optimizer.reload_model_params()

    # rerun state
    if not ignore_rerun_state:
        try:
            if 'rerun_state_machine' in state_dict:
                get_rerun_state_machine().load_state_dict(state_dict['rerun_state_machine'])
        except Exception as e:
            print(f"Unable to restore RerunMachine from checkpoint: {e}. Skipping.")

    # rng states.
    if not release and not args.finetune and not args.no_load_rng and not ignore_rng_state:
        try:
            if 'rng_state' in state_dict:
                if args.ckpt_format == "fsdp_dtensor":
                    # FSDP DTensor checkpoints store rng_state in a different format.
                    tp_rank = mpu.get_tensor_model_parallel_rank()
                    pp_rank = mpu.get_pipeline_model_parallel_rank()
                    if f"({pp_rank}, {tp_rank})" in state_dict['rng_state']:
                        rng_state = state_dict['rng_state'][f"({pp_rank}, {tp_rank})"]
                    else:
                        print("WARNING: RNG state not found for current TP/PP rank")
                        rng_state = next(iter(state_dict['rng_state'].values()))
                else:
                    rng_state = state_dict['rng_state']

                # access rng_state for data parallel rank
                if args.data_parallel_random_init:
                    rng_state = rng_state[mpu.get_data_parallel_rank()]
                else:
                    rng_state = rng_state[0]
                random.setstate(rng_state['random_rng_state'])
                np.random.set_state(rng_state['np_rng_state'])
                torch.set_rng_state(rng_state['torch_rng_state'])
                torch.cuda.set_rng_state(rng_state['cuda_rng_state'])
                # Check for empty states array
                if not rng_state['rng_tracker_states']:
                    raise KeyError
                tensor_parallel.get_cuda_rng_tracker().set_states(
                    rng_state['rng_tracker_states'])
            else:  # backward compatability
                random.setstate(state_dict['random_rng_state'])
                np.random.set_state(state_dict['np_rng_state'])
                torch.set_rng_state(state_dict['torch_rng_state'])
                torch.cuda.set_rng_state(state_dict['cuda_rng_state'])
                # Check for empty states array
                if not state_dict['rng_tracker_states']:
                    raise KeyError
                tensor_parallel.get_cuda_rng_tracker().set_states(
                    state_dict['rng_tracker_states'])
        except KeyError:
            print_rank_0('Unable to load rng state from checkpoint {}. '
                         'Specify --no-load-rng or --finetune to prevent '
                         'attempting to load the rng state, '
                         'exiting ...'.format(checkpoint_name))
            sys.exit()

    # Some utilities want to load a checkpoint without distributed being initialized
    if torch.distributed.is_initialized():
        torch.distributed.barrier()

    print_rank_0(f'  successfully loaded checkpoint from {load_dir} '
                 f'[ t {mpu.get_tensor_model_parallel_rank() + 1}/{mpu.get_tensor_model_parallel_world_size()}, '
                 f'p {mpu.get_pipeline_model_parallel_rank() + 1}/{mpu.get_pipeline_model_parallel_world_size()} ] '
                 f'at iteration {iteration}')

    # Additional callback for wandb (last rank)
    if not torch.distributed.is_initialized() \
       or is_last_rank():
        wandb_utils.on_load_checkpoint_success(checkpoint_name, load_dir)

    torch.cuda.empty_cache()

    if iteration > 0:
        # Notify FT that a checkpoint was loaded.
        is_local_chkpt = (ckpt_type == CheckpointType.LOCAL)
        ft_integration.on_checkpoint_loaded(is_local_chkpt=is_local_chkpt)

    return iteration, num_floating_point_operations_so_far


def _to_dtensor(wrapped_model, model_state_dict):
    device_mesh = wrapped_model[0].device_mesh

    new_model_sd = dict()
    for k, v in model_state_dict.items():
        # FP8 extra state cannot be converted to dtensor yet.
        if "_extra_state" in k:
            new_model_sd[k] = v
        else:
            new_model_sd[k] = torch.distributed.tensor.distribute_tensor(v, device_mesh)

    return new_model_sd


def load_biencoder_checkpoint(model, only_query_model=False,
                              only_context_model=False, custom_load_path=None):
    """
    selectively load retrieval models for indexing/retrieving
    from saved checkpoints
    """

    args = get_args()

    model = unwrap_model(model)

    load_path = custom_load_path if custom_load_path is not None else args.load

    tracker_filename = get_checkpoint_tracker_filename(load_path)

    with open_file(tracker_filename, 'r') as f:
        iteration = int(f.read().strip())

    checkpoint_name = get_checkpoint_name(load_path, iteration,
                                          args.use_distributed_optimizer,
                                          release=False)

    if mpu.get_data_parallel_rank() == 0:
        print('global rank {} is loading checkpoint {}'.format(
            torch.distributed.get_rank(), checkpoint_name))

    state_dict = torch.load(checkpoint_name, map_location='cpu')
    ret_state_dict = state_dict['model']

    if only_query_model:
        ret_state_dict.pop('context_model')
    if only_context_model:
        ret_state_dict.pop('query_model')

    assert len(model) == 1
    model[0].load_state_dict(ret_state_dict)
    torch.distributed.barrier()

    if mpu.get_data_parallel_rank() == 0:
        print(' successfully loaded {}'.format(checkpoint_name))

    return model<|MERGE_RESOLUTION|>--- conflicted
+++ resolved
@@ -17,12 +17,8 @@
 
 import numpy as np
 import torch
-<<<<<<< HEAD
 from typing import Optional, Union, List, Dict, Any
-from torch.distributed.checkpoint import default_planner, FileSystemReader
-=======
 from torch.distributed.checkpoint import FileSystemReader, default_planner
->>>>>>> 4c2e1c9b
 
 from megatron.core import dist_checkpointing, mpu, tensor_parallel
 from megatron.core.dist_checkpointing.mapping import ShardedObject
@@ -33,12 +29,7 @@
 )
 from megatron.core.msc_utils import MultiStorageClientFeature, open_file
 from megatron.core.num_microbatches_calculator import update_num_microbatches
-<<<<<<< HEAD
-from megatron.core.fp8_utils import is_float8tensor, dequantize_fp8_tensor
-from megatron.core.rerun_state_machine import get_rerun_state_machine
 from megatron.core.utils import get_pg_rank, get_pg_size
-=======
->>>>>>> 4c2e1c9b
 from megatron.core.optimizer import DistributedOptimizer
 from megatron.core.rerun_state_machine import get_rerun_state_machine
 from megatron.core.utils import get_torch_version, is_torch_min_version
@@ -430,11 +421,7 @@
 
 def save_checkpoint(iteration, model, optimizer, opt_param_scheduler, num_floating_point_operations_so_far,
                     checkpointing_context=None, pipeline_rank=None, expert_rank=None, tensor_rank=None, pipeline_parallel=None, expert_parallel=None, non_persistent_ckpt=False,
-<<<<<<< HEAD
-                    train_data_iterator=None, preprocess_common_state_dict_fn = None, tp_group: Optional[torch.distributed.ProcessGroup] = None, pp_group: Optional[torch.distributed.ProcessGroup] = None, dp_cp_group: Optional[torch.distributed.ProcessGroup] = None):
-=======
-                    train_data_iterator=None, preprocess_common_state_dict_fn = None, release=False):
->>>>>>> 4c2e1c9b
+                    train_data_iterator=None, preprocess_common_state_dict_fn = None, release=False, tp_group: Optional[torch.distributed.ProcessGroup] = None, pp_group: Optional[torch.distributed.ProcessGroup] = None, dp_cp_group: Optional[torch.distributed.ProcessGroup] = None):
     """Save a model, optimizer and optionally dataloader checkpoint.
 
     Checkpointing context is used to persist some checkpointing state
@@ -1501,16 +1488,11 @@
 
         # Determine if RNG state will be loaded
         if (ckpt_tp_pp == run_tp_pp and not release and not args.finetune and not args.no_load_rng
-<<<<<<< HEAD
-                and not getattr(state_dict['args'], 'no_save_rng', False)):
+                and not getattr(ckpt_args, 'no_save_rng', False)):
             if tp_group is None and pp_group is None:
                 tp_group = mpu.get_tensor_model_parallel_group()
                 pp_group = mpu.get_pipeline_model_parallel_group()
             gen_sd_rng_state = get_rng_state(args.ckpt_format, tp_group, pp_group)  # we can load the rng state
-=======
-                and not getattr(ckpt_args, 'no_save_rng', False)):
-            gen_sd_rng_state = get_rng_state(args.ckpt_format)  # we can load the rng state
->>>>>>> 4c2e1c9b
         else:
             ignore_rng_state = True
             gen_sd_rng_state = None
