# Copyright (c) 2024, NVIDIA CORPORATION. All rights reserved.

"""Input/output checkpointing."""

import contextlib
import os
import random
import shutil
import sys
import threading
from enum import Enum, auto
from logging import getLogger
from pathlib import Path

import numpy as np
from time import time

import torch

from megatron.core import mpu, tensor_parallel, dist_checkpointing
from megatron.core.device_utils import get_current_device, get_current_rng_state, get_xla_model, set_current_rng_state
from megatron.core.dist_checkpointing.mapping import ShardedObject
from megatron.core.dist_checkpointing.serialization import get_default_load_sharded_strategy
from megatron.core.dist_checkpointing.strategies.fully_parallel import \
    FullyParallelSaveStrategyWrapper, FullyParallelLoadStrategyWrapper
from megatron.core.num_microbatches_calculator import update_num_microbatches
from megatron.core.utils import is_float8tensor
from megatron.core.rerun_state_machine import get_rerun_state_machine
from .async_utils import schedule_async_save, is_empty_async_queue
from .global_vars import get_args, get_one_logger
from .utils import unwrap_model, print_rank_0, append_to_progress_log, is_last_rank
from ..core.dist_checkpointing.serialization import \
    get_default_save_sharded_strategy
from .one_logger_utils import on_save_checkpoint_start, on_save_checkpoint_success
from . import wandb_utils

# [ModelOpt]: Import
try:
    from modelopt.torch.opt.plugins import (
        save_modelopt_state,
        save_sharded_modelopt_state,
        restore_modelopt_state,
        restore_sharded_modelopt_state,
    )
    has_nvidia_modelopt = True
except Exception:
    has_nvidia_modelopt = False
        
_CHECKPOINT_VERSION = None

logger = getLogger(__name__)
_NON_PERSISTENT_CKPT_SUBDIR = 'non_persistent'

xm = get_xla_model()

def set_checkpoint_version(value):
    global _CHECKPOINT_VERSION
    if _CHECKPOINT_VERSION is not None:
        assert _CHECKPOINT_VERSION == value, \
            "checkpoint versions do not match"
    _CHECKPOINT_VERSION = value


def get_checkpoint_version():
    global _CHECKPOINT_VERSION
    return _CHECKPOINT_VERSION


def check_checkpoint_args(checkpoint_args):
    """Ensure fixed arguments for a model are the same for the input
    arguments and the one retrieved from checkpoint."""
    args = get_args()

    def _compare(arg_name, old_arg_name=None, default=None):
        if old_arg_name is not None:
            ckpt_arg_name = old_arg_name
        else:
            ckpt_arg_name = arg_name
        if default is not None:
            checkpoint_value = getattr(checkpoint_args, ckpt_arg_name, default)
        else:
            checkpoint_value = getattr(checkpoint_args, ckpt_arg_name)
        args_value = getattr(args, arg_name)
        error_message = '{} value from checkpoint ({}) is not equal to the ' \
                        'input argument value ({}).'.format(
                            arg_name, checkpoint_value, args_value)
        assert checkpoint_value == args_value, error_message

    _compare('num_layers')
    _compare('hidden_size')
    _compare('num_attention_heads')
    _compare('add_position_embedding', default=True)
    if args.vocab_file:
        _compare('max_position_embeddings')
        _compare('make_vocab_size_divisible_by')
        if not args.use_dist_ckpt:
            _compare('padded_vocab_size')
        _compare('tokenizer_type')
    if args.data_parallel_random_init:
        _compare('data_parallel_random_init')
    if get_checkpoint_version() < 3.0:
        _compare('tensor_model_parallel_size',
                 old_arg_name='model_parallel_size')
    if get_checkpoint_version() >= 3.0 and not args.use_dist_ckpt:
        _compare('tensor_model_parallel_size')
        _compare('pipeline_model_parallel_size')


def ensure_directory_exists(filename, check_parent=True):
    """Build filename's path if it does not already exists."""
    dirname = os.path.dirname(filename) if check_parent else filename
    os.makedirs(dirname, exist_ok=True)


def get_checkpoint_name(checkpoints_path, iteration, release=False,
                        pipeline_parallel=None,
                        tensor_rank=None, pipeline_rank=None,
                        expert_parallel=None, expert_rank=None,
                        return_base_dir=False, basename="model_optim_rng.pt"):
    """Determine the directory name for this rank's checkpoint."""
    if release:
        directory = 'release'
    else:
        directory = 'iter_{:07d}'.format(iteration)
    if return_base_dir:
        common_path = os.path.join(checkpoints_path, directory)
        return common_path

    # Use both the tensor and pipeline MP rank.
    if pipeline_parallel is None:
        pipeline_parallel = (mpu.get_pipeline_model_parallel_world_size() > 1)
    if tensor_rank is None:
        tensor_rank = mpu.get_tensor_model_parallel_rank()
    if pipeline_rank is None:
        pipeline_rank = mpu.get_pipeline_model_parallel_rank()
    if expert_parallel is None:
        expert_parallel = (mpu.get_expert_model_parallel_world_size() > 1)
    if expert_rank is None:
        expert_rank = mpu.get_expert_model_parallel_rank()

    # Use both the tensor and pipeline MP rank. If using the distributed
    # optimizer, then the optimizer's path must additionally include the
    # data parallel rank.
    if not pipeline_parallel:
        common_path = os.path.join(checkpoints_path, directory,
                            f'mp_rank_{tensor_rank:02d}')
    else:
        common_path = os.path.join(checkpoints_path, directory,
                f'mp_rank_{tensor_rank:02d}_{pipeline_rank:03d}')

    if expert_parallel:
        common_path = common_path + f'_{expert_rank:03d}'

    return os.path.join(common_path, basename)


def get_distributed_optimizer_checkpoint_name(model_checkpoint_name):
    return os.path.join(os.path.dirname(model_checkpoint_name),
                        "distrib_optim.pt")


def find_checkpoint_rank_0(checkpoints_path, iteration, release=False):
    """Finds the checkpoint for rank 0 without knowing if we are using
    pipeline parallelism/expert parallelism or not.

    Since the checkpoint naming scheme changes if pipeline or expert
    parallelism is present, we need to look for both naming schemes if
    we don't know if the checkpoint has pipeline or expert parallelism.
    """

    # Look for checkpoint with no pipelining and no expert parallelism
    filename = get_checkpoint_name(checkpoints_path, iteration, release,
                                   pipeline_parallel=False,
                                   tensor_rank=0, pipeline_rank=0,
                                   expert_parallel=False, expert_rank=0)
    if os.path.isfile(filename):
        return filename

    # Look for checkpoint with no pipelining and expert parallelism
    filename = get_checkpoint_name(checkpoints_path, iteration, release,
                                   pipeline_parallel=False,
                                   tensor_rank=0, pipeline_rank=0,
                                   expert_parallel=True, expert_rank=0)
    if os.path.isfile(filename):
        return filename

    # Look for checkpoint with pipelining and no expert parallelism
    filename = get_checkpoint_name(checkpoints_path, iteration, release,
                                   pipeline_parallel=True,
                                   tensor_rank=0, pipeline_rank=0,
                                   expert_parallel=False, expert_rank=0)
    if os.path.isfile(filename):
        return filename

    # Look for checkpoint with pipelining and expert parallelism
    filename = get_checkpoint_name(checkpoints_path, iteration, release,
                                   pipeline_parallel=True,
                                   tensor_rank=0, pipeline_rank=0,
                                   expert_parallel=True, expert_rank=0)
    if os.path.isfile(filename):
        return filename

    # Look for a distributed checkpoint
    filename = get_checkpoint_name(checkpoints_path, iteration, release,
                                   pipeline_parallel=True,
                                   return_base_dir=True)
    if dist_checkpointing.check_is_distributed_checkpoint(filename):
        return filename

    return None


def get_checkpoint_tracker_filename(checkpoints_path):

    """Tracker file rescords the latest chckpoint during
    training to restart from."""
    return os.path.join(checkpoints_path, 'latest_checkpointed_iteration.txt')


def checkpoint_exists(checkpoints_path):
    if checkpoints_path is None:
        return False
    load_step = 'latest_checkpointed_iteration.txt'
    return os.path.exists(os.path.join(checkpoints_path, load_step))


def read_metadata(tracker_filename):
    # Read the tracker file and either set the iteration or
    # mark it as a release checkpoint.
    iteration = 0
    release = False
    with open(tracker_filename, 'r') as f:
        metastring = f.read().strip()
        try:
            iteration = int(metastring)
        except ValueError:
            release = metastring == 'release'
            if not release:
                print_rank_0('ERROR: Invalid metadata file {}. Exiting'.format(
                    tracker_filename))
                sys.exit()
    assert iteration > 0 or release, 'error parsing metadata file {}'.format(
        tracker_filename)

    # Get the max iteration retrieved across the ranks.
    if torch.distributed.is_initialized():
        iters_device = torch.tensor([iteration], dtype=torch.long, device=get_current_device())
        torch.distributed.all_reduce(iters_device, op=torch.distributed.ReduceOp.MAX)
        max_iter = iters_device[0].item()

        # We should now have all the same iteration.
        # If not, print a warning and chose the maximum
        # iteration across all ranks.
        if iteration != max_iter:
            rank = torch.distributed.get_rank()
            print('WARNING: on rank {} found iteration {} in the '
                  'metadata while max iteration across the ranks '
                  'is {}, replacing it with max iteration.'.format(
                      rank, iteration, max_iter), flush=True)
    else:
        # When loading a checkpoint outside of training (for example,
        # when editing it), we might not have torch distributed
        # initialized, in this case, just assume we have the latest
        max_iter = iteration
    return max_iter, release


def get_rng_state(use_dist_ckpt: bool = False):
    """ collect rng state across data parallel ranks """
    args = get_args()
    rng_state = {
        'random_rng_state': random.getstate(),
        'np_rng_state': np.random.get_state(),
        'torch_rng_state': torch.get_rng_state(),
        'current_rng_state': get_current_rng_state(),
        'rng_tracker_states': tensor_parallel.get_device_rng_tracker().get_states()}

    rng_state_list = None
    if torch.distributed.is_initialized() and \
            mpu.get_data_parallel_world_size() > 1 and \
            args.data_parallel_random_init:
        
        rng_state_list = \
                [None for i in range(mpu.get_data_parallel_world_size())]
        if xm:
             torch.distributed.all_gather_object(
                rng_state_list,
                rng_state,
                group=mpu.get_data_parallel_group_gloo())
        else:
            torch.distributed.all_gather_object(
                rng_state_list,
                rng_state,
                group=mpu.get_data_parallel_group())
    else:
        rng_state_list = [rng_state]

    if use_dist_ckpt:
        pp_rank = mpu.get_pipeline_model_parallel_rank()
        pp_size = mpu.get_pipeline_model_parallel_world_size()
        tp_rank = mpu.get_tensor_model_parallel_rank()
        tp_size = mpu.get_tensor_model_parallel_world_size()
        rng_state_list = ShardedObject('rng_state', rng_state_list, (pp_size, tp_size), (pp_rank, tp_rank),
                                       replica_id=mpu.get_data_parallel_rank(with_context_parallel=True))

    return rng_state_list

class CheckpointType(Enum):
    LEGACY = auto()
    LOCAL = auto()
    GLOBAL = auto()

def save_checkpoint(iteration, model, optimizer, opt_param_scheduler, num_floating_point_operations_so_far,
                    checkpointing_context=None, pipeline_rank=None, expert_rank=None, tensor_rank=None, pipeline_parallel=None, expert_parallel=None, non_persistent_ckpt=False,
                    train_data_iterator=None, ft_client=None, preprocess_common_state_dict_fn = None):
    """Save a model, optimizer and optionally dataloader checkpoint.

    Checkpointing context is used to persist some checkpointing state
    throughout a single job. Must be initialized externally (not used if None).

    If non_persistent_ckpt is True,
    the checkpoint will be saved with special functionality for removing old checkpoints.
    There are several types of non-persistent checkpoints:
    "global" - Saved as a standard checkpoint (e.g., on Lustre) with old checkpoints being removed.
    "local" - Each rank saves a portion of the checkpoint locally (e.g., on SSD/ramdisk).

    Dataloader checkpoint is only saved if the dataloader supports it. Currently this applies only
    to the Megatron Energon dataloader (multimodal) and not the built-in Megatron dataloader (text-only).
    """
    start_ckpt = time()
    args = get_args()

    if not is_empty_async_queue():
        print_rank_0('WARNING: Starting a checkpoint save before previous has finished. Consider increasing the checkpoint interval.')

    # Prepare E2E metrics at start of save checkpoint
    productive_metrics = on_save_checkpoint_start(args.async_save)

    # Only rank zero of the data parallel writes to the disk.
    model = unwrap_model(model)

    # Handle non_persistent_ckpt flag. Besides overwriting `args.save` and
    # `args.use_dist_ckpt`, non-persistent global ckpt requires no additional logic
    ckpt_type = CheckpointType.GLOBAL if args.use_dist_ckpt else CheckpointType.LEGACY
    save_dir = args.save
    if non_persistent_ckpt:
        if args.non_persistent_ckpt_type == 'global':
            ckpt_type = CheckpointType.GLOBAL
            save_dir = (
                args.non_persistent_global_ckpt_dir
                if args.non_persistent_global_ckpt_dir
                else os.path.join(save_dir, _NON_PERSISTENT_CKPT_SUBDIR)
            )
            # TODO Can we ensure the previous checkpoint is saved? We don't want to allow two saves in parallel.
            cleanup_old_non_persistent_checkpoint(
                save_dir, leave_ckpt_num=1, do_async=args.async_save
            )
        elif args.non_persistent_ckpt_type == 'local':
            ckpt_type = CheckpointType.LOCAL
            save_dir = checkpointing_context['local_checkpoint_manager'].local_ckpt_dir
        else:
            assert False, 'Please use local or global non-persistent checkpoints' \
                f'(got: {args.non_persistent_ckpt_type})'

    ckpt_format = args.ckpt_format if ckpt_type == CheckpointType.GLOBAL else 'torch'
    print_rank_0('saving checkpoint at iteration {:7d} to {} in {} format'.format(
        iteration, save_dir, ckpt_format))

    # Collect rng state across data parallel ranks.
    rng_state = get_rng_state(ckpt_type != CheckpointType.LEGACY)

    # Collect rerun state across all ranks
    rerun_state_machine = get_rerun_state_machine()
    rerun_state = rerun_state_machine.state_dict(
        data_iterator=train_data_iterator, use_dist_ckpt=ckpt_type != CheckpointType.LEGACY
    )

    # Checkpoint name.
    return_base_dir = (ckpt_type != CheckpointType.LEGACY)
    checkpoint_name = get_checkpoint_name(save_dir, iteration, release=False, pipeline_parallel=pipeline_parallel,
        tensor_rank=tensor_rank, pipeline_rank=pipeline_rank, expert_parallel=expert_parallel, expert_rank=expert_rank, return_base_dir=return_base_dir)

    # Save dataloader state if the dataloader supports it (currently only Megatron Energon).
    maybe_save_dataloader_state(train_data_iterator, iteration, getattr(args, "dataloader_save", None))

    # Save distributed optimizer's custom parameter state.
    if (
        args.use_distributed_optimizer 
        and not args.no_save_optim
        and optimizer is not None
        and ckpt_type == CheckpointType.LEGACY
    ):
        optim_checkpoint_name = \
            get_distributed_optimizer_checkpoint_name(checkpoint_name)
        ensure_directory_exists(optim_checkpoint_name)
        if not optimizer.is_stub_optimizer:
            optimizer.save_parameter_state(optim_checkpoint_name)

    async_save_request = None
    if args.async_save:
        if ckpt_type == CheckpointType.LEGACY:
            raise NotImplementedError('Async checkpoint save not implemented for legacy checkpoints')
        elif ckpt_type == CheckpointType.GLOBAL and args.ckpt_format != 'torch_dist':
            raise NotImplementedError(f'Async checkpoint save not implemented for {args.ckpt_format} distributed checkpoint format')

    rank = torch.distributed.get_rank() if torch.distributed.is_initialized() else 0

    # Collect args, model, RNG.
    if not torch.distributed.is_initialized() \
            or mpu.get_expert_data_parallel_rank() == 0 \
            or ckpt_type != CheckpointType.LEGACY:
        optim_sd_kwargs = {}
        if ckpt_type != CheckpointType.LEGACY and args.use_distributed_optimizer:
            optim_sd_kwargs['sharding_type'] = ('fully_sharded_model_space'
                                                if args.ckpt_fully_parallel_save
                                                else 'dp_zero_gather_scatter')
            print_rank_0(f'Storing distributed optimizer sharded state of type {optim_sd_kwargs["sharding_type"]}')
        state_dict = generate_state_dict(
            args,
            model,
            optimizer,
            opt_param_scheduler,
            rng_state,
            use_dist_ckpt=ckpt_type != CheckpointType.LEGACY,
            iteration=iteration,
            optim_sd_kwargs=optim_sd_kwargs,
            rerun_state=rerun_state,
        )

        if args.enable_ft_package and ft_client is not None:
            state_dict["ft_state"] = ft_client.state_dict()
        state_dict['num_floating_point_operations_so_far'] = num_floating_point_operations_so_far
        if ckpt_type == CheckpointType.GLOBAL:
            if not torch.distributed.is_initialized() or torch.distributed.get_rank() == 0:
                # TODO Handle non-empty directories (e.g., after a crash during saving).
                ensure_directory_exists(checkpoint_name, check_parent=False)
            if checkpointing_context is not None and 'save_strategy' in checkpointing_context:
                save_strategy = checkpointing_context['save_strategy']
                # Already saved once before - don't need to rerun sharding validation
                validate_sharding_integrity = not args.ckpt_assume_constant_structure
            else:
                validate_sharding_integrity = True
                save_strategy = get_default_save_sharded_strategy(args.ckpt_format)
                if args.ckpt_assume_constant_structure and args.ckpt_format == 'torch_dist':
                    save_strategy.use_cached_ckpt_structure = args.ckpt_assume_constant_structure
                if args.ckpt_fully_parallel_save:
                    save_strategy = FullyParallelSaveStrategyWrapper(save_strategy, mpu.get_data_parallel_group(with_context_parallel=True) if xm is None else \
                                                                        mpu.get_data_parallel_group_gloo(with_context_parallel=True),
                                                                     mpu.get_default_process_group(),
                                                                     args.ckpt_assume_constant_structure)
            # Store save strategy for future checkpoint saves
            if checkpointing_context is not None:
                checkpointing_context['save_strategy'] = save_strategy
            end_ckpt = time()
            logger.debug(f"rank: {rank}, takes {end_ckpt - start_ckpt} to prepare state dict for ckpt ")
            async_save_request = dist_checkpointing.save(state_dict, checkpoint_name, save_strategy,
                                                         async_sharded_save=args.async_save,
                                                         validate_access_integrity=validate_sharding_integrity,
                                                         process_group=mpu.get_default_process_group(),
                                                         preprocess_common_before_consistancy_check=preprocess_common_state_dict_fn)
            # [ModelOpt]: save sharded modelopt_state
            if has_nvidia_modelopt:
                save_sharded_modelopt_state(model, checkpoint_name, (args.ckpt_format, 1))
        else:
            # [ModelOpt]: Inject modelopt_state into state_dict
            if has_nvidia_modelopt:
                save_modelopt_state(model, state_dict)

            end_ckpt = time()
            logger.debug(f"rank: {rank}, takes {end_ckpt - start_ckpt} to prepare state dict for ckpt ")
            if ckpt_type == CheckpointType.LOCAL:
<<<<<<< HEAD
                state_dict_for_save = prepare_state_dict_for_save(
                    state_dict, algo=args.non_persistent_local_ckpt_algo,
                    process_group=mpu.get_default_process_group()
=======
                try:
                    from megatron.core.dist_checkpointing.tensor_aware_state_dict import MCoreTensorAwareStateDict
                except ModuleNotFoundError:
                    raise RuntimeError("The 'nvidia_resiliency_ext' module is required for local "
                                       "checkpointing but was not found. Please ensure it is installed.")

                algo = args.non_persistent_local_ckpt_algo
                cached_metadata = None
                if args.ckpt_assume_constant_structure and 'local_checkpoint_cache' in checkpointing_context:
                    cached_metadata = checkpointing_context['local_checkpoint_cache']
                state_dict_for_save, cacheable_metadata = MCoreTensorAwareStateDict.from_state_dict(
                    state_dict, algo=algo, cached_metadata=cached_metadata,
                    parallelization_group=mpu.get_data_parallel_group(with_context_parallel=True)
>>>>>>> 04f93447
                )
                async_save_request = checkpointing_context['local_checkpoint_manager'].save(
                    state_dict_for_save, iteration, is_async=bool(args.async_save)
                )
                checkpointing_context['local_checkpoint_cache'] = cacheable_metadata
            else:
                assert ckpt_type == CheckpointType.LEGACY
                # Save.
                ensure_directory_exists(checkpoint_name)
                torch.save(state_dict, checkpoint_name)
    start_misc = time()
<<<<<<< HEAD
    if not args.async_save:
        assert async_save_request is None
        # Wait so everyone is done (necessary)
        if torch.distributed.is_initialized():
            torch.distributed.barrier(group=mpu.get_default_process_group())
=======
    if ckpt_type != CheckpointType.LOCAL:
        if not args.async_save:
            assert async_save_request is None
            # Wait so everyone is done (necessary)
            if torch.distributed.is_initialized():
                torch.distributed.barrier()
>>>>>>> 04f93447

    # And update the latest iteration
    if not torch.distributed.is_initialized() \
            or torch.distributed.get_rank() == 0:
        tracker_filename = get_checkpoint_tracker_filename(save_dir)

        if ckpt_type == CheckpointType.LOCAL:
            def iter_finalize_fn():
                print_rank_0('  successfully saved local checkpoint from iteration {:7d}'
                             .format(iteration))
                if args.log_progress and args.async_save:
                    append_to_progress_log(f'Saved async local checkpoint\tIteration: {iteration}',
                                           barrier=False)
        else:
            def iter_finalize_fn():
                with open(tracker_filename, 'w') as f:
                    f.write(str(iteration))
                print_rank_0(f'  successfully saved checkpoint from iteration {int(iteration):7d} to {args.save} '
                             f'[ t {(tensor_rank if tensor_rank is not None else mpu.get_tensor_model_parallel_rank()) + 1}/{mpu.get_tensor_model_parallel_world_size()}, '
                             f'p {(pipeline_rank if pipeline_rank is not None else mpu.get_pipeline_model_parallel_rank()) + 1}/{mpu.get_pipeline_model_parallel_world_size()} ]')
                if args.log_progress and args.async_save:
                    append_to_progress_log(f'Saved async checkpoint\tIteration: {iteration}',
                                           barrier=False)

        if args.async_save:
            assert async_save_request is not None
            async_save_request.add_finalize_fn(iter_finalize_fn)
        else:
            iter_finalize_fn()

    # Additional callback for one_logger (last rank)
    if not torch.distributed.is_initialized() \
       or is_last_rank():
        def onelogger_finalize_fn():
            on_save_checkpoint_success(productive_metrics, args.async_save)
        if args.async_save:
            assert async_save_request is not None
            async_save_request.add_finalize_fn(onelogger_finalize_fn)
        else:
            onelogger_finalize_fn()

    # Additional callback for wandb (last rank)
    if not torch.distributed.is_initialized() \
       or is_last_rank():
        def wandb_finalize_fn():
            wandb_utils.on_save_checkpoint_success(checkpoint_name, get_checkpoint_tracker_filename(save_dir), save_dir, iteration)
        if args.async_save:
            assert async_save_request is not None
            async_save_request.add_finalize_fn(wandb_finalize_fn)
        else:
            wandb_finalize_fn()

    if args.async_save:
        schedule_async_save(async_save_request)
        print_rank_0('  scheduled an async checkpoint save at iteration {:7d} to {}' \
                     .format(iteration, save_dir))

    # Wait so everyone is done (not necessary)
    if torch.distributed.is_initialized():
        torch.distributed.barrier(group=mpu.get_default_process_group())

    end_misc = time()
    logger.debug(f"rank: {rank}, takes {end_misc - start_misc} to finalize ckpt save ")


def cleanup_old_non_persistent_checkpoint(save_dir, leave_ckpt_num=1, do_async=False):
    if torch.distributed.is_initialized() and torch.distributed.get_rank() != 0:
        return
    save_dir = Path(save_dir)

    iter_prefix = "iter_"
    iter_ckpts = save_dir.rglob(f'{iter_prefix}*')
    sorted_iter_ckpts = sorted(iter_ckpts, key=lambda ckpt_name: int(ckpt_name.name[len(iter_prefix):]))
    if not sorted_iter_ckpts:
        return
    rm_iter_ckpts = sorted_iter_ckpts[:-leave_ckpt_num]
    print_rank_0(f'Non-persistent checkpoints scheduled for removal: {rm_iter_ckpts}')
    print_rank_0(f'Non-persistent checkpoints to be kept: {sorted_iter_ckpts[-leave_ckpt_num:]}')

    def remove_iter_ckpts(_iter_ckpts):
        for ckpt in _iter_ckpts:
            shutil.rmtree(ckpt)
    if do_async:
        threading.Thread(target=remove_iter_ckpts, args=(rm_iter_ckpts,)).start()
    else:
        remove_iter_ckpts(rm_iter_ckpts)


def maybe_save_dataloader_state(train_iterator, iteration, dataloader_save_path):
    """Saves dataloader state if the dataloader supports it.

    Currently, this is only used by Megatron Energon dataloader (multimodal) to store its state at a
    specific iteration. The Megatron built-in dataloader (text-only) creates index files upfront
    to track its state.

    If the provided dataloader has `save_state` method, then it is called to save the state.
    Otherwise, no state is saved.

    Args:
        train_iterator (iterable): Train dataloader.
        iteration (int): Current iteration.
        dataloader_save_path (str): Path where the dataloader state is saved.
    """
    # If no dataloader or saving path is provided, exit early, otherwise, raise an error.
    if train_iterator is None or dataloader_save_path is None or dataloader_save_path == "":
        return

    # If dataloader doesn't support saving state, raise an error.
    if not hasattr(train_iterator.iterable, "save_state"):
        raise RuntimeError(f"Could not find a save_state for the train_iterator of type {type(train_iterator)}")

    # Save dataloader state for each data parallel rank only once.
    first_rank = mpu.is_pipeline_first_stage(ignore_virtual=True) and mpu.get_tensor_model_parallel_rank() == 0
    if not first_rank:
        return

    dp_rank = mpu.get_data_parallel_rank()
    print(f"saving dataloader checkpoint at iteration {iteration} to {dataloader_save_path}")
    train_dataloader_state_dict = train_iterator.iterable.save_state()
    data_state_save_path = get_checkpoint_name(
        dataloader_save_path, iteration,
        basename=f'train_dataloader_dprank{dp_rank:03d}.pt'
    )

    torch.distributed.barrier(group=mpu.get_data_parallel_group())

    if mpu.get_data_parallel_rank() == 0:
        ensure_directory_exists(data_state_save_path)

    torch.distributed.barrier(group=mpu.get_data_parallel_group())

    dataloader_save_dict = {}
    dataloader_save_dict['dataloader_state_dict'] = train_dataloader_state_dict
    torch.save(dataloader_save_dict, data_state_save_path)


def generate_state_dict(args, model, optimizer, opt_param_scheduler,
                        rng_state, use_dist_ckpt=False, iteration=None,
                        optim_sd_kwargs=None, rerun_state=None):
    # Arguments, iteration, and model.
    state_dict = {}
    state_dict['args'] = args
    state_dict['checkpoint_version'] = 3.0
    if iteration is not None:
        state_dict['iteration'] = iteration

    if len(model) == 1:
        state_dict['model'] = (model[0].sharded_state_dict()
                               if use_dist_ckpt else
                               model[0].state_dict_for_save_checkpoint())
    else:
        for i in range(len(model)):
            mpu.set_virtual_pipeline_model_parallel_rank(i)
            state_dict['model%d' % i] = (
                model[i].sharded_state_dict()
                if use_dist_ckpt else
                model[i].state_dict_for_save_checkpoint())
    # Optimizer stuff.
    if not args.no_save_optim:
        if optimizer is not None and not optimizer.is_stub_optimizer:
            state_dict['optimizer'] = (optimizer.sharded_state_dict(state_dict, **(optim_sd_kwargs or {}))
                                       if use_dist_ckpt else
                                       optimizer.state_dict())
        if opt_param_scheduler is not None:
            state_dict['opt_param_scheduler'] = \
                opt_param_scheduler.state_dict()

    # Rerun state
    state_dict['rerun_state_machine'] = rerun_state

    # RNG states.
    if not args.no_save_rng:
        state_dict["rng_state"] = rng_state
    return state_dict


def _transpose_first_dim(t, num_splits, num_splits_first, model):
    input_shape = t.size()
    # We use a self_attention module but the values extracted aren't
    # specific to self attention so should work for cross attention as well
    while hasattr(model, 'module'):
        model = model.module
    attention_module = model.language_model.encoder.layers[0].self_attention
    hidden_size_per_attention_head = attention_module.hidden_size_per_attention_head
    num_attention_heads_per_partition = attention_module.num_attention_heads_per_partition
    if num_splits_first:
        """[num_splits * np * hn, h]
        -->(view) [num_splits, np, hn, h]
        -->(tranpose) [np, num_splits, hn, h]
        -->(view) [np * num_splits * hn, h] """

        intermediate_shape = \
            (num_splits, num_attention_heads_per_partition,
             hidden_size_per_attention_head) + input_shape[1:]

        t = t.view(*intermediate_shape)
        t = t.transpose(0, 1).contiguous()
    else:
        """[np * hn * num_splits, h]
        -->(view) [np, hn, num_splits, h]
        -->(tranpose) [np, num_splits, hn, h]
        -->(view) [np * num_splits * hn, h] """

        intermediate_shape = \
            (num_attention_heads_per_partition,
             hidden_size_per_attention_head, num_splits) +\
             input_shape[1:]

        t = t.view(*intermediate_shape)
        t = t.transpose(1, 2).contiguous()
    t = t.view(*input_shape)

    return t


def fix_query_key_value_ordering(model, checkpoint_version):
    """Fix up query/key/value matrix ordering if checkpoint
    version is smaller than 2.0
    """
    if checkpoint_version < 2.0:
        if isinstance(model, list):
            assert len(model)==1
            model = model[0]
        for name, param in model.named_parameters():
            if name.endswith(('.query_key_value.weight', '.query_key_value.bias')):
                if checkpoint_version == 0:
                    fixed_param = _transpose_first_dim(param.data, 3, True, model)
                elif checkpoint_version == 1.0:
                    fixed_param = _transpose_first_dim(param.data, 3, False, model)
                else:
                    print_rank_0(f"Invalid checkpoint version {checkpoint_version}.")
                    sys.exit()
                param.data.copy_(fixed_param)
            if name.endswith(('.key_value.weight', '.key_value.bias')):
                if checkpoint_version == 0:
                    fixed_param = _transpose_first_dim(param.data, 2, True, model)
                elif checkpoint_version == 1.0:
                    fixed_param = _transpose_first_dim(param.data, 2, False, model)
                else:
                    print_rank_0(f"Invalid checkpoint version {checkpoint_version}.")
                    sys.exit()
                param.data.copy_(fixed_param)
        print_rank_0(" successfully fixed query-key-values ordering for"
                     " checkpoint version {}".format(checkpoint_version))


def _get_non_persistent_iteration(non_persistent_global_dir, args, checkpointing_context=None):
    if args.non_persistent_ckpt_type is None:
        return -1
    elif args.non_persistent_ckpt_type == "global":
        tracker_filename = get_checkpoint_tracker_filename(non_persistent_global_dir)
        if os.path.isfile(tracker_filename):
            iteration, release = read_metadata(tracker_filename)
            if release:
                raise RuntimeError('Non-persistent checkpoint can\'t be a release checkpoint')
        else:
            iteration = -1
            print_rank_0('WARNING: could not find the metadata file {}'.format(tracker_filename))
            print_rank_0('    will not load any non-persistent checkpoint')
        return iteration
    elif args.non_persistent_ckpt_type == "local":
        return checkpointing_context['local_checkpoint_manager'].find_latest()
    else:
        assert False, 'Please use local or global non-persistent checkpoints' \
            f'(got: {args.non_persistent_ckpt_type})'


def _load_non_persistent_base_checkpoint(
    non_persistent_global_dir,
    args,
    rank0,
    sharded_state_dict,
    non_persistent_iteration,
    checkpointing_context=None,
):
    """ Load the base state_dict from a non-persistent distributed checkpoint.
    Depending on the non_persistent_ckpt_type, different logic may be required.
    """
    assert args.non_persistent_ckpt_type is not None
    if args.non_persistent_ckpt_type == "global":
        if not rank0:
            print_rank_0(
                f'Loading from a non-persistent checkpoint (non-persistent iter {non_persistent_iteration})'
            )
        return _load_global_dist_base_checkpoint(
            non_persistent_global_dir, args, rank0, sharded_state_dict, non_persistent_iteration, False
        )
    elif args.non_persistent_ckpt_type == "local":
        intermediate_state_dict, checkpoint_name = checkpointing_context[
            'local_checkpoint_manager'
        ].load()
        state_dict = intermediate_state_dict.to_state_dict(
            sharded_state_dict,
            algo=args.non_persistent_local_ckpt_algo,
            parallelization_group = mpu.get_data_parallel_group(with_context_parallel=True)
        )
        return state_dict, checkpoint_name, False, CheckpointType.LOCAL
    else:
        assert False, 'Please use local or global non-persistent checkpoints' \
            f'(got: {args.non_persistent_ckpt_type})'


def _load_global_dist_base_checkpoint(
    load_dir, args, rank0, sharded_state_dict, iteration, release
):
    """ Load the base state_dict from the given directory containing the global distributed checkpoint """
    if rank0:
        checkpoint_name = find_checkpoint_rank_0(load_dir, iteration, release)
        state_dict = dist_checkpointing.load_common_state_dict(checkpoint_name)
        return state_dict, checkpoint_name, release, CheckpointType.GLOBAL

    if sharded_state_dict is None:
        assert not args.auto_detect_ckpt_format and not args.use_dist_ckpt, (
            args.auto_detect_ckpt_format,
            args.use_dist_ckpt,
        )
        raise RuntimeError(
            'Detected load from a distributed checkpoint, but neither --use-dist-ckpt nor --auto-detect-ckpt-format is set.'
        )

    checkpoint_name = get_checkpoint_name(load_dir, iteration, release, return_base_dir=True)
    load_strategy = get_default_load_sharded_strategy(checkpoint_name)
    # NOTE: `args.ckpt_fully_parallel_load` applies to both persistent and non-persistent checkpoints.
    if args.ckpt_fully_parallel_load:
        parallelization_group = mpu.get_data_parallel_group(with_context_parallel=True) \
            if xm is None else mpu.get_data_parallel_group_gloo(with_context_parallel=True) 
        load_strategy = FullyParallelLoadStrategyWrapper(
            strategy=load_strategy, 
            parallelization_group=parallelization_group
        )
    state_dict = dist_checkpointing.load(sharded_state_dict, checkpoint_name, 
                                         load_strategy, strict=args.dist_ckpt_strictness,
                                         process_group=mpu.get_default_process_group())
    return state_dict, checkpoint_name, release, CheckpointType.GLOBAL


def _load_base_checkpoint(
    load_dir,
    args,
    rank0=False,
    sharded_state_dict=None,
    checkpointing_context=None,
):
    """ Load the base state_dict from the given directory

    If rank0 is true, just loads rank 0 checkpoint, ignoring arguments.
    """
    # Try to load non-persistent checkpoint first
    non_persistent_global_dir = (
        args.non_persistent_global_ckpt_dir
        if args.non_persistent_global_ckpt_dir or load_dir is None
        else os.path.join(load_dir, _NON_PERSISTENT_CKPT_SUBDIR)
    )
    non_persistent_iteration = _get_non_persistent_iteration(
        non_persistent_global_dir, args, checkpointing_context
    )
    iteration, release = -1, False
    tracker_filename = 'because load directory is not defined'
    if load_dir is not None:
        tracker_filename = get_checkpoint_tracker_filename(load_dir)
        if os.path.isfile(tracker_filename):
            iteration, release = read_metadata(tracker_filename)
    if non_persistent_iteration != -1:  # there is a non-persistent checkpoint
        if non_persistent_iteration >= iteration:
            return _load_non_persistent_base_checkpoint(
                non_persistent_global_dir,
                args,
                rank0,
                sharded_state_dict,
                non_persistent_iteration,
                checkpointing_context,
            )
        else:
            print_rank_0('WARNING: non-persistent checkpoints are older than persistent checkpoint')

    # Otherwise we are dealing with global checkpoints
    # If no tracker file, return nothing
    if iteration == -1:
        if not rank0:
            print_rank_0('WARNING: could not find the metadata file {}'.format(tracker_filename))
            print_rank_0('    will not load any checkpoints and will start from random')
        # Conditionally exit if checkpoint not found.
        if args.exit_on_missing_checkpoint:
            print_rank_0(">> '--exit-on-missing-checkpoint' set ... exiting. <<")
            if torch.distributed.is_initialized():
                torch.distributed.barrier(group=mpu.get_default_process_group())
            sys.exit()

        return None, "", False, None

    # Determine the type of the checkpoint
    checkpoint_name = get_checkpoint_name(load_dir, iteration, release, return_base_dir=True)
    is_dist_ckpt = dist_checkpointing.check_is_distributed_checkpoint(checkpoint_name)
    if not rank0:
        dist_infix = "distributed " if is_dist_ckpt else ""
        if release:
            print_rank_0(f' loading release {dist_infix}checkpoint from {load_dir}')
        else:
            print_rank_0(
                f' loading {dist_infix}checkpoint from {load_dir} at iteration {iteration}'
            )

    # Handle global distributed checkpoint
    if is_dist_ckpt:
        return _load_global_dist_base_checkpoint(
            load_dir, args, rank0, sharded_state_dict, iteration, release
        )
    # Handle global legacy checkpoint
    if rank0:
        checkpoint_name = find_checkpoint_rank_0(load_dir, iteration, release)
    else:
        checkpoint_name = get_checkpoint_name(load_dir, iteration, release, return_base_dir=False)
    try:
        state_dict = torch.load(checkpoint_name, map_location='cpu')
    except ModuleNotFoundError:
        from megatron.legacy.fp16_deprecated import loss_scaler

        # For backward compatibility.
        if not rank0:
            print_rank_0(' > deserializing using the old code structure ...')
        sys.modules['fp16.loss_scaler'] = sys.modules['megatron.legacy.fp16_deprecated.loss_scaler']
        sys.modules['megatron.fp16.loss_scaler'] = sys.modules[
            'megatron.legacy.fp16_deprecated.loss_scaler'
        ]
        sys.modules['megatron.model'] = sys.modules['megatron.legacy.model']
        state_dict = torch.load(checkpoint_name, map_location='cpu')
        sys.modules.pop('fp16.loss_scaler', None)
        sys.modules.pop('megatron.fp16.loss_scaler', None)
        sys.modules.pop('megatron.model', None)
    except Exception as e:
        print('could not load the checkpoint')
        print(e)
        sys.exit()

    return state_dict, checkpoint_name, release, CheckpointType.LEGACY


def load_args_from_checkpoint(
    args, load_arg='load', checkpointing_context=None
):
    """Set required arguments from the checkpoint specified in the
    arguments.

    Will overwrite arguments that have a non-None default value, but
    will leave any arguments that default to None as set.

    Returns the same args NameSpace with the new values added/updated.

    If no checkpoint is specified in args, or if the checkpoint is
    there but invalid, the arguments will not be modified

    """
    load_dir = getattr(args, load_arg)

    if load_dir is None:
        print_rank_0('No load directory specified, using provided arguments.')
        return args

    state_dict, checkpoint_name, release, ckpt_type = _load_base_checkpoint(
        load_dir,
        args,
        rank0=True,
        checkpointing_context=checkpointing_context,
    )

    # Args.
    if not state_dict:
        print_rank_0('Checkpoint not found to provide arguments, using provided arguments.')
        return args

    if 'args' not in state_dict:
        print_rank_0('Checkpoint provided does not have arguments saved, using provided arguments.')
        return args

    checkpoint_args = state_dict['args']
    checkpoint_version = state_dict.get('checkpoint_version', 0)
    args.iteration = state_dict['iteration']

    # One-off conversion for foundation models
    if hasattr(checkpoint_args, 'disable_bias_linear'):
        setattr(
            checkpoint_args, 'add_bias_linear', not getattr(checkpoint_args, 'disable_bias_linear')
        )

    def _set_arg(arg_name, old_arg_name=None, force=False):
        if not force and getattr(args, arg_name, None) is not None:
            return

        if old_arg_name is not None:
            checkpoint_value = getattr(checkpoint_args, old_arg_name, None)
        else:
            checkpoint_value = getattr(checkpoint_args, arg_name, None)

        if checkpoint_value is not None:
            print_rank_0(f"Setting {arg_name} to {checkpoint_value} from checkpoint")
            setattr(args, arg_name, checkpoint_value)
        else:
            print_rank_0(f"Checkpoint did not provide arguments {arg_name}")

    # Model args.
    _set_arg('num_layers')
    _set_arg('hidden_size')
    _set_arg('ffn_hidden_size')
    _set_arg('seq_length')
    _set_arg('num_attention_heads')
    _set_arg('num_query_groups', force=True)
    _set_arg('group_query_attention', force=True)
    _set_arg('kv_channels')
    _set_arg('max_position_embeddings')
    _set_arg('position_embedding_type', force=True)
    _set_arg('add_position_embedding', force=True)
    _set_arg('use_rotary_position_embeddings', force=True)
    _set_arg('rotary_base', force=True)
    _set_arg('rotary_percent', force=True)
    _set_arg('rotary_interleaved', force=True)
    _set_arg('add_bias_linear', force=True)
    _set_arg('add_qkv_bias', force=True)
    _set_arg('squared_relu', force=True)
    _set_arg('swiglu', force=True)
    _set_arg('untie_embeddings_and_output_weights', force=True)
    _set_arg('apply_layernorm_1p', force=True)
    _set_arg('normalization', force=True)
    _set_arg('apply_query_key_layer_scaling', force=True)
    _set_arg('attention_dropout', force=True)
    _set_arg('hidden_dropout', force=True)

    _set_arg('hybrid_override_pattern', force=True)
    _set_arg('spec', force=True)
    _set_arg('hybrid_attention_ratio', force=True)
    _set_arg('hybrid_mlp_ratio', force=True)

    _set_arg('num_experts', force=True)
    _set_arg('moe_layer_freq', force=True)
    _set_arg('moe_ffn_hidden_size', force=True)
    _set_arg('moe_router_topk', force=True)
    _set_arg('moe_token_dispatcher_type', force=True)
    _set_arg('moe_router_pre_softmax', force=True)
    _set_arg('moe_grouped_gemm', force=True)
    _set_arg('moe_shared_expert_intermediate_size', force=True)

    # Tokenizer args.
    _set_arg('tokenizer_type', force=True)
    # Using checkpoint version might not always be safe (e.g., if running on different cluster).
    if args.use_tokenizer_model_from_checkpoint_args:
        _set_arg('tokenizer_model', force=True)
    _set_arg('tiktoken_pattern', force=True)
    _set_arg('padded_vocab_size')

    # Checkpoint args.
    _set_arg('ckpt_format')

    # Model parallelism args.
    if args.use_mp_args_from_checkpoint_args:
        if checkpoint_version < 3.0:
            _set_arg('tensor_model_parallel_size', 'model_parallel_size')
        else:
            _set_arg('tensor_model_parallel_size', force=True)
            _set_arg('pipeline_model_parallel_size', force=True)
            _set_arg('virtual_pipeline_model_parallel_size', force=True)
            _set_arg('num_layers_per_virtual_pipeline_stage')
            _set_arg('expert_model_parallel_size', force=True)

    return args, checkpoint_args


def fix_fp8_params_lose_precision_when_loading_dist_ckpt(state_dict):
    """
    When "--fp8-param-gather" and "--use-dist-ckpt" are both enabled, the state dict read from
    dist-checkpoint loses precision (the weights read from checkpoint go through the process of
    bf16/fp16 -> fp8 -> bf16/fp16). This function is implemented to solve this problem.
    When "--fp8-param-gather" is disabled, this function doesn't modify anything.
    """
    for key in state_dict.keys():
        if key.startswith('model'):
            for _, sharded_tensor in state_dict[key].items():
                if is_float8tensor(sharded_tensor.data):
                    sharded_tensor.data = sharded_tensor.data.from_float8().cpu()


def load_checkpoint(model, optimizer, opt_param_scheduler, load_arg='load', strict=True,
                    ft_client=None, checkpointing_context=None, skip_load_to_model_and_opt=False):
    """Load a model checkpoint and return the iteration.
    strict (bool): whether to strictly enforce that the keys in
        :attr:`state_dict` of the checkpoint match the names of
        parameters and buffers in model.
    skip_load_to_model_and_opt (bool): whether to call `load_state_dict`
        for :attr:`model` and :attr:`optimizer`. In case of running FSDP2
        or other torch features that uses DTensor in state dict, the tensors
        are already loaded in-place by `_load_base_checkpoint`.
    """
    args = get_args()
    load_dir = getattr(args, load_arg)

    # Finetuning directories
    pretrained_dir = getattr(args, 'pretrained_checkpoint', None)
    if pretrained_dir is not None and not checkpoint_exists(load_dir):
        print_rank_0(
            f'Checkpoint file not found in load directory {load_dir} attempting to finetune with checkpoint in {pretrained_dir}'
        )
        load_dir = pretrained_dir
        if not checkpoint_exists(load_dir):
            raise FileNotFoundError("No checkpoint found in load directory or pretrained directory")
        args.finetune = True

    model = unwrap_model(model)

    load_kwargs = {}
    is_dist_ckpt = False
    if (
        args.auto_detect_ckpt_format
        or args.use_dist_ckpt
        or args.non_persistent_save_interval is not None
    ):
        state_dict, checkpoint_name, release, ckpt_type = _load_base_checkpoint(
            load_dir,
            args,
            rank0=True,
            checkpointing_context=checkpointing_context,
        )
        if args.enable_ft_package and ft_client is not None and state_dict is not None:
            if 'ft_state' in state_dict:
                ft_client.load_state_dict(state_dict['ft_state'])
            else:
                print_rank_0("ft_state is not present in state_dict")
        is_dist_ckpt = (
            ckpt_type == CheckpointType.LOCAL
            or dist_checkpointing.check_is_distributed_checkpoint(checkpoint_name)
        )
        if is_dist_ckpt:
            ckpt_tp_pp = (
                state_dict['args'].tensor_model_parallel_size,
                state_dict['args'].pipeline_model_parallel_size,
                getattr(state_dict['args'], 'encoder_tensor_model_parallel_size', 0),
                getattr(state_dict['args'], 'encoder_pipeline_model_parallel_size', 0),
            )
            run_tp_pp = (
                args.tensor_model_parallel_size,
                args.pipeline_model_parallel_size,
                # TODO: change this to args.encoder_tensor_model_parallel_size after 30th Nov 24
                getattr(args, 'encoder_tensor_model_parallel_size', 0),
                getattr(args, 'encoder_pipeline_model_parallel_size', 0),
            )
            mismatch_msg = "(TP, PP, encoder TP, encoder PP) mismatch after resume ({} vs {} from checkpoint)".format(
                run_tp_pp, ckpt_tp_pp
            )

            # Determine if RNG state will be loaded
            if (ckpt_tp_pp == run_tp_pp and not release and not args.finetune and not args.no_load_rng
                    and not getattr(state_dict['args'], 'no_save_rng', False)):
                gen_sd_rng_state = get_rng_state(True)  # we can load the rng state
            else:
                gen_sd_rng_state = None
                if ckpt_tp_pp != run_tp_pp:
                    print_rank_0("{}: RNG state will be ignored".format(mismatch_msg))

            optim_sd_kwargs = dict(is_loading=True)
            # Determine if optimizer state will be loaded
            if (not release and not args.finetune and not args.no_load_optim
                    and not getattr(state_dict['args'], 'no_save_optim', False)):
                gen_sd_optim = optimizer
                gen_sd_opt_param_scheduler = opt_param_scheduler

                if args.use_distributed_optimizer:
                    optim_sd_kwargs['sharding_type'] = ('fully_sharded_model_space'
                                                        if getattr(state_dict['args'], 'ckpt_fully_parallel_save', False)
                                                        else 'dp_zero_gather_scatter')
                    # This is for backwards-compatibility. Can be removed once 'fully_sharded_bucket_space' loading is removed
                    for maybe_dist_opt_optim_state in (state_dict['optimizer'], *state_dict['optimizer'].values()):
                        if 'param_state_sharding_type' in maybe_dist_opt_optim_state:
                            if maybe_dist_opt_optim_state['param_state_sharding_type'] == 'fully_sharded_bucket_space':
                                print_rank_0('Detected deprecated `fully_sharded_bucket_space` DistributedOptimizer checkpoint format')
                                optim_sd_kwargs['sharding_type'] = maybe_dist_opt_optim_state['param_state_sharding_type']
                            break

                    if ckpt_tp_pp != run_tp_pp and optim_sd_kwargs['sharding_type'] != 'fully_sharded_model_space':
                        raise RuntimeError(f"{mismatch_msg}: not supported for DistributedOptimizer with sharding type {optim_sd_kwargs['sharding_type']}."
                                           f" Please use `--ckpt-fully-parallel-save` flag during checkpoint saving.")
                elif ckpt_tp_pp != run_tp_pp:
                    raise RuntimeError(f"{mismatch_msg}: not supported.")

            else:
                gen_sd_optim = None
                gen_sd_opt_param_scheduler = None

            # Determine if rerun state will be loaded
            if (ckpt_tp_pp == run_tp_pp and not release and not args.finetune):
                rerun_state_machine = get_rerun_state_machine()
                gen_sd_rerun_state = rerun_state_machine.state_dict(
                    data_iterator=None, use_dist_ckpt=True
                )
            else:
                gen_sd_rerun_state = None
                if ckpt_tp_pp != run_tp_pp:
                    print_rank_0("{}: Rerun state will be ignored".format(mismatch_msg))

            # [ModelOpt]: Initial loading from non-resume sharded checkpoint to a Distillation Model
            # will result in key mismatch with loss modules potentially containing parameters, since
            # it requires generating a state_dict before loading. Here we hide those modules if present.
            with contextlib.ExitStack() as stack:  # Allows multiple context managers for each model shard
                if args.finetune and hasattr(model[0], "hide_loss_modules"):
                    for m in model:
                        stack.enter_context(m.hide_loss_modules())
                load_kwargs['sharded_state_dict'] = generate_state_dict(
                    args, model, gen_sd_optim, gen_sd_opt_param_scheduler, gen_sd_rng_state,
                    use_dist_ckpt=True, optim_sd_kwargs=optim_sd_kwargs, rerun_state=gen_sd_rerun_state
                )

            # When "--fp8-param-gather" is disabled, this function doesn't modify anything.
            fix_fp8_params_lose_precision_when_loading_dist_ckpt(load_kwargs['sharded_state_dict'])

    state_dict, checkpoint_name, release, ckpt_type = _load_base_checkpoint(
        load_dir, args, rank0=False, checkpointing_context=checkpointing_context,
        **load_kwargs
    )

    if args.enable_ft_package and ft_client is not None and state_dict is not None:
        if 'ft_state' in state_dict:
            ft_client.load_state_dict(state_dict['ft_state'])
        else:
            print_rank_0("ft_state is not present in state_dict")

    # Checkpoint not loaded.
    if state_dict is None:
        # Iteration and num_floating_point_operations_so_far default to 0.
        return 0, 0

    # Set checkpoint version.
    set_checkpoint_version(state_dict.get('checkpoint_version', 0))

    # Set iteration.
    if args.finetune or release:
        iteration = 0
    else:
        try:
            iteration = state_dict['iteration']
        except KeyError:
            try:  # Backward compatible with older checkpoints
                iteration = state_dict['total_iters']
            except KeyError:
                print_rank_0('A metadata file exists but unable to load '
                             'iteration from checkpoint {}, exiting'.format(checkpoint_name))
                sys.exit()
    num_floating_point_operations_so_far = state_dict.get('num_floating_point_operations_so_far', 0)

    # Check arguments.
    assert args.consumed_train_samples == 0
    assert args.skipped_train_samples == 0
    assert args.consumed_valid_samples == 0
    if 'args' in state_dict and not args.finetune:
        checkpoint_args = state_dict['args']
        check_checkpoint_args(checkpoint_args)
        args.consumed_train_samples = getattr(checkpoint_args,
                                              'consumed_train_samples', 0)
        args.skipped_train_samples = getattr(checkpoint_args,
                                             'skipped_train_samples', 0)
        update_num_microbatches(consumed_samples=args.consumed_train_samples, verbose=True)
        args.consumed_valid_samples = getattr(checkpoint_args,
                                              'consumed_valid_samples', 0)
    else:
        print_rank_0('could not find arguments in the checkpoint ...')

    # [ModelOpt]: loading modelopt_state (sharded or not)
    if has_nvidia_modelopt:
        if ckpt_type == CheckpointType.GLOBAL:
            restore_sharded_modelopt_state(model, checkpoint_name)
        else:
            restore_modelopt_state(model, state_dict)

    # Model.
    strict = False if args.retro_add_retriever else strict
    if not skip_load_to_model_and_opt:
        if len(model) == 1:
            model[0].load_state_dict(state_dict['model'], strict=strict)
        else:
            for i in range(len(model)):
                mpu.set_virtual_pipeline_model_parallel_rank(i)
                model[i].load_state_dict(state_dict['model%d' % i], strict=strict)

    # Fix up query/key/value matrix ordering if needed.
    checkpoint_version = get_checkpoint_version()
    print_rank_0(f' checkpoint version {checkpoint_version}')
    fix_query_key_value_ordering(model, checkpoint_version)

    # Optimizer.
    if not release and not args.finetune and not args.no_load_optim:
        try:
            # Load state dict.
            if not skip_load_to_model_and_opt and optimizer is not None and not optimizer.is_stub_optimizer:
                optimizer.load_state_dict(state_dict['optimizer'])

            # Load distributed optimizer's custom parameter state.
            # For distributed checkpoint it's already loaded in load_state_dict above
            if args.use_distributed_optimizer and not is_dist_ckpt:
                # NOTE: this is a manual read of the tracker file.
                # This code should not be reached when reading from a non_persistent checkpoint
                assert not is_dist_ckpt
                tracker_filename = get_checkpoint_tracker_filename(load_dir)
                iteration, release = read_metadata(tracker_filename)
                model_checkpoint_name = \
                    get_checkpoint_name(load_dir, iteration, release)
                optim_checkpoint_name = \
                    get_distributed_optimizer_checkpoint_name(
                        model_checkpoint_name)
                optimizer.load_parameter_state(optim_checkpoint_name,
                                               update_legacy_format=args.ckpt_convert_update_legacy_dist_opt_format)

            # Load scheduler.
            if opt_param_scheduler is not None:
                if 'lr_scheduler' in state_dict: # backward compatbility
                    opt_param_scheduler.load_state_dict(state_dict['lr_scheduler'])
                else:
                    opt_param_scheduler.load_state_dict(state_dict['opt_param_scheduler'])
        except KeyError as e:
            print_rank_0('Unable to load optimizer from checkpoint {}. '
                         'Specify --no-load-optim or --finetune to prevent '
                         'attempting to load the optimizer state, '
                         'exiting ...'.format(checkpoint_name))
            raise e
    else:
        if (args.fp16 or args.bf16) and optimizer is not None:
            optimizer.reload_model_params()

    # rerun state
    try:
        if 'rerun_state_machine' in state_dict:
            get_rerun_state_machine().load_state_dict(state_dict['rerun_state_machine'])
    except Exception as e:
        print(f"Unable to restore RerunMachine from checkpoint: {e}")
        sys.exit()

    # rng states.
    if not release and not args.finetune and not args.no_load_rng:
        try:
            if 'rng_state' in state_dict:
                # access rng_state for data parallel rank
                if args.data_parallel_random_init:
                    rng_state = state_dict['rng_state'][mpu.get_data_parallel_rank()]
                else:
                    rng_state = state_dict['rng_state'][0]
                random.setstate(rng_state['random_rng_state'])
                np.random.set_state(rng_state['np_rng_state'])
                torch.set_rng_state(rng_state['torch_rng_state'])
                set_current_rng_state(rng_state['current_rng_state'])
                # Check for empty states array
                if not rng_state['rng_tracker_states']:
                    raise KeyError
                tensor_parallel.get_device_rng_tracker().set_states(
                    rng_state['rng_tracker_states'])
            else:  # backward compatability
                random.setstate(state_dict['random_rng_state'])
                np.random.set_state(state_dict['np_rng_state'])
                torch.set_rng_state(state_dict['torch_rng_state'])
                set_current_rng_state(state_dict['current_rng_state'])
                # Check for empty states array
                if not state_dict['rng_tracker_states']:
                    raise KeyError
                tensor_parallel.get_device_rng_tracker().set_states(
                    state_dict['rng_tracker_states'])
        except KeyError as e:
            print_rank_0('Unable to load rng state from checkpoint {}. '
                         'Specify --no-load-rng or --finetune to prevent '
                         'attempting to load the rng state, '
                         'exiting ...'.format(checkpoint_name))
            sys.exit()

    # Some utilities want to load a checkpoint without distributed being initialized
    if torch.distributed.is_initialized():
        torch.distributed.barrier(group=mpu.get_default_process_group())

    print_rank_0(f'  successfully loaded checkpoint from {load_dir} '
                 f'[ t {mpu.get_tensor_model_parallel_rank() + 1}/{mpu.get_tensor_model_parallel_world_size()}, '
                 f'p {mpu.get_pipeline_model_parallel_rank() + 1}/{mpu.get_pipeline_model_parallel_world_size()} ] '
                 f'at iteration {iteration}')

    if torch.cuda.is_available():
        torch.cuda.empty_cache()
    return iteration, num_floating_point_operations_so_far


def load_biencoder_checkpoint(model, only_query_model=False,
                              only_context_model=False, custom_load_path=None):
    """
    selectively load retrieval models for indexing/retrieving
    from saved checkpoints
    """

    args = get_args()

    model = unwrap_model(model)

    load_path = custom_load_path if custom_load_path is not None else args.load

    tracker_filename = get_checkpoint_tracker_filename(load_path)
    with open(tracker_filename, 'r') as f:
        iteration = int(f.read().strip())

    checkpoint_name = get_checkpoint_name(load_path, iteration,
                                          args.use_distributed_optimizer,
                                          release=False)

    if mpu.get_data_parallel_rank() == 0:
        print('global rank {} is loading checkpoint {}'.format(
            torch.distributed.get_rank(), checkpoint_name))

    state_dict = torch.load(checkpoint_name, map_location='cpu')
    ret_state_dict = state_dict['model']

    if only_query_model:
        ret_state_dict.pop('context_model')
    if only_context_model:
        ret_state_dict.pop('query_model')

    assert len(model) == 1
    model[0].load_state_dict(ret_state_dict)
    torch.distributed.barrier(group=mpu.get_default_process_group())

    if mpu.get_data_parallel_rank() == 0:
        print(' successfully loaded {}'.format(checkpoint_name))

    return model<|MERGE_RESOLUTION|>--- conflicted
+++ resolved
@@ -469,11 +469,6 @@
             end_ckpt = time()
             logger.debug(f"rank: {rank}, takes {end_ckpt - start_ckpt} to prepare state dict for ckpt ")
             if ckpt_type == CheckpointType.LOCAL:
-<<<<<<< HEAD
-                state_dict_for_save = prepare_state_dict_for_save(
-                    state_dict, algo=args.non_persistent_local_ckpt_algo,
-                    process_group=mpu.get_default_process_group()
-=======
                 try:
                     from megatron.core.dist_checkpointing.tensor_aware_state_dict import MCoreTensorAwareStateDict
                 except ModuleNotFoundError:
@@ -486,8 +481,9 @@
                     cached_metadata = checkpointing_context['local_checkpoint_cache']
                 state_dict_for_save, cacheable_metadata = MCoreTensorAwareStateDict.from_state_dict(
                     state_dict, algo=algo, cached_metadata=cached_metadata,
-                    parallelization_group=mpu.get_data_parallel_group(with_context_parallel=True)
->>>>>>> 04f93447
+                    parallelization_group=mpu.get_data_parallel_group(with_context_parallel=True) if xm is None \
+                        else mpu.get_data_parallel_group_gloo(with_context_parallel=True),
+                    process_group=mpu.get_default_process_group()
                 )
                 async_save_request = checkpointing_context['local_checkpoint_manager'].save(
                     state_dict_for_save, iteration, is_async=bool(args.async_save)
@@ -499,20 +495,12 @@
                 ensure_directory_exists(checkpoint_name)
                 torch.save(state_dict, checkpoint_name)
     start_misc = time()
-<<<<<<< HEAD
-    if not args.async_save:
-        assert async_save_request is None
-        # Wait so everyone is done (necessary)
-        if torch.distributed.is_initialized():
-            torch.distributed.barrier(group=mpu.get_default_process_group())
-=======
     if ckpt_type != CheckpointType.LOCAL:
         if not args.async_save:
             assert async_save_request is None
             # Wait so everyone is done (necessary)
             if torch.distributed.is_initialized():
                 torch.distributed.barrier()
->>>>>>> 04f93447
 
     # And update the latest iteration
     if not torch.distributed.is_initialized() \
@@ -637,12 +625,13 @@
         basename=f'train_dataloader_dprank{dp_rank:03d}.pt'
     )
 
-    torch.distributed.barrier(group=mpu.get_data_parallel_group())
+    group=mpu.get_data_parallel_group() if xm is None else mpu.get_data_parallel_group_gloo()
+    torch.distributed.barrier(group=group)
 
     if mpu.get_data_parallel_rank() == 0:
         ensure_directory_exists(data_state_save_path)
 
-    torch.distributed.barrier(group=mpu.get_data_parallel_group())
+    torch.distributed.barrier(group=group)
 
     dataloader_save_dict = {}
     dataloader_save_dict['dataloader_state_dict'] = train_dataloader_state_dict
@@ -807,7 +796,8 @@
         state_dict = intermediate_state_dict.to_state_dict(
             sharded_state_dict,
             algo=args.non_persistent_local_ckpt_algo,
-            parallelization_group = mpu.get_data_parallel_group(with_context_parallel=True)
+            parallelization_group=mpu.get_data_parallel_group(with_context_parallel=True) if xm is None \
+                        else mpu.get_data_parallel_group_gloo(with_context_parallel=True)
         )
         return state_dict, checkpoint_name, False, CheckpointType.LOCAL
     else:
