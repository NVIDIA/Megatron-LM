# Copyright (c) 2024, NVIDIA CORPORATION. All rights reserved.

"""Input/output checkpointing."""

import contextlib
import os
import random
import shutil
import sys
import threading
from enum import Enum, auto
from logging import getLogger
from pathlib import Path

from megatron.core.distributed import HAVE_APEX_OR_TE
import numpy as np
from time import time

import torch

from megatron.core import mpu, tensor_parallel, dist_checkpointing
from megatron.core.device_utils import get_current_device, get_current_rng_state, get_xla_model
from megatron.core.dist_checkpointing.mapping import ShardedObject
from megatron.core.dist_checkpointing.serialization import get_default_load_sharded_strategy
from megatron.core.dist_checkpointing.state_dict_transformation import (
    prepare_state_dict_for_save,
    recreate_state_dict_after_load,
)
from megatron.core.dist_checkpointing.strategies.fully_parallel import \
    FullyParallelSaveStrategyWrapper, FullyParallelLoadStrategyWrapper
from megatron.core.num_microbatches_calculator import update_num_microbatches
from megatron.core.utils import is_float8tensor
from .async_utils import schedule_async_save
from .global_vars import get_args, get_one_logger
from .utils import unwrap_model, print_rank_0, append_to_progress_log, is_last_rank
from ..core.dist_checkpointing.serialization import \
    get_default_save_sharded_strategy
from .one_logger_utils import on_save_checkpoint_start, on_save_checkpoint_success

# [ModelOpt]: Import
try:
    from modelopt.torch.opt.plugins import (
        save_modelopt_state,
        save_sharded_modelopt_state,
        restore_modelopt_state,
        restore_sharded_modelopt_state,
    )
    has_nvidia_modelopt = True
except Exception:
    has_nvidia_modelopt = False

_CHECKPOINT_VERSION = None

logger = getLogger(__name__)
_NON_PERSISTENT_CKPT_SUBDIR = 'non_persistent'

xm = get_xla_model()

def set_checkpoint_version(value):
    global _CHECKPOINT_VERSION
    if _CHECKPOINT_VERSION is not None:
        assert _CHECKPOINT_VERSION == value, \
            "checkpoint versions do not match"
    _CHECKPOINT_VERSION = value


def get_checkpoint_version():
    global _CHECKPOINT_VERSION
    return _CHECKPOINT_VERSION


def check_checkpoint_args(checkpoint_args):
    """Ensure fixed arguments for a model are the same for the input
    arguments and the one retrieved from checkpoint."""
    args = get_args()

    def _compare(arg_name, old_arg_name=None, default=None):
        if old_arg_name is not None:
            ckpt_arg_name = old_arg_name
        else:
            ckpt_arg_name = arg_name
        if default is not None:
            checkpoint_value = getattr(checkpoint_args, ckpt_arg_name, default)
        else:
            checkpoint_value = getattr(checkpoint_args, ckpt_arg_name)
        args_value = getattr(args, arg_name)
        error_message = '{} value from checkpoint ({}) is not equal to the ' \
                        'input argument value ({}).'.format(
                            arg_name, checkpoint_value, args_value)
        assert checkpoint_value == args_value, error_message

    _compare('num_layers')
    _compare('hidden_size')
    _compare('num_attention_heads')
    _compare('add_position_embedding', default=True)
    if args.vocab_file:
        _compare('max_position_embeddings')
        _compare('make_vocab_size_divisible_by')
        if not args.use_dist_ckpt:
            _compare('padded_vocab_size')
        _compare('tokenizer_type')
    if args.data_parallel_random_init:
        _compare('data_parallel_random_init')
    if get_checkpoint_version() < 3.0:
        _compare('tensor_model_parallel_size',
                 old_arg_name='model_parallel_size')
    if get_checkpoint_version() >= 3.0 and not args.use_dist_ckpt:
        _compare('tensor_model_parallel_size')
        _compare('pipeline_model_parallel_size')


def ensure_directory_exists(filename, check_parent=True):
    """Build filename's path if it does not already exists."""
    dirname = os.path.dirname(filename) if check_parent else filename
    os.makedirs(dirname, exist_ok=True)


def get_checkpoint_name(checkpoints_path, iteration, release=False,
                        pipeline_parallel=None,
                        tensor_rank=None, pipeline_rank=None,
                        expert_parallel=None, expert_rank=None,
                        return_base_dir=False, basename="model_optim_rng.pt"):
    """Determine the directory name for this rank's checkpoint."""
    if release:
        directory = 'release'
    else:
        directory = 'iter_{:07d}'.format(iteration)
    if return_base_dir:
        common_path = os.path.join(checkpoints_path, directory)
        return common_path

    # Use both the tensor and pipeline MP rank.
    if pipeline_parallel is None:
        pipeline_parallel = (mpu.get_pipeline_model_parallel_world_size() > 1)
    if tensor_rank is None:
        tensor_rank = mpu.get_tensor_model_parallel_rank()
    if pipeline_rank is None:
        pipeline_rank = mpu.get_pipeline_model_parallel_rank()
    if expert_parallel is None:
        expert_parallel = (mpu.get_expert_model_parallel_world_size() > 1)
    if expert_rank is None:
        expert_rank = mpu.get_expert_model_parallel_rank()

    # Use both the tensor and pipeline MP rank. If using the distributed
    # optimizer, then the optimizer's path must additionally include the
    # data parallel rank.
    if not pipeline_parallel:
        common_path = os.path.join(checkpoints_path, directory,
                            f'mp_rank_{tensor_rank:02d}')
    else:
        common_path = os.path.join(checkpoints_path, directory,
                f'mp_rank_{tensor_rank:02d}_{pipeline_rank:03d}')

    if expert_parallel:
        common_path = common_path + f'_{expert_rank:03d}'

    return os.path.join(common_path, basename)


def get_distributed_optimizer_checkpoint_name(model_checkpoint_name):
    return os.path.join(os.path.dirname(model_checkpoint_name),
                        "distrib_optim.pt")


def find_checkpoint_rank_0(checkpoints_path, iteration, release=False):
    """Finds the checkpoint for rank 0 without knowing if we are using
    pipeline parallelism/expert parallelism or not.

    Since the checkpoint naming scheme changes if pipeline or expert
    parallelism is present, we need to look for both naming schemes if
    we don't know if the checkpoint has pipeline or expert parallelism.
    """

    # Look for checkpoint with no pipelining and no expert parallelism
    filename = get_checkpoint_name(checkpoints_path, iteration, release,
                                   pipeline_parallel=False,
                                   tensor_rank=0, pipeline_rank=0,
                                   expert_parallel=False, expert_rank=0)
    if os.path.isfile(filename):
        return filename

    # Look for checkpoint with no pipelining and expert parallelism
    filename = get_checkpoint_name(checkpoints_path, iteration, release,
                                   pipeline_parallel=False,
                                   tensor_rank=0, pipeline_rank=0,
                                   expert_parallel=True, expert_rank=0)
    if os.path.isfile(filename):
        return filename

    # Look for checkpoint with pipelining and no expert parallelism
    filename = get_checkpoint_name(checkpoints_path, iteration, release,
                                   pipeline_parallel=True,
                                   tensor_rank=0, pipeline_rank=0,
                                   expert_parallel=False, expert_rank=0)
    if os.path.isfile(filename):
        return filename

    # Look for checkpoint with pipelining and expert parallelism
    filename = get_checkpoint_name(checkpoints_path, iteration, release,
                                   pipeline_parallel=True,
                                   tensor_rank=0, pipeline_rank=0,
                                   expert_parallel=True, expert_rank=0)
    if os.path.isfile(filename):
        return filename

    # Look for a distributed checkpoint
    filename = get_checkpoint_name(checkpoints_path, iteration, release,
                                   pipeline_parallel=True,
                                   return_base_dir=True)
    if dist_checkpointing.check_is_distributed_checkpoint(filename):
        return filename

    return None


def get_checkpoint_tracker_filename(checkpoints_path):

    """Tracker file rescords the latest chckpoint during
    training to restart from."""
    return os.path.join(checkpoints_path, 'latest_checkpointed_iteration.txt')


def checkpoint_exists(checkpoints_path):
    if checkpoints_path is None:
        return False
    load_step = 'latest_checkpointed_iteration.txt'
    return os.path.exists(os.path.join(checkpoints_path, load_step))


def read_metadata(tracker_filename):
    # Read the tracker file and either set the iteration or
    # mark it as a release checkpoint.
    iteration = 0
    release = False
    with open(tracker_filename, 'r') as f:
        metastring = f.read().strip()
        try:
            iteration = int(metastring)
        except ValueError:
            release = metastring == 'release'
            if not release:
                print_rank_0('ERROR: Invalid metadata file {}. Exiting'.format(
                    tracker_filename))
                sys.exit()
    assert iteration > 0 or release, 'error parsing metadata file {}'.format(
        tracker_filename)

    # Get the max iteration retrieved across the ranks.
    if torch.distributed.is_initialized():
        iters_device = torch.tensor([iteration], dtype=torch.long, device=get_current_device())
        torch.distributed.all_reduce(iters_device, op=torch.distributed.ReduceOp.MAX)
        max_iter = iters_device[0].item()

        # We should now have all the same iteration.
        # If not, print a warning and chose the maximum
        # iteration across all ranks.
        if iteration != max_iter:
            rank = torch.distributed.get_rank()
            print('WARNING: on rank {} found iteration {} in the '
                  'metadata while max iteration across the ranks '
                  'is {}, replacing it with max iteration.'.format(
                      rank, iteration, max_iter), flush=True)
    else:
        # When loading a checkpoint outside of training (for example,
        # when editing it), we might not have torch distributed
        # initialized, in this case, just assume we have the latest
        max_iter = iteration
    return max_iter, release


def get_rng_state(use_dist_ckpt: bool = False):
    """ collect rng state across data parallel ranks """
    args = get_args()
    rng_state = {
        'random_rng_state': random.getstate(),
        'np_rng_state': np.random.get_state(),
        'torch_rng_state': torch.get_rng_state(),
        'cuda_rng_state': get_current_rng_state(),
        'rng_tracker_states': tensor_parallel.get_device_rng_tracker().get_states()}

    rng_state_list = None
    if torch.distributed.is_initialized() and \
            mpu.get_data_parallel_world_size() > 1 and \
            args.data_parallel_random_init:
        
        rng_state_list = \
                [None for i in range(mpu.get_data_parallel_world_size())]
        if xm:
             torch.distributed.all_gather_object(
                rng_state_list,
                rng_state,
                group=mpu.get_data_parallel_group_gloo())
        else:
            torch.distributed.all_gather_object(
                rng_state_list,
                rng_state,
                group=mpu.get_data_parallel_group())
    else:
        rng_state_list = [rng_state]

    if use_dist_ckpt:
        pp_rank = mpu.get_pipeline_model_parallel_rank()
        pp_size = mpu.get_pipeline_model_parallel_world_size()
        tp_rank = mpu.get_tensor_model_parallel_rank()
        tp_size = mpu.get_tensor_model_parallel_world_size()
        rng_state_list = ShardedObject('rng_state', rng_state_list, (pp_size, tp_size), (pp_rank, tp_rank),
                                       replica_id=mpu.get_data_parallel_rank(with_context_parallel=True))

    return rng_state_list

class CheckpointType(Enum):
    LEGACY = auto()
    LOCAL = auto()
    GLOBAL = auto()

def save_checkpoint(iteration, model, optimizer, opt_param_scheduler, num_floating_point_operations_so_far,
                    checkpointing_context=None, pipeline_rank=None, expert_rank=None, tensor_rank=None, pipeline_parallel=None, expert_parallel=None, non_persistent_ckpt=False,
                    train_data_iterator=None, ft_client=None):
    """Save a model, optimizer and optionally dataloader checkpoint.

    Checkpointing context is used to persist some checkpointing state
    throughout a single job. Must be initialized externally (not used if None).

    If non_persistent_ckpt is True,
    the checkpoint will be saved with special functionality for removing old checkpoints.
    There are several types of non-persistent checkpoints:
    "global" - Saved as a standard checkpoint (e.g., on Lustre) with old checkpoints being removed.
    "local" - [TBD] Each rank saves a portion of the checkpoint locally (e.g., on SSD/ramdisk).
    "in_memory" - [TBD] A special kind of local checkpoint that avoids serialization.

    Dataloader checkpoint is only saved if the dataloader supports it. Currently this applies only
    to the Megatron Energon dataloader (multimodal) and not the built-in Megatron dataloader (text-only).
    """
    start_ckpt = time()
    args = get_args()

    # Prepare E2E metrics at start of save checkpoint
    productive_metrics = on_save_checkpoint_start(args.async_save)

    # Only rank zero of the data parallel writes to the disk.
    model = unwrap_model(model)

    # Handle non_persistent_ckpt flag. Besides overwriting `args.save` and
    # `args.use_dist_ckpt`, non-persistent global ckpt requires no additional logic
    ckpt_type = CheckpointType.GLOBAL if args.use_dist_ckpt else CheckpointType.LEGACY
    save_dir = args.save
    if non_persistent_ckpt:
        if args.non_persistent_ckpt_type == 'global':
            ckpt_type = CheckpointType.GLOBAL
            save_dir = (
                args.non_persistent_global_ckpt_dir
                if args.non_persistent_global_ckpt_dir
                else os.path.join(save_dir, _NON_PERSISTENT_CKPT_SUBDIR)
            )
            # TODO Can we ensure the previous checkpoint is saved? We don't want to allow two saves in parallel.
            cleanup_old_non_persistent_checkpoint(
                save_dir, leave_ckpt_num=1, do_async=args.async_save
            )
        elif args.non_persistent_ckpt_type == 'local':
            raise RuntimeError('LocalCheckpointManagers are not yet integrated')
            ckpt_type = CheckpointType.LOCAL
            save_dir = checkpointing_context['local_checkpoint_manager'].local_ckpt_dir
        else:
            assert False, 'Please use local or global non-persistent checkpoints' \
                f'(got: {args.non_persistent_ckpt_type})'

    ckpt_format = args.ckpt_format if ckpt_type == CheckpointType.GLOBAL else 'torch'
    print_rank_0('saving checkpoint at iteration {:7d} to {} in {} format'.format(
        iteration, save_dir, ckpt_format))

    # Collect rng state across data parallel ranks.
    rng_state = get_rng_state(ckpt_type != CheckpointType.LEGACY)

    # Checkpoint name.
    return_base_dir = (ckpt_type != CheckpointType.LEGACY)
    checkpoint_name = get_checkpoint_name(save_dir, iteration, release=False, pipeline_parallel=pipeline_parallel,
        tensor_rank=tensor_rank, pipeline_rank=pipeline_rank, expert_parallel=expert_parallel, expert_rank=expert_rank, return_base_dir=return_base_dir)

    # Save dataloader state if the dataloader supports it (currently only Megatron Energon).
    save_dataloader_state(train_data_iterator, iteration, getattr(args, "dataloader_save", None))

    # Save distributed optimizer's custom parameter state.
<<<<<<< HEAD
    if (args.use_distributed_optimizer and HAVE_APEX_OR_TE) and not args.no_save_optim and optimizer is not None and not use_dist_ckpt:
=======
    if (
        args.use_distributed_optimizer
        and not args.no_save_optim
        and optimizer is not None
        and ckpt_type == CheckpointType.LEGACY
    ):
>>>>>>> 1b8fce7e
        optim_checkpoint_name = \
            get_distributed_optimizer_checkpoint_name(checkpoint_name)
        ensure_directory_exists(optim_checkpoint_name)
        optimizer.save_parameter_state(optim_checkpoint_name)

    async_save_request = None
    if args.async_save:
        if ckpt_type == CheckpointType.LEGACY:
            raise NotImplementedError('Async checkpoint save not implemented for legacy checkpoints')
        elif ckpt_type == CheckpointType.GLOBAL and args.ckpt_format != 'torch_dist':
            raise NotImplementedError(f'Async checkpoint save not implemented for {args.ckpt_format} distributed checkpoint format')

    rank = torch.distributed.get_rank() if torch.distributed.is_initialized() else 0

    # Collect args, model, RNG.
    if not torch.distributed.is_initialized() \
            or mpu.get_data_modulo_expert_parallel_rank(with_context_parallel=True) == 0 \
            or ckpt_type != CheckpointType.LEGACY:
        optim_sd_kwargs = {}
<<<<<<< HEAD
        if use_dist_ckpt and args.use_distributed_optimizer and HAVE_APEX_OR_TE:
=======
        if ckpt_type != CheckpointType.LEGACY and args.use_distributed_optimizer:
>>>>>>> 1b8fce7e
            optim_sd_kwargs['sharding_type'] = ('fully_sharded_model_space'
                                                if args.ckpt_fully_parallel_save
                                                else 'dp_zero_gather_scatter')
            print_rank_0(f'Storing distributed optimizer sharded state of type {optim_sd_kwargs["sharding_type"]}')
        state_dict = generate_state_dict(
            args,
            model,
            optimizer,
            opt_param_scheduler,
            rng_state,
            ckpt_type != CheckpointType.LEGACY,
            iteration,
            optim_sd_kwargs=optim_sd_kwargs,
        )

        if args.enable_ft_package and ft_client is not None:
            state_dict["ft_state"] = ft_client.state_dict()
        state_dict['num_floating_point_operations_so_far'] = num_floating_point_operations_so_far
        if ckpt_type == CheckpointType.GLOBAL:
            if not torch.distributed.is_initialized() or torch.distributed.get_rank() == 0:
                # TODO Handle non-empty directories (e.g., after a crash during saving).
                ensure_directory_exists(checkpoint_name, check_parent=False)
            if checkpointing_context is not None and 'save_strategy' in checkpointing_context:
                save_strategy = checkpointing_context['save_strategy']
                # Already saved once before - don't need to rerun sharding validation
                validate_sharding_integrity = not args.ckpt_assume_constant_structure
            else:
                validate_sharding_integrity = True
                save_strategy = get_default_save_sharded_strategy(args.ckpt_format)
                if args.ckpt_assume_constant_structure and args.ckpt_format == 'torch_dist':
                    save_strategy.use_cached_ckpt_structure = args.ckpt_assume_constant_structure
                if args.ckpt_fully_parallel_save:
                    save_strategy = FullyParallelSaveStrategyWrapper(save_strategy, mpu.get_data_parallel_group(with_context_parallel=True) if xm is None else \
                                                                        mpu.get_data_parallel_group_gloo(with_context_parallel=True),
                                                                     mpu.get_default_process_group(),
                                                                     args.ckpt_assume_constant_structure)
            # Store save strategy for future checkpoint saves
            if checkpointing_context is not None:
                checkpointing_context['save_strategy'] = save_strategy
            end_ckpt = time()
            logger.debug(f"rank: {rank}, takes {end_ckpt - start_ckpt} to prepare state dict for ckpt ")
            async_save_request = dist_checkpointing.save(state_dict, checkpoint_name, save_strategy,
                                                         async_sharded_save=args.async_save,
                                                         validate_access_integrity=validate_sharding_integrity,
                                                         process_group=mpu.get_default_process_group())
            # [ModelOpt]: save sharded modelopt_state
            if has_nvidia_modelopt:
                save_sharded_modelopt_state(model, checkpoint_name, (args.ckpt_format, 1))
        else:
            # [ModelOpt]: Inject modelopt_state into state_dict
            if has_nvidia_modelopt:
                save_modelopt_state(model, state_dict)

            if ckpt_type == CheckpointType.LOCAL:
                state_dict_for_save = prepare_state_dict_for_save(
                    state_dict, algo=args.non_persistent_local_ckpt_algo
                )
                async_save_request = checkpointing_context['local_checkpoint_manager'].save(
                    state_dict_for_save, iteration, is_async=bool(args.async_save)
                )
            else:
                assert ckpt_type == CheckpointType.LEGACY
                # Save.
                ensure_directory_exists(checkpoint_name)
                torch.save(state_dict, checkpoint_name)
    start_misc = time()
    if not args.async_save:
        assert async_save_request is None
        # Wait so everyone is done (necessary)
        if torch.distributed.is_initialized():
            torch.distributed.barrier(group=mpu.get_default_process_group())

    # And update the latest iteration
    if not torch.distributed.is_initialized() \
            or torch.distributed.get_rank() == 0:
        tracker_filename = get_checkpoint_tracker_filename(save_dir)

        if ckpt_type == CheckpointType.LOCAL:
            def iter_finalize_fn():
                print_rank_0('  successfully saved local checkpoint from iteration {:7d}'
                             .format(iteration))
                if args.log_progress and args.async_save:
                    append_to_progress_log(f'Saved async local checkpoint\tIteration: {iteration}',
                                           barrier=False)
        else:
            def iter_finalize_fn():
                with open(tracker_filename, 'w') as f:
                    f.write(str(iteration))
                print_rank_0('  successfully saved checkpoint from iteration {:7d} to {}'
                             .format(iteration, args.save))
                if args.log_progress and args.async_save:
                    append_to_progress_log(f'Saved async checkpoint\tIteration: {iteration}',
                                           barrier=False)

        if args.async_save:
            assert async_save_request is not None
            async_save_request.add_finalize_fn(iter_finalize_fn)
        else:
            iter_finalize_fn()

    # Additional callback for one_logger (last rank)
    if not torch.distributed.is_initialized() \
       or is_last_rank():
        def onelogger_finalize_fn():
            on_save_checkpoint_success(productive_metrics, args.async_save)
        if args.async_save:
            assert async_save_request is not None
            async_save_request.add_finalize_fn(onelogger_finalize_fn)
        else:
            onelogger_finalize_fn()

    if args.async_save:
        schedule_async_save(async_save_request)
        print_rank_0('  scheduled an async checkpoint save at iteration {:7d} to {}' \
                     .format(iteration, save_dir))

    # Wait so everyone is done (not necessary)
    if torch.distributed.is_initialized():
        torch.distributed.barrier(group=mpu.get_default_process_group())

    end_misc = time()
    logger.debug(f"rank: {rank}, takes {end_misc - start_misc} to finalize ckpt save ")


def cleanup_old_non_persistent_checkpoint(save_dir, leave_ckpt_num=1, do_async=False):
    if torch.distributed.is_initialized() and torch.distributed.get_rank() != 0:
        return
    save_dir = Path(save_dir)

    iter_prefix = "iter_"
    iter_ckpts = save_dir.rglob(f'{iter_prefix}*')
    sorted_iter_ckpts = sorted(iter_ckpts, key=lambda ckpt_name: int(ckpt_name.name[len(iter_prefix):]))
    if not sorted_iter_ckpts:
        return
    rm_iter_ckpts = sorted_iter_ckpts[:-leave_ckpt_num]
    print_rank_0(f'Non-persistent checkpoints scheduled for removal: {rm_iter_ckpts}')
    print_rank_0(f'Non-persistent checkpoints to be kept: {sorted_iter_ckpts[-leave_ckpt_num:]}')

    def remove_iter_ckpts(_iter_ckpts):
        for ckpt in _iter_ckpts:
            shutil.rmtree(ckpt)
    if do_async:
        threading.Thread(target=remove_iter_ckpts, args=(rm_iter_ckpts,)).start()
    else:
        remove_iter_ckpts(rm_iter_ckpts)


def save_dataloader_state(train_iterator, iteration, dataloader_save_path):
    """Saves dataloader state if the dataloader supports it.

    Currently, this is only used by Megatron Energon dataloader (multimodal) to store its state at a
    specific iteration. The Megatron built-in dataloader (text-only) creates index files upfront
    to track its state.

    If the provided dataloader has `save_state` method, then it is called to save the state.
    Otherwise, no state is saved.

    Args:
        train_iterator (iterable): Train dataloader.
        iteration (int): Current iteration.
        dataloader_save_path (str): Path where the dataloader state is saved.
    """
    # If no dataloader or saving path is provided, then exit early.
    if train_iterator is None or dataloader_save_path is None:
        return

    # If dataloader doesn't support saving state, exit early.
    if not hasattr(train_iterator, "save_state"):
        return

    # Save dataloader state for each data parallel rank only once.
    first_rank = mpu.is_pipeline_first_stage(ignore_virtual=True) and mpu.get_tensor_model_parallel_rank() == 0
    if not first_rank:
        return

    dp_rank = mpu.get_data_parallel_rank()
    print(f"saving dataloader checkpoint at iteration {iteration} to {dataloader_save_path}")
    train_dataloader_state_dict = train_iterator.save_state()
    data_state_save_path = get_checkpoint_name(
        dataloader_save_path, iteration,
        basename=f'train_dataloader_dprank{dp_rank:03d}.pt'
    )

    torch.distributed.barrier(group=mpu.get_data_parallel_group())

    if mpu.get_data_parallel_rank() == 0:
        ensure_directory_exists(data_state_save_path)

    torch.distributed.barrier(group=mpu.get_data_parallel_group())

    dataloader_save_dict = {}
    dataloader_save_dict['dataloader_state_dict'] = train_dataloader_state_dict
    torch.save(dataloader_save_dict, data_state_save_path)


def generate_state_dict(args, model, optimizer, opt_param_scheduler,
                        rng_state, use_dist_ckpt=False, iteration=None,
                        optim_sd_kwargs=None):
    # Arguments, iteration, and model.
    state_dict = {}
    state_dict['args'] = args
    state_dict['checkpoint_version'] = 3.0
    if iteration is not None:
        state_dict['iteration'] = iteration

    if len(model) == 1:
        state_dict['model'] = (model[0].sharded_state_dict()
                               if use_dist_ckpt else
                               model[0].state_dict_for_save_checkpoint())
    else:
        for i in range(len(model)):
            mpu.set_virtual_pipeline_model_parallel_rank(i)
            state_dict['model%d' % i] = (
                model[i].sharded_state_dict()
                if use_dist_ckpt else
                model[i].state_dict_for_save_checkpoint())
    # Optimizer stuff.
    if not args.no_save_optim:
        if optimizer is not None:
            state_dict['optimizer'] = (optimizer.sharded_state_dict(state_dict, **(optim_sd_kwargs or {}))
                                       if use_dist_ckpt else
                                       optimizer.state_dict())
        if opt_param_scheduler is not None:
            state_dict['opt_param_scheduler'] = \
                opt_param_scheduler.state_dict()
    # RNG states.
    if not args.no_save_rng:
        state_dict["rng_state"] = rng_state
    return state_dict


def _transpose_first_dim(t, num_splits, num_splits_first, model):
    input_shape = t.size()
    # We use a self_attention module but the values extracted aren't
    # specific to self attention so should work for cross attention as well
    while hasattr(model, 'module'):
        model = model.module
    attention_module = model.language_model.encoder.layers[0].self_attention
    hidden_size_per_attention_head = attention_module.hidden_size_per_attention_head
    num_attention_heads_per_partition = attention_module.num_attention_heads_per_partition
    if num_splits_first:
        """[num_splits * np * hn, h]
        -->(view) [num_splits, np, hn, h]
        -->(tranpose) [np, num_splits, hn, h]
        -->(view) [np * num_splits * hn, h] """

        intermediate_shape = \
            (num_splits, num_attention_heads_per_partition,
             hidden_size_per_attention_head) + input_shape[1:]

        t = t.view(*intermediate_shape)
        t = t.transpose(0, 1).contiguous()
    else:
        """[np * hn * num_splits, h]
        -->(view) [np, hn, num_splits, h]
        -->(tranpose) [np, num_splits, hn, h]
        -->(view) [np * num_splits * hn, h] """

        intermediate_shape = \
            (num_attention_heads_per_partition,
             hidden_size_per_attention_head, num_splits) +\
             input_shape[1:]

        t = t.view(*intermediate_shape)
        t = t.transpose(1, 2).contiguous()
    t = t.view(*input_shape)

    return t


def fix_query_key_value_ordering(model, checkpoint_version):
    """Fix up query/key/value matrix ordering if checkpoint
    version is smaller than 2.0
    """
    if checkpoint_version < 2.0:
        if isinstance(model, list):
            assert len(model)==1
            model = model[0]
        for name, param in model.named_parameters():
            if name.endswith(('.query_key_value.weight', '.query_key_value.bias')):
                if checkpoint_version == 0:
                    fixed_param = _transpose_first_dim(param.data, 3, True, model)
                elif checkpoint_version == 1.0:
                    fixed_param = _transpose_first_dim(param.data, 3, False, model)
                else:
                    print_rank_0(f"Invalid checkpoint version {checkpoint_version}.")
                    sys.exit()
                param.data.copy_(fixed_param)
            if name.endswith(('.key_value.weight', '.key_value.bias')):
                if checkpoint_version == 0:
                    fixed_param = _transpose_first_dim(param.data, 2, True, model)
                elif checkpoint_version == 1.0:
                    fixed_param = _transpose_first_dim(param.data, 2, False, model)
                else:
                    print_rank_0(f"Invalid checkpoint version {checkpoint_version}.")
                    sys.exit()
                param.data.copy_(fixed_param)
        print_rank_0(" successfully fixed query-key-values ordering for"
                     " checkpoint version {}".format(checkpoint_version))


def _get_non_persistent_iteration(non_persistent_global_dir, args, checkpointing_context=None):
    if args.non_persistent_ckpt_type is None:
        return -1
    elif args.non_persistent_ckpt_type == "global":
        tracker_filename = get_checkpoint_tracker_filename(non_persistent_global_dir)
        if os.path.isfile(tracker_filename):
            iteration, release = read_metadata(tracker_filename)
            if release:
                raise RuntimeError('Non-persistent checkpoint can\'t be a release checkpoint')
        else:
            iteration = -1
            print_rank_0('WARNING: could not find the metadata file {}'.format(tracker_filename))
            print_rank_0('    will not load any non-persistent checkpoint')
        return iteration
    elif args.non_persistent_ckpt_type == "local":
        raise RuntimeError('LocalCheckpointManagers are not yet integrated')
        return checkpointing_context['local_checkpoint_manager'].get_latest_checkpoint_iteration()
    else:
        assert False, 'Please use local or global non-persistent checkpoints' \
            f'(got: {args.non_persistent_ckpt_type})'


def _load_non_persistent_base_checkpoint(
    non_persistent_global_dir,
    args,
    rank0,
    sharded_state_dict,
    non_persistent_iteration,
    checkpointing_context=None,
):
    """ Load the base state_dict from a non-persistent distributed checkpoint.
    Depending on the non_persistent_ckpt_type, different logic may be required.
    """
    assert args.non_persistent_ckpt_type is not None
    if args.non_persistent_ckpt_type == "global":
        if not rank0:
            print_rank_0(
                f'Loading from a non-persistent checkpoint (non-persistent iter {non_persistent_iteration})'
            )
        return _load_global_dist_base_checkpoint(
            non_persistent_global_dir, args, rank0, sharded_state_dict, non_persistent_iteration, False
        )
    elif args.non_persistent_ckpt_type == "local":
        raise RuntimeError('LocalCheckpointManagers are not yet integrated')
        intermediate_state_dict, checkpoint_name = checkpointing_context[
            'local_checkpoint_manager'
        ].load()
        state_dict = recreate_state_dict_after_load(
            sharded_state_dict,
            intermediate_state_dict,
            algo=args.non_persistent_local_ckpt_algo,
        )
        return state_dict, checkpoint_name, False, CheckpointType.LOCAL
    else:
        assert False, 'Please use local or global non-persistent checkpoints' \
            f'(got: {args.non_persistent_ckpt_type})'


def _load_global_dist_base_checkpoint(
    load_dir, args, rank0, sharded_state_dict, iteration, release
):
    """ Load the base state_dict from the given directory containing the global distributed checkpoint """
    if rank0:
        checkpoint_name = find_checkpoint_rank_0(load_dir, iteration, release)
        state_dict = dist_checkpointing.load_common_state_dict(checkpoint_name)
        return state_dict, checkpoint_name, release, CheckpointType.GLOBAL

    if sharded_state_dict is None:
        assert not args.auto_detect_ckpt_format and not args.use_dist_ckpt, (
            args.auto_detect_ckpt_format,
            args.use_dist_ckpt,
        )
        raise RuntimeError(
            'Detected load from a distributed checkpoint, but neither --use-dist-ckpt nor --auto-detect-ckpt-format is set.'
        )

    checkpoint_name = get_checkpoint_name(load_dir, iteration, release, return_base_dir=True)
    load_strategy = get_default_load_sharded_strategy(checkpoint_name)
    # NOTE: `args.ckpt_fully_parallel_load` applies to both persistent and non-persistent checkpoints.
    if args.ckpt_fully_parallel_load:
        parallelization_group = mpu.get_data_parallel_group(with_context_parallel=True) \
            if xm is None else mpu.get_data_parallel_group_gloo(with_context_parallel=True) 
        load_strategy = FullyParallelLoadStrategyWrapper(
            strategy=load_strategy, 
            parallelization_group=parallelization_group
        )
<<<<<<< HEAD
    state_dict = dist_checkpointing.load(sharded_state_dict, checkpoint_name, 
                                         load_strategy, strict=args.dist_ckpt_strictness,
                                         process_group=mpu.get_default_process_group())
    return state_dict, checkpoint_name, release
=======
    state_dict = dist_checkpointing.load(sharded_state_dict, checkpoint_name, load_strategy, strict=args.dist_ckpt_strictness)
    return state_dict, checkpoint_name, release, CheckpointType.GLOBAL
>>>>>>> 1b8fce7e


def _load_base_checkpoint(
    load_dir,
    args,
    rank0=False,
    sharded_state_dict=None,
    checkpointing_context=None,
):
    """ Load the base state_dict from the given directory

    If rank0 is true, just loads rank 0 checkpoint, ignoring arguments.
    """
    # Try to load non-persistent checkpoint first
    non_persistent_global_dir = (
        args.non_persistent_global_ckpt_dir
        if args.non_persistent_global_ckpt_dir or load_dir is None
        else os.path.join(load_dir, _NON_PERSISTENT_CKPT_SUBDIR)
    )
    non_persistent_iteration = _get_non_persistent_iteration(
        non_persistent_global_dir, args, checkpointing_context
    )
    iteration, release = -1, False
    tracker_filename = 'because load directory is not defined'
    if load_dir is not None:
        tracker_filename = get_checkpoint_tracker_filename(load_dir)
        if os.path.isfile(tracker_filename):
            iteration, release = read_metadata(tracker_filename)
    if non_persistent_iteration != -1:  # there is a non-persistent checkpoint
        if non_persistent_iteration >= iteration:
            return _load_non_persistent_base_checkpoint(
                non_persistent_global_dir,
                args,
                rank0,
                sharded_state_dict,
                non_persistent_iteration,
                checkpointing_context,
            )
        else:
            print_rank_0('WARNING: non-persistent checkpoints are older than persistent checkpoint')

    # Otherwise we are dealing with global checkpoints
    # If no tracker file, return nothing
    if iteration == -1:
        if not rank0:
            print_rank_0('WARNING: could not find the metadata file {}'.format(tracker_filename))
            print_rank_0('    will not load any checkpoints and will start from random')
        # Conditionally exit if checkpoint not found.
        if args.exit_on_missing_checkpoint:
            print_rank_0(">> '--exit-on-missing-checkpoint' set ... exiting. <<")
            if torch.distributed.is_initialized():
                torch.distributed.barrier(group=mpu.get_default_process_group())
            sys.exit()

        return None, "", False, None

    # Determine the type of the checkpoint
    checkpoint_name = get_checkpoint_name(load_dir, iteration, release, return_base_dir=True)
    is_dist_ckpt = dist_checkpointing.check_is_distributed_checkpoint(checkpoint_name)
    if not rank0:
        dist_infix = "distributed " if is_dist_ckpt else ""
        if release:
            print_rank_0(f' loading release {dist_infix}checkpoint from {load_dir}')
        else:
            print_rank_0(
                f' loading {dist_infix}checkpoint from {load_dir} at iteration {iteration}'
            )

    # Handle global distributed checkpoint
    if is_dist_ckpt:
        return _load_global_dist_base_checkpoint(
            load_dir, args, rank0, sharded_state_dict, iteration, release
        )
    # Handle global legacy checkpoint
    if rank0:
        checkpoint_name = find_checkpoint_rank_0(load_dir, iteration, release)
    else:
        checkpoint_name = get_checkpoint_name(load_dir, iteration, release, return_base_dir=False)
    try:
        state_dict = torch.load(checkpoint_name, map_location='cpu')
    except ModuleNotFoundError:
        from megatron.legacy.fp16_deprecated import loss_scaler

        # For backward compatibility.
        if not rank0:
            print_rank_0(' > deserializing using the old code structure ...')
        sys.modules['fp16.loss_scaler'] = sys.modules['megatron.legacy.fp16_deprecated.loss_scaler']
        sys.modules['megatron.fp16.loss_scaler'] = sys.modules[
            'megatron.legacy.fp16_deprecated.loss_scaler'
        ]
        sys.modules['megatron.model'] = sys.modules['megatron.legacy.model']
        state_dict = torch.load(checkpoint_name, map_location='cpu')
        sys.modules.pop('fp16.loss_scaler', None)
        sys.modules.pop('megatron.fp16.loss_scaler', None)
        sys.modules.pop('megatron.model', None)
    except Exception as e:
        print('could not load the checkpoint')
        print(e)
        sys.exit()

    return state_dict, checkpoint_name, release, CheckpointType.LEGACY


def load_args_from_checkpoint(
    args, load_arg='load', checkpointing_context=None
):
    """Set required arguments from the checkpoint specified in the
    arguments.

    Will overwrite arguments that have a non-None default value, but
    will leave any arguments that default to None as set.

    Returns the same args NameSpace with the new values added/updated.

    If no checkpoint is specified in args, or if the checkpoint is
    there but invalid, the arguments will not be modified

    """
    load_dir = getattr(args, load_arg)

    if load_dir is None:
        print_rank_0('No load directory specified, using provided arguments.')
        return args

    state_dict, checkpoint_name, release, ckpt_type = _load_base_checkpoint(
        load_dir,
        args,
        rank0=True,
        checkpointing_context=checkpointing_context,
    )

    # Args.
    if not state_dict:
        print_rank_0('Checkpoint not found to provide arguments, using provided arguments.')
        return args

    if 'args' not in state_dict:
        print_rank_0('Checkpoint provided does not have arguments saved, using provided arguments.')
        return args

    checkpoint_args = state_dict['args']
    checkpoint_version = state_dict.get('checkpoint_version', 0)
    args.iteration = state_dict['iteration']

    # One-off conversion for foundation models
    if hasattr(checkpoint_args, 'disable_bias_linear'):
        setattr(
            checkpoint_args, 'add_bias_linear', not getattr(checkpoint_args, 'disable_bias_linear')
        )

    def _set_arg(arg_name, old_arg_name=None, force=False):
        if not force and getattr(args, arg_name, None) is not None:
            return

        if old_arg_name is not None:
            checkpoint_value = getattr(checkpoint_args, old_arg_name, None)
        else:
            checkpoint_value = getattr(checkpoint_args, arg_name, None)

        if checkpoint_value is not None:
            print_rank_0(f"Setting {arg_name} to {checkpoint_value} from checkpoint")
            setattr(args, arg_name, checkpoint_value)
        else:
            print_rank_0(f"Checkpoint did not provide arguments {arg_name}")

    _set_arg('num_layers')
    _set_arg('hidden_size')
    _set_arg('ffn_hidden_size')
    _set_arg('seq_length')
    _set_arg('num_attention_heads')
    _set_arg('num_query_groups', force=True)
    _set_arg('group_query_attention', force=True)
    _set_arg('kv_channels')
    _set_arg('max_position_embeddings')
    _set_arg('position_embedding_type', force=True)
    _set_arg('add_position_embedding', force=True)
    _set_arg('use_rotary_position_embeddings', force=True)
    _set_arg('rotary_percent', force=True)
    _set_arg('rotary_interleaved', force=True)
    _set_arg('add_bias_linear', force=True)
    _set_arg('add_qkv_bias', force=True)
    _set_arg('swiglu', force=True)
    _set_arg('untie_embeddings_and_output_weights', force=True)
    _set_arg('apply_layernorm_1p', force=True)
    _set_arg('normalization', force=True)
    _set_arg('tokenizer_type')
    _set_arg('padded_vocab_size')
    _set_arg('apply_query_key_layer_scaling', force=True)
    if checkpoint_version < 3.0:
        _set_arg('tensor_model_parallel_size', 'model_parallel_size')
    else:
        _set_arg('tensor_model_parallel_size', force=True)
        _set_arg('pipeline_model_parallel_size', force=True)
        _set_arg('virtual_pipeline_model_parallel_size', force=True)
        _set_arg('num_layers_per_virtual_pipeline_stage')
    return args, checkpoint_args


def fix_fp8_params_lose_precision_when_loading_dist_ckpt(state_dict):
    """
    When "--fp8-param-gather" and "--use-dist-ckpt" are both enabled, the state dict read from
    dist-checkpoint loses precision (the weights read from checkpoint go through the process of
    bf16/fp16 -> fp8 -> bf16/fp16). This function is implemented to solve this problem.
    When "--fp8-param-gather" is disabled, this function doesn't modify anything.
    """
    for key in state_dict.keys():
        if key.startswith('model'):
            for _, sharded_tensor in state_dict[key].items():
                if is_float8tensor(sharded_tensor.data):
                    sharded_tensor.data = sharded_tensor.data.from_float8().cpu()


def load_checkpoint(model, optimizer, opt_param_scheduler, load_arg='load', strict=True,
                    ft_client=None, checkpointing_context=None):
    """Load a model checkpoint and return the iteration.
    strict (bool): whether to strictly enforce that the keys in
        :attr:`state_dict` of the checkpoint match the names of
        parameters and buffers in model.
    """
    args = get_args()
    load_dir = getattr(args, load_arg)

    # Finetuning directories
    pretrained_dir = getattr(args, 'pretrained_checkpoint', None)
    if pretrained_dir is not None and not checkpoint_exists(load_dir):
        print_rank_0(
            f'Checkpoint file not found in load directory {load_dir} attempting to finetune with checkpoint in {pretrained_dir}'
        )
        load_dir = pretrained_dir
        if not checkpoint_exists(load_dir):
            raise FileNotFoundError("No checkpoint found in load directory or pretrained directory")
        args.finetune = True

    model = unwrap_model(model)

    load_kwargs = {}
    is_dist_ckpt = False
    if (
        args.auto_detect_ckpt_format
        or args.use_dist_ckpt
        or args.non_persistent_save_interval is not None
    ):
        state_dict, checkpoint_name, release, ckpt_type = _load_base_checkpoint(
            load_dir,
            args,
            rank0=True,
            checkpointing_context=checkpointing_context,
        )
        if args.enable_ft_package and ft_client is not None and state_dict is not None:
            if 'ft_state' in state_dict:
                ft_client.load_state_dict(state_dict['ft_state'])
            else:
                print_rank_0("ft_state is not present in state_dict")
        is_dist_ckpt = (
            ckpt_type == CheckpointType.LOCAL
            or dist_checkpointing.check_is_distributed_checkpoint(checkpoint_name)
        )
        if is_dist_ckpt:
            ckpt_tp_pp = (
                state_dict['args'].tensor_model_parallel_size,
                state_dict['args'].pipeline_model_parallel_size,
                getattr(state_dict['args'], 'encoder_tensor_model_parallel_size', 0),
                getattr(state_dict['args'], 'encoder_pipeline_model_parallel_size', 0),
            )
            run_tp_pp = (
                args.tensor_model_parallel_size,
                args.pipeline_model_parallel_size,
                # TODO: change this to args.encoder_tensor_model_parallel_size after 30th Nov 24
                getattr(args, 'encoder_tensor_model_parallel_size', 0),
                getattr(args, 'encoder_pipeline_model_parallel_size', 0),
            )
            mismatch_msg = "(TP, PP, encoder TP, encoder PP) mismatch after resume ({} vs {} from checkpoint)".format(
                run_tp_pp, ckpt_tp_pp
            )

            # Determine if RNG state will be loaded
            if (ckpt_tp_pp == run_tp_pp and not release and not args.finetune and not args.no_load_rng
                    and not getattr(state_dict['args'], 'no_save_rng', False)):
                gen_sd_rng_state = get_rng_state(True)  # we can load the rng state
            else:
                gen_sd_rng_state = None
                if ckpt_tp_pp != run_tp_pp:
                    print_rank_0("{}: RNG state will be ignored".format(mismatch_msg))

            optim_sd_kwargs = dict(is_loading=True)
            # Determine if optimizer state will be loaded
            if (not release and not args.finetune and not args.no_load_optim
                    and not getattr(state_dict['args'], 'no_save_optim', False)):
                gen_sd_optim = optimizer
                gen_sd_opt_param_scheduler = opt_param_scheduler

                if args.use_distributed_optimizer and HAVE_APEX_OR_TE:
                    optim_sd_kwargs['sharding_type'] = ('fully_sharded_model_space'
                                                        if getattr(state_dict['args'], 'ckpt_fully_parallel_save', False)
                                                        else 'dp_zero_gather_scatter')
                    # This is for backwards-compatibility. Can be removed once 'fully_sharded_bucket_space' loading is removed
                    for maybe_dist_opt_optim_state in (state_dict['optimizer'], *state_dict['optimizer'].values()):
                        if 'param_state_sharding_type' in maybe_dist_opt_optim_state:
                            if maybe_dist_opt_optim_state['param_state_sharding_type'] == 'fully_sharded_bucket_space':
                                print_rank_0('Detected deprecated `fully_sharded_bucket_space` DistributedOptimizer checkpoint format')
                                optim_sd_kwargs['sharding_type'] = maybe_dist_opt_optim_state['param_state_sharding_type']
                            break

                    if ckpt_tp_pp != run_tp_pp and optim_sd_kwargs['sharding_type'] != 'fully_sharded_model_space':
                        raise RuntimeError(f"{mismatch_msg}: not supported for DistributedOptimizer with sharding type {optim_sd_kwargs['sharding_type']}."
                                           f" Please use `--ckpt-fully-parallel-save` flag during checkpoint saving.")
            else:
                gen_sd_optim = None
                gen_sd_opt_param_scheduler = None

            # [ModelOpt]: Initial loading from non-resume sharded checkpoint to a Distillation Model
            # will result in key mismatch with loss modules potentially containing parameters, since
            # it requires generating a state_dict before loading. Here we hide those modules if present.
            with contextlib.ExitStack() as stack:  # Allows multiple context managers for each model shard
                if args.finetune and hasattr(model[0], "hide_loss_modules"):
                    for m in model:
                        stack.enter_context(m.hide_loss_modules())
                load_kwargs['sharded_state_dict'] = generate_state_dict(args, model, gen_sd_optim, gen_sd_opt_param_scheduler,
                                                                        gen_sd_rng_state, True, optim_sd_kwargs=optim_sd_kwargs)

            # When "--fp8-param-gather" is disabled, this function doesn't modify anything.
            fix_fp8_params_lose_precision_when_loading_dist_ckpt(load_kwargs['sharded_state_dict'])

    state_dict, checkpoint_name, release, ckpt_type = _load_base_checkpoint(
        load_dir, args, rank0=False, checkpointing_context=checkpointing_context,
        **load_kwargs
    )

    if args.enable_ft_package and ft_client is not None and state_dict is not None:
        if 'ft_state' in state_dict:
            ft_client.load_state_dict(state_dict['ft_state'])
        else:
            print_rank_0("ft_state is not present in state_dict")

    # Checkpoint not loaded.
    if state_dict is None:
        # Iteration and num_floating_point_operations_so_far default to 0.
        return 0, 0

    # Set checkpoint version.
    set_checkpoint_version(state_dict.get('checkpoint_version', 0))

    # Set iteration.
    if args.finetune or release:
        iteration = 0
    else:
        try:
            iteration = state_dict['iteration']
        except KeyError:
            try:  # Backward compatible with older checkpoints
                iteration = state_dict['total_iters']
            except KeyError:
                print_rank_0('A metadata file exists but unable to load '
                             'iteration from checkpoint {}, exiting'.format(checkpoint_name))
                sys.exit()
    num_floating_point_operations_so_far = state_dict.get('num_floating_point_operations_so_far', 0)

    # Check arguments.
    assert args.consumed_train_samples == 0
    assert args.skipped_train_samples == 0
    assert args.consumed_valid_samples == 0
    if 'args' in state_dict and not args.finetune:
        checkpoint_args = state_dict['args']
        check_checkpoint_args(checkpoint_args)
        args.consumed_train_samples = getattr(checkpoint_args,
                                              'consumed_train_samples', 0)
        args.skipped_train_samples = getattr(checkpoint_args,
                                             'skipped_train_samples', 0)
        update_num_microbatches(consumed_samples=args.consumed_train_samples, verbose=True)
        args.consumed_valid_samples = getattr(checkpoint_args,
                                              'consumed_valid_samples', 0)
    else:
        print_rank_0('could not find arguments in the checkpoint ...')

    # [ModelOpt]: loading modelopt_state (sharded or not)
    if has_nvidia_modelopt:
        if ckpt_type == CheckpointType.LOCAL:
            raise NotImplementedError('Local checkpointing does not support model opt')
        if not args.use_dist_ckpt:
            restore_modelopt_state(model, state_dict)
        else:
            restore_sharded_modelopt_state(model, checkpoint_name)

    # Model.
    strict = False if args.retro_add_retriever else strict
    if len(model) == 1:
        model[0].load_state_dict(state_dict['model'], strict=strict)
    else:
        for i in range(len(model)):
            mpu.set_virtual_pipeline_model_parallel_rank(i)
            model[i].load_state_dict(state_dict['model%d' % i], strict=strict)

    # Fix up query/key/value matrix ordering if needed.
    checkpoint_version = get_checkpoint_version()
    print_rank_0(f' checkpoint version {checkpoint_version}')
    fix_query_key_value_ordering(model, checkpoint_version)

    # Optimizer.
    if not release and not args.finetune and not args.no_load_optim:
        try:
            # Load state dict.
            if optimizer is not None:
                optimizer.load_state_dict(state_dict['optimizer'])

            # Load distributed optimizer's custom parameter state.
            # For distributed checkpoint it's already loaded in load_state_dict above
            if args.use_distributed_optimizer and HAVE_APEX_OR_TE and not is_dist_ckpt:
                # NOTE: this is a manual read of the tracker file.
                # This code should not be reached when reading from a non_persistent checkpoint
                assert not is_dist_ckpt
                tracker_filename = get_checkpoint_tracker_filename(load_dir)
                iteration, release = read_metadata(tracker_filename)
                model_checkpoint_name = \
                    get_checkpoint_name(load_dir, iteration, release)
                optim_checkpoint_name = \
                    get_distributed_optimizer_checkpoint_name(
                        model_checkpoint_name)
                optimizer.load_parameter_state(optim_checkpoint_name,
                                               update_legacy_format=args.ckpt_convert_update_legacy_dist_opt_format)

            # Load scheduler.
            if opt_param_scheduler is not None:
                if 'lr_scheduler' in state_dict: # backward compatbility
                    opt_param_scheduler.load_state_dict(state_dict['lr_scheduler'])
                else:
                    opt_param_scheduler.load_state_dict(state_dict['opt_param_scheduler'])
        except KeyError as e:
            print_rank_0('Unable to load optimizer from checkpoint {}. '
                         'Specify --no-load-optim or --finetune to prevent '
                         'attempting to load the optimizer state, '
                         'exiting ...'.format(checkpoint_name))
            raise e
    else:
        if (args.fp16 or args.bf16) and optimizer is not None:
            optimizer.reload_model_params()

    # rng states.
    if not release and not args.finetune and not args.no_load_rng:
        try:
            if 'rng_state' in state_dict:
                # access rng_state for data parallel rank
                if args.data_parallel_random_init:
                    rng_state = state_dict['rng_state'][mpu.get_data_parallel_rank()]
                else:
                    rng_state = state_dict['rng_state'][0]
                random.setstate(rng_state['random_rng_state'])
                np.random.set_state(rng_state['np_rng_state'])
                torch.set_rng_state(rng_state['torch_rng_state'])
                torch.cuda.set_rng_state(rng_state['cuda_rng_state'])
                # Check for empty states array
                if not rng_state['rng_tracker_states']:
                    raise KeyError
                tensor_parallel.get_device_rng_tracker().set_states(
                    rng_state['rng_tracker_states'])
            else:  # backward compatability
                random.setstate(state_dict['random_rng_state'])
                np.random.set_state(state_dict['np_rng_state'])
                torch.set_rng_state(state_dict['torch_rng_state'])
                torch.cuda.set_rng_state(state_dict['cuda_rng_state'])
                # Check for empty states array
                if not state_dict['rng_tracker_states']:
                    raise KeyError
                tensor_parallel.get_device_rng_tracker().set_states(
                    state_dict['rng_tracker_states'])
        except KeyError:
            print_rank_0('Unable to load rng state from checkpoint {}. '
                         'Specify --no-load-rng or --finetune to prevent '
                         'attempting to load the rng state, '
                         'exiting ...'.format(checkpoint_name))
            sys.exit()

    # Some utilities want to load a checkpoint without distributed being initialized
    if torch.distributed.is_initialized():
        torch.distributed.barrier(group=mpu.get_default_process_group())

    print_rank_0(f'  successfully loaded checkpoint from {load_dir} '
                 f'[ t {mpu.get_tensor_model_parallel_rank()}, '
                 f'p {mpu.get_pipeline_model_parallel_rank()} ] '
                 f'at iteration {iteration}')

    torch.cuda.empty_cache()
    return iteration, num_floating_point_operations_so_far


def load_biencoder_checkpoint(model, only_query_model=False,
                              only_context_model=False, custom_load_path=None):
    """
    selectively load retrieval models for indexing/retrieving
    from saved checkpoints
    """

    args = get_args()

    model = unwrap_model(model)

    load_path = custom_load_path if custom_load_path is not None else args.load

    tracker_filename = get_checkpoint_tracker_filename(load_path)
    with open(tracker_filename, 'r') as f:
        iteration = int(f.read().strip())

    checkpoint_name = get_checkpoint_name(load_path, iteration,
                                          args.use_distributed_optimizer and HAVE_APEX_OR_TE,
                                          release=False)

    if mpu.get_data_parallel_rank() == 0:
        print('global rank {} is loading checkpoint {}'.format(
            torch.distributed.get_rank(), checkpoint_name))

    state_dict = torch.load(checkpoint_name, map_location='cpu')
    ret_state_dict = state_dict['model']

    if only_query_model:
        ret_state_dict.pop('context_model')
    if only_context_model:
        ret_state_dict.pop('query_model')

    assert len(model) == 1
    model[0].load_state_dict(ret_state_dict)
    torch.distributed.barrier(group=mpu.get_default_process_group())

    if mpu.get_data_parallel_rank() == 0:
        print(' successfully loaded {}'.format(checkpoint_name))

    return model<|MERGE_RESOLUTION|>--- conflicted
+++ resolved
@@ -12,14 +12,13 @@
 from logging import getLogger
 from pathlib import Path
 
-from megatron.core.distributed import HAVE_APEX_OR_TE
 import numpy as np
 from time import time
 
 import torch
 
 from megatron.core import mpu, tensor_parallel, dist_checkpointing
-from megatron.core.device_utils import get_current_device, get_current_rng_state, get_xla_model
+from megatron.core.device_utils import get_current_device, get_current_rng_state, get_xla_model, set_current_rng_state
 from megatron.core.dist_checkpointing.mapping import ShardedObject
 from megatron.core.dist_checkpointing.serialization import get_default_load_sharded_strategy
 from megatron.core.dist_checkpointing.state_dict_transformation import (
@@ -49,6 +48,16 @@
 except Exception:
     has_nvidia_modelopt = False
 
+try:
+    import transformer_engine # pylint: disable=unused-import
+    HAVE_APEX_OR_TE = True
+except ImportError:
+    try: 
+        import apex # pylint: disable=unused-import
+        HAVE_APEX_OR_TE = True
+    except ImportError:
+        HAVE_APEX_OR_TE = False
+        
 _CHECKPOINT_VERSION = None
 
 logger = getLogger(__name__)
@@ -275,7 +284,7 @@
         'random_rng_state': random.getstate(),
         'np_rng_state': np.random.get_state(),
         'torch_rng_state': torch.get_rng_state(),
-        'cuda_rng_state': get_current_rng_state(),
+        'current_rng_state': get_current_rng_state(),
         'rng_tracker_states': tensor_parallel.get_device_rng_tracker().get_states()}
 
     rng_state_list = None
@@ -298,7 +307,7 @@
     else:
         rng_state_list = [rng_state]
 
-    if use_dist_ckpt:
+    if use_dist_ckpt and HAVE_APEX_OR_TE:
         pp_rank = mpu.get_pipeline_model_parallel_rank()
         pp_size = mpu.get_pipeline_model_parallel_world_size()
         tp_rank = mpu.get_tensor_model_parallel_rank()
@@ -380,16 +389,12 @@
     save_dataloader_state(train_data_iterator, iteration, getattr(args, "dataloader_save", None))
 
     # Save distributed optimizer's custom parameter state.
-<<<<<<< HEAD
-    if (args.use_distributed_optimizer and HAVE_APEX_OR_TE) and not args.no_save_optim and optimizer is not None and not use_dist_ckpt:
-=======
     if (
-        args.use_distributed_optimizer
+        ( args.use_distributed_optimizer and HAVE_APEX_OR_TE) 
         and not args.no_save_optim
         and optimizer is not None
         and ckpt_type == CheckpointType.LEGACY
     ):
->>>>>>> 1b8fce7e
         optim_checkpoint_name = \
             get_distributed_optimizer_checkpoint_name(checkpoint_name)
         ensure_directory_exists(optim_checkpoint_name)
@@ -409,11 +414,7 @@
             or mpu.get_data_modulo_expert_parallel_rank(with_context_parallel=True) == 0 \
             or ckpt_type != CheckpointType.LEGACY:
         optim_sd_kwargs = {}
-<<<<<<< HEAD
-        if use_dist_ckpt and args.use_distributed_optimizer and HAVE_APEX_OR_TE:
-=======
-        if ckpt_type != CheckpointType.LEGACY and args.use_distributed_optimizer:
->>>>>>> 1b8fce7e
+        if ckpt_type != CheckpointType.LEGACY and args.use_distributed_optimizer and HAVE_APEX_OR_TE:
             optim_sd_kwargs['sharding_type'] = ('fully_sharded_model_space'
                                                 if args.ckpt_fully_parallel_save
                                                 else 'dp_zero_gather_scatter')
@@ -469,7 +470,8 @@
 
             if ckpt_type == CheckpointType.LOCAL:
                 state_dict_for_save = prepare_state_dict_for_save(
-                    state_dict, algo=args.non_persistent_local_ckpt_algo
+                    state_dict, algo=args.non_persistent_local_ckpt_algo,
+                    process_group=mpu.get_default_process_group()
                 )
                 async_save_request = checkpointing_context['local_checkpoint_manager'].save(
                     state_dict_for_save, iteration, is_async=bool(args.async_save)
@@ -801,15 +803,10 @@
             strategy=load_strategy, 
             parallelization_group=parallelization_group
         )
-<<<<<<< HEAD
     state_dict = dist_checkpointing.load(sharded_state_dict, checkpoint_name, 
                                          load_strategy, strict=args.dist_ckpt_strictness,
                                          process_group=mpu.get_default_process_group())
-    return state_dict, checkpoint_name, release
-=======
-    state_dict = dist_checkpointing.load(sharded_state_dict, checkpoint_name, load_strategy, strict=args.dist_ckpt_strictness)
     return state_dict, checkpoint_name, release, CheckpointType.GLOBAL
->>>>>>> 1b8fce7e
 
 
 def _load_base_checkpoint(
@@ -1116,6 +1113,9 @@
                     if ckpt_tp_pp != run_tp_pp and optim_sd_kwargs['sharding_type'] != 'fully_sharded_model_space':
                         raise RuntimeError(f"{mismatch_msg}: not supported for DistributedOptimizer with sharding type {optim_sd_kwargs['sharding_type']}."
                                            f" Please use `--ckpt-fully-parallel-save` flag during checkpoint saving.")
+                elif ckpt_tp_pp != run_tp_pp:
+                    raise RuntimeError(f"{mismatch_msg}: not supported.")
+
             else:
                 gen_sd_optim = None
                 gen_sd_opt_param_scheduler = None
@@ -1258,7 +1258,7 @@
                 random.setstate(rng_state['random_rng_state'])
                 np.random.set_state(rng_state['np_rng_state'])
                 torch.set_rng_state(rng_state['torch_rng_state'])
-                torch.cuda.set_rng_state(rng_state['cuda_rng_state'])
+                set_current_rng_state(rng_state['current_rng_state'])
                 # Check for empty states array
                 if not rng_state['rng_tracker_states']:
                     raise KeyError
@@ -1268,13 +1268,13 @@
                 random.setstate(state_dict['random_rng_state'])
                 np.random.set_state(state_dict['np_rng_state'])
                 torch.set_rng_state(state_dict['torch_rng_state'])
-                torch.cuda.set_rng_state(state_dict['cuda_rng_state'])
+                set_current_rng_state(state_dict['current_rng_state'])
                 # Check for empty states array
                 if not state_dict['rng_tracker_states']:
                     raise KeyError
                 tensor_parallel.get_device_rng_tracker().set_states(
                     state_dict['rng_tracker_states'])
-        except KeyError:
+        except KeyError as e:
             print_rank_0('Unable to load rng state from checkpoint {}. '
                          'Specify --no-load-rng or --finetune to prevent '
                          'attempting to load the rng state, '
@@ -1290,7 +1290,8 @@
                  f'p {mpu.get_pipeline_model_parallel_rank()} ] '
                  f'at iteration {iteration}')
 
-    torch.cuda.empty_cache()
+    if torch.cuda.is_available():
+        torch.cuda.empty_cache()
     return iteration, num_floating_point_operations_so_far
 
 
