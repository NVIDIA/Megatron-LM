# Copyright (c) 2024, NVIDIA CORPORATION. All rights reserved.

"""Input/output checkpointing."""

import contextlib
import os
import random
import shutil
import sys
import threading
from enum import Enum, auto
from logging import getLogger
from pathlib import Path

import numpy as np
from time import time

import torch

from megatron.core import mpu, tensor_parallel, dist_checkpointing
from megatron.core.device_utils import get_current_device, get_current_rng_state, get_xla_model, set_current_rng_state
from megatron.core.dist_checkpointing.mapping import ShardedObject
from megatron.core.dist_checkpointing.serialization import get_default_load_sharded_strategy
from megatron.core.dist_checkpointing.strategies.fully_parallel import \
    FullyParallelSaveStrategyWrapper, FullyParallelLoadStrategyWrapper
from megatron.core.num_microbatches_calculator import update_num_microbatches
from megatron.core.fp8_utils import is_float8tensor
from megatron.core.rerun_state_machine import get_rerun_state_machine
from .async_utils import schedule_async_save, is_empty_async_queue
from .global_vars import get_args, get_one_logger
from .utils import unwrap_model, print_rank_0, append_to_progress_log, is_last_rank
from ..core.dist_checkpointing.serialization import \
    get_default_save_sharded_strategy
from .one_logger_utils import on_save_checkpoint_start, on_save_checkpoint_success
from . import wandb_utils

from . import ft_integration

# [ModelOpt]: Import
try:
    from modelopt.torch.opt.plugins import (
        save_modelopt_state,
        save_sharded_modelopt_state,
        restore_modelopt_state,
        restore_sharded_modelopt_state,
    )
    has_nvidia_modelopt = True
except Exception:
    has_nvidia_modelopt = False
        
_CHECKPOINT_VERSION = None

logger = getLogger(__name__)
_NON_PERSISTENT_CKPT_SUBDIR = 'non_persistent'

xm = get_xla_model()

def set_checkpoint_version(value):
    global _CHECKPOINT_VERSION
    if _CHECKPOINT_VERSION is not None:
        assert _CHECKPOINT_VERSION == value, \
            "checkpoint versions do not match"
    _CHECKPOINT_VERSION = value


def get_checkpoint_version():
    global _CHECKPOINT_VERSION
    return _CHECKPOINT_VERSION


def check_checkpoint_args(checkpoint_args):
    """Ensure fixed arguments for a model are the same for the input
    arguments and the one retrieved from checkpoint."""
    args = get_args()

    def _compare(arg_name, old_arg_name=None, default=None):
        if old_arg_name is not None:
            ckpt_arg_name = old_arg_name
        else:
            ckpt_arg_name = arg_name
        if default is not None:
            checkpoint_value = getattr(checkpoint_args, ckpt_arg_name, default)
        else:
            checkpoint_value = getattr(checkpoint_args, ckpt_arg_name)
        args_value = getattr(args, arg_name)
        error_message = '{} value from checkpoint ({}) is not equal to the ' \
                        'input argument value ({}).'.format(
                            arg_name, checkpoint_value, args_value)
        assert checkpoint_value == args_value, error_message

    _compare('num_layers')
    _compare('hidden_size')
    _compare('num_attention_heads')
    _compare('add_position_embedding', default=True)
    if args.vocab_file:
        _compare('max_position_embeddings')
        _compare('make_vocab_size_divisible_by')
        if not args.use_dist_ckpt:
            _compare('padded_vocab_size')
        _compare('tokenizer_type')
    if args.data_parallel_random_init:
        _compare('data_parallel_random_init')
    if get_checkpoint_version() < 3.0:
        _compare('tensor_model_parallel_size',
                 old_arg_name='model_parallel_size')
    if get_checkpoint_version() >= 3.0 and not args.use_dist_ckpt:
        _compare('tensor_model_parallel_size')
        _compare('pipeline_model_parallel_size')


def ensure_directory_exists(filename, check_parent=True):
    """Build filename's path if it does not already exists."""
    dirname = os.path.dirname(filename) if check_parent else filename
    os.makedirs(dirname, exist_ok=True)


def get_checkpoint_name(checkpoints_path, iteration, release=False,
                        pipeline_parallel=None,
                        tensor_rank=None, pipeline_rank=None,
                        expert_parallel=None, expert_rank=None,
                        return_base_dir=False, basename="model_optim_rng.pt"):
    """Determine the directory name for this rank's checkpoint."""
    if release:
        directory = 'release'
    else:
        directory = 'iter_{:07d}'.format(iteration)
    if return_base_dir:
        common_path = os.path.join(checkpoints_path, directory)
        return common_path

    # Use both the tensor and pipeline MP rank.
    if pipeline_parallel is None:
        pipeline_parallel = (mpu.get_pipeline_model_parallel_world_size() > 1)
    if tensor_rank is None:
        tensor_rank = mpu.get_tensor_model_parallel_rank()
    if pipeline_rank is None:
        pipeline_rank = mpu.get_pipeline_model_parallel_rank()
    if expert_parallel is None:
        expert_parallel = (mpu.get_expert_model_parallel_world_size() > 1)
    if expert_rank is None:
        expert_rank = mpu.get_expert_model_parallel_rank()

    # Use both the tensor and pipeline MP rank. If using the distributed
    # optimizer, then the optimizer's path must additionally include the
    # data parallel rank.
    if not pipeline_parallel:
        common_path = os.path.join(checkpoints_path, directory,
                            f'mp_rank_{tensor_rank:02d}')
    else:
        common_path = os.path.join(checkpoints_path, directory,
                f'mp_rank_{tensor_rank:02d}_{pipeline_rank:03d}')

    if expert_parallel:
        common_path = common_path + f'_{expert_rank:03d}'

    return os.path.join(common_path, basename)


def get_distributed_optimizer_checkpoint_name(model_checkpoint_name):
    return os.path.join(os.path.dirname(model_checkpoint_name),
                        "distrib_optim.pt")


def find_checkpoint_rank_0(checkpoints_path, iteration, release=False):
    """Finds the checkpoint for rank 0 without knowing if we are using
    pipeline parallelism/expert parallelism or not.

    Since the checkpoint naming scheme changes if pipeline or expert
    parallelism is present, we need to look for both naming schemes if
    we don't know if the checkpoint has pipeline or expert parallelism.
    """

    # Look for checkpoint with no pipelining and no expert parallelism
    filename = get_checkpoint_name(checkpoints_path, iteration, release,
                                   pipeline_parallel=False,
                                   tensor_rank=0, pipeline_rank=0,
                                   expert_parallel=False, expert_rank=0)
    if os.path.isfile(filename):
        return filename

    # Look for checkpoint with no pipelining and expert parallelism
    filename = get_checkpoint_name(checkpoints_path, iteration, release,
                                   pipeline_parallel=False,
                                   tensor_rank=0, pipeline_rank=0,
                                   expert_parallel=True, expert_rank=0)
    if os.path.isfile(filename):
        return filename

    # Look for checkpoint with pipelining and no expert parallelism
    filename = get_checkpoint_name(checkpoints_path, iteration, release,
                                   pipeline_parallel=True,
                                   tensor_rank=0, pipeline_rank=0,
                                   expert_parallel=False, expert_rank=0)
    if os.path.isfile(filename):
        return filename

    # Look for checkpoint with pipelining and expert parallelism
    filename = get_checkpoint_name(checkpoints_path, iteration, release,
                                   pipeline_parallel=True,
                                   tensor_rank=0, pipeline_rank=0,
                                   expert_parallel=True, expert_rank=0)
    if os.path.isfile(filename):
        return filename

    # Look for a distributed checkpoint
    filename = get_checkpoint_name(checkpoints_path, iteration, release,
                                   pipeline_parallel=True,
                                   return_base_dir=True)
    if dist_checkpointing.check_is_distributed_checkpoint(filename):
        return filename

    return None


def get_checkpoint_tracker_filename(checkpoints_path):

    """Tracker file rescords the latest chckpoint during
    training to restart from."""
    return os.path.join(checkpoints_path, 'latest_checkpointed_iteration.txt')


def checkpoint_exists(checkpoints_path):
    if checkpoints_path is None:
        return False
    load_step = 'latest_checkpointed_iteration.txt'
    return os.path.exists(os.path.join(checkpoints_path, load_step))


def read_metadata(tracker_filename):
    # Read the tracker file and either set the iteration or
    # mark it as a release checkpoint.
    iteration = 0
    release = False
    with open(tracker_filename, 'r') as f:
        metastring = f.read().strip()
        try:
            iteration = int(metastring)
        except ValueError:
            release = metastring == 'release'
            if not release:
                print_rank_0('ERROR: Invalid metadata file {}. Exiting'.format(
                    tracker_filename))
                sys.exit()
    assert iteration > 0 or release, 'error parsing metadata file {}'.format(
        tracker_filename)

    # Get the max iteration retrieved across the ranks.
    if torch.distributed.is_initialized():
        iters_device = torch.tensor([iteration], dtype=torch.long, device=get_current_device())
        torch.distributed.all_reduce(iters_device, op=torch.distributed.ReduceOp.MAX)
        max_iter = iters_device[0].item()

        # We should now have all the same iteration.
        # If not, print a warning and chose the maximum
        # iteration across all ranks.
        if iteration != max_iter:
            rank = torch.distributed.get_rank()
            print('WARNING: on rank {} found iteration {} in the '
                  'metadata while max iteration across the ranks '
                  'is {}, replacing it with max iteration.'.format(
                      rank, iteration, max_iter), flush=True)
    else:
        # When loading a checkpoint outside of training (for example,
        # when editing it), we might not have torch distributed
        # initialized, in this case, just assume we have the latest
        max_iter = iteration
    return max_iter, release


def get_rng_state(ckpt_format: str):
    """Collect rng state across data parallel ranks."""
    args = get_args()
    rng_state = {
        'random_rng_state': random.getstate(),
        'np_rng_state': np.random.get_state(),
        'torch_rng_state': torch.get_rng_state(),
        'current_rng_state': get_current_rng_state(),
        'rng_tracker_states': tensor_parallel.get_device_rng_tracker().get_states()}

    rng_state_list = None
<<<<<<< HEAD
    if torch.distributed.is_initialized() and \
            mpu.get_data_parallel_world_size() > 1 and \
            args.data_parallel_random_init:
        
=======
    if args.data_parallel_random_init and torch.distributed.is_initialized() and \
            mpu.get_data_parallel_world_size() > 1:
>>>>>>> 97a9df13
        rng_state_list = \
                [None for i in range(mpu.get_data_parallel_world_size())]
        if xm:
             torch.distributed.all_gather_object(
                rng_state_list,
                rng_state,
                group=mpu.get_data_parallel_group_gloo())
        else:
            torch.distributed.all_gather_object(
                rng_state_list,
                rng_state,
                group=mpu.get_data_parallel_group())
    else:
        rng_state_list = [rng_state]

    if ckpt_format == "torch_dist":
        pp_rank = mpu.get_pipeline_model_parallel_rank()
        pp_size = mpu.get_pipeline_model_parallel_world_size()
        tp_rank = mpu.get_tensor_model_parallel_rank()
        tp_size = mpu.get_tensor_model_parallel_world_size()
        rng_state_list = ShardedObject('rng_state', rng_state_list, (pp_size, tp_size), (pp_rank, tp_rank),
                                       replica_id=mpu.get_data_parallel_rank(with_context_parallel=True))

    return rng_state_list

class CheckpointType(Enum):
    LEGACY = auto()
    LOCAL = auto()
    GLOBAL = auto()
    TORCH_DCP = auto()

def save_checkpoint(iteration, model, optimizer, opt_param_scheduler, num_floating_point_operations_so_far,
                    checkpointing_context=None, pipeline_rank=None, expert_rank=None, tensor_rank=None, pipeline_parallel=None, expert_parallel=None, non_persistent_ckpt=False,
                    train_data_iterator=None, preprocess_common_state_dict_fn = None):
    """Save a model, optimizer and optionally dataloader checkpoint.

    Checkpointing context is used to persist some checkpointing state
    throughout a single job. Must be initialized externally (not used if None).

    If non_persistent_ckpt is True,
    the checkpoint will be saved with special functionality for removing old checkpoints.
    There are several types of non-persistent checkpoints:
    "global" - Saved as a standard checkpoint (e.g., on Lustre) with old checkpoints being removed.
    "local" - Each rank saves a portion of the checkpoint locally (e.g., on SSD/ramdisk).

    Dataloader checkpoint is only saved if the dataloader supports it. Currently this applies only
    to the Megatron Energon dataloader (multimodal) and not the built-in Megatron dataloader (text-only).
    """
    start_ckpt = time()
    args = get_args()

    if args.async_save and not is_empty_async_queue():
        print_rank_0('WARNING: Starting a checkpoint save before previous has finished. Consider increasing the checkpoint interval.')

    # Prepare E2E metrics at start of save checkpoint
    productive_metrics = on_save_checkpoint_start(args.async_save)

    # Monitor for the checkpointing timeout (no-op if FT is not enabled)
    ft_integration.on_checkpointing_start()

    # Only rank zero of the data parallel writes to the disk.
    model = unwrap_model(model)

    # Handle non_persistent_ckpt flag. Besides overwriting `args.save` and
    # `args.use_dist_ckpt`, non-persistent global ckpt requires no additional logic
    ckpt_type = CheckpointType.GLOBAL if args.use_dist_ckpt else CheckpointType.LEGACY
    save_dir = args.save
    if non_persistent_ckpt:
        if args.non_persistent_ckpt_type == 'global':
            ckpt_type = CheckpointType.GLOBAL
            save_dir = (
                args.non_persistent_global_ckpt_dir
                if args.non_persistent_global_ckpt_dir
                else os.path.join(save_dir, _NON_PERSISTENT_CKPT_SUBDIR)
            )
            # TODO Can we ensure the previous checkpoint is saved? We don't want to allow two saves in parallel.
            cleanup_old_non_persistent_checkpoint(
                save_dir, leave_ckpt_num=1, do_async=args.async_save
            )
        elif args.non_persistent_ckpt_type == 'local':
            ckpt_type = CheckpointType.LOCAL
            save_dir = checkpointing_context['local_checkpoint_manager'].local_ckpt_dir
        else:
            raise NotImplementedError(f"Please use local or global non-persistent checkpoints (got: {args.non_persistent_ckpt_type})")

    ckpt_format = args.ckpt_format if ckpt_type == CheckpointType.GLOBAL else 'torch'
    print_rank_0('saving checkpoint at iteration {:7d} to {} in {} format'.format(
        iteration, save_dir, ckpt_format))

    # Collect rng state across data parallel ranks.
    rng_state = get_rng_state(args.ckpt_format)

    # Collect rerun state across all ranks
    rerun_state_machine = get_rerun_state_machine()
    rerun_state = rerun_state_machine.state_dict(
        data_iterator=train_data_iterator, ckpt_format=args.ckpt_format,
    )

    # Checkpoint name.
    return_base_dir = (ckpt_type != CheckpointType.LEGACY)
    checkpoint_name = get_checkpoint_name(save_dir, iteration, release=False, pipeline_parallel=pipeline_parallel,
        tensor_rank=tensor_rank, pipeline_rank=pipeline_rank, expert_parallel=expert_parallel, expert_rank=expert_rank, return_base_dir=return_base_dir)

    # Save dataloader state if the dataloader supports it (currently only Megatron Energon).
    maybe_save_dataloader_state(train_data_iterator, iteration, getattr(args, "dataloader_save", None))

    # Save distributed optimizer's custom parameter state.
    if (
        args.use_distributed_optimizer 
        and not args.no_save_optim
        and optimizer is not None
        and ckpt_type == CheckpointType.LEGACY
    ):
        optim_checkpoint_name = \
            get_distributed_optimizer_checkpoint_name(checkpoint_name)
        ensure_directory_exists(optim_checkpoint_name)
        if not optimizer.is_stub_optimizer:
            optimizer.save_parameter_state(optim_checkpoint_name)

    async_save_request = None
    if args.async_save:
        if ckpt_type == CheckpointType.LEGACY:
            raise NotImplementedError('Async checkpoint save not implemented for legacy checkpoints')
        elif ckpt_type == CheckpointType.GLOBAL and args.ckpt_format != 'torch_dist':
            raise NotImplementedError(f'Async checkpoint save not implemented for {args.ckpt_format} distributed checkpoint format')

    rank = torch.distributed.get_rank() if torch.distributed.is_initialized() else 0

    # Collect args, model, RNG.
    if not torch.distributed.is_initialized() \
            or mpu.get_expert_data_parallel_rank() == 0 \
            or ckpt_type != CheckpointType.LEGACY:
        optim_sd_kwargs = {}
        if ckpt_type != CheckpointType.LEGACY and args.use_distributed_optimizer:
            optim_sd_kwargs['sharding_type'] = ('fully_sharded_model_space'
                                                if args.ckpt_fully_parallel_save
                                                else 'dp_zero_gather_scatter')
            print_rank_0(f'Storing distributed optimizer sharded state of type {optim_sd_kwargs["sharding_type"]}')
        state_dict = generate_state_dict(
            args,
            model,
            optimizer,
            opt_param_scheduler,
            rng_state,
            iteration=iteration,
            optim_sd_kwargs=optim_sd_kwargs,
            rerun_state=rerun_state,
        )

        state_dict['num_floating_point_operations_so_far'] = num_floating_point_operations_so_far
        if ckpt_type == CheckpointType.GLOBAL and ckpt_format == "torch_dist":
            if not torch.distributed.is_initialized() or torch.distributed.get_rank() == 0:
                # TODO Handle non-empty directories (e.g., after a crash during saving).
                ensure_directory_exists(checkpoint_name, check_parent=False)
            if checkpointing_context is not None and 'save_strategy' in checkpointing_context:
                save_strategy = checkpointing_context['save_strategy']
                # Already saved once before - don't need to rerun sharding validation
                validate_sharding_integrity = not args.ckpt_assume_constant_structure
            else:
                validate_sharding_integrity = True
                save_strategy = get_default_save_sharded_strategy(args.ckpt_format)
                if args.ckpt_assume_constant_structure and args.ckpt_format == 'torch_dist':
                    save_strategy.use_cached_ckpt_structure = args.ckpt_assume_constant_structure
                    if checkpointing_context is not None and 'load_strategy' in checkpointing_context:
                        cached_global_metadata = getattr(checkpointing_context['load_strategy'], 'cached_global_metadata', None)
                        if cached_global_metadata is not None:
                            logger.debug("Plugging in the read metadata from the load strategy...")
                            save_strategy.cached_global_metadata = cached_global_metadata
                        else:
                            logger.debug("Failed to plug in the read metadata from the load strategy...")

                if args.ckpt_fully_parallel_save:
                    save_strategy = FullyParallelSaveStrategyWrapper(save_strategy, mpu.get_data_parallel_group(with_context_parallel=True) if xm is None else \
                                                                        mpu.get_data_parallel_group_gloo(with_context_parallel=True),
                                                                     mpu.get_default_process_group(),
                                                                     args.ckpt_assume_constant_structure)
            # Store save strategy for future checkpoint saves
            if checkpointing_context is not None:
                checkpointing_context['save_strategy'] = save_strategy
            end_ckpt = time()
            logger.debug(f"rank: {rank}, takes {end_ckpt - start_ckpt} to prepare state dict for ckpt ")
            async_save_request = dist_checkpointing.save(state_dict, checkpoint_name, save_strategy,
                                                         async_sharded_save=args.async_save,
                                                         validate_access_integrity=validate_sharding_integrity,
                                                         process_group=mpu.get_default_process_group(),
                                                         preprocess_common_before_consistancy_check=preprocess_common_state_dict_fn)
            # [ModelOpt]: save sharded modelopt_state
            if has_nvidia_modelopt:
                save_sharded_modelopt_state(model, checkpoint_name, (args.ckpt_format, 1))
        elif ckpt_type == CheckpointType.GLOBAL and ckpt_format == "torch_dcp":
            if not torch.distributed.is_initialized() or torch.distributed.get_rank() == 0:
                # TODO Handle non-empty directories (e.g., after a crash during saving).
                ensure_directory_exists(checkpoint_name, check_parent=False)

            fs_storage_writer = torch.distributed.checkpoint.FileSystemWriter(checkpoint_name)
            torch.distributed.checkpoint.save(
                state_dict=state_dict,
                storage_writer=fs_storage_writer,
            )
        else:
            # [ModelOpt]: Inject modelopt_state into state_dict
            if has_nvidia_modelopt:
                if ckpt_type == CheckpointType.LOCAL:
                    print_rank_0('WARNING: Local checkpointing does not support nvidia_modelopt.')
                else:
                    save_modelopt_state(model, state_dict)

            end_ckpt = time()
            logger.debug(f"rank: {rank}, takes {end_ckpt - start_ckpt} to prepare state dict for ckpt ")
            if ckpt_type == CheckpointType.LOCAL:
                try:
                    from megatron.core.dist_checkpointing.tensor_aware_state_dict import MCoreTensorAwareStateDict
                except ModuleNotFoundError:
                    raise RuntimeError("The 'nvidia_resiliency_ext' module is required for local "
                                       "checkpointing but was not found. Please ensure it is installed.")

                algo = args.non_persistent_local_ckpt_algo
                cached_metadata = None
                if args.ckpt_assume_constant_structure and 'local_checkpoint_cache' in checkpointing_context:
                    cached_metadata = checkpointing_context['local_checkpoint_cache']
                state_dict_for_save, cacheable_metadata = MCoreTensorAwareStateDict.from_state_dict(
                    state_dict, algo=algo, cached_metadata=cached_metadata,
                    parallelization_group=mpu.get_data_parallel_group(with_context_parallel=True) if xm is None \
                        else mpu.get_data_parallel_group_gloo(with_context_parallel=True),
                    process_group=mpu.get_default_process_group()
                )
                async_save_request = checkpointing_context['local_checkpoint_manager'].save(
                    state_dict_for_save, iteration, is_async=bool(args.async_save)
                )
                checkpointing_context['local_checkpoint_cache'] = cacheable_metadata
            else:
                assert ckpt_type == CheckpointType.LEGACY
                # Save.
                ensure_directory_exists(checkpoint_name)
                torch.save(state_dict, checkpoint_name)
    start_misc = time()
    if ckpt_type != CheckpointType.LOCAL:
        if not args.async_save:
            assert async_save_request is None
            # Wait so everyone is done (necessary)
            if torch.distributed.is_initialized():
                torch.distributed.barrier()

    # And update the latest iteration
    if not torch.distributed.is_initialized() \
            or torch.distributed.get_rank() == 0:
        tracker_filename = get_checkpoint_tracker_filename(save_dir)

        if ckpt_type == CheckpointType.LOCAL:
            def iter_finalize_fn():
                print_rank_0('  successfully saved local checkpoint from iteration {:7d}'
                             .format(iteration))
                if args.log_progress and args.async_save:
                    append_to_progress_log(f'Saved async local checkpoint\tIteration: {iteration}',
                                           barrier=False)
        else:
            def iter_finalize_fn():
                with open(tracker_filename, 'w') as f:
                    f.write(str(iteration))
                print_rank_0(f'  successfully saved checkpoint from iteration {int(iteration):7d} to {args.save} '
                             f'[ t {(tensor_rank if tensor_rank is not None else mpu.get_tensor_model_parallel_rank()) + 1}/{mpu.get_tensor_model_parallel_world_size()}, '
                             f'p {(pipeline_rank if pipeline_rank is not None else mpu.get_pipeline_model_parallel_rank()) + 1}/{mpu.get_pipeline_model_parallel_world_size()} ]')
                if args.log_progress and args.async_save:
                    append_to_progress_log(f'Saved async checkpoint\tIteration: {iteration}',
                                           barrier=False)

        if args.async_save:
            assert async_save_request is not None
            async_save_request.add_finalize_fn(iter_finalize_fn)
        else:
            iter_finalize_fn()

    # Additional callback for one_logger (last rank)
    if not torch.distributed.is_initialized() \
       or is_last_rank():
        def onelogger_finalize_fn():
            on_save_checkpoint_success(productive_metrics, args.async_save)
        if args.async_save:
            assert async_save_request is not None
            async_save_request.add_finalize_fn(onelogger_finalize_fn)
        else:
            onelogger_finalize_fn()

    # Additional callback for wandb (last rank)
    if not torch.distributed.is_initialized() \
       or is_last_rank():
        def wandb_finalize_fn():
            wandb_utils.on_save_checkpoint_success(checkpoint_name, get_checkpoint_tracker_filename(save_dir), save_dir, iteration)
        if args.async_save:
            assert async_save_request is not None
            async_save_request.add_finalize_fn(wandb_finalize_fn)
        else:
            wandb_finalize_fn()

    if args.async_save:
        schedule_async_save(async_save_request)
        print_rank_0('  scheduled an async checkpoint save at iteration {:7d} to {}' \
                     .format(iteration, save_dir))

    # Wait so everyone is done (not necessary)
    if torch.distributed.is_initialized():
        torch.distributed.barrier(group=mpu.get_default_process_group())

    end_misc = time()
    logger.debug(f"rank: {rank}, takes {end_misc - start_misc} to finalize ckpt save ")

    ft_integration.on_checkpointing_end(is_async_finalization=False)

def cleanup_old_non_persistent_checkpoint(save_dir, leave_ckpt_num=1, do_async=False):
    if torch.distributed.is_initialized() and torch.distributed.get_rank() != 0:
        return
    save_dir = Path(save_dir)

    iter_prefix = "iter_"
    iter_ckpts = save_dir.rglob(f'{iter_prefix}*')
    sorted_iter_ckpts = sorted(iter_ckpts, key=lambda ckpt_name: int(ckpt_name.name[len(iter_prefix):]))
    if not sorted_iter_ckpts:
        return
    rm_iter_ckpts = sorted_iter_ckpts[:-leave_ckpt_num]
    print_rank_0(f'Non-persistent checkpoints scheduled for removal: {rm_iter_ckpts}')
    print_rank_0(f'Non-persistent checkpoints to be kept: {sorted_iter_ckpts[-leave_ckpt_num:]}')

    def remove_iter_ckpts(_iter_ckpts):
        for ckpt in _iter_ckpts:
            shutil.rmtree(ckpt)
    if do_async:
        threading.Thread(target=remove_iter_ckpts, args=(rm_iter_ckpts,)).start()
    else:
        remove_iter_ckpts(rm_iter_ckpts)


def maybe_save_dataloader_state(train_iterator, iteration, dataloader_save_path):
    """Saves dataloader state if the dataloader supports it.

    Currently, this is only used by Megatron Energon dataloader (multimodal) to store its state at a
    specific iteration. The Megatron built-in dataloader (text-only) creates index files upfront
    to track its state.

    If the provided dataloader has `save_state` method, then it is called to save the state.
    Otherwise, no state is saved.

    Args:
        train_iterator (iterable): Train dataloader.
        iteration (int): Current iteration.
        dataloader_save_path (str): Path where the dataloader state is saved.
    """
    # If no dataloader or saving path is provided, exit early, otherwise, raise an error.
    if train_iterator is None or dataloader_save_path is None or dataloader_save_path == "":
        return

    # If dataloader doesn't support saving state, raise an error.
    if not hasattr(train_iterator.iterable, "save_state"):
        raise RuntimeError(f"Could not find a save_state for the train_iterator of type {type(train_iterator)}")

    # Save dataloader state for each data parallel rank only once.
    first_rank = mpu.is_pipeline_first_stage(ignore_virtual=True) and mpu.get_tensor_model_parallel_rank() == 0
    if not first_rank:
        return

    dp_rank = mpu.get_data_parallel_rank()
    print(f"saving dataloader checkpoint at iteration {iteration} to {dataloader_save_path}")
    train_dataloader_state_dict = train_iterator.iterable.save_state()
    data_state_save_path = get_checkpoint_name(
        dataloader_save_path, iteration,
        basename=f'train_dataloader_dprank{dp_rank:03d}.pt'
    )

    group=mpu.get_data_parallel_group() if xm is None else mpu.get_data_parallel_group_gloo()
    torch.distributed.barrier(group=group)

    if mpu.get_data_parallel_rank() == 0:
        ensure_directory_exists(data_state_save_path)

    torch.distributed.barrier(group=group)

    dataloader_save_dict = {}
    dataloader_save_dict['dataloader_state_dict'] = train_dataloader_state_dict
    torch.save(dataloader_save_dict, data_state_save_path)


def generate_state_dict(args, model, optimizer, opt_param_scheduler,
                        rng_state, use_dist_ckpt=False, iteration=None,
                        optim_sd_kwargs=None, rerun_state=None):
    """Generate a state dict from given model, optimizer, scheduler, rng state and others.

    Note: use_dist_ckpt is deprecated and not used. Will be removed soon.
    """

    # Arguments, iteration, and model.
    state_dict = {}
    state_dict['args'] = args
    state_dict['checkpoint_version'] = 3.0
    if iteration is not None:
        state_dict['iteration'] = iteration

    for i in range(len(model)):
        key = "model"
        if len(model) > 1:
            mpu.set_virtual_pipeline_model_parallel_rank(i)
            key = f"model{i}"

        model_sd = None
        if args.ckpt_format == "torch_dist":
            model_sd = model[i].sharded_state_dict()
        else:   # torch, torch_dcp
            model_sd = model[i].state_dict_for_save_checkpoint()

        state_dict[key] = model_sd

    # Optimizer stuff.
    if not args.no_save_optim:
        if optimizer is not None and not optimizer.is_stub_optimizer:
            optimizer_sd = None

            if args.ckpt_format == "torch_dist":
                optimizer_sd = optimizer.sharded_state_dict(state_dict, **(optim_sd_kwargs or {}))
            else:
                optimizer_sd = optimizer.state_dict()

            state_dict['optimizer'] = optimizer_sd

        if opt_param_scheduler is not None:
            state_dict['opt_param_scheduler'] = \
                opt_param_scheduler.state_dict()

    # Rerun state
    state_dict['rerun_state_machine'] = rerun_state

    # RNG states.
    if not args.no_save_rng:
        state_dict["rng_state"] = rng_state
    return state_dict


def _transpose_first_dim(t, num_splits, num_splits_first, model):
    input_shape = t.size()
    # We use a self_attention module but the values extracted aren't
    # specific to self attention so should work for cross attention as well
    while hasattr(model, 'module'):
        model = model.module
    attention_module = model.language_model.encoder.layers[0].self_attention
    hidden_size_per_attention_head = attention_module.hidden_size_per_attention_head
    num_attention_heads_per_partition = attention_module.num_attention_heads_per_partition
    if num_splits_first:
        """[num_splits * np * hn, h]
        -->(view) [num_splits, np, hn, h]
        -->(tranpose) [np, num_splits, hn, h]
        -->(view) [np * num_splits * hn, h] """

        intermediate_shape = \
            (num_splits, num_attention_heads_per_partition,
             hidden_size_per_attention_head) + input_shape[1:]

        t = t.view(*intermediate_shape)
        t = t.transpose(0, 1).contiguous()
    else:
        """[np * hn * num_splits, h]
        -->(view) [np, hn, num_splits, h]
        -->(tranpose) [np, num_splits, hn, h]
        -->(view) [np * num_splits * hn, h] """

        intermediate_shape = \
            (num_attention_heads_per_partition,
             hidden_size_per_attention_head, num_splits) +\
             input_shape[1:]

        t = t.view(*intermediate_shape)
        t = t.transpose(1, 2).contiguous()
    t = t.view(*input_shape)

    return t


def fix_query_key_value_ordering(model, checkpoint_version):
    """Fix up query/key/value matrix ordering if checkpoint
    version is smaller than 2.0
    """
    if checkpoint_version < 2.0:
        if isinstance(model, list):
            assert len(model)==1
            model = model[0]
        for name, param in model.named_parameters():
            if name.endswith(('.query_key_value.weight', '.query_key_value.bias')):
                if checkpoint_version == 0:
                    fixed_param = _transpose_first_dim(param.data, 3, True, model)
                elif checkpoint_version == 1.0:
                    fixed_param = _transpose_first_dim(param.data, 3, False, model)
                else:
                    print_rank_0(f"Invalid checkpoint version {checkpoint_version}.")
                    sys.exit()
                param.data.copy_(fixed_param)
            if name.endswith(('.key_value.weight', '.key_value.bias')):
                if checkpoint_version == 0:
                    fixed_param = _transpose_first_dim(param.data, 2, True, model)
                elif checkpoint_version == 1.0:
                    fixed_param = _transpose_first_dim(param.data, 2, False, model)
                else:
                    print_rank_0(f"Invalid checkpoint version {checkpoint_version}.")
                    sys.exit()
                param.data.copy_(fixed_param)
        print_rank_0(" successfully fixed query-key-values ordering for"
                     " checkpoint version {}".format(checkpoint_version))


def _get_non_persistent_iteration(non_persistent_global_dir, args, checkpointing_context=None):
    if args.non_persistent_ckpt_type is None:
        return -1
    elif args.non_persistent_ckpt_type == "global":
        tracker_filename = get_checkpoint_tracker_filename(non_persistent_global_dir)
        if os.path.isfile(tracker_filename):
            iteration, release = read_metadata(tracker_filename)
            if release:
                raise RuntimeError('Non-persistent checkpoint can\'t be a release checkpoint')
        else:
            iteration = -1
            print_rank_0('WARNING: could not find the metadata file {}'.format(tracker_filename))
            print_rank_0('    will not load any non-persistent checkpoint')
        return iteration
    elif args.non_persistent_ckpt_type == "local":
        return checkpointing_context['local_checkpoint_manager'].find_latest()
    else:
        assert False, 'Please use local or global non-persistent checkpoints' \
            f'(got: {args.non_persistent_ckpt_type})'


def _load_non_persistent_base_checkpoint(
    non_persistent_global_dir,
    args,
    rank0,
    sharded_state_dict,
    non_persistent_iteration,
    checkpointing_context=None,
):
    """ Load the base state_dict from a non-persistent distributed checkpoint.
    Depending on the non_persistent_ckpt_type, different logic may be required.
    """
    assert args.non_persistent_ckpt_type is not None
    if args.non_persistent_ckpt_type == "global":
        if not rank0:
            print_rank_0(
                f'Loading from a non-persistent checkpoint (non-persistent iter {non_persistent_iteration})'
            )
        return _load_global_dist_base_checkpoint(
            non_persistent_global_dir, args, rank0, sharded_state_dict, non_persistent_iteration, False,
            checkpointing_context=checkpointing_context
        )
    elif args.non_persistent_ckpt_type == "local":
        intermediate_state_dict, checkpoint_name = checkpointing_context[
            'local_checkpoint_manager'
        ].load()
        state_dict = intermediate_state_dict.to_state_dict(
            sharded_state_dict,
            algo=args.non_persistent_local_ckpt_algo,
            parallelization_group=mpu.get_data_parallel_group(with_context_parallel=True) if xm is None \
                        else mpu.get_data_parallel_group_gloo(with_context_parallel=True)
        )
        return state_dict, checkpoint_name, False, CheckpointType.LOCAL
    else:
        raise NotImplementedError(f"Please use local or global non-persistent checkpoints (got: {args.non_persistent_ckpt_type})")


def _load_global_dist_base_checkpoint(
    load_dir, args, rank0, sharded_state_dict, iteration, release, checkpointing_context=None
):
    """ Load the base state_dict from the given directory containing the global distributed checkpoint """
    if rank0:
        checkpoint_name = find_checkpoint_rank_0(load_dir, iteration, release)
        state_dict = dist_checkpointing.load_common_state_dict(checkpoint_name)
        return state_dict, checkpoint_name, release, CheckpointType.GLOBAL

    if sharded_state_dict is None:
        assert not args.auto_detect_ckpt_format and not args.use_dist_ckpt, (
            args.auto_detect_ckpt_format,
            args.use_dist_ckpt,
        )
        raise RuntimeError(
            'Detected load from a distributed checkpoint, but neither --use-dist-ckpt nor --auto-detect-ckpt-format is set.'
        )

    checkpoint_name = get_checkpoint_name(load_dir, iteration, release, return_base_dir=True)
    load_strategy = get_default_load_sharded_strategy(checkpoint_name)
    # NOTE: `args.ckpt_fully_parallel_load` applies to both persistent and non-persistent checkpoints.
    if args.ckpt_fully_parallel_load:
        parallelization_group = mpu.get_data_parallel_group(with_context_parallel=True) \
            if xm is None else mpu.get_data_parallel_group_gloo(with_context_parallel=True) 
        load_strategy = FullyParallelLoadStrategyWrapper(
            strategy=load_strategy, 
            parallelization_group=parallelization_group
        )
    if checkpointing_context is not None:
        checkpointing_context["load_strategy"] = load_strategy
    state_dict = dist_checkpointing.load(sharded_state_dict, checkpoint_name, load_strategy, strict=args.dist_ckpt_strictness, process_group=mpu.get_default_process_group())
    return state_dict, checkpoint_name, release, CheckpointType.GLOBAL


def _get_checkpoint_format(checkpoint_name):
    """Get the format of an existing checkpoint."""
    is_torch_ckpt = any([f.startswith("mp_rank_0") for f in os.listdir(checkpoint_name)])
    is_torch_dcp = os.path.exists(os.path.join(checkpoint_name, ".metadata"))

    ckpt_format = None
    if dist_checkpointing.check_is_distributed_checkpoint(checkpoint_name):
        ckpt_format = "torch_dist"
    elif is_torch_ckpt:
        ckpt_format = "torch"
    elif is_torch_dcp:
        ckpt_format = "torch_dcp"
    else:
        raise NotImplementedError(f"unknown checkpoint format in {checkpoint_name}")

    return ckpt_format


def _load_base_checkpoint(
    load_dir,
    args,
    rank0=False,
    sharded_state_dict=None,
    checkpointing_context=None,
):
    """ Load the base state_dict from the given directory

    If rank0 is true, just loads rank 0 checkpoint, ignoring arguments.
    """
    # Try to load non-persistent checkpoint first
    non_persistent_global_dir = (
        args.non_persistent_global_ckpt_dir
        if args.non_persistent_global_ckpt_dir or load_dir is None
        else os.path.join(load_dir, _NON_PERSISTENT_CKPT_SUBDIR)
    )
    non_persistent_iteration = _get_non_persistent_iteration(
        non_persistent_global_dir, args, checkpointing_context
    )
    iteration, release = -1, False
    tracker_filename = 'because load directory is not defined'
    if load_dir is not None:
        tracker_filename = get_checkpoint_tracker_filename(load_dir)
        if os.path.isfile(tracker_filename):
            iteration, release = read_metadata(tracker_filename)
    if non_persistent_iteration != -1:  # there is a non-persistent checkpoint
        if non_persistent_iteration >= iteration:
            return _load_non_persistent_base_checkpoint(
                non_persistent_global_dir,
                args,
                rank0,
                sharded_state_dict,
                non_persistent_iteration,
                checkpointing_context,
            )
        else:
            print_rank_0('WARNING: non-persistent checkpoints are older than persistent checkpoint')

    # Otherwise we are dealing with global checkpoints
    # If no tracker file, return nothing
    if iteration == -1:
        if not rank0:
            print_rank_0('WARNING: could not find the metadata file {}'.format(tracker_filename))
            print_rank_0('    will not load any checkpoints and will start from random')
        # Conditionally exit if checkpoint not found.
        if args.exit_on_missing_checkpoint:
            print_rank_0(">> '--exit-on-missing-checkpoint' set ... exiting. <<")
            if torch.distributed.is_initialized():
                torch.distributed.barrier(group=mpu.get_default_process_group())
            sys.exit()

        return None, "", False, None

    # Determine the type of the checkpoint on disk.
    checkpoint_name = get_checkpoint_name(load_dir, iteration, release, return_base_dir=True)
    ckpt_format = _get_checkpoint_format(checkpoint_name)

    if not rank0:
        dist_infix = "distributed " if ckpt_format == "torch_dist" else ""
        if release:
            print_rank_0(f' loading release {dist_infix}checkpoint from {load_dir}')
        else:
            print_rank_0(
                f' loading {dist_infix}checkpoint from {load_dir} at iteration {iteration}'
            )

    ckpt_type = None

    # Handle global distributed checkpoint
    if ckpt_format == "torch_dist":
        return _load_global_dist_base_checkpoint(
            load_dir, args, rank0, sharded_state_dict, iteration, release, checkpointing_context=checkpointing_context
        )
    elif ckpt_format == "torch":
        ckpt_type = CheckpointType.LEGACY
        # Handle global legacy checkpoint
        if rank0:
            checkpoint_name = find_checkpoint_rank_0(load_dir, iteration, release)
        else:
            checkpoint_name = get_checkpoint_name(load_dir, iteration, release, return_base_dir=False)
        try:
            state_dict = torch.load(checkpoint_name, map_location='cpu')
        except ModuleNotFoundError:
            from megatron.legacy.fp16_deprecated import loss_scaler

            # For backward compatibility.
            if not rank0:
                print_rank_0(' > deserializing using the old code structure ...')
            sys.modules['fp16.loss_scaler'] = sys.modules['megatron.legacy.fp16_deprecated.loss_scaler']
            sys.modules['megatron.fp16.loss_scaler'] = sys.modules[
                'megatron.legacy.fp16_deprecated.loss_scaler'
            ]
            sys.modules['megatron.model'] = sys.modules['megatron.legacy.model']
            state_dict = torch.load(checkpoint_name, map_location='cpu')
            sys.modules.pop('fp16.loss_scaler', None)
            sys.modules.pop('megatron.fp16.loss_scaler', None)
            sys.modules.pop('megatron.model', None)
        except Exception as e:
            print('could not load the checkpoint')
            print(e)
            sys.exit()
    elif ckpt_format == "torch_dcp":
        ckpt_type = CheckpointType.TORCH_DCP

        if rank0:
            # _load_base_checkpoint is called from load_args_from_checkpoint. torch.distributed is not initialized.
            # Load only metadata.
            state_dict = {"args": None, "iteration": None}
            torch.distributed.checkpoint.load(
                state_dict=state_dict,
                checkpoint_id=checkpoint_name,
            )
        else:
            # _load_base_checkpoint is called from load_checkpoint with a proper state dict.
            state_dict = sharded_state_dict

            fs_storage_reader = torch.distributed.checkpoint.FileSystemReader(checkpoint_name)

            torch.distributed.checkpoint.load_state_dict(
                state_dict=state_dict,
                storage_reader=fs_storage_reader,
            )
    else:
        raise NotImplementedError(f"checkpoint format {ckpt_format} not supported")

    return state_dict, checkpoint_name, release, ckpt_type


def load_args_from_checkpoint(
    args, load_arg='load', checkpointing_context=None
):
    """Set required arguments from the checkpoint specified in the
    arguments.

    Will overwrite arguments that have a non-None default value, but
    will leave any arguments that default to None as set.

    Returns the same args NameSpace with the new values added/updated.

    If no checkpoint is specified in args, or if the checkpoint is
    there but invalid, the arguments will not be modified

    """
    load_dir = getattr(args, load_arg)

    if load_dir is None:
        print_rank_0('No load directory specified, using provided arguments.')
        return args

    state_dict, checkpoint_name, release, ckpt_type = _load_base_checkpoint(
        load_dir,
        args,
        rank0=True,
        checkpointing_context=checkpointing_context,
    )

    # Args.
    if not state_dict:
        print_rank_0('Checkpoint not found to provide arguments, using provided arguments.')
        return args

    if 'args' not in state_dict:
        print_rank_0('Checkpoint provided does not have arguments saved, using provided arguments.')
        return args

    checkpoint_args = state_dict['args']
    checkpoint_version = state_dict.get('checkpoint_version', 0)
    args.iteration = state_dict['iteration']

    # One-off conversion for foundation models
    if hasattr(checkpoint_args, 'disable_bias_linear'):
        setattr(
            checkpoint_args, 'add_bias_linear', not getattr(checkpoint_args, 'disable_bias_linear')
        )

    def _set_arg(arg_name, old_arg_name=None, force=False):
        if not force and getattr(args, arg_name, None) is not None:
            return

        if old_arg_name is not None:
            checkpoint_value = getattr(checkpoint_args, old_arg_name, None)
        else:
            checkpoint_value = getattr(checkpoint_args, arg_name, None)

        if checkpoint_value is not None:
            print_rank_0(f"Setting {arg_name} to {checkpoint_value} from checkpoint")
            setattr(args, arg_name, checkpoint_value)
        else:
            print_rank_0(f"Checkpoint did not provide arguments {arg_name}")

    # Model args.
    _set_arg('num_layers')
    _set_arg('hidden_size')
    _set_arg('ffn_hidden_size')
    _set_arg('seq_length')
    _set_arg('num_attention_heads')
    _set_arg('num_query_groups', force=True)
    _set_arg('group_query_attention', force=True)
    _set_arg('kv_channels')
    _set_arg('max_position_embeddings')
    _set_arg('position_embedding_type', force=True)
    _set_arg('add_position_embedding', force=True)
    _set_arg('use_rotary_position_embeddings', force=True)
    _set_arg('rotary_base', force=True)
    _set_arg('rotary_percent', force=True)
    _set_arg('rotary_interleaved', force=True)
    _set_arg('add_bias_linear', force=True)
    _set_arg('add_qkv_bias', force=True)
    _set_arg('squared_relu', force=True)
    _set_arg('swiglu', force=True)
    _set_arg('untie_embeddings_and_output_weights', force=True)
    _set_arg('apply_layernorm_1p', force=True)
    _set_arg('normalization', force=True)
    _set_arg('apply_query_key_layer_scaling', force=True)
    _set_arg('attention_dropout', force=True)
    _set_arg('hidden_dropout', force=True)

    _set_arg('hybrid_override_pattern', force=True)
    _set_arg('spec', force=True)
    _set_arg('hybrid_attention_ratio', force=True)
    _set_arg('hybrid_mlp_ratio', force=True)

    _set_arg('num_experts', force=True)
    _set_arg('moe_layer_freq', force=True)
    _set_arg('moe_ffn_hidden_size', force=True)
    _set_arg('moe_router_topk', force=True)
    _set_arg('moe_token_dispatcher_type', force=True)
    _set_arg('moe_router_pre_softmax', force=True)
    _set_arg('moe_grouped_gemm', force=True)
    _set_arg('moe_shared_expert_intermediate_size', force=True)

    # Tokenizer args.
    _set_arg('tokenizer_type', force=True)
    # Using checkpoint version might not always be safe (e.g., if running on different cluster).
    if args.use_tokenizer_model_from_checkpoint_args:
        _set_arg('tokenizer_model', force=True)
    _set_arg('tiktoken_pattern', force=True)
    _set_arg('padded_vocab_size')

    # Checkpoint args.
    _set_arg('ckpt_format')

    # Model parallelism args.
    if args.use_mp_args_from_checkpoint_args:
        if checkpoint_version < 3.0:
            _set_arg('tensor_model_parallel_size', 'model_parallel_size')
        else:
            _set_arg('tensor_model_parallel_size', force=True)
            _set_arg('pipeline_model_parallel_size', force=True)
            _set_arg('virtual_pipeline_model_parallel_size', force=True)
            _set_arg('num_layers_per_virtual_pipeline_stage')
            _set_arg('expert_model_parallel_size', force=True)

    return args, checkpoint_args


def fix_fp8_params_lose_precision_when_loading_dist_ckpt(state_dict):
    """
    When "--fp8-param-gather" and "--use-dist-ckpt" are both enabled, the state dict read from
    dist-checkpoint loses precision (the weights read from checkpoint go through the process of
    bf16/fp16 -> fp8 -> bf16/fp16). This function is implemented to solve this problem.
    When "--fp8-param-gather" is disabled, this function doesn't modify anything.
    """
    for key in state_dict.keys():
        if key.startswith('model'):
            for _, sharded_tensor in state_dict[key].items():
                if is_float8tensor(sharded_tensor.data):
                    sharded_tensor.data = sharded_tensor.data.from_float8().cpu()


def load_checkpoint(ddp_model, optimizer, opt_param_scheduler, load_arg='load', strict=True,
                    checkpointing_context=None, skip_load_to_model_and_opt=False):
    """Load a model checkpoint and return the iteration.
    strict (bool): whether to strictly enforce that the keys in
        :attr:`state_dict` of the checkpoint match the names of
        parameters and buffers in model.
    skip_load_to_model_and_opt (bool): whether to call `load_state_dict`
        for :attr:`model` and :attr:`optimizer`. In case of running FSDP2 with mcore distributed
        checkpointing, the tensors are already loaded in-place by `_load_base_checkpoint`.
    """
    args = get_args()
    load_dir = getattr(args, load_arg)

    # Finetuning directories
    pretrained_dir = getattr(args, 'pretrained_checkpoint', None)
    if pretrained_dir is not None and not checkpoint_exists(load_dir):
        print_rank_0(
            f'Checkpoint file not found in load directory {load_dir} attempting to finetune with checkpoint in {pretrained_dir}'
        )
        load_dir = pretrained_dir
        if not checkpoint_exists(load_dir):
            raise FileNotFoundError("No checkpoint found in load directory or pretrained directory")
        args.finetune = True

    model = unwrap_model(ddp_model)

    ckpt_format = args.ckpt_format
    if args.auto_detect_ckpt_format or ckpt_format == "torch_dist":
        state_dict, checkpoint_name, release, ckpt_type = _load_base_checkpoint(
            load_dir,
            args,
            rank0=True,
            checkpointing_context=checkpointing_context,
        )

        ckpt_format = None
        if ckpt_type == CheckpointType.TORCH_DCP:
            ckpt_format = "torch_dcp"
        elif ckpt_type == CheckpointType.LEGACY:
            ckpt_format = "torch"
        elif ckpt_type in [CheckpointType.LOCAL, CheckpointType.GLOBAL]:
            ckpt_format = "torch_dist"
        elif ckpt_type == None:
            pass    # Not loaded.
        else:
            raise NotImplementedError(f"checkpoint format {ckpt_format} not supported")

    load_kwargs = {}
    if ckpt_format == "torch_dist":
        ckpt_tp_pp = (
            state_dict['args'].tensor_model_parallel_size,
            state_dict['args'].pipeline_model_parallel_size,
            getattr(state_dict['args'], 'encoder_tensor_model_parallel_size', 0),
            getattr(state_dict['args'], 'encoder_pipeline_model_parallel_size', 0),
        )
        run_tp_pp = (
            args.tensor_model_parallel_size,
            args.pipeline_model_parallel_size,
            # TODO: change this to args.encoder_tensor_model_parallel_size after 30th Nov 24
            getattr(args, 'encoder_tensor_model_parallel_size', 0),
            getattr(args, 'encoder_pipeline_model_parallel_size', 0),
        )
        mismatch_msg = "(TP, PP, encoder TP, encoder PP) mismatch after resume ({} vs {} from checkpoint)".format(
            run_tp_pp, ckpt_tp_pp
        )

        # Determine if RNG state will be loaded
        if (ckpt_tp_pp == run_tp_pp and not release and not args.finetune and not args.no_load_rng
                and not getattr(state_dict['args'], 'no_save_rng', False)):
            gen_sd_rng_state = get_rng_state(args.ckpt_format)  # we can load the rng state
        else:
            gen_sd_rng_state = None
            if ckpt_tp_pp != run_tp_pp:
                print_rank_0("{}: RNG state will be ignored".format(mismatch_msg))

        optim_sd_kwargs = dict(is_loading=True)
        # Determine if optimizer state will be loaded
        if (not release and not args.finetune and not args.no_load_optim
                and not getattr(state_dict['args'], 'no_save_optim', False)):
            gen_sd_optim = optimizer
            gen_sd_opt_param_scheduler = opt_param_scheduler

            if args.use_distributed_optimizer:
                optim_sd_kwargs['sharding_type'] = ('fully_sharded_model_space'
                                                    if getattr(state_dict['args'], 'ckpt_fully_parallel_save', False)
                                                    else 'dp_zero_gather_scatter')
                # This is for backwards-compatibility. Can be removed once 'fully_sharded_bucket_space' loading is removed
                for maybe_dist_opt_optim_state in (state_dict['optimizer'], *state_dict['optimizer'].values()):
                    if 'param_state_sharding_type' in maybe_dist_opt_optim_state:
                        if maybe_dist_opt_optim_state['param_state_sharding_type'] == 'fully_sharded_bucket_space':
                            print_rank_0('Detected deprecated `fully_sharded_bucket_space` DistributedOptimizer checkpoint format')
                            optim_sd_kwargs['sharding_type'] = maybe_dist_opt_optim_state['param_state_sharding_type']
                        break

                if ckpt_tp_pp != run_tp_pp and optim_sd_kwargs['sharding_type'] != 'fully_sharded_model_space':
                    raise RuntimeError(f"{mismatch_msg}: not supported for DistributedOptimizer with sharding type {optim_sd_kwargs['sharding_type']}."
                                        f" Please use `--ckpt-fully-parallel-save` flag during checkpoint saving.")
        else:
            gen_sd_optim = None
            gen_sd_opt_param_scheduler = None

        # Determine if rerun state will be loaded
        if (
            ckpt_tp_pp == run_tp_pp
            and not release
            and not args.finetune
            and 'rerun_state_machine' in state_dict
        ):
            rerun_state_machine = get_rerun_state_machine()
            gen_sd_rerun_state = rerun_state_machine.state_dict(
                data_iterator=None, ckpt_format=ckpt_format,
            )
        else:
            gen_sd_rerun_state = None
            if ckpt_tp_pp != run_tp_pp:
                print_rank_0("{}: Rerun state will be ignored".format(mismatch_msg))

<<<<<<< HEAD
            # Determine if RNG state will be loaded
            if (ckpt_tp_pp == run_tp_pp and not release and not args.finetune and not args.no_load_rng
                    and not getattr(state_dict['args'], 'no_save_rng', False)):
                gen_sd_rng_state = get_rng_state(True)  # we can load the rng state
            else:
                gen_sd_rng_state = None
                if ckpt_tp_pp != run_tp_pp:
                    print_rank_0("{}: RNG state will be ignored".format(mismatch_msg))

            optim_sd_kwargs = dict(is_loading=True)
            # Determine if optimizer state will be loaded
            if (not release and not args.finetune and not args.no_load_optim
                    and not getattr(state_dict['args'], 'no_save_optim', False)):
                gen_sd_optim = optimizer
                gen_sd_opt_param_scheduler = opt_param_scheduler

                if args.use_distributed_optimizer:
                    optim_sd_kwargs['sharding_type'] = ('fully_sharded_model_space'
                                                        if getattr(state_dict['args'], 'ckpt_fully_parallel_save', False)
                                                        else 'dp_zero_gather_scatter')
                    # This is for backwards-compatibility. Can be removed once 'fully_sharded_bucket_space' loading is removed
                    for maybe_dist_opt_optim_state in (state_dict['optimizer'], *state_dict['optimizer'].values()):
                        if 'param_state_sharding_type' in maybe_dist_opt_optim_state:
                            if maybe_dist_opt_optim_state['param_state_sharding_type'] == 'fully_sharded_bucket_space':
                                print_rank_0('Detected deprecated `fully_sharded_bucket_space` DistributedOptimizer checkpoint format')
                                optim_sd_kwargs['sharding_type'] = maybe_dist_opt_optim_state['param_state_sharding_type']
                            break

                    if ckpt_tp_pp != run_tp_pp and optim_sd_kwargs['sharding_type'] != 'fully_sharded_model_space':
                        raise RuntimeError(f"{mismatch_msg}: not supported for DistributedOptimizer with sharding type {optim_sd_kwargs['sharding_type']}."
                                           f" Please use `--ckpt-fully-parallel-save` flag during checkpoint saving.")
                elif ckpt_tp_pp != run_tp_pp:
                    raise RuntimeError(f"{mismatch_msg}: not supported.")

            else:
                gen_sd_optim = None
                gen_sd_opt_param_scheduler = None

            # Determine if rerun state will be loaded
            if (
                ckpt_tp_pp == run_tp_pp
                and not release
                and not args.finetune
                and 'rerun_state_machine' in state_dict
            ):
                rerun_state_machine = get_rerun_state_machine()
                gen_sd_rerun_state = rerun_state_machine.state_dict(
                    data_iterator=None, use_dist_ckpt=True
                )
=======
        # [ModelOpt]: IMPORTANT! Restoring modelopt_state (sharded or not) must be performed
        # after the model instance has been created and before _load_base_checkpoint is called.
        if has_nvidia_modelopt:
            if ckpt_type == CheckpointType.LOCAL:
                print_rank_0('WARNING: Local checkpointing does not support nvidia_modelopt.')
            elif ckpt_type == CheckpointType.GLOBAL:
                restore_modelopt_state(model, state_dict)
>>>>>>> 97a9df13
            else:
                restore_sharded_modelopt_state(model, checkpoint_name)

        # [ModelOpt]: Initial loading from non-resume sharded checkpoint to a Distillation Model
        # will result in key mismatch with loss modules potentially containing parameters, since
        # it requires generating a state_dict before loading. Here we hide those modules if present.
        with contextlib.ExitStack() as stack:  # Allows multiple context managers for each model shard
            if args.finetune and hasattr(model[0], "hide_loss_modules"):
                for m in model:
                    stack.enter_context(m.hide_loss_modules())
            load_kwargs['sharded_state_dict'] = generate_state_dict(
                args, model, gen_sd_optim, gen_sd_opt_param_scheduler, gen_sd_rng_state,
                optim_sd_kwargs=optim_sd_kwargs, rerun_state=gen_sd_rerun_state
            )

        # When "--fp8-param-gather" is disabled, this function doesn't modify anything.
        fix_fp8_params_lose_precision_when_loading_dist_ckpt(load_kwargs['sharded_state_dict'])
    elif args.ckpt_format == "torch_dcp":
        model_sd = model[0].state_dict()
        optimizer_sd = optimizer.state_dict(is_loading=True)
        sharded_state_dict = {
            "model": model_sd,
            "optimizer": optimizer_sd,
            "args": None,
            "iteration": 1,
            "rng_state": get_rng_state(args.ckpt_format),
            "checkpoint_version": None,
            "opt_param_scheduler": opt_param_scheduler.state_dict(),
            "num_floating_point_operations_so_far": 0,
        }
        load_kwargs["sharded_state_dict"] = sharded_state_dict


    state_dict, checkpoint_name, release, ckpt_type = _load_base_checkpoint(
        load_dir, args, rank0=False, checkpointing_context=checkpointing_context,
        **load_kwargs
    )

    # Checkpoint not loaded.
    if state_dict is None:
        # Iteration and num_floating_point_operations_so_far default to 0.
        return 0, 0

    # Set checkpoint version.
    set_checkpoint_version(state_dict.get('checkpoint_version', 0))

    # Convert to regular torch tensor to DTensor.
    if ckpt_type == CheckpointType.LEGACY and args.ckpt_format == "torch_dcp":
        dtensor_state_dict = _to_dtensor(ddp_model, state_dict["model"])
        state_dict["model"] = dtensor_state_dict

    # Set iteration.
    if args.finetune or release:
        iteration = 0
    else:
        try:
            iteration = state_dict['iteration']
        except KeyError:
            try:  # Backward compatible with older checkpoints
                iteration = state_dict['total_iters']
            except KeyError:
                print_rank_0('A metadata file exists but unable to load '
                             'iteration from checkpoint {}, exiting'.format(checkpoint_name))
                sys.exit()
    num_floating_point_operations_so_far = state_dict.get('num_floating_point_operations_so_far', 0)

    # Check arguments.
    assert args.consumed_train_samples == 0
    assert args.skipped_train_samples == 0
    assert args.consumed_valid_samples == 0
    if 'args' in state_dict and not args.finetune:
        checkpoint_args = state_dict['args']
        check_checkpoint_args(checkpoint_args)
        args.consumed_train_samples = getattr(checkpoint_args,
                                              'consumed_train_samples', 0)
        args.skipped_train_samples = getattr(checkpoint_args,
                                             'skipped_train_samples', 0)
        update_num_microbatches(consumed_samples=args.consumed_train_samples, verbose=True)
        args.consumed_valid_samples = getattr(checkpoint_args,
                                              'consumed_valid_samples', 0)
    else:
        print_rank_0('could not find arguments in the checkpoint ...')

    # Model.
    strict = False if args.retro_add_retriever else strict
    if not skip_load_to_model_and_opt:
        if len(ddp_model) == 1:
            ddp_model[0].load_state_dict(state_dict['model'], strict=strict)
        else:
            for i in range(len(ddp_model)):
                mpu.set_virtual_pipeline_model_parallel_rank(i)
                ddp_model[i].load_state_dict(state_dict['model%d' % i], strict=strict)

    # Fix up query/key/value matrix ordering if needed.
    checkpoint_version = get_checkpoint_version()
    print_rank_0(f' checkpoint version {checkpoint_version}')
    fix_query_key_value_ordering(model, checkpoint_version)

    # Optimizer.
    if not release and not args.finetune and not args.no_load_optim:
        try:
            # Load state dict.
            if not skip_load_to_model_and_opt and optimizer is not None and not optimizer.is_stub_optimizer:
                optimizer.load_state_dict(state_dict['optimizer'])

            # Load distributed optimizer's custom parameter state.
            # For distributed checkpoint it's already loaded in load_state_dict above
            is_torch_dist = ckpt_format == "torch_dist"
            if args.use_distributed_optimizer and not is_torch_dist:
                # NOTE: this is a manual read of the tracker file.
                # This code should not be reached when reading from a non_persistent checkpoint
                assert not is_torch_dist
                tracker_filename = get_checkpoint_tracker_filename(load_dir)
                iteration, release = read_metadata(tracker_filename)
                model_checkpoint_name = \
                    get_checkpoint_name(load_dir, iteration, release)
                optim_checkpoint_name = \
                    get_distributed_optimizer_checkpoint_name(
                        model_checkpoint_name)
                optimizer.load_parameter_state(optim_checkpoint_name,
                                               update_legacy_format=args.ckpt_convert_update_legacy_dist_opt_format)

            # Load scheduler.
            if opt_param_scheduler is not None:
                if 'lr_scheduler' in state_dict: # backward compatbility
                    opt_param_scheduler.load_state_dict(state_dict['lr_scheduler'])
                else:
                    opt_param_scheduler.load_state_dict(state_dict['opt_param_scheduler'])
        except KeyError as e:
            print_rank_0('Unable to load optimizer from checkpoint {}. '
                         'Specify --no-load-optim or --finetune to prevent '
                         'attempting to load the optimizer state, '
                         'exiting ...'.format(checkpoint_name))
            raise e
    else:
        if (args.fp16 or args.bf16) and optimizer is not None:
            optimizer.reload_model_params()

    # rerun state
    try:
        if 'rerun_state_machine' in state_dict:
            get_rerun_state_machine().load_state_dict(state_dict['rerun_state_machine'])
    except Exception as e:
        print(f"Unable to restore RerunMachine from checkpoint: {e}")
        sys.exit()

    # rng states.
    if not release and not args.finetune and not args.no_load_rng:
        try:
            if 'rng_state' in state_dict:
                # access rng_state for data parallel rank
                if args.data_parallel_random_init:
                    rng_state = state_dict['rng_state'][mpu.get_data_parallel_rank()]
                else:
                    rng_state = state_dict['rng_state'][0]
                random.setstate(rng_state['random_rng_state'])
                np.random.set_state(rng_state['np_rng_state'])
                torch.set_rng_state(rng_state['torch_rng_state'])
                set_current_rng_state(rng_state['current_rng_state'])
                # Check for empty states array
                if not rng_state['rng_tracker_states']:
                    raise KeyError
                tensor_parallel.get_device_rng_tracker().set_states(
                    rng_state['rng_tracker_states'])
            else:  # backward compatability
                random.setstate(state_dict['random_rng_state'])
                np.random.set_state(state_dict['np_rng_state'])
                torch.set_rng_state(state_dict['torch_rng_state'])
                set_current_rng_state(state_dict['current_rng_state'])
                # Check for empty states array
                if not state_dict['rng_tracker_states']:
                    raise KeyError
                tensor_parallel.get_device_rng_tracker().set_states(
                    state_dict['rng_tracker_states'])
        except KeyError as e:
            print_rank_0('Unable to load rng state from checkpoint {}. '
                         'Specify --no-load-rng or --finetune to prevent '
                         'attempting to load the rng state, '
                         'exiting ...'.format(checkpoint_name))
            sys.exit()

    # Some utilities want to load a checkpoint without distributed being initialized
    if torch.distributed.is_initialized():
        torch.distributed.barrier(group=mpu.get_default_process_group())

    print_rank_0(f'  successfully loaded checkpoint from {load_dir} '
                 f'[ t {mpu.get_tensor_model_parallel_rank() + 1}/{mpu.get_tensor_model_parallel_world_size()}, '
                 f'p {mpu.get_pipeline_model_parallel_rank() + 1}/{mpu.get_pipeline_model_parallel_world_size()} ] '
                 f'at iteration {iteration}')

    # Additional callback for wandb (last rank)
    if not torch.distributed.is_initialized() \
       or is_last_rank():
        wandb_utils.on_load_checkpoint_success(checkpoint_name, load_dir)

    if torch.cuda.is_available():
        torch.cuda.empty_cache()

    if iteration > 0:
        # Notify FT that a checkpoint was loaded.
        is_local_chkpt = (ckpt_type == CheckpointType.LOCAL)
        ft_integration.on_checkpoint_loaded(is_local_chkpt=is_local_chkpt)

    return iteration, num_floating_point_operations_so_far


def _to_dtensor(wrapped_model, model_state_dict):
    device_mesh = wrapped_model[0].device_mesh

    new_model_sd = dict()
    for k, v in model_state_dict.items():
        # FP8 extra state cannot be converted to dtensor yet.
        if "_extra_state" in k:
            new_model_sd[k] = v
        else:
            new_model_sd[k] = torch.distributed.tensor.distribute_tensor(v, device_mesh)

    return new_model_sd


def load_biencoder_checkpoint(model, only_query_model=False,
                              only_context_model=False, custom_load_path=None):
    """
    selectively load retrieval models for indexing/retrieving
    from saved checkpoints
    """

    args = get_args()

    model = unwrap_model(model)

    load_path = custom_load_path if custom_load_path is not None else args.load

    tracker_filename = get_checkpoint_tracker_filename(load_path)
    with open(tracker_filename, 'r') as f:
        iteration = int(f.read().strip())

    checkpoint_name = get_checkpoint_name(load_path, iteration,
                                          args.use_distributed_optimizer,
                                          release=False)

    if mpu.get_data_parallel_rank() == 0:
        print('global rank {} is loading checkpoint {}'.format(
            torch.distributed.get_rank(), checkpoint_name))

    state_dict = torch.load(checkpoint_name, map_location='cpu')
    ret_state_dict = state_dict['model']

    if only_query_model:
        ret_state_dict.pop('context_model')
    if only_context_model:
        ret_state_dict.pop('query_model')

    assert len(model) == 1
    model[0].load_state_dict(ret_state_dict)
    torch.distributed.barrier(group=mpu.get_default_process_group())

    if mpu.get_data_parallel_rank() == 0:
        print(' successfully loaded {}'.format(checkpoint_name))

    return model<|MERGE_RESOLUTION|>--- conflicted
+++ resolved
@@ -278,15 +278,8 @@
         'rng_tracker_states': tensor_parallel.get_device_rng_tracker().get_states()}
 
     rng_state_list = None
-<<<<<<< HEAD
-    if torch.distributed.is_initialized() and \
-            mpu.get_data_parallel_world_size() > 1 and \
-            args.data_parallel_random_init:
-        
-=======
     if args.data_parallel_random_init and torch.distributed.is_initialized() and \
             mpu.get_data_parallel_world_size() > 1:
->>>>>>> 97a9df13
         rng_state_list = \
                 [None for i in range(mpu.get_data_parallel_world_size())]
         if xm:
@@ -485,6 +478,7 @@
             torch.distributed.checkpoint.save(
                 state_dict=state_dict,
                 storage_writer=fs_storage_writer,
+                process_group=mpu.get_default_process_group(),
             )
         else:
             # [ModelOpt]: Inject modelopt_state into state_dict
@@ -1012,6 +1006,7 @@
             torch.distributed.checkpoint.load(
                 state_dict=state_dict,
                 checkpoint_id=checkpoint_name,
+                process_group=mpu.get_default_process_group()
             )
         else:
             # _load_base_checkpoint is called from load_checkpoint with a proper state dict.
@@ -1288,57 +1283,6 @@
             if ckpt_tp_pp != run_tp_pp:
                 print_rank_0("{}: Rerun state will be ignored".format(mismatch_msg))
 
-<<<<<<< HEAD
-            # Determine if RNG state will be loaded
-            if (ckpt_tp_pp == run_tp_pp and not release and not args.finetune and not args.no_load_rng
-                    and not getattr(state_dict['args'], 'no_save_rng', False)):
-                gen_sd_rng_state = get_rng_state(True)  # we can load the rng state
-            else:
-                gen_sd_rng_state = None
-                if ckpt_tp_pp != run_tp_pp:
-                    print_rank_0("{}: RNG state will be ignored".format(mismatch_msg))
-
-            optim_sd_kwargs = dict(is_loading=True)
-            # Determine if optimizer state will be loaded
-            if (not release and not args.finetune and not args.no_load_optim
-                    and not getattr(state_dict['args'], 'no_save_optim', False)):
-                gen_sd_optim = optimizer
-                gen_sd_opt_param_scheduler = opt_param_scheduler
-
-                if args.use_distributed_optimizer:
-                    optim_sd_kwargs['sharding_type'] = ('fully_sharded_model_space'
-                                                        if getattr(state_dict['args'], 'ckpt_fully_parallel_save', False)
-                                                        else 'dp_zero_gather_scatter')
-                    # This is for backwards-compatibility. Can be removed once 'fully_sharded_bucket_space' loading is removed
-                    for maybe_dist_opt_optim_state in (state_dict['optimizer'], *state_dict['optimizer'].values()):
-                        if 'param_state_sharding_type' in maybe_dist_opt_optim_state:
-                            if maybe_dist_opt_optim_state['param_state_sharding_type'] == 'fully_sharded_bucket_space':
-                                print_rank_0('Detected deprecated `fully_sharded_bucket_space` DistributedOptimizer checkpoint format')
-                                optim_sd_kwargs['sharding_type'] = maybe_dist_opt_optim_state['param_state_sharding_type']
-                            break
-
-                    if ckpt_tp_pp != run_tp_pp and optim_sd_kwargs['sharding_type'] != 'fully_sharded_model_space':
-                        raise RuntimeError(f"{mismatch_msg}: not supported for DistributedOptimizer with sharding type {optim_sd_kwargs['sharding_type']}."
-                                           f" Please use `--ckpt-fully-parallel-save` flag during checkpoint saving.")
-                elif ckpt_tp_pp != run_tp_pp:
-                    raise RuntimeError(f"{mismatch_msg}: not supported.")
-
-            else:
-                gen_sd_optim = None
-                gen_sd_opt_param_scheduler = None
-
-            # Determine if rerun state will be loaded
-            if (
-                ckpt_tp_pp == run_tp_pp
-                and not release
-                and not args.finetune
-                and 'rerun_state_machine' in state_dict
-            ):
-                rerun_state_machine = get_rerun_state_machine()
-                gen_sd_rerun_state = rerun_state_machine.state_dict(
-                    data_iterator=None, use_dist_ckpt=True
-                )
-=======
         # [ModelOpt]: IMPORTANT! Restoring modelopt_state (sharded or not) must be performed
         # after the model instance has been created and before _load_base_checkpoint is called.
         if has_nvidia_modelopt:
@@ -1346,7 +1290,6 @@
                 print_rank_0('WARNING: Local checkpointing does not support nvidia_modelopt.')
             elif ckpt_type == CheckpointType.GLOBAL:
                 restore_modelopt_state(model, state_dict)
->>>>>>> 97a9df13
             else:
                 restore_sharded_modelopt_state(model, checkpoint_name)
 
