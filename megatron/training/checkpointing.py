--- conflicted
+++ resolved
@@ -497,11 +497,7 @@
         if not optimizer.is_stub_optimizer:
             optimizer.save_parameter_state(optim_checkpoint_name)
     
-<<<<<<< HEAD
-    # LayerWiseDistributedOptimizer save
-=======
     # LayerWiseDistributedOptimizer save optimizer state to file on different ranks
->>>>>>> 7020e1f5
     if getattr(args, "optimizer", "adam").startswith("dist_") and args.ckpt_format == 'torch':
         dp_rank = mpu.get_data_parallel_rank()
         optim_checkpoint_name = os.path.join(os.path.dirname(checkpoint_name), f"layer_wise_optimizer_{dp_rank}.pt")
@@ -1713,10 +1709,7 @@
         try:
             # Load state dict.
             if getattr(args, "optimizer", "adam").startswith("dist_") and args.ckpt_format == 'torch':
-<<<<<<< HEAD
-=======
                 # LayerWiseDistributedOptimizer load optimizer state from file on different ranks
->>>>>>> 7020e1f5
                 dp_rank = mpu.get_data_parallel_rank()
                 optim_checkpoint_name = os.path.join(os.path.dirname(checkpoint_name), f"layer_wise_optimizer_{dp_rank}.pt")
                 optimizer.load_state_dict_from_file(optim_checkpoint_name)
