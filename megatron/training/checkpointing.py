# Copyright (c) 2024, NVIDIA CORPORATION. All rights reserved.

"""Input/output checkpointing."""

import contextlib
import os
import random
import shutil
import sys
import threading
from argparse import Namespace
from enum import Enum, auto
from logging import getLogger
from pathlib import Path

import numpy as np
from time import time

import torch

from megatron.core import mpu, tensor_parallel, dist_checkpointing
from megatron.core.device_utils import get_current_device, get_current_rng_state, get_xla_model, set_current_rng_state
from megatron.core.dist_checkpointing.mapping import ShardedObject
from megatron.core.dist_checkpointing.serialization import get_default_load_sharded_strategy
from megatron.core.dist_checkpointing.strategies.fully_parallel import \
    FullyParallelSaveStrategyWrapper, FullyParallelLoadStrategyWrapper
from megatron.core.num_microbatches_calculator import update_num_microbatches
from megatron.core.fp8_utils import is_float8tensor, dequantize_fp8_tensor
from megatron.core.rerun_state_machine import get_rerun_state_machine
from .async_utils import schedule_async_save, is_empty_async_queue
from .global_vars import get_args
from .utils import unwrap_model, print_rank_0, append_to_progress_log, is_last_rank
from ..core.dist_checkpointing.serialization import \
    get_default_save_sharded_strategy
from .one_logger_utils import on_save_checkpoint_start, on_save_checkpoint_success
from . import wandb_utils

from . import ft_integration

from megatron.core.msc_utils import MultiStorageClientFeature, open_file


# [ModelOpt]: Import
try:
    from modelopt.torch.opt.plugins import (
        save_modelopt_state,
        save_sharded_modelopt_state,
        restore_modelopt_state,
        restore_sharded_modelopt_state,
    )
    has_nvidia_modelopt = True
except Exception:
    has_nvidia_modelopt = False
        
_CHECKPOINT_VERSION = None

logger = getLogger(__name__)
_NON_PERSISTENT_CKPT_SUBDIR = 'non_persistent'

xm = get_xla_model()

def set_checkpoint_version(value):
    global _CHECKPOINT_VERSION
    if _CHECKPOINT_VERSION is not None:
        assert _CHECKPOINT_VERSION == value, \
            "checkpoint versions do not match"
    _CHECKPOINT_VERSION = value


def get_checkpoint_version():
    global _CHECKPOINT_VERSION
    return _CHECKPOINT_VERSION


def check_checkpoint_args(checkpoint_args):
    """Ensure fixed arguments for a model are the same for the input
    arguments and the one retrieved from checkpoint."""
    args = get_args()

    def _compare(arg_name, old_arg_name=None, default=None):
        if old_arg_name is not None:
            ckpt_arg_name = old_arg_name
        else:
            ckpt_arg_name = arg_name
        if default is not None:
            checkpoint_value = getattr(checkpoint_args, ckpt_arg_name, default)
        else:
            checkpoint_value = getattr(checkpoint_args, ckpt_arg_name)
        args_value = getattr(args, arg_name)
        error_message = '{} value from checkpoint ({}) is not equal to the ' \
                        'input argument value ({}).'.format(
                            arg_name, checkpoint_value, args_value)
        assert checkpoint_value == args_value, error_message

    _compare('num_layers')
    _compare('hidden_size')
    _compare('num_attention_heads')
    _compare('add_position_embedding', default=True)
    if args.vocab_file:
        _compare('max_position_embeddings')
        _compare('make_vocab_size_divisible_by')
        if not args.use_dist_ckpt:
            _compare('padded_vocab_size')
        _compare('tokenizer_type')
    if args.data_parallel_random_init:
        _compare('data_parallel_random_init')
    if get_checkpoint_version() < 3.0:
        _compare('tensor_model_parallel_size',
                 old_arg_name='model_parallel_size')
    if get_checkpoint_version() >= 3.0 and not args.use_dist_ckpt:
        _compare('tensor_model_parallel_size')
        _compare('pipeline_model_parallel_size')


def isfile(filename) -> bool:
    if MultiStorageClientFeature.is_enabled():
        msc = MultiStorageClientFeature.import_package()
        return msc.os.path.isfile(filename)
    else:
        return os.path.isfile(filename)


def ensure_directory_exists(filename, check_parent=True):
    """Build filename's path if it does not already exists."""
    dirname = os.path.dirname(filename) if check_parent else filename
    if MultiStorageClientFeature.is_enabled():
        msc = MultiStorageClientFeature.import_package()
        msc.os.makedirs(dirname, exist_ok=True)
    else:
        os.makedirs(dirname, exist_ok=True)


def get_checkpoint_name(checkpoints_path, iteration, release=False,
                        pipeline_parallel=None,
                        tensor_rank=None, pipeline_rank=None,
                        expert_parallel=None, expert_rank=None,
                        return_base_dir=False, basename="model_optim_rng.pt"):
    """Determine the directory name for this rank's checkpoint."""
    if release:
        directory = 'release'
    else:
        directory = 'iter_{:07d}'.format(iteration)
    if return_base_dir:
        common_path = os.path.join(checkpoints_path, directory)
        return common_path

    # Use both the tensor and pipeline MP rank.
    if pipeline_parallel is None:
        pipeline_parallel = (mpu.get_pipeline_model_parallel_world_size() > 1)
    if tensor_rank is None:
        tensor_rank = mpu.get_tensor_model_parallel_rank()
    if pipeline_rank is None:
        pipeline_rank = mpu.get_pipeline_model_parallel_rank()
    if expert_parallel is None:
        expert_parallel = (mpu.get_expert_model_parallel_world_size() > 1)
    if expert_rank is None:
        expert_rank = mpu.get_expert_model_parallel_rank()

    # Use both the tensor and pipeline MP rank. If using the distributed
    # optimizer, then the optimizer's path must additionally include the
    # data parallel rank.
    if not pipeline_parallel:
        common_path = os.path.join(checkpoints_path, directory,
                            f'mp_rank_{tensor_rank:02d}')
    else:
        common_path = os.path.join(checkpoints_path, directory,
                f'mp_rank_{tensor_rank:02d}_{pipeline_rank:03d}')

    if expert_parallel:
        common_path = common_path + f'_{expert_rank:03d}'

    return os.path.join(common_path, basename)


def get_distributed_optimizer_checkpoint_name(model_checkpoint_name):
    return os.path.join(os.path.dirname(model_checkpoint_name),
                        "distrib_optim.pt")


def find_checkpoint_rank_0(checkpoints_path, iteration, release=False):
    """Finds the checkpoint for rank 0 without knowing if we are using
    pipeline parallelism/expert parallelism or not.

    Since the checkpoint naming scheme changes if pipeline or expert
    parallelism is present, we need to look for both naming schemes if
    we don't know if the checkpoint has pipeline or expert parallelism.
    """

    # Look for checkpoint with no pipelining and no expert parallelism
    filename = get_checkpoint_name(checkpoints_path, iteration, release,
                                   pipeline_parallel=False,
                                   tensor_rank=0, pipeline_rank=0,
                                   expert_parallel=False, expert_rank=0)
    if isfile(filename):
        return filename

    # Look for checkpoint with no pipelining and expert parallelism
    filename = get_checkpoint_name(checkpoints_path, iteration, release,
                                   pipeline_parallel=False,
                                   tensor_rank=0, pipeline_rank=0,
                                   expert_parallel=True, expert_rank=0)
    if isfile(filename):
        return filename

    # Look for checkpoint with pipelining and no expert parallelism
    filename = get_checkpoint_name(checkpoints_path, iteration, release,
                                   pipeline_parallel=True,
                                   tensor_rank=0, pipeline_rank=0,
                                   expert_parallel=False, expert_rank=0)
    if isfile(filename):
        return filename

    # Look for checkpoint with pipelining and expert parallelism
    filename = get_checkpoint_name(checkpoints_path, iteration, release,
                                   pipeline_parallel=True,
                                   tensor_rank=0, pipeline_rank=0,
                                   expert_parallel=True, expert_rank=0)
    if isfile(filename):
        return filename

    # Look for a distributed checkpoint
    filename = get_checkpoint_name(checkpoints_path, iteration, release,
                                   pipeline_parallel=True,
                                   return_base_dir=True)
    if dist_checkpointing.check_is_distributed_checkpoint(filename):
        return filename

    return None


def get_checkpoint_tracker_filename(checkpoints_path):

    """Tracker file rescords the latest chckpoint during
    training to restart from."""
    return os.path.join(checkpoints_path, 'latest_checkpointed_iteration.txt')


def checkpoint_exists(checkpoints_path):
    if checkpoints_path is None:
        return False
    path = get_checkpoint_tracker_filename(checkpoints_path)
    return isfile(path)


def read_metadata(tracker_filename):
    # Read the tracker file and either set the iteration or
    # mark it as a release checkpoint.
    iteration = 0
    release = False

    with open_file(tracker_filename, 'r') as f:
        metastring = f.read().strip()
        try:
            iteration = int(metastring)
        except ValueError:
            release = metastring == 'release'
            if not release:
                print_rank_0('ERROR: Invalid metadata file {}. Exiting'.format(
                    tracker_filename))
                sys.exit()
    assert iteration > 0 or release, 'error parsing metadata file {}'.format(
        tracker_filename)

    # Get the max iteration retrieved across the ranks.
    if torch.distributed.is_initialized():
        iters_device = torch.tensor([iteration], dtype=torch.long, device=get_current_device())
        torch.distributed.all_reduce(iters_device, op=torch.distributed.ReduceOp.MAX)
        max_iter = iters_device[0].item()

        # We should now have all the same iteration.
        # If not, print a warning and chose the maximum
        # iteration across all ranks.
        if iteration != max_iter:
            rank = torch.distributed.get_rank()
            print('WARNING: on rank {} found iteration {} in the '
                  'metadata while max iteration across the ranks '
                  'is {}, replacing it with max iteration.'.format(
                      rank, iteration, max_iter), flush=True)
    else:
        # When loading a checkpoint outside of training (for example,
        # when editing it), we might not have torch distributed
        # initialized, in this case, just assume we have the latest
        max_iter = iteration
    return max_iter, release


def get_rng_state(ckpt_format: str):
    """Collect rng state across data parallel ranks."""
    args = get_args()
    rng_state = {
        'random_rng_state': random.getstate(),
        'np_rng_state': np.random.get_state(),
        'torch_rng_state': torch.get_rng_state(),
        'current_rng_state': get_current_rng_state(),
        'rng_tracker_states': tensor_parallel.get_device_rng_tracker().get_states()}

    rng_state_list = None
    if args.data_parallel_random_init and torch.distributed.is_initialized() and \
            mpu.get_data_parallel_world_size() > 1:
        rng_state_list = \
                [None for i in range(mpu.get_data_parallel_world_size())]
        if xm:
             torch.distributed.all_gather_object(
                rng_state_list,
                rng_state,
                group=mpu.get_data_parallel_group_gloo())
        else:
            torch.distributed.all_gather_object(
                rng_state_list,
                rng_state,
                group=mpu.get_data_parallel_group())
    else:
        rng_state_list = [rng_state]

    if ckpt_format == "torch_dist":
        pp_rank = mpu.get_pipeline_model_parallel_rank()
        pp_size = mpu.get_pipeline_model_parallel_world_size()
        tp_rank = mpu.get_tensor_model_parallel_rank()
        tp_size = mpu.get_tensor_model_parallel_world_size()
        rng_state_list = ShardedObject('rng_state', rng_state_list, (pp_size, tp_size), (pp_rank, tp_rank),
                                       replica_id=mpu.get_data_parallel_rank(with_context_parallel=True))

    return rng_state_list

class CheckpointType(Enum):
    LEGACY = auto()
    LOCAL = auto()
    GLOBAL = auto()
    TORCH_DCP = auto()

def _build_sharded_state_dict_metadata(args: Namespace) -> dict:
    """Builds metadata used for sharded_state_dict versioning.

    The whole content metadata is passed to ``shared_state_dict`` model and optimizer methods
    and therefore affects only the logic behind sharded_state_dict creation.
    The content metadata should be minimalistic, ideally flat (or with a single nesting level)
    and with semantically meaningful flag names (e.g. `distrib_optim_sharding_type`).
    In particular, a simple integer (or SemVer) versioning flag (e.g. `metadata['version'] = 3.4`)
    is discouraged, because the metadata serves for all models and optimizers and it's practically
    impossible to enforce a linearly increasing versioning for this whole space.
    """
    metadata = {}
    if args.use_distributed_optimizer:
        if args.ckpt_fully_parallel_save:
            metadata['distrib_optim_sharding_type'] = 'fully_sharded_model_space'
        else:
            metadata['distrib_optim_sharding_type'] = 'dp_zero_gather_scatter'
    return metadata

def save_checkpoint(iteration, model, optimizer, opt_param_scheduler, num_floating_point_operations_so_far,
                    checkpointing_context=None, pipeline_rank=None, expert_rank=None, tensor_rank=None, pipeline_parallel=None, expert_parallel=None, non_persistent_ckpt=False,
                    train_data_iterator=None, preprocess_common_state_dict_fn = None):
    """Save a model, optimizer and optionally dataloader checkpoint.

    Checkpointing context is used to persist some checkpointing state
    throughout a single job. Must be initialized externally (not used if None).

    If non_persistent_ckpt is True,
    the checkpoint will be saved with special functionality for removing old checkpoints.
    There are several types of non-persistent checkpoints:
    "global" - Saved as a standard checkpoint (e.g., on Lustre) with old checkpoints being removed.
    "local" - Each rank saves a portion of the checkpoint locally (e.g., on SSD/ramdisk).

    Dataloader checkpoint is only saved if the dataloader supports it. Currently this applies only
    to the Megatron Energon dataloader (multimodal) and not the built-in Megatron dataloader (text-only).
    """
    start_ckpt = time()
    args = get_args()

    if args.async_save and not is_empty_async_queue():
        print_rank_0('WARNING: Starting a checkpoint save before previous has finished. Consider increasing the checkpoint interval.')

    # Prepare E2E metrics at start of save checkpoint
    productive_metrics = on_save_checkpoint_start(args.async_save)

    # Monitor for the checkpointing timeout (no-op if FT is not enabled)
    ft_integration.on_checkpointing_start()

    # Only rank zero of the data parallel writes to the disk.
    model = unwrap_model(model)

    # Handle non_persistent_ckpt flag. Besides overwriting `args.save` and
    # `args.use_dist_ckpt`, non-persistent global ckpt requires no additional logic
    ckpt_type = CheckpointType.GLOBAL if args.use_dist_ckpt else CheckpointType.LEGACY
    save_dir = args.save
    if non_persistent_ckpt:
        if args.non_persistent_ckpt_type == 'global':
            ckpt_type = CheckpointType.GLOBAL
            save_dir = (
                args.non_persistent_global_ckpt_dir
                if args.non_persistent_global_ckpt_dir
                else os.path.join(save_dir, _NON_PERSISTENT_CKPT_SUBDIR)
            )
            # TODO Can we ensure the previous checkpoint is saved? We don't want to allow two saves in parallel.
            cleanup_old_non_persistent_checkpoint(
                save_dir, leave_ckpt_num=1, do_async=args.async_save
            )
        elif args.non_persistent_ckpt_type == 'local':
            ckpt_type = CheckpointType.LOCAL
            save_dir = checkpointing_context['local_checkpoint_manager'].local_ckpt_dir
        else:
            raise NotImplementedError(f"Please use local or global non-persistent checkpoints (got: {args.non_persistent_ckpt_type})")

    ckpt_format = args.ckpt_format if ckpt_type == CheckpointType.GLOBAL else 'torch'
    print_rank_0('saving checkpoint at iteration {:7d} to {} in {} format'.format(
        iteration, save_dir, ckpt_format))

    # Collect rng state across data parallel ranks.
    rng_state = get_rng_state(args.ckpt_format)

    # Collect rerun state across all ranks
    rerun_state_machine = get_rerun_state_machine()
    rerun_state = rerun_state_machine.state_dict(
        data_iterator=train_data_iterator, ckpt_format=args.ckpt_format,
    )

    # Checkpoint name.
    return_base_dir = (ckpt_type != CheckpointType.LEGACY)
    checkpoint_name = get_checkpoint_name(save_dir, iteration, release=False, pipeline_parallel=pipeline_parallel,
        tensor_rank=tensor_rank, pipeline_rank=pipeline_rank, expert_parallel=expert_parallel, expert_rank=expert_rank, return_base_dir=return_base_dir)

    # Save dataloader state if the dataloader supports it (currently only Megatron Energon).
    maybe_save_dataloader_state(train_data_iterator, iteration, getattr(args, "dataloader_save", None))

    # Save distributed optimizer's custom parameter state.
    if (
        args.use_distributed_optimizer 
        and not args.no_save_optim
        and optimizer is not None
        and ckpt_type == CheckpointType.LEGACY
    ):
        optim_checkpoint_name = \
            get_distributed_optimizer_checkpoint_name(checkpoint_name)
        ensure_directory_exists(optim_checkpoint_name)
        if not optimizer.is_stub_optimizer:
            optimizer.save_parameter_state(optim_checkpoint_name)

    async_save_request = None
    if args.async_save:
        if ckpt_type == CheckpointType.LEGACY:
            raise NotImplementedError('Async checkpoint save not implemented for legacy checkpoints')
        elif ckpt_type == CheckpointType.GLOBAL and args.ckpt_format != 'torch_dist':
            raise NotImplementedError(f'Async checkpoint save not implemented for {args.ckpt_format} distributed checkpoint format')

    rank = torch.distributed.get_rank() if torch.distributed.is_initialized() else 0

    # Collect args, model, RNG.
    if not torch.distributed.is_initialized() \
            or mpu.get_expert_data_parallel_rank() == 0 \
            or ckpt_type != CheckpointType.LEGACY:
        if ckpt_type != CheckpointType.LEGACY:
            sharded_sd_metadata = _build_sharded_state_dict_metadata(args)
            if args.use_distributed_optimizer:
                print_rank_0(f'Storing distributed optimizer sharded state of type'
                             f' {sharded_sd_metadata["distrib_optim_sharding_type"]}')
        else:
            sharded_sd_metadata = None
        state_dict = generate_state_dict(
            args,
            model,
            optimizer,
            opt_param_scheduler,
            rng_state,
            iteration=iteration,
            optim_sd_kwargs=dict(metadata=sharded_sd_metadata),
            model_sd_kwargs=dict(metadata=sharded_sd_metadata),
            rerun_state=rerun_state,
        )

        state_dict['num_floating_point_operations_so_far'] = num_floating_point_operations_so_far
        if ckpt_type == CheckpointType.GLOBAL and ckpt_format == "torch_dist":
            if not torch.distributed.is_initialized() or torch.distributed.get_rank() == 0:
                # TODO Handle non-empty directories (e.g., after a crash during saving).
                ensure_directory_exists(checkpoint_name, check_parent=False)
            if checkpointing_context is not None and 'save_strategy' in checkpointing_context:
                save_strategy = checkpointing_context['save_strategy']
                # Already saved once before - don't need to rerun sharding validation
                validate_sharding_integrity = not args.ckpt_assume_constant_structure
            else:
                validate_sharding_integrity = True
                save_strategy = get_default_save_sharded_strategy(args.ckpt_format)
                if args.ckpt_assume_constant_structure and args.ckpt_format == 'torch_dist':
                    save_strategy.use_cached_ckpt_structure = args.ckpt_assume_constant_structure
                    if checkpointing_context is not None and 'load_strategy' in checkpointing_context:
                        cached_global_metadata = getattr(checkpointing_context['load_strategy'], 'cached_global_metadata', None)
                        if cached_global_metadata is not None:
                            logger.debug("Plugging in the read metadata from the load strategy...")
                            save_strategy.cached_global_metadata = cached_global_metadata
                        else:
                            logger.debug("Failed to plug in the read metadata from the load strategy...")

                if args.ckpt_fully_parallel_save:
                    save_strategy = FullyParallelSaveStrategyWrapper(save_strategy, mpu.get_data_parallel_group(with_context_parallel=True) if xm is None else \
                                                                        mpu.get_data_parallel_group_gloo(with_context_parallel=True),
                                                                     mpu.get_default_process_group(),
                                                                     args.ckpt_assume_constant_structure)
            # Store save strategy for future checkpoint saves
            if checkpointing_context is not None:
                checkpointing_context['save_strategy'] = save_strategy
            end_ckpt = time()
            logger.debug(f"rank: {rank}, takes {end_ckpt - start_ckpt} to prepare state dict for ckpt ")
            async_save_request = dist_checkpointing.save(state_dict, checkpoint_name, save_strategy,
                                                         async_sharded_save=args.async_save,
                                                         validate_access_integrity=validate_sharding_integrity,
<<<<<<< HEAD
                                                         process_group=mpu.get_default_process_group(),
=======
>>>>>>> 3450806c
                                                         preprocess_common_before_consistancy_check=preprocess_common_state_dict_fn,
                                                         content_metadata=sharded_sd_metadata)
            # [ModelOpt]: save sharded modelopt_state
            if has_nvidia_modelopt:
                save_sharded_modelopt_state(model, checkpoint_name, (args.ckpt_format, 1))
        elif ckpt_type == CheckpointType.GLOBAL and ckpt_format == "torch_dcp":
            if not torch.distributed.is_initialized() or torch.distributed.get_rank() == 0:
                # TODO Handle non-empty directories (e.g., after a crash during saving).
                ensure_directory_exists(checkpoint_name, check_parent=False)

            fs_storage_writer = torch.distributed.checkpoint.FileSystemWriter(checkpoint_name)
            torch.distributed.checkpoint.save(
                state_dict=state_dict,
                storage_writer=fs_storage_writer,
                process_group=mpu.get_default_process_group(),
            )
        else:
            # [ModelOpt]: Inject modelopt_state into state_dict
            if has_nvidia_modelopt:
                if ckpt_type == CheckpointType.LOCAL:
                    print_rank_0('WARNING: Local checkpointing does not support nvidia_modelopt.')
                else:
                    save_modelopt_state(model, state_dict)

            end_ckpt = time()
            logger.debug(f"rank: {rank}, takes {end_ckpt - start_ckpt} to prepare state dict for ckpt ")
            if ckpt_type == CheckpointType.LOCAL:
                try:
                    from megatron.core.dist_checkpointing.tensor_aware_state_dict import MCoreTensorAwareStateDict
                except ModuleNotFoundError:
                    raise RuntimeError("The 'nvidia_resiliency_ext' module is required for local "
                                       "checkpointing but was not found. Please ensure it is installed.")

                algo = args.non_persistent_local_ckpt_algo
                cached_metadata = None
                if args.ckpt_assume_constant_structure and 'local_checkpoint_cache' in checkpointing_context:
                    cached_metadata = checkpointing_context['local_checkpoint_cache']
                state_dict_for_save, cacheable_metadata = MCoreTensorAwareStateDict.from_state_dict(
                    state_dict, algo=algo, cached_metadata=cached_metadata,
                    parallelization_group=mpu.get_data_parallel_group(with_context_parallel=True) if xm is None \
                        else mpu.get_data_parallel_group_gloo(with_context_parallel=True),
                    process_group=mpu.get_default_process_group()
                )
                async_save_request = checkpointing_context['local_checkpoint_manager'].save(
                    state_dict_for_save, iteration, is_async=bool(args.async_save)
                )
                checkpointing_context['local_checkpoint_cache'] = cacheable_metadata
            else:
                assert ckpt_type == CheckpointType.LEGACY
                # Save.
                ensure_directory_exists(checkpoint_name)
                torch.save(state_dict, checkpoint_name)
    start_misc = time()
    if ckpt_type != CheckpointType.LOCAL:
        if not args.async_save:
            assert async_save_request is None
            # Wait so everyone is done (necessary)
            if torch.distributed.is_initialized():
                torch.distributed.barrier()

    # And update the latest iteration
    if not torch.distributed.is_initialized() \
            or torch.distributed.get_rank() == 0:
        tracker_filename = get_checkpoint_tracker_filename(save_dir)

        if ckpt_type == CheckpointType.LOCAL:
            def iter_finalize_fn():
                print_rank_0('  successfully saved local checkpoint from iteration {:7d}'
                             .format(iteration))
                if args.log_progress and args.async_save:
                    append_to_progress_log(f'Saved async local checkpoint\tIteration: {iteration}',
                                           barrier=False)
        else:
            def iter_finalize_fn():
                with open_file(tracker_filename, 'w') as f:
                    f.write(str(iteration))
                print_rank_0(f'  successfully saved checkpoint from iteration {int(iteration):7d} to {args.save} '
                             f'[ t {(tensor_rank if tensor_rank is not None else mpu.get_tensor_model_parallel_rank()) + 1}/{mpu.get_tensor_model_parallel_world_size()}, '
                             f'p {(pipeline_rank if pipeline_rank is not None else mpu.get_pipeline_model_parallel_rank()) + 1}/{mpu.get_pipeline_model_parallel_world_size()} ]')
                if args.log_progress and args.async_save:
                    append_to_progress_log(f'Saved async checkpoint\tIteration: {iteration}',
                                           barrier=False)

        if args.async_save:
            assert async_save_request is not None
            async_save_request.add_finalize_fn(iter_finalize_fn)
        else:
            iter_finalize_fn()

    # Additional callback for one_logger (last rank)
    if not torch.distributed.is_initialized() \
       or is_last_rank():
        def onelogger_finalize_fn():
            on_save_checkpoint_success(productive_metrics, args.async_save)
        if args.async_save:
            assert async_save_request is not None
            async_save_request.add_finalize_fn(onelogger_finalize_fn)
        else:
            onelogger_finalize_fn()

    # Additional callback for wandb (last rank)
    if not torch.distributed.is_initialized() \
       or is_last_rank():
        def wandb_finalize_fn():
            wandb_utils.on_save_checkpoint_success(checkpoint_name, get_checkpoint_tracker_filename(save_dir), save_dir, iteration)
        if args.async_save:
            assert async_save_request is not None
            async_save_request.add_finalize_fn(wandb_finalize_fn)
        else:
            wandb_finalize_fn()

    if args.async_save:
        schedule_async_save(async_save_request)
        print_rank_0('  scheduled an async checkpoint save at iteration {:7d} to {}' \
                     .format(iteration, save_dir))

    # Wait so everyone is done (not necessary)
    if torch.distributed.is_initialized():
        torch.distributed.barrier(group=mpu.get_default_process_group())

    end_misc = time()
    logger.debug(f"rank: {rank}, takes {end_misc - start_misc} to finalize ckpt save ")

    ft_integration.on_checkpointing_end(is_async_finalization=False)

def cleanup_old_non_persistent_checkpoint(save_dir, leave_ckpt_num=1, do_async=False):
    if torch.distributed.is_initialized() and torch.distributed.get_rank() != 0:
        return
    save_dir = Path(save_dir)

    iter_prefix = "iter_"
    iter_ckpts = save_dir.rglob(f'{iter_prefix}*')
    sorted_iter_ckpts = sorted(iter_ckpts, key=lambda ckpt_name: int(ckpt_name.name[len(iter_prefix):]))
    if not sorted_iter_ckpts:
        return
    rm_iter_ckpts = sorted_iter_ckpts[:-leave_ckpt_num]
    print_rank_0(f'Non-persistent checkpoints scheduled for removal: {rm_iter_ckpts}')
    print_rank_0(f'Non-persistent checkpoints to be kept: {sorted_iter_ckpts[-leave_ckpt_num:]}')

    def remove_iter_ckpts(_iter_ckpts):
        for ckpt in _iter_ckpts:
            shutil.rmtree(ckpt)
    if do_async:
        threading.Thread(target=remove_iter_ckpts, args=(rm_iter_ckpts,)).start()
    else:
        remove_iter_ckpts(rm_iter_ckpts)


def maybe_save_dataloader_state(train_iterator, iteration, dataloader_save_path):
    """Saves dataloader state if the dataloader supports it.

    Currently, this is only used by Megatron Energon dataloader (multimodal) to store its state at a
    specific iteration. The Megatron built-in dataloader (text-only) creates index files upfront
    to track its state.

    If the provided dataloader has `save_state` method, then it is called to save the state.
    Otherwise, no state is saved.

    Args:
        train_iterator (iterable): Train dataloader.
        iteration (int): Current iteration.
        dataloader_save_path (str): Path where the dataloader state is saved.
    """
    # If no dataloader or saving path is provided, exit early, otherwise, raise an error.
    if train_iterator is None or dataloader_save_path is None or dataloader_save_path == "":
        return

    # If dataloader doesn't support saving state, raise an error.
    if not hasattr(train_iterator.iterable, "save_state"):
        raise RuntimeError(f"Could not find a save_state for the train_iterator of type {type(train_iterator)}")

    # Save dataloader state for each data parallel rank only once.
    first_rank = mpu.is_pipeline_first_stage(ignore_virtual=True) and mpu.get_tensor_model_parallel_rank() == 0
    if not first_rank:
        return

    dp_rank = mpu.get_data_parallel_rank()
    print(f"saving dataloader checkpoint at iteration {iteration} to {dataloader_save_path}")
    train_dataloader_state_dict = train_iterator.iterable.save_state()
    data_state_save_path = get_checkpoint_name(
        dataloader_save_path, iteration,
        basename=f'train_dataloader_dprank{dp_rank:03d}.pt'
    )

    group=mpu.get_data_parallel_group() if xm is None else mpu.get_data_parallel_group_gloo()
    torch.distributed.barrier(group=group)

    if mpu.get_data_parallel_rank() == 0:
        ensure_directory_exists(data_state_save_path)

    torch.distributed.barrier(group=group)

    dataloader_save_dict = {}
    dataloader_save_dict['dataloader_state_dict'] = train_dataloader_state_dict
    torch.save(dataloader_save_dict, data_state_save_path)


def generate_state_dict(args, model, optimizer, opt_param_scheduler,
                        rng_state, iteration=None,
                        optim_sd_kwargs=None, model_sd_kwargs=None, rerun_state=None):
    """Generate a state dict from given model, optimizer, scheduler, rng state and others. """

    # Arguments, iteration, and model.
    state_dict = {}
    state_dict['args'] = args
    state_dict['checkpoint_version'] = 3.0
    if iteration is not None:
        state_dict['iteration'] = iteration

    for i in range(len(model)):
        key = "model"
        if len(model) > 1:
            key = f"model{i}"

        if args.ckpt_format == "torch_dist":
            model_sd = model[i].sharded_state_dict(**(model_sd_kwargs or {}))
        else:   # torch, torch_dcp
            model_sd = model[i].state_dict_for_save_checkpoint()

        state_dict[key] = model_sd

    # Optimizer stuff.
    if not args.no_save_optim:
        if optimizer is not None and not optimizer.is_stub_optimizer:
            optimizer_sd = None

            if args.ckpt_format == "torch_dist":
                optimizer_sd = optimizer.sharded_state_dict(state_dict, **(optim_sd_kwargs or {}))
            else:
                optimizer_sd = optimizer.state_dict()

            state_dict['optimizer'] = optimizer_sd

        if opt_param_scheduler is not None:
            state_dict['opt_param_scheduler'] = \
                opt_param_scheduler.state_dict()

    # Rerun state
    state_dict['rerun_state_machine'] = rerun_state

    # RNG states.
    if not args.no_save_rng:
        state_dict["rng_state"] = rng_state
    return state_dict


def _transpose_first_dim(t, num_splits, num_splits_first, model):
    input_shape = t.size()
    # We use a self_attention module but the values extracted aren't
    # specific to self attention so should work for cross attention as well
    while hasattr(model, 'module'):
        model = model.module
    attention_module = model.language_model.encoder.layers[0].self_attention
    hidden_size_per_attention_head = attention_module.hidden_size_per_attention_head
    num_attention_heads_per_partition = attention_module.num_attention_heads_per_partition
    if num_splits_first:
        """[num_splits * np * hn, h]
        -->(view) [num_splits, np, hn, h]
        -->(tranpose) [np, num_splits, hn, h]
        -->(view) [np * num_splits * hn, h] """

        intermediate_shape = \
            (num_splits, num_attention_heads_per_partition,
             hidden_size_per_attention_head) + input_shape[1:]

        t = t.view(*intermediate_shape)
        t = t.transpose(0, 1).contiguous()
    else:
        """[np * hn * num_splits, h]
        -->(view) [np, hn, num_splits, h]
        -->(tranpose) [np, num_splits, hn, h]
        -->(view) [np * num_splits * hn, h] """

        intermediate_shape = \
            (num_attention_heads_per_partition,
             hidden_size_per_attention_head, num_splits) +\
             input_shape[1:]

        t = t.view(*intermediate_shape)
        t = t.transpose(1, 2).contiguous()
    t = t.view(*input_shape)

    return t


def fix_query_key_value_ordering(model, checkpoint_version):
    """Fix up query/key/value matrix ordering if checkpoint
    version is smaller than 2.0
    """
    if checkpoint_version < 2.0:
        if isinstance(model, list):
            assert len(model)==1
            model = model[0]
        for name, param in model.named_parameters():
            if name.endswith(('.query_key_value.weight', '.query_key_value.bias')):
                if checkpoint_version == 0:
                    fixed_param = _transpose_first_dim(param.data, 3, True, model)
                elif checkpoint_version == 1.0:
                    fixed_param = _transpose_first_dim(param.data, 3, False, model)
                else:
                    print_rank_0(f"Invalid checkpoint version {checkpoint_version}.")
                    sys.exit()
                param.data.copy_(fixed_param)
            if name.endswith(('.key_value.weight', '.key_value.bias')):
                if checkpoint_version == 0:
                    fixed_param = _transpose_first_dim(param.data, 2, True, model)
                elif checkpoint_version == 1.0:
                    fixed_param = _transpose_first_dim(param.data, 2, False, model)
                else:
                    print_rank_0(f"Invalid checkpoint version {checkpoint_version}.")
                    sys.exit()
                param.data.copy_(fixed_param)
        print_rank_0(" successfully fixed query-key-values ordering for"
                     " checkpoint version {}".format(checkpoint_version))


def _get_non_persistent_iteration(non_persistent_global_dir, args, checkpointing_context=None):
    if args.non_persistent_ckpt_type is None:
        return -1
    elif args.non_persistent_ckpt_type == "global":
        tracker_filename = get_checkpoint_tracker_filename(non_persistent_global_dir)
        if isfile(tracker_filename):
            iteration, release = read_metadata(tracker_filename)
            if release:
                raise RuntimeError('Non-persistent checkpoint can\'t be a release checkpoint')
        else:
            iteration = -1
            print_rank_0('WARNING: could not find the metadata file {}'.format(tracker_filename))
            print_rank_0('    will not load any non-persistent checkpoint')
        return iteration
    elif args.non_persistent_ckpt_type == "local":
        return checkpointing_context['local_checkpoint_manager'].find_latest()
    else:
        assert False, 'Please use local or global non-persistent checkpoints' \
            f'(got: {args.non_persistent_ckpt_type})'


def _load_non_persistent_base_checkpoint(
    non_persistent_global_dir,
    args,
    rank0,
    sharded_state_dict,
    non_persistent_iteration,
    checkpointing_context=None,
):
    """ Load the base state_dict from a non-persistent distributed checkpoint.
    Depending on the non_persistent_ckpt_type, different logic may be required.
    """
    assert args.non_persistent_ckpt_type is not None
    if args.non_persistent_ckpt_type == "global":
        if not rank0:
            print_rank_0(
                f'Loading from a non-persistent checkpoint (non-persistent iter {non_persistent_iteration})'
            )
        return _load_global_dist_base_checkpoint(
            non_persistent_global_dir, args, rank0, sharded_state_dict, non_persistent_iteration, False,
            checkpointing_context=checkpointing_context
        )
    elif args.non_persistent_ckpt_type == "local":
        intermediate_state_dict, checkpoint_name = checkpointing_context[
            'local_checkpoint_manager'
        ].load()
        state_dict = intermediate_state_dict.to_state_dict(
            sharded_state_dict,
            algo=args.non_persistent_local_ckpt_algo,
            parallelization_group=mpu.get_data_parallel_group(with_context_parallel=True) if xm is None \
                        else mpu.get_data_parallel_group_gloo(with_context_parallel=True)
        )
        return state_dict, checkpoint_name, False, CheckpointType.LOCAL
    else:
        raise NotImplementedError(f"Please use local or global non-persistent checkpoints (got: {args.non_persistent_ckpt_type})")


def _load_global_dist_base_checkpoint(
    load_dir, args, rank0, sharded_state_dict, iteration, release, checkpointing_context=None
):
    """ Load the base state_dict from the given directory containing the global distributed checkpoint """
    if rank0:
        checkpoint_name = find_checkpoint_rank_0(load_dir, iteration, release)
        state_dict = dist_checkpointing.load_common_state_dict(checkpoint_name)
        return state_dict, checkpoint_name, release, CheckpointType.GLOBAL

    if sharded_state_dict is None:
        assert not args.auto_detect_ckpt_format and not args.use_dist_ckpt, (
            args.auto_detect_ckpt_format,
            args.use_dist_ckpt,
        )
        raise RuntimeError(
            'Detected load from a distributed checkpoint, but neither --use-dist-ckpt nor --auto-detect-ckpt-format is set.'
        )

    checkpoint_name = get_checkpoint_name(load_dir, iteration, release, return_base_dir=True)
    load_strategy = get_default_load_sharded_strategy(checkpoint_name)
    # NOTE: `args.ckpt_fully_parallel_load` applies to both persistent and non-persistent checkpoints.
    if args.ckpt_fully_parallel_load:
        parallelization_group = mpu.get_data_parallel_group(with_context_parallel=True) \
            if xm is None else mpu.get_data_parallel_group_gloo(with_context_parallel=True) 
        load_strategy = FullyParallelLoadStrategyWrapper(
            strategy=load_strategy, 
            parallelization_group=parallelization_group
        )
    if checkpointing_context is not None:
        checkpointing_context["load_strategy"] = load_strategy
    state_dict = dist_checkpointing.load(sharded_state_dict, checkpoint_name, load_strategy, strict=args.dist_ckpt_strictness, process_group=mpu.get_default_process_group())
    return state_dict, checkpoint_name, release, CheckpointType.GLOBAL


def _get_checkpoint_format(checkpoint_name):
    """Get the format of an existing checkpoint."""
    if MultiStorageClientFeature.is_enabled():
        msc = MultiStorageClientFeature.import_package()
        checkpoint_dir = msc.Path(checkpoint_name)
        is_torch_ckpt = any([f.name.startswith("mp_rank_0") for f in checkpoint_dir.iterdir()])
        is_torch_dcp = checkpoint_dir.joinpath(".metadata").exists()
    else:
        is_torch_ckpt = any([f.startswith("mp_rank_0") for f in os.listdir(checkpoint_name)])
        is_torch_dcp = os.path.exists(os.path.join(checkpoint_name, ".metadata"))

    ckpt_format = None
    if dist_checkpointing.check_is_distributed_checkpoint(checkpoint_name):
        ckpt_format = "torch_dist"
    elif is_torch_ckpt:
        ckpt_format = "torch"
    elif is_torch_dcp:
        ckpt_format = "torch_dcp"
    else:
        raise NotImplementedError(f"unknown checkpoint format in {checkpoint_name}")

    return ckpt_format


def _load_base_checkpoint(
    load_dir,
    args,
    rank0=False,
    sharded_state_dict=None,
    checkpointing_context=None,
):
    """ Load the base state_dict from the given directory

    If rank0 is true, just loads rank 0 checkpoint, ignoring arguments.
    """
    # Try to load non-persistent checkpoint first
    non_persistent_global_dir = (
        args.non_persistent_global_ckpt_dir
        if args.non_persistent_global_ckpt_dir or load_dir is None
        else os.path.join(load_dir, _NON_PERSISTENT_CKPT_SUBDIR)
    )
    non_persistent_iteration = _get_non_persistent_iteration(
        non_persistent_global_dir, args, checkpointing_context
    )
    iteration, release = -1, False
    tracker_filename = 'because load directory is not defined'
    if load_dir is not None:
        tracker_filename = get_checkpoint_tracker_filename(load_dir)
        if isfile(tracker_filename):
            iteration, release = read_metadata(tracker_filename)

    # Allow user to specify the loaded iteration.
    if getattr(args, "ckpt_step", None):
        iteration = args.ckpt_step

    if non_persistent_iteration != -1:  # there is a non-persistent checkpoint
        if non_persistent_iteration >= iteration:
            return _load_non_persistent_base_checkpoint(
                non_persistent_global_dir,
                args,
                rank0,
                sharded_state_dict,
                non_persistent_iteration,
                checkpointing_context,
            )
        else:
            print_rank_0('WARNING: non-persistent checkpoints are older than persistent checkpoint')

    # Otherwise we are dealing with global checkpoints
    # If no tracker file, return nothing
    if iteration == -1:
        if not rank0:
            print_rank_0('WARNING: could not find the metadata file {}'.format(tracker_filename))
            print_rank_0('    will not load any checkpoints and will start from random')
        # Conditionally exit if checkpoint not found.
        if args.exit_on_missing_checkpoint:
            print_rank_0(">> '--exit-on-missing-checkpoint' set ... exiting. <<")
            if torch.distributed.is_initialized():
                torch.distributed.barrier(group=mpu.get_default_process_group())
            sys.exit()

        return None, "", False, None

    # Determine the type of the checkpoint on disk.
    checkpoint_name = get_checkpoint_name(load_dir, iteration, release, return_base_dir=True)
    ckpt_format = _get_checkpoint_format(checkpoint_name)

    if not rank0:
        dist_infix = "distributed " if ckpt_format == "torch_dist" else ""
        if release:
            print_rank_0(f' loading release {dist_infix}checkpoint from {load_dir}')
        else:
            print_rank_0(
                f' loading {dist_infix}checkpoint from {load_dir} at iteration {iteration}'
            )

    ckpt_type = None

    # Handle global distributed checkpoint
    if ckpt_format == "torch_dist":
        return _load_global_dist_base_checkpoint(
            load_dir, args, rank0, sharded_state_dict, iteration, release, checkpointing_context=checkpointing_context
        )
    elif ckpt_format == "torch":
        ckpt_type = CheckpointType.LEGACY
        # Handle global legacy checkpoint
        if rank0:
            checkpoint_name = find_checkpoint_rank_0(load_dir, iteration, release)
        else:
            checkpoint_name = get_checkpoint_name(load_dir, iteration, release, return_base_dir=False)
        try:
            state_dict = torch.load(checkpoint_name, map_location='cpu', weights_only=False)
        except ModuleNotFoundError:
            from megatron.legacy.fp16_deprecated import loss_scaler

            # For backward compatibility.
            if not rank0:
                print_rank_0(' > deserializing using the old code structure ...')
            sys.modules['fp16.loss_scaler'] = sys.modules['megatron.legacy.fp16_deprecated.loss_scaler']
            sys.modules['megatron.fp16.loss_scaler'] = sys.modules[
                'megatron.legacy.fp16_deprecated.loss_scaler'
            ]
            sys.modules['megatron.model'] = sys.modules['megatron.legacy.model']
            state_dict = torch.load(checkpoint_name, map_location='cpu', weights_only=False)
            sys.modules.pop('fp16.loss_scaler', None)
            sys.modules.pop('megatron.fp16.loss_scaler', None)
            sys.modules.pop('megatron.model', None)
        except Exception as e:
            print('could not load the checkpoint')
            print(e)
            sys.exit()
    elif ckpt_format == "torch_dcp":
        ckpt_type = CheckpointType.TORCH_DCP

        if rank0:
            # _load_base_checkpoint is called from load_args_from_checkpoint. torch.distributed is not initialized.
            # Load only metadata.
            state_dict = {"args": None, "iteration": None}
            torch.distributed.checkpoint.load(
                state_dict=state_dict,
                checkpoint_id=checkpoint_name,
                process_group=mpu.get_default_process_group()
            )
        else:
            # _load_base_checkpoint is called from load_checkpoint with a proper state dict.
            state_dict = sharded_state_dict

            fs_storage_reader = torch.distributed.checkpoint.FileSystemReader(checkpoint_name)

            torch.distributed.checkpoint.load_state_dict(
                state_dict=state_dict,
                storage_reader=fs_storage_reader,
            )
    else:
        raise NotImplementedError(f"checkpoint format {ckpt_format} not supported")

    return state_dict, checkpoint_name, release, ckpt_type


def load_args_from_checkpoint(
    args, load_arg='load', checkpointing_context=None
):
    """Set required arguments from the checkpoint specified in the
    arguments.

    Will overwrite arguments that have a non-None default value, but
    will leave any arguments that default to None as set.

    Returns the same args NameSpace with the new values added/updated.

    If no checkpoint is specified in args, or if the checkpoint is
    there but invalid, the arguments will not be modified

    """
    load_dir = getattr(args, load_arg)

    if load_dir is None:
        print_rank_0('No load directory specified, using provided arguments.')
        return args

    state_dict, checkpoint_name, release, ckpt_type = _load_base_checkpoint(
        load_dir,
        args,
        rank0=True,
        checkpointing_context=checkpointing_context,
    )

    # Args.
    if not state_dict:
        print_rank_0('Checkpoint not found to provide arguments, using provided arguments.')
        return args

    if 'args' not in state_dict:
        print_rank_0('Checkpoint provided does not have arguments saved, using provided arguments.')
        return args

    checkpoint_args = state_dict['args']
    checkpoint_version = state_dict.get('checkpoint_version', 0)
    args.iteration = state_dict['iteration']

    # One-off conversion for foundation models
    if hasattr(checkpoint_args, 'disable_bias_linear'):
        setattr(
            checkpoint_args, 'add_bias_linear', not getattr(checkpoint_args, 'disable_bias_linear')
        )

    def _set_arg(arg_name, old_arg_name=None, force=False):
        if not force and getattr(args, arg_name, None) is not None:
            return

        if old_arg_name is not None:
            checkpoint_value = getattr(checkpoint_args, old_arg_name, None)
        else:
            checkpoint_value = getattr(checkpoint_args, arg_name, None)

        if checkpoint_value is not None:
            print_rank_0(f"Setting {arg_name} to {checkpoint_value} from checkpoint")
            setattr(args, arg_name, checkpoint_value)
        else:
            print_rank_0(f"Checkpoint did not provide arguments {arg_name}")

    # Model args.
    _set_arg('num_layers')
    _set_arg('hidden_size')
    _set_arg('ffn_hidden_size')
    _set_arg('seq_length')
    _set_arg('num_attention_heads')
    _set_arg('num_query_groups', force=True)
    _set_arg('group_query_attention', force=True)
    _set_arg('kv_channels')
    _set_arg('max_position_embeddings')
    _set_arg('position_embedding_type', force=True)
    _set_arg('add_position_embedding', force=True)
    _set_arg('use_rotary_position_embeddings', force=True)
    _set_arg('rotary_base', force=True)
    _set_arg('rotary_percent', force=True)
    _set_arg('rotary_interleaved', force=True)
    _set_arg('add_bias_linear', force=True)
    _set_arg('add_qkv_bias', force=True)
    _set_arg('squared_relu', force=True)
    _set_arg('swiglu', force=True)
    _set_arg('untie_embeddings_and_output_weights', force=True)
    _set_arg('apply_layernorm_1p', force=True)
    _set_arg('normalization', force=True)
    _set_arg('apply_query_key_layer_scaling', force=True)
    _set_arg('attention_dropout', force=True)
    _set_arg('hidden_dropout', force=True)

    _set_arg('hybrid_override_pattern', force=True)
    _set_arg('spec', force=True)
    _set_arg('hybrid_attention_ratio', force=True)
    _set_arg('hybrid_mlp_ratio', force=True)

    _set_arg('num_experts', force=True)
    _set_arg('moe_layer_freq', force=True)
    if getattr(checkpoint_args, 'num_experts', None) is not None:
        _set_arg('moe_ffn_hidden_size', force=True)
    else:
        setattr(args, 'moe_ffn_hidden_size', None)
    _set_arg('moe_router_topk', force=True)
    _set_arg('moe_token_dispatcher_type', force=True)
    _set_arg('moe_router_pre_softmax', force=True)
    _set_arg('moe_grouped_gemm', force=True)
    _set_arg('moe_shared_expert_intermediate_size', force=True)

    # Mamba args.
    _set_arg('mamba_state_dim', force=True)
    _set_arg('mamba_head_dim', force=True)
    _set_arg('mamba_num_groups', force=True)
    _set_arg('mamba_num_heads', force=True)
    _set_arg('is_hybrid_model', force=True)

    # Heterogeneous args.
    _set_arg('heterogeneous_layers_config_path', force=True)
    _set_arg('heterogeneous_layers_config_encoded_json', force=True)

    # Tokenizer args.
    _set_arg('tokenizer_type', force=True)
    # Using checkpoint version might not always be safe (e.g., if running on different cluster).
    if args.use_tokenizer_model_from_checkpoint_args:
        _set_arg('tokenizer_model', force=True)
    _set_arg('tiktoken_pattern', force=True)
    _set_arg('padded_vocab_size')

    # Checkpoint args.
    _set_arg('ckpt_format')

    # Model parallelism args.
    if args.use_mp_args_from_checkpoint_args:
        if checkpoint_version < 3.0:
            _set_arg('tensor_model_parallel_size', 'model_parallel_size')
        else:
            _set_arg('tensor_model_parallel_size', force=True)
            _set_arg('pipeline_model_parallel_size', force=True)
            _set_arg('virtual_pipeline_model_parallel_size', force=True)
            _set_arg('num_layers_per_virtual_pipeline_stage')
            _set_arg('expert_model_parallel_size', force=True)

    return args, checkpoint_args


def load_checkpoint(ddp_model, optimizer, opt_param_scheduler, load_arg='load', strict=True,
                    checkpointing_context=None, skip_load_to_model_and_opt=False):
    """Load a model checkpoint and return the iteration.
    strict (bool): whether to strictly enforce that the keys in
        :attr:`state_dict` of the checkpoint match the names of
        parameters and buffers in model.
    skip_load_to_model_and_opt (bool): whether to call `load_state_dict`
        for :attr:`model` and :attr:`optimizer`. In case of running FSDP2 with mcore distributed
        checkpointing, the tensors are already loaded in-place by `_load_base_checkpoint`.
    """
    args = get_args()
    load_dir = getattr(args, load_arg)

    # Check for model-opt format loading
    if hasattr(args, 'load_model_opt_format') and args.load_model_opt_format:
        print_rank_0(f'Loading checkpoint using ModelOpt format from {load_dir}')
        from megatron.post_training.checkpointing import load_modelopt_checkpoint

        # Call the ModelOpt checkpoint loading function
        load_modelopt_checkpoint(
            ddp_model,
            optimizer=optimizer,
            opt_param_scheduler=opt_param_scheduler,
            strict=strict,
            load_arg=load_arg
        )
        
        # Since load_modelopt_checkpoint doesn't return iteration count, we need to get it
        if torch.distributed.is_initialized():
            tracker_filename = get_checkpoint_tracker_filename(load_dir)
            if os.path.isfile(tracker_filename):
                iteration, release = read_metadata(tracker_filename)
                if release:
                    iteration = 0
            else:
                iteration = 0
        else:
            iteration = 0
        
        # We don't have a reliable way to get num_floating_point_operations_so_far from ModelOpt format
        return iteration, 0

    # Finetuning directories
    pretrained_dir = getattr(args, 'pretrained_checkpoint', None)
    if pretrained_dir is not None and not checkpoint_exists(load_dir):
        print_rank_0(
            f'Checkpoint file not found in load directory {load_dir} attempting to finetune with checkpoint in {pretrained_dir}'
        )
        load_dir = pretrained_dir
        if not checkpoint_exists(load_dir):
            raise FileNotFoundError("No checkpoint found in load directory or pretrained directory")
        args.finetune = True

    model = unwrap_model(ddp_model)

    ckpt_format = args.ckpt_format
    if args.auto_detect_ckpt_format or ckpt_format == "torch_dist":
        state_dict, checkpoint_name, release, ckpt_type = _load_base_checkpoint(
            load_dir,
            args,
            rank0=True,
            checkpointing_context=checkpointing_context,
        )

        ckpt_format = None
        if ckpt_type == CheckpointType.TORCH_DCP:
            ckpt_format = "torch_dcp"
        elif ckpt_type == CheckpointType.LEGACY:
            ckpt_format = "torch"
        elif ckpt_type in [CheckpointType.LOCAL, CheckpointType.GLOBAL]:
            ckpt_format = "torch_dist"
        elif ckpt_type == None:
            pass    # Not loaded.
        else:
            raise NotImplementedError(f"checkpoint format {ckpt_format} not supported")

    load_kwargs = {}
    if ckpt_format == "torch_dist":
        ckpt_tp_pp = (
            state_dict['args'].tensor_model_parallel_size,
            state_dict['args'].pipeline_model_parallel_size,
            getattr(state_dict['args'], 'encoder_tensor_model_parallel_size', 0),
            getattr(state_dict['args'], 'encoder_pipeline_model_parallel_size', 0),
        )
        run_tp_pp = (
            args.tensor_model_parallel_size,
            args.pipeline_model_parallel_size,
            # TODO: change this to args.encoder_tensor_model_parallel_size after 30th Nov 24
            getattr(args, 'encoder_tensor_model_parallel_size', 0),
            getattr(args, 'encoder_pipeline_model_parallel_size', 0),
        )
        mismatch_msg = "(TP, PP, encoder TP, encoder PP) mismatch after resume ({} vs {} from checkpoint)".format(
            run_tp_pp, ckpt_tp_pp
        )

        # Determine if RNG state will be loaded
        if (ckpt_tp_pp == run_tp_pp and not release and not args.finetune and not args.no_load_rng
                and not getattr(state_dict['args'], 'no_save_rng', False)):
            gen_sd_rng_state = get_rng_state(args.ckpt_format)  # we can load the rng state
        else:
            gen_sd_rng_state = None
            if ckpt_tp_pp != run_tp_pp:
                print_rank_0("{}: RNG state will be ignored".format(mismatch_msg))

        sharded_sd_metadata = dist_checkpointing.load_content_metadata(preloaded_state_dict=state_dict)
        print_rank_0(f'sharded_state_dict metadata loaded from the checkpoint: {sharded_sd_metadata}')
        # Determine if optimizer state will be loaded
        if (not release and not args.finetune and not args.no_load_optim
                and not getattr(state_dict['args'], 'no_save_optim', False)):
            gen_sd_optim = optimizer
            gen_sd_opt_param_scheduler = opt_param_scheduler

            if args.use_distributed_optimizer:
                if sharded_sd_metadata is None:
                    # Backward-compatibility with old checkpoints which don't have content versioning
                    # Can be removed after ending support for MLM optimizer checkpoints with MCore < v0.13
                    # (for MCore v0.13+ checkpoints `sharded_sd_metadata is not None`)
                    sharded_sd_metadata = {
                        'distrib_optim_sharding_type': ('fully_sharded_model_space'
                                                        if getattr(state_dict['args'], 'ckpt_fully_parallel_save', False)
                                                        else 'dp_zero_gather_scatter'),
                    }
                if ckpt_tp_pp != run_tp_pp and sharded_sd_metadata['distrib_optim_sharding_type'] != 'fully_sharded_model_space':
                    raise RuntimeError(f"{mismatch_msg}: not supported for DistributedOptimizer with sharding type"
                                       f" {sharded_sd_metadata['distrib_optim_sharding_type']}."
                                       f" Please use `--ckpt-fully-parallel-save` flag during checkpoint saving.")
        else:
            gen_sd_optim = None
            gen_sd_opt_param_scheduler = None

        optim_sd_kwargs = dict(metadata=sharded_sd_metadata, is_loading=True)
        model_sd_kwargs = dict(metadata=sharded_sd_metadata)

        # Determine if rerun state will be loaded
        if (
            ckpt_tp_pp == run_tp_pp
            and not release
            and not args.finetune
            and 'rerun_state_machine' in state_dict
        ):
            rerun_state_machine = get_rerun_state_machine()
            gen_sd_rerun_state = rerun_state_machine.state_dict(
                data_iterator=None, ckpt_format=ckpt_format,
            )
        else:
            gen_sd_rerun_state = None
            if ckpt_tp_pp != run_tp_pp:
                print_rank_0("{}: Rerun state will be ignored".format(mismatch_msg))

        # [ModelOpt]: IMPORTANT! Restoring modelopt_state (sharded or not) must be performed
        # after the model instance has been created and before _load_base_checkpoint is called.
        if has_nvidia_modelopt:
            if ckpt_type == CheckpointType.LOCAL:
                print_rank_0('WARNING: Local checkpointing does not support nvidia_modelopt.')
            elif ckpt_type == CheckpointType.GLOBAL:
                restore_modelopt_state(model, state_dict)
            else:
                restore_sharded_modelopt_state(model, checkpoint_name)

        # [ModelOpt]: Initial loading from non-resume sharded checkpoint to a Distillation Model
        # will result in key mismatch with loss modules potentially containing parameters, since
        # it requires generating a state_dict before loading. Here we hide those modules if present.
        with contextlib.ExitStack() as stack:  # Allows multiple context managers for each model shard
            if args.finetune and hasattr(model[0], "hide_loss_modules"):
                for m in model:
                    stack.enter_context(m.hide_loss_modules())
            load_kwargs['sharded_state_dict'] = generate_state_dict(
                args, model, gen_sd_optim, gen_sd_opt_param_scheduler, gen_sd_rng_state,
                optim_sd_kwargs=optim_sd_kwargs, model_sd_kwargs=model_sd_kwargs,
                rerun_state=gen_sd_rerun_state
            )
    elif args.ckpt_format == "torch_dcp":
        model_sd = model[0].state_dict()
        optimizer_sd = optimizer.state_dict(is_loading=True)
        sharded_state_dict = {
            "model": model_sd,
            "optimizer": optimizer_sd,
            "args": None,
            "iteration": 1,
            "rng_state": get_rng_state(args.ckpt_format),
            "checkpoint_version": None,
            "opt_param_scheduler": opt_param_scheduler.state_dict(),
            "num_floating_point_operations_so_far": 0,
        }
        load_kwargs["sharded_state_dict"] = sharded_state_dict

    state_dict, checkpoint_name, release, ckpt_type = _load_base_checkpoint(
        load_dir, args, rank0=False, checkpointing_context=checkpointing_context,
        **load_kwargs
    )

    # Checkpoint not loaded.
    if state_dict is None:
        # Iteration and num_floating_point_operations_so_far default to 0.
        return 0, 0

    # Set checkpoint version.
    set_checkpoint_version(state_dict.get('checkpoint_version', 0))

    # Convert to regular torch tensor to DTensor.
    if ckpt_type == CheckpointType.LEGACY and args.ckpt_format == "torch_dcp":
        dtensor_state_dict = _to_dtensor(ddp_model, state_dict["model"])
        state_dict["model"] = dtensor_state_dict

    # Set iteration.
    if args.finetune or release:
        iteration = 0
    else:
        try:
            iteration = state_dict['iteration']
        except KeyError:
            try:  # Backward compatible with older checkpoints
                iteration = state_dict['total_iters']
            except KeyError:
                print_rank_0('A metadata file exists but unable to load '
                             'iteration from checkpoint {}, exiting'.format(checkpoint_name))
                sys.exit()
    num_floating_point_operations_so_far = state_dict.get('num_floating_point_operations_so_far', 0)

    # Check arguments.
    assert args.consumed_train_samples == 0
    assert args.skipped_train_samples == 0
    assert args.consumed_valid_samples == 0
    if 'args' in state_dict and not args.finetune:
        checkpoint_args = state_dict['args']
        check_checkpoint_args(checkpoint_args)
        args.consumed_train_samples = getattr(checkpoint_args,
                                              'consumed_train_samples', 0)
        args.skipped_train_samples = getattr(checkpoint_args,
                                             'skipped_train_samples', 0)
        update_num_microbatches(consumed_samples=args.consumed_train_samples, verbose=True)
        args.consumed_valid_samples = getattr(checkpoint_args,
                                              'consumed_valid_samples', 0)
    else:
        print_rank_0('could not find arguments in the checkpoint ...')

    def load_model_state_dict(module, state_dict, strict: bool):
        """Helper function to load state dict with fallback for missing extra states."""
        try:
            module.load_state_dict(state_dict, strict=strict)
        except Exception as e:
            if strict:
                # Fallback support for backward compatibility breaking changes in TransformerEngine
                load_return = module.load_state_dict(state_dict, strict=False)
                print(f"load_return: {load_return}")
    # Model.
    strict = False if args.retro_add_retriever else strict
    if not skip_load_to_model_and_opt:
        if len(ddp_model) == 1:
            load_model_state_dict(ddp_model[0], state_dict['model'], strict)
        else:
            for i in range(len(ddp_model)):
                # If there is no corresponding model in the state_dict, it will be ignored.
                # It means that this is an empty stage.
                if 'model%d' % i not in state_dict:
                    continue
<<<<<<< HEAD
                ddp_model[i].load_state_dict(state_dict['model%d' % i], strict=strict)

=======
                load_model_state_dict(ddp_model[i], state_dict['model%d' % i], strict)
>>>>>>> 3450806c
    # Fix up query/key/value matrix ordering if needed.
    checkpoint_version = get_checkpoint_version()
    print_rank_0(f' checkpoint version {checkpoint_version}')
    fix_query_key_value_ordering(model, checkpoint_version)

    # Optimizer.
    if not release and not args.finetune and not args.no_load_optim:
        try:
            # Load state dict.
            if not skip_load_to_model_and_opt and optimizer is not None and not optimizer.is_stub_optimizer:
                optimizer.load_state_dict(state_dict['optimizer'])

            # Load distributed optimizer's custom parameter state.
            # For distributed checkpoint it's already loaded in load_state_dict above
            is_torch_dist = ckpt_format == "torch_dist"
            if args.use_distributed_optimizer and not is_torch_dist:
                # NOTE: this is a manual read of the tracker file.
                # This code should not be reached when reading from a non_persistent checkpoint
                assert not is_torch_dist
                tracker_filename = get_checkpoint_tracker_filename(load_dir)
                iteration, release = read_metadata(tracker_filename)
                model_checkpoint_name = \
                    get_checkpoint_name(load_dir, iteration, release)
                optim_checkpoint_name = \
                    get_distributed_optimizer_checkpoint_name(
                        model_checkpoint_name)
                optimizer.load_parameter_state(optim_checkpoint_name,
                                               update_legacy_format=args.ckpt_convert_update_legacy_dist_opt_format)

            # Load scheduler.
            if opt_param_scheduler is not None:
                if 'lr_scheduler' in state_dict: # backward compatbility
                    opt_param_scheduler.load_state_dict(state_dict['lr_scheduler'])
                else:
                    opt_param_scheduler.load_state_dict(state_dict['opt_param_scheduler'])
        except KeyError as e:
            print_rank_0('Unable to load optimizer from checkpoint {}. '
                         'Specify --no-load-optim or --finetune to prevent '
                         'attempting to load the optimizer state, '
                         'exiting ...'.format(checkpoint_name))
            raise e
    else:
        if (args.fp16 or args.bf16) and optimizer is not None:
            if args.load_main_params_from_ckpt:
                optimizer.reload_model_params(state_dict=state_dict)
            else:
                optimizer.reload_model_params()

    # rerun state
    try:
        if 'rerun_state_machine' in state_dict:
            get_rerun_state_machine().load_state_dict(state_dict['rerun_state_machine'])
    except Exception as e:
        print(f"Unable to restore RerunMachine from checkpoint: {e}")
        sys.exit()

    # rng states.
    if not release and not args.finetune and not args.no_load_rng:
        try:
            if 'rng_state' in state_dict:
                # access rng_state for data parallel rank
                if args.data_parallel_random_init:
                    rng_state = state_dict['rng_state'][mpu.get_data_parallel_rank()]
                else:
                    rng_state = state_dict['rng_state'][0]
                random.setstate(rng_state['random_rng_state'])
                np.random.set_state(rng_state['np_rng_state'])
                torch.set_rng_state(rng_state['torch_rng_state'])
                set_current_rng_state(rng_state['current_rng_state'])
                # Check for empty states array
                if not rng_state['rng_tracker_states']:
                    raise KeyError
                tensor_parallel.get_device_rng_tracker().set_states(
                    rng_state['rng_tracker_states'])
            else:  # backward compatability
                random.setstate(state_dict['random_rng_state'])
                np.random.set_state(state_dict['np_rng_state'])
                torch.set_rng_state(state_dict['torch_rng_state'])
                set_current_rng_state(state_dict['current_rng_state'])
                # Check for empty states array
                if not state_dict['rng_tracker_states']:
                    raise KeyError
                tensor_parallel.get_device_rng_tracker().set_states(
                    state_dict['rng_tracker_states'])
        except KeyError as e:
            print_rank_0('Unable to load rng state from checkpoint {}. '
                         'Specify --no-load-rng or --finetune to prevent '
                         'attempting to load the rng state, '
                         'exiting ...'.format(checkpoint_name))
            sys.exit()

    # Some utilities want to load a checkpoint without distributed being initialized
    if torch.distributed.is_initialized():
        torch.distributed.barrier(group=mpu.get_default_process_group())

    print_rank_0(f'  successfully loaded checkpoint from {load_dir} '
                 f'[ t {mpu.get_tensor_model_parallel_rank() + 1}/{mpu.get_tensor_model_parallel_world_size()}, '
                 f'p {mpu.get_pipeline_model_parallel_rank() + 1}/{mpu.get_pipeline_model_parallel_world_size()} ] '
                 f'at iteration {iteration}')

    # Additional callback for wandb (last rank)
    if not torch.distributed.is_initialized() \
       or is_last_rank():
        wandb_utils.on_load_checkpoint_success(checkpoint_name, load_dir)

    if torch.cuda.is_available():
        torch.cuda.empty_cache()

    if iteration > 0:
        # Notify FT that a checkpoint was loaded.
        is_local_chkpt = (ckpt_type == CheckpointType.LOCAL)
        ft_integration.on_checkpoint_loaded(is_local_chkpt=is_local_chkpt)

    return iteration, num_floating_point_operations_so_far


def _to_dtensor(wrapped_model, model_state_dict):
    device_mesh = wrapped_model[0].device_mesh

    new_model_sd = dict()
    for k, v in model_state_dict.items():
        # FP8 extra state cannot be converted to dtensor yet.
        if "_extra_state" in k:
            new_model_sd[k] = v
        else:
            new_model_sd[k] = torch.distributed.tensor.distribute_tensor(v, device_mesh)

    return new_model_sd


def load_biencoder_checkpoint(model, only_query_model=False,
                              only_context_model=False, custom_load_path=None):
    """
    selectively load retrieval models for indexing/retrieving
    from saved checkpoints
    """

    args = get_args()

    model = unwrap_model(model)

    load_path = custom_load_path if custom_load_path is not None else args.load

    tracker_filename = get_checkpoint_tracker_filename(load_path)

    with open_file(tracker_filename, 'r') as f:
        iteration = int(f.read().strip())

    checkpoint_name = get_checkpoint_name(load_path, iteration,
                                          args.use_distributed_optimizer,
                                          release=False)

    if mpu.get_data_parallel_rank() == 0:
        print('global rank {} is loading checkpoint {}'.format(
            torch.distributed.get_rank(), checkpoint_name))

    state_dict = torch.load(checkpoint_name, map_location='cpu', weights_only=False)
    ret_state_dict = state_dict['model']

    if only_query_model:
        ret_state_dict.pop('context_model')
    if only_context_model:
        ret_state_dict.pop('query_model')

    assert len(model) == 1
    model[0].load_state_dict(ret_state_dict)
    torch.distributed.barrier(group=mpu.get_default_process_group())

    if mpu.get_data_parallel_rank() == 0:
        print(' successfully loaded {}'.format(checkpoint_name))

    return model<|MERGE_RESOLUTION|>--- conflicted
+++ resolved
@@ -502,10 +502,7 @@
             async_save_request = dist_checkpointing.save(state_dict, checkpoint_name, save_strategy,
                                                          async_sharded_save=args.async_save,
                                                          validate_access_integrity=validate_sharding_integrity,
-<<<<<<< HEAD
                                                          process_group=mpu.get_default_process_group(),
-=======
->>>>>>> 3450806c
                                                          preprocess_common_before_consistancy_check=preprocess_common_state_dict_fn,
                                                          content_metadata=sharded_sd_metadata)
             # [ModelOpt]: save sharded modelopt_state
@@ -1065,6 +1062,7 @@
             torch.distributed.checkpoint.load_state_dict(
                 state_dict=state_dict,
                 storage_reader=fs_storage_reader,
+                process_group=mpu.get_default_process_group()
             )
     else:
         raise NotImplementedError(f"checkpoint format {ckpt_format} not supported")
@@ -1470,12 +1468,7 @@
                 # It means that this is an empty stage.
                 if 'model%d' % i not in state_dict:
                     continue
-<<<<<<< HEAD
-                ddp_model[i].load_state_dict(state_dict['model%d' % i], strict=strict)
-
-=======
                 load_model_state_dict(ddp_model[i], state_dict['model%d' % i], strict)
->>>>>>> 3450806c
     # Fix up query/key/value matrix ordering if needed.
     checkpoint_version = get_checkpoint_version()
     print_rank_0(f' checkpoint version {checkpoint_version}')
