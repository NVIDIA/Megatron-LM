--- conflicted
+++ resolved
@@ -78,11 +78,7 @@
             conversation_list, return_target=True, add_generation_prompt=False
         )
 
-<<<<<<< HEAD
-        force_eod_length = int(config.force_eod)
-=======
         force_eod_length = int(tokenizer.force_eod)
->>>>>>> c223178a
 
         if len(tokens) > max_seq_len - force_eod_length:
             tokens = tokens[: max_seq_len - force_eod_length]
@@ -92,13 +88,7 @@
         num_tokens = len(tokens) + force_eod_length
         padding_len = max_seq_len - num_tokens
         assert padding_len >= 0
-<<<<<<< HEAD
-        filler = [tokenizer.pad] * (padding_len + 1)
-        if config.force_eod:
-            filler = [tokenizer.eod] + filler
-=======
         filler = [tokenizer.eod] * force_eod_length + [tokenizer.pad] * (padding_len + 1)
->>>>>>> c223178a
 
         tokens = np.array(tokens.tolist() + filler, dtype=np.int64)
         target = np.array(target.tolist() + filler, dtype=np.int64)
