--- conflicted
+++ resolved
@@ -8,8 +8,13 @@
 import warnings
 from datetime import timedelta
 
-from megatron.core.device_utils import get_current_device, get_distributed_backend, get_local_device_count, get_xla_model, set_manual_seed
-from megatron.core.device_utils import get_distributed_init_method
+from megatron.core.device_utils import (
+    get_current_device, get_distributed_backend, 
+    get_local_device_count, 
+    get_xla_model, 
+    set_manual_seed,
+    get_distributed_init_method
+)
 import numpy as np
 import torch
 
@@ -324,20 +329,16 @@
 
         # Call the init process
         init_process_group_kwargs = {
-<<<<<<< HEAD
             'backend' : get_distributed_backend(backend=args.distributed_backend),
             'init_method': get_distributed_init_method(),
-=======
-            'backend': args.distributed_backend,
-            'store': store,
->>>>>>> a73b4d2d
             'world_size': args.world_size,
             'rank': args.rank,
             'timeout': timedelta(minutes=args.distributed_timeout_minutes),
         }
 
         torch.distributed.init_process_group(**init_process_group_kwargs)
-        inprocess_restart.maybe_force_nccl_backend_init(device_id)
+        if torch.distributed.get_backend() == torch.distributed.Backend.NCCL:
+            inprocess_restart.maybe_force_nccl_backend_init(get_current_device())
 
     # Set the tensor model-parallel, pipeline model-parallel, and
     # data-parallel communicators.
