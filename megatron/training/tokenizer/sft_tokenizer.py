--- conflicted
+++ resolved
@@ -5,10 +5,7 @@
 import numpy as np
 
 nemotron_h_aligned_custom_template = """{% for message in messages %}{% if message['role'] == 'system' %}{{ '<SPECIAL_10>System\n' + message['content'].strip() + '\n' }}{% elif message['role'] == 'user' %}{{ '<SPECIAL_11>User\n' + message['content'].strip() + '\n' + '<SPECIAL_11>Assistant\n' }}{% elif message['role'] == 'assistant' %}{{ message['content'].strip() + '\n' }}{% endif %}{% endfor %}"""
-<<<<<<< HEAD
-=======
 nemotron_nano_v2_custom_template = """{% for message in messages %}{% set content = message['content'] %}{% if message['role'] == 'system' %}{{ '<SPECIAL_10>System\n' + content.replace('/think', '').replace('/no_think', '').strip() + '\n' }}{% elif message['role'] == 'user' %}{{ '<SPECIAL_11>User\n' + content.replace('/think', '').replace('/no_think', '').strip() + '\n' }}{% elif message['role'] == 'assistant' %}{{ '<SPECIAL_11>Assistant\n' + content.strip() + '\n<SPECIAL_12>\n' }}{% endif %}{% endfor %}"""
->>>>>>> e6566931
 
 from megatron.core.datasets.megatron_tokenizer import MegatronLegacyTokenizer
 from megatron.training.datasets.sft_dataset import IGNORE_INDEX
