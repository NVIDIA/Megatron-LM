--- conflicted
+++ resolved
@@ -112,7 +112,14 @@
             args.image_tag_type,
             args.force_system_message,
         )
-<<<<<<< HEAD
+    elif args.tokenizer_type == "SFTTokenizer":
+        tokenizer = SFTTokenizer(
+            args.tokenizer_model,
+            args.sft_tokenizer_prompt_format, 
+        )
+    elif args.tokenizer_type == 'NullMultimodalTokenizer':
+        assert args.vocab_size is not None
+        tokenizer = _NullMultimodalTokenizer(args.vocab_size)
     
     elif args.tokenizer_type == 'DeepSeekV2Tokenizer':
         tokenizer = _DeepSeekV2Tokenizer(args.tokenizer_model,args.extra_vocab_size)
@@ -122,16 +129,6 @@
         tokenizer = _DeepSeekV3Tokenizer(args.tokenizer_model,args.extra_vocab_size)
         args.padded_vocab_size = tokenizer.vocab_size
         
-=======
-    elif args.tokenizer_type == "SFTTokenizer":
-        tokenizer = SFTTokenizer(
-            args.tokenizer_model,
-            args.sft_tokenizer_prompt_format, 
-        )
-    elif args.tokenizer_type == 'NullMultimodalTokenizer':
-        assert args.vocab_size is not None
-        tokenizer = _NullMultimodalTokenizer(args.vocab_size)
->>>>>>> bf341cb4
     else:
         raise NotImplementedError('{} tokenizer is not ' 'implemented.'.format(args.tokenizer_type))
 
@@ -880,7 +877,66 @@
     def additional_special_tokens_ids(self):
         return None
 
-<<<<<<< HEAD
+class _NullMultimodalTokenizer(MegatronTokenizer):
+    def __init__(self, vocab_size, image_token=None, image_token_id=None):
+        super().__init__(None, vocab_size=vocab_size)
+        self._vocab_size_without_eod = int(vocab_size)
+        self._eod_id = self._vocab_size_without_eod
+
+        from megatron.core.models.multimodal.llava_model import DEFAULT_IMAGE_TOKEN_INDEX, IMAGE_TOKEN
+        self._image_token = image_token if image_token is not None else IMAGE_TOKEN
+        self._image_token_id = image_token_id if image_token_id is not None else DEFAULT_IMAGE_TOKEN_INDEX
+
+    def tokenize(self, text):
+        return [int(x) for x in text.split(' ')]
+
+    def detokenize(self, ids):
+        text = [str(x) for x in ids]
+        return ' '.join(text)
+
+    def offsets(self, ids: list[int], text: str) -> list[int]:
+        offsets, start_idx = [], 0
+        for id_ in ids:
+            offsets.append(start_idx)
+            start_idx += 1 + len(str(id_))
+        return offsets
+
+    def convert_tokens_to_ids(self, tokens):
+        ids = [(int(t) if t != self._image_token else self._image_token_id) for t in tokens.split('  ')]
+        return ids if len(ids) > 1 else ids[0]
+
+    @property
+    def vocab_size(self):
+        return self._vocab_size_without_eod + 1
+
+    @property
+    def vocab(self):
+        raise NotImplementedError
+
+    @property
+    def inv_vocab(self):
+        raise NotImplementedError
+
+    @property
+    def cls(self):
+        return -1
+
+    @property
+    def sep(self):
+        return -1
+
+    @property
+    def mask(self):
+        return -1
+
+    @property
+    def eod(self):
+        return self._eod_id
+
+    @property
+    def additional_special_tokens_ids(self):
+        return None
+
 
 class _DeepSeekV2Tokenizer(MegatronTokenizer):
     def __init__(self, tokenizer_path, extra_vocab_size=0):
@@ -989,64 +1045,3 @@
     @property
     def eos_token_id(self):
         return self.tokenizer.eos_token_id
-=======
-class _NullMultimodalTokenizer(MegatronTokenizer):
-    def __init__(self, vocab_size, image_token=None, image_token_id=None):
-        super().__init__(None, vocab_size=vocab_size)
-        self._vocab_size_without_eod = int(vocab_size)
-        self._eod_id = self._vocab_size_without_eod
-
-        from megatron.core.models.multimodal.llava_model import DEFAULT_IMAGE_TOKEN_INDEX, IMAGE_TOKEN
-        self._image_token = image_token if image_token is not None else IMAGE_TOKEN
-        self._image_token_id = image_token_id if image_token_id is not None else DEFAULT_IMAGE_TOKEN_INDEX
-
-    def tokenize(self, text):
-        return [int(x) for x in text.split(' ')]
-
-    def detokenize(self, ids):
-        text = [str(x) for x in ids]
-        return ' '.join(text)
-
-    def offsets(self, ids: list[int], text: str) -> list[int]:
-        offsets, start_idx = [], 0
-        for id_ in ids:
-            offsets.append(start_idx)
-            start_idx += 1 + len(str(id_))
-        return offsets
-
-    def convert_tokens_to_ids(self, tokens):
-        ids = [(int(t) if t != self._image_token else self._image_token_id) for t in tokens.split('  ')]
-        return ids if len(ids) > 1 else ids[0]
-
-    @property
-    def vocab_size(self):
-        return self._vocab_size_without_eod + 1
-
-    @property
-    def vocab(self):
-        raise NotImplementedError
-
-    @property
-    def inv_vocab(self):
-        raise NotImplementedError
-
-    @property
-    def cls(self):
-        return -1
-
-    @property
-    def sep(self):
-        return -1
-
-    @property
-    def mask(self):
-        return -1
-
-    @property
-    def eod(self):
-        return self._eod_id
-
-    @property
-    def additional_special_tokens_ids(self):
-        return None
->>>>>>> bf341cb4
