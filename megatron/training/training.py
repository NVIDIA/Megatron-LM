# Copyright (c) 2024, NVIDIA CORPORATION. All rights reserved.

"""Pretrain utilities."""

import copy
import dataclasses
from datetime import datetime, timedelta
import functools
import gc
import inspect
import logging
import math
import os
import sys
from typing import Any, Optional

import torch.distributed

from megatron.core.optimizer.distrib_optimizer import DistributedOptimizer
from .log_handler import CustomHandler

# Make default logging level INFO, but filter out all log messages not from MCore.
logging.basicConfig(handlers=[CustomHandler()], level=logging.INFO)
from .theoretical_memory_usage import report_theoretical_memory
import time

# The earliest we can measure the start time.
_TRAIN_START_TIME = time.time()
import torch

try:
    from megatron.rl import rl_utils
    has_rl_utils = True
except ImportError:
    has_rl_utils = False
try:
    from modelopt.torch.distill.plugins.megatron import (
        get_tensor_shapes_adjust_fn_for_distillation,
    )

    has_nvidia_modelopt = True
except ImportError:
    has_nvidia_modelopt = False

try:
    from nvidia_resiliency_ext.inprocess import CallWrapper
except ImportError:
    CallWrapper = type(None)


from megatron.core import mpu, tensor_parallel
from megatron.core.utils import (
    check_param_hashes_across_dp_replicas,
    get_attr_wrapped_model,
    get_model_config,
    get_pg_size,
    get_pg_rank,
    StragglerDetector,
)
from megatron.core.fp8_utils import correct_amax_history_if_needed
from megatron.core.process_groups_config import ProcessGroupCollection
from megatron.core.pipeline_parallel.utils import (
    is_pp_first_stage,
    is_pp_last_stage,
    is_vp_first_stage,
    is_vp_last_stage,
)
from megatron.training.checkpointing import load_checkpoint
from megatron.training.checkpointing import save_checkpoint
from megatron.training.checkpointing import checkpoint_exists
from megatron.core.full_cuda_graph import FullCudaGraphWrapper
from megatron.core.transformer.cuda_graphs import TECudaGraphHelper
from megatron.core.transformer.module import Float16Module
from megatron.core.distributed import DistributedDataParallelConfig, TorchFullyShardedDataParallelConfig
from megatron.core.distributed import DistributedDataParallel as DDP
from megatron.core.distributed.fsdp.mcore_fsdp_adapter import FullyShardedDataParallel as megatron_FSDP
from megatron.core.optimizer.optimizer import param_group_identifier_keys
from megatron.core.transformer.custom_layers.batch_invariant_kernels import enable_batch_invariant_mode

from megatron.core.optimizer.qk_clip import clip_qk

try:
    from megatron.core.distributed import TorchFullyShardedDataParallel as torch_FSDP

    HAVE_FSDP2 = True
except ImportError:
    HAVE_FSDP2 = False

from megatron.core.distributed import finalize_model_grads
from megatron.core.enums import ModelType
from megatron.core.optimizer import get_megatron_optimizer, AdamOptimizerConfig, SGDOptimizerConfig, OptimizerConfig, ParamKey
from megatron.core.rerun_state_machine import (
    get_rerun_state_machine,
    destroy_rerun_state_machine,
    RerunDataIterator,
    RerunMode,
)
from megatron.training.initialize import initialize_megatron
from megatron.training.initialize import write_args_to_tensorboard
from megatron.training.initialize import set_jit_fusion_options
from megatron.training.utils import get_batch_on_this_cp_rank, get_batch_on_this_tp_rank
from megatron.training.datasets.data_samplers import build_pretraining_data_loader
from megatron.core.optimizer_param_scheduler import OptimizerParamScheduler
from megatron.core.transformer.moe import upcycling_utils
from megatron.core.transformer.moe.moe_utils import track_moe_metrics
from megatron.core.transformer.multi_token_prediction import MTPLossLoggingHelper
from megatron.core.parallel_state import (
    destroy_global_memory_buffer,
    destroy_global_symmetric_memory_buffer,
    destroy_model_parallel,
    update_pg_timeout
)

from megatron.core.pipeline_parallel import get_forward_backward_func
from megatron.core.num_microbatches_calculator import (
    destroy_num_microbatches_calculator,
    get_current_global_batch_size,
    get_current_running_global_batch_size,
    get_num_microbatches,
    update_num_microbatches
)

from .async_utils import maybe_finalize_async_save
from .utils import (
    append_to_progress_log,
    calc_params_l2_norm,
    check_adlr_autoresume_termination,
    logical_and_across_model_parallel_group,
    reduce_max_stat_across_model_parallel_group,
    is_last_rank,
    print_rank_0,
    print_rank_last,
    report_memory,
    unwrap_model,
    update_use_dist_ckpt,
    to_empty_if_meta_device,
)
from .global_vars import (
    destroy_global_vars,
    get_args,
    get_signal_handler,
    get_timers,
    get_tensorboard_writer,
    get_wandb_writer,
    get_one_logger,
    get_tokenizer,
    get_energy_monitor,
)
from . import one_logger_utils

from . import ft_integration

stimer = StragglerDetector()

from megatron.core.msc_utils import MultiStorageClientFeature, open_file


def destroy_global_state():
    destroy_global_vars()
    destroy_num_microbatches_calculator()
    destroy_global_memory_buffer()
    destroy_global_symmetric_memory_buffer()
    destroy_model_parallel()
    destroy_rerun_state_machine()


def print_datetime(string):
    """Note that this call will sync across all ranks."""
    torch.distributed.barrier()
    time_str = datetime.now().strftime('%Y-%m-%d %H:%M:%S')
    print_rank_0(f'[{string}] datetime: {time_str} ')


def num_floating_point_operations(args, batch_size):
    def calculate_layer_counts():
        """Calculate the number of attention, Mamba, and MLP layers."""
        if args.hybrid_override_pattern:
            counts = {'M': 0, '*': 0, '-': 0, 'E':0}
            for layer_type in args.hybrid_override_pattern:
                if layer_type in counts:
                    counts[layer_type] += 1
            return counts['*'], counts['M'], counts['-'], counts['E']
        else:
            num_attn_layers = round(args.num_layers * args.hybrid_attention_ratio)
            num_mlp_layers = round(args.num_layers * args.hybrid_mlp_ratio)
            num_mamba_layers = args.num_layers - num_attn_layers - num_mlp_layers
            num_moe_layers = 0
            return num_attn_layers, num_mamba_layers, num_mlp_layers, num_moe_layers

    def mlp_layer_flops(batch_size, seq_len, hidden_size, expansion=4.0, swiglu=False):
        """Calculate FLOPs for an MLP layer."""
        scale_factor = 3.0 / 2.0 if swiglu else 1.0
        return 4 * expansion * scale_factor * batch_size * seq_len * hidden_size**2

    def moe_layer_flops(batch_size, seq_len, hidden_size, moe_ffn_hidden_size,
                        shared_expert_ffn_hidden_size, num_experts_routed_to,
                        moe_latent_size=None, swiglu=False):
        """Calculate FLOPs for an MoE layer."""
        scale_factor = 3.0 / 2.0 if swiglu else 1.0
        if moe_latent_size is None:
            routed_flops = (4 * batch_size * seq_len * hidden_size *
                            moe_ffn_hidden_size * num_experts_routed_to * scale_factor)
        else:
            # Routed experts run on moe_latent_size.
            routed_flops = (4 * batch_size * seq_len * moe_latent_size *
                            moe_ffn_hidden_size * num_experts_routed_to * scale_factor)
            # Up proj and down proj.
            routed_flops += (4 * batch_size * seq_len * hidden_size * moe_latent_size)
        shared_flops = 4 * batch_size * seq_len * hidden_size * shared_expert_ffn_hidden_size * scale_factor
        return routed_flops + shared_flops

    def attn_layer_flops(
        batch_size, seq_len, hidden_size, num_heads, gqa=True, gqa_groups=8, kv_channels=None
    ):
        """Calculate FLOPs for an attention layer."""
        p = (kv_channels * num_heads / hidden_size) if kv_channels else 1
        g = gqa_groups if gqa else num_heads
        return (
            4
            * batch_size
            * seq_len
            * hidden_size
            * p
            * (hidden_size + (hidden_size * (g / num_heads)) + (seq_len / 2))
        )

    def mamba_layer_flops(batch_size, seq_len, hidden_size, state_dim=16,
                          head_dim=64, num_groups=1, num_heads=128):
        """Calculate FLOPs for a Mamba layer."""
        # Note (rwaleffe): flops estimate for scan should be updated based on new SSD kernels,
        # but small percent of overall layer flops
        d_in = 2 * hidden_size
        if num_heads:
            nheads = num_heads
        else:
            nheads = d_in // head_dim
        return (
            (
                2
                * batch_size
                * seq_len
                * hidden_size
                * (2 * d_in + 2 * num_groups * state_dim + nheads)
            )  # in_proj
            + (7 * batch_size * seq_len * d_in * state_dim)  # scan
            + (2 * batch_size * seq_len * d_in * hidden_size)  # out_proj
        )

    def hybrid_flops(batch_size, seq_len, hidden_size,
                     num_attn_layers, num_mamba_layers, num_mlp_layers, num_moe_layers,
                     mamba_state_dim=128, mamba_head_dim=64,
                     mamba_num_groups=8, mamba_num_heads=128,
                     num_attn_heads=32, gqa=True,
                     gqa_groups=8, kv_channels=None,
                     mlp_expansion=4.0, swiglu=False,
                     moe_latent_size=None,
                     moe_ffn_hidden_size=2048, shared_expert_ffn_hidden_size=2048, num_experts_routed_to=1,
                     vocab_size=256000):
        """Calculate total FLOPs for the hybrid model."""
        flops_fwd = (
                num_attn_layers * attn_layer_flops(batch_size, seq_len, hidden_size,
                                                   num_attn_heads, gqa, gqa_groups, kv_channels) +
                num_mlp_layers * mlp_layer_flops(batch_size, seq_len, hidden_size,
                                                 mlp_expansion, swiglu) +
                num_mamba_layers * mamba_layer_flops(batch_size, seq_len, hidden_size,
                                                     mamba_state_dim, mamba_head_dim,
                                                     mamba_num_groups, mamba_num_heads) +
                num_moe_layers * moe_layer_flops(batch_size, seq_len, hidden_size, moe_ffn_hidden_size,
                                                 shared_expert_ffn_hidden_size, num_experts_routed_to,
                                                 moe_latent_size, swiglu) +
                (2 * batch_size * seq_len * hidden_size * vocab_size)  # logits computation
        )
        return flops_fwd * 3

    def transformer_flops():
        """Calculate FLOPs for a standard Transformer model."""
        # TODO(helenn/dnarayanan): Refactor this to reuse the helper methods.
        # Attention projection size.
        query_projection_size = args.kv_channels * args.num_attention_heads
        query_projection_to_hidden_size_ratio = query_projection_size / args.hidden_size
        # Group Query Attention.
        if not args.group_query_attention:
            args.num_query_groups = args.num_attention_heads
        # MoE.
        if args.num_experts is None:
            # Every Transformer MLP is dense.
            num_dense_layers = args.num_layers
            num_moe_layers = 0
            num_experts_routed_to = 0
            last_layer_is_moe = 0
        else:
            # Calculate number of dense and MoE Transformer MLPs.
            if isinstance(args.moe_layer_freq, int):
                moe_layer_pattern = [
                    1 if (i % args.moe_layer_freq == 0) else 0 for i in range(args.num_layers)
                ]
            elif isinstance(args.moe_layer_freq, list):
                moe_layer_pattern = args.moe_layer_freq
            else:
                raise RuntimeError("Illegal --moe-layer-freq argument provided!")
            assert len(moe_layer_pattern) == args.num_layers, (
                f"Invalid length of moe_layer_pattern: {len(moe_layer_pattern)}, "
                f"expected {args.num_layers}, "
                f"current moe layer pattern: {args.moe_layer_freq}"
            )
            num_moe_layers = sum(moe_layer_pattern)  # Number of 1s in `moe_layer_pattern`.
            num_dense_layers = args.num_layers - num_moe_layers
            num_experts_routed_to = args.moe_router_topk
            last_layer_is_moe = moe_layer_pattern[-1]

        if args.mtp_num_layers is not None:
            mtp_num_layers = args.mtp_num_layers
            num_moe_layers += last_layer_is_moe * mtp_num_layers
            num_dense_layers += (1 - last_layer_is_moe) * mtp_num_layers
            num_layers = args.num_layers + mtp_num_layers
        else:
            mtp_num_layers = 0
            num_layers = args.num_layers

        moe_ffn_hidden_size = (
            args.moe_ffn_hidden_size
            if args.moe_ffn_hidden_size is not None
            else args.ffn_hidden_size
        )
        shared_expert_ffn_hidden_size = (
            0
            if args.moe_shared_expert_intermediate_size is None
            else args.moe_shared_expert_intermediate_size
        )
        # SwiGLU.
        gated_linear_multiplier = 3 / 2 if args.swiglu else 1

        # The 12x term below comes from the following factors; for more details, see
        # "APPENDIX: FLOATING-POINT OPERATIONS" in https://arxiv.org/abs/2104.04473.
        # - 3x: Each GEMM in the model needs to be performed 3 times (forward pass,
        #       backward wgrad [weight gradient], backward dgrad [data gradient]).
        # - 2x: GEMMs of a particular size are stacked twice in the standard Transformer model
        #       architectures implemented in this codebase (e.g., h->ffn_h GEMM and ffn_h->h GEMM
        #       in MLP layer).
        # - 2x: A GEMM of a m*n tensor with a n*k tensor requires 2mnk floating-point operations.
        expansion_factor = 3 * 2 * 2

        if args.multi_latent_attention:
            assert not args.group_query_attention
            '''
            Basic arithmetic
            let B is batch size, s is seq_len, h is embedding dim,
            for one self_attnetion block (prenorm is not included)
            qkv projection:  6Bsh^2
            attn:            2Bs^2h
            attn over value: 2Bs^2h
            oproj:           2Bsh^2

            references
            https://arxiv.org/abs/2305.10403
            https://arxiv.org/abs/2205.05198
            '''
            ## MLA
            if args.q_lora_rank is None:
                q_term = (
                    args.hidden_size
                    * args.num_attention_heads
                    * (args.qk_head_dim + args.qk_pos_emb_head_dim)
                )
            else:
                q_term = args.q_lora_rank * (
                    args.hidden_size
                    + args.num_attention_heads * (args.qk_head_dim + args.qk_pos_emb_head_dim)
                    + 1
                )
            self_attn_term = (
                3
                * 2  # fwd(1) + bwd(2) *FMA
                * num_layers
                * (
                    ## q lora + rope + q norm
                    q_term
                    ## kv lora + rope + kv norm
                    + args.kv_lora_rank
                    * (
                        args.hidden_size
                        + args.num_attention_heads * (args.qk_head_dim + args.v_head_dim)
                        + 1
                    )
                    + args.hidden_size * args.qk_pos_emb_head_dim
                    ## o proj
                    + (args.num_attention_heads * args.v_head_dim) * args.hidden_size
                    ## core attn
                    + args.seq_length
                    * (args.num_attention_heads * (args.qk_head_dim + args.qk_pos_emb_head_dim))
                    / 2
                    + args.seq_length * args.num_attention_heads * args.v_head_dim / 2
                )
            )

        else:
            ## MHA or GQA
            self_attn_term = (
                expansion_factor
                * num_layers
                * args.hidden_size
                * args.hidden_size
                * (
                    (
                        1
                        + (args.num_query_groups / args.num_attention_heads)
                        # # Only half of the attention matrix is non-zero and needs to be multiplied with V.
                        + (args.seq_length / args.hidden_size / 2)
                    )
                    * query_projection_to_hidden_size_ratio
                )
            )

        total_floating_point_operations = (
            batch_size
            * args.seq_length
            * (
                # MLP
                expansion_factor
                * num_layers
                * args.hidden_size
                * (
                    # dense layer (deepseek v2, v3 style)
                    (args.ffn_hidden_size * gated_linear_multiplier)
                    * (num_dense_layers / num_layers)
                    # routed experts
                    + (moe_ffn_hidden_size * num_experts_routed_to * gated_linear_multiplier)
                    * (num_moe_layers / num_layers)
                    # Shared Experts.
                    + (shared_expert_ffn_hidden_size * gated_linear_multiplier)
                    * (num_moe_layers / num_layers)
                )
                # Self Attention
                + self_attn_term
                # MTP norms and proj
                + 3
                * 2
                * mtp_num_layers
                * (
                    # MTP eh norm + final nrom
                    3 * args.hidden_size
                    # MTH eh proj
                    + 2 * args.hidden_size * args.hidden_size
                )
                # Logit.
                + 3 * 2 * args.hidden_size * args.padded_vocab_size * (mtp_num_layers + 1)
            )
        )
        return total_floating_point_operations

    # Main entrypoint for FLOPs calculation.
    if args.is_hybrid_model:
        # Calculate the number of each type of layer.
        num_attn_layers, num_mamba_layers, num_mlp_layers, num_moe_layers = calculate_layer_counts()

        # Compute hybrid model FLOPs.
        return hybrid_flops(
            batch_size=batch_size,
            seq_len=args.seq_length,
            hidden_size=args.hidden_size,
            num_attn_layers=num_attn_layers,
            num_mamba_layers=num_mamba_layers,
            num_mlp_layers=num_mlp_layers,
            num_moe_layers=num_moe_layers,
            mamba_state_dim=args.mamba_state_dim,
            mamba_head_dim=args.mamba_head_dim,
            mamba_num_groups=args.mamba_num_groups,
            mamba_num_heads=args.mamba_num_heads,
            num_attn_heads=args.num_attention_heads,
            gqa=args.group_query_attention,
            gqa_groups=args.num_query_groups,
            kv_channels=args.kv_channels,
            mlp_expansion=args.ffn_hidden_size / args.hidden_size,
            swiglu=args.swiglu,
            moe_latent_size=args.moe_latent_size,
            moe_ffn_hidden_size=(args.moe_ffn_hidden_size if args.moe_ffn_hidden_size is not None
                                 else args.ffn_hidden_size),
            shared_expert_ffn_hidden_size=(0 if args.moe_shared_expert_intermediate_size is None
                                           else args.moe_shared_expert_intermediate_size),
            num_experts_routed_to=args.moe_router_topk,
            vocab_size=args.padded_vocab_size,
        )
    else:
        # Compute standard Transformer model FLOPs.
        return transformer_flops()


def get_start_time_from_progress_log():
    """
    Gets start time of earliest job with same world size. Also returns the number
    of floating-point operations completed in last saved checkpoint.
    """
    args = get_args()
    assert args.save is not None
    progress_log_filename = os.path.join(args.save, "progress.txt")

    # start_time is time when job with same world size started.
    # start_num_floating_point_operations is the number of floating-point operations
    # completed when this job started.
    # latest_num_floating_point_operations is the number of floating-point operations
    # completed in most recent saved checkpoint.
    start_time = None
    start_num_floating_point_operations = None
    latest_num_floating_point_operations = 0

    def _get_field(string, type):
        return type(string.split(': ')[1])

    with open_file(progress_log_filename, 'r') as f:
        for line in f:
            line = line.strip()
            line_tokens = line.split('\t')
            world_size_in_line = _get_field(line_tokens[2], int)
            if line_tokens[3] == "Saved checkpoint":
                latest_num_floating_point_operations = _get_field(line_tokens[7], float)
            if world_size_in_line != args.world_size:
                # Re-start search if we see a different world size.
                start_time = None
                start_num_floating_point_operations = None
                continue
            if line_tokens[3] == "Starting job":
                if start_time is None:
                    start_time = line_tokens[0]
                    start_num_floating_point_operations = latest_num_floating_point_operations
    assert (
        start_time is not None and start_num_floating_point_operations is not None
    ), "Should have seen at least one 'Starting job' entry with same world_size"
    return datetime.strptime(start_time, '%Y-%m-%d %H:%M:%S'), start_num_floating_point_operations


def preprocess_common_state_dict(common_state_dict):
    import copy

    # Convert args key of type namespace to dictionary
    preprocessed_common_state_dict = copy.deepcopy(common_state_dict)
    preprocessed_common_state_dict['args'] = vars(preprocessed_common_state_dict['args'])
    # Remove rank and local rank from state dict if it exists, since they are expected to be different
    preprocessed_common_state_dict['args'].pop('local_rank', None)
    preprocessed_common_state_dict['args'].pop('rank', None)
    if (
        preprocessed_common_state_dict['args']['use_distributed_optimizer']
        and "optimizer" in preprocessed_common_state_dict
    ):
        def reorder_inner_param_groups(optimizer_state_dict):
            # When distributed optimizer loading, source param groups will be reordered,
            # so we reorder the param groups here to prevent warning.

            # Pop empty param_state.
            if "param_state" in optimizer_state_dict and not optimizer_state_dict["param_state"]:
                optimizer_state_dict.pop("param_state")

            # Reorder param groups.
            if "optimizer" not in optimizer_state_dict:
                return
            inner_optimizer = optimizer_state_dict["optimizer"]
            if "param_groups" not in inner_optimizer:
                return
            param_groups = inner_optimizer["param_groups"]
            key_fn = lambda pg: [pg[key] for key in param_group_identifier_keys]
            param_groups.sort(key=key_fn)
            inner_optimizer["param_groups"] = param_groups

        optimizer_state_dict = preprocessed_common_state_dict['optimizer']
        if "optimizer" in optimizer_state_dict:
            # Only 1 optimizer in chained optimizer.
            reorder_inner_param_groups(optimizer_state_dict)
        else:
            # Multiple optimizers in chained optimizer.
            for i in range(len(optimizer_state_dict)):
                if i in optimizer_state_dict.keys():
                    reorder_inner_param_groups(optimizer_state_dict[i])

    return preprocessed_common_state_dict


def pretrain(
    train_valid_test_dataset_provider,
    model_provider,
    model_type,
    forward_step_func,
    process_non_loss_data_func=None,
    extra_args_provider=None,
    args_defaults={},
    get_embedding_ranks=None,
    get_position_embedding_ranks=None,
    non_loss_data_func=None,
    store=None,
    inprocess_call_wrapper: Optional[CallWrapper] = None,
):
    """Main training program.

    This function will run the followings in the order provided:
        1) initialize Megatron.
        2) setup model, optimizer and lr schedule using the model_provider.
        3) call train_val_test_data_provider to get train/val/test datasets.
        4) train the model using the forward_step_func.

    Args:
        train_valid_test_dataset_provider: a function that takes the size of
            train/valid/test dataset and returns `train, valid, test` datasets.
        model_provider: a function that returns a vanilla version of the
            model. By vanilla we mean a simple model on cpu with no fp16 or ddp.
        model_type: an enum that specifies the type of model being trained.
        forward_step_func: a function that takes a `data iterator` and `model`,
            and returns a `loss` scalar with a dictionary with key:values being
            the info we would like to monitor during training, for example
            `lm-loss: value`. We also require that this function add
            `batch generator` to the timers class.
        process_non_loss_data_func: a function to post process outputs of the
            network. It can be used for dumping output tensors (e.g images) to
            tensorboard. It takes `collected data`(list of tensors),
            `current iteration index` and `tensorboard writer` as arguments.
        extra_args_provider: a function that takes a parser and adds arguments
            to it. It is used for programs to add their own arguments.
        args_defaults: a dictionary from argument-name to argument-value. It
            to set already parse arguments.
        get_embedding_ranks (TODO):
        get_position_embedding_ranks (TODO):
        non_loss_data_func (callable): A custom function to call during evaluation.
            It can run e.g. benchmarks.
        store: an optional instance of torch.distributed.Store, to be used by
            torch.distributed.init_process_group
        inprocess_call_wrapper: an optional instance of inprocess.CallWrapper,
            it is automatically injected when in-process restart is in use
    """

    if inprocess_call_wrapper is not None:
        iteration = inprocess_call_wrapper.iteration
        store = torch.distributed.PrefixStore(str(iteration), store)

    # Initalize and get arguments, timers, and Tensorboard writer.
    initialize_megatron(
        extra_args_provider=extra_args_provider,
        args_defaults=args_defaults,
        get_embedding_ranks=get_embedding_ranks,
        get_position_embedding_ranks=get_position_embedding_ranks,
        store=store,
    )

    args = get_args()
    timers = get_timers()

    if args.batch_invariant_mode:
        print_rank_0("Enabling batch invariant mode globally",flush=True)
        enable_batch_invariant_mode()


    if args.log_progress:
        append_to_progress_log("Starting job")

    # Initialize fault tolerance
    # NOTE: ft_integration functions other than `setup` are no-op if the FT is not initialized
    if args.enable_ft_package:
        ft_integration.setup(args)
        ft_integration.maybe_setup_simulated_fault()

    # Set pytorch JIT layer fusion options and warmup JIT functions.
    set_jit_fusion_options()

    # Adjust the startup time so it reflects the largest value.
    # This will be closer to what scheduler will see (outside of
    # image ... launches.
    global _TRAIN_START_TIME
    start_time_tensor = torch.tensor([_TRAIN_START_TIME], dtype=torch.double, device='cuda')
    torch.distributed.all_reduce(start_time_tensor, op=torch.distributed.ReduceOp.MIN)
    _TRAIN_START_TIME = start_time_tensor.item()

    app_metrics = {}
    app_metrics['app_start_time'] = round(_TRAIN_START_TIME * 1000.0)
    app_metrics['app_model_init_start_time'] = round(_TRAIN_START_TIME * 1000.0)

    print_rank_0(
        'time to initialize megatron (seconds): {:.3f}'.format(time.time() - _TRAIN_START_TIME)
    )
    print_datetime('after megatron is initialized')
    app_metrics['app_model_init_finish_time'] = one_logger_utils.get_timestamp_in_ms()

    # Track E2E metrics on pretrain start
    one_logger_utils.on_pretrain_start()

    # Context used for persisting some state between checkpoint saves.
    if args.non_persistent_ckpt_type == 'local':
        try:
            from nvidia_resiliency_ext.checkpointing.local.ckpt_managers.local_manager import (
                LocalCheckpointManager,
            )
            from nvidia_resiliency_ext.checkpointing.local.replication.group_utils import (
                parse_group_sequence,
                GroupWrapper,
            )
            from nvidia_resiliency_ext.checkpointing.local.replication.strategies import (
                CliqueReplicationStrategy,
            )
        except ModuleNotFoundError:
            raise RuntimeError(
                "The 'nvidia_resiliency_ext' module is required for local "
                "checkpointing but was not found. Please ensure it is installed."
            )

        if args.replication:
            repl_strategy = CliqueReplicationStrategy.from_replication_params(
                args.replication_jump, args.replication_factor
            )
        else:
            repl_strategy = None

        checkpointing_context = {
            'local_checkpoint_manager': LocalCheckpointManager(
                args.non_persistent_local_ckpt_dir, repl_strategy=repl_strategy
            )
        }
    else:
        checkpointing_context = {}

    # Model, optimizer, and learning rate.
    timers('model-and-optimizer-setup', log_level=0).start(barrier=True)
    model, optimizer, opt_param_scheduler = setup_model_and_optimizer(
        model_provider, model_type, checkpointing_context=checkpointing_context
    )

    timers('model-and-optimizer-setup').stop()
    print_datetime('after model, optimizer, and learning rate ' 'scheduler are built')
    config = get_model_config(model[0])

    # Data stuff.
    app_metrics['app_build_dataiters_start_time'] = one_logger_utils.get_timestamp_in_ms()
    timers('train/valid/test-data-iterators-setup', log_level=0).start(barrier=True)
    if args.virtual_pipeline_model_parallel_size is not None:
        train_data_iterator = []
        valid_data_iterator = []
        test_data_iterator = []
        for vp_stage in range(len(model)):
            dataset_provider_parameters = inspect.signature(train_valid_test_dataset_provider).parameters
            assert "vp_stage" in dataset_provider_parameters, \
                "vp_stage must be a kwarg in train_valid_test_dataset_provider when using virtual pipeline parallelism"
            vp_stage_train_valid_test_dataset_provider = \
                functools.partial(train_valid_test_dataset_provider, vp_stage=vp_stage)
            if getattr(train_valid_test_dataset_provider, 'is_distributed', False):
                vp_stage_train_valid_test_dataset_provider.is_distributed = True
            iterators = build_train_valid_test_data_iterators(
                vp_stage_train_valid_test_dataset_provider
            )
            train_data_iterator.append(iterators[0])
            valid_data_iterator.append(iterators[1])
            test_data_iterator.append(iterators[2])
    else:
        train_data_iterator, valid_data_iterator, test_data_iterator = (
            build_train_valid_test_data_iterators(train_valid_test_dataset_provider)
        )
    timers('train/valid/test-data-iterators-setup').stop()
    print_datetime('after dataloaders are built')
    app_metrics['app_build_dataiters_finish_time'] = one_logger_utils.get_timestamp_in_ms()

    # Track if training is enabled. Can only be done once args.do_train is assigned after dataloader is built.
    one_logger_utils.track_config_flags(
        args.train_iters,
        args.skip_train,
        args.do_train,
        args.do_valid,
        args.do_test,
        args.dataloader_type,
        args.retro_project_dir,
        args.retro_cyclic_train_iters,
    )

    # Print setup timing.
    print_rank_0('done with setup ...')
    timers.log(['model-and-optimizer-setup', 'train/valid/test-data-iterators-setup'], barrier=True)

    one_logger = get_one_logger()
    one_logger and one_logger.log_metrics(app_metrics)

    wandb_writer = get_wandb_writer()
    if wandb_writer:
        # Add job name to the wandb config to make it easier to run more singleton dependency jobs.
        wandb_writer.config.update({'slurm_job_name': os.getenv("SLURM_JOB_NAME", "N/A")})

    if not args.skip_train:
        print_rank_0('training ...')

        if args.dataloader_type == 'cyclic' and args.retro_project_dir:
            assert args.retro_cyclic_train_iters is not None
            args.train_iters = args.retro_cyclic_train_iters
            print_rank_0("retro cyclic train iters : %d" % args.train_iters)

        iteration = 0
        if args.do_train and args.train_iters > 0:
            iteration, num_floating_point_operations_so_far = train(
                forward_step_func,
                model,
                optimizer,
                opt_param_scheduler,
                train_data_iterator,
                valid_data_iterator,
                process_non_loss_data_func,
                config,
                checkpointing_context,
                non_loss_data_func,
            )

        print_datetime('after training is done')

        if args.save and iteration != 0 and iteration % args.save_interval != 0:
            save_checkpoint(
                iteration,
                model,
                optimizer,
                opt_param_scheduler,
                num_floating_point_operations_so_far,
                checkpointing_context,
                train_data_iterator=train_data_iterator,
                preprocess_common_state_dict_fn=preprocess_common_state_dict,
            )

        one_logger and one_logger.log_metrics(
            {'app_train_loop_finish_time': one_logger_utils.get_timestamp_in_ms()}
        )

    else:
        print_rank_0('skipping training (--skip-train is on) ...')

        iteration = args.iteration

    if args.do_valid:
        prefix = f'iteration {iteration} on validation set'
        if getattr(args, 'perform_rl_step', False):
            rl_utils.evaluate_and_print_results_rl(
                valid_data_iterator, model, optimizer,
                iteration, write_to_tensorboard=not args.skip_train
            )
        else:
            evaluate_and_print_results(
                prefix, forward_step_func,
                valid_data_iterator, model,
                iteration, process_non_loss_data_func, config,
                verbose=True, write_to_tensorboard=not args.skip_train,
                non_loss_data_func=non_loss_data_func
            )

    if args.do_test:
        prefix = f'iteration {iteration} on test set'
        evaluate_and_print_results(
            prefix,
            forward_step_func,
            test_data_iterator,
            model,
            iteration,
            process_non_loss_data_func,
            config,
            verbose=True,
            write_to_tensorboard=not args.skip_train,
            non_loss_data_func=non_loss_data_func,
        )

    wandb_writer = get_wandb_writer()
    if wandb_writer:
        wandb_writer.finish()

    ft_integration.on_checkpointing_start()
    maybe_finalize_async_save(blocking=True, terminate=True)
    ft_integration.on_checkpointing_end(is_async_finalization=True)

    one_logger and one_logger.log_metrics(
        {'app_finish_time': one_logger_utils.get_timestamp_in_ms()}
    )

    if getattr(args, 'perform_rl_step', False):
        rl_utils.rl_inference_interface_shutdown()

    ft_integration.shutdown()
    one_logger_utils.finish()


def update_train_iters(args):

    # For iteration-based training, we don't need to do anything
    if args.train_iters:
        return

    # Constant batch size with sample-based training.
    if args.rampup_batch_size is None:
        args.train_iters = args.train_samples // args.global_batch_size

    else:
        # Sample based training with rampup batch size.
        iterations = 0
        consumed_samples = 0
        # Rampup phase.
        while (
            consumed_samples <= int(args.rampup_batch_size[2])
            and consumed_samples <= args.train_samples
        ):
            update_num_microbatches(consumed_samples, consistency_check=False)
            consumed_samples += get_current_global_batch_size()
            iterations += 1
        # Reset
        update_num_microbatches(0, consistency_check=False)
        # Constant phase
        # Note that we throw away any partial last batch.
        if args.train_samples > consumed_samples:
            iterations += (args.train_samples - consumed_samples) // args.global_batch_size
        args.train_iters = iterations

    print_rank_0(f'setting training iterations to {args.train_iters}')


def get_model(model_provider_func, model_type=ModelType.encoder_or_decoder, wrap_with_ddp=True, config=None, pg_collection=None):
    """Build the model."""
    args = get_args()
    args.model_type = model_type
    if pg_collection is None:
        pg_collection = ProcessGroupCollection.use_mpu_process_groups()

    if has_nvidia_modelopt:
        from megatron.post_training.checkpointing import has_modelopt_state
        # [ModelOpt]: Check if the checkpoint is a ModelOpt checkpoint and
        # set a flag to use our model provider if so.
        if args.load is not None and has_modelopt_state(args.load):
            print_rank_0(f'ModelOpt checkpoint detected')
            args.modelopt_enabled = True
        elif getattr(args, "export_kd_teacher_load", None):
            # For distillation ckpts without ModelOpt state
            args.modelopt_enabled = True


    # Build model.
    def build_model():
        if (
            get_pg_size(pg_collection.pp) > 1
            and args.virtual_pipeline_model_parallel_size is not None
        ):
            model = []
            vp_size = args.virtual_pipeline_model_parallel_size
            for i in range(vp_size):
                # Set pre_process and post_process only after virtual rank is set.
                pre_process = is_pp_first_stage(pg_collection.pp) and is_vp_first_stage(
                    vp_stage=i, vp_size=vp_size
                )
                post_process = is_pp_last_stage(pg_collection.pp) and is_vp_last_stage(
                    vp_stage=i, vp_size=vp_size
                )
                this_model = model_provider_func(
                    pre_process=pre_process,
                    post_process=post_process,
                    vp_stage=i,
                    config=config,
                    pg_collection=pg_collection,
                )
                this_model.model_type = model_type
                this_model.vp_stage = i
                model.append(this_model)
        else:
            pre_process = is_pp_first_stage(pg_collection.pp)
            post_process = is_pp_last_stage(pg_collection.pp)
            model = model_provider_func(
                pre_process=pre_process,
                post_process=post_process,
                config=config,
                pg_collection=pg_collection,
            )
            model.model_type = model_type
        return model

    if args.init_model_with_meta_device:
        with torch.device('meta'):
            model = build_model()
    else:
        model = build_model()

    if not isinstance(model, list):
        model = [model]

    # Set tensor model parallel attributes if not set.
    # Only parameters that are already tensor model parallel have these
    # attributes set for them. We should make sure the default attributes
    # are set for all params so the optimizer can use them.
    for model_module in model:
        for param in model_module.parameters():
            tensor_parallel.set_defaults_if_not_set_tensor_model_parallel_attributes(param)

    # Print number of parameters.
    num_parameters = sum(
        [sum([p.nelement() for p in model_module.parameters()]) for model_module in model]
    )
    if get_pg_rank(pg_collection.dp) == 0 and get_pg_rank(pg_collection.cp) == 0:
        print(
            ' > number of parameters on (tensor, pipeline) '
            'model parallel rank ({}, {}): {}'.format(
                get_pg_rank(pg_collection.tp),
                get_pg_rank(pg_collection.pp),
                num_parameters,
            ),
            flush=True,
        )

    # GPU allocation.
    # For FSDP2, we don't allocate GPU memory here. We allocate GPU memory
    # in the fully_shard function of FSDP2 instead.
    if (
        not (args.use_torch_fsdp2 and args.use_cpu_initialization)
        and not args.init_model_with_meta_device
    ):
        for model_module in model:
            model_module.cuda(torch.cuda.current_device())

    # Fp16 conversion.
    if args.fp16 or args.bf16:
        config = get_model_config(model[0])
        model = [Float16Module(config, model_module) for model_module in model]

    # Materialize tensors on meta device (GPU allocation) if not using FSDP2 and not using Megatron FSDP.
    if args.init_model_with_meta_device and not args.use_torch_fsdp2 and not args.use_megatron_fsdp:
        #for model_module in model:
        model = [to_empty_if_meta_device(model_module, device=torch.device("cuda")) for model_module in model]




    # Before TE2.x: The model_module.bfloat16()/model_module.half() above will call the inplace
    #               copy of TE's Float8Tensor, which will write an unwanted value (amax calculated
    #               from the current fp8 param) to its amax_history. The below function will correct
    #               the amax_history back.
    # After TE2.x: Below function is an empty function and does nothing.
    correct_amax_history_if_needed(model)

    if wrap_with_ddp:
        if args.use_torch_fsdp2:
            assert HAVE_FSDP2, "Torch FSDP2 requires torch>=2.4.0"
            DP = torch_FSDP
        elif args.use_megatron_fsdp:
            DP = megatron_FSDP
        else:
            DP = DDP

        config = get_model_config(model[0])

        if getattr(args, "use_torch_fsdp2", False):
            reshard_after_forward = getattr(args, "torch_fsdp2_reshard_after_forward", True)
            ddp_config = TorchFullyShardedDataParallelConfig(reshard_after_forward=reshard_after_forward)
        else:
            kwargs = {}
            for f in dataclasses.fields(DistributedDataParallelConfig):
                if hasattr(args, f.name):
                    kwargs[f.name] = getattr(args, f.name)
            kwargs['grad_reduce_in_fp32'] = args.accumulate_allreduce_grads_in_fp32
            kwargs['check_for_nan_in_grad'] = args.check_for_nan_in_loss_and_grad
            kwargs['check_for_large_grads'] = args.check_for_large_grads
            if args.ddp_num_buckets is not None:
                assert args.ddp_bucket_size is None, \
                    "Cannot specify both --ddp-num-buckets and --ddp-bucket-size"
                assert args.ddp_num_buckets > 0, \
                    "--ddp-num-buckets must be greater than 0"
                kwargs['bucket_size'] = num_parameters // args.ddp_num_buckets
            else:
                kwargs['bucket_size'] = args.ddp_bucket_size
            kwargs['pad_buckets_for_high_nccl_busbw'] = args.ddp_pad_buckets_for_high_nccl_busbw
            kwargs['reduce_scatter_with_fp32_accumulation'] = args.ddp_reduce_scatter_with_fp32_accumulation
            kwargs['average_in_collective'] = args.ddp_average_in_collective
            if args.use_megatron_fsdp and args.use_precision_aware_optimizer:
                kwargs["preserve_fp32_weights"] = False
            ddp_config = DistributedDataParallelConfig(**kwargs)

            # In the Megatron FSDP and DDP use path, we need to initialize the bucket size.
            # If bucket_size is not provided as an input, use sane default.
            # If using very large dp_sizes, make buckets larger to ensure that chunks used in NCCL
            # ring-reduce implementations are large enough to remain bandwidth-bound rather than
            # latency-bound.
            if ddp_config.bucket_size is None:
                ddp_config.bucket_size = max(
                    40000000, 1000000 * mpu.get_data_parallel_world_size(with_context_parallel=True)
                )
            # Set bucket_size to infinity if overlap_grad_reduce is False.
            if not ddp_config.overlap_grad_reduce:
                ddp_config.bucket_size = None

        with torch.cuda.stream(torch.cuda.Stream()):
            model = [
                DP(
                    config=config,
                    ddp_config=ddp_config,
                    module=model_chunk,
                    # Turn off bucketing for model_chunk 2 onwards, since communication for these
                    # model chunks is overlapped with compute anyway.
                    disable_bucketing=(model_chunk_idx > 0)
                    or args.overlap_param_gather_with_optimizer_step,
                )
                for (model_chunk_idx, model_chunk) in enumerate(model)
            ]

        # Broadcast params from data parallel src rank to other data parallel ranks.
        if args.data_parallel_random_init:
            for model_module in model:
                model_module.broadcast_params()

    return model


def get_optimizer_param_scheduler(optimizer):
    """Build the learning rate scheduler."""
    args = get_args()

    # Iteration-based training.
    if args.train_iters:
        if args.lr_decay_iters is None:
            args.lr_decay_iters = args.train_iters
        lr_decay_steps = args.lr_decay_iters * args.global_batch_size
        wd_incr_steps = args.train_iters * args.global_batch_size
        wsd_decay_steps = None
        if args.lr_wsd_decay_iters is not None:
            wsd_decay_steps = args.lr_wsd_decay_iters * args.global_batch_size
        if args.lr_warmup_fraction is not None:
            lr_warmup_steps = args.lr_warmup_fraction * lr_decay_steps
        else:
            lr_warmup_steps = args.lr_warmup_iters * args.global_batch_size
    # Sample-based training.
    elif args.train_samples:
        # We need to set training iters for later use. Technically
        # we need to adjust the training samples too (due to last
        # batch being incomplete) but we leave it as is for now.
        update_train_iters(args)
        if args.lr_decay_samples is None:
            args.lr_decay_samples = args.train_samples
        lr_decay_steps = args.lr_decay_samples
        wd_incr_steps = args.train_samples
        wsd_decay_steps = args.lr_wsd_decay_samples
        if args.lr_warmup_fraction is not None:
            lr_warmup_steps = args.lr_warmup_fraction * lr_decay_steps
        else:
            lr_warmup_steps = args.lr_warmup_samples
    else:
        raise Exception('either train-iters or train-samples should be provided.')

    opt_param_scheduler = OptimizerParamScheduler(
        optimizer,
        init_lr=args.lr_warmup_init,
        max_lr=args.lr,
        min_lr=args.min_lr,
        lr_warmup_steps=lr_warmup_steps,
        lr_decay_steps=lr_decay_steps,
        lr_decay_style=args.lr_decay_style,
        start_wd=args.start_weight_decay,
        end_wd=args.end_weight_decay,
        wd_incr_steps=wd_incr_steps,
        wd_incr_style=args.weight_decay_incr_style,
        use_checkpoint_opt_param_scheduler=args.use_checkpoint_opt_param_scheduler,
        override_opt_param_scheduler=args.override_opt_param_scheduler,
        wsd_decay_steps=wsd_decay_steps,
        lr_wsd_decay_style=args.lr_wsd_decay_style,
    )

    return opt_param_scheduler


def get_megatron_optimizer_config(args: Any) -> OptimizerConfig:
    """Return a Megatron optimizer config object from Megatron's arguments."""

    config = None
    if args.optimizer == 'adam':
        kwargs = {}
        for f in dataclasses.fields(AdamOptimizerConfig):
            if hasattr(args, f.name):
                kwargs[f.name] = getattr(args, f.name)
        config = AdamOptimizerConfig(**kwargs)
    elif args.optimizer == 'sgd':
        kwargs = {}
        for f in dataclasses.fields(SGDOptimizerConfig):
            if hasattr(args, f.name):
                kwargs[f.name] = getattr(args, f.name)
        config = SGDOptimizerConfig(**kwargs)
    else:
        raise ValueError("Invalid optimizer type!")

    # Construct the appropriate config_overrides object.
    # TODO: add more logic here as needed down the road.
    if args.decoupled_lr is not None:
        decoupled_param_key = ParamKey(attr="is_embedding_or_output_parameter")
        decoupled_optimizer_config = copy.deepcopy(config)
        decoupled_optimizer_config.lr = args.decoupled_lr
        if args.decoupled_min_lr is not None:
            decoupled_optimizer_config.min_lr = args.decoupled_min_lr
        config_overrides = {decoupled_param_key: decoupled_optimizer_config}
    else:
        config_overrides = None

    return config, config_overrides


def setup_model_and_optimizer(
    model_provider_func,
    model_type,
    checkpointing_context=None,
):
    """Setup model and optimizer."""
    args = get_args()
    timers = get_timers()
    one_logger = get_one_logger()

    wrap_with_ddp = not args.skip_train
    model = get_model(model_provider_func, model_type, wrap_with_ddp=wrap_with_ddp)
    unwrapped_model = unwrap_model(model)

    one_logger and one_logger.log_metrics({"app_build_optimzer_start_time": one_logger_utils.get_timestamp_in_ms()})
    if args.skip_train:
        optimizer, opt_param_scheduler = None, None
    else:
        config, config_overrides = get_megatron_optimizer_config(args)
        config.timers = timers

        # If the user is asking for a non-zero embedding init std, skip weight decay for embeddings
        # to avoid embeddings from shrinking to zero as recommended in https://arxiv.org/abs/2312.16903
        # default_skip_embedding_weight_decay=args.embedding_init_method_std is not None,
        optimizer = get_megatron_optimizer(
            config,
            model,
            config_overrides=config_overrides,
            use_gloo_process_groups=args.enable_gloo_process_groups,
            dump_param_to_param_group_map=args.dump_param_to_param_group_map,
        )
        opt_param_scheduler = get_optimizer_param_scheduler(optimizer)
    one_logger and one_logger.log_metrics({"app_build_optimzer_finish_time": one_logger_utils.get_timestamp_in_ms()})

    if args.moe_use_upcycling:
        torch.distributed.barrier()
        assert not checkpoint_exists(args.save), (
            "The upcycling destination directory already exists. "
            "Please check if --moe-use-upcycling is mistakenly enabled. "
            "Upcycling should only be set for the first run when converting the dense model. "
            "All subsequent runs should remove this flag. "
        )
        # before changing moe related global args, save them in local variables
        num_experts = args.num_experts
        expert_model_parallel_size = args.expert_model_parallel_size
        moe_ffn_hidden_size = args.ffn_hidden_size

        # set dense model related args in to global args before getting dense model
        args.num_experts = None
        args.expert_model_parallel_size = 1
        args.ffn_hidden_size = moe_ffn_hidden_size * args.moe_upcycling_granularity

        # get dense model
        dense_model_for_upcycling = get_model(model_provider_func, model_type)

        # recover moe upcycling related args in global args before executing upcycling
        args.num_experts = num_experts
        args.expert_model_parallel_size = expert_model_parallel_size
        args.ffn_hidden_size = moe_ffn_hidden_size

        # execute upcycling
        _, args.num_floating_point_operations_so_far = upcycling_utils.load_and_upcycle_model(
            load_checkpoint,
            unwrapped_model,
            dense_model_for_upcycling,
            load_kwargs={
                'model': dense_model_for_upcycling,
                'optimizer': None,
                'opt_param_scheduler': None,
            },
        )
        args.iteration = 1
        save_checkpoint(
            args.iteration, model, None, None, args.num_floating_point_operations_so_far
        )
        torch.distributed.barrier()
        del dense_model_for_upcycling
        if (args.fp16 or args.bf16) and optimizer is not None:
            optimizer.reload_model_params()
        print_rank_0(f'Upcycled checkpoint saved to {args.save}')

    if (
        args.load is not None or args.pretrained_checkpoint is not None
    ) and not args.moe_use_upcycling:
        one_logger and one_logger.log_metrics(
            {'load_checkpoint_start_time': one_logger_utils.get_timestamp_in_ms()}
        )
        timers('load-checkpoint', log_level=0).start(barrier=True)

        args.iteration, args.num_floating_point_operations_so_far = load_checkpoint(
            model,
            optimizer,
            opt_param_scheduler,
            checkpointing_context=checkpointing_context,
            skip_load_to_model_and_opt=HAVE_FSDP2
            and getattr(args, "use_torch_fsdp2", False)
            and args.ckpt_format == "torch_dist",
        )
        timers('load-checkpoint').stop(barrier=True)
        timers.log(['load-checkpoint'])
        one_logger and one_logger.log_metrics(
            {
                'load_checkpoint_finish_time': one_logger_utils.get_timestamp_in_ms(),
                'load_checkpoint_time': timers('load-checkpoint').active_time(),
            }
        )
    else:
        args.iteration = 0
        args.num_floating_point_operations_so_far = 0

    # get model without FP16 and/or DDP wrappers
    if (
        args.iteration == 0
        and len(unwrapped_model) == 1
        and hasattr(unwrapped_model[0], 'init_state_dict_from_bert')
    ):
        print_rank_0("Initializing ICT from pretrained BERT model")
        unwrapped_model[0].init_state_dict_from_bert()
        if args.fp16:
            optimizer.reload_model_params()

    # Convert checkpoint format.
    if args.ckpt_convert_format is not None:
        load_ckpt_format = args.ckpt_format
        args.ckpt_format = args.ckpt_convert_format
        args.save = os.path.join(args.ckpt_convert_save, args.ckpt_convert_format)
        update_use_dist_ckpt(args)

        save_checkpoint(
            args.iteration,
            model,
            optimizer,
            opt_param_scheduler,
            args.num_floating_point_operations_so_far,
            preprocess_common_state_dict_fn=preprocess_common_state_dict,
        )

        print_rank_0("> converted checkpoint: %s -> %s." % (load_ckpt_format, args.ckpt_format))
        torch.distributed.barrier()
        exit()

    return model, optimizer, opt_param_scheduler


def dummy_train_step(data_iterator):
    """Single dummy training step."""
    num_microbatches = get_num_microbatches()
    rerun_state_machine = get_rerun_state_machine()
    while rerun_state_machine.should_run_forward_backward(data_iterator):
        for _ in range(num_microbatches):
            # Re-use methods used in get_batch() from pretrain_{gpt, mamba}.py.
            batch = get_batch_on_this_tp_rank(data_iterator)
            batch = get_batch_on_this_cp_rank(batch)


def train_step(forward_step_func, data_iterator, model, optimizer, opt_param_scheduler, config, forward_backward_func):
    """Single training step."""
    args = get_args()
    timers = get_timers()

    rerun_state_machine = get_rerun_state_machine()
    while rerun_state_machine.should_run_forward_backward(data_iterator):
        # Set grad to zero.
        for model_chunk in model:
            model_chunk.zero_grad_buffer()
        optimizer.zero_grad()

        if has_nvidia_modelopt:
            # [ModelOpt]: Pipeline-parallel Distillation stacks student and teacher tensors
            adjust_tensor_shapes_fn = get_tensor_shapes_adjust_fn_for_distillation(
                model,
                seq_length=args.seq_length,
                micro_batch_size=args.micro_batch_size,
                decoder_seq_length=args.decoder_seq_length,
            )
        else:
            adjust_tensor_shapes_fn = None

        # For the mxfp8_param with reuse_grad_buf_for_mxfp8_param_ag and dp_ag_overlap,
        # we need to call the _copy_main_params_to_param_buffer() after the grad buffer
        # is zeroed by zero_grad_buffer() because param and grad buffer are shared.
        if args.reuse_grad_buf_for_mxfp8_param_ag and args.overlap_param_gather:
            for optim_instance in optimizer.chained_optimizers:
                if isinstance(optim_instance, DistributedOptimizer):
                    optim_instance._copy_main_params_to_param_buffer()

        # Forward pass.
        losses_reduced = forward_backward_func(
            forward_step_func=forward_step_func,
            data_iterator=data_iterator,
            model=model,
            num_microbatches=get_num_microbatches(),
            seq_length=args.seq_length,
            micro_batch_size=args.micro_batch_size,
            decoder_seq_length=args.decoder_seq_length,
            forward_only=False,
            adjust_tensor_shapes_fn=adjust_tensor_shapes_fn,
        )
    should_checkpoint, should_exit, exit_code = rerun_state_machine.should_checkpoint_and_exit()
    if should_exit:
        return {}, True, should_checkpoint, should_exit, exit_code, None, None, 0

    # Empty unused memory.
    if args.empty_unused_memory_level >= 1:
        torch.cuda.empty_cache()

    # Vision gradients.
    if args.vision_pretraining and args.vision_pretraining_type == "dino":
        unwrapped_model = unwrap_model(model[0])
        unwrapped_model.cancel_gradients_last_layer(args.curr_iteration)

    # Update parameters.

    timers('optimizer', log_level=1).start(barrier=args.barrier_with_L1_time)
    update_successful, grad_norm, num_zeros_in_grad = optimizer.step()

    # get max attention logit for logging and run clip_qk()
    # Part of MuonClip Optimizer step
    log_max_attention_logit = 0
    if args.qk_clip or args.log_max_attention_logit:
        log_max_attention_logit = clip_qk(model, log_max_only=not args.qk_clip)
            
    timers('optimizer').stop()

    # when freezing sub-models we may have a mixture of successful and unsucessful ranks,
    # so we must gather across mp ranks
    update_successful = logical_and_across_model_parallel_group(update_successful)
    # grad_norm and num_zeros_in_grad will be None on ranks without trainable params,
    # so we must gather across mp ranks
    grad_norm = reduce_max_stat_across_model_parallel_group(grad_norm)
    if args.log_num_zeros_in_grad:
        num_zeros_in_grad = reduce_max_stat_across_model_parallel_group(num_zeros_in_grad)

    # Vision momentum.
    if args.vision_pretraining and args.vision_pretraining_type == "dino":
        unwrapped_model = unwrap_model(model[0])
        unwrapped_model.update_momentum(args.curr_iteration)

    # Update learning rate.
    if update_successful:
        increment = get_num_microbatches() * args.micro_batch_size * args.data_parallel_size
        opt_param_scheduler.step(increment=increment)
        skipped_iter = 0
    else:
        skipped_iter = 1

    # Empty unused memory.
    if args.empty_unused_memory_level >= 2:
        torch.cuda.empty_cache()

    if mpu.is_pipeline_last_stage(ignore_virtual=True):
        # Average loss across microbatches.
        loss_reduced = {}

        for key in losses_reduced[0].keys():
            val = [x[key].view(-1) for x in losses_reduced]
            if val[0].numel() == 2:
                if args.sft:
                    # in mcore the normalization happens on micro batch instead of global
                    val = torch.vstack(val)
                    val = val[:, 0] / val[:, 1]
                    val = val.mean()
                    torch.distributed.all_reduce(
                        val,
                        group=mpu.get_data_parallel_group(with_context_parallel=True)
                    )
                    val /= torch.distributed.get_world_size(
                        group=mpu.get_data_parallel_group(with_context_parallel=True)
                    )
                    loss_reduced[key] = val
                else:
                    # there is one dict per microbatch. in new reporting, we average
                    # over the total number of tokens across the global batch.
                    val = torch.vstack(val).sum(dim=0)
                    torch.distributed.all_reduce(
                        val,
                        group=mpu.get_data_parallel_group(with_context_parallel=True)
                    )
                    loss_reduced[key] = val[0] / val[1]
            elif val[0].numel() == 1:
                # legacy behavior, we average over the number of microbatches
                val = torch.cat(val).mean()
                loss_reduced[key] = val
            else:
                raise ValueError(f"Invalid value shape: {val[0].shape} for key {key}")
        return (
            loss_reduced,
            skipped_iter,
            should_checkpoint,
            should_exit,
            exit_code,
            grad_norm,
            num_zeros_in_grad,
            log_max_attention_logit,
        )
    return {}, skipped_iter, should_checkpoint, should_exit, exit_code, grad_norm, num_zeros_in_grad, log_max_attention_logit


def training_log(
    loss_dict,
    total_loss_dict,
    learning_rate,
    iteration,
    loss_scale,
    report_memory_flag,
    skipped_iter,
    grad_norm,
    params_norm,
    num_zeros_in_grad,
<<<<<<< HEAD
    pg_collection=None,
=======
    max_attention_logit,
>>>>>>> 4bdd7b10
):
    """Log training information such as losses, timing, ...."""
    args = get_args()
    timers = get_timers()
    writer = get_tensorboard_writer()
    wandb_writer = get_wandb_writer()
    one_logger = get_one_logger()
    energy_monitor = get_energy_monitor()

    # Advanced, skipped, and Nan iterations.
    advanced_iters_key = 'advanced iterations'
    skipped_iters_key = 'skipped iterations'
    nan_iters_key = 'nan iterations'
    # Advanced iterations.
    if not skipped_iter:
        total_loss_dict[advanced_iters_key] = total_loss_dict.get(advanced_iters_key, 0) + 1
    else:
        if advanced_iters_key not in total_loss_dict:
            total_loss_dict[advanced_iters_key] = 0
    # Skipped iterations.
    total_loss_dict[skipped_iters_key] = total_loss_dict.get(skipped_iters_key, 0) + skipped_iter
    # Update losses and set nan iterations
    got_nan = False
    for key in loss_dict:
        if not skipped_iter:
            total_loss_dict[key] = (
                total_loss_dict.get(key, torch.tensor([0.0], dtype=torch.float, device='cuda'))
                + loss_dict[key]
            )
        else:
            value = loss_dict[key].float().sum().item()
            is_nan = value == float('inf') or value == -float('inf') or value != value
            got_nan = got_nan or is_nan
    total_loss_dict[nan_iters_key] = total_loss_dict.get(nan_iters_key, 0) + int(got_nan)

    # Logging.
    timers_to_log = []
    if args.timing_log_level >= 1:
        timers_to_log.extend([
            'forward-backward',
            'layernorm-grads-all-reduce',
            'embedding-grads-all-reduce',
            'all-grads-sync',
            'params-all-gather',
            'optimizer-copy-to-main-grad',
            'optimizer-unscale-and-check-inf',
            'optimizer-clip-main-grad',
            'optimizer-count-zeros',
            'optimizer-inner-step',
            'optimizer-copy-main-to-model-params',
            'optimizer',
        ])
    if args.timing_log_level >= 2:
        timers_to_log.extend([
            'batch-generator',
            'forward-compute',
            'backward-compute',
            'forward-recv',
            'forward-send',
            'backward-recv',
            'backward-send',
            'forward-send-forward-recv',
            'forward-send-backward-recv',
            'backward-send-forward-recv',
            'backward-send-backward-recv',
            'forward-backward-send-forward-backward-recv',
        ])
    # Add timers from RL loop if needed.
    if getattr(args, 'perform_rl_step', False):
        timers_to_log.extend(['rollout-collection', 'inference-setup', 'collect-rollouts', 'postrollout-gc-collect',
                              'sync-rollouts', 'prepare-data-for-update', 'compute-group-stats',
                              'prepare-trajectories', 'get-ltor-masks-and-position-ids', 'create-logprobs-dataloader',
                              'compute-logprobs', 'compute-ref-logprobs', 'compute-prob-stats',
                              'prepare-advantages', 'create-dataloader', 'log-wandb-tb',
                              'offload-optimizer-before-inference', 'onload-kv-cache-before-inference',
                              'wait-for-decode-only', 'build-cuda-graphs', 'suspend-engine',
                              'offload-kv-cache-after-inference', 'onload-optimizer-after-inference'])

    # Calculate batch size.
    batch_size = args.micro_batch_size * args.data_parallel_size * get_num_microbatches()

    # Track app tag & app tag ID
    one_logger_utils.track_app_tag(batch_size, args.world_size, args.seq_length)

    total_iterations = total_loss_dict[advanced_iters_key] + total_loss_dict[skipped_iters_key]

    # learning rate will be None on ranks without trainable params, so we must gather across mp ranks
    learning_rate = reduce_max_stat_across_model_parallel_group(learning_rate)
    # Tensorboard values.
    if writer and (iteration % args.tensorboard_log_interval == 0):
        if wandb_writer:
            wandb_writer.log({'samples vs steps': args.consumed_train_samples}, iteration)
        writer.add_scalar('learning-rate', learning_rate, iteration)
        writer.add_scalar('learning-rate vs samples', learning_rate, args.consumed_train_samples)
        if wandb_writer:
            wandb_writer.log({'learning-rate': learning_rate}, iteration)
        if args.skipped_train_samples > 0:
            writer.add_scalar('skipped-train-samples', args.skipped_train_samples, iteration)
            if wandb_writer:
                wandb_writer.log({'skipped-train-samples': args.skipped_train_samples}, iteration)
        writer.add_scalar('batch-size', batch_size, iteration)
        writer.add_scalar('batch-size vs samples', batch_size, args.consumed_train_samples)
        if wandb_writer:
            wandb_writer.log({'batch-size': batch_size}, iteration)
        # Log bins for packed mode
        if has_rl_utils and args.rl_use_sequence_packing:
            packing_metrics = rl_utils.get_sequence_packing_tensorboard_metrics(args)
            for metric_name, metric_value in packing_metrics.items():
                writer.add_scalar(metric_name, metric_value, iteration)
            if wandb_writer and packing_metrics:
                wandb_writer.log(packing_metrics, iteration)
        for key in loss_dict:
            writer.add_scalar(key, loss_dict[key], iteration)
            writer.add_scalar(key + ' vs samples', loss_dict[key], args.consumed_train_samples)
            if wandb_writer:
                wandb_writer.log({key: loss_dict[key]}, iteration)
        if args.log_loss_scale_to_tensorboard:
            writer.add_scalar('loss-scale', loss_scale, iteration)
            writer.add_scalar('loss-scale vs samples', loss_scale, args.consumed_train_samples)
            if wandb_writer:
                wandb_writer.log({'loss-scale': loss_scale}, iteration)
        if args.log_world_size_to_tensorboard:
            writer.add_scalar('world-size', args.world_size, iteration)
            writer.add_scalar('world-size vs samples', args.world_size, args.consumed_train_samples)
            if wandb_writer:
                wandb_writer.log({'world-size': args.world_size}, iteration)
        if grad_norm is not None:
            writer.add_scalar('grad-norm', grad_norm, iteration)
            writer.add_scalar('grad-norm vs samples', grad_norm, args.consumed_train_samples)
            if wandb_writer:
                wandb_writer.log({'grad-norm': grad_norm}, iteration)
        if num_zeros_in_grad is not None:
            writer.add_scalar('num-zeros', num_zeros_in_grad, iteration)
            writer.add_scalar(
                'num-zeros vs samples', num_zeros_in_grad, args.consumed_train_samples
            )
            if wandb_writer:
                wandb_writer.log({'num-zeros': num_zeros_in_grad}, iteration)
        if params_norm is not None:
            writer.add_scalar('params-norm', params_norm, iteration)
            writer.add_scalar('params-norm vs samples', params_norm, args.consumed_train_samples)
            if wandb_writer:
                wandb_writer.log({'params-norm': params_norm}, iteration)
        if getattr(args, 'perform_rl_step', False):
            grpo_collection_iteration = iteration // (args.grpo_iterations * ( ( args.grpo_samples_per_iteration )// args.global_batch_size ))
            writer.add_scalar('grpo_collection_iteration', grpo_collection_iteration, iteration)
            if wandb_writer:
                wandb_writer.log({'grpo_collection_iteration': grpo_collection_iteration}, iteration)
        if args.log_memory_to_tensorboard:
            mem_stats = torch.cuda.memory_stats()
            writer.add_scalar(
                "mem-reserved-bytes", mem_stats["reserved_bytes.all.current"], iteration
            )
            writer.add_scalar(
                "mem-allocated-bytes", mem_stats["allocated_bytes.all.current"], iteration
            )
            writer.add_scalar(
                "mem-max-allocated-bytes", mem_stats["allocated_bytes.all.peak"], iteration
            )
            writer.add_scalar("mem-allocated-count", mem_stats["allocation.all.current"], iteration)
        if args.log_max_attention_logit:
            writer.add_scalar('max_attention_logit', max_attention_logit, iteration)
            if wandb_writer:
                wandb_writer.log({'max_attention_logit': max_attention_logit}, iteration)
    if args.num_experts is not None:
        moe_loss_scale = 1 / get_num_microbatches()
        track_names = []
        if "aux_loss" in args.moe_router_load_balancing_type:
            track_names.append("load_balancing_loss")
        if "seq_aux_loss" in args.moe_router_load_balancing_type:
            track_names.append("seq_load_balancing_loss")
        if "global_aux_loss" in args.moe_router_load_balancing_type:
            track_names.append("global_load_balancing_loss")
        if args.moe_z_loss_coeff is not None:
            track_names.append("z_loss")

        if args.is_hybrid_model:
            layers = args.hybrid_override_pattern.count('E')
        else:
            layers = args.num_layers

        track_moe_metrics(
            loss_scale=moe_loss_scale,
            iteration=iteration,
            writer=writer,
            wandb_writer=wandb_writer,
            total_loss_dict=total_loss_dict,
            per_layer_logging=args.moe_per_layer_logging,
            force_initialize=True,
            track_names=track_names,
            num_layers=layers,
            moe_layer_freq=args.moe_layer_freq,
            mtp_num_layers=args.mtp_num_layers,
            pg_collection=pg_collection,
        )
    if args.mtp_num_layers is not None:
        mtp_loss_scale = 1 / get_num_microbatches()
        MTPLossLoggingHelper.track_mtp_metrics(
            mtp_loss_scale, iteration, writer, wandb_writer, total_loss_dict
        )
    if iteration % args.log_interval == 0:
        if args.record_memory_history and (is_last_rank() or torch.distributed.get_backend() == 'fake'):
            snapshot = torch.cuda.memory._snapshot()
            from pickle import dump

            with open(args.memory_snapshot_path, 'wb') as f:
                dump(snapshot, f)

        elapsed_time = timers('interval-time').elapsed(barrier=True)
        elapsed_time_per_iteration = elapsed_time / total_iterations

        throughput = num_floating_point_operations(args, batch_size) / (
            elapsed_time_per_iteration * 10**12 * args.world_size
        )

        one_logger_utils.track_e2e_metrics(args.log_throughput, throughput)

        if args.log_timers_to_tensorboard:
            if writer:
                writer.add_scalar('iteration-time', elapsed_time_per_iteration, iteration)
            if wandb_writer:
                wandb_writer.log({'iteration-time': elapsed_time_per_iteration}, iteration)
        log_string = f" [{datetime.now().strftime('%Y-%m-%d %H:%M:%S')}]"
        log_string += ' iteration {:8d}/{:8d} |'.format(iteration, args.train_iters)
        log_string += ' consumed samples: {:12d} |'.format(args.consumed_train_samples)
        if has_rl_utils and args.rl_use_sequence_packing:
            log_string += rl_utils.get_sequence_packing_log_info(args)
        if args.skipped_train_samples > 0:
            log_string += ' skipped samples: {:12d} |'.format(args.skipped_train_samples)
        log_string += ' elapsed time per iteration (ms): {:.1f} |'.format(
            elapsed_time_per_iteration * 1000.0
        )
        if args.log_throughput:
            log_string += f' throughput per GPU (TFLOP/s/GPU): {throughput:.1f} |'
            if args.log_timers_to_tensorboard:
                if writer:
                    writer.add_scalar('throughput', throughput, iteration)
                if wandb_writer:
                    wandb_writer.log({'throughput': throughput}, iteration)
        if args.log_energy:
            energy = (energy_monitor.lap() / total_iterations) / args.world_size
            power = energy / elapsed_time_per_iteration
            log_string += f' energy per GPU (J/iter/GPU): {energy:.1f} |'
            log_string += f' power per GPU (W/GPU): {power:.1f} |'
            if writer:
                writer.add_scalar('iter-energy/gpu', energy, iteration)
                writer.add_scalar('power/gpu', power, iteration)
            if wandb_writer:
                wandb_writer.log({'iter-energy/gpu': energy}, iteration)
                wandb_writer.log({'power/gpu': power}, iteration)
        # Decoupled_learning_rate should be not None only on first and last pipeline stage.
        log_string += f' learning rate: {learning_rate:.6E} |'
        log_string += f' global batch size: {batch_size:5d} |'
        for key in total_loss_dict:
            if key not in [advanced_iters_key, skipped_iters_key, nan_iters_key]:
                avg = total_loss_dict[key].item() / float(
                    max(1, total_loss_dict[advanced_iters_key])
                )
                if avg > 0.0:
                    log_string += ' {}: {:.6E} |'.format(key, avg)
                total_loss_dict[key] = torch.tensor([0.0], dtype=torch.float, device='cuda')
        log_string += f' loss scale: {loss_scale:.1f} |'
        if grad_norm is not None:
            log_string += f' grad norm: {grad_norm:.3f} |'
        if num_zeros_in_grad is not None:
            log_string += f' num zeros: {num_zeros_in_grad} |'
        if params_norm is not None:
            log_string += f' params norm: {params_norm:.3f} |'
        log_string += ' number of skipped iterations: {:3d} |'.format(
            total_loss_dict[skipped_iters_key]
        )
        log_string += ' number of nan iterations: {:3d} |'.format(total_loss_dict[nan_iters_key])
        total_loss_dict[advanced_iters_key] = 0
        total_loss_dict[skipped_iters_key] = 0
        total_loss_dict[nan_iters_key] = 0
        print_rank_last(log_string)
        if report_memory_flag:
            # Report memory after optimizer state has been initialized.
            if torch.distributed.get_rank() == 0:
                num_microbatches = get_num_microbatches()
                report_theoretical_memory(args, num_microbatches=num_microbatches, verbose=True)
            report_memory(f'(after {iteration} iterations)')
            if iteration > 1:
                # Make sure the memory after the second iteration is reported to include optimizer state memory.
                report_memory_flag = False
        # Write timers to wandb, don't reset the counts
        if args.log_timers_to_tensorboard:
            timers.write(timers_to_log, writer, iteration, normalizer=args.log_interval, reset=False)
            timers.write(timers_to_log, wandb_writer, iteration, normalizer=args.log_interval, reset=False)
        # Log timers to stdout
        timers.log(timers_to_log, normalizer=args.log_interval)

    return report_memory_flag


def compute_throughputs_and_append_to_progress_log(iteration, num_floating_point_operations_so_far):
    args = get_args()
    if args.save is None:
        return

    # Compute job throughput.
    # args.num_floating_point_operations_so_far keeps track of floating-point operations
    # completed at the start of job.
    global _TRAIN_START_TIME
    job_throughput = (
        num_floating_point_operations_so_far - args.num_floating_point_operations_so_far
    ) / ((time.time() - _TRAIN_START_TIME) * 10**12 * args.world_size)

    # Compute cumulative throughput since jobs of this world size were launched.
    # `get_start_time_from_progress_log` returns start time and number of floating-point
    # operations of first job of this world size.
    start_time, start_num_floating_point_operations = get_start_time_from_progress_log()
    elapsed_time = (datetime.now() - start_time).total_seconds()
    cumulative_throughput = (
        num_floating_point_operations_so_far - start_num_floating_point_operations
    ) / (elapsed_time * 10**12 * args.world_size)

    tokens_so_far = args.consumed_train_samples * args.seq_length
    saved_ckpt_prefix = 'Saving async checkpoint' if args.async_save else 'Saved checkpoint'
    append_to_progress_log(
        f"{saved_ckpt_prefix}\tIteration: {iteration}\t"
        f"Job throughput: {job_throughput:.1f} TFLOP/s/GPU\t"
        f"Cumulative throughput: {cumulative_throughput:.1f} TFLOP/s/GPU\t"
        f"Floating-point operations: {num_floating_point_operations_so_far:.2e}\t"
        f"Tokens (in billions): {tokens_so_far / 10**9:.2f}"
    )


def enable_forward_pre_hook(model_chunks):
    for model_chunk in model_chunks:
        assert isinstance(model_chunk, DDP)
        model_chunk.enable_forward_pre_hook()


def disable_forward_pre_hook(model_chunks, param_sync=True):
    for model_chunk in model_chunks:
        assert isinstance(model_chunk, DDP)
        model_chunk.disable_forward_pre_hook(param_sync=param_sync)


def force_param_sync(model_chunks: list[DDP]) -> None:
    for model_chunk in model_chunks:
        assert isinstance(model_chunk, DDP)
        model_chunk.start_param_sync(force_sync=True)


def save_checkpoint_and_time(
    iteration,
    model,
    optimizer,
    opt_param_scheduler,
    num_floating_point_operations_so_far,
    checkpointing_context,
    non_persistent_ckpt=False,
    train_data_iterator=None,
):
    args = get_args()
    timers = get_timers()
    energy_monitor = get_energy_monitor()

    # Stop timer to get accurate train interval time and exclude checkpointing duration
    timers('interval-time').stop()
    energy_monitor.pause()

    # Extra barrier is added to make sure all ranks report the max time.
    timer_key = 'save-checkpoint-non-persistent' if non_persistent_ckpt else 'save-checkpoint'
    timers(timer_key, log_level=0).start(barrier=True)

    # Log E2E metrics before save-checkpoint
    one_logger_utils.track_e2e_metrics()
    if should_disable_forward_pre_hook(args):
        force_param_sync(model)
    save_checkpoint(
        iteration,
        model,
        optimizer,
        opt_param_scheduler,
        num_floating_point_operations_so_far,
        checkpointing_context,
        non_persistent_ckpt=non_persistent_ckpt,
        train_data_iterator=train_data_iterator,
        preprocess_common_state_dict_fn=preprocess_common_state_dict,
    )
    if args.fp8:
        # Run garbage collection after checkpoint saving to free memory from
        # dequantized bf16 tensors that were temporarily created during fp8
        # model checkpoint saving.
        gc.collect()
    timers(timer_key).stop(barrier=True)
    timers.log([timer_key])

    # Log E2E metrics after save-checkpoint
    one_logger_utils.track_e2e_metrics()
    save_checkpoint_duration = timers(timer_key).elapsed()
    one_logger_utils.on_save_checkpoint_end(save_checkpoint_duration, iteration, args.async_save)

    if args.log_progress and not non_persistent_ckpt:
        compute_throughputs_and_append_to_progress_log(
            iteration, num_floating_point_operations_so_far
        )

    # Recover timing
    energy_monitor.resume()
    timers('interval-time', log_level=0).start(barrier=True)


def post_training_step_callbacks(
    model,
    optimizer,
    opt_param_scheduler,
    iteration,
    prof,
    num_floating_point_operations_since_last_log_event,
    nsys_nvtx_context = None,
):
    """Run all post-training-step functions (e.g., FT heartbeats, GC)."""
    args = get_args()

    # Bring CPU and GPU back in sync if on right iteration.
    if args.train_sync_interval and iteration % args.train_sync_interval == 0:
        torch.cuda.synchronize()

    # Straggler detector.
    if iteration % args.log_interval == 0 and args.log_straggler:
        # Use FLOPs accumulated since last log event and then reset the counter
        stimer.report(num_floating_point_operations_since_last_log_event, args.log_interval)
        num_floating_point_operations_since_last_log_event = 0.0

    # Check weight hash across DP replicas.
    if (
        args.check_weight_hash_across_dp_replicas_interval is not None
        and iteration % args.check_weight_hash_across_dp_replicas_interval == 0
    ):
        if should_disable_forward_pre_hook(args):
            disable_forward_pre_hook(model)
        assert check_param_hashes_across_dp_replicas(
            model, cross_check=True
        ), "Parameter hashes not matching across DP replicas"
        torch.distributed.barrier()
        print_rank_0(f">>> Weight hashes match after {iteration} iterations...")
        if should_disable_forward_pre_hook(args):
            enable_forward_pre_hook(model)

    # Autoresume.
    if args.adlr_autoresume and (iteration % args.adlr_autoresume_interval == 0):
        check_adlr_autoresume_termination(iteration, model, optimizer, opt_param_scheduler)

    # Profiling.
    if (
        args.profile
        and iteration == args.profile_step_end
        and torch.distributed.get_rank() in args.profile_ranks
    ):
        if args.use_pytorch_profiler:
            assert prof is not None
            prof.stop()
        else:
            torch.cuda.check_error(torch.cuda.cudart().cudaProfilerStop())
            if nsys_nvtx_context is not None:
                nsys_nvtx_context.__exit__(None, None, None)

    # Manual garbage collection.
    if args.manual_gc:
        if args.manual_gc_interval != 0 and iteration % args.manual_gc_interval == 0:
            gc.collect()

    # Return updated FLOPs accumulator so caller can persist the reset
    return num_floating_point_operations_since_last_log_event


def checkpoint_and_decide_exit(
    model,
    optimizer,
    opt_param_scheduler,
    iteration,
    num_floating_point_operations_so_far,
    checkpointing_context,
    train_data_iterator,
):
    """Save checkpoint and decide whether to exit based on arguments (e.g., if
    --exit-duration-in-mins is set). Actual exit happens in main training loop
    based on the return value of this function."""
    args = get_args()
    timers = get_timers()

    # Exit based on signal handler.
    saved_checkpoint = False
    if args.exit_signal_handler:
        signal_handler = get_signal_handler()
        if any(signal_handler.signals_received()):
            if args.save:
                save_checkpoint_and_time(
                    iteration,
                    model,
                    optimizer,
                    opt_param_scheduler,
                    num_floating_point_operations_so_far,
                    checkpointing_context,
                    train_data_iterator=train_data_iterator,
                )
            print_datetime('exiting program after receiving SIGTERM.')

            return True

    # Regular save (persistent and non-persistent).
    if args.save and args.save_interval and iteration % args.save_interval == 0:
        save_checkpoint_and_time(
            iteration,
            model,
            optimizer,
            opt_param_scheduler,
            num_floating_point_operations_so_far,
            checkpointing_context,
            train_data_iterator=train_data_iterator,
        )
        saved_checkpoint = True

    elif (
        args.save
        and args.non_persistent_save_interval
        and iteration % args.non_persistent_save_interval == 0
    ):
        save_checkpoint_and_time(
            iteration,
            model,
            optimizer,
            opt_param_scheduler,
            num_floating_point_operations_so_far,
            checkpointing_context,
            non_persistent_ckpt=True,
            train_data_iterator=train_data_iterator,
        )
        saved_checkpoint = True

    # Exit based on duration.
    if args.exit_duration_in_mins:
        train_time = (time.time() - _TRAIN_START_TIME) / 60.0
        done_cuda = torch.tensor(
            [train_time > args.exit_duration_in_mins], dtype=torch.int, device='cuda'
        )
        torch.distributed.all_reduce(done_cuda, op=torch.distributed.ReduceOp.MAX)
        done = done_cuda.item()
        if done:
            if args.save and not saved_checkpoint:
                save_checkpoint_and_time(
                    iteration,
                    model,
                    optimizer,
                    opt_param_scheduler,
                    num_floating_point_operations_so_far,
                    checkpointing_context,
                    train_data_iterator=train_data_iterator,
                )
            print_datetime(f'exiting program after {train_time} minutes')

            return True

    # Exit based on iterations.
    if args.exit_interval and iteration % args.exit_interval == 0:
        if args.save and not saved_checkpoint:
            save_checkpoint_and_time(
                iteration,
                model,
                optimizer,
                opt_param_scheduler,
                num_floating_point_operations_so_far,
                checkpointing_context,
                train_data_iterator=train_data_iterator,
            )
        print_datetime(f'exiting program at iteration {iteration}')

        return True

    return False


def train(
    forward_step_func,
    model,
    optimizer,
    opt_param_scheduler,
    train_data_iterator,
    valid_data_iterator,
    process_non_loss_data_func,
    config,
    checkpointing_context,
    non_loss_data_func,
):
    """Training function: run train_step desired number of times, run validation, checkpoint."""
    args = get_args()
    timers = get_timers()

    if getattr(args, 'perform_rl_step', False):
        assert has_rl_utils, "RL cannot run without the megatron.rl package"

    # Additional variable initialization for RL training
    if getattr(args, 'perform_rl_step', False):
        print_rank_0("> Loading pretrained checkpoint for reference weights in RL training...")
        load, finetune, no_load_optim = args.load, args.finetune, args.no_load_optim
        args.no_load_optim = True

        # Load pretrained checkpoint
        args.load = None
        args.finetune = True
        load_checkpoint(
                model,
                None,  # Don't load optimizer state
                None,  # Don't load scheduler state
                checkpointing_context=checkpointing_context,
                skip_load_to_model_and_opt=HAVE_FSDP2
                and getattr(args, "use_torch_fsdp2", False)
                and args.ckpt_format == "torch_dist",
            )
        ref_state_dict = {k: (v.cpu() if v is not None else v) for k, v in model[0].state_dict().items()}

        # Reload RL training checkpoint weights
        args.load = load
        args.finetune = finetune
        print_rank_0("> Reloading RL training checkpoint...")
        load_checkpoint(
                model,
                None,
                None,
                checkpointing_context=checkpointing_context,
                skip_load_to_model_and_opt=HAVE_FSDP2
                and getattr(args, "use_torch_fsdp2", False)
                and args.ckpt_format == "torch_dist",
            )

        args.no_load_optim = no_load_optim

    # IMPORTANT FIX: For RL training, reinitialize the microbatch calculator with the correct configuration
    if getattr(args, 'perform_rl_step', False):
        print_rank_0("> Reinitializing microbatch calculator for GRPO training...")
        from megatron.core.num_microbatches_calculator import (
            destroy_num_microbatches_calculator,
            init_num_microbatches_calculator
        )
        # First destroy the existing calculator
        destroy_num_microbatches_calculator()
        # Then initialize with the correct perform_rl_step=True context
        init_num_microbatches_calculator(
            args.rank,
            args.rampup_batch_size,
            args.global_batch_size,
            args.micro_batch_size,
            mpu.get_data_parallel_world_size(),
            args.decrease_batch_size_if_needed
        )
        print_rank_0(f"> GRPO training: num_microbatches set to {get_num_microbatches()}")

    energy_monitor = get_energy_monitor()
    one_logger = get_one_logger()

    if args.run_workload_inspector_server:
        try:
            from workload_inspector.utils.webserver import run_server
            import threading

            threading.Thread(
                target=run_server, daemon=True, args=(torch.distributed.get_rank(),)
            ).start()
        except ModuleNotFoundError:
            print_rank_0("workload inspector module not found.")

    # Write args to tensorboard
    write_args_to_tensorboard()

    # Turn on training mode which enables dropout.
    for model_module in model:
        model_module.train()

    model_pg_collection = get_attr_wrapped_model(model[0], "pg_collection")

    # Tracking loss.
    total_loss_dict = {}

    # Iterations.
    iteration = args.iteration
    # Make sure rerun_state_machine has the right iteration loaded from checkpoint.
    rerun_state_machine = get_rerun_state_machine()
    if rerun_state_machine.current_iteration != iteration:
        print_rank_0(f"Overwriting rerun_state_machine.current_iteration from "
                     f"{rerun_state_machine.current_iteration} to {iteration}...")
        rerun_state_machine.current_iteration = iteration

    # Track E2E metrics at the start of training.
    one_logger_utils.on_train_start(
        iteration=iteration,
        consumed_train_samples=args.consumed_train_samples,
        train_samples=args.train_samples,
        seq_length=args.seq_length,
        train_iters=args.train_iters,
        save=args.save,
        async_save=args.async_save,
        log_throughput=args.log_throughput,
        num_floating_point_operations_so_far=args.num_floating_point_operations_so_far,
    )

    num_floating_point_operations_so_far = args.num_floating_point_operations_so_far

    # Setup some training config params.
    config.grad_scale_func = optimizer.scale_loss
    config.timers = timers
    if isinstance(model[0], (megatron_FSDP, DDP)) and args.overlap_grad_reduce:
        assert config.no_sync_func is None, (
            'When overlap_grad_reduce is True, config.no_sync_func must be None; '
            'a custom no_sync_func is not supported when overlapping grad-reduce'
        )
        config.no_sync_func = [model_chunk.no_sync for model_chunk in model]
        if len(model) == 1:
            config.no_sync_func = config.no_sync_func[0]
        if args.align_grad_reduce:
            config.grad_sync_func = [model_chunk.start_grad_sync for model_chunk in model]
            if len(model) == 1:
                config.grad_sync_func = config.grad_sync_func[0]
    if args.overlap_param_gather and args.align_param_gather:
        config.param_sync_func = [model_chunk.start_param_sync for model_chunk in model]
        if len(model) == 1:
            config.param_sync_func = config.param_sync_func[0]
    config.finalize_model_grads_func = finalize_model_grads

    if args.log_energy:
        energy_monitor.setup()
        energy_monitor.resume()

    timers('interval-time', log_level=0).start(barrier=True)
    print_datetime('before the start of training step')
    report_memory_flag = True
    pre_hook_enabled = False
    should_exit = False
    exit_code = 0

    if args.manual_gc:
        # Disable the default garbage collector and perform the collection manually.
        # This is to align the timing of garbage collection across ranks.
        assert (
            args.manual_gc_interval >= 0
        ), 'Manual garbage collection interval should be larger than or equal to 0'
        gc.disable()
        gc.collect()

    # Singleton initialization of straggler detector.
    if args.log_straggler:
        global stimer
        world = torch.distributed.get_world_size()
        rank = torch.distributed.get_rank()
        mmcnt = args.straggler_minmax_count
        stimer.configure(
            world,
            rank,
            mmcnt=mmcnt,
            enabled=not args.disable_straggler_on_startup,
            port=args.straggler_ctrlr_port,
        )
    num_floating_point_operations_since_last_log_event = 0.0

    num_microbatches = get_num_microbatches()
    eval_duration = 0.0
    eval_iterations = 0
    # Wrap forward_backward_func for Full iteration CUDA graph
    forward_backward_func = get_forward_backward_func()
    if args.cuda_graph_impl == "local" and args.cuda_graph_scope=="full_iteration":
        forward_backward_func = FullCudaGraphWrapper(forward_backward_func, cuda_graph_warmup_steps=args.cuda_graph_warmup_steps)

    def get_e2e_base_metrics():
        """Get base metrics values for one-logger to calculate E2E tracking metrics."""
        num_floating_point_operations_since_current_train_start = (
            num_floating_point_operations_so_far - args.num_floating_point_operations_so_far
        )
        return {
            'iteration': iteration,
            'train_duration': timers('interval-time').active_time(),
            'eval_duration': eval_duration,
            'eval_iterations': eval_iterations,
            'total_flops_since_current_train_start': num_floating_point_operations_since_current_train_start,
            'num_floating_point_operations_so_far': num_floating_point_operations_so_far,
            'consumed_train_samples': args.consumed_train_samples,
            'world_size': args.world_size,
            'seq_length': args.seq_length,
        }

    # Cache into one-logger for callback.
    if one_logger:
        with one_logger.get_context_manager():
            one_logger.store_set('get_e2e_base_metrics', get_e2e_base_metrics)

    prof = None
    nsys_nvtx_context = None # reference to context for nsys profiling, so it can be cleaned up
    if (
        args.profile
        and torch.distributed.get_rank() in args.profile_ranks
        and args.use_pytorch_profiler
    ):
        prof = torch.profiler.profile(
            schedule=torch.profiler.schedule(
                wait=max(args.profile_step_start - 1, 0),
                warmup=1 if args.profile_step_start > 0 else 0,
                active=args.profile_step_end - args.profile_step_start,
                repeat=1,
            ),
            on_trace_ready=torch.profiler.tensorboard_trace_handler(args.tensorboard_dir),
            record_shapes=True,
            with_stack=True,
        )
        prof.start()

    start_iteration = iteration
    # Disable forward pre-hook to start training to ensure that errors in checkpoint loading
    # or random initialization don't propagate to all ranks in first all-gather (which is a
    # no-op if things work correctly).
    if should_disable_forward_pre_hook(args):
        disable_forward_pre_hook(model, param_sync=False)
        # Also remove param_sync_func temporarily so that sync calls made in
        # `forward_backward_func` are no-ops.
        param_sync_func = config.param_sync_func
        config.param_sync_func = None
        pre_hook_enabled = False
    # Also, check weight hash across DP replicas to be very pedantic.
    if args.check_weight_hash_across_dp_replicas_interval is not None:
        assert check_param_hashes_across_dp_replicas(
            model, cross_check=True
        ), "Parameter hashes not matching across DP replicas"
        torch.distributed.barrier()
        print_rank_0(f">>> Weight hashes match after {iteration} iterations...")

    # Initialize CUDA Graphs helper.
    if args.cuda_graph_impl == "transformer_engine":
        cuda_graph_helper = TECudaGraphHelper(
            model=model,
            config=config,
            seq_length=args.seq_length,
            micro_batch_size=args.micro_batch_size,
            optimizers=[optimizer],
        )

    # Run training iterations till done.
    buffered_rollouts = None
    while iteration < args.train_iters:
        if args.profile and torch.distributed.get_rank() in args.profile_ranks:
            if args.use_pytorch_profiler:
                prof.step()
            elif iteration == args.profile_step_start:
                torch.cuda.check_error(torch.cuda.cudart().cudaProfilerStart())
                nsys_nvtx_context = torch.autograd.profiler.emit_nvtx(record_shapes=True)
                nsys_nvtx_context.__enter__()

        ft_integration.on_checkpointing_start()
        maybe_finalize_async_save(blocking=False)
        ft_integration.on_checkpointing_end(is_async_finalization=True)
        # Update the timeout for all process groups after initialization
        # We update the timeout after the first successful iteration,
        # which takes longer than others usually
        if args.distributed_timeout_seconds_after_init is not None and iteration == start_iteration+1:
            # TODO: some dynamic timeout setting is required
            # based on the iteration time considering interval-based steps (e.g. eval, checkpoint)
            # e.g. timeout for normal iterations vs timeout for iterations with checkpoint
            # this timeout is triggered when there's no collective communication
            # for the duration of timeout
            update_pg_timeout(timedelta(seconds=args.distributed_timeout_seconds_after_init))
        # Update number of microbatches first without consistency check to decide if a
        # checkpoint should be saved. If the number of microbatches is different
        # from the previous iteration, save a checkpoint. Then run consistency check
        # to make sure training configuration is still valid.
        # Standard microbatch update (sequence packing overrides this in rl_utils.py)
        update_num_microbatches(args.consumed_train_samples, consistency_check=False, verbose=True)
        # Skip automatic checkpoint on microbatch changes when sequence packing is active
        # as it intentionally reconfigures microbatches
        if get_num_microbatches() != num_microbatches and iteration != 0:
            if args.rl_use_sequence_packing:
                print_rank_0(
                    f"[Sequence Packing] Skipping automatic checkpoint at iteration {iteration} "
                    f"(microbatch change: {num_microbatches} -> {get_num_microbatches()})"
                )
            else:
                assert get_num_microbatches() > num_microbatches, (
                    f"Number of microbatches should be increasing due to batch size rampup; "
                    f"instead going from {num_microbatches} to {get_num_microbatches()}"
                )
                if args.save is not None:
                    save_checkpoint_and_time(
                        iteration,
                        model,
                        optimizer,
                        opt_param_scheduler,
                        num_floating_point_operations_so_far,
                        checkpointing_context,
                        train_data_iterator=train_data_iterator,
                    )
        num_microbatches = get_num_microbatches()
        update_num_microbatches(args.consumed_train_samples, consistency_check=True, verbose=True)

        # Capture CUDA Graphs.
        if (
            args.cuda_graph_impl == "transformer_engine"
            and iteration == args.cuda_graph_warmup_steps
        ):
            if iteration > start_iteration and should_disable_forward_pre_hook(args):
                disable_forward_pre_hook(model, param_sync=False)
            cuda_graph_helper.create_cudagraphs()
            if iteration > start_iteration and should_disable_forward_pre_hook(args):
                enable_forward_pre_hook(model)
                cuda_graph_helper.cuda_graph_set_manual_hooks()

        # Completely skip iteration if needed.
        if iteration in args.iterations_to_skip:
            # Dummy train_step to fast forward train_data_iterator.
            dummy_train_step(train_data_iterator)
            if iteration == start_iteration:
                start_iteration = iteration + 1
            iteration += 1
            batch_size = (
                mpu.get_data_parallel_world_size() * args.micro_batch_size * get_num_microbatches()
            )
            args.consumed_train_samples += batch_size
            args.skipped_train_samples += batch_size
            continue

        args.curr_iteration = iteration
        # For GRPO, we keep the data for a few epochs. DeepSeekMath paper calls this number $\mu$.
        # It is similar to a PPO epoch.

        if getattr(args, 'perform_rl_step', False):
            with torch.no_grad():
                train_data_iterator = rl_utils.setup_grpo_data_iterator(
                    model, optimizer, iteration, ref_state_dict, buffered_rollouts
                )
                # Buffered rollouts are used as a state container for setups when
                # we use previously-generated data for an update.
                buffered_rollouts = train_data_iterator

        ft_integration.on_training_step_start()
        (
            loss_dict,
            skipped_iter,
            should_checkpoint,
            should_exit,
            exit_code,
            grad_norm,
            num_zeros_in_grad,
            max_attention_logit,
        ) = train_step(
            forward_step_func, train_data_iterator, model, optimizer, opt_param_scheduler, config, forward_backward_func
        )
        ft_integration.on_training_step_end()
        if should_checkpoint:
            save_checkpoint_and_time(
                iteration,
                model,
                optimizer,
                opt_param_scheduler,
                num_floating_point_operations_so_far,
                checkpointing_context,
                train_data_iterator=train_data_iterator,
            )
        if should_exit:
            break

        # Enable forward pre-hooks after first set of forward and backward passes.
        # When running in fp16, skip all NaN iterations until steady-state loss scaling value
        # is reached.
        if iteration == start_iteration:
            if skipped_iter:
                # Only enable forward pre-hook after a training step has successfully run. Relevant
                # for fp16 codepath where first XX iterations are skipped until steady-state loss
                # scale value is reached.
                start_iteration = iteration + 1
            else:
                # Enable forward pre-hook after training step has successfully run. All subsequent
                # forward passes will use the forward pre-hook / `param_sync_func` in
                # `forward_backward_func`.
                if should_disable_forward_pre_hook(args):
                    enable_forward_pre_hook(model)
                    config.param_sync_func = param_sync_func
                    pre_hook_enabled = True
                    # Set the manual hooks here since it's not set right after the capturing.
                    if (
                        args.cuda_graph_impl == "transformer_engine"
                        and iteration == args.cuda_graph_warmup_steps
                    ):
                        cuda_graph_helper.cuda_graph_set_manual_hooks()

        iteration += 1

        if getattr(args, 'perform_rl_step', False) and args.rl_use_sequence_packing:
            iteration_sequences = rl_utils.get_iteration_sequence_count(args)
            # Track bins separately for packed mode
            rl_utils.update_sequence_packing_metrics(args)
        else:
            batch_size = (
                mpu.get_data_parallel_world_size() * args.micro_batch_size * get_num_microbatches()
            )
            iteration_sequences = batch_size

        # Update consumed samples (always means sequences now)
        args.consumed_train_samples += iteration_sequences

        # Use iteration_sequences as batch_size for floating point operations
        batch_size = iteration_sequences

        num_skipped_samples_in_batch = (
            get_current_global_batch_size() - get_current_running_global_batch_size()
        )
        if args.decrease_batch_size_if_needed:
            assert num_skipped_samples_in_batch >= 0
        else:
            assert num_skipped_samples_in_batch == 0
        args.skipped_train_samples += num_skipped_samples_in_batch
        num_floating_point_operations_in_batch = num_floating_point_operations(args, batch_size)
        num_floating_point_operations_so_far += num_floating_point_operations_in_batch
        num_floating_point_operations_since_last_log_event += num_floating_point_operations_in_batch

        # Logging.
        if not optimizer.is_stub_optimizer:
            loss_scale = optimizer.get_loss_scale().item()
        else:
            loss_scale = 1.0
        params_norm = None

        if args.log_params_norm:
            params_norm = calc_params_l2_norm(model)
        learning_rate = None
        for param_group in optimizer.param_groups:
            if len(param_group['params']) == 0:
                continue
            if param_group['default_config']:
                learning_rate = param_group['lr']
        report_memory_flag = training_log(
            loss_dict,
            total_loss_dict,
            learning_rate,
            iteration,
            loss_scale,
            report_memory_flag,
            skipped_iter,
            grad_norm,
            params_norm,
            num_zeros_in_grad,
<<<<<<< HEAD
            pg_collection=model_pg_collection,
=======
            max_attention_logit,
>>>>>>> 4bdd7b10
        )

        # Evaluation.
        if args.eval_interval and iteration % args.eval_interval == 0 and args.do_valid:
            if args.log_energy:
                energy_monitor.pause()
            timers('interval-time').stop()
            if should_disable_forward_pre_hook(args):
                disable_forward_pre_hook(model)
                pre_hook_enabled = False
            if args.manual_gc and args.manual_gc_eval:
                # Collect all objects.
                gc.collect()
            prefix = f'iteration {iteration}'
            timers('eval-time', log_level=0).start(barrier=True)
            if getattr(args, 'perform_rl_step', False):
                rl_utils.evaluate_and_print_results_rl(valid_data_iterator, model, optimizer,
                                       iteration, write_to_tensorboard=True)
            else:
                evaluate_and_print_results(prefix, forward_step_func,
                                       valid_data_iterator, model,
                                       iteration, process_non_loss_data_func,
                                       config, verbose=False, write_to_tensorboard=True,
                                       non_loss_data_func=non_loss_data_func)

            eval_duration += timers('eval-time').elapsed()
            eval_iterations += sum(args.eval_iters) if isinstance(args.eval_iters, list) else args.eval_iters
            timers('eval-time').stop()
            one_logger_utils.track_e2e_metrics()

            if args.manual_gc and args.manual_gc_eval:
                # Collect only the objects created and used in evaluation.
                gc.collect(generation=0)
            if should_disable_forward_pre_hook(args):
                enable_forward_pre_hook(model)
                pre_hook_enabled = True
            timers('interval-time', log_level=0).start(barrier=True)
            if args.log_energy:
                energy_monitor.resume()

        # Miscellaneous post-training-step functions (e.g., FT heartbeats, GC).
        # Some of these only happen at specific iterations. Capture updated FLOPs accumulator
        # (it is reset inside the callback after logging).
        num_floating_point_operations_since_last_log_event = post_training_step_callbacks(
            model,
            optimizer,
            opt_param_scheduler,
            iteration,
            prof,
            num_floating_point_operations_since_last_log_event,
            nsys_nvtx_context,
        )

        # Checkpoint and decide whether to exit.
        should_exit = checkpoint_and_decide_exit(
            model,
            optimizer,
            opt_param_scheduler,
            iteration,
            num_floating_point_operations_so_far,
            checkpointing_context,
            train_data_iterator,
        )
        if should_exit:
            break

    one_logger_utils.track_e2e_metrics()

    # Flush TensorBoard, WandB writers and one-logger.
    writer = get_tensorboard_writer()
    if writer:
        writer.flush()

    # Close out pre-hooks if using distributed optimizer and overlapped param gather.
    if pre_hook_enabled:
        disable_forward_pre_hook(model)

    ft_integration.on_checkpointing_start()
    # This will finalize all unfinalized async request and terminate
    # a persistent async worker if persistent ckpt worker is enabled
    maybe_finalize_async_save(blocking=True, terminate=True)
    ft_integration.on_checkpointing_end(is_async_finalization=True)
    if args.enable_ft_package and ft_integration.get_rank_monitor_client() is not None:
        ft_integration.get_rank_monitor_client().shutdown_workload_monitoring()

    if args.log_energy:
        energy_monitor.lap()
        total_energy = energy_monitor.get_total()
        print_rank_0(f"Total training energy (GPU): {total_energy / 1e6} MJ")
        energy_monitor.shutdown()

    # If any exit conditions (signal handler, duration, iterations) have been reached, exit.
    if should_exit:
        wandb_writer = get_wandb_writer()
        if wandb_writer:
            wandb_writer.finish()
        ft_integration.shutdown()
        one_logger_utils.finish()
        if getattr(args, 'perform_rl_step', False):
            rl_utils.rl_inference_interface_shutdown()
        sys.exit(exit_code)

    return iteration, num_floating_point_operations_so_far


def evaluate(
    forward_step_func,
    data_iterator,
    model,
    process_non_loss_data_func,
    config,
    verbose=False,
    non_loss_data_func=None,
    eval_iters=None,
):
    """Evaluation."""
    args = get_args()
    timers = get_timers()

    timers('evaluate', log_level=0).start(barrier=True)

    if args.vision_pretraining and args.vision_pretraining_type == "dino":
        from megatron.legacy.model.vision.knn_monitor import compute_feature_bank

        compute_feature_bank(model)

    # Turn on evaluation mode which disables dropout.
    for model_module in model:
        model_module.eval()

    # Disable result validation during evaluation
    rerun_state_machine = get_rerun_state_machine()
    rerun_mode = rerun_state_machine.get_mode()
    rerun_state_machine.set_mode(RerunMode.DISABLED)

    total_loss_dict = {}

    # make validation batch size independent from training batch size
    eval_batch_size = args.global_batch_size
    eval_num_microbatches = eval_batch_size // (args.micro_batch_size * args.data_parallel_size)
    forward_backward_func = get_forward_backward_func()
    if args.cuda_graph_impl == "local" and args.cuda_graph_scope=="full_iteration":
        forward_backward_func = FullCudaGraphWrapper(forward_backward_func, cuda_graph_warmup_steps=args.cuda_graph_warmup_steps)

    if eval_iters is None:
        eval_iters = args.eval_iters

    with torch.no_grad():
        iteration = 0
        if verbose:
            print_rank_0(f'Evaluating on {eval_iters * eval_batch_size} samples')
        while iteration < eval_iters:
            iteration += 1
            if verbose:
                print_rank_0(f'Evaluating iter {iteration}/{eval_iters}')

            # Don't care about timing during evaluation
            config.timers = None
            ft_integration.on_eval_step_start()
            loss_dicts = forward_backward_func(
                forward_step_func=forward_step_func,
                data_iterator=data_iterator,
                model=model,
                num_microbatches=eval_num_microbatches,
                seq_length=args.seq_length,
                micro_batch_size=args.micro_batch_size,
                decoder_seq_length=args.decoder_seq_length,
                forward_only=True,
            )
            ft_integration.on_eval_step_end()
            config.timers = get_timers()

            # Empty unused memory
            if args.empty_unused_memory_level >= 1:
                torch.cuda.empty_cache()

            if mpu.is_pipeline_last_stage(ignore_virtual=True):
                # Reduce across processes.
                for key in loss_dicts[0].keys():
                    if key not in total_loss_dict:
                        total_loss_dict[key] = torch.tensor(
                            [0.0, 0.0], dtype=torch.float
                        ).cuda()
                    val = [x[key].view(-1) for x in loss_dicts]

                    if val[0].numel() == 2:
                        if args.sft:
                            # normalize over micro batch instead of global
                            val = torch.vstack(val)
                            val = val[:, 0] / val[:, 1]
                            val = val.mean()
                            torch.distributed.all_reduce(
                                val,
                                group=mpu.get_data_parallel_group(with_context_parallel=True)
                            )
                            val /= torch.distributed.get_world_size(
                                group=mpu.get_data_parallel_group(with_context_parallel=True)
                            )
                            total_loss_dict[key][0] += val
                            total_loss_dict[key][1] += 1
                        else :
                            val = torch.vstack(val).sum(dim=0)
                            torch.distributed.all_reduce(
                                val,
                                group=mpu.get_data_parallel_group(with_context_parallel=True)
                            )
                            total_loss_dict[key] += val
                    elif val[0].numel() == 1:
                        val = torch.cat(val).sum()
                        total_loss_dict[key][0] += val
                        total_loss_dict[key][1] += len(loss_dicts)
                    else:
                        raise ValueError(f"Invalid value shape: {val[0].shape} for key {key}")

            args.consumed_valid_samples += eval_batch_size

            if args.exit_duration_in_mins:
                train_time = (time.time() - _TRAIN_START_TIME) / 60.0
                done_cuda = torch.tensor(
                    [train_time > args.exit_duration_in_mins], dtype=torch.int, device='cuda'
                )
                torch.distributed.all_reduce(done_cuda, op=torch.distributed.ReduceOp.MAX)
                done = done_cuda.item()
                if done:
                    rerun_state_machine.set_mode(rerun_mode)
                    print_rank_0('Exiting during evaluation, timelimit reached')
                    return None, None, True

        collected_non_loss_data = None
        if non_loss_data_func is not None:
            collected_non_loss_data = non_loss_data_func(model)
        elif process_non_loss_data_func is not None and is_last_rank():
            collected_non_loss_data = forward_backward_func(
                forward_step_func=forward_step_func,
                data_iterator=data_iterator,
                model=model,
                num_microbatches=get_num_microbatches(),
                seq_length=args.seq_length,
                micro_batch_size=args.micro_batch_size,
                decoder_seq_length=args.decoder_seq_length,
                forward_only=True,
                collect_non_loss_data=True,
            )

    # Move model back to the train mode.
    for model_module in model:
        model_module.train()

    for key in total_loss_dict:
        numerator, denominator = total_loss_dict[key]
        total_loss_dict[key] = numerator / denominator

    timers('evaluate').stop()
    timers.log(['evaluate'])

    rerun_state_machine.set_mode(rerun_mode)

    rerun_state_machine.set_mode(rerun_mode)

    return total_loss_dict, collected_non_loss_data, False


def evaluate_and_print_results(
    prefix,
    forward_step_func,
    data_iterator,
    model,
    iteration,
    process_non_loss_data_func,
    config,
    verbose=False,
    write_to_tensorboard=True,
    non_loss_data_func=None,
):
    """Helper function to evaluate and dump results on screen."""
    args = get_args()
    if write_to_tensorboard:
        writer = get_tensorboard_writer()
    else:
        writer = None

    wandb_writer = get_wandb_writer()

    data_iterators = data_iterator if args.multiple_validation_sets else [data_iterator]

    if not args.multiple_validation_sets:
        eval_iters = [args.eval_iters]
    else:
        eval_iters = args.eval_iters

    if args.full_validation:
        assert len(eval_iters) == len(data_iterators)

        # with full validation we need to distribute eval_iters to all ranks
        if mpu.get_tensor_model_parallel_rank() == 0:
            eval_iters = torch.tensor(args.eval_iters, dtype=torch.long, device='cuda')
        else:
            eval_iters = torch.tensor([0] * len(eval_iters), dtype=torch.long, device='cuda')
        torch.distributed.broadcast(eval_iters, 0)
        eval_iters = eval_iters.tolist()
        args.eval_iters = eval_iters[0] if not args.multiple_validation_sets else eval_iters
    elif not args.multiple_validation_sets:
        eval_iters = [args.eval_iters]
    else:
        eval_iters = args.eval_iters

    for index, (iterator, iterations) in enumerate(zip(data_iterators, eval_iters)):
        suffix = ""
        if args.multiple_validation_sets:
            suffix = f"-{index}"
        total_loss_dict, collected_non_loss_data, timelimit = evaluate(
            forward_step_func,
            iterator,
            model,
            process_non_loss_data_func,
            config,
            verbose,
            non_loss_data_func,
            eval_iters=iterations,
        )
        # Timelimit hit during evaluation
        if timelimit:
            return
        string = f' validation{suffix} loss at {prefix} | '
        for key in total_loss_dict:
            string += '{} value: {:.6E} | '.format(key, total_loss_dict[key].item())
            ppl = math.exp(min(20, total_loss_dict[key].item()))
            string += '{} PPL: {:.6E} | '.format(key, ppl)
            if writer:
                writer.add_scalar('{} validation{}'.format(key, suffix), total_loss_dict[key].item(), iteration)
                writer.add_scalar(
                    '{} validation{} vs samples'.format(key, suffix),
                    total_loss_dict[key].item(),
                    args.consumed_train_samples,
                )
                if args.log_validation_ppl_to_tensorboard:
                    writer.add_scalar('{} validation{} ppl'.format(key, suffix), ppl, iteration)
                    writer.add_scalar(
                        '{} validation{} ppl vs samples'.format(key, suffix), ppl, args.consumed_train_samples
                    )
                if wandb_writer and is_last_rank():
                    wandb_writer.log(
                        {'{} validation{}'.format(key, suffix): total_loss_dict[key].item()}, iteration
                    )

        if process_non_loss_data_func is not None and writer and is_last_rank():
            process_non_loss_data_func(collected_non_loss_data, iteration, writer)

        length = len(string) + 1
        print_rank_last('-' * length)
        print_rank_last(string)
        print_rank_last('-' * length)


def cyclic_iter(iter):
    while True:
        for x in iter:
            yield x


def get_train_valid_test_num_samples():
    """Train/valid/test num samples."""

    args = get_args()

    # Number of train/valid/test samples.
    if args.train_samples:
        train_samples = args.train_samples
    else:
        train_samples = args.train_iters * args.global_batch_size
    if args.full_validation:
        eval_samples = None
    else:
        if args.skip_train:
            eval_iters = args.eval_iters
        else:
            assert args.train_iters is not None
            eval_iters = (args.train_iters // args.eval_interval + 1) * args.eval_iters
        eval_samples = eval_iters * args.global_batch_size
    test_samples = args.eval_iters * args.global_batch_size

    return (train_samples, eval_samples, test_samples)


def build_train_valid_test_datasets(build_train_valid_test_datasets_provider, train_valid_test_num_samples=None):
    """Build pretraining datasets."""
    if train_valid_test_num_samples is None:
        train_valid_test_num_samples = get_train_valid_test_num_samples()
    print_rank_0(' > datasets target sizes (minimum size):')
    print_rank_0('    train:      {}'.format(train_valid_test_num_samples[0]))
    print_rank_0('    validation: {}'.format(train_valid_test_num_samples[1]))
    print_rank_0('    test:       {}'.format(train_valid_test_num_samples[2]))
    return build_train_valid_test_datasets_provider(train_valid_test_num_samples)


def build_train_valid_test_data_loaders(build_train_valid_test_datasets_provider):
    """Build pretraining data loaders."""

    args = get_args()

    (train_dataloader, valid_dataloaders, test_dataloader) = (None, None, None)

    print_rank_0('> building train, validation, and test datasets ...')

    # Backward compatibility, assume fixed batch size.
    if args.iteration > 0 and args.consumed_train_samples == 0:
        assert (
            args.train_samples is None
        ), 'Only backward compatiblity support for iteration-based training'
        args.consumed_train_samples = args.iteration * args.global_batch_size
    if args.iteration > 0 and args.consumed_valid_samples == 0:
        if args.train_samples is None:
            args.consumed_valid_samples = (
                (args.iteration // args.eval_interval) * args.eval_iters * args.global_batch_size
            )

    # Rely on distributed-aware core datasets, temporary
    is_distributed = getattr(build_train_valid_test_datasets_provider, "is_distributed", False)

    # Construct the data pipeline
    if is_distributed or mpu.get_tensor_model_parallel_rank() == 0:

        # Build datasets and dataloders.
        if getattr(args, 'perform_rl_step', True):
            # we don't need to build any dataloaders for RL training
            train_dataloader = None
            valid_dataloaders = None
            test_dataloader = None
            do_train = args.train_iters > 0
            do_valid = (args.full_validation or args.eval_iters > 0)
            do_test = (args.full_validation or args.eval_iters > 0)

        else:
            # Build datasets.
            train_ds, valid_ds, test_ds = build_train_valid_test_datasets(build_train_valid_test_datasets_provider)
            valid_ds = [valid_ds] if not isinstance(valid_ds, list) else valid_ds
            if args.skip_train:
                train_dataloader = None
            else:
                train_dataloader = build_pretraining_data_loader(train_ds, args.consumed_train_samples)
            valid_dataloaders = []
            for valid_d in valid_ds:
                if args.skip_train or args.full_validation:
                    valid_dataloaders.append(build_pretraining_data_loader(valid_d, 0))
                else:
                    if args.multiple_validation_sets:
                        # TODO(bnorick): for multiple validation sets without full validation, args.consumed_valid_samples is not
                        # correct and needs to be calculated/set per validation set
                        raise NotImplementedError("--multiple-validation-sets currently requires --full-validation")
                    valid_dataloaders.append(build_pretraining_data_loader(valid_d, args.consumed_valid_samples))
            if not args.multiple_validation_sets:
                assert len(valid_dataloaders) == 1
            test_dataloader = build_pretraining_data_loader(test_ds, 0)
            do_train = train_dataloader is not None and (args.skip_train or args.train_iters > 0)
            do_valid = valid_dataloaders is not None and (args.full_validation or args.eval_iters > 0)
            do_test = test_dataloader is not None and (args.full_validation or args.eval_iters > 0)

        flags = torch.tensor(
            [int(do_train), int(do_valid), int(do_test)], dtype=torch.long, device='cuda'
        )
    else:
        flags = torch.tensor([0, 0, 0], dtype=torch.long, device='cuda')

    torch.distributed.broadcast(flags, 0)

    args.do_train = getattr(args, "do_train", False) or flags[0].item()
    args.do_valid = getattr(args, "do_valid", False) or flags[1].item()
    args.do_test = getattr(args, "do_test", False) or flags[2].item()
    if getattr(args, 'perform_rl_step', False):
        args.to_test = False

    return train_dataloader, valid_dataloaders, test_dataloader


def build_train_valid_test_data_iterators(build_train_valid_test_datasets_provider):
    """Build pretraining data iterators."""

    args = get_args()

    # Build loaders.
    train_dataloader, valid_dataloaders, test_dataloader = build_train_valid_test_data_loaders(
        build_train_valid_test_datasets_provider
    )

    # Build iterators.
    dl_type = args.dataloader_type
    assert dl_type in ['single', 'cyclic', 'external']

    def _get_iterator(dataloader_type, dataloader):
        """Return dataset iterator."""
        if dataloader_type == "single":
            return RerunDataIterator(iter(dataloader))
        elif dataloader_type == "cyclic":
            return RerunDataIterator(iter(cyclic_iter(dataloader)))
        elif dataloader_type == "external":
            # External dataloader is passed through. User is expected to define how to iterate.
            if isinstance(dataloader, list):
                return [RerunDataIterator(d) for d in dataloader]
            else:
                return RerunDataIterator(dataloader)
        else:
            raise RuntimeError("unexpected dataloader type")

    if train_dataloader is not None:
        train_data_iterator = _get_iterator(dl_type, train_dataloader)
    else:
        train_data_iterator = None

    if valid_dataloaders is not None:
        # when using full validation, we need to override eval iters with the correct
        # number of iterations on tp rank 0 so that it can be distributed to the other
        # ranks later
        if args.full_validation:
            if args.multiple_validation_sets:
                if valid_dataloaders[0] is None:
                    args.eval_iters = [None]*len(valid_dataloaders)
                else:
                    args.eval_iters = [len(dl) for dl in valid_dataloaders]
            else:
                args.eval_iters = len(valid_dataloaders[0])

        if args.multiple_validation_sets:
            if valid_dataloaders[0] is None:
                valid_data_iterators = [None] * len(valid_dataloaders)
            else:
                valid_dl_type = "cyclic" if args.full_validation else dl_type
                print(
                    f"[VALID DATA LOADER LENGTHS] "
                    ", ".join(f"{idx}: {len(dl)}" for idx, dl in enumerate(valid_dataloaders))
                )
                valid_data_iterators = [
                    _get_iterator(valid_dl_type, dl) for dl in valid_dataloaders
                ]
        elif valid_dataloaders[0] is not None:
            valid_data_iterators = _get_iterator(dl_type, valid_dataloaders[0])
        else:
            valid_data_iterators = None
    else:
        valid_data_iterators = None

    if test_dataloader is not None:
        test_data_iterator = _get_iterator(dl_type, test_dataloader)
    else:
        test_data_iterator = None

    return train_data_iterator, valid_data_iterators, test_data_iterator


def should_disable_forward_pre_hook(args):
    """Block forward pre-hook for certain configurations."""
    return not args.use_megatron_fsdp and args.use_distributed_optimizer and args.overlap_param_gather<|MERGE_RESOLUTION|>--- conflicted
+++ resolved
@@ -1406,7 +1406,7 @@
     log_max_attention_logit = 0
     if args.qk_clip or args.log_max_attention_logit:
         log_max_attention_logit = clip_qk(model, log_max_only=not args.qk_clip)
-            
+
     timers('optimizer').stop()
 
     # when freezing sub-models we may have a mixture of successful and unsucessful ranks,
@@ -1494,11 +1494,8 @@
     grad_norm,
     params_norm,
     num_zeros_in_grad,
-<<<<<<< HEAD
+    max_attention_logit,
     pg_collection=None,
-=======
-    max_attention_logit,
->>>>>>> 4bdd7b10
 ):
     """Log training information such as losses, timing, ...."""
     args = get_args()
@@ -2537,11 +2534,8 @@
             grad_norm,
             params_norm,
             num_zeros_in_grad,
-<<<<<<< HEAD
+            max_attention_logit,
             pg_collection=model_pg_collection,
-=======
-            max_attention_logit,
->>>>>>> 4bdd7b10
         )
 
         # Evaluation.
