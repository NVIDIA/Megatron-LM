--- conflicted
+++ resolved
@@ -79,11 +79,8 @@
 from megatron.core.distributed import DistributedDataParallel as DDP
 from megatron.core.distributed.fsdp.mcore_fsdp_adapter import FullyShardedDataParallel as megatron_FSDP
 from megatron.core.optimizer.optimizer import param_group_identifier_keys
-<<<<<<< HEAD
-=======
 from megatron.core.transformer.custom_layers.batch_invariant_kernels import enable_batch_invariant_mode
 
->>>>>>> 72416d0b
 from megatron.core.optimizer.qk_clip import clip_qk
 
 try:
@@ -1284,34 +1281,27 @@
         config, config_overrides = get_megatron_optimizer_config(args)
         config.timers = timers
 
-<<<<<<< HEAD
-    if 'muon' not in config.optimizer:
-=======
->>>>>>> 72416d0b
-        # If the user is asking for a non-zero embedding init std, skip weight decay for embeddings
-        # to avoid embeddings from shrinking to zero as recommended in https://arxiv.org/abs/2312.16903
-        # default_skip_embedding_weight_decay=args.embedding_init_method_std is not None,
-        optimizer = get_megatron_optimizer(
-            config,
-            model,
-            config_overrides=config_overrides,
-            use_gloo_process_groups=args.enable_gloo_process_groups,
-            dump_param_to_param_group_map=args.dump_param_to_param_group_map,
-        )
-<<<<<<< HEAD
-    else:
-        optimizer = get_megatron_muon_optimizer(
-            config,
-            model,
-            config_overrides=config_overrides,
-            use_gloo_process_groups=args.enable_gloo_process_groups,
-            layer_wise_distributed_optimizer='dist' in config.optimizer,
-        )
-
-    opt_param_scheduler = get_optimizer_param_scheduler(optimizer)
-=======
+        if 'muon' not in config.optimizer:
+            # If the user is asking for a non-zero embedding init std, skip weight decay for embeddings
+            # to avoid embeddings from shrinking to zero as recommended in https://arxiv.org/abs/2312.16903
+            # default_skip_embedding_weight_decay=args.embedding_init_method_std is not None,
+            optimizer = get_megatron_optimizer(
+                config,
+                model,
+                config_overrides=config_overrides,
+                use_gloo_process_groups=args.enable_gloo_process_groups,
+                dump_param_to_param_group_map=args.dump_param_to_param_group_map,
+            )
+        else:
+            optimizer = get_megatron_muon_optimizer(
+                config,
+                model,
+                config_overrides=config_overrides,
+                use_gloo_process_groups=args.enable_gloo_process_groups,
+                layer_wise_distributed_optimizer='dist' in config.optimizer,
+            )
+
         opt_param_scheduler = get_optimizer_param_scheduler(optimizer)
->>>>>>> 72416d0b
     one_logger and one_logger.log_metrics({"app_build_optimzer_finish_time": one_logger_utils.get_timestamp_in_ms()})
 
     if args.moe_use_upcycling:
@@ -1576,10 +1566,7 @@
     params_norm,
     num_zeros_in_grad,
     max_attention_logit,
-<<<<<<< HEAD
     pg_collection=None,
-=======
->>>>>>> 72416d0b
 ):
     """Log training information such as losses, timing, ...."""
     args = get_args()
@@ -2639,10 +2626,7 @@
             params_norm,
             num_zeros_in_grad,
             max_attention_logit,
-<<<<<<< HEAD
             pg_collection=model_pg_collection,
-=======
->>>>>>> 72416d0b
         )
 
         # Evaluation.
@@ -3082,21 +3066,15 @@
             do_test = (args.full_validation or args.eval_iters > 0)
 
         else:
-<<<<<<< HEAD
+            # Build datasets.
             train_ds, valid_ds, test_ds = build_train_valid_test_datasets(
                 build_train_valid_test_datasets_provider,
                 vp_stage=vp_stage,
             )
-            valid_ds = [valid_ds] if not isinstance(valid_ds, list) else valid_ds
-            if not args.skip_train:
-=======
-            # Build datasets.
-            train_ds, valid_ds, test_ds = build_train_valid_test_datasets(build_train_valid_test_datasets_provider)
             valid_ds = [valid_ds] if not isinstance(valid_ds, list) else valid_ds
             if args.skip_train:
                 train_dataloader = None
             else:
->>>>>>> 72416d0b
                 train_dataloader = build_pretraining_data_loader(train_ds, args.consumed_train_samples)
             valid_dataloaders = []
             for valid_d in valid_ds:
