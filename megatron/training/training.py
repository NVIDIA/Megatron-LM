--- conflicted
+++ resolved
@@ -740,16 +740,8 @@
     # This will be closer to what scheduler will see (outside of
     # image ... launches.
     global _TRAIN_START_TIME
-<<<<<<< HEAD
-    start_time_tensor = torch.tensor([_TRAIN_START_TIME],
-                                     dtype=torch.double,
-                                     device=get_current_device())
-    torch.distributed.all_reduce(start_time_tensor,
-                                 op=torch.distributed.ReduceOp.MIN)
-=======
-    start_time_tensor = torch.tensor([_TRAIN_START_TIME], dtype=torch.double, device='cuda')
+    start_time_tensor = torch.tensor([_TRAIN_START_TIME], dtype=torch.double, device=get_current_device())
     torch.distributed.all_reduce(start_time_tensor, op=torch.distributed.ReduceOp.MIN)
->>>>>>> d905ac7f
     _TRAIN_START_TIME = start_time_tensor.item()
 
     app_metrics = {}
@@ -792,16 +784,10 @@
             repl_strategy = None
 
         checkpointing_context = {
-<<<<<<< HEAD
             'local_checkpoint_manager': LocalCheckpointManager(args.non_persistent_local_ckpt_dir,
                                                                repl_strategy=repl_strategy,
                                                                group=get_default_process_group()
                                                                )
-=======
-            'local_checkpoint_manager': LocalCheckpointManager(
-                args.non_persistent_local_ckpt_dir, repl_strategy=repl_strategy
-            )
->>>>>>> d905ac7f
         }
     else:
         checkpointing_context = {}
@@ -1067,14 +1053,11 @@
     # GPU allocation.
     # For FSDP2, we don't allocate GPU memory here. We allocate GPU memory
     # in the fully_shard function of FSDP2 instead.
-<<<<<<< HEAD
-    if torch.cuda.is_available() and not (args.use_torch_fsdp2 and args.use_cpu_initialization) and not args.init_model_with_meta_device:
-=======
     if (
+        torch.cuda.is_available() and 
         not (args.use_torch_fsdp2 and args.use_cpu_initialization)
         and not args.init_model_with_meta_device
     ):
->>>>>>> d905ac7f
         for model_module in model:
             model_module.to(device=get_current_device())
 
@@ -1518,15 +1501,10 @@
     got_nan = False
     for key in loss_dict:
         if not skipped_iter:
-<<<<<<< HEAD
-            total_loss_dict[key] = total_loss_dict.get(
-                key, torch.tensor([0.0], dtype=torch.float, device=get_current_device())) + loss_dict[key]
-=======
             total_loss_dict[key] = (
-                total_loss_dict.get(key, torch.tensor([0.0], dtype=torch.float, device='cuda'))
+                total_loss_dict.get(key, torch.tensor([0.0], dtype=torch.float, device=get_current_device()))
                 + loss_dict[key]
             )
->>>>>>> d905ac7f
         else:
             value = loss_dict[key].float().sum().item()
             is_nan = value == float('inf') or value == -float('inf') or value != value
@@ -1965,18 +1943,11 @@
     # Exit based on duration.
     if args.exit_duration_in_mins:
         train_time = (time.time() - _TRAIN_START_TIME) / 60.0
-        done_cuda = torch.tensor(
-<<<<<<< HEAD
-            [train_time > args.exit_duration_in_mins],
-            dtype=torch.int, device=get_current_device())
-        torch.distributed.all_reduce(
-            done_cuda, op=torch.distributed.ReduceOp.MAX)
-=======
-            [train_time > args.exit_duration_in_mins], dtype=torch.int, device='cuda'
-        )
-        torch.distributed.all_reduce(done_cuda, op=torch.distributed.ReduceOp.MAX)
->>>>>>> d905ac7f
-        done = done_cuda.item()
+        done_device = torch.tensor(
+            [train_time > args.exit_duration_in_mins], dtype=torch.int, device=get_current_device()
+        )
+        torch.distributed.all_reduce(done_device, op=torch.distributed.ReduceOp.MAX)
+        done = done_device.item()
         if done:
             if args.save and not saved_checkpoint:
                 save_checkpoint_and_time(
@@ -2077,16 +2048,10 @@
     config.grad_scale_func = optimizer.scale_loss
     config.timers = timers
     if isinstance(model[0], (custom_FSDP, DDP)) and args.overlap_grad_reduce:
-<<<<<<< HEAD
-        assert config.no_sync_func is None, \
-            ('When overlap_grad_reduce is True, config.no_sync_func must be None; '
-            'a custom no_sync_func is not supported when overlapping grad-reduce')
-=======
         assert config.no_sync_func is None, (
             'When overlap_grad_reduce is True, config.no_sync_func must be None; '
             'a custom no_sync_func is not supported when overlapping grad-reduce'
         )
->>>>>>> d905ac7f
         config.no_sync_func = [model_chunk.no_sync for model_chunk in model]
         if len(model) == 1:
             config.no_sync_func = config.no_sync_func[0]
@@ -2497,13 +2462,9 @@
                 for loss_dict in loss_dicts:
                     for key in loss_dict:
                         if key not in total_loss_dict:
-<<<<<<< HEAD
-                            total_loss_dict[key] = torch.tensor([0.0, 0.0], dtype=torch.float).to(device=get_current_device())
-=======
                             total_loss_dict[key] = torch.tensor(
                                 [0.0, 0.0], dtype=torch.float
-                            ).cuda()
->>>>>>> d905ac7f
+                            ).to(get_current_device())
                         val = loss_dict[key]
                         if isinstance(val, tuple) or isinstance(val, list):
                             total_loss_dict[key][0] += val[0]
@@ -2516,20 +2477,11 @@
 
             if args.exit_duration_in_mins:
                 train_time = (time.time() - _TRAIN_START_TIME) / 60.0
-<<<<<<< HEAD
                 done_device = torch.tensor(
-                    [train_time > args.exit_duration_in_mins],
-                    dtype=torch.int, device=get_current_device())
-                torch.distributed.all_reduce(
-                    done_device, op=torch.distributed.ReduceOp.MAX)
+                    [train_time > args.exit_duration_in_mins], dtype=torch.int, device=get_current_device()
+                )
+                torch.distributed.all_reduce(done_device, op=torch.distributed.ReduceOp.MAX)
                 done = done_device.item()
-=======
-                done_cuda = torch.tensor(
-                    [train_time > args.exit_duration_in_mins], dtype=torch.int, device='cuda'
-                )
-                torch.distributed.all_reduce(done_cuda, op=torch.distributed.ReduceOp.MAX)
-                done = done_cuda.item()
->>>>>>> d905ac7f
                 if done:
                     rerun_state_machine.set_mode(rerun_mode)
                     print_rank_0('Exiting during evaluation, timelimit reached')
@@ -2709,13 +2661,8 @@
         do_valid = valid_dataloader is not None and args.eval_iters > 0
         do_test = test_dataloader is not None and args.eval_iters > 0
         flags = torch.tensor(
-<<<<<<< HEAD
-            [int(do_train), int(do_valid), int(do_test)],
-            dtype=torch.long, device=get_current_device())
-=======
-            [int(do_train), int(do_valid), int(do_test)], dtype=torch.long, device='cuda'
-        )
->>>>>>> d905ac7f
+            [int(do_train), int(do_valid), int(do_test)], dtype=torch.long, device=get_current_device()
+        )
     else:
         flags = torch.tensor([0, 0, 0], dtype=torch.long, device=get_current_device())
 
