--- conflicted
+++ resolved
@@ -57,14 +57,11 @@
 from megatron.training.initialize import initialize_megatron
 from megatron.training.initialize import write_args_to_tensorboard
 from megatron.training.initialize import set_jit_fusion_options
-<<<<<<< HEAD
 from megatron.training.utils import (
+    is_rank0,
     get_batch_on_this_cp_rank,
     get_batch_on_this_tp_rank,
 )
-=======
-from megatron.training.utils import is_rank0
->>>>>>> 1e2ff27f
 from megatron.legacy.data.data_samplers import build_pretraining_data_loader
 from megatron.core.optimizer_param_scheduler import OptimizerParamScheduler
 from megatron.core.transformer.moe import upcycling_utils
@@ -2003,7 +2000,6 @@
         num_microbatches = get_num_microbatches()
         update_num_microbatches(args.consumed_train_samples, consistency_check=True, verbose=True)
 
-<<<<<<< HEAD
         # Completely skip iteration if needed.
         if iteration in args.iterations_to_skip:
             # Dummy train_step to fast forward train_data_iterator.
@@ -2015,12 +2011,11 @@
             args.consumed_train_samples += batch_size
             args.skipped_train_samples += batch_size
             continue
-=======
-        # Determine if we should enable the tracker (i.e. if we are going to log this iteration.
+
+        # Determine if we should enable the tracker (i.e. if we are going to log this iteration).
         if iteration % args.tensorboard_log_interval == 0:
             tracker = get_tracker()
             tracker.enable()
->>>>>>> 1e2ff27f
 
         # Run training step.
         args.curr_iteration = iteration
