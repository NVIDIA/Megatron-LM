# Copyright (c) 2024, NVIDIA CORPORATION. All rights reserved.

"""Pretrain utilities."""

import dataclasses
from datetime import datetime, timedelta
import functools
import gc
import inspect
import logging
import math
import os
import sys
from typing import List, Optional

import torch.distributed

from megatron.core.optimizer.distrib_optimizer import DistributedOptimizer
from .log_handler import CustomHandler

# Make default logging level INFO, but filter out all log messages not from MCore.
logging.basicConfig(handlers=[CustomHandler()], level=logging.INFO)
from .theoretical_memory_usage import report_theoretical_memory
import time

# The earliest we can measure the start time.
_TRAIN_START_TIME = time.time()
import torch

try:
    from megatron.rl import rl_utils
    has_rl_utils = True
except ImportError:
    has_rl_utils = False
try:
    from megatron.post_training.algos.distillation import (
        get_tensor_shapes_adjust_fn_for_distillation,
    )

    has_nvidia_modelopt = True
except ImportError:
    has_nvidia_modelopt = False

try:
    from nvidia_resiliency_ext.inprocess import CallWrapper
except ImportError:
    CallWrapper = type(None)


from megatron.core import mpu, tensor_parallel
from megatron.core.utils import (
    check_param_hashes_across_dp_replicas,
    get_model_config,
    StragglerDetector,
)
from megatron.core.fp8_utils import correct_amax_history_if_needed
from megatron.training.checkpointing import load_checkpoint
from megatron.training.checkpointing import save_checkpoint
from megatron.training.checkpointing import checkpoint_exists
from megatron.core.full_cuda_graph import FullCudaGraphWrapper
from megatron.core.transformer.cuda_graphs import TECudaGraphHelper
from megatron.core.transformer.module import Float16Module
from megatron.core.distributed import DistributedDataParallelConfig, TorchFullyShardedDataParallelConfig
from megatron.core.distributed import DistributedDataParallel as DDP
from megatron.core.distributed.fsdp.mcore_fsdp_adapter import FullyShardedDataParallel as megatron_FSDP
from megatron.core.optimizer.optimizer import param_group_identifier_keys

try:
    from megatron.core.distributed import TorchFullyShardedDataParallel as torch_FSDP

    HAVE_FSDP2 = True
except ImportError:
    HAVE_FSDP2 = False

from megatron.core.distributed import finalize_model_grads
from megatron.core.enums import ModelType
from megatron.core.optimizer import get_megatron_optimizer, OptimizerConfig
from megatron.core.optimizer.muon import get_megatron_muon_optimizer
from megatron.core.rerun_state_machine import (
    get_rerun_state_machine,
    destroy_rerun_state_machine,
    RerunDataIterator,
    RerunMode,
)
from megatron.training.initialize import initialize_megatron
from megatron.training.initialize import write_args_to_tensorboard
from megatron.training.initialize import set_jit_fusion_options
from megatron.training.utils import get_batch_on_this_cp_rank, get_batch_on_this_tp_rank
from megatron.legacy.data.data_samplers import build_pretraining_data_loader
from megatron.core.optimizer_param_scheduler import OptimizerParamScheduler
from megatron.core.transformer.moe import upcycling_utils
from megatron.core.transformer.moe.moe_utils import track_moe_metrics
from megatron.core.transformer.multi_token_prediction import MTPLossLoggingHelper
from megatron.core.parallel_state import (
    destroy_global_memory_buffer,
    destroy_model_parallel,
    update_pg_timeout
)

from megatron.core.pipeline_parallel import get_forward_backward_func
from megatron.core.num_microbatches_calculator import (
    destroy_num_microbatches_calculator,
    get_current_global_batch_size,
    get_current_running_global_batch_size,
    get_num_microbatches,
    update_num_microbatches
)

from .async_utils import maybe_finalize_async_save
from .utils import (
    append_to_progress_log,
    calc_params_l2_norm,
    check_adlr_autoresume_termination,
    logical_and_across_model_parallel_group,
    reduce_max_stat_across_model_parallel_group,
    is_last_rank,
    print_rank_0,
    print_rank_last,
    report_memory,
    unwrap_model,
    update_use_dist_ckpt,
    to_empty_if_meta_device,
)
from .global_vars import (
    destroy_global_vars,
    get_args,
    get_signal_handler,
    get_timers,
    get_tensorboard_writer,
    get_wandb_writer,
    get_one_logger,
    get_tokenizer,
    get_energy_monitor,
)
from . import one_logger_utils

from . import ft_integration

stimer = StragglerDetector()

from megatron.core.msc_utils import MultiStorageClientFeature, open_file


def destroy_global_state():
    destroy_global_vars()
    destroy_num_microbatches_calculator()
    destroy_global_memory_buffer()
    destroy_model_parallel()
    destroy_rerun_state_machine()


def print_datetime(string):
    """Note that this call will sync across all ranks."""
    torch.distributed.barrier()
    time_str = datetime.now().strftime('%Y-%m-%d %H:%M:%S')
    print_rank_0(f'[{string}] datetime: {time_str} ')


def num_floating_point_operations(args, batch_size):
    def calculate_layer_counts():
        """Calculate the number of attention, Mamba, and MLP layers."""
        if args.hybrid_override_pattern:
            counts = {'M': 0, '*': 0, '-': 0}
            for layer_type in args.hybrid_override_pattern:
                if layer_type in counts:
                    counts[layer_type] += 1
            return counts['*'], counts['M'], counts['-']
        else:
            num_attn_layers = round(args.num_layers * args.hybrid_attention_ratio)
            num_mlp_layers = round(args.num_layers * args.hybrid_mlp_ratio)
            num_mamba_layers = args.num_layers - num_attn_layers - num_mlp_layers
            return num_attn_layers, num_mamba_layers, num_mlp_layers

    def mlp_layer_flops(batch_size, seq_len, hidden_size, expansion=4.0, swiglu=False):
        """Calculate FLOPs for an MLP layer."""
        scale_factor = 3.0 / 2.0 if swiglu else 1.0
        return 4 * expansion * scale_factor * batch_size * seq_len * hidden_size**2

    def attn_layer_flops(
        batch_size, seq_len, hidden_size, num_heads, gqa=True, gqa_groups=8, kv_channels=None
    ):
        """Calculate FLOPs for an attention layer."""
        p = (kv_channels * num_heads / hidden_size) if kv_channels else 1
        g = gqa_groups if gqa else num_heads
        return (
            4
            * batch_size
            * seq_len
            * hidden_size
            * p
            * (hidden_size + (hidden_size * (g / num_heads)) + (seq_len / 2))
        )

    def mamba_layer_flops(batch_size, seq_len, hidden_size, state_dim=16,
                          head_dim=64, num_groups=1, num_heads=128):
        """Calculate FLOPs for a Mamba layer."""
        # Note (rwaleffe): flops estimate for scan should be updated based on new SSD kernels,
        # but small percent of overall layer flops
        d_in = 2 * hidden_size
        if num_heads:
            nheads = num_heads
        else:
            nheads = d_in // head_dim
        return (
            (
                2
                * batch_size
                * seq_len
                * hidden_size
                * (2 * d_in + 2 * num_groups * state_dim + nheads)
            )  # in_proj
            + (7 * batch_size * seq_len * d_in * state_dim)  # scan
            + (2 * batch_size * seq_len * d_in * hidden_size)  # out_proj
        )

    def hybrid_flops(batch_size, seq_len, hidden_size,
                     num_attn_layers, num_mamba_layers, num_mlp_layers,
                     mamba_state_dim=128, mamba_head_dim=64,
                     mamba_num_groups=8, mamba_num_heads=128,
                     num_attn_heads=32,gqa=True,
                     gqa_groups=8, kv_channels=None,
                     mlp_expansion=4.0, swiglu=False,
                     vocab_size=256000):
        """Calculate total FLOPs for the hybrid model."""
        flops_fwd = (
                num_attn_layers * attn_layer_flops(batch_size, seq_len, hidden_size,
                                                   num_attn_heads, gqa, gqa_groups, kv_channels) +
                num_mlp_layers * mlp_layer_flops(batch_size, seq_len, hidden_size,
                                                 mlp_expansion, swiglu) +
                num_mamba_layers * mamba_layer_flops(batch_size, seq_len, hidden_size,
                                                     mamba_state_dim, mamba_head_dim,
                                                     mamba_num_groups, mamba_num_heads) +
                (2 * batch_size * seq_len * hidden_size * vocab_size)  # logits computation
        )
        return flops_fwd * 3

    def transformer_flops():
        """Calculate FLOPs for a standard Transformer model."""
        # TODO(helenn/dnarayanan): Refactor this to reuse the helper methods.
        # Group Query Attention.
        if not args.group_query_attention:
            args.num_query_groups = args.num_attention_heads
        # MoE.
        if args.num_experts is None:
            # Every Transformer MLP is dense.
            num_dense_layers = args.num_layers
            num_moe_layers = 0
            num_experts_routed_to = 0
            last_layer_is_moe = 0
        else:
            # Calculate number of dense and MoE Transformer MLPs.
            if isinstance(args.moe_layer_freq, int):
                moe_layer_pattern = [
                    1 if (i % args.moe_layer_freq == 0) else 0 for i in range(args.num_layers)
                ]
            elif isinstance(args.moe_layer_freq, list):
                moe_layer_pattern = args.moe_layer_freq
            else:
                raise RuntimeError("Illegal --moe-layer-freq argument provided!")
            assert len(moe_layer_pattern) == args.num_layers, (
                f"Invalid length of moe_layer_pattern: {len(moe_layer_pattern)}, "
                f"expected {args.num_layers}, "
                f"current moe layer pattern: {args.moe_layer_freq}"
            )
            num_moe_layers = sum(moe_layer_pattern)  # Number of 1s in `moe_layer_pattern`.
            num_dense_layers = args.num_layers - num_moe_layers
            num_experts_routed_to = args.moe_router_topk
            last_layer_is_moe = moe_layer_pattern[-1]

        if args.mtp_num_layers is not None:
            mtp_num_layers = args.mtp_num_layers
            num_moe_layers += last_layer_is_moe * mtp_num_layers
            num_dense_layers += (1 - last_layer_is_moe) * mtp_num_layers
            num_layers = args.num_layers + mtp_num_layers
        else:
            mtp_num_layers = 0
            num_layers = args.num_layers

        moe_ffn_hidden_size = (
            args.moe_ffn_hidden_size
            if args.moe_ffn_hidden_size is not None
            else args.ffn_hidden_size
        )
        shared_expert_ffn_hidden_size = (
            0
            if args.moe_shared_expert_intermediate_size is None
            else args.moe_shared_expert_intermediate_size
        )
        # SwiGLU.
        gated_linear_multiplier = 3 / 2 if args.swiglu else 1

        # The 12x term below comes from the following factors; for more details, see
        # "APPENDIX: FLOATING-POINT OPERATIONS" in https://arxiv.org/abs/2104.04473.
        # - 3x: Each GEMM in the model needs to be performed 3 times (forward pass,
        #       backward wgrad [weight gradient], backward dgrad [data gradient]).
        # - 2x: GEMMs of a particular size are stacked twice in the standard Transformer model
        #       architectures implemented in this codebase (e.g., h->ffn_h GEMM and ffn_h->h GEMM
        #       in MLP layer).
        # - 2x: A GEMM of a m*n tensor with a n*k tensor requires 2mnk floating-point operations.
        expansion_factor = 3 * 2 * 2

        if args.multi_latent_attention:
            assert not args.group_query_attention
            '''
            Basic arithmetic
            let B is batch size, s is seq_len, h is embedding dim,
            for one self_attnetion block (prenorm is not included)
            qkv projection:  6Bsh^2
            attn:            2Bs^2h
            attn over value: 2Bs^2h
            oproj:           2Bsh^2

            references
            https://arxiv.org/abs/2305.10403
            https://arxiv.org/abs/2205.05198
            '''
            ## MLA
            if args.q_lora_rank is None:
                q_term = (
                    args.hidden_size
                    * args.num_attention_heads
                    * (args.qk_head_dim + args.qk_pos_emb_head_dim)
                )
            else:
                q_term = args.q_lora_rank * (
                    args.hidden_size
                    + args.num_attention_heads * (args.qk_head_dim + args.qk_pos_emb_head_dim)
                    + 1
                )
            standard_self_attn_term = (
                3
                * 2  # fwd(1) + bwd(2) *FMA
                * (
                    ## q lora + rope + q norm
                    q_term
                    ## kv lora + rope + kv norm
                    + args.kv_lora_rank
                    * (
                        args.hidden_size
                        + args.num_attention_heads * (args.qk_head_dim + args.v_head_dim)
                        + 1
                    )
                    + args.hidden_size * args.qk_pos_emb_head_dim
                    ## o proj
                    + (args.num_attention_heads * args.v_head_dim) * args.hidden_size
                    ## core attn
                    + args.seq_length
                    * (args.num_attention_heads * (args.qk_head_dim + args.qk_pos_emb_head_dim))
                    / 2  # causal mask (only half of the mask is non-zero)
                    + args.seq_length * args.num_attention_heads * args.v_head_dim / 2
                )
            )

        else:
            ## MHA or GQA
            query_projection_size = args.kv_channels * args.num_attention_heads
            key_projection_size = args.kv_channels * args.num_query_groups
            value_projection_size = args.kv_channels * args.num_query_groups
            standard_self_attn_term = (
                3
                * 2  # fwd(1) + bwd(2) *FMA
                * (
                    ## qkv proj
                    args.hidden_size
                    * (query_projection_size + key_projection_size + value_projection_size)
                    ## core attention
                    + query_projection_size
                    * args.seq_length
                    / 2  # causal mask (only half of the mask is non-zero)
                    * 2  # QK^T and (QK^T)V
                    ## out proj
                    + query_projection_size
                    * args.hidden_size
                )
            )

        if args.linear_attention_type is not None:
            # Calculate number of dense and MoE Transformer MLPs.
            if isinstance(args.linear_attention_freq, int):
                linear_attention_pattern = [
                    # [1,1,...,1,0,1,1,...,1,0,...]
                    0 if ((i + 1) % args.linear_attention_freq == 0)
                    else 1 for i in range(num_layers)
                ]
            elif isinstance(args.linear_attention_freq, list):
                linear_attention_pattern = args.linear_attention_freq
                assert len(linear_attention_pattern) == num_layers, (
                    f"Invalid length of linear_attention_pattern: {len(linear_attention_pattern)}, "
                    f"expected {num_layers}, "
                    f"current linear attention pattern: {args.linear_attention_freq}"
                )
            elif args.linear_attention_freq is None:
                linear_attention_pattern = [1] * num_layers
            else:
                raise ValueError(
                    f"Invalid linear_attention_freq: {type(args.linear_attention_freq)},"
                    f" {args.linear_attention_freq}"
                )
            num_linear_attention_layers = sum(linear_attention_pattern)
            num_standard_attention_layers = num_layers - num_linear_attention_layers

            if args.linear_attention_type == "gated_delta_net":
                # Calculate the FLOPs for the gated delta net attention.
                qk_head_dim = args.linear_key_head_dim
                v_head_dim = args.linear_value_head_dim
                num_qk_heads = args.linear_num_key_heads
                num_v_heads = args.linear_num_value_heads
                qk_dim = qk_head_dim * num_qk_heads
                v_dim = v_head_dim * num_v_heads
                linear_self_attn_term = (
                    3
                    * 2  # fwd(1) + bwd(2) *FMA
                    * (
                        ## in proj
                        args.hidden_size
                        * (2 * qk_dim + 2 * v_dim + 2 * num_v_heads)
                        ## conv1d
                        + args.linear_conv_kernel_dim
                        * (2 * qk_dim + v_dim)
                        ## gated delta rule
                        + num_v_heads
                        * (v_head_dim ** 2)
                        * 4  # KK^T, VK^T, S(a(I-bKK^T)), and SQ
                        ## out proj
                        + args.hidden_size
                        * v_dim
                    )
                )
            else:
                raise ValueError(f"Invalid linear_attention_type: {args.linear_attention_type}")
        else:
            num_linear_attention_layers = 0
            linear_self_attn_term = 0
            num_standard_attention_layers = num_layers

        self_attn_term = (
            linear_self_attn_term * num_linear_attention_layers
            + standard_self_attn_term * num_standard_attention_layers
        )

        total_floating_point_operations = (
            batch_size
            * args.seq_length
            * (
                # MLP
                expansion_factor
                * num_layers
                * args.hidden_size
                * (
                    # dense layer (deepseek v2, v3 style)
                    (args.ffn_hidden_size * gated_linear_multiplier)
                    * (num_dense_layers / num_layers)
                    # routed experts
                    + (moe_ffn_hidden_size * num_experts_routed_to * gated_linear_multiplier)
                    * (num_moe_layers / num_layers)
                    # Shared Experts.
                    + (shared_expert_ffn_hidden_size * gated_linear_multiplier)
                    * (num_moe_layers / num_layers)
                )
                # Self Attention
                + self_attn_term
                # MTP norms and proj
                + 3
                * 2
                * mtp_num_layers
                * (
                    # MTP eh norm + final nrom
                    3 * args.hidden_size
                    # MTH eh proj
                    + 2 * args.hidden_size * args.hidden_size
                )
                # Logit.
                + 3 * 2 * args.hidden_size * args.padded_vocab_size * (mtp_num_layers + 1)
            )
        )
        return total_floating_point_operations

    # Main entrypoint for FLOPs calculation.
    if args.is_hybrid_model:
        # Calculate the number of each type of layer.
        num_attn_layers, num_mamba_layers, num_mlp_layers = calculate_layer_counts()

        # Compute hybrid model FLOPs.
        return hybrid_flops(
            batch_size=batch_size,
            seq_len=args.seq_length,
            hidden_size=args.hidden_size,
            num_attn_layers=num_attn_layers,
            num_mamba_layers=num_mamba_layers,
            num_mlp_layers=num_mlp_layers,
            mamba_state_dim=args.mamba_state_dim,
            mamba_head_dim=args.mamba_head_dim,
            mamba_num_groups=args.mamba_num_groups,
            mamba_num_heads=args.mamba_num_heads,
            num_attn_heads=args.num_attention_heads,
            gqa=args.group_query_attention,
            gqa_groups=args.num_query_groups,
            kv_channels=args.kv_channels,
            mlp_expansion=args.ffn_hidden_size / args.hidden_size,
            swiglu=args.swiglu,
            vocab_size=args.padded_vocab_size,
        )
    else:
        # Compute standard Transformer model FLOPs.
        return transformer_flops()


def get_start_time_from_progress_log():
    """
    Gets start time of earliest job with same world size. Also returns the number
    of floating-point operations completed in last saved checkpoint.
    """
    args = get_args()
    assert args.save is not None
    progress_log_filename = os.path.join(args.save, "progress.txt")

    # start_time is time when job with same world size started.
    # start_num_floating_point_operations is the number of floating-point operations
    # completed when this job started.
    # latest_num_floating_point_operations is the number of floating-point operations
    # completed in most recent saved checkpoint.
    start_time = None
    start_num_floating_point_operations = None
    latest_num_floating_point_operations = 0

    def _get_field(string, type):
        return type(string.split(': ')[1])

    with open_file(progress_log_filename, 'r') as f:
        for line in f:
            line = line.strip()
            line_tokens = line.split('\t')
            world_size_in_line = _get_field(line_tokens[2], int)
            if line_tokens[3] == "Saved checkpoint":
                latest_num_floating_point_operations = _get_field(line_tokens[7], float)
            if world_size_in_line != args.world_size:
                # Re-start search if we see a different world size.
                start_time = None
                start_num_floating_point_operations = None
                continue
            if line_tokens[3] == "Starting job":
                if start_time is None:
                    start_time = line_tokens[0]
                    start_num_floating_point_operations = latest_num_floating_point_operations
    assert (
        start_time is not None and start_num_floating_point_operations is not None
    ), "Should have seen at least one 'Starting job' entry with same world_size"
    return datetime.strptime(start_time, '%Y-%m-%d %H:%M:%S'), start_num_floating_point_operations


def preprocess_common_state_dict(common_state_dict):
    import copy

    # Convert args key of type namespace to dictionary
    preprocessed_common_state_dict = copy.deepcopy(common_state_dict)
    preprocessed_common_state_dict['args'] = vars(preprocessed_common_state_dict['args'])
    # Remove rank and local rank from state dict if it exists, since they are expected to be different
    preprocessed_common_state_dict['args'].pop('local_rank', None)
    preprocessed_common_state_dict['args'].pop('rank', None)
    if (
        preprocessed_common_state_dict['args']['use_distributed_optimizer']
        and "optimizer" in preprocessed_common_state_dict
    ):
        def reorder_inner_param_groups(optimizer_state_dict):
            # When distributed optimizer loading, source param groups will be reordered,
            # so we reorder the param groups here to prevent warning.

            # Pop empty param_state.
            if "param_state" in optimizer_state_dict and not optimizer_state_dict["param_state"]:
                optimizer_state_dict.pop("param_state")

            # Reorder param groups.
            if "optimizer" not in optimizer_state_dict:
                return
            inner_optimizer = optimizer_state_dict["optimizer"]
            if "param_groups" not in inner_optimizer:
                return
            param_groups = inner_optimizer["param_groups"]
            key_fn = lambda pg: [pg[key] for key in param_group_identifier_keys]
            param_groups.sort(key=key_fn)
            inner_optimizer["param_groups"] = param_groups

        optimizer_state_dict = preprocessed_common_state_dict['optimizer']
        if "optimizer" in optimizer_state_dict:
            # Only 1 optimizer in chained optimizer.
            reorder_inner_param_groups(optimizer_state_dict)
        else:
            # Multiple optimizers in chained optimizer.
            for i in range(len(optimizer_state_dict)):
                if i in optimizer_state_dict.keys():
                    reorder_inner_param_groups(optimizer_state_dict[i])

    return preprocessed_common_state_dict


def get_no_wd_decay_cond(no_wd_decay_cond_type, default_skip_embedding_weight_decay):
    """Get the no weight decay condition function."""

    # Default case: no_wd_decay_cond_type is None
    no_wd_decay_cond_fn = None

    if no_wd_decay_cond_type == 'qwen3_next':
        # Qwen3-Next applies weight decay to qk layernorm as a special case
        def qwen3_next_no_wd_decay_cond(name, param):
            if "q_layernorm" in name or "k_layernorm" in name:
                no_wd = False
            else:
                no_wd = (
                    name.endswith(".bias")
                    or len(param.shape) == 1
                    or (default_skip_embedding_weight_decay and "embedding" in name)
                )
            return no_wd
        no_wd_decay_cond_fn = qwen3_next_no_wd_decay_cond
    elif no_wd_decay_cond_type is not None:
        raise ValueError(f"Invalid no_wd_decay_cond_type: {no_wd_decay_cond_type}")

    return no_wd_decay_cond_fn

def pretrain(
    train_valid_test_dataset_provider,
    model_provider,
    model_type,
    forward_step_func,
    process_non_loss_data_func=None,
    extra_args_provider=None,
    args_defaults={},
    get_embedding_ranks=None,
    get_position_embedding_ranks=None,
    non_loss_data_func=None,
    store=None,
    inprocess_call_wrapper: Optional[CallWrapper] = None,
):
    """Main training program.

    This function will run the followings in the order provided:
        1) initialize Megatron.
        2) setup model, optimizer and lr schedule using the model_provider.
        3) call train_val_test_data_provider to get train/val/test datasets.
        4) train the model using the forward_step_func.

    Args:
        train_valid_test_dataset_provider: a function that takes the size of
            train/valid/test dataset and returns `train, valid, test` datasets.
        model_provider: a function that returns a vanilla version of the
            model. By vanilla we mean a simple model on cpu with no fp16 or ddp.
        model_type: an enum that specifies the type of model being trained.
        forward_step_func: a function that takes a `data iterator` and `model`,
            and returns a `loss` scalar with a dictionary with key:values being
            the info we would like to monitor during training, for example
            `lm-loss: value`. We also require that this function add
            `batch generator` to the timers class.
        process_non_loss_data_func: a function to post process outputs of the
            network. It can be used for dumping output tensors (e.g images) to
            tensorboard. It takes `collected data`(list of tensors),
            `current iteration index` and `tensorboard writer` as arguments.
        extra_args_provider: a function that takes a parser and adds arguments
            to it. It is used for programs to add their own arguments.
        args_defaults: a dictionary from argument-name to argument-value. It
            to set already parse arguments.
        get_embedding_ranks (TODO):
        get_position_embedding_ranks (TODO):
        non_loss_data_func (callable): A custom function to call during evaluation.
            It can run e.g. benchmarks.
        store: an optional instance of torch.distributed.Store, to be used by
            torch.distributed.init_process_group
        inprocess_call_wrapper: an optional instance of inprocess.CallWrapper,
            it is automatically injected when in-process restart is in use
    """

    if inprocess_call_wrapper is not None:
        iteration = inprocess_call_wrapper.iteration
        store = torch.distributed.PrefixStore(str(iteration), store)

    # Initalize and get arguments, timers, and Tensorboard writer.
    initialize_megatron(
        extra_args_provider=extra_args_provider,
        args_defaults=args_defaults,
        get_embedding_ranks=get_embedding_ranks,
        get_position_embedding_ranks=get_position_embedding_ranks,
        store=store,
    )

    args = get_args()
    timers = get_timers()

    if args.log_progress:
        append_to_progress_log("Starting job")

    # Initialize fault tolerance
    # NOTE: ft_integration functions other than `setup` are no-op if the FT is not initialized
    if args.enable_ft_package:
        ft_integration.setup(args)
        ft_integration.maybe_setup_simulated_fault()

    # Set pytorch JIT layer fusion options and warmup JIT functions.
    set_jit_fusion_options()

    # Adjust the startup time so it reflects the largest value.
    # This will be closer to what scheduler will see (outside of
    # image ... launches.
    global _TRAIN_START_TIME
    start_time_tensor = torch.tensor([_TRAIN_START_TIME], dtype=torch.double, device='cuda')
    torch.distributed.all_reduce(start_time_tensor, op=torch.distributed.ReduceOp.MIN)
    _TRAIN_START_TIME = start_time_tensor.item()

    app_metrics = {}
    app_metrics['app_start_time'] = round(_TRAIN_START_TIME * 1000.0)
    app_metrics['app_model_init_start_time'] = round(_TRAIN_START_TIME * 1000.0)

    print_rank_0(
        'time to initialize megatron (seconds): {:.3f}'.format(time.time() - _TRAIN_START_TIME)
    )
    print_datetime('after megatron is initialized')
    app_metrics['app_model_init_finish_time'] = one_logger_utils.get_timestamp_in_ms()

    # Track E2E metrics on pretrain start
    one_logger_utils.on_pretrain_start()

    # Context used for persisting some state between checkpoint saves.
    if args.non_persistent_ckpt_type == 'local':
        try:
            from nvidia_resiliency_ext.checkpointing.local.ckpt_managers.local_manager import (
                LocalCheckpointManager,
            )
            from nvidia_resiliency_ext.checkpointing.local.replication.group_utils import (
                parse_group_sequence,
                GroupWrapper,
            )
            from nvidia_resiliency_ext.checkpointing.local.replication.strategies import (
                CliqueReplicationStrategy,
            )
        except ModuleNotFoundError:
            raise RuntimeError(
                "The 'nvidia_resiliency_ext' module is required for local "
                "checkpointing but was not found. Please ensure it is installed."
            )

        if args.replication:
            repl_strategy = CliqueReplicationStrategy.from_replication_params(
                args.replication_jump, args.replication_factor
            )
        else:
            repl_strategy = None

        checkpointing_context = {
            'local_checkpoint_manager': LocalCheckpointManager(
                args.non_persistent_local_ckpt_dir, repl_strategy=repl_strategy
            )
        }
    else:
        checkpointing_context = {}

    # Model, optimizer, and learning rate.
    timers('model-and-optimizer-setup', log_level=0).start(barrier=True)
    no_wd_decay_cond = get_no_wd_decay_cond(
        args.no_weight_decay_cond_type,
        default_skip_embedding_weight_decay=args.embedding_init_method_std is not None,
    )
    model, optimizer, opt_param_scheduler = setup_model_and_optimizer(
        model_provider,
        model_type,
        checkpointing_context=checkpointing_context,
        no_wd_decay_cond=no_wd_decay_cond,
    )

    timers('model-and-optimizer-setup').stop()
    print_datetime('after model, optimizer, and learning rate ' 'scheduler are built')
    config = get_model_config(model[0])

    # Data stuff.
    app_metrics['app_build_dataiters_start_time'] = one_logger_utils.get_timestamp_in_ms()
    timers('train/valid/test-data-iterators-setup', log_level=0).start(barrier=True)
    if args.virtual_pipeline_model_parallel_size is not None:
        train_data_iterator = []
        valid_data_iterator = []
        test_data_iterator = []
        for vp_stage in range(len(model)):
            dataset_provider_parameters = inspect.signature(train_valid_test_dataset_provider).parameters
            assert "vp_stage" in dataset_provider_parameters, \
                "vp_stage must be a kwarg in train_valid_test_dataset_provider when using virtual pipeline parallelism"
            vp_stage_train_valid_test_dataset_provider = \
                functools.partial(train_valid_test_dataset_provider, vp_stage=vp_stage)
            if getattr(train_valid_test_dataset_provider, 'is_distributed', False):
                vp_stage_train_valid_test_dataset_provider.is_distributed = True
            iterators = build_train_valid_test_data_iterators(
                vp_stage_train_valid_test_dataset_provider
            )
            train_data_iterator.append(iterators[0])
            valid_data_iterator.append(iterators[1])
            test_data_iterator.append(iterators[2])
    else:
        train_data_iterator, valid_data_iterator, test_data_iterator = (
            build_train_valid_test_data_iterators(train_valid_test_dataset_provider)
        )
    timers('train/valid/test-data-iterators-setup').stop()
    print_datetime('after dataloaders are built')
    app_metrics['app_build_dataiters_finish_time'] = one_logger_utils.get_timestamp_in_ms()

    # Track if training is enabled. Can only be done once args.do_train is assigned after dataloader is built.
    one_logger_utils.track_config_flags(
        args.train_iters,
        args.skip_train,
        args.do_train,
        args.do_valid,
        args.do_test,
        args.dataloader_type,
        args.retro_project_dir,
        args.retro_cyclic_train_iters,
    )

    # Print setup timing.
    print_rank_0('done with setup ...')
    timers.log(['model-and-optimizer-setup', 'train/valid/test-data-iterators-setup'], barrier=True)

    one_logger = get_one_logger()
    one_logger and one_logger.log_metrics(app_metrics)

    wandb_writer = get_wandb_writer()
    if wandb_writer:
        # Add job name to the wandb config to make it easier to run more singleton dependency jobs.
        wandb_writer.config.update({'slurm_job_name': os.getenv("SLURM_JOB_NAME", "N/A")})

    if not args.skip_train:
        print_rank_0('training ...')

        if args.dataloader_type == 'cyclic' and args.retro_project_dir:
            assert args.retro_cyclic_train_iters is not None
            args.train_iters = args.retro_cyclic_train_iters
            print_rank_0("retro cyclic train iters : %d" % args.train_iters)

        iteration = 0
        if args.do_train and args.train_iters > 0:
            iteration, num_floating_point_operations_so_far = train(
                forward_step_func,
                model,
                optimizer,
                opt_param_scheduler,
                train_data_iterator,
                valid_data_iterator,
                process_non_loss_data_func,
                config,
                checkpointing_context,
                non_loss_data_func,
            )

        print_datetime('after training is done')

        if args.save and iteration != 0 and iteration % args.save_interval != 0:
            save_checkpoint(
                iteration,
                model,
                optimizer,
                opt_param_scheduler,
                num_floating_point_operations_so_far,
                checkpointing_context,
                train_data_iterator=train_data_iterator,
                preprocess_common_state_dict_fn=preprocess_common_state_dict,
            )

        one_logger and one_logger.log_metrics(
            {'app_train_loop_finish_time': one_logger_utils.get_timestamp_in_ms()}
        )

    else:
        print_rank_0('skipping training (--skip-train is on) ...')

        iteration = args.iteration

    if args.do_valid:
        prefix = f'iteration {iteration} on validation set'
        if getattr(args, 'perform_rl_step', False):
            rl_utils.evaluate_and_print_results_rl(
                valid_data_iterator, model, optimizer,
                iteration, write_to_tensorboard=not args.skip_train
            )
        else:
            evaluate_and_print_results(
                prefix, forward_step_func,
                valid_data_iterator, model,
                iteration, process_non_loss_data_func, config,
                verbose=True, write_to_tensorboard=not args.skip_train,
                non_loss_data_func=non_loss_data_func
            )

    if args.do_test:
        prefix = f'iteration {iteration} on test set'
        evaluate_and_print_results(
            prefix,
            forward_step_func,
            test_data_iterator,
            model,
            iteration,
            process_non_loss_data_func,
            config,
            verbose=True,
            write_to_tensorboard=not args.skip_train,
            non_loss_data_func=non_loss_data_func,
        )

    wandb_writer = get_wandb_writer()
    if wandb_writer:
        wandb_writer.finish()

    ft_integration.on_checkpointing_start()
    maybe_finalize_async_save(blocking=True, terminate=True)
    ft_integration.on_checkpointing_end(is_async_finalization=True)

    one_logger and one_logger.log_metrics(
        {'app_finish_time': one_logger_utils.get_timestamp_in_ms()}
    )

    ft_integration.shutdown()
    one_logger_utils.finish()


def update_train_iters(args):

    # For iteration-based training, we don't need to do anything
    if args.train_iters:
        return

    # Constant batch size with sample-based training.
    if args.rampup_batch_size is None:
        args.train_iters = args.train_samples // args.global_batch_size

    else:
        # Sample based training with rampup batch size.
        iterations = 0
        consumed_samples = 0
        # Rampup phase.
        while (
            consumed_samples <= int(args.rampup_batch_size[2])
            and consumed_samples <= args.train_samples
        ):
            update_num_microbatches(consumed_samples, consistency_check=False)
            consumed_samples += get_current_global_batch_size()
            iterations += 1
        # Reset
        update_num_microbatches(0, consistency_check=False)
        # Constant phase
        # Note that we throw away any partial last batch.
        if args.train_samples > consumed_samples:
            iterations += (args.train_samples - consumed_samples) // args.global_batch_size
        args.train_iters = iterations

    print_rank_0(f'setting training iterations to {args.train_iters}')


def get_model(model_provider_func, model_type=ModelType.encoder_or_decoder, wrap_with_ddp=True):
    """Build the model."""
    args = get_args()
    args.model_type = model_type

    # Build model.
    def build_model():
        if (
            mpu.get_pipeline_model_parallel_world_size() > 1
            and args.virtual_pipeline_model_parallel_size is not None
        ):
            model = []
            for i in range(args.virtual_pipeline_model_parallel_size):
                # Set pre_process and post_process only after virtual rank is set.
                pre_process = mpu.is_pipeline_first_stage(ignore_virtual=False, vp_stage=i)
                post_process = mpu.is_pipeline_last_stage(ignore_virtual=False, vp_stage=i)
                this_model = model_provider_func(
                    pre_process=pre_process, post_process=post_process, vp_stage=i)
                this_model.model_type = model_type
                this_model.vp_stage = i
                model.append(this_model)
        else:
            pre_process = mpu.is_pipeline_first_stage()
            post_process = mpu.is_pipeline_last_stage()
            model = model_provider_func(pre_process=pre_process, post_process=post_process)
            model.model_type = model_type
        return model

    if args.init_model_with_meta_device:
        with torch.device('meta'):
            model = build_model()
    else:
        model = build_model()

    if not isinstance(model, list):
        model = [model]

    # Set tensor model parallel attributes if not set.
    # Only parameters that are already tensor model parallel have these
    # attributes set for them. We should make sure the default attributes
    # are set for all params so the optimizer can use them.
    for model_module in model:
        for param in model_module.parameters():
            tensor_parallel.set_defaults_if_not_set_tensor_model_parallel_attributes(param)

    # Print number of parameters.
    num_parameters = sum(
        [sum([p.nelement() for p in model_module.parameters()]) for model_module in model]
    )
    if mpu.get_data_parallel_rank() == 0 and mpu.get_context_parallel_rank() == 0:
        print(
            ' > number of parameters on (tensor, pipeline) '
            'model parallel rank ({}, {}): {}'.format(
                mpu.get_tensor_model_parallel_rank(),
                mpu.get_pipeline_model_parallel_rank(),
                num_parameters,
            ),
            flush=True,
        )

    # GPU allocation.
    # For FSDP2, we don't allocate GPU memory here. We allocate GPU memory
    # in the fully_shard function of FSDP2 instead.
    if (
        not (args.use_torch_fsdp2 and args.use_cpu_initialization)
        and not args.init_model_with_meta_device
    ):
        for model_module in model:
            model_module.cuda(torch.cuda.current_device())

    # Fp16 conversion.
    if args.fp16 or args.bf16:
        config = get_model_config(model[0])
        model = [Float16Module(config, model_module) for model_module in model]

    # Materialize tensors on meta device (GPU allocation) if not using FSDP2 and not using Megatron FSDP.
    if args.init_model_with_meta_device and not args.use_torch_fsdp2 and not args.use_megatron_fsdp:
        #for model_module in model:
        model = [to_empty_if_meta_device(model_module, device=torch.device("cuda")) for model_module in model]




    # Before TE2.x: The model_module.bfloat16()/model_module.half() above will call the inplace
    #               copy of TE's Float8Tensor, which will write an unwanted value (amax calculated
    #               from the current fp8 param) to its amax_history. The below function will correct
    #               the amax_history back.
    # After TE2.x: Below function is an empty function and does nothing.
    correct_amax_history_if_needed(model)

    if wrap_with_ddp:
        if args.use_torch_fsdp2:
            assert HAVE_FSDP2, "Torch FSDP2 requires torch>=2.4.0"
            DP = torch_FSDP
        elif args.use_megatron_fsdp:
            DP = megatron_FSDP
        else:
            DP = DDP

        config = get_model_config(model[0])

        if getattr(args, "use_torch_fsdp2", False):
            reshard_after_forward = getattr(args, "torch_fsdp2_reshard_after_forward", True)
            ddp_config = TorchFullyShardedDataParallelConfig(reshard_after_forward=reshard_after_forward)
        else:
            kwargs = {}
            for f in dataclasses.fields(DistributedDataParallelConfig):
                if hasattr(args, f.name):
                    kwargs[f.name] = getattr(args, f.name)
            kwargs['grad_reduce_in_fp32'] = args.accumulate_allreduce_grads_in_fp32
            kwargs['check_for_nan_in_grad'] = args.check_for_nan_in_loss_and_grad
            kwargs['check_for_large_grads'] = args.check_for_large_grads
            if args.ddp_num_buckets is not None:
                assert args.ddp_bucket_size is None, \
                    "Cannot specify both --ddp-num-buckets and --ddp-bucket-size"
                assert args.ddp_num_buckets > 0, \
                    "--ddp-num-buckets must be greater than 0"
                kwargs['bucket_size'] = num_parameters // args.ddp_num_buckets
            else:
                kwargs['bucket_size'] = args.ddp_bucket_size
            kwargs['pad_buckets_for_high_nccl_busbw'] = args.ddp_pad_buckets_for_high_nccl_busbw
            kwargs['reduce_scatter_with_fp32_accumulation'] = args.ddp_reduce_scatter_with_fp32_accumulation
            kwargs['average_in_collective'] = args.ddp_average_in_collective
            if args.use_megatron_fsdp and args.use_precision_aware_optimizer:
                kwargs["preserve_fp32_weights"] = False
            ddp_config = DistributedDataParallelConfig(**kwargs)

            # In the Megatron FSDP and DDP use path, we need to initialize the bucket size.
            # If bucket_size is not provided as an input, use sane default.
            # If using very large dp_sizes, make buckets larger to ensure that chunks used in NCCL
            # ring-reduce implementations are large enough to remain bandwidth-bound rather than
            # latency-bound.
            if ddp_config.bucket_size is None:
                ddp_config.bucket_size = max(
                    40000000, 1000000 * mpu.get_data_parallel_world_size(with_context_parallel=True)
                )
            # Set bucket_size to infinity if overlap_grad_reduce is False.
            if not ddp_config.overlap_grad_reduce:
                ddp_config.bucket_size = None

        with torch.cuda.stream(torch.cuda.Stream()):
            model = [
                DP(
                    config=config,
                    ddp_config=ddp_config,
                    module=model_chunk,
                    # Turn off bucketing for model_chunk 2 onwards, since communication for these
                    # model chunks is overlapped with compute anyway.
                    disable_bucketing=(model_chunk_idx > 0)
                    or args.overlap_param_gather_with_optimizer_step,
                )
                for (model_chunk_idx, model_chunk) in enumerate(model)
            ]

        # Broadcast params from data parallel src rank to other data parallel ranks.
        if args.data_parallel_random_init:
            for model_module in model:
                model_module.broadcast_params()

    return model


def get_optimizer_param_scheduler(optimizer):
    """Build the learning rate scheduler."""
    args = get_args()

    # Iteration-based training.
    if args.train_iters:
        if args.lr_decay_iters is None:
            args.lr_decay_iters = args.train_iters
        lr_decay_steps = args.lr_decay_iters * args.global_batch_size
        wd_incr_steps = args.train_iters * args.global_batch_size
        wsd_decay_steps = None
        if args.lr_wsd_decay_iters is not None:
            wsd_decay_steps = args.lr_wsd_decay_iters * args.global_batch_size
        if args.lr_warmup_fraction is not None:
            lr_warmup_steps = args.lr_warmup_fraction * lr_decay_steps
        else:
            lr_warmup_steps = args.lr_warmup_iters * args.global_batch_size
    # Sample-based training.
    elif args.train_samples:
        # We need to set training iters for later use. Technically
        # we need to adjust the training samples too (due to last
        # batch being incomplete) but we leave it as is for now.
        update_train_iters(args)
        if args.lr_decay_samples is None:
            args.lr_decay_samples = args.train_samples
        lr_decay_steps = args.lr_decay_samples
        wd_incr_steps = args.train_samples
        wsd_decay_steps = args.lr_wsd_decay_samples
        if args.lr_warmup_fraction is not None:
            lr_warmup_steps = args.lr_warmup_fraction * lr_decay_steps
        else:
            lr_warmup_steps = args.lr_warmup_samples
    else:
        raise Exception('either train-iters or train-samples should be provided.')

    opt_param_scheduler = OptimizerParamScheduler(
        optimizer,
        init_lr=args.lr_warmup_init,
        max_lr=args.lr,
        min_lr=args.min_lr,
        lr_warmup_steps=lr_warmup_steps,
        lr_decay_steps=lr_decay_steps,
        lr_decay_style=args.lr_decay_style,
        start_wd=args.start_weight_decay,
        end_wd=args.end_weight_decay,
        wd_incr_steps=wd_incr_steps,
        wd_incr_style=args.weight_decay_incr_style,
        use_checkpoint_opt_param_scheduler=args.use_checkpoint_opt_param_scheduler,
        override_opt_param_scheduler=args.override_opt_param_scheduler,
        wsd_decay_steps=wsd_decay_steps,
        lr_wsd_decay_style=args.lr_wsd_decay_style,
    )

    return opt_param_scheduler


def setup_model_and_optimizer(
    model_provider_func,
    model_type,
    no_wd_decay_cond=None,
    scale_lr_cond=None,
    lr_mult=1.0,
    checkpointing_context=None,
):
    """Setup model and optimizer."""
    args = get_args()
    timers = get_timers()
    one_logger = get_one_logger()

    if has_nvidia_modelopt:
        from megatron.post_training.checkpointing import has_modelopt_state
        # [ModelOpt]: Check if the checkpoint is a ModelOpt checkpoint and
        # set a flag to use our model provider if so.
        if args.load is not None and has_modelopt_state(args.load):
            print_rank_0(f'ModelOpt checkpoint detected')
            args.modelopt_enabled = True
        elif getattr(args, "export_kd_teacher_load", None):
            # For distillation ckpts without ModelOpt state
            args.modelopt_enabled = True

    model = get_model(model_provider_func, model_type)
    unwrapped_model = unwrap_model(model)

    one_logger and one_logger.log_metrics({"app_build_optimzer_start_time": one_logger_utils.get_timestamp_in_ms()})
    kwargs = {}
    for f in dataclasses.fields(OptimizerConfig):
        if hasattr(args, f.name):
            kwargs[f.name] = getattr(args, f.name)
    config = OptimizerConfig(**kwargs)
    config.timers = timers
<<<<<<< HEAD

    if 'muon' not in config.optimizer:
        optimizer = get_megatron_optimizer(
            config,
            model,
            no_wd_decay_cond,
            scale_lr_cond,
            lr_mult,
            use_gloo_process_groups=args.enable_gloo_process_groups,
            # If the user is asking for a non-zero embedding init std, skip weight decay for embeddings
            #  to avoid embeddings from shrinking to zero as recommended in https://arxiv.org/abs/2312.16903
            default_skip_embedding_weight_decay=args.embedding_init_method_std is not None,
            dump_param_to_param_group_map=args.dump_param_to_param_group_map,
        )
    else:
        optimizer = get_megatron_muon_optimizer(
            config,
            model,
            no_wd_decay_cond,
            scale_lr_cond,
            lr_mult,
            use_gloo_process_groups=args.enable_gloo_process_groups,
            layer_wise_distributed_optimizer='dist' in config.optimizer,
        )

=======
    optimizer = get_megatron_optimizer(
        config,
        model,
        no_wd_decay_cond,
        scale_lr_cond,
        lr_mult,
        use_gloo_process_groups=args.enable_gloo_process_groups,
        # If the user is asking for a non-zero embedding init std, skip weight decay for embeddings
        #  to avoid embeddings from shrinking to zero as recommended in https://arxiv.org/abs/2312.16903
        default_skip_embedding_weight_decay=args.embedding_init_method_std is not None,
        dump_param_to_param_group_map=args.dump_param_to_param_group_map,
    )
>>>>>>> a07e00bb
    opt_param_scheduler = get_optimizer_param_scheduler(optimizer)
    one_logger and one_logger.log_metrics({"app_build_optimzer_finish_time": one_logger_utils.get_timestamp_in_ms()})

    if args.moe_use_upcycling:
        torch.distributed.barrier()
        assert not checkpoint_exists(args.save), (
            "The upcycling destination directory already exists. "
            "Please check if --moe-use-upcycling is mistakenly enabled. "
            "Upcycling should only be set for the first run when converting the dense model. "
            "All subsequent runs should remove this flag. "
        )
        # before changing moe related global args, save them in local variables
        num_experts = args.num_experts
        expert_model_parallel_size = args.expert_model_parallel_size
        moe_ffn_hidden_size = args.ffn_hidden_size

        # set dense model related args in to global args before getting dense model
        args.num_experts = None
        args.expert_model_parallel_size = 1
        args.ffn_hidden_size = moe_ffn_hidden_size * args.moe_upcycling_granularity

        # get dense model
        dense_model_for_upcycling = get_model(model_provider_func, model_type)

        # recover moe upcycling related args in global args before executing upcycling
        args.num_experts = num_experts
        args.expert_model_parallel_size = expert_model_parallel_size
        args.ffn_hidden_size = moe_ffn_hidden_size

        # execute upcycling
        _, args.num_floating_point_operations_so_far = upcycling_utils.load_and_upcycle_model(
            load_checkpoint,
            unwrapped_model,
            dense_model_for_upcycling,
            load_kwargs={
                'model': dense_model_for_upcycling,
                'optimizer': None,
                'opt_param_scheduler': None,
            },
        )
        args.iteration = 1
        save_checkpoint(
            args.iteration, model, None, None, args.num_floating_point_operations_so_far
        )
        torch.distributed.barrier()
        del dense_model_for_upcycling
        if (args.fp16 or args.bf16) and optimizer is not None:
            optimizer.reload_model_params()
        print_rank_0(f'Upcycled checkpoint saved to {args.save}')

    if (
        args.load is not None or args.pretrained_checkpoint is not None
    ) and not args.moe_use_upcycling:
        one_logger and one_logger.log_metrics(
            {'load_checkpoint_start_time': one_logger_utils.get_timestamp_in_ms()}
        )
        timers('load-checkpoint', log_level=0).start(barrier=True)

        args.iteration, args.num_floating_point_operations_so_far = load_checkpoint(
            model,
            optimizer,
            opt_param_scheduler,
            checkpointing_context=checkpointing_context,
            skip_load_to_model_and_opt=HAVE_FSDP2
            and getattr(args, "use_torch_fsdp2", False)
            and args.ckpt_format == "torch_dist",
        )
        timers('load-checkpoint').stop(barrier=True)
        timers.log(['load-checkpoint'])
        one_logger and one_logger.log_metrics(
            {
                'load_checkpoint_finish_time': one_logger_utils.get_timestamp_in_ms(),
                'load_checkpoint_time': timers('load-checkpoint').active_time(),
            }
        )
    else:
        args.iteration = 0
        args.num_floating_point_operations_so_far = 0

    # get model without FP16 and/or DDP wrappers
    if (
        args.iteration == 0
        and len(unwrapped_model) == 1
        and hasattr(unwrapped_model[0], 'init_state_dict_from_bert')
    ):
        print_rank_0("Initializing ICT from pretrained BERT model")
        unwrapped_model[0].init_state_dict_from_bert()
        if args.fp16:
            optimizer.reload_model_params()

    # Convert checkpoint format.
    if args.ckpt_convert_format is not None:
        load_ckpt_format = args.ckpt_format
        args.ckpt_format = args.ckpt_convert_format
        args.save = os.path.join(args.ckpt_convert_save, args.ckpt_convert_format)
        update_use_dist_ckpt(args)

        save_checkpoint(
            args.iteration,
            model,
            optimizer,
            opt_param_scheduler,
            args.num_floating_point_operations_so_far,
            preprocess_common_state_dict_fn=preprocess_common_state_dict,
        )

        print_rank_0("> converted checkpoint: %s -> %s." % (load_ckpt_format, args.ckpt_format))
        torch.distributed.barrier()
        exit()

    return model, optimizer, opt_param_scheduler


def dummy_train_step(data_iterator):
    """Single dummy training step."""
    num_microbatches = get_num_microbatches()
    rerun_state_machine = get_rerun_state_machine()
    while rerun_state_machine.should_run_forward_backward(data_iterator):
        for _ in range(num_microbatches):
            # Re-use methods used in get_batch() from pretrain_{gpt, mamba}.py.
            batch = get_batch_on_this_tp_rank(data_iterator)
            batch = get_batch_on_this_cp_rank(batch)


def train_step(forward_step_func, data_iterator, model, optimizer, opt_param_scheduler, config, forward_backward_func):
    """Single training step."""
    args = get_args()
    timers = get_timers()

    rerun_state_machine = get_rerun_state_machine()
    while rerun_state_machine.should_run_forward_backward(data_iterator):
        # Set grad to zero.
        for model_chunk in model:
            model_chunk.zero_grad_buffer()
        optimizer.zero_grad()

        if has_nvidia_modelopt:
            # [ModelOpt]: Pipeline-parallel Distillation stacks student and teacher tensors
            adjust_tensor_shapes_fn = get_tensor_shapes_adjust_fn_for_distillation(
                model, args.seq_length, args.micro_batch_size, args.decoder_seq_length
            )
        else:
            adjust_tensor_shapes_fn = None

        # For the mxfp8_param with reuse_grad_buf_for_mxfp8_param_ag and dp_ag_overlap,
        # we need to call the _copy_main_params_to_param_buffer() after the grad buffer
        # is zeroed by zero_grad_buffer() because param and grad buffer are shared.
        if args.reuse_grad_buf_for_mxfp8_param_ag and args.overlap_param_gather:
            for optim_instance in optimizer.chained_optimizers:
                if isinstance(optim_instance, DistributedOptimizer):
                    optim_instance._copy_main_params_to_param_buffer()

        # Forward pass.
        losses_reduced = forward_backward_func(
            forward_step_func=forward_step_func,
            data_iterator=data_iterator,
            model=model,
            num_microbatches=get_num_microbatches(),
            seq_length=args.seq_length,
            micro_batch_size=args.micro_batch_size,
            decoder_seq_length=args.decoder_seq_length,
            forward_only=False,
            adjust_tensor_shapes_fn=adjust_tensor_shapes_fn,
        )
    should_checkpoint, should_exit, exit_code = rerun_state_machine.should_checkpoint_and_exit()
    if should_exit:
        return {}, True, should_checkpoint, should_exit, exit_code, None, None

    # Empty unused memory.
    if args.empty_unused_memory_level >= 1:
        torch.cuda.empty_cache()

    # Vision gradients.
    if args.vision_pretraining and args.vision_pretraining_type == "dino":
        unwrapped_model = unwrap_model(model[0])
        unwrapped_model.cancel_gradients_last_layer(args.curr_iteration)

    # Update parameters.

    timers('optimizer', log_level=1).start(barrier=args.barrier_with_L1_time)
    update_successful, grad_norm, num_zeros_in_grad = optimizer.step()
    timers('optimizer').stop()

    # when freezing sub-models we may have a mixture of successful and unsucessful ranks,
    # so we must gather across mp ranks
    update_successful = logical_and_across_model_parallel_group(update_successful)
    # grad_norm and num_zeros_in_grad will be None on ranks without trainable params,
    # so we must gather across mp ranks
    grad_norm = reduce_max_stat_across_model_parallel_group(grad_norm)
    if args.log_num_zeros_in_grad:
        num_zeros_in_grad = reduce_max_stat_across_model_parallel_group(num_zeros_in_grad)

    # Vision momentum.
    if args.vision_pretraining and args.vision_pretraining_type == "dino":
        unwrapped_model = unwrap_model(model[0])
        unwrapped_model.update_momentum(args.curr_iteration)

    # Update learning rate.
    if update_successful:
        increment = get_num_microbatches() * args.micro_batch_size * args.data_parallel_size
        opt_param_scheduler.step(increment=increment)
        skipped_iter = 0
    else:
        skipped_iter = 1

    # Empty unused memory.
    if args.empty_unused_memory_level >= 2:
        torch.cuda.empty_cache()

    if mpu.is_pipeline_last_stage(ignore_virtual=True):
        # Average loss across microbatches.
        loss_reduced = {}

        for key in losses_reduced[0].keys():
            val = [x[key].view(-1) for x in losses_reduced]
            if val[0].numel() == 2:
                if args.sft:
                    # in mcore the normalization happens on micro batch instead of global
                    val = torch.vstack(val)
                    val = val[:, 0] / val[:, 1]
                    val = val.mean()
                    torch.distributed.all_reduce(
                        val,
                        group=mpu.get_data_parallel_group(with_context_parallel=True)
                    )
                    val /= torch.distributed.get_world_size(
                        group=mpu.get_data_parallel_group(with_context_parallel=True)
                    )
                    loss_reduced[key] = val
                else:
                    # there is one dict per microbatch. in new reporting, we average
                    # over the total number of tokens across the global batch.
                    val = torch.vstack(val).sum(dim=0)
                    torch.distributed.all_reduce(
                        val,
                        group=mpu.get_data_parallel_group(with_context_parallel=True)
                    )
                    loss_reduced[key] = val[0] / val[1]
            elif val[0].numel() == 1:
                # legacy behavior, we average over the number of microbatches
                val = torch.cat(val).mean()
                loss_reduced[key] = val
            else:
                raise ValueError(f"Invalid value shape: {val[0].shape} for key {key}")
        return (
            loss_reduced,
            skipped_iter,
            should_checkpoint,
            should_exit,
            exit_code,
            grad_norm,
            num_zeros_in_grad,
        )
    return {}, skipped_iter, should_checkpoint, should_exit, exit_code, grad_norm, num_zeros_in_grad


def training_log(
    loss_dict,
    total_loss_dict,
    learning_rate,
    decoupled_learning_rate,
    iteration,
    loss_scale,
    report_memory_flag,
    skipped_iter,
    grad_norm,
    params_norm,
    num_zeros_in_grad,
):
    """Log training information such as losses, timing, ...."""
    args = get_args()
    timers = get_timers()
    writer = get_tensorboard_writer()
    wandb_writer = get_wandb_writer()
    one_logger = get_one_logger()
    energy_monitor = get_energy_monitor()

    # Advanced, skipped, and Nan iterations.
    advanced_iters_key = 'advanced iterations'
    skipped_iters_key = 'skipped iterations'
    nan_iters_key = 'nan iterations'
    # Advanced iterations.
    if not skipped_iter:
        total_loss_dict[advanced_iters_key] = total_loss_dict.get(advanced_iters_key, 0) + 1
    else:
        if advanced_iters_key not in total_loss_dict:
            total_loss_dict[advanced_iters_key] = 0
    # Skipped iterations.
    total_loss_dict[skipped_iters_key] = total_loss_dict.get(skipped_iters_key, 0) + skipped_iter
    # Update losses and set nan iterations
    got_nan = False
    for key in loss_dict:
        if not skipped_iter:
            total_loss_dict[key] = (
                total_loss_dict.get(key, torch.tensor([0.0], dtype=torch.float, device='cuda'))
                + loss_dict[key]
            )
        else:
            value = loss_dict[key].float().sum().item()
            is_nan = value == float('inf') or value == -float('inf') or value != value
            got_nan = got_nan or is_nan
    total_loss_dict[nan_iters_key] = total_loss_dict.get(nan_iters_key, 0) + int(got_nan)

    # Logging.
    timers_to_log = [
        'forward-backward',
        'forward-compute',
        'backward-compute',
        'batch-generator',
        'forward-recv',
        'forward-send',
        'backward-recv',
        'backward-send',
        'forward-send-forward-recv',
        'forward-send-backward-recv',
        'backward-send-forward-recv',
        'backward-send-backward-recv',
        'forward-backward-send-forward-backward-recv',
        'layernorm-grads-all-reduce',
        'embedding-grads-all-reduce',
        'all-grads-sync',
        'params-all-gather',
        'optimizer-copy-to-main-grad',
        'optimizer-unscale-and-check-inf',
        'optimizer-clip-main-grad',
        'optimizer-count-zeros',
        'optimizer-inner-step',
        'optimizer-copy-main-to-model-params',
        'optimizer',
    ]
    # Add timers from RL loop if needed.
    if getattr(args, 'perform_rl_step', False):
        timers_to_log.extend(['rollout-collection', 'inference-setup', 'collect-rollouts', 'postrollout-gc-collect',
                              'sync-rollouts', 'prepare-data-for-update', 'compute-group-stats',
                              'prepare-trajectories', 'get-ltor-masks-and-position-ids', 'create-logprobs-dataloader',
                              'compute-logprobs', 'compute-ref-logprobs', 'compute-prob-stats',
                              'prepare-advantages', 'create-dataloader', 'log-wandb-tb',
                              'offload-optimizer-before-inference', 'onload-kv-cache-before-inference',
                              'wait-for-decode-only', 'build-cuda-graphs', 'suspend-engine',
                              'offload-kv-cache-after-inference', 'onload-optimizer-after-inference'])

    # Calculate batch size.
    batch_size = args.micro_batch_size * args.data_parallel_size * get_num_microbatches()

    # Track app tag & app tag ID
    one_logger_utils.track_app_tag(batch_size, args.world_size, args.seq_length)

    total_iterations = total_loss_dict[advanced_iters_key] + total_loss_dict[skipped_iters_key]

    # learning rate will be None on ranks without trainable params, so we must gather across mp ranks
    learning_rate = reduce_max_stat_across_model_parallel_group(learning_rate)
    # Tensorboard values.
    if writer and (iteration % args.tensorboard_log_interval == 0):
        if wandb_writer:
            wandb_writer.log({'samples vs steps': args.consumed_train_samples}, iteration)
        writer.add_scalar('learning-rate', learning_rate, iteration)
        writer.add_scalar('learning-rate vs samples', learning_rate, args.consumed_train_samples)
        if wandb_writer:
            wandb_writer.log({'learning-rate': learning_rate}, iteration)
        if args.decoupled_lr is not None:
            writer.add_scalar('decoupled-learning-rate', decoupled_learning_rate, iteration)
        if args.skipped_train_samples > 0:
            writer.add_scalar('skipped-train-samples', args.skipped_train_samples, iteration)
            if wandb_writer:
                wandb_writer.log({'skipped-train-samples': args.skipped_train_samples}, iteration)
        writer.add_scalar('batch-size', batch_size, iteration)
        writer.add_scalar('batch-size vs samples', batch_size, args.consumed_train_samples)
        if wandb_writer:
            wandb_writer.log({'batch-size': batch_size}, iteration)
        # Log bins for packed mode
        if has_rl_utils and args.rl_use_sequence_packing:
            packing_metrics = rl_utils.get_sequence_packing_tensorboard_metrics(args)
            for metric_name, metric_value in packing_metrics.items():
                writer.add_scalar(metric_name, metric_value, iteration)
            if wandb_writer and packing_metrics:
                wandb_writer.log(packing_metrics, iteration)
        for key in loss_dict:
            writer.add_scalar(key, loss_dict[key], iteration)
            writer.add_scalar(key + ' vs samples', loss_dict[key], args.consumed_train_samples)
            if wandb_writer:
                wandb_writer.log({key: loss_dict[key]}, iteration)
        if args.log_loss_scale_to_tensorboard:
            writer.add_scalar('loss-scale', loss_scale, iteration)
            writer.add_scalar('loss-scale vs samples', loss_scale, args.consumed_train_samples)
            if wandb_writer:
                wandb_writer.log({'loss-scale': loss_scale}, iteration)
        if args.log_world_size_to_tensorboard:
            writer.add_scalar('world-size', args.world_size, iteration)
            writer.add_scalar('world-size vs samples', args.world_size, args.consumed_train_samples)
            if wandb_writer:
                wandb_writer.log({'world-size': args.world_size}, iteration)
        if grad_norm is not None:
            writer.add_scalar('grad-norm', grad_norm, iteration)
            writer.add_scalar('grad-norm vs samples', grad_norm, args.consumed_train_samples)
            if wandb_writer:
                wandb_writer.log({'grad-norm': grad_norm}, iteration)
        if num_zeros_in_grad is not None:
            writer.add_scalar('num-zeros', num_zeros_in_grad, iteration)
            writer.add_scalar(
                'num-zeros vs samples', num_zeros_in_grad, args.consumed_train_samples
            )
            if wandb_writer:
                wandb_writer.log({'num-zeros': num_zeros_in_grad}, iteration)
        if params_norm is not None:
            writer.add_scalar('params-norm', params_norm, iteration)
            writer.add_scalar('params-norm vs samples', params_norm, args.consumed_train_samples)
            if wandb_writer:
                wandb_writer.log({'params-norm': params_norm}, iteration)
        if getattr(args, 'perform_rl_step', False):
            grpo_collection_iteration = iteration // (args.grpo_iterations * ( ( args.grpo_samples_per_iteration )// args.global_batch_size ))
            writer.add_scalar('grpo_collection_iteration', grpo_collection_iteration, iteration)
            if wandb_writer:
                wandb_writer.log({'grpo_collection_iteration': grpo_collection_iteration}, iteration)
        if args.log_memory_to_tensorboard:
            mem_stats = torch.cuda.memory_stats()
            writer.add_scalar(
                "mem-reserved-bytes", mem_stats["reserved_bytes.all.current"], iteration
            )
            writer.add_scalar(
                "mem-allocated-bytes", mem_stats["allocated_bytes.all.current"], iteration
            )
            writer.add_scalar(
                "mem-max-allocated-bytes", mem_stats["allocated_bytes.all.peak"], iteration
            )
            writer.add_scalar("mem-allocated-count", mem_stats["allocation.all.current"], iteration)
    if args.num_experts is not None:
        moe_loss_scale = 1 / get_num_microbatches()
        track_names = []
        if "aux_loss" in args.moe_router_load_balancing_type:
            track_names.append("load_balancing_loss")
        if "seq_aux_loss" in args.moe_router_load_balancing_type:
            track_names.append("seq_load_balancing_loss")
        if "global_aux_loss" in args.moe_router_load_balancing_type:
            track_names.append("global_load_balancing_loss")
        if args.moe_z_loss_coeff is not None:
            track_names.append("z_loss")
        track_moe_metrics(
            loss_scale=moe_loss_scale,
            iteration=iteration,
            writer=writer,
            wandb_writer=wandb_writer,
            total_loss_dict=total_loss_dict,
            per_layer_logging=args.moe_per_layer_logging,
            force_initialize=True,
            track_names=track_names,
            num_layers=args.num_layers,
            moe_layer_freq=args.moe_layer_freq,
            mtp_num_layers=args.mtp_num_layers,
        )
    if args.mtp_num_layers is not None:
        mtp_loss_scale = 1 / get_num_microbatches()
        MTPLossLoggingHelper.track_mtp_metrics(
            mtp_loss_scale, iteration, writer, wandb_writer, total_loss_dict
        )
    if iteration % args.log_interval == 0:
        if args.record_memory_history and is_last_rank():
            snapshot = torch.cuda.memory._snapshot()
            from pickle import dump

            with open(args.memory_snapshot_path, 'wb') as f:
                dump(snapshot, f)

        elapsed_time = timers('interval-time').elapsed(barrier=True)
        elapsed_time_per_iteration = elapsed_time / total_iterations

        throughput = num_floating_point_operations(args, batch_size) / (
            elapsed_time_per_iteration * 10**12 * args.world_size
        )

        one_logger_utils.track_e2e_metrics(args.log_throughput, throughput)

        if args.log_timers_to_tensorboard:
            if writer:
                writer.add_scalar('iteration-time', elapsed_time_per_iteration, iteration)
            if wandb_writer:
                wandb_writer.log({'iteration-time': elapsed_time_per_iteration}, iteration)
        log_string = f" [{datetime.now().strftime('%Y-%m-%d %H:%M:%S')}]"
        log_string += ' iteration {:8d}/{:8d} |'.format(iteration, args.train_iters)
        log_string += ' consumed samples: {:12d} |'.format(args.consumed_train_samples)
        if has_rl_utils and args.rl_use_sequence_packing:
            log_string += rl_utils.get_sequence_packing_log_info(args)
        if args.skipped_train_samples > 0:
            log_string += ' skipped samples: {:12d} |'.format(args.skipped_train_samples)
        log_string += ' elapsed time per iteration (ms): {:.1f} |'.format(
            elapsed_time_per_iteration * 1000.0
        )
        if args.log_throughput:
            log_string += f' throughput per GPU (TFLOP/s/GPU): {throughput:.1f} |'
            if args.log_timers_to_tensorboard:
                if writer:
                    writer.add_scalar('throughput', throughput, iteration)
                if wandb_writer:
                    wandb_writer.log({'throughput': throughput}, iteration)
        if args.log_energy:
            energy = (energy_monitor.lap() / total_iterations) / args.world_size
            power = energy / elapsed_time_per_iteration
            log_string += f' energy per GPU (J/iter/GPU): {energy:.1f} |'
            log_string += f' power per GPU (W/GPU): {power:.1f} |'
            if writer:
                writer.add_scalar('iter-energy/gpu', energy, iteration)
                writer.add_scalar('power/gpu', power, iteration)
            if wandb_writer:
                wandb_writer.log({'iter-energy/gpu': energy}, iteration)
                wandb_writer.log({'power/gpu': power}, iteration)
        # Decoupled_learning_rate should be not None only on first and last pipeline stage.
        log_string += f' learning rate: {learning_rate:.6E} |'
        if args.decoupled_lr is not None and (
            mpu.is_pipeline_first_stage(ignore_virtual=True)
            or mpu.is_pipeline_last_stage(ignore_virtual=True)
        ):
            assert decoupled_learning_rate is not None
            log_string += f' decoupled learning rate: {decoupled_learning_rate:.6E} |'
        else:
            assert decoupled_learning_rate is None
        log_string += f' global batch size: {batch_size:5d} |'
        for key in total_loss_dict:
            if key not in [advanced_iters_key, skipped_iters_key, nan_iters_key]:
                avg = total_loss_dict[key].item() / float(
                    max(1, total_loss_dict[advanced_iters_key])
                )
                if avg > 0.0:
                    log_string += ' {}: {:.6E} |'.format(key, avg)
                total_loss_dict[key] = torch.tensor([0.0], dtype=torch.float, device='cuda')
        log_string += f' loss scale: {loss_scale:.1f} |'
        if grad_norm is not None:
            log_string += f' grad norm: {grad_norm:.3f} |'
        if num_zeros_in_grad is not None:
            log_string += f' num zeros: {num_zeros_in_grad} |'
        if params_norm is not None:
            log_string += f' params norm: {params_norm:.3f} |'
        log_string += ' number of skipped iterations: {:3d} |'.format(
            total_loss_dict[skipped_iters_key]
        )
        log_string += ' number of nan iterations: {:3d} |'.format(total_loss_dict[nan_iters_key])
        total_loss_dict[advanced_iters_key] = 0
        total_loss_dict[skipped_iters_key] = 0
        total_loss_dict[nan_iters_key] = 0
        print_rank_last(log_string)
        if report_memory_flag:
            # Report memory after optimizer state has been initialized.
            if torch.distributed.get_rank() == 0:
                num_microbatches = get_num_microbatches()
                report_theoretical_memory(args, num_microbatches=num_microbatches, verbose=True)
            report_memory(f'(after {iteration} iterations)')
            report_memory_flag = False
        # Write timers to wandb, don't reset the counts
        if args.log_timers_to_tensorboard:
            timers.write(timers_to_log, writer, iteration, normalizer=args.log_interval, reset=False)
            timers.write(timers_to_log, wandb_writer, iteration, normalizer=args.log_interval, reset=False)
        # Log timers to stdout
        timers.log(timers_to_log, normalizer=args.log_interval)

    return report_memory_flag


def compute_throughputs_and_append_to_progress_log(iteration, num_floating_point_operations_so_far):
    args = get_args()
    if args.save is None:
        return

    # Compute job throughput.
    # args.num_floating_point_operations_so_far keeps track of floating-point operations
    # completed at the start of job.
    global _TRAIN_START_TIME
    job_throughput = (
        num_floating_point_operations_so_far - args.num_floating_point_operations_so_far
    ) / ((time.time() - _TRAIN_START_TIME) * 10**12 * args.world_size)

    # Compute cumulative throughput since jobs of this world size were launched.
    # `get_start_time_from_progress_log` returns start time and number of floating-point
    # operations of first job of this world size.
    start_time, start_num_floating_point_operations = get_start_time_from_progress_log()
    elapsed_time = (datetime.now() - start_time).total_seconds()
    cumulative_throughput = (
        num_floating_point_operations_so_far - start_num_floating_point_operations
    ) / (elapsed_time * 10**12 * args.world_size)

    tokens_so_far = args.consumed_train_samples * args.seq_length
    saved_ckpt_prefix = 'Saving async checkpoint' if args.async_save else 'Saved checkpoint'
    append_to_progress_log(
        f"{saved_ckpt_prefix}\tIteration: {iteration}\t"
        f"Job throughput: {job_throughput:.1f} TFLOP/s/GPU\t"
        f"Cumulative throughput: {cumulative_throughput:.1f} TFLOP/s/GPU\t"
        f"Floating-point operations: {num_floating_point_operations_so_far:.2e}\t"
        f"Tokens (in billions): {tokens_so_far / 10**9:.2f}"
    )


def enable_forward_pre_hook(model_chunks):
    for model_chunk in model_chunks:
        assert isinstance(model_chunk, DDP)
        model_chunk.enable_forward_pre_hook()


def disable_forward_pre_hook(model_chunks, param_sync=True):
    for model_chunk in model_chunks:
        assert isinstance(model_chunk, DDP)
        model_chunk.disable_forward_pre_hook(param_sync=param_sync)


def save_checkpoint_and_time(
    iteration,
    model,
    optimizer,
    opt_param_scheduler,
    num_floating_point_operations_so_far,
    checkpointing_context,
    non_persistent_ckpt=False,
    train_data_iterator=None,
):
    args = get_args()
    timers = get_timers()
    energy_monitor = get_energy_monitor()

    # Stop timer to get accurate train interval time and exclude checkpointing duration
    timers('interval-time').stop()
    if args.log_energy:
        energy_monitor.pause()

    # Extra barrier is added to make sure all ranks report the max time.
    timer_key = 'save-checkpoint-non-persistent' if non_persistent_ckpt else 'save-checkpoint'
    timers(timer_key, log_level=0).start(barrier=True)

    # Log E2E metrics before save-checkpoint
    one_logger_utils.track_e2e_metrics()
    if should_disable_forward_pre_hook(args):
        disable_forward_pre_hook(model)
    save_checkpoint(
        iteration,
        model,
        optimizer,
        opt_param_scheduler,
        num_floating_point_operations_so_far,
        checkpointing_context,
        non_persistent_ckpt=non_persistent_ckpt,
        train_data_iterator=train_data_iterator,
        preprocess_common_state_dict_fn=preprocess_common_state_dict,
    )
    if args.fp8:
        # Run garbage collection after checkpoint saving to free memory from
        # dequantized bf16 tensors that were temporarily created during fp8
        # model checkpoint saving.
        gc.collect()
    if should_disable_forward_pre_hook(args):
        enable_forward_pre_hook(model)
    timers(timer_key).stop(barrier=True)
    timers.log([timer_key])

    # Log E2E metrics after save-checkpoint
    one_logger_utils.track_e2e_metrics()
    save_checkpoint_duration = timers(timer_key).elapsed()
    one_logger_utils.on_save_checkpoint_end(save_checkpoint_duration, iteration, args.async_save)

    if args.log_progress and not non_persistent_ckpt:
        compute_throughputs_and_append_to_progress_log(
            iteration, num_floating_point_operations_so_far
        )

    # Recover timing
    if args.log_energy:
        energy_monitor.resume()

    timers('interval-time', log_level=0).start(barrier=True)


def post_training_step_callbacks(
    model,
    optimizer,
    opt_param_scheduler,
    iteration,
    prof,
    num_floating_point_operations_since_last_log_event,
    nsys_nvtx_context = None,
):
    """Run all post-training-step functions (e.g., FT heartbeats, GC)."""
    args = get_args()

    # Bring CPU and GPU back in sync if on right iteration.
    if args.train_sync_interval and iteration % args.train_sync_interval == 0:
        torch.cuda.synchronize()

    # Straggler detector.
    if iteration % args.log_interval == 0 and args.log_straggler:
        stimer.report(num_floating_point_operations_since_last_log_event, args.log_interval)
        num_floating_point_operations_since_last_log_event = 0.0

    # Check weight hash across DP replicas.
    if (
        args.check_weight_hash_across_dp_replicas_interval is not None
        and iteration % args.check_weight_hash_across_dp_replicas_interval == 0
    ):
        if should_disable_forward_pre_hook(args):
            disable_forward_pre_hook(model)
        assert check_param_hashes_across_dp_replicas(
            model, cross_check=True
        ), "Parameter hashes not matching across DP replicas"
        torch.distributed.barrier()
        print_rank_0(f">>> Weight hashes match after {iteration} iterations...")
        if should_disable_forward_pre_hook(args):
            enable_forward_pre_hook(model)

    # Autoresume.
    if args.adlr_autoresume and (iteration % args.adlr_autoresume_interval == 0):
        check_adlr_autoresume_termination(iteration, model, optimizer, opt_param_scheduler)

    # Profiling.
    if (
        args.profile
        and iteration == args.profile_step_end
        and torch.distributed.get_rank() in args.profile_ranks
    ):
        if args.use_pytorch_profiler:
            assert prof is not None
            prof.stop()
        else:
            torch.cuda.check_error(torch.cuda.cudart().cudaProfilerStop())
            if nsys_nvtx_context is not None:
                nsys_nvtx_context.__exit__(None, None, None)

    # Manual garbage collection.
    if args.manual_gc:
        if args.manual_gc_interval != 0 and iteration % args.manual_gc_interval == 0:
            gc.collect()


def checkpoint_and_decide_exit(
    model,
    optimizer,
    opt_param_scheduler,
    iteration,
    num_floating_point_operations_so_far,
    checkpointing_context,
    train_data_iterator,
):
    """Save checkpoint and decide whether to exit based on arguments (e.g., if
    --exit-duration-in-mins is set). Actual exit happens in main training loop
    based on the return value of this function."""
    args = get_args()
    timers = get_timers()

    # Exit based on signal handler.
    saved_checkpoint = False
    if args.exit_signal_handler:
        signal_handler = get_signal_handler()
        if any(signal_handler.signals_received()):
            if args.save:
                save_checkpoint_and_time(
                    iteration,
                    model,
                    optimizer,
                    opt_param_scheduler,
                    num_floating_point_operations_so_far,
                    checkpointing_context,
                    train_data_iterator=train_data_iterator,
                )
            print_datetime('exiting program after receiving SIGTERM.')

            return True

    # Regular save (persistent and non-persistent).
    if args.save and args.save_interval and iteration % args.save_interval == 0:
        save_checkpoint_and_time(
            iteration,
            model,
            optimizer,
            opt_param_scheduler,
            num_floating_point_operations_so_far,
            checkpointing_context,
            train_data_iterator=train_data_iterator,
        )
        saved_checkpoint = True

    elif (
        args.save
        and args.non_persistent_save_interval
        and iteration % args.non_persistent_save_interval == 0
    ):
        save_checkpoint_and_time(
            iteration,
            model,
            optimizer,
            opt_param_scheduler,
            num_floating_point_operations_so_far,
            checkpointing_context,
            non_persistent_ckpt=True,
            train_data_iterator=train_data_iterator,
        )
        saved_checkpoint = True

    # Exit based on duration.
    if args.exit_duration_in_mins:
        train_time = (time.time() - _TRAIN_START_TIME) / 60.0
        done_cuda = torch.tensor(
            [train_time > args.exit_duration_in_mins], dtype=torch.int, device='cuda'
        )
        torch.distributed.all_reduce(done_cuda, op=torch.distributed.ReduceOp.MAX)
        done = done_cuda.item()
        if done:
            if args.save and not saved_checkpoint:
                save_checkpoint_and_time(
                    iteration,
                    model,
                    optimizer,
                    opt_param_scheduler,
                    num_floating_point_operations_so_far,
                    checkpointing_context,
                    train_data_iterator=train_data_iterator,
                )
            print_datetime(f'exiting program after {train_time} minutes')

            return True

    # Exit based on iterations.
    if args.exit_interval and iteration % args.exit_interval == 0:
        if args.save and not saved_checkpoint:
            save_checkpoint_and_time(
                iteration,
                model,
                optimizer,
                opt_param_scheduler,
                num_floating_point_operations_so_far,
                checkpointing_context,
                train_data_iterator=train_data_iterator,
            )
        print_datetime(f'exiting program at iteration {iteration}')

        return True

    return False


def train(
    forward_step_func,
    model,
    optimizer,
    opt_param_scheduler,
    train_data_iterator,
    valid_data_iterator,
    process_non_loss_data_func,
    config,
    checkpointing_context,
    non_loss_data_func,
):
    """Training function: run train_step desired number of times, run validation, checkpoint."""
    args = get_args()
    timers = get_timers()

    if getattr(args, 'perform_rl_step', False):
        assert has_rl_utils, "RL cannot run without the megatron.rl package"

    # Additional variable initialization for RL training
    if getattr(args, 'perform_rl_step', False):
        print_rank_0("> Loading pretrained checkpoint for reference weights in RL training...")
        load, finetune, no_load_optim = args.load, args.finetune, args.no_load_optim
        args.no_load_optim = True

        # Load pretrained checkpoint
        args.load = None
        args.finetune = True
        load_checkpoint(
                model,
                None,  # Don't load optimizer state
                None,  # Don't load scheduler state
                checkpointing_context=checkpointing_context,
                skip_load_to_model_and_opt=HAVE_FSDP2
                and getattr(args, "use_torch_fsdp2", False)
                and args.ckpt_format == "torch_dist",
            )
        ref_state_dict = {k: (v.cpu() if v is not None else v) for k, v in model[0].state_dict().items()}

        # Reload RL training checkpoint weights
        args.load = load
        args.finetune = finetune
        print_rank_0("> Reloading RL training checkpoint...")
        load_checkpoint(
                model,
                None,
                None,
                checkpointing_context=checkpointing_context,
                skip_load_to_model_and_opt=HAVE_FSDP2
                and getattr(args, "use_torch_fsdp2", False)
                and args.ckpt_format == "torch_dist",
            )

        args.no_load_optim = no_load_optim

    # IMPORTANT FIX: For RL training, reinitialize the microbatch calculator with the correct configuration
    if getattr(args, 'perform_rl_step', False):
        print_rank_0("> Reinitializing microbatch calculator for GRPO training...")
        from megatron.core.num_microbatches_calculator import (
            destroy_num_microbatches_calculator,
            init_num_microbatches_calculator
        )
        # First destroy the existing calculator
        destroy_num_microbatches_calculator()
        # Then initialize with the correct perform_rl_step=True context
        init_num_microbatches_calculator(
            args.rank,
            args.rampup_batch_size,
            args.global_batch_size,
            args.micro_batch_size,
            mpu.get_data_parallel_world_size(),
            args.decrease_batch_size_if_needed
        )
        print_rank_0(f"> GRPO training: num_microbatches set to {get_num_microbatches()}")

    energy_monitor = get_energy_monitor()
    one_logger = get_one_logger()

    if args.run_workload_inspector_server:
        try:
            from workload_inspector.utils.webserver import run_server
            import threading

            threading.Thread(
                target=run_server, daemon=True, args=(torch.distributed.get_rank(),)
            ).start()
        except ModuleNotFoundError:
            print_rank_0("workload inspector module not found.")

    # Write args to tensorboard
    write_args_to_tensorboard()

    # Turn on training mode which enables dropout.
    for model_module in model:
        model_module.train()

    # Tracking loss.
    total_loss_dict = {}

    # Iterations.
    iteration = args.iteration
    # Make sure rerun_state_machine has the right iteration loaded from checkpoint.
    rerun_state_machine = get_rerun_state_machine()
    if rerun_state_machine.current_iteration != iteration:
        print_rank_0(f"Overwriting rerun_state_machine.current_iteration from "
                     f"{rerun_state_machine.current_iteration} to {iteration}...")
        rerun_state_machine.current_iteration = iteration

    # Track E2E metrics at the start of training.
    one_logger_utils.on_train_start(
        iteration=iteration,
        consumed_train_samples=args.consumed_train_samples,
        train_samples=args.train_samples,
        seq_length=args.seq_length,
        train_iters=args.train_iters,
        save=args.save,
        async_save=args.async_save,
        log_throughput=args.log_throughput,
        num_floating_point_operations_so_far=args.num_floating_point_operations_so_far,
    )

    num_floating_point_operations_so_far = args.num_floating_point_operations_so_far

    # Setup some training config params.
    config.grad_scale_func = optimizer.scale_loss
    config.timers = timers
    if isinstance(model[0], (megatron_FSDP, DDP)) and args.overlap_grad_reduce:
        assert config.no_sync_func is None, (
            'When overlap_grad_reduce is True, config.no_sync_func must be None; '
            'a custom no_sync_func is not supported when overlapping grad-reduce'
        )
        config.no_sync_func = [model_chunk.no_sync for model_chunk in model]
        if len(model) == 1:
            config.no_sync_func = config.no_sync_func[0]
        if args.align_grad_reduce:
            config.grad_sync_func = [model_chunk.start_grad_sync for model_chunk in model]
            if len(model) == 1:
                config.grad_sync_func = config.grad_sync_func[0]
    if args.overlap_param_gather and args.align_param_gather:
        config.param_sync_func = [model_chunk.start_param_sync for model_chunk in model]
        if len(model) == 1:
            config.param_sync_func = config.param_sync_func[0]
    config.finalize_model_grads_func = finalize_model_grads

    if args.log_energy:
        energy_monitor.setup()
        energy_monitor.resume()

    timers('interval-time', log_level=0).start(barrier=True)
    print_datetime('before the start of training step')
    report_memory_flag = True
    pre_hook_enabled = False
    should_exit = False
    exit_code = 0

    if args.manual_gc:
        # Disable the default garbage collector and perform the collection manually.
        # This is to align the timing of garbage collection across ranks.
        assert (
            args.manual_gc_interval >= 0
        ), 'Manual garbage collection interval should be larger than or equal to 0'
        gc.disable()
        gc.collect()

    # Singleton initialization of straggler detector.
    if args.log_straggler:
        global stimer
        world = torch.distributed.get_world_size()
        rank = torch.distributed.get_rank()
        mmcnt = args.straggler_minmax_count
        stimer.configure(
            world,
            rank,
            mmcnt=mmcnt,
            enabled=not args.disable_straggler_on_startup,
            port=args.straggler_ctrlr_port,
        )
    num_floating_point_operations_since_last_log_event = 0.0

    num_microbatches = get_num_microbatches()
    eval_duration = 0.0
    eval_iterations = 0
    # Wrap forward_backward_func for Full iteration CUDA graph
    forward_backward_func = get_forward_backward_func()
    if args.cuda_graph_impl == "local" and args.cuda_graph_scope=="full_iteration":
        forward_backward_func = FullCudaGraphWrapper(forward_backward_func, cuda_graph_warmup_steps=args.cuda_graph_warmup_steps)

    def get_e2e_base_metrics():
        """Get base metrics values for one-logger to calculate E2E tracking metrics."""
        num_floating_point_operations_since_current_train_start = (
            num_floating_point_operations_so_far - args.num_floating_point_operations_so_far
        )
        return {
            'iteration': iteration,
            'train_duration': timers('interval-time').active_time(),
            'eval_duration': eval_duration,
            'eval_iterations': eval_iterations,
            'total_flops_since_current_train_start': num_floating_point_operations_since_current_train_start,
            'num_floating_point_operations_so_far': num_floating_point_operations_so_far,
            'consumed_train_samples': args.consumed_train_samples,
            'world_size': args.world_size,
            'seq_length': args.seq_length,
        }

    # Cache into one-logger for callback.
    if one_logger:
        with one_logger.get_context_manager():
            one_logger.store_set('get_e2e_base_metrics', get_e2e_base_metrics)

    prof = None
    nsys_nvtx_context = None # reference to context for nsys profiling, so it can be cleaned up
    if (
        args.profile
        and torch.distributed.get_rank() in args.profile_ranks
        and args.use_pytorch_profiler
    ):
        prof = torch.profiler.profile(
            schedule=torch.profiler.schedule(
                wait=max(args.profile_step_start - 1, 0),
                warmup=1 if args.profile_step_start > 0 else 0,
                active=args.profile_step_end - args.profile_step_start,
                repeat=1,
            ),
            on_trace_ready=torch.profiler.tensorboard_trace_handler(args.tensorboard_dir),
            record_shapes=True,
            with_stack=True,
        )
        prof.start()

    start_iteration = iteration
    # Disable forward pre-hook to start training to ensure that errors in checkpoint loading
    # or random initialization don't propagate to all ranks in first all-gather (which is a
    # no-op if things work correctly).
    if should_disable_forward_pre_hook(args):
        disable_forward_pre_hook(model, param_sync=False)
        # Also remove param_sync_func temporarily so that sync calls made in
        # `forward_backward_func` are no-ops.
        param_sync_func = config.param_sync_func
        config.param_sync_func = None
        pre_hook_enabled = False
    # Also, check weight hash across DP replicas to be very pedantic.
    if args.check_weight_hash_across_dp_replicas_interval is not None:
        assert check_param_hashes_across_dp_replicas(
            model, cross_check=True
        ), "Parameter hashes not matching across DP replicas"
        torch.distributed.barrier()
        print_rank_0(f">>> Weight hashes match after {iteration} iterations...")

    # Initialize CUDA Graphs helper.
    if args.cuda_graph_impl == "transformer_engine":
        cuda_graph_helper = TECudaGraphHelper(
            model=model,
            config=config,
            seq_length=args.seq_length,
            micro_batch_size=args.micro_batch_size,
            optimizers=[optimizer],
        )

    # Run training iterations till done.
    buffered_rollouts = None
    while iteration < args.train_iters:
        if args.profile and torch.distributed.get_rank() in args.profile_ranks:
            if args.use_pytorch_profiler:
                prof.step()
            elif iteration == args.profile_step_start:
                torch.cuda.check_error(torch.cuda.cudart().cudaProfilerStart())
                nsys_nvtx_context = torch.autograd.profiler.emit_nvtx(record_shapes=True)
                nsys_nvtx_context.__enter__()

        ft_integration.on_checkpointing_start()
        maybe_finalize_async_save(blocking=False)
        ft_integration.on_checkpointing_end(is_async_finalization=True)
        # Update the timeout for all process groups after initialization
        # We update the timeout after the first successful iteration,
        # which takes longer than others usually
        if args.distributed_timeout_seconds_after_init is not None and iteration == start_iteration+1:
            # TODO: some dynamic timeout setting is required
            # based on the iteration time considering interval-based steps (e.g. eval, checkpoint)
            # e.g. timeout for normal iterations vs timeout for iterations with checkpoint
            # this timeout is triggered when there's no collective communication
            # for the duration of timeout
            update_pg_timeout(timedelta(seconds=args.distributed_timeout_seconds_after_init))
        # Update number of microbatches first without consistency check to decide if a
        # checkpoint should be saved. If the number of microbatches is different
        # from the previous iteration, save a checkpoint. Then run consistency check
        # to make sure training configuration is still valid.
        # Standard microbatch update (sequence packing overrides this in rl_utils.py)
        update_num_microbatches(args.consumed_train_samples, consistency_check=False, verbose=True)
        # Skip automatic checkpoint on microbatch changes when sequence packing is active
        # as it intentionally reconfigures microbatches
        if get_num_microbatches() != num_microbatches and iteration != 0:
            if args.rl_use_sequence_packing:
                print_rank_0(
                    f"[Sequence Packing] Skipping automatic checkpoint at iteration {iteration} "
                    f"(microbatch change: {num_microbatches} -> {get_num_microbatches()})"
                )
            else:
                assert get_num_microbatches() > num_microbatches, (
                    f"Number of microbatches should be increasing due to batch size rampup; "
                    f"instead going from {num_microbatches} to {get_num_microbatches()}"
                )
                if args.save is not None:
                    save_checkpoint_and_time(
                        iteration,
                        model,
                        optimizer,
                        opt_param_scheduler,
                        num_floating_point_operations_so_far,
                        checkpointing_context,
                        train_data_iterator=train_data_iterator,
                    )
        num_microbatches = get_num_microbatches()
        update_num_microbatches(args.consumed_train_samples, consistency_check=True, verbose=True)

        # Capture CUDA Graphs.
        if (
            args.cuda_graph_impl == "transformer_engine"
            and iteration == args.cuda_graph_warmup_steps
        ):
            if iteration > start_iteration and should_disable_forward_pre_hook(args):
                disable_forward_pre_hook(model, param_sync=False)
            cuda_graph_helper.create_cudagraphs()
            if iteration > start_iteration and should_disable_forward_pre_hook(args):
                enable_forward_pre_hook(model)
                cuda_graph_helper.cuda_graph_set_manual_hooks()

        # Completely skip iteration if needed.
        if iteration in args.iterations_to_skip:
            # Dummy train_step to fast forward train_data_iterator.
            dummy_train_step(train_data_iterator)
            if iteration == start_iteration:
                start_iteration = iteration + 1
            iteration += 1
            batch_size = (
                mpu.get_data_parallel_world_size() * args.micro_batch_size * get_num_microbatches()
            )
            args.consumed_train_samples += batch_size
            args.skipped_train_samples += batch_size
            continue

        args.curr_iteration = iteration
        # For GRPO, we keep the data for a few epochs. DeepSeekMath paper calls this number $\mu$.
        # It is similar to a PPO epoch.

        if getattr(args, 'perform_rl_step', False):
            with torch.no_grad():
                train_data_iterator = rl_utils.setup_grpo_data_iterator(
                    model, optimizer, iteration, ref_state_dict, buffered_rollouts
                )
                buffered_rollouts = train_data_iterator

        ft_integration.on_training_step_start()
        (
            loss_dict,
            skipped_iter,
            should_checkpoint,
            should_exit,
            exit_code,
            grad_norm,
            num_zeros_in_grad,
        ) = train_step(
            forward_step_func, train_data_iterator, model, optimizer, opt_param_scheduler, config, forward_backward_func
        )
        ft_integration.on_training_step_end()
        if should_checkpoint:
            save_checkpoint_and_time(
                iteration,
                model,
                optimizer,
                opt_param_scheduler,
                num_floating_point_operations_so_far,
                checkpointing_context,
                train_data_iterator=train_data_iterator,
            )
        if should_exit:
            break

        # Enable forward pre-hooks after first set of forward and backward passes.
        # When running in fp16, skip all NaN iterations until steady-state loss scaling value
        # is reached.
        if iteration == start_iteration:
            if skipped_iter:
                # Only enable forward pre-hook after a training step has successfully run. Relevant
                # for fp16 codepath where first XX iterations are skipped until steady-state loss
                # scale value is reached.
                start_iteration = iteration + 1
            else:
                # Enable forward pre-hook after training step has successfully run. All subsequent
                # forward passes will use the forward pre-hook / `param_sync_func` in
                # `forward_backward_func`.
                if should_disable_forward_pre_hook(args):
                    enable_forward_pre_hook(model)
                    config.param_sync_func = param_sync_func
                    pre_hook_enabled = True
                    # Set the manual hooks here since it's not set right after the capturing.
                    if (
                        args.cuda_graph_impl == "transformer_engine"
                        and iteration == args.cuda_graph_warmup_steps
                    ):
                        cuda_graph_helper.cuda_graph_set_manual_hooks()

        iteration += 1

        if getattr(args, 'perform_rl_step', False) and args.rl_use_sequence_packing:
            iteration_sequences = rl_utils.get_iteration_sequence_count(args)
            # Track bins separately for packed mode
            rl_utils.update_sequence_packing_metrics(args)
        else:
            batch_size = (
                mpu.get_data_parallel_world_size() * args.micro_batch_size * get_num_microbatches()
            )
            iteration_sequences = batch_size

        # Update consumed samples (always means sequences now)
        args.consumed_train_samples += iteration_sequences

        # Use iteration_sequences as batch_size for floating point operations
        batch_size = iteration_sequences

        num_skipped_samples_in_batch = (
            get_current_global_batch_size() - get_current_running_global_batch_size()
        )
        if args.decrease_batch_size_if_needed:
            assert num_skipped_samples_in_batch >= 0
        else:
            assert num_skipped_samples_in_batch == 0
        args.skipped_train_samples += num_skipped_samples_in_batch
        num_floating_point_operations_in_batch = num_floating_point_operations(args, batch_size)
        num_floating_point_operations_so_far += num_floating_point_operations_in_batch
        num_floating_point_operations_since_last_log_event += num_floating_point_operations_in_batch

        # Logging.
        if not optimizer.is_stub_optimizer:
            loss_scale = optimizer.get_loss_scale().item()
        else:
            loss_scale = 1.0
        params_norm = None

        if args.log_params_norm:
            params_norm = calc_params_l2_norm(model)
        learning_rate = None
        decoupled_learning_rate = None
        for param_group in optimizer.param_groups:
            if len(param_group['params']) == 0:
                continue
            if param_group['is_decoupled_lr']:
                decoupled_learning_rate = param_group['lr']
            else:
                learning_rate = param_group['lr']
        report_memory_flag = training_log(
            loss_dict,
            total_loss_dict,
            learning_rate,
            decoupled_learning_rate,
            iteration,
            loss_scale,
            report_memory_flag,
            skipped_iter,
            grad_norm,
            params_norm,
            num_zeros_in_grad,
        )

        # Evaluation.
        if args.eval_interval and iteration % args.eval_interval == 0 and args.do_valid:
            if args.log_energy:
                energy_monitor.pause()
            timers('interval-time').stop()
            if should_disable_forward_pre_hook(args):
                disable_forward_pre_hook(model)
                pre_hook_enabled = False
            if args.manual_gc and args.manual_gc_eval:
                # Collect all objects.
                gc.collect()
            prefix = f'iteration {iteration}'
            timers('eval-time', log_level=0).start(barrier=True)
            if getattr(args, 'perform_rl_step', False):
                rl_utils.evaluate_and_print_results_rl(valid_data_iterator, model, optimizer,
                                       iteration, write_to_tensorboard=True)
            else:
                evaluate_and_print_results(prefix, forward_step_func,
                                       valid_data_iterator, model,
                                       iteration, process_non_loss_data_func,
                                       config, verbose=False, write_to_tensorboard=True,
                                       non_loss_data_func=non_loss_data_func)

            eval_duration += timers('eval-time').elapsed()
            eval_iterations += sum(args.eval_iters) if isinstance(args.eval_iters, list) else args.eval_iters
            timers('eval-time').stop()
            one_logger_utils.track_e2e_metrics()

            if args.manual_gc and args.manual_gc_eval:
                # Collect only the objects created and used in evaluation.
                gc.collect(generation=0)
            if should_disable_forward_pre_hook(args):
                enable_forward_pre_hook(model)
                pre_hook_enabled = True
            timers('interval-time', log_level=0).start(barrier=True)
            if args.log_energy:
                energy_monitor.resume()

        # Miscellaneous post-training-step functions (e.g., FT heartbeats, GC).
        # Some of these only happen at specific iterations.
        post_training_step_callbacks(
            model,
            optimizer,
            opt_param_scheduler,
            iteration,
            prof,
            num_floating_point_operations_since_last_log_event,
            nsys_nvtx_context,
        )

        # Checkpoint and decide whether to exit.
        should_exit = checkpoint_and_decide_exit(
            model,
            optimizer,
            opt_param_scheduler,
            iteration,
            num_floating_point_operations_so_far,
            checkpointing_context,
            train_data_iterator,
        )
        if should_exit:
            break

    one_logger_utils.track_e2e_metrics()

    # Flush TensorBoard, WandB writers and one-logger.
    writer = get_tensorboard_writer()
    if writer:
        writer.flush()

    # Close out pre-hooks if using distributed optimizer and overlapped param gather.
    if pre_hook_enabled:
        disable_forward_pre_hook(model)

    ft_integration.on_checkpointing_start()
    # This will finalize all unfinalized async request and terminate
    # a persistent async worker if persistent ckpt worker is enabled
    maybe_finalize_async_save(blocking=True, terminate=True)
    ft_integration.on_checkpointing_end(is_async_finalization=True)
    if args.enable_ft_package and ft_integration.get_rank_monitor_client() is not None:
        ft_integration.get_rank_monitor_client().shutdown_workload_monitoring()

    if args.log_energy:
        energy_monitor.lap()
        total_energy = energy_monitor.get_total()
        print_rank_0(f"Total training energy (GPU): {total_energy / 1e6} MJ")
        energy_monitor.shutdown()

    # If any exit conditions (signal handler, duration, iterations) have been reached, exit.
    if should_exit:
        wandb_writer = get_wandb_writer()
        if wandb_writer:
            wandb_writer.finish()
        ft_integration.shutdown()
        one_logger_utils.finish()
        sys.exit(exit_code)

    return iteration, num_floating_point_operations_so_far


def evaluate(
    forward_step_func,
    data_iterator,
    model,
    process_non_loss_data_func,
    config,
    verbose=False,
    non_loss_data_func=None,
    eval_iters=None,
):
    """Evaluation."""
    args = get_args()
    timers = get_timers()

    timers('evaluate', log_level=0).start(barrier=True)

    if args.vision_pretraining and args.vision_pretraining_type == "dino":
        from megatron.legacy.model.vision.knn_monitor import compute_feature_bank

        compute_feature_bank(model)

    # Turn on evaluation mode which disables dropout.
    for model_module in model:
        model_module.eval()

    # Disable result validation during evaluation
    rerun_state_machine = get_rerun_state_machine()
    rerun_mode = rerun_state_machine.get_mode()
    rerun_state_machine.set_mode(RerunMode.DISABLED)

    total_loss_dict = {}

    # make validation batch size independent from training batch size
    eval_batch_size = args.global_batch_size
    eval_num_microbatches = eval_batch_size // (args.micro_batch_size * args.data_parallel_size)
    forward_backward_func = get_forward_backward_func()
    if args.cuda_graph_impl == "local" and args.cuda_graph_scope=="full_iteration":
        forward_backward_func = FullCudaGraphWrapper(forward_backward_func, cuda_graph_warmup_steps=args.cuda_graph_warmup_steps)

    if eval_iters is None:
        eval_iters = args.eval_iters

    with torch.no_grad():
        iteration = 0
        if verbose:
            print_rank_0(f'Evaluating on {eval_iters * eval_batch_size} samples')
        while iteration < eval_iters:
            iteration += 1
            if verbose:
                print_rank_0(f'Evaluating iter {iteration}/{eval_iters}')

            # Don't care about timing during evaluation
            config.timers = None
            ft_integration.on_eval_step_start()
            loss_dicts = forward_backward_func(
                forward_step_func=forward_step_func,
                data_iterator=data_iterator,
                model=model,
                num_microbatches=eval_num_microbatches,
                seq_length=args.seq_length,
                micro_batch_size=args.micro_batch_size,
                decoder_seq_length=args.decoder_seq_length,
                forward_only=True,
            )
            ft_integration.on_eval_step_end()
            config.timers = get_timers()

            # Empty unused memory
            if args.empty_unused_memory_level >= 1:
                torch.cuda.empty_cache()

            if mpu.is_pipeline_last_stage(ignore_virtual=True):
                # Reduce across processes.
                for key in loss_dicts[0].keys():
                    if key not in total_loss_dict:
                        total_loss_dict[key] = torch.tensor(
                            [0.0, 0.0], dtype=torch.float
                        ).cuda()
                    val = [x[key].view(-1) for x in loss_dicts]

                    if val[0].numel() == 2:
                        if args.sft:
                            # normalize over micro batch instead of global
                            val = torch.vstack(val)
                            val = val[:, 0] / val[:, 1]
                            val = val.mean()
                            torch.distributed.all_reduce(
                                val,
                                group=mpu.get_data_parallel_group(with_context_parallel=True)
                            )
                            val /= torch.distributed.get_world_size(
                                group=mpu.get_data_parallel_group(with_context_parallel=True)
                            )
                            total_loss_dict[key][0] += val
                            total_loss_dict[key][1] += 1
                        else :
                            val = torch.vstack(val).sum(dim=0)
                            torch.distributed.all_reduce(
                                val,
                                group=mpu.get_data_parallel_group(with_context_parallel=True)
                            )
                            total_loss_dict[key] += val
                    elif val[0].numel() == 1:
                        val = torch.cat(val).sum()
                        total_loss_dict[key][0] += val
                        total_loss_dict[key][1] += len(loss_dicts)
                    else:
                        raise ValueError(f"Invalid value shape: {val[0].shape} for key {key}")

            args.consumed_valid_samples += eval_batch_size

            if args.exit_duration_in_mins:
                train_time = (time.time() - _TRAIN_START_TIME) / 60.0
                done_cuda = torch.tensor(
                    [train_time > args.exit_duration_in_mins], dtype=torch.int, device='cuda'
                )
                torch.distributed.all_reduce(done_cuda, op=torch.distributed.ReduceOp.MAX)
                done = done_cuda.item()
                if done:
                    rerun_state_machine.set_mode(rerun_mode)
                    print_rank_0('Exiting during evaluation, timelimit reached')
                    return None, None, True

        collected_non_loss_data = None
        if non_loss_data_func is not None:
            collected_non_loss_data = non_loss_data_func(model)
        elif process_non_loss_data_func is not None and is_last_rank():
            collected_non_loss_data = forward_backward_func(
                forward_step_func=forward_step_func,
                data_iterator=data_iterator,
                model=model,
                num_microbatches=get_num_microbatches(),
                seq_length=args.seq_length,
                micro_batch_size=args.micro_batch_size,
                decoder_seq_length=args.decoder_seq_length,
                forward_only=True,
                collect_non_loss_data=True,
            )

    # Move model back to the train mode.
    for model_module in model:
        model_module.train()

    for key in total_loss_dict:
        numerator, denominator = total_loss_dict[key]
        total_loss_dict[key] = numerator / denominator

    timers('evaluate').stop()
    timers.log(['evaluate'])

    rerun_state_machine.set_mode(rerun_mode)

    rerun_state_machine.set_mode(rerun_mode)

    return total_loss_dict, collected_non_loss_data, False


def evaluate_and_print_results(
    prefix,
    forward_step_func,
    data_iterator,
    model,
    iteration,
    process_non_loss_data_func,
    config,
    verbose=False,
    write_to_tensorboard=True,
    non_loss_data_func=None,
):
    """Helper function to evaluate and dump results on screen."""
    args = get_args()
    if write_to_tensorboard:
        writer = get_tensorboard_writer()
    else:
        writer = None

    wandb_writer = get_wandb_writer()

    data_iterators = data_iterator if args.multiple_validation_sets else [data_iterator]

    if not args.multiple_validation_sets:
        eval_iters = [args.eval_iters]
    else:
        eval_iters = args.eval_iters

    if args.full_validation:
        assert len(eval_iters) == len(data_iterators)

        # with full validation we need to distribute eval_iters to all ranks
        if mpu.get_tensor_model_parallel_rank() == 0:
            eval_iters = torch.tensor(args.eval_iters, dtype=torch.long, device='cuda')
        else:
            eval_iters = torch.tensor([0] * len(eval_iters), dtype=torch.long, device='cuda')
        torch.distributed.broadcast(eval_iters, 0)
        eval_iters = eval_iters.tolist()
        args.eval_iters = eval_iters[0] if not args.multiple_validation_sets else eval_iters
    elif not args.multiple_validation_sets:
        eval_iters = [args.eval_iters]
    else:
        eval_iters = args.eval_iters

    for index, (iterator, iterations) in enumerate(zip(data_iterators, eval_iters)):
        suffix = ""
        if args.multiple_validation_sets:
            suffix = f"-{index}"
        total_loss_dict, collected_non_loss_data, timelimit = evaluate(
            forward_step_func,
            iterator,
            model,
            process_non_loss_data_func,
            config,
            verbose,
            non_loss_data_func,
            eval_iters=iterations,
        )
        # Timelimit hit during evaluation
        if timelimit:
            return
        string = f' validation{suffix} loss at {prefix} | '
        for key in total_loss_dict:
            string += '{} value: {:.6E} | '.format(key, total_loss_dict[key].item())
            ppl = math.exp(min(20, total_loss_dict[key].item()))
            string += '{} PPL: {:.6E} | '.format(key, ppl)
            if writer:
                writer.add_scalar('{} validation{}'.format(key, suffix), total_loss_dict[key].item(), iteration)
                writer.add_scalar(
                    '{} validation{} vs samples'.format(key, suffix),
                    total_loss_dict[key].item(),
                    args.consumed_train_samples,
                )
                if args.log_validation_ppl_to_tensorboard:
                    writer.add_scalar('{} validation{} ppl'.format(key, suffix), ppl, iteration)
                    writer.add_scalar(
                        '{} validation{} ppl vs samples'.format(key, suffix), ppl, args.consumed_train_samples
                    )
                if wandb_writer and is_last_rank():
                    wandb_writer.log(
                        {'{} validation{}'.format(key, suffix): total_loss_dict[key].item()}, iteration
                    )

        if process_non_loss_data_func is not None and writer and is_last_rank():
            process_non_loss_data_func(collected_non_loss_data, iteration, writer)

        length = len(string) + 1
        print_rank_last('-' * length)
        print_rank_last(string)
        print_rank_last('-' * length)


def cyclic_iter(iter):
    while True:
        for x in iter:
            yield x


def get_train_valid_test_num_samples():
    """Train/valid/test num samples."""

    args = get_args()

    # Number of train/valid/test samples.
    if args.train_samples:
        train_samples = args.train_samples
    else:
        train_samples = args.train_iters * args.global_batch_size
    if args.full_validation:
        eval_samples = None
    else:
        eval_iters = (args.train_iters // args.eval_interval + 1) * args.eval_iters
        eval_samples = eval_iters * args.global_batch_size
    test_iters = args.eval_iters

    return (train_samples, eval_samples, test_iters * args.global_batch_size)


def build_train_valid_test_datasets(build_train_valid_test_datasets_provider, train_valid_test_num_samples=None):
    """Build pretraining datasets."""
    if train_valid_test_num_samples is None:
        train_valid_test_num_samples = get_train_valid_test_num_samples()
    print_rank_0(' > datasets target sizes (minimum size):')
    print_rank_0('    train:      {}'.format(train_valid_test_num_samples[0]))
    print_rank_0('    validation: {}'.format(train_valid_test_num_samples[1]))
    print_rank_0('    test:       {}'.format(train_valid_test_num_samples[2]))
    return build_train_valid_test_datasets_provider(train_valid_test_num_samples)


def build_train_valid_test_data_loaders(build_train_valid_test_datasets_provider):
    """Build pretraining data loaders."""

    args = get_args()

    (train_dataloader, valid_dataloaders, test_dataloader) = (None, None, None)

    print_rank_0('> building train, validation, and test datasets ...')

    # Backward compatibility, assume fixed batch size.
    if args.iteration > 0 and args.consumed_train_samples == 0:
        assert (
            args.train_samples is None
        ), 'Only backward compatiblity support for iteration-based training'
        args.consumed_train_samples = args.iteration * args.global_batch_size
    if args.iteration > 0 and args.consumed_valid_samples == 0:
        if args.train_samples is None:
            args.consumed_valid_samples = (
                (args.iteration // args.eval_interval) * args.eval_iters * args.global_batch_size
            )

    # Rely on distributed-aware core datasets, temporary
    is_distributed = getattr(build_train_valid_test_datasets_provider, "is_distributed", False)

    # Construct the data pipeline
    if is_distributed or mpu.get_tensor_model_parallel_rank() == 0:

        # Build datasets.
        train_ds, valid_ds, test_ds = build_train_valid_test_datasets(
            build_train_valid_test_datasets_provider, (1, 1, 1) if getattr(args, 'perform_rl_step', False) else None
        )
        valid_ds = [valid_ds] if not isinstance(valid_ds, list) else valid_ds

        # Build dataloders.
        train_dataloader = build_pretraining_data_loader(train_ds, args.consumed_train_samples)

        valid_dataloaders = []
        for valid_d in valid_ds:
            if args.skip_train or args.full_validation:
                valid_dataloaders.append(build_pretraining_data_loader(valid_d, 0))
            else:
                if args.multiple_validation_sets:
                    # TODO(bnorick): for multiple validation sets without full validation, args.consumed_valid_samples is not
                    # correct and needs to be calculated/set per validation set
                    raise NotImplementedError("--multiple-validation-sets currently requires --full-validation")
                valid_dataloaders.append(build_pretraining_data_loader(valid_d, args.consumed_valid_samples))
        if not args.multiple_validation_sets:
            assert len(valid_dataloaders) == 1
        test_dataloader = build_pretraining_data_loader(test_ds, 0)

        # Flags to know if we need to do training/validation/testing.
        do_train = train_dataloader is not None and args.train_iters > 0
        do_valid = valid_dataloaders is not None and (args.full_validation or args.eval_iters > 0)
        do_test = test_dataloader is not None and (args.full_validation or args.eval_iters > 0)
        flags = torch.tensor(
            [int(do_train), int(do_valid), int(do_test)], dtype=torch.long, device='cuda'
        )
    else:
        flags = torch.tensor([0, 0, 0], dtype=torch.long, device='cuda')

    torch.distributed.broadcast(flags, 0)

    args.do_train = getattr(args, "do_train", False) or flags[0].item()
    args.do_valid = getattr(args, "do_valid", False) or flags[1].item()
    args.do_test = getattr(args, "do_test", False) or flags[2].item()
    if getattr(args, 'perform_rl_step', False):
        args.to_test = False

    return train_dataloader, valid_dataloaders, test_dataloader


def build_train_valid_test_data_iterators(build_train_valid_test_datasets_provider):
    """Build pretraining data iterators."""

    args = get_args()

    # Build loaders.
    train_dataloader, valid_dataloaders, test_dataloader = build_train_valid_test_data_loaders(
        build_train_valid_test_datasets_provider
    )

    # Build iterators.
    dl_type = args.dataloader_type
    assert dl_type in ['single', 'cyclic', 'external']

    def _get_iterator(dataloader_type, dataloader):
        """Return dataset iterator."""
        if dataloader_type == "single":
            return RerunDataIterator(iter(dataloader))
        elif dataloader_type == "cyclic":
            return RerunDataIterator(iter(cyclic_iter(dataloader)))
        elif dataloader_type == "external":
            # External dataloader is passed through. User is expected to define how to iterate.
            if isinstance(dataloader, list):
                return [RerunDataIterator(d) for d in dataloader]
            else:
                return RerunDataIterator(dataloader)
        else:
            raise RuntimeError("unexpected dataloader type")

    if train_dataloader is not None:
        train_data_iterator = _get_iterator(dl_type, train_dataloader)
    else:
        train_data_iterator = None

    if valid_dataloaders is not None:
        # when using full validation, we need to override eval iters with the correct
        # number of iterations on tp rank 0 so that it can be distributed to the other
        # ranks later
        if args.full_validation:
            if args.multiple_validation_sets:
                if valid_dataloaders[0] is None:
                    args.eval_iters = [None]*len(valid_dataloaders)
                else:
                    args.eval_iters = [len(dl) for dl in valid_dataloaders]
            else:
                args.eval_iters = len(valid_dataloaders[0])

        if args.multiple_validation_sets:
            if valid_dataloaders[0] is None:
                valid_data_iterators = [None] * len(valid_dataloaders)
            else:
                valid_dl_type = "cyclic" if args.full_validation else dl_type
                print(
                    f"[VALID DATA LOADER LENGTHS] "
                    ", ".join(f"{idx}: {len(dl)}" for idx, dl in enumerate(valid_dataloaders))
                )
                valid_data_iterators = [
                    _get_iterator(valid_dl_type, dl) for dl in valid_dataloaders
                ]
        elif valid_dataloaders[0] is not None:
            valid_data_iterators = _get_iterator(dl_type, valid_dataloaders[0])
        else:
            valid_data_iterators = None
    else:
        valid_data_iterators = None

    if test_dataloader is not None:
        test_data_iterator = _get_iterator(dl_type, test_dataloader)
    else:
        test_data_iterator = None

    return train_data_iterator, valid_data_iterators, test_data_iterator


def should_disable_forward_pre_hook(args):
    """Block forward pre-hook for certain configurations."""
    return not args.use_megatron_fsdp and args.use_distributed_optimizer and args.overlap_param_gather<|MERGE_RESOLUTION|>--- conflicted
+++ resolved
@@ -1199,7 +1199,6 @@
             kwargs[f.name] = getattr(args, f.name)
     config = OptimizerConfig(**kwargs)
     config.timers = timers
-<<<<<<< HEAD
 
     if 'muon' not in config.optimizer:
         optimizer = get_megatron_optimizer(
@@ -1225,20 +1224,6 @@
             layer_wise_distributed_optimizer='dist' in config.optimizer,
         )
 
-=======
-    optimizer = get_megatron_optimizer(
-        config,
-        model,
-        no_wd_decay_cond,
-        scale_lr_cond,
-        lr_mult,
-        use_gloo_process_groups=args.enable_gloo_process_groups,
-        # If the user is asking for a non-zero embedding init std, skip weight decay for embeddings
-        #  to avoid embeddings from shrinking to zero as recommended in https://arxiv.org/abs/2312.16903
-        default_skip_embedding_weight_decay=args.embedding_init_method_std is not None,
-        dump_param_to_param_group_map=args.dump_param_to_param_group_map,
-    )
->>>>>>> a07e00bb
     opt_param_scheduler = get_optimizer_param_scheduler(optimizer)
     one_logger and one_logger.log_metrics({"app_build_optimzer_finish_time": one_logger_utils.get_timestamp_in_ms()})
 
