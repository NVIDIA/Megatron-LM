--- conflicted
+++ resolved
@@ -132,12 +132,9 @@
 
 stimer = StragglerDetector()
 
-<<<<<<< HEAD
 xm = get_xla_model()
-=======
 from megatron.core.msc_utils import MultiStorageClientFeature, open_file
 
->>>>>>> 16aeade1
 
 def destroy_global_state():
     destroy_global_vars()
