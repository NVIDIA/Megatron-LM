--- conflicted
+++ resolved
@@ -594,15 +594,9 @@
     # GPU allocation.
     # For FSDP2, we don't allocate GPU memory here. We allocate GPU memory
     # in the fully_shard function of FSDP2 instead.
-<<<<<<< HEAD
     if torch.cuda.is_available() and not (args.use_torch_fsdp2 and args.use_cpu_initialization) and not args.init_model_with_meta_device:
         for model_module in model:
-            model_module.cuda(get_current_device())
-=======
-    if not (args.use_torch_fsdp2 and args.use_cpu_initialization) and not args.init_model_with_meta_device:
-        for model_module in model:
-            model_module.cuda(torch.cuda.current_device())
->>>>>>> 8a5521ac
+            model_module.to(device=get_current_device())
 
     # Fp16 conversion.
     if args.fp16 or args.bf16:
