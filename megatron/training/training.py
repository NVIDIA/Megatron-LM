--- conflicted
+++ resolved
@@ -449,99 +449,6 @@
         # Compute standard Transformer model FLOPs.
         return transformer_flops()
 
-def num_floating_point_operations_mla_moe(args, batch_size):
-    # MoE.
-    gated_linear_multiplier = 3 / 2 if args.swiglu else 1
-    num_experts_routed_to = 1 if args.num_experts is None else args.moe_router_topk
-    ffn_hidden_size = args.moe_ffn_hidden_size if args.moe_ffn_hidden_size is not None else args.ffn_hidden_size
-    shared_expert_ffn_hidden_size = (
-        0
-        if args.moe_shared_expert_intermediate_size is None
-        else args.moe_shared_expert_intermediate_size
-    )
-
-    # The 12x term below comes from the following factors; for more details, see
-    # "APPENDIX: FLOATING-POINT OPERATIONS" in https://arxiv.org/abs/2104.04473.
-    # - 3x: Each GEMM in the model needs to be performed 3 times (forward pass,
-    #       backward wgrad [weight gradient], backward dgrad [data gradient]).
-    # - 2x: GEMMs of a particular size are stacked twice in the standard Transformer model
-    #       architectures implemented in this codebase (e.g., h->ffn_h GEMM and ffn_h->h GEMM
-    #       in MLP layer).
-    # - 2x: A GEMM of a m*n tensor with a n*k tensor requires 2mnk floating-point operations.
-    expansion_factor_fw_bw = 3
-    expansion_factor_gemm_stack = 2
-    expansion_factor_gemm_ops = 2
-
-    return (
-        expansion_factor_fw_bw
-        * expansion_factor_gemm_ops
-        * batch_size
-        * args.seq_length
-        * args.num_layers
-        * args.hidden_size
-        * args.hidden_size
-        * (
-            # Attention - q.
-            (
-                (
-                    # Attention - q_proj.
-                    args.num_attention_heads * (args.qk_head_dim + args.qk_pos_emb_head_dim) / args.hidden_size
-                )
-                if not args.q_lora_rank else
-                (
-                    # Attention - q_down_proj.
-                    (
-                        args.q_lora_rank / args.hidden_size
-                    )
-                    # Attention - q_up_proj.
-                    + (
-                        (args.q_lora_rank / args.hidden_size)
-                        * (args.num_attention_heads * (args.qk_head_dim + args.qk_pos_emb_head_dim) / args.hidden_size)
-                    )
-                )
-            )
-            # Attention - kv_down_proj.
-            + (
-                (args.kv_lora_rank + args.qk_pos_emb_head_dim) / args.hidden_size
-            )
-            # Attention - kv_up_proj.
-            + (
-                (args.kv_lora_rank / args.hidden_size)
-                * (args.num_attention_heads * (args.qk_head_dim + args.v_head_dim) / args.hidden_size)
-            )
-            # Attention - Q*K.
-            + (
-                (args.seq_length / args.hidden_size)
-                * (args.num_attention_heads * (args.qk_head_dim + args.qk_pos_emb_head_dim) / args.hidden_size)
-            )
-            # Attention - A(ttention Score)*V.
-            + (
-                (args.seq_length / args.hidden_size)
-                * (args.num_attention_heads * args.v_head_dim / args.hidden_size)
-            )
-            # Attention - output proj.
-            + (
-                args.num_attention_heads * args.v_head_dim / args.hidden_size
-            )
-            # MLP.
-            + (
-                (ffn_hidden_size / args.hidden_size)
-                * num_experts_routed_to
-                * gated_linear_multiplier
-                * expansion_factor_gemm_stack
-            )
-            # Shared Experts.
-            + (
-                (shared_expert_ffn_hidden_size / args.hidden_size)
-                * gated_linear_multiplier
-                * expansion_factor_gemm_stack
-            )
-            # Logit. (untie_embeddings_and_output_weights=True)
-            + (args.padded_vocab_size / (2 * args.num_layers * args.hidden_size)) * expansion_factor_gemm_stack
-        )
-    )
-
-
 def get_start_time_from_progress_log():
     """
     Gets start time of earliest job with same world size. Also returns the number
@@ -1545,11 +1452,6 @@
     return model, optimizer, opt_param_scheduler
 
 
-<<<<<<< HEAD
-def train_step(forward_step_func, data_iterator,
-               model, optimizer, opt_param_scheduler, config,
-               memory_stats_collector: MemStatsCollector = None):
-=======
 def dummy_train_step(data_iterator):
     """Single dummy training step."""
     num_microbatches = get_num_microbatches()
@@ -1561,8 +1463,7 @@
             batch = get_batch_on_this_cp_rank(batch)
 
 
-def train_step(forward_step_func, data_iterator, model, optimizer, opt_param_scheduler, config, forward_backward_func):
->>>>>>> bf341cb4
+def train_step(forward_step_func, data_iterator, model, optimizer, opt_param_scheduler, config, forward_backward_func, memory_stats_collector: MemStatsCollector = None):
     """Single training step."""
     args = get_args()
     timers = get_timers()
@@ -1903,16 +1804,9 @@
         elapsed_time = timers('interval-time').elapsed(barrier=True)
         elapsed_time_per_iteration = elapsed_time / total_iterations
 
-<<<<<<< HEAD
-        flops_calc = num_floating_point_operations if not args.multi_latent_attention else \
-            num_floating_point_operations_mla_moe
-        throughput = flops_calc(args, batch_size) / (
-            elapsed_time_per_iteration * 10**12 * args.world_size)
-=======
         throughput = num_floating_point_operations(args, batch_size) / (
             elapsed_time_per_iteration * 10**12 * args.world_size
         )
->>>>>>> bf341cb4
 
         one_logger_utils.track_e2e_metrics(args.log_throughput, throughput)
 
@@ -1927,15 +1821,11 @@
         if args.skipped_train_samples > 0:
             log_string += ' skipped samples: {:12d} |'.format(args.skipped_train_samples)
         log_string += ' elapsed time per iteration (ms): {:.1f} |'.format(
-<<<<<<< HEAD
-            elapsed_time_per_iteration * 1000.0)
+            elapsed_time_per_iteration * 1000.0
+        )
         free_gpu_memory, total_gpu_memory = torch.cuda.mem_get_info()
         mem_usages = 1 - free_gpu_memory / total_gpu_memory
         log_string += " mem usages: {:.4f} |".format(mem_usages)
-=======
-            elapsed_time_per_iteration * 1000.0
-        )
->>>>>>> bf341cb4
         if args.log_throughput:
             log_string += f' throughput per GPU (TFLOP/s/GPU): {throughput:.1f} |'
             if args.log_timers_to_tensorboard:
@@ -2431,18 +2321,7 @@
         and args.use_pytorch_profiler
     ):
         prof = torch.profiler.profile(
-<<<<<<< HEAD
-        activities=[torch.profiler.ProfilerActivity.CPU, torch.profiler.ProfilerActivity.CUDA],
-        schedule=torch.profiler.schedule(
-            wait=max(args.profile_step_start-1, 0),
-            warmup=1 if args.profile_step_start > 0 else 0,
-            active=args.profile_step_end-args.profile_step_start,
-            repeat=1),
-        on_trace_ready=torch.profiler.tensorboard_trace_handler(args.tensorboard_dir),
-        record_shapes=True,
-        profile_memory=True,
-        with_stack=True)
-=======
+            activities=[torch.profiler.ProfilerActivity.CPU, torch.profiler.ProfilerActivity.CUDA],
             schedule=torch.profiler.schedule(
                 wait=max(args.profile_step_start - 1, 0),
                 warmup=1 if args.profile_step_start > 0 else 0,
@@ -2451,9 +2330,9 @@
             ),
             on_trace_ready=torch.profiler.tensorboard_trace_handler(args.tensorboard_dir),
             record_shapes=True,
+            profile_memory=True,
             with_stack=True,
         )
->>>>>>> bf341cb4
         prof.start()
 
     start_iteration = iteration
@@ -2525,16 +2404,6 @@
 
         # Run training step.
         args.curr_iteration = iteration
-<<<<<<< HEAD
-        loss_dict, skipped_iter, should_checkpoint, should_exit, exit_code, grad_norm, num_zeros_in_grad = \
-            train_step(forward_step_func,
-                       train_data_iterator,
-                       model,
-                       optimizer,
-                       opt_param_scheduler,
-                       config,
-                       memory_stats_collector)
-=======
         ft_integration.on_training_step_start()
         (
             loss_dict,
@@ -2545,10 +2414,9 @@
             grad_norm,
             num_zeros_in_grad,
         ) = train_step(
-            forward_step_func, train_data_iterator, model, optimizer, opt_param_scheduler, config, forward_backward_func
+            forward_step_func, train_data_iterator, model, optimizer, opt_param_scheduler, config, forward_backward_func, memory_stats_collector
         )
         ft_integration.on_training_step_end()
->>>>>>> bf341cb4
         if should_checkpoint:
             save_checkpoint_and_time(
                 iteration,
