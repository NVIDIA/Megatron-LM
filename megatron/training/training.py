# Copyright (c) 2024, NVIDIA CORPORATION. All rights reserved.

"""Pretrain utilities."""

import dataclasses
from datetime import datetime
import functools
import gc
import logging
import math
import os
import sys
<<<<<<< HEAD

from megatron.core import parallel_state
from megatron.core.device_utils import get_current_device, get_xla_model
from typing import List
=======
from typing import List, Optional
>>>>>>> a73b4d2d

import torch.distributed
from .log_handler import CustomHandler

# Make default logging level INFO, but filter out all log messages not from MCore.
logging.basicConfig(handlers=[CustomHandler()], level=logging.INFO)
from .theoretical_memory_usage import report_theoretical_memory
import time

# The earliest we can measure the start time.
_TRAIN_START_TIME = time.time()
import torch

try:
    from megatron.post_training.algos.distillation import (
        get_tensor_shapes_adjust_fn_for_distillation,
    )

    has_nvidia_modelopt = True
except ImportError:
    has_nvidia_modelopt = False

try:
    from nvidia_resiliency_ext.inprocess import CallWrapper
except ImportError:
    CallWrapper = type(None)


from megatron.core import mpu, tensor_parallel
from megatron.core.utils import (
    check_param_hashes_across_dp_replicas,
    get_model_config,
    StragglerDetector,
    is_te_min_version,
)
from megatron.core.fp8_utils import correct_amax_history_if_needed
from megatron.training.checkpointing import load_checkpoint
from megatron.training.checkpointing import save_checkpoint
from megatron.training.checkpointing import checkpoint_exists
from megatron.core.transformer.module import Float16Module
from megatron.core.distributed import DistributedDataParallelConfig, TorchFullyShardedDataParallelConfig
from megatron.core.distributed import DistributedDataParallel as DDP
from megatron.core.distributed.custom_fsdp import FullyShardedDataParallel as custom_FSDP

try:
    from megatron.core.distributed import TorchFullyShardedDataParallel as torch_FSDP

    HAVE_FSDP2 = True
except ImportError:
    HAVE_FSDP2 = False

from megatron.core.distributed import finalize_model_grads
from megatron.core.enums import ModelType
from megatron.core.optimizer import get_megatron_optimizer, OptimizerConfig
from megatron.core.rerun_state_machine import (
    get_rerun_state_machine,
    destroy_rerun_state_machine,
    RerunDataIterator,
    RerunMode,
)
from megatron.training.initialize import initialize_megatron
from megatron.training.initialize import write_args_to_tensorboard
from megatron.training.initialize import set_jit_fusion_options
from megatron.training.utils import get_batch_on_this_cp_rank, get_batch_on_this_tp_rank
from megatron.legacy.data.data_samplers import build_pretraining_data_loader
from megatron.core.optimizer_param_scheduler import OptimizerParamScheduler
from megatron.core.transformer.moe import upcycling_utils
from megatron.core.transformer.moe.moe_utils import track_moe_metrics
from megatron.core.transformer.multi_token_prediction import MTPLossLoggingHelper
from megatron.core.parallel_state import (
    destroy_global_memory_buffer,
    destroy_model_parallel,
    get_default_process_group,
    get_amax_reduction_group,
    model_parallel_is_initialized,
)
from megatron.core.pipeline_parallel import get_forward_backward_func
from megatron.core.pipeline_parallel.schedules import (
    convert_schedule_table_to_order,
    get_pp_rank_microbatches,
    get_schedule_table,
)
from megatron.core.num_microbatches_calculator import (
    destroy_num_microbatches_calculator,
    get_current_global_batch_size,
    get_current_running_global_batch_size,
    get_num_microbatches,
    update_num_microbatches,
)

from .async_utils import maybe_finalize_async_save
from .utils import (
    append_to_progress_log,
    calc_params_l2_norm,
    check_adlr_autoresume_termination,
    logical_and_across_model_parallel_group,
    reduce_max_stat_across_model_parallel_group,
    is_last_rank,
    print_rank_0,
    print_rank_last,
    report_memory,
    unwrap_model,
    update_use_dist_ckpt,
)
from .global_vars import (
    destroy_global_vars,
    get_args,
    get_signal_handler,
    get_timers,
    get_tensorboard_writer,
    get_wandb_writer,
    get_one_logger,
)
from . import one_logger_utils

from . import ft_integration


from megatron.core.distributed import DistributedDataParallelConfig
from megatron.core.distributed import DistributedDataParallel as DDP


stimer = StragglerDetector()

xm = get_xla_model()
from megatron.core.msc_utils import MultiStorageClientFeature, open_file


def destroy_global_state():
    destroy_global_vars()
    destroy_num_microbatches_calculator()
    destroy_global_memory_buffer()
    destroy_model_parallel()
    destroy_rerun_state_machine()


def print_datetime(string):
    """Note that this call will sync across all ranks."""
    torch.distributed.barrier()
    time_str = datetime.now().strftime('%Y-%m-%d %H:%M:%S')
    print_rank_0(f'[{string}] datetime: {time_str} ')


def num_floating_point_operations(args, batch_size):
    def calculate_layer_counts():
        """Calculate the number of attention, Mamba, and MLP layers."""
        if args.hybrid_override_pattern:
            counts = {'M': 0, '*': 0, '-': 0}
            for layer_type in args.hybrid_override_pattern:
                if layer_type in counts:
                    counts[layer_type] += 1
            return counts['*'], counts['M'], counts['-']
        else:
            num_attn_layers = round(args.num_layers * args.hybrid_attention_ratio)
            num_mlp_layers = round(args.num_layers * args.hybrid_mlp_ratio)
            num_mamba_layers = args.num_layers - num_attn_layers - num_mlp_layers
            return num_attn_layers, num_mamba_layers, num_mlp_layers

    def mlp_layer_flops(batch_size, seq_len, hidden_size, expansion=4.0, swiglu=False):
        """Calculate FLOPs for an MLP layer."""
        scale_factor = 3.0 / 2.0 if swiglu else 1.0
        return 4 * expansion * scale_factor * batch_size * seq_len * hidden_size**2

    def attn_layer_flops(
        batch_size, seq_len, hidden_size, num_heads, gqa=True, gqa_groups=8, kv_channels=None
    ):
        """Calculate FLOPs for an attention layer."""
        p = (kv_channels * num_heads / hidden_size) if kv_channels else 1
        g = gqa_groups if gqa else num_heads
        return (
            4
            * batch_size
            * seq_len
            * hidden_size
            * p
            * (hidden_size + (hidden_size * (g / num_heads)) + (seq_len / 2))
        )

    def mamba_layer_flops(batch_size, seq_len, hidden_size, state_dim=16,
                          head_dim=64, num_groups=1, num_heads=128):
        """Calculate FLOPs for a Mamba layer."""
        # Note (rwaleffe): flops estimate for scan should be updated based on new SSD kernels,
        # but small percent of overall layer flops
        d_in = 2 * hidden_size
        if num_heads:
            nheads = num_heads
        else:
            nheads = d_in // head_dim
        return (
            (
                2
                * batch_size
                * seq_len
                * hidden_size
                * (2 * d_in + 2 * num_groups * state_dim + nheads)
            )  # in_proj
            + (7 * batch_size * seq_len * d_in * state_dim)  # scan
            + (2 * batch_size * seq_len * d_in * hidden_size)  # out_proj
        )

    def hybrid_flops(batch_size, seq_len, hidden_size,
                     num_attn_layers, num_mamba_layers, num_mlp_layers,
                     mamba_state_dim=128, mamba_head_dim=64,
                     mamba_num_groups=8, mamba_num_heads=128,
                     num_attn_heads=32,gqa=True,
                     gqa_groups=8, kv_channels=None,
                     mlp_expansion=4.0, swiglu=False,
                     vocab_size=256000):
        """Calculate total FLOPs for the hybrid model."""
        flops_fwd = (
                num_attn_layers * attn_layer_flops(batch_size, seq_len, hidden_size,
                                                   num_attn_heads, gqa, gqa_groups, kv_channels) +
                num_mlp_layers * mlp_layer_flops(batch_size, seq_len, hidden_size,
                                                 mlp_expansion, swiglu) +
                num_mamba_layers * mamba_layer_flops(batch_size, seq_len, hidden_size,
                                                     mamba_state_dim, mamba_head_dim,
                                                     mamba_num_groups, mamba_num_heads) +
                (2 * batch_size * seq_len * hidden_size * vocab_size)  # logits computation
        )
        return flops_fwd * 3

    def transformer_flops():
        """Calculate FLOPs for a standard Transformer model."""
        # TODO(helenn/dnarayanan): Refactor this to reuse the helper methods.
        # Attention projection size.
        query_projection_size = args.kv_channels * args.num_attention_heads
        query_projection_to_hidden_size_ratio = query_projection_size / args.hidden_size
        # Group Query Attention.
        if not args.group_query_attention:
            args.num_query_groups = args.num_attention_heads
        # MoE.
        if args.num_experts is None:
            # Every Transformer MLP is dense.
            num_dense_layers = args.num_layers
            num_moe_layers = 0
            num_experts_routed_to = 0
            last_layer_is_moe = 0
        else:
            # Calculate number of dense and MoE Transformer MLPs.
            if isinstance(args.moe_layer_freq, int):
                moe_layer_pattern = [
                    1 if (i % args.moe_layer_freq == 0) else 0 for i in range(args.num_layers)
                ]
            elif isinstance(args.moe_layer_freq, list):
                moe_layer_pattern = args.moe_layer_freq
            else:
                raise RuntimeError("Illegal --moe-layer-freq argument provided!")
            assert len(moe_layer_pattern) == args.num_layers, (
                f"Invalid length of moe_layer_pattern: {len(moe_layer_pattern)}, "
                f"expected {args.num_layers}, "
                f"current moe layer pattern: {args.moe_layer_freq}"
            )
            num_moe_layers = sum(moe_layer_pattern)  # Number of 1s in `moe_layer_pattern`.
            num_dense_layers = args.num_layers - num_moe_layers
            num_experts_routed_to = args.moe_router_topk
            last_layer_is_moe = moe_layer_pattern[-1]

        if args.mtp_num_layers is not None:
            mtp_num_layers = args.mtp_num_layers
            num_moe_layers += last_layer_is_moe * mtp_num_layers
            num_dense_layers += (1 - last_layer_is_moe) * mtp_num_layers
            num_layers = args.num_layers + mtp_num_layers
        else:
            mtp_num_layers = 0
            num_layers = args.num_layers

        moe_ffn_hidden_size = (
            args.moe_ffn_hidden_size
            if args.moe_ffn_hidden_size is not None
            else args.ffn_hidden_size
        )
        shared_expert_ffn_hidden_size = (
            0
            if args.moe_shared_expert_intermediate_size is None
            else args.moe_shared_expert_intermediate_size
        )
        # SwiGLU.
        gated_linear_multiplier = 3 / 2 if args.swiglu else 1

        # The 12x term below comes from the following factors; for more details, see
        # "APPENDIX: FLOATING-POINT OPERATIONS" in https://arxiv.org/abs/2104.04473.
        # - 3x: Each GEMM in the model needs to be performed 3 times (forward pass,
        #       backward wgrad [weight gradient], backward dgrad [data gradient]).
        # - 2x: GEMMs of a particular size are stacked twice in the standard Transformer model
        #       architectures implemented in this codebase (e.g., h->ffn_h GEMM and ffn_h->h GEMM
        #       in MLP layer).
        # - 2x: A GEMM of a m*n tensor with a n*k tensor requires 2mnk floating-point operations.
        expansion_factor = 3 * 2 * 2

        if args.multi_latent_attention:
            assert not args.group_query_attention
            '''
            Basic arithmetic
            let B is batch size, s is seq_len, h is embedding dim,
            for one self_attnetion block (prenorm is not included)
            qkv projection:  6Bsh^2
            attn:            2Bs^2h
            attn over value: 2Bs^2h
            oproj:           2Bsh^2

            references
            https://arxiv.org/abs/2305.10403
            https://arxiv.org/abs/2205.05198
            '''
            ## MLA
            if args.q_lora_rank is None:
                q_term = (
                    args.hidden_size
                    * args.num_attention_heads
                    * (args.qk_head_dim + args.qk_pos_emb_head_dim)
                )
            else:
                q_term = args.q_lora_rank * (
                    args.hidden_size
                    + args.num_attention_heads * (args.qk_head_dim + args.qk_pos_emb_head_dim)
                    + 1
                )
            self_attn_term = (
                3
                * 2  # fwd(1) + bwd(2) *FMA
                * num_layers
                * (
                    ## q lora + rope + q norm
                    q_term
                    ## kv lora + rope + kv norm
                    + args.kv_lora_rank
                    * (
                        args.hidden_size
                        + args.num_attention_heads * (args.qk_head_dim + args.v_head_dim)
                        + 1
                    )
                    + args.hidden_size * args.qk_pos_emb_head_dim
                    ## o proj
                    + (args.num_attention_heads * args.v_head_dim) * args.hidden_size
                    ## core attn
                    + args.seq_length
                    * (args.num_attention_heads * (args.qk_head_dim + args.qk_pos_emb_head_dim))
                    / 2
                    + args.seq_length * args.num_attention_heads * args.v_head_dim / 2
                )
            )

        else:
            ## MHA or GQA
            self_attn_term = (
                expansion_factor
                * num_layers
                * args.hidden_size
                * args.hidden_size
                * (
                    (
                        1
                        + (args.num_query_groups / args.num_attention_heads)
                        # # Only half of the attention matrix is non-zero and needs to be multiplied with V.
                        + (args.seq_length / args.hidden_size / 2)
                    )
                    * query_projection_to_hidden_size_ratio
                )
            )

        total_floating_point_operations = (
            batch_size
            * args.seq_length
            * (
                # MLP
                expansion_factor
                * num_layers
                * args.hidden_size
                * (
                    # dense layer (deepseek v2, v3 style)
                    (args.ffn_hidden_size * gated_linear_multiplier)
                    * (num_dense_layers / num_layers)
                    # routed experts
                    + (moe_ffn_hidden_size * num_experts_routed_to * gated_linear_multiplier)
                    * (num_moe_layers / num_layers)
                    # Shared Experts.
                    + (shared_expert_ffn_hidden_size * gated_linear_multiplier)
                    * (num_moe_layers / num_layers)
                )
                # Self Attention
                + self_attn_term
                # MTP norms and proj
                + 3
                * 2
                * mtp_num_layers
                * (
                    # MTP eh norm + final nrom
                    3 * args.hidden_size
                    # MTH eh proj
                    + 2 * args.hidden_size * args.hidden_size
                )
                # Logit.
                + 3 * 2 * args.hidden_size * args.padded_vocab_size * (mtp_num_layers + 1)
            )
        )
        return total_floating_point_operations

    # Main entrypoint for FLOPs calculation.
    if args.is_hybrid_model:
        # Calculate the number of each type of layer.
        num_attn_layers, num_mamba_layers, num_mlp_layers = calculate_layer_counts()

        # Compute hybrid model FLOPs.
        return hybrid_flops(
            batch_size=batch_size,
            seq_len=args.seq_length,
            hidden_size=args.hidden_size,
            num_attn_layers=num_attn_layers,
            num_mamba_layers=num_mamba_layers,
            num_mlp_layers=num_mlp_layers,
            mamba_state_dim=args.mamba_state_dim,
            mamba_head_dim=args.mamba_head_dim,
            mamba_num_groups=args.mamba_num_groups,
            mamba_num_heads=args.mamba_num_heads,
            num_attn_heads=args.num_attention_heads,
            gqa=args.group_query_attention,
            gqa_groups=args.num_query_groups,
            kv_channels=args.kv_channels,
            mlp_expansion=args.ffn_hidden_size / args.hidden_size,
            swiglu=args.swiglu,
            vocab_size=args.padded_vocab_size,
        )
    else:
        # Compute standard Transformer model FLOPs.
        return transformer_flops()


def get_start_time_from_progress_log():
    """
    Gets start time of earliest job with same world size. Also returns the number
    of floating-point operations completed in last saved checkpoint.
    """
    args = get_args()
    assert args.save is not None
    progress_log_filename = os.path.join(args.save, "progress.txt")

    # start_time is time when job with same world size started.
    # start_num_floating_point_operations is the number of floating-point operations
    # completed when this job started.
    # latest_num_floating_point_operations is the number of floating-point operations
    # completed in most recent saved checkpoint.
    start_time = None
    start_num_floating_point_operations = None
    latest_num_floating_point_operations = 0

    def _get_field(string, type):
        return type(string.split(': ')[1])

    with open_file(progress_log_filename, 'r') as f:
        for line in f:
            line = line.strip()
            line_tokens = line.split('\t')
            world_size_in_line = _get_field(line_tokens[2], int)
            if line_tokens[3] == "Saved checkpoint":
                latest_num_floating_point_operations = _get_field(line_tokens[7], float)
            if world_size_in_line != args.world_size:
                # Re-start search if we see a different world size.
                start_time = None
                start_num_floating_point_operations = None
                continue
            if line_tokens[3] == "Starting job":
                if start_time is None:
                    start_time = line_tokens[0]
                    start_num_floating_point_operations = latest_num_floating_point_operations
    assert (
        start_time is not None and start_num_floating_point_operations is not None
    ), "Should have seen at least one 'Starting job' entry with same world_size"
    return datetime.strptime(start_time, '%Y-%m-%d %H:%M:%S'), start_num_floating_point_operations


def preprocess_common_state_dict(common_state_dict):
    import copy

    # Convert args key of type namespace to dictionary
    preprocessed_common_state_dict = copy.deepcopy(common_state_dict)
    preprocessed_common_state_dict['args'] = vars(preprocessed_common_state_dict['args'])
    # Remove rank and local rank from state dict if it exists, since they are expected to be different
    preprocessed_common_state_dict['args'].pop('local_rank', None)
    preprocessed_common_state_dict['args'].pop('rank', None)
    return preprocessed_common_state_dict


def get_cuda_graph_input_data(model, config, args, num_microbatches, num_model_chunks):
    """
    Create the CUDA Graph capturing input data. The data is organized per-chunk per-microbatch per-layer.
    """

    def get_rotary_pos_emb(transformer, transformer_input):
        if args.position_embedding_type == 'rope' and not config.multi_latent_attention:
            rotary_seq_len = model_chunk.module.module.rotary_pos_emb.get_rotary_seq_len(
                None, transformer, transformer_input, config, None
            )
            return model_chunk.module.module.rotary_pos_emb(rotary_seq_len)
        else:
            return None

    # Generate sample arguments and keyword arguments for capturing.
    sample_args = []
    sample_kwargs = []
    for chunk_number in range(num_model_chunks):
        model_chunk = model[chunk_number]
        num_layers = len(model_chunk.module.module.decoder.layers)
        for _ in range(num_microbatches):
            for layer_number in range(num_layers):
                static_inputs = model_chunk.module.module.decoder.layers[
                    layer_number
                ].get_layer_static_inputs(args.seq_length, args.micro_batch_size)
                if is_te_min_version("1.10.0", check_equality=False):
                    # te.make_graphed_callables() accepts keyword arguments since 1.10.0.
                    hidden_states = static_inputs.pop("hidden_states")
                    sample_args.append((hidden_states,))
                    rotary_pos_emb = get_rotary_pos_emb(
                        model_chunk.module.module.decoder, hidden_states
                    )
                    if rotary_pos_emb is not None:
                        static_inputs["rotary_pos_emb"] = rotary_pos_emb
                    sample_kwargs.append(static_inputs)
                else:
                    sample_args.append(
                        (static_inputs.pop("hidden_states"), static_inputs.pop("attention_mask"))
                    )

    # Get the PP and VPP scheduling order.
    _, _, num_warmup_microbatches, _ = get_pp_rank_microbatches(
        num_microbatches, num_model_chunks, config.microbatch_group_size_per_vp_stage, False
    )
    schedule_table = get_schedule_table(
        num_microbatches, num_model_chunks, config.microbatch_group_size_per_vp_stage
    )
    order = convert_schedule_table_to_order(
        num_warmup_microbatches, num_model_chunks, schedule_table
    )
    print_rank_0(f'ORDER {order}')

    def get_make_graphed_callables_kwargs():
        kwargs = {'num_warmup_iters': 11, 'allow_unused_input': True, '_order': order}
        if sample_kwargs:
            kwargs['sample_kwargs'] = sample_kwargs

        import transformer_engine

        def get_fp8_recipe(config):
            """
            Set up the FP8 recipe for the model.
            """
            if config.fp8:
                if config.fp8 == "e4m3":
                    fp8_format = transformer_engine.common.recipe.Format.E4M3
                elif config.fp8 == "hybrid":
                    fp8_format = transformer_engine.common.recipe.Format.HYBRID
                else:
                    raise ValueError("E4M3 and HYBRID are the only supported FP8 formats.")

                from megatron.core.transformer.custom_layers.transformer_engine import (
                    TEDelayedScaling,
                )

                fp8_recipe = TEDelayedScaling(
                    config=config,
                    fp8_format=fp8_format,
                    override_linear_precision=(False, False, not config.fp8_wgrad),
                )
                return fp8_recipe
            else:
                return None

        if config.fp8:
            kwargs['fp8_enabled'] = True
            kwargs['fp8_recipe'] = get_fp8_recipe(config)
            kwargs['fp8_weight_caching'] = True
            if (
                is_te_min_version("1.14.0", check_equality=False)
                and model_parallel_is_initialized()
            ):
                kwargs['fp8_group'] = get_amax_reduction_group(with_context_parallel=True)
        else:
            kwargs['fp8_enabled'] = False
        return kwargs

    kwargs = get_make_graphed_callables_kwargs()
    return sample_args, kwargs


def cuda_graph_capture(model, config, args):
    """
    Capture CUDA Graphs per TransformerLayer per microbatch.
    """
    assert config.external_cuda_graph, "Option --external-cuda-graph not enabled."
    assert config.cuda_graph_scope in [
        'full',
        'attn',
    ], f"--cuda-graph-scope should be full or attn, got {config.cuda_graph_scope}."

    # Set back to the default stream. Graph will still be captured on a side stream in
    # make_graphed_callables().
    torch.cuda.set_stream(torch.cuda.default_stream())
    torch.distributed.barrier()
    start = time.time()
    print_rank_0(f'Start cuda_graph_capture on rank{torch.distributed.get_rank()}')

    # Get the number of models chunks and microbatches.
    num_model_chunks = len(model)
    num_microbatches = get_num_microbatches()
    print_rank_0(f'num_model_chunks {num_model_chunks}, num_microbatches {num_microbatches}')

    # Get callables.
    callables = []
    for chunk_number in range(num_model_chunks):
        model_chunk = model[chunk_number]
        num_layers = len(model_chunk.module.module.decoder.layers)
        print_rank_0(f'num_layers {num_layers} in model chunk {chunk_number}')
        for layer_number in range(num_layers):
            layer = model_chunk.module.module.decoder.layers[layer_number]
            callables.append(layer)
    print_rank_0(f'Total #layers {len(callables)}')

    # Prepare CUDA Graph capturing input data and call `make_graphed_callables`.
    sample_args, kwargs = get_cuda_graph_input_data(
        model, config, args, num_microbatches, num_model_chunks
    )

    import transformer_engine  # To keep out TE dependency when not using CUDA Graph

    graphs = transformer_engine.pytorch.make_graphed_callables(
        tuple(callables), sample_args, **kwargs
    )

    # Push the captured graphs to the corresponding TransformerBlock.
    for chunk_number in range(num_model_chunks):
        model_chunk = model[chunk_number]
        num_layers = len(model_chunk.module.module.decoder.layers)
        for layer_number in range(num_layers):
            model_chunk.module.module.decoder.layers[layer_number].cuda_graphs = []
            for batch_number in range(num_microbatches):
                model_chunk.module.module.decoder.layers[layer_number].cuda_graphs.append(
                    graphs[
                        chunk_number * num_microbatches * num_layers
                        + batch_number * num_layers
                        + layer_number
                    ]
                )

    # Finish CUDA Graph capturing.
    torch.distributed.barrier()
    print_rank_0(
        f'Time spent in cuda_graph_capture on rank{torch.distributed.get_rank()}: {time.time() - start}s'
    )


def cuda_graph_set_manual_hooks(model):
    """
    Set CUDA Graph manual hooks for the modules that contain direct parameters and are covered by cudagraphs.
    """
    for chunk_number, model_chunk in enumerate(model):
        num_layers = len(model_chunk.module.module.decoder.layers)
        print_rank_0(f'num_layers {num_layers} in model chunk {chunk_number}')
        for layer_number in range(num_layers):
            layer = model_chunk.module.module.decoder.layers[layer_number]
            layer.setup_manual_hooks(model_chunk._make_forward_pre_hook)


def pretrain(
    train_valid_test_dataset_provider,
    model_provider,
    model_type,
    forward_step_func,
    process_non_loss_data_func=None,
    extra_args_provider=None,
    args_defaults={},
    get_embedding_ranks=None,
    get_position_embedding_ranks=None,
    non_loss_data_func=None,
    store=None,
    inprocess_call_wrapper: Optional[CallWrapper] = None,
):
    """Main training program.

    This function will run the followings in the order provided:
        1) initialize Megatron.
        2) setup model, optimizer and lr schedule using the model_provider.
        3) call train_val_test_data_provider to get train/val/test datasets.
        4) train the model using the forward_step_func.

    Args:
        train_valid_test_dataset_provider: a function that takes the size of
            train/valid/test dataset and returns `train, valid, test` datasets.
        model_provider: a function that returns a vanilla version of the
            model. By vanilla we mean a simple model on cpu with no fp16 or ddp.
        model_type: an enum that specifies the type of model being trained.
        forward_step_func: a function that takes a `data iterator` and `model`,
            and returns a `loss` scalar with a dictionary with key:values being
            the info we would like to monitor during training, for example
            `lm-loss: value`. We also require that this function add
            `batch generator` to the timers class.
        process_non_loss_data_func: a function to post process outputs of the
            network. It can be used for dumping output tensors (e.g images) to
            tensorboard. It takes `collected data`(list of tensors),
            `current iteration index` and `tensorboard writer` as arguments.
        extra_args_provider: a function that takes a parser and adds arguments
            to it. It is used for programs to add their own arguments.
        args_defaults: a dictionary from argument-name to argument-value. It
            to set already parse arguments.
        get_embedding_ranks (TODO):
        get_position_embedding_ranks (TODO):
        non_loss_data_func (callable): A custom function to call during evaluation.
            It can run e.g. benchmarks.
        store: an optional instance of torch.distributed.Store, to be used by
            torch.distributed.init_process_group
        inprocess_call_wrapper: an optional instance of inprocess.CallWrapper,
            it is automatically injected when in-process restart is in use
    """

    if inprocess_call_wrapper is not None:
        iteration = inprocess_call_wrapper.iteration
        store = torch.distributed.PrefixStore(str(iteration), store)

    # Initalize and get arguments, timers, and Tensorboard writer.
    initialize_megatron(
        extra_args_provider=extra_args_provider,
        args_defaults=args_defaults,
        get_embedding_ranks=get_embedding_ranks,
        get_position_embedding_ranks=get_position_embedding_ranks,
        store=store,
    )

    args = get_args()
    timers = get_timers()

    if args.log_progress:
        append_to_progress_log("Starting job")

    # Initialize fault tolerance
    # NOTE: ft_integration functions other than `setup` are no-op if the FT is not initialized
    if args.enable_ft_package:
        ft_integration.setup(args)
        ft_integration.maybe_setup_simulated_fault()

    # Set pytorch JIT layer fusion options and warmup JIT functions.
    if xm is None:
        set_jit_fusion_options()

    # Adjust the startup time so it reflects the largest value.
    # This will be closer to what scheduler will see (outside of
    # image ... launches.
    global _TRAIN_START_TIME
    start_time_tensor = torch.tensor([_TRAIN_START_TIME], dtype=torch.double, device=get_current_device())
    torch.distributed.all_reduce(start_time_tensor, op=torch.distributed.ReduceOp.MIN)
    _TRAIN_START_TIME = start_time_tensor.item()

    app_metrics = {}
    app_metrics['app_start_time'] = round(_TRAIN_START_TIME * 1000.0)
    app_metrics['app_model_init_start_time'] = round(_TRAIN_START_TIME * 1000.0)

    print_rank_0(
        'time to initialize megatron (seconds): {:.3f}'.format(time.time() - _TRAIN_START_TIME)
    )
    print_datetime('after megatron is initialized')
    app_metrics['app_model_init_finish_time'] = one_logger_utils.get_timestamp_in_ms()

    # Track E2E metrics on pretrain start
    one_logger_utils.on_pretrain_start()

    # Context used for persisting some state between checkpoint saves.
    if args.non_persistent_ckpt_type == 'local':
        try:
            from nvidia_resiliency_ext.checkpointing.local.ckpt_managers.local_manager import (
                LocalCheckpointManager,
            )
            from nvidia_resiliency_ext.checkpointing.local.replication.group_utils import (
                parse_group_sequence,
                GroupWrapper,
            )
            from nvidia_resiliency_ext.checkpointing.local.replication.strategies import (
                CliqueReplicationStrategy,
            )
        except ModuleNotFoundError:
            raise RuntimeError(
                "The 'nvidia_resiliency_ext' module is required for local "
                "checkpointing but was not found. Please ensure it is installed."
            )

        if args.replication:
            repl_strategy = CliqueReplicationStrategy.from_replication_params(
                args.replication_jump, args.replication_factor
            )
        else:
            repl_strategy = None

        checkpointing_context = {
            'local_checkpoint_manager': LocalCheckpointManager(args.non_persistent_local_ckpt_dir,
                                                               repl_strategy=repl_strategy,
                                                               group=get_default_process_group()
                                                               )
        }
    else:
        checkpointing_context = {}

    # Model, optimizer, and learning rate.
    timers('model-and-optimizer-setup', log_level=0).start(barrier=True)
    app_metrics['app_build_optimizer_start_time'] = one_logger_utils.get_timestamp_in_ms()
    model, optimizer, opt_param_scheduler = setup_model_and_optimizer(
        model_provider, model_type, checkpointing_context=checkpointing_context
    )

    timers('model-and-optimizer-setup').stop()
    print_datetime('after model, optimizer, and learning rate ' 'scheduler are built')
    app_metrics['app_build_optimizer_finish_time'] = one_logger_utils.get_timestamp_in_ms()
    config = get_model_config(model[0])

    # Data stuff.
    app_metrics['app_build_dataiters_start_time'] = one_logger_utils.get_timestamp_in_ms()
    timers('train/valid/test-data-iterators-setup', log_level=0).start(barrier=True)
    if args.virtual_pipeline_model_parallel_size is not None:
        train_data_iterator = []
        valid_data_iterator = []
        test_data_iterator = []
        for i in range(len(model)):
            mpu.set_virtual_pipeline_model_parallel_rank(i)
            iterators = build_train_valid_test_data_iterators(train_valid_test_dataset_provider)
            train_data_iterator.append(iterators[0])
            valid_data_iterator.append(iterators[1])
            test_data_iterator.append(iterators[2])
    else:
        train_data_iterator, valid_data_iterator, test_data_iterator = (
            build_train_valid_test_data_iterators(train_valid_test_dataset_provider)
        )
    timers('train/valid/test-data-iterators-setup').stop()
    print_datetime('after dataloaders are built')
    app_metrics['app_build_dataiters_finish_time'] = one_logger_utils.get_timestamp_in_ms()

    # Track if training is enabled. Can only be done once args.do_train is assigned after dataloader is built.
    one_logger_utils.track_config_flags(
        args.train_iters,
        args.skip_train,
        args.do_train,
        args.do_valid,
        args.do_test,
        args.dataloader_type,
        args.retro_project_dir,
        args.retro_cyclic_train_iters,
    )

    # Print setup timing.
    print_rank_0('done with setup ...')
    timers.log(['model-and-optimizer-setup', 'train/valid/test-data-iterators-setup'], barrier=True)

    one_logger = get_one_logger()
    one_logger and one_logger.log_metrics(app_metrics)

    if not args.skip_train:
        print_rank_0('training ...')

        if args.dataloader_type == 'cyclic' and args.retro_project_dir:
            assert args.retro_cyclic_train_iters is not None
            args.train_iters = args.retro_cyclic_train_iters
            print_rank_0("retro cyclic train iters : %d" % args.train_iters)

        iteration = 0
        if args.do_train and args.train_iters > 0:
            iteration, num_floating_point_operations_so_far = train(
                forward_step_func,
                model,
                optimizer,
                opt_param_scheduler,
                train_data_iterator,
                valid_data_iterator,
                process_non_loss_data_func,
                config,
                checkpointing_context,
                non_loss_data_func,
            )

        print_datetime('after training is done')

        if args.save and iteration != 0 and iteration % args.save_interval != 0:
            save_checkpoint(
                iteration,
                model,
                optimizer,
                opt_param_scheduler,
                num_floating_point_operations_so_far,
                checkpointing_context,
                train_data_iterator=train_data_iterator,
                preprocess_common_state_dict_fn=preprocess_common_state_dict,
            )

        one_logger and one_logger.log_metrics(
            {'app_train_loop_finish_time': one_logger_utils.get_timestamp_in_ms()}
        )

    else:
        print_rank_0('skipping training (--skip-train is on) ...')

        iteration = args.iteration

    if args.do_valid:
        prefix = f'iteration {iteration} on validation set'
        evaluate_and_print_results(
            prefix,
            forward_step_func,
            valid_data_iterator,
            model,
            iteration,
            process_non_loss_data_func,
            config,
            verbose=True,
            write_to_tensorboard=not args.skip_train,
            non_loss_data_func=non_loss_data_func,
        )

    if args.do_test:
        prefix = f'iteration {iteration} on test set'
        evaluate_and_print_results(
            prefix,
            forward_step_func,
            test_data_iterator,
            model,
            iteration,
            process_non_loss_data_func,
            config,
            verbose=True,
            write_to_tensorboard=not args.skip_train,
            non_loss_data_func=non_loss_data_func,
        )

    wandb_writer = get_wandb_writer()
    if wandb_writer:
        wandb_writer.finish()

    ft_integration.on_checkpointing_start()
    maybe_finalize_async_save(blocking=True, terminate=True)
    ft_integration.on_checkpointing_end(is_async_finalization=True)

    one_logger and one_logger.log_metrics(
        {'app_finish_time': one_logger_utils.get_timestamp_in_ms()}
    )

    ft_integration.shutdown()
    one_logger_utils.finish()


def update_train_iters(args):

    # For iteration-based training, we don't need to do anything
    if args.train_iters:
        return

    # Constant batch size with sample-based training.
    if args.rampup_batch_size is None:
        args.train_iters = args.train_samples // args.global_batch_size

    else:
        # Sample based training with rampup batch size.
        iterations = 0
        consumed_samples = 0
        # Rampup phase.
        while (
            consumed_samples <= int(args.rampup_batch_size[2])
            and consumed_samples <= args.train_samples
        ):
            update_num_microbatches(consumed_samples, consistency_check=False)
            consumed_samples += get_current_global_batch_size()
            iterations += 1
        # Reset
        update_num_microbatches(0, consistency_check=False)
        # Constant phase
        # Note that we throw away any partial last batch.
        if args.train_samples > consumed_samples:
            iterations += (args.train_samples - consumed_samples) // args.global_batch_size
        args.train_iters = iterations

    print_rank_0(f'setting training iterations to {args.train_iters}')


def get_model(model_provider_func, model_type=ModelType.encoder_or_decoder, wrap_with_ddp=True):
    """Build the model."""
    args = get_args()
    args.model_type = model_type

    # Build model.
    def build_model():
        if (
            mpu.get_pipeline_model_parallel_world_size() > 1
            and args.virtual_pipeline_model_parallel_size is not None
        ):
            if model_type == ModelType.encoder_and_decoder:
                assert (
                    args.encoder_pipeline_model_parallel_size == 0
                ), "Interleaved schedule not supported for model with encoder on separate PP rank"
            model = []
            for i in range(args.virtual_pipeline_model_parallel_size):
                mpu.set_virtual_pipeline_model_parallel_rank(i)
                # Set pre_process and post_process only after virtual rank is set.
                pre_process = mpu.is_pipeline_first_stage(ignore_virtual=False)
                post_process = mpu.is_pipeline_last_stage(ignore_virtual=False)
                this_model = model_provider_func(
                    pre_process=pre_process, post_process=post_process, vp_stage=i)
                this_model.model_type = model_type
                this_model.vp_stage = i
                model.append(this_model)
        else:
            pre_process = mpu.is_pipeline_first_stage(ignore_virtual=False)
            post_process = mpu.is_pipeline_last_stage(ignore_virtual=False)
            add_encoder = True
            add_decoder = True
            if model_type == ModelType.encoder_and_decoder:
                if mpu.get_pipeline_model_parallel_world_size() > 1:
                    rank = mpu.get_pipeline_model_parallel_rank()
                    first_decoder_rank = args.encoder_pipeline_model_parallel_size
                    world_size = mpu.get_pipeline_model_parallel_world_size()
                    pre_process = rank == 0 or rank == first_decoder_rank
                    post_process = (rank == (first_decoder_rank - 1)) or (rank == (world_size - 1))
                    add_encoder = mpu.is_inside_encoder(rank)
                    add_decoder = mpu.is_inside_decoder(rank)
                model = model_provider_func(
                    pre_process=pre_process,
                    post_process=post_process,
                    add_encoder=add_encoder,
                    add_decoder=add_decoder,
                )
            else:
                model = model_provider_func(pre_process=pre_process, post_process=post_process)
            model.model_type = model_type
        return model

    if args.init_model_with_meta_device:
        with torch.device('meta'):
            model = build_model()
    else:
        model = build_model()

    if not isinstance(model, list):
        model = [model]

    # Set tensor model parallel attributes if not set.
    # Only parameters that are already tensor model parallel have these
    # attributes set for them. We should make sure the default attributes
    # are set for all params so the optimizer can use them.
    for model_module in model:
        for param in model_module.parameters():
            tensor_parallel.set_defaults_if_not_set_tensor_model_parallel_attributes(param)

    # Print number of parameters.
    num_parameters = sum(
        [sum([p.nelement() for p in model_module.parameters()]) for model_module in model]
    )
    if mpu.get_data_parallel_rank() == 0:
        print(
            ' > number of parameters on (tensor, pipeline) '
            'model parallel rank ({}, {}): {}'.format(
                mpu.get_tensor_model_parallel_rank(),
                mpu.get_pipeline_model_parallel_rank(),
                num_parameters,
            ),
            flush=True,
        )

    # GPU allocation.
    # For FSDP2, we don't allocate GPU memory here. We allocate GPU memory
    # in the fully_shard function of FSDP2 instead.
    if (
        torch.cuda.is_available() and 
        not (args.use_torch_fsdp2 and args.use_cpu_initialization)
        and not args.init_model_with_meta_device
    ):
        for model_module in model:
            model_module.to(device=get_current_device())

    # Fp16 conversion.
    if args.fp16 or args.bf16:
        config = get_model_config(model[0])
        config.fp16 = args.fp16
        config.bf16 = args.bf16
        model = [Float16Module(config, model_module) for model_module in model]

    # Before TE2.x: The model_module.bfloat16()/model_module.half() above will call the inplace
    #               copy of TE's Float8Tensor, which will write an unwanted value (amax calculated
    #               from the current fp8 param) to its amax_history. The below function will correct
    #               the amax_history back.
    # After TE2.x: Below function is an empty function and does nothing.
    correct_amax_history_if_needed(model)

    if wrap_with_ddp:
        if args.use_torch_fsdp2:
            assert HAVE_FSDP2, "Torch FSDP2 requires torch>=2.4.0"
            DP = torch_FSDP
        elif args.use_custom_fsdp:
            DP = custom_FSDP
        else:
            DP = DDP

        config = get_model_config(model[0])

        if getattr(args, "use_torch_fsdp2", False):
            reshard_after_forward = getattr(args, "torch_fsdp2_reshard_after_forward", True)
            ddp_config = TorchFullyShardedDataParallelConfig(reshard_after_forward=reshard_after_forward)
        else:
            kwargs = {}
            for f in dataclasses.fields(DistributedDataParallelConfig):
                if hasattr(args, f.name):
                    kwargs[f.name] = getattr(args, f.name)
            kwargs['grad_reduce_in_fp32'] = args.accumulate_allreduce_grads_in_fp32
            kwargs['check_for_nan_in_grad'] = args.check_for_nan_in_loss_and_grad
            kwargs['check_for_large_grads'] = args.check_for_large_grads
            if args.ddp_num_buckets is not None:
                assert args.ddp_bucket_size is None, \
                    "Cannot specify both --ddp-num-buckets and --ddp-bucket-size"
                assert args.ddp_num_buckets > 0, \
                    "--ddp-num-buckets must be greater than 0"
                kwargs['bucket_size'] = num_parameters // args.ddp_num_buckets
            else:
                kwargs['bucket_size'] = args.ddp_bucket_size
            kwargs['pad_buckets_for_high_nccl_busbw'] = args.ddp_pad_buckets_for_high_nccl_busbw
            kwargs['average_in_collective'] = args.ddp_average_in_collective
            if args.use_custom_fsdp and args.use_precision_aware_optimizer:
                kwargs["preserve_fp32_weights"] = False
            ddp_config = DistributedDataParallelConfig(**kwargs)

            # In the custom FSDP and DDP use path, we need to initialize the bucket size.
            # If bucket_size is not provided as an input, use sane default.
            # If using very large dp_sizes, make buckets larger to ensure that chunks used in NCCL
            # ring-reduce implementations are large enough to remain bandwidth-bound rather than
            # latency-bound.
            if ddp_config.bucket_size is None:
                ddp_config.bucket_size = max(
                    40000000, 1000000 * mpu.get_data_parallel_world_size(with_context_parallel=True)
                )
            # Set bucket_size to infinity if overlap_grad_reduce is False.
            if not ddp_config.overlap_grad_reduce:
                ddp_config.bucket_size = None

        model = [
            DP(
                config=config,
                ddp_config=ddp_config,
                module=model_chunk,
                # Turn off bucketing for model_chunk 2 onwards, since communication for these
                # model chunks is overlapped with compute anyway.
                disable_bucketing=(model_chunk_idx > 0)
                or args.overlap_param_gather_with_optimizer_step,
            )
            for (model_chunk_idx, model_chunk) in enumerate(model)
        ]

        # Broadcast params from data parallel src rank to other data parallel ranks.
        if args.data_parallel_random_init:
            for model_module in model:
                model_module.broadcast_params()

    return model


def get_optimizer_param_scheduler(optimizer):
    """Build the learning rate scheduler."""
    args = get_args()

    # Iteration-based training.
    if args.train_iters:
        if args.lr_decay_iters is None:
            args.lr_decay_iters = args.train_iters
        lr_decay_steps = args.lr_decay_iters * args.global_batch_size
        wd_incr_steps = args.train_iters * args.global_batch_size
        wsd_decay_steps = None
        if args.lr_wsd_decay_iters is not None:
            wsd_decay_steps = args.lr_wsd_decay_iters * args.global_batch_size
        if args.lr_warmup_fraction is not None:
            lr_warmup_steps = args.lr_warmup_fraction * lr_decay_steps
        else:
            lr_warmup_steps = args.lr_warmup_iters * args.global_batch_size
    # Sample-based training.
    elif args.train_samples:
        # We need to set training iters for later use. Technically
        # we need to adjust the training samples too (due to last
        # batch being incomplete) but we leave it as is for now.
        update_train_iters(args)
        if args.lr_decay_samples is None:
            args.lr_decay_samples = args.train_samples
        lr_decay_steps = args.lr_decay_samples
        wd_incr_steps = args.train_samples
        wsd_decay_steps = args.lr_wsd_decay_samples
        if args.lr_warmup_fraction is not None:
            lr_warmup_steps = args.lr_warmup_fraction * lr_decay_steps
        else:
            lr_warmup_steps = args.lr_warmup_samples
    else:
        raise Exception('either train-iters or train-samples should be provided.')

    opt_param_scheduler = OptimizerParamScheduler(
        optimizer,
        init_lr=args.lr_warmup_init,
        max_lr=args.lr,
        min_lr=args.min_lr,
        lr_warmup_steps=lr_warmup_steps,
        lr_decay_steps=lr_decay_steps,
        lr_decay_style=args.lr_decay_style,
        start_wd=args.start_weight_decay,
        end_wd=args.end_weight_decay,
        wd_incr_steps=wd_incr_steps,
        wd_incr_style=args.weight_decay_incr_style,
        use_checkpoint_opt_param_scheduler=args.use_checkpoint_opt_param_scheduler,
        override_opt_param_scheduler=args.override_opt_param_scheduler,
        wsd_decay_steps=wsd_decay_steps,
        lr_wsd_decay_style=args.lr_wsd_decay_style,
    )

    return opt_param_scheduler


def setup_model_and_optimizer(
    model_provider_func,
    model_type,
    no_wd_decay_cond=None,
    scale_lr_cond=None,
    lr_mult=1.0,
    checkpointing_context=None,
):
    """Setup model and optimizer."""
    args = get_args()
    timers = get_timers()
    one_logger = get_one_logger()

    model = get_model(model_provider_func, model_type)
    unwrapped_model = unwrap_model(model)

    kwargs = {}
    for f in dataclasses.fields(OptimizerConfig):
        if hasattr(args, f.name):
            kwargs[f.name] = getattr(args, f.name)
    config = OptimizerConfig(**kwargs)
    config.timers = timers
    optimizer = get_megatron_optimizer(
        config,
        model,
        no_wd_decay_cond,
        scale_lr_cond,
        lr_mult,
        use_gloo_process_groups=args.enable_gloo_process_groups,
    )
    opt_param_scheduler = get_optimizer_param_scheduler(optimizer)

    if args.moe_use_upcycling:
        torch.distributed.barrier()
        assert not checkpoint_exists(args.save), (
            "The upcycling destination directory already exists. "
            "Please check if --moe-use-upcycling is mistakenly enabled. "
            "Upcycling should only be set for the first run when converting the dense model. "
            "All subsequent runs should remove this flag. "
        )
        num_experts = args.num_experts
        args.num_experts = None
        expert_model_parallel_size = args.expert_model_parallel_size
        args.expert_model_parallel_size = 1
        dense_model_for_upcycling = get_model(model_provider_func, model_type)
        args.num_experts = num_experts
        args.expert_model_parallel_size = expert_model_parallel_size
        _, args.num_floating_point_operations_so_far = upcycling_utils.load_and_upcycle_model(
            load_checkpoint,
            unwrapped_model,
            dense_model_for_upcycling,
            load_kwargs={
                'model': dense_model_for_upcycling,
                'optimizer': None,
                'opt_param_scheduler': None,
            },
        )
        args.iteration = 1
        save_checkpoint(
            args.iteration, model, None, None, args.num_floating_point_operations_so_far
        )
        torch.distributed.barrier()
        del dense_model_for_upcycling
        if (args.fp16 or args.bf16) and optimizer is not None:
            optimizer.reload_model_params()
        print_rank_0(f'Upcycled checkpoint saved to {args.save}')

    if (
        args.load is not None or args.pretrained_checkpoint is not None
    ) and not args.moe_use_upcycling:
        one_logger and one_logger.log_metrics(
            {'load_checkpoint_start_time': one_logger_utils.get_timestamp_in_ms()}
        )
        timers('load-checkpoint', log_level=0).start(barrier=True)

        args.iteration, args.num_floating_point_operations_so_far = load_checkpoint(
            model,
            optimizer,
            opt_param_scheduler,
            checkpointing_context=checkpointing_context,
            skip_load_to_model_and_opt=HAVE_FSDP2
            and getattr(args, "use_torch_fsdp2", False)
            and args.ckpt_format == "torch_dist",
        )
        timers('load-checkpoint').stop(barrier=True)
        timers.log(['load-checkpoint'])
        one_logger and one_logger.log_metrics(
            {
                'load_checkpoint_finish_time': one_logger_utils.get_timestamp_in_ms(),
                'load_checkpoint_time': timers('load-checkpoint').active_time(),
            }
        )
    else:
        args.iteration = 0
        args.num_floating_point_operations_so_far = 0

    # get model without FP16 and/or DDP wrappers
    if (
        args.iteration == 0
        and len(unwrapped_model) == 1
        and hasattr(unwrapped_model[0], 'init_state_dict_from_bert')
    ):
        print_rank_0("Initializing ICT from pretrained BERT model")
        unwrapped_model[0].init_state_dict_from_bert()
        if args.fp16:
            optimizer.reload_model_params()

    # Convert checkpoint format.
    if args.ckpt_convert_format is not None:
        load_ckpt_format = args.ckpt_format
        args.ckpt_format = args.ckpt_convert_format
        args.save = os.path.join(args.ckpt_convert_save, args.ckpt_convert_format)
        update_use_dist_ckpt(args)

        save_checkpoint(
            args.iteration,
            model,
            optimizer,
            opt_param_scheduler,
            args.num_floating_point_operations_so_far,
            preprocess_common_state_dict_fn=preprocess_common_state_dict,
        )

        print_rank_0("> converted checkpoint: %s -> %s." % (load_ckpt_format, args.ckpt_format))
        torch.distributed.barrier()
        exit()

    return model, optimizer, opt_param_scheduler


def dummy_train_step(data_iterator):
    """Single dummy training step."""
    num_microbatches = get_num_microbatches()
    for _ in range(num_microbatches):
        # Re-use methods used in get_batch() from pretrain_{gpt, mamba}.py.
        batch = get_batch_on_this_tp_rank(data_iterator)
        batch = get_batch_on_this_cp_rank(batch)


def train_step(forward_step_func, data_iterator, model, optimizer, opt_param_scheduler, config):
    """Single training step."""
    args = get_args()
    timers = get_timers()

    # CUDA Graph capturing only executes once, when it's the first training iteration.
    if args.curr_iteration == args.iteration and args.external_cuda_graph:
        cuda_graph_capture(model, config, args)

        # Set grad to zero.
        for model_chunk in model:
            model_chunk.zero_grad_buffer()
        optimizer.zero_grad()

        # Collect garbage and empty unused memory.
        gc.collect()
        torch.cuda.empty_cache()

    rerun_state_machine = get_rerun_state_machine()
    while rerun_state_machine.should_run_forward_backward(data_iterator):
        # Set grad to zero.
        for model_chunk in model:
            model_chunk.zero_grad_buffer()
        optimizer.zero_grad()

        if has_nvidia_modelopt:
            # [ModelOpt]: Pipeline-parallel Distillation stacks student and teacher tensors
            adjust_tensor_shapes_fn = get_tensor_shapes_adjust_fn_for_distillation(
                model, args.seq_length, args.micro_batch_size, args.decoder_seq_length
            )
        else:
            adjust_tensor_shapes_fn = None

        # Forward pass.
        forward_backward_func = get_forward_backward_func()
        losses_reduced = forward_backward_func(
            forward_step_func=forward_step_func,
            data_iterator=data_iterator,
            model=model,
            num_microbatches=get_num_microbatches(),
            seq_length=args.seq_length,
            micro_batch_size=args.micro_batch_size,
            decoder_seq_length=args.decoder_seq_length,
            forward_only=False,
            adjust_tensor_shapes_fn=adjust_tensor_shapes_fn,
        )
    should_checkpoint, should_exit, exit_code = rerun_state_machine.should_checkpoint_and_exit()
    if should_exit:
        return {}, True, should_checkpoint, should_exit, exit_code, None, None

    # Empty unused memory.
    if args.empty_unused_memory_level >= 1 and torch.cuda.is_available():
        torch.cuda.empty_cache()

    # Vision gradients.
    if args.vision_pretraining and args.vision_pretraining_type == "dino":
        unwrapped_model = unwrap_model(model[0])
        unwrapped_model.cancel_gradients_last_layer(args.curr_iteration)

    # Update parameters.

    timers('optimizer', log_level=1).start(barrier=args.barrier_with_L1_time)
    update_successful, grad_norm, num_zeros_in_grad = optimizer.step()
    timers('optimizer').stop()

    # when freezing sub-models we may have a mixture of successful and unsucessful ranks,
    # so we must gather across mp ranks
    update_successful = logical_and_across_model_parallel_group(update_successful)
    # grad_norm and num_zeros_in_grad will be None on ranks without trainable params,
    # so we must gather across mp ranks
    grad_norm = reduce_max_stat_across_model_parallel_group(grad_norm)
    if args.log_num_zeros_in_grad:
        num_zeros_in_grad = reduce_max_stat_across_model_parallel_group(num_zeros_in_grad)

    # Vision momentum.
    if args.vision_pretraining and args.vision_pretraining_type == "dino":
        unwrapped_model = unwrap_model(model[0])
        unwrapped_model.update_momentum(args.curr_iteration)

    # Update learning rate.
    if update_successful:
        increment = get_num_microbatches() * args.micro_batch_size * args.data_parallel_size
        opt_param_scheduler.step(increment=increment)
        skipped_iter = 0
    else:
        skipped_iter = 1

    # Empty unused memory.
    if args.empty_unused_memory_level >= 2 and torch.cuda.is_available():
        torch.cuda.empty_cache()

    # Set the manual hooks when CUDA Graphs are enabled.
    if args.curr_iteration == args.iteration and args.external_cuda_graph:
        if args.use_distributed_optimizer and args.overlap_param_gather:
            cuda_graph_set_manual_hooks(model)

    if mpu.is_pipeline_last_stage(ignore_virtual=True):
        # Average loss across microbatches.
        loss_reduced = {}
        for key in losses_reduced[0].keys():
            val = [x[key].view(-1) for x in losses_reduced]
            if val[0].numel() == 2:
                # there is one dict per microbatch. in new reporting, we average
                # over the total number of tokens across the global batch.
                val = torch.vstack(val).sum(dim=0)
                torch.distributed.all_reduce(
                    val,
                    group=mpu.get_data_parallel_group(with_context_parallel=True)
                )
                loss_reduced[key] = val[0] / val[1]
            elif val[0].numel() == 1:
                # legacy behavior, we average over the number of microbatches
                val = torch.cat(val).mean()
                loss_reduced[key] = val
            else:
                raise ValueError(f"Invalid value shape: {val[0].shape} for key {key}")
        return (
            loss_reduced,
            skipped_iter,
            should_checkpoint,
            should_exit,
            exit_code,
            grad_norm,
            num_zeros_in_grad,
        )
    return {}, skipped_iter, should_checkpoint, should_exit, exit_code, grad_norm, num_zeros_in_grad


def training_log(
    loss_dict,
    total_loss_dict,
    learning_rate,
    decoupled_learning_rate,
    iteration,
    loss_scale,
    report_memory_flag,
    skipped_iter,
    grad_norm,
    params_norm,
    num_zeros_in_grad,
):
    """Log training information such as losses, timing, ...."""
    args = get_args()
    timers = get_timers()
    writer = get_tensorboard_writer()
    wandb_writer = get_wandb_writer()
    one_logger = get_one_logger()

    # Advanced, skipped, and Nan iterations.
    advanced_iters_key = 'advanced iterations'
    skipped_iters_key = 'skipped iterations'
    nan_iters_key = 'nan iterations'
    # Advanced iterations.
    if not skipped_iter:
        total_loss_dict[advanced_iters_key] = total_loss_dict.get(advanced_iters_key, 0) + 1
    else:
        if advanced_iters_key not in total_loss_dict:
            total_loss_dict[advanced_iters_key] = 0
    # Skipped iterations.
    total_loss_dict[skipped_iters_key] = total_loss_dict.get(skipped_iters_key, 0) + skipped_iter
    # Update losses and set nan iterations
    got_nan = False
    for key in loss_dict:
        if not skipped_iter:
            total_loss_dict[key] = (
                total_loss_dict.get(key, torch.tensor([0.0], dtype=torch.float, device=get_current_device()))
                + loss_dict[key]
            )
        else:
            value = loss_dict[key].float().sum().item()
            is_nan = value == float('inf') or value == -float('inf') or value != value
            got_nan = got_nan or is_nan
    total_loss_dict[nan_iters_key] = total_loss_dict.get(nan_iters_key, 0) + int(got_nan)

    # Logging.
    timers_to_log = [
        'forward-backward',
        'forward-compute',
        'backward-compute',
        'batch-generator',
        'forward-recv',
        'forward-send',
        'backward-recv',
        'backward-send',
        'forward-send-forward-recv',
        'forward-send-backward-recv',
        'backward-send-forward-recv',
        'backward-send-backward-recv',
        'forward-backward-send-forward-backward-recv',
        'layernorm-grads-all-reduce',
        'embedding-grads-all-reduce',
        'all-grads-sync',
        'params-all-gather',
        'optimizer-copy-to-main-grad',
        'optimizer-unscale-and-check-inf',
        'optimizer-clip-main-grad',
        'optimizer-count-zeros',
        'optimizer-inner-step',
        'optimizer-copy-main-to-model-params',
        'optimizer',
    ]

    # Calculate batch size.
    batch_size = args.micro_batch_size * args.data_parallel_size * get_num_microbatches()

    # Track app tag & app tag ID
    one_logger_utils.track_app_tag(batch_size, args.world_size, args.seq_length)

    total_iterations = total_loss_dict[advanced_iters_key] + total_loss_dict[skipped_iters_key]

    # learning rate will be None on ranks without trainable params, so we must gather across mp ranks
    learning_rate = reduce_max_stat_across_model_parallel_group(learning_rate)
    # Tensorboard values.
    # Timer requires all the ranks to call.
    if args.log_timers_to_tensorboard and (iteration % args.tensorboard_log_interval == 0):
        timers.write(timers_to_log, writer, iteration, normalizer=total_iterations)
    if writer and (iteration % args.tensorboard_log_interval == 0):
        if wandb_writer:
            wandb_writer.log({'samples vs steps': args.consumed_train_samples}, iteration)
        writer.add_scalar('learning-rate', learning_rate, iteration)
        writer.add_scalar('learning-rate vs samples', learning_rate, args.consumed_train_samples)
        if wandb_writer:
            wandb_writer.log({'learning-rate': learning_rate}, iteration)
        if args.decoupled_lr is not None:
            writer.add_scalar('decoupled-learning-rate', decoupled_learning_rate, iteration)
        if args.skipped_train_samples > 0:
            writer.add_scalar('skipped-train-samples', args.skipped_train_samples, iteration)
            if wandb_writer:
                wandb_writer.log({'skipped-train-samples': args.skipped_train_samples}, iteration)
        writer.add_scalar('batch-size', batch_size, iteration)
        writer.add_scalar('batch-size vs samples', batch_size, args.consumed_train_samples)
        if wandb_writer:
            wandb_writer.log({'batch-size': batch_size}, iteration)
        for key in loss_dict:
            writer.add_scalar(key, loss_dict[key], iteration)
            writer.add_scalar(key + ' vs samples', loss_dict[key], args.consumed_train_samples)
            if wandb_writer:
                wandb_writer.log({key: loss_dict[key]}, iteration)
        if args.log_loss_scale_to_tensorboard:
            writer.add_scalar('loss-scale', loss_scale, iteration)
            writer.add_scalar('loss-scale vs samples', loss_scale, args.consumed_train_samples)
            if wandb_writer:
                wandb_writer.log({'loss-scale': loss_scale}, iteration)
        if args.log_world_size_to_tensorboard:
            writer.add_scalar('world-size', args.world_size, iteration)
            writer.add_scalar('world-size vs samples', args.world_size, args.consumed_train_samples)
            if wandb_writer:
                wandb_writer.log({'world-size': args.world_size}, iteration)
        if grad_norm is not None:
            writer.add_scalar('grad-norm', grad_norm, iteration)
            writer.add_scalar('grad-norm vs samples', grad_norm, args.consumed_train_samples)
            if wandb_writer:
                wandb_writer.log({'grad-norm': grad_norm}, iteration)
        if num_zeros_in_grad is not None:
            writer.add_scalar('num-zeros', num_zeros_in_grad, iteration)
            writer.add_scalar(
                'num-zeros vs samples', num_zeros_in_grad, args.consumed_train_samples
            )
            if wandb_writer:
                wandb_writer.log({'num-zeros': num_zeros_in_grad}, iteration)
        if params_norm is not None:
            writer.add_scalar('params-norm', params_norm, iteration)
            writer.add_scalar('params-norm vs samples', params_norm, args.consumed_train_samples)
            if wandb_writer:
                wandb_writer.log({'params-norm': params_norm}, iteration)
        if args.log_memory_to_tensorboard:
            mem_stats = torch.cuda.memory_stats()
            writer.add_scalar(
                "mem-reserved-bytes", mem_stats["reserved_bytes.all.current"], iteration
            )
            writer.add_scalar(
                "mem-allocated-bytes", mem_stats["allocated_bytes.all.current"], iteration
            )
            writer.add_scalar(
                "mem-max-allocated-bytes", mem_stats["allocated_bytes.all.peak"], iteration
            )
            writer.add_scalar("mem-allocated-count", mem_stats["allocation.all.current"], iteration)
    if args.num_experts is not None:
        moe_loss_scale = 1 / get_num_microbatches()
        track_names = []
        if args.moe_router_load_balancing_type in ["aux_loss", "seq_aux_loss"]:
            track_names.append("load_balancing_loss")
        if args.moe_z_loss_coeff is not None:
            track_names.append("z_loss")
        track_moe_metrics(
            loss_scale=moe_loss_scale,
            iteration=iteration,
            writer=writer,
            wandb_writer=wandb_writer,
            total_loss_dict=total_loss_dict,
            per_layer_logging=args.moe_per_layer_logging,
            force_initialize=True,
            track_names=track_names,
            num_layers=args.num_layers,
            moe_layer_freq=args.moe_layer_freq,
        )
    if args.mtp_num_layers is not None:
        mtp_loss_scale = 1 / get_num_microbatches()
        MTPLossLoggingHelper.track_mtp_metrics(
            mtp_loss_scale, iteration, writer, wandb_writer, total_loss_dict
        )
    if iteration % args.log_interval == 0:
        if args.record_memory_history and is_last_rank():
            snapshot = torch.cuda.memory._snapshot()
            from pickle import dump

            with open(args.memory_snapshot_path, 'wb') as f:
                dump(snapshot, f)

        elapsed_time = timers('interval-time').elapsed(barrier=True)
        elapsed_time_per_iteration = elapsed_time / total_iterations

        throughput = num_floating_point_operations(args, batch_size) / (
            elapsed_time_per_iteration * 10**12 * args.world_size
        )

        one_logger_utils.track_e2e_metrics(args.log_throughput, throughput)

        if args.log_timers_to_tensorboard:
            if writer:
                writer.add_scalar('iteration-time', elapsed_time_per_iteration, iteration)
            if wandb_writer:
                wandb_writer.log({'iteration-time': elapsed_time_per_iteration}, iteration)
        log_string = f" [{datetime.now().strftime('%Y-%m-%d %H:%M:%S')}]"
        log_string += ' iteration {:8d}/{:8d} |'.format(iteration, args.train_iters)
        log_string += ' consumed samples: {:12d} |'.format(args.consumed_train_samples)
        if args.skipped_train_samples > 0:
            log_string += ' skipped samples: {:12d} |'.format(args.skipped_train_samples)
        log_string += ' elapsed time per iteration (ms): {:.1f} |'.format(
            elapsed_time_per_iteration * 1000.0
        )
        if args.log_throughput:
            log_string += f' throughput per GPU (TFLOP/s/GPU): {throughput:.1f} |'
            if args.log_timers_to_tensorboard:
                if writer:
                    writer.add_scalar('throughput', throughput, iteration)
                if wandb_writer:
                    wandb_writer.log({'throughput': throughput}, iteration)
        # Decoupled_learning_rate should be not None only on first and last pipeline stage.
        log_string += f' learning rate: {learning_rate:.6E} |'
        if args.decoupled_lr is not None and (
            mpu.is_pipeline_first_stage(ignore_virtual=True)
            or mpu.is_pipeline_last_stage(ignore_virtual=True)
        ):
            assert decoupled_learning_rate is not None
            log_string += f' decoupled learning rate: {decoupled_learning_rate:.6E} |'
        else:
            assert decoupled_learning_rate is None
        log_string += f' global batch size: {batch_size:5d} |'
        for key in total_loss_dict:
            if key not in [advanced_iters_key, skipped_iters_key, nan_iters_key]:
                avg = total_loss_dict[key].item() / float(
                    max(1, total_loss_dict[advanced_iters_key])
                )
                if avg > 0.0:
                    log_string += ' {}: {:.6E} |'.format(key, avg)
                total_loss_dict[key] = torch.tensor([0.0], dtype=torch.float, device=get_current_device())
        log_string += f' loss scale: {loss_scale:.1f} |'
        if grad_norm is not None:
            log_string += f' grad norm: {grad_norm:.3f} |'
        if num_zeros_in_grad is not None:
            log_string += f' num zeros: {num_zeros_in_grad} |'
        if params_norm is not None:
            log_string += f' params norm: {params_norm:.3f} |'
        log_string += ' number of skipped iterations: {:3d} |'.format(
            total_loss_dict[skipped_iters_key]
        )
        log_string += ' number of nan iterations: {:3d} |'.format(total_loss_dict[nan_iters_key])
        total_loss_dict[advanced_iters_key] = 0
        total_loss_dict[skipped_iters_key] = 0
        total_loss_dict[nan_iters_key] = 0
        print_rank_last(log_string)
        if report_memory_flag:
            # Report memory after optimizer state has been initialized.
            if torch.distributed.get_rank() == 0:
                num_microbatches = get_num_microbatches()
                report_theoretical_memory(args, num_microbatches=num_microbatches, verbose=True)
            report_memory(f'(after {iteration} iterations)')
            report_memory_flag = False
        timers.log(timers_to_log, normalizer=args.log_interval)

    return report_memory_flag


def compute_throughputs_and_append_to_progress_log(iteration, num_floating_point_operations_so_far):
    args = get_args()
    if args.save is None:
        return

    # Compute job throughput.
    # args.num_floating_point_operations_so_far keeps track of floating-point operations
    # completed at the start of job.
    global _TRAIN_START_TIME
    job_throughput = (
        num_floating_point_operations_so_far - args.num_floating_point_operations_so_far
    ) / ((time.time() - _TRAIN_START_TIME) * 10**12 * args.world_size)

    # Compute cumulative throughput since jobs of this world size were launched.
    # `get_start_time_from_progress_log` returns start time and number of floating-point
    # operations of first job of this world size.
    start_time, start_num_floating_point_operations = get_start_time_from_progress_log()
    elapsed_time = (datetime.now() - start_time).total_seconds()
    cumulative_throughput = (
        num_floating_point_operations_so_far - start_num_floating_point_operations
    ) / (elapsed_time * 10**12 * args.world_size)

    tokens_so_far = args.consumed_train_samples * args.seq_length
    saved_ckpt_prefix = 'Saving async checkpoint' if args.async_save else 'Saved checkpoint'
    append_to_progress_log(
        f"{saved_ckpt_prefix}\tIteration: {iteration}\t"
        f"Job throughput: {job_throughput:.1f} TFLOP/s/GPU\t"
        f"Cumulative throughput: {cumulative_throughput:.1f} TFLOP/s/GPU\t"
        f"Floating-point operations: {num_floating_point_operations_so_far:.2e}\t"
        f"Tokens (in billions): {tokens_so_far / 10**9:.2f}"
    )


def enable_forward_pre_hook(model_chunks):
    for model_chunk in model_chunks:
        assert isinstance(model_chunk, DDP)
        model_chunk.enable_forward_pre_hook()


def disable_forward_pre_hook(model_chunks, param_sync=True):
    for model_chunk in model_chunks:
        assert isinstance(model_chunk, DDP)
        model_chunk.disable_forward_pre_hook(param_sync=param_sync)


def save_checkpoint_and_time(
    iteration,
    model,
    optimizer,
    opt_param_scheduler,
    num_floating_point_operations_so_far,
    checkpointing_context,
    non_persistent_ckpt=False,
    train_data_iterator=None,
):
    args = get_args()
    timers = get_timers()

    # Stop timer to get accurate train interval time and exclude checkpointing duration
    timers('interval-time').stop()
    # Extra barrier is added to make sure all ranks report the max time.
    timer_key = 'save-checkpoint-non-persistent' if non_persistent_ckpt else 'save-checkpoint'
    timers(timer_key, log_level=0).start(barrier=True)

    # Log E2E metrics before save-checkpoint
    one_logger_utils.track_e2e_metrics()
    if should_disable_forward_pre_hook(args):
        disable_forward_pre_hook(model)
    save_checkpoint(
        iteration,
        model,
        optimizer,
        opt_param_scheduler,
        num_floating_point_operations_so_far,
        checkpointing_context,
        non_persistent_ckpt=non_persistent_ckpt,
        train_data_iterator=train_data_iterator,
        preprocess_common_state_dict_fn=preprocess_common_state_dict,
    )
    if should_disable_forward_pre_hook(args):
        enable_forward_pre_hook(model)
    timers(timer_key).stop(barrier=True)
    timers.log([timer_key])

    # Log E2E metrics after save-checkpoint
    one_logger_utils.track_e2e_metrics()
    save_checkpoint_duration = timers(timer_key).elapsed()
    one_logger_utils.on_save_checkpoint_end(save_checkpoint_duration, iteration, args.async_save)

    if args.log_progress and not non_persistent_ckpt:
        compute_throughputs_and_append_to_progress_log(
            iteration, num_floating_point_operations_so_far
        )

    # Recover timing
    timers('interval-time', log_level=0).start(barrier=True)


def post_training_step_callbacks(
    model,
    optimizer,
    opt_param_scheduler,
    iteration,
    prof,
    num_floating_point_operations_since_last_log_event,
):
    """Run all post-training-step functions (e.g., FT heartbeats, GC)."""
    args = get_args()

    # Bring CPU and GPU back in sync if on right iteration.
    if torch.cuda.is_available() and args.train_sync_interval and iteration % args.train_sync_interval == 0:
        torch.cuda.synchronize()

    # Straggler detector.
    if iteration % args.log_interval == 0 and args.log_straggler:
        stimer.report(num_floating_point_operations_since_last_log_event, args.log_interval)
        num_floating_point_operations_since_last_log_event = 0.0

    # Check weight hash across DP replicas.
    if (
        args.check_weight_hash_across_dp_replicas_interval is not None
        and iteration % args.check_weight_hash_across_dp_replicas_interval == 0
    ):
        if should_disable_forward_pre_hook(args):
            disable_forward_pre_hook(model)
        assert check_param_hashes_across_dp_replicas(
            model, cross_check=True
        ), "Parameter hashes not matching across DP replicas"
        torch.distributed.barrier()
        print_rank_0(f">>> Weight hashes match after {iteration} iterations...")
        if should_disable_forward_pre_hook(args):
            enable_forward_pre_hook(model)

    # Autoresume.
    if args.adlr_autoresume and (iteration % args.adlr_autoresume_interval == 0):
        check_adlr_autoresume_termination(iteration, model, optimizer, opt_param_scheduler)

    # Profiling.
    if (
        args.profile
        and iteration == args.profile_step_end
        and torch.distributed.get_rank() in args.profile_ranks
    ):
        if args.use_pytorch_profiler:
            assert prof is not None
            prof.stop()
        else:
            torch.cuda.cudart().cudaProfilerStop()

    # Manual garbage collection.
    if args.manual_gc:
        if args.manual_gc_interval != 0 and iteration % args.manual_gc_interval == 0:
            gc.collect()


def checkpoint_and_decide_exit(
    model,
    optimizer,
    opt_param_scheduler,
    iteration,
    num_floating_point_operations_so_far,
    checkpointing_context,
    train_data_iterator,
):
    """Save checkpoint and decide whether to exit based on arguments (e.g., if
    --exit-duration-in-mins is set). Actual exit happens in main training loop
    based on the return value of this function."""
    args = get_args()
    timers = get_timers()

    # Exit based on signal handler.
    saved_checkpoint = False
    if args.exit_signal_handler:
        signal_handler = get_signal_handler()
        if any(signal_handler.signals_received()):
            if args.save:
                save_checkpoint_and_time(
                    iteration,
                    model,
                    optimizer,
                    opt_param_scheduler,
                    num_floating_point_operations_so_far,
                    checkpointing_context,
                    train_data_iterator=train_data_iterator,
                )
            print_datetime('exiting program after receiving SIGTERM.')

            return True

    # Regular save (persistent and non-persistent).
    if args.save and args.save_interval and iteration % args.save_interval == 0:
        save_checkpoint_and_time(
            iteration,
            model,
            optimizer,
            opt_param_scheduler,
            num_floating_point_operations_so_far,
            checkpointing_context,
            train_data_iterator=train_data_iterator,
        )
        saved_checkpoint = True

    elif (
        args.save
        and args.non_persistent_save_interval
        and iteration % args.non_persistent_save_interval == 0
    ):
        save_checkpoint_and_time(
            iteration,
            model,
            optimizer,
            opt_param_scheduler,
            num_floating_point_operations_so_far,
            checkpointing_context,
            non_persistent_ckpt=True,
            train_data_iterator=train_data_iterator,
        )
        saved_checkpoint = True

    # Exit based on duration.
    if args.exit_duration_in_mins:
        train_time = (time.time() - _TRAIN_START_TIME) / 60.0
        done_device = torch.tensor(
            [train_time > args.exit_duration_in_mins], dtype=torch.int, device=get_current_device()
        )
        torch.distributed.all_reduce(done_device, op=torch.distributed.ReduceOp.MAX)
        done = done_device.item()
        if done:
            if args.save and not saved_checkpoint:
                save_checkpoint_and_time(
                    iteration,
                    model,
                    optimizer,
                    opt_param_scheduler,
                    num_floating_point_operations_so_far,
                    checkpointing_context,
                    train_data_iterator=train_data_iterator,
                )
            print_datetime(f'exiting program after {train_time} minutes')

            return True

    # Exit based on iterations.
    if args.exit_interval and iteration % args.exit_interval == 0:
        if args.save and not saved_checkpoint:
            save_checkpoint_and_time(
                iteration,
                model,
                optimizer,
                opt_param_scheduler,
                num_floating_point_operations_so_far,
                checkpointing_context,
                train_data_iterator=train_data_iterator,
            )
        torch.distributed.barrier()
        print_datetime(f'exiting program at iteration {iteration}')

        return True

    return False


def train(
    forward_step_func,
    model,
    optimizer,
    opt_param_scheduler,
    train_data_iterator,
    valid_data_iterator,
    process_non_loss_data_func,
    config,
    checkpointing_context,
    non_loss_data_func,
):
    """Training function: run train_step desired number of times, run validation, checkpoint."""
    args = get_args()
    timers = get_timers()
    one_logger = get_one_logger()

    if args.run_workload_inspector_server:
        try:
            from workload_inspector.utils.webserver import run_server
            import threading

            threading.Thread(
                target=run_server, daemon=True, args=(torch.distributed.get_rank(),)
            ).start()
        except ModuleNotFoundError:
            print_rank_0("workload inspector module not found.")

    # Write args to tensorboard
    write_args_to_tensorboard()

    # Turn on training mode which enables dropout.
    for model_module in model:
        model_module.train()

    # Tracking loss.
    total_loss_dict = {}

    # Iterations.
    iteration = args.iteration
    # Make sure rerun_state_machine has the right iteration loaded from checkpoint.
    rerun_state_machine = get_rerun_state_machine()
    if rerun_state_machine.current_iteration != iteration:
        print_rank_0(f"Setting rerun_state_machine.current_iteration to {iteration}...")
        rerun_state_machine.current_iteration = iteration

    # Track E2E metrics at the start of training.
    one_logger_utils.on_train_start(
        iteration=iteration,
        consumed_train_samples=args.consumed_train_samples,
        train_samples=args.train_samples,
        seq_length=args.seq_length,
        train_iters=args.train_iters,
        save=args.save,
        async_save=args.async_save,
        log_throughput=args.log_throughput,
        num_floating_point_operations_so_far=args.num_floating_point_operations_so_far,
    )

    num_floating_point_operations_so_far = args.num_floating_point_operations_so_far

    # Setup some training config params.
    config.grad_scale_func = optimizer.scale_loss
    config.timers = timers
    if isinstance(model[0], (custom_FSDP, DDP)) and args.overlap_grad_reduce:
        assert config.no_sync_func is None, (
            'When overlap_grad_reduce is True, config.no_sync_func must be None; '
            'a custom no_sync_func is not supported when overlapping grad-reduce'
        )
        config.no_sync_func = [model_chunk.no_sync for model_chunk in model]
        if len(model) == 1:
            config.no_sync_func = config.no_sync_func[0]
        if args.align_grad_reduce:
            config.grad_sync_func = [model_chunk.start_grad_sync for model_chunk in model]
            if len(model) == 1:
                config.grad_sync_func = config.grad_sync_func[0]
    if args.overlap_param_gather and args.align_param_gather:
        config.param_sync_func = [model_chunk.start_param_sync for model_chunk in model]
        if len(model) == 1:
            config.param_sync_func = config.param_sync_func[0]
    config.finalize_model_grads_func = finalize_model_grads

    timers('interval-time', log_level=0).start(barrier=True)
    print_datetime('before the start of training step')
    report_memory_flag = True
    pre_hook_enabled = False
    should_exit = False
    exit_code = 0

    if args.manual_gc:
        # Disable the default garbage collector and perform the collection manually.
        # This is to align the timing of garbage collection across ranks.
        assert (
            args.manual_gc_interval >= 0
        ), 'Manual garbage collection interval should be larger than or equal to 0'
        gc.disable()
        gc.collect()

    # Singleton initialization of straggler detector.
    if args.log_straggler:
        global stimer
        world = torch.distributed.get_world_size()
        rank = torch.distributed.get_rank()
        mmcnt = args.straggler_minmax_count
        stimer.configure(
            world,
            rank,
            mmcnt=mmcnt,
            enabled=not args.disable_straggler_on_startup,
            port=args.straggler_ctrlr_port,
        )
    num_floating_point_operations_since_last_log_event = 0.0

    num_microbatches = get_num_microbatches()
    eval_duration = 0.0
    eval_iterations = 0

    def get_e2e_base_metrics():
        """Get base metrics values for one-logger to calculate E2E tracking metrics."""
        num_floating_point_operations_since_current_train_start = (
            num_floating_point_operations_so_far - args.num_floating_point_operations_so_far
        )
        return {
            'iteration': iteration,
            'train_duration': timers('interval-time').active_time(),
            'eval_duration': eval_duration,
            'eval_iterations': eval_iterations,
            'total_flops_since_current_train_start': num_floating_point_operations_since_current_train_start,
            'num_floating_point_operations_so_far': num_floating_point_operations_so_far,
            'consumed_train_samples': args.consumed_train_samples,
            'world_size': args.world_size,
            'seq_length': args.seq_length,
        }

    # Cache into one-logger for callback.
    if one_logger:
        with one_logger.get_context_manager():
            one_logger.store_set('get_e2e_base_metrics', get_e2e_base_metrics)

    prof = None
    if (
        args.profile
        and torch.distributed.get_rank() in args.profile_ranks
        and args.use_pytorch_profiler
    ):
        prof = torch.profiler.profile(
            schedule=torch.profiler.schedule(
                wait=max(args.profile_step_start - 1, 0),
                warmup=1 if args.profile_step_start > 0 else 0,
                active=args.profile_step_end - args.profile_step_start,
                repeat=1,
            ),
            on_trace_ready=torch.profiler.tensorboard_trace_handler(args.tensorboard_dir),
            record_shapes=True,
            with_stack=True,
        )
        prof.start()

    start_iteration = iteration
    # Disable forward pre-hook to start training to ensure that errors in checkpoint loading
    # or random initialization don't propagate to all ranks in first all-gather (which is a
    # no-op if things work correctly).
    if should_disable_forward_pre_hook(args):
        disable_forward_pre_hook(model, param_sync=False)
        # Also remove param_sync_func temporarily so that sync calls made in
        # `forward_backward_func` are no-ops.
        param_sync_func = config.param_sync_func
        config.param_sync_func = None
        pre_hook_enabled = False
    # Also, check weight hash across DP replicas to be very pedantic.
    if args.check_weight_hash_across_dp_replicas_interval is not None:
        assert check_param_hashes_across_dp_replicas(
            model, cross_check=True
        ), "Parameter hashes not matching across DP replicas"
        torch.distributed.barrier()
        print_rank_0(f">>> Weight hashes match after {iteration} iterations...")

    # Run training iterations till done.
    while iteration < args.train_iters:
        if args.profile and torch.distributed.get_rank() in args.profile_ranks:
            if args.use_pytorch_profiler:
                prof.step()
            elif iteration == args.profile_step_start:
                torch.cuda.cudart().cudaProfilerStart()
                torch.autograd.profiler.emit_nvtx(record_shapes=True).__enter__()

        ft_integration.on_checkpointing_start()
        maybe_finalize_async_save(blocking=False)
        ft_integration.on_checkpointing_end(is_async_finalization=True)

        # Update number of microbatches first without consistency check to decide if a
        # checkpoint should be saved. If the number of microbatches is different
        # from the previous iteration, save a checkpoint. Then run consistency check
        # to make sure training configuration is still valid.
        update_num_microbatches(args.consumed_train_samples, consistency_check=False, verbose=True)
        if get_num_microbatches() != num_microbatches and iteration != 0:
            assert get_num_microbatches() > num_microbatches, (
                f"Number of microbatches should be increasing due to batch size rampup; "
                f"instead going from {num_microbatches} to {get_num_microbatches()}"
            )
            if args.save is not None:
                save_checkpoint_and_time(
                    iteration,
                    model,
                    optimizer,
                    opt_param_scheduler,
                    num_floating_point_operations_so_far,
                    checkpointing_context,
                    train_data_iterator=train_data_iterator,
                )
        num_microbatches = get_num_microbatches()
        update_num_microbatches(args.consumed_train_samples, consistency_check=True, verbose=True)

        # Completely skip iteration if needed.
        if iteration in args.iterations_to_skip:
            # Dummy train_step to fast forward train_data_iterator.
            dummy_train_step(train_data_iterator)
            iteration += 1
            batch_size = (
                mpu.get_data_parallel_world_size() * args.micro_batch_size * get_num_microbatches()
            )
            args.consumed_train_samples += batch_size
            args.skipped_train_samples += batch_size
            continue

        # Run training step.
        args.curr_iteration = iteration
        ft_integration.on_training_step_start()
        (
            loss_dict,
            skipped_iter,
            should_checkpoint,
            should_exit,
            exit_code,
            grad_norm,
            num_zeros_in_grad,
        ) = train_step(
            forward_step_func, train_data_iterator, model, optimizer, opt_param_scheduler, config
        )
        ft_integration.on_training_step_end()
        if should_checkpoint:
            save_checkpoint_and_time(
                iteration,
                model,
                optimizer,
                opt_param_scheduler,
                num_floating_point_operations_so_far,
                checkpointing_context,
                train_data_iterator=train_data_iterator,
            )
        if should_exit:
            break

        # Enable forward pre-hooks after first set of forward and backward passes.
        # When running in fp16, skip all NaN iterations until steady-state loss scaling value
        # is reached.
        if iteration == start_iteration:
            if skipped_iter:
                # Only enable forward pre-hook after a training step has successfully run. Relevant
                # for fp16 codepath where first XX iterations are skipped until steady-state loss
                # scale value is reached.
                start_iteration = iteration + 1
            else:
                # Enable forward pre-hook after training step has successfully run. All subsequent
                # forward passes will use the forward pre-hook / `param_sync_func` in
                # `forward_backward_func`.
                if should_disable_forward_pre_hook(args):
                    enable_forward_pre_hook(model)
                    config.param_sync_func = param_sync_func
                    pre_hook_enabled = True

        iteration += 1
        batch_size = (
            mpu.get_data_parallel_world_size() * args.micro_batch_size * get_num_microbatches()
        )
        args.consumed_train_samples += batch_size
        num_skipped_samples_in_batch = (
            get_current_global_batch_size() - get_current_running_global_batch_size()
        )
        if args.decrease_batch_size_if_needed:
            assert num_skipped_samples_in_batch >= 0
        else:
            assert num_skipped_samples_in_batch == 0
        args.skipped_train_samples += num_skipped_samples_in_batch
        num_floating_point_operations_in_batch = num_floating_point_operations(args, batch_size)
        num_floating_point_operations_so_far += num_floating_point_operations_in_batch
        num_floating_point_operations_since_last_log_event += num_floating_point_operations_in_batch

        # Logging.
        if not optimizer.is_stub_optimizer:
            loss_scale = optimizer.get_loss_scale().item()
        else:
            loss_scale = 1.0
        params_norm = None

        if args.log_params_norm:
            params_norm = calc_params_l2_norm(model)
        learning_rate = None
        decoupled_learning_rate = None
        for param_group in optimizer.param_groups:
            if param_group['is_decoupled_lr']:
                decoupled_learning_rate = param_group['lr']
            else:
                learning_rate = param_group['lr']
        report_memory_flag = training_log(
            loss_dict,
            total_loss_dict,
            learning_rate,
            decoupled_learning_rate,
            iteration,
            loss_scale,
            report_memory_flag,
            skipped_iter,
            grad_norm,
            params_norm,
            num_zeros_in_grad,
        )

        # Evaluation.
        if args.eval_interval and iteration % args.eval_interval == 0 and args.do_valid:
            timers('interval-time').stop()
            if should_disable_forward_pre_hook(args):
                disable_forward_pre_hook(model)
                pre_hook_enabled = False
            if args.manual_gc and args.manual_gc_eval:
                # Collect all objects.
                gc.collect()
            prefix = f'iteration {iteration}'
            timers('eval-time', log_level=0).start(barrier=True)
            evaluate_and_print_results(
                prefix,
                forward_step_func,
                valid_data_iterator,
                model,
                iteration,
                process_non_loss_data_func,
                config,
                verbose=False,
                write_to_tensorboard=True,
                non_loss_data_func=non_loss_data_func,
            )
            eval_duration += timers('eval-time').elapsed()
            eval_iterations += args.eval_iters
            timers('eval-time').stop()
            one_logger_utils.track_e2e_metrics()

            if args.manual_gc and args.manual_gc_eval:
                # Collect only the objects created and used in evaluation.
                gc.collect(generation=0)
            if should_disable_forward_pre_hook(args):
                enable_forward_pre_hook(model)
                pre_hook_enabled = True
            timers('interval-time', log_level=0).start(barrier=True)

        # Miscellaneous post-training-step functions (e.g., FT heartbeats, GC).
        # Some of these only happen at specific iterations.
        post_training_step_callbacks(
            model,
            optimizer,
            opt_param_scheduler,
            iteration,
            prof,
            num_floating_point_operations_since_last_log_event,
        )

        # Checkpoint and decide whether to exit.
        should_exit = checkpoint_and_decide_exit(
            model,
            optimizer,
            opt_param_scheduler,
            iteration,
            num_floating_point_operations_so_far,
            checkpointing_context,
            train_data_iterator,
        )
        if should_exit:
            break

    one_logger_utils.track_e2e_metrics()

    # Flush TensorBoard, WandB writers and one-logger.
    writer = get_tensorboard_writer()
    if writer:
        writer.flush()

    # Close out pre-hooks if using distributed optimizer and overlapped param gather.
    if pre_hook_enabled:
        disable_forward_pre_hook(model)

    ft_integration.on_checkpointing_start()
    # This will finalize all unfinalized async request and terminate
    # a persistent async worker if persistent ckpt worker is enabled
    maybe_finalize_async_save(blocking=True, terminate=True)
    ft_integration.on_checkpointing_end(is_async_finalization=True)
    if args.enable_ft_package and ft_integration.get_rank_monitor_client() is not None:
        ft_integration.get_rank_monitor_client().shutdown_workload_monitoring()

    # If any exit conditions (signal handler, duration, iterations) have been reached, exit.
    if should_exit:
        wandb_writer = get_wandb_writer()
        if wandb_writer:
            wandb_writer.finish()
        ft_integration.shutdown()
        one_logger_utils.finish()
        sys.exit(exit_code)

    return iteration, num_floating_point_operations_so_far


def evaluate(
    forward_step_func,
    data_iterator,
    model,
    process_non_loss_data_func,
    config,
    verbose=False,
    non_loss_data_func=None,
):
    """Evaluation."""
    args = get_args()
    timers = get_timers()

    timers('evaluate', log_level=0).start(barrier=True)

    if args.vision_pretraining and args.vision_pretraining_type == "dino":
        from megatron.legacy.model.vision.knn_monitor import compute_feature_bank

        compute_feature_bank(model)

    # Turn on evaluation mode which disables dropout.
    for model_module in model:
        model_module.eval()

    # Disable result validation during evaluation
    rerun_state_machine = get_rerun_state_machine()
    rerun_mode = rerun_state_machine.get_mode()
    rerun_state_machine.set_mode(RerunMode.DISABLED)

    total_loss_dict = {}

    # make validation batch size independent from training batch size
    eval_batch_size = args.global_batch_size
    eval_num_microbatches = eval_batch_size // (args.micro_batch_size * args.data_parallel_size)

    with torch.no_grad():
        iteration = 0
        if verbose:
            print_rank_0(f'Evaluating on {args.eval_iters * eval_batch_size} samples')
        while iteration < args.eval_iters:
            iteration += 1
            if verbose:
                print_rank_0(f'Evaluating iter {iteration}/{args.eval_iters}')

            forward_backward_func = get_forward_backward_func()
            # Don't care about timing during evaluation
            config.timers = None
            ft_integration.on_eval_step_start()
            loss_dicts = forward_backward_func(
                forward_step_func=forward_step_func,
                data_iterator=data_iterator,
                model=model,
                num_microbatches=eval_num_microbatches,
                seq_length=args.seq_length,
                micro_batch_size=args.micro_batch_size,
                decoder_seq_length=args.decoder_seq_length,
                forward_only=True,
            )
            ft_integration.on_eval_step_end()
            config.timers = get_timers()

            # Empty unused memory
            if args.empty_unused_memory_level >= 1 and torch.cuda.is_available():
                torch.cuda.empty_cache()

            if mpu.is_pipeline_last_stage(ignore_virtual=True):
                # Reduce across processes.
                for key in loss_dicts[0].keys():
                    if key not in total_loss_dict:
                        total_loss_dict[key] = torch.tensor(
                            [0.0, 0.0], dtype=torch.float
                        ).to(get_current_device())
                    val = [x[key].view(-1) for x in loss_dicts]
                    if val[0].numel() == 2:
                        val = torch.vstack(val).sum(dim=0)
                        torch.distributed.all_reduce(
                            val,
                            group=mpu.get_data_parallel_group(with_context_parallel=True)
                        )
                        total_loss_dict[key] += val
                    elif val[0].numel() == 1:
                        val = torch.cat(val).sum()
                        total_loss_dict[key][0] += val
                        total_loss_dict[key][1] += len(loss_dicts)
                    else:
                        raise ValueError(f"Invalid value shape: {val[0].shape} for key {key}")

            args.consumed_valid_samples += eval_batch_size

            if args.exit_duration_in_mins:
                train_time = (time.time() - _TRAIN_START_TIME) / 60.0
                done_device = torch.tensor(
                    [train_time > args.exit_duration_in_mins], dtype=torch.int, device=get_current_device()
                )
                torch.distributed.all_reduce(done_device, op=torch.distributed.ReduceOp.MAX)
                done = done_device.item()
                if done:
                    rerun_state_machine.set_mode(rerun_mode)
                    print_rank_0('Exiting during evaluation, timelimit reached')
                    return None, None, True

        collected_non_loss_data = None
        if non_loss_data_func is not None:
            collected_non_loss_data = non_loss_data_func(model)
        elif process_non_loss_data_func is not None and is_last_rank():
            collected_non_loss_data = forward_backward_func(
                forward_step_func=forward_step_func,
                data_iterator=data_iterator,
                model=model,
                num_microbatches=get_num_microbatches(),
                seq_length=args.seq_length,
                micro_batch_size=args.micro_batch_size,
                decoder_seq_length=args.decoder_seq_length,
                forward_only=True,
                collect_non_loss_data=True,
            )

    # Move model back to the train mode.
    for model_module in model:
        model_module.train()

    for key in total_loss_dict:
        numerator, denominator = total_loss_dict[key]
        total_loss_dict[key] = numerator / denominator

    timers('evaluate').stop()
    timers.log(['evaluate'])

    rerun_state_machine.set_mode(rerun_mode)

    rerun_state_machine.set_mode(rerun_mode)

    return total_loss_dict, collected_non_loss_data, False


def evaluate_and_print_results(
    prefix,
    forward_step_func,
    data_iterator,
    model,
    iteration,
    process_non_loss_data_func,
    config,
    verbose=False,
    write_to_tensorboard=True,
    non_loss_data_func=None,
):
    """Helper function to evaluate and dump results on screen."""
    args = get_args()
    if write_to_tensorboard:
        writer = get_tensorboard_writer()
    else:
        writer = None

    wandb_writer = get_wandb_writer()

    total_loss_dict, collected_non_loss_data, timelimit = evaluate(
        forward_step_func,
        data_iterator,
        model,
        process_non_loss_data_func,
        config,
        verbose,
        non_loss_data_func,
    )
    # Timelimit hit during evaluation
    if timelimit:
        return
    string = f' validation loss at {prefix} | '
    for key in total_loss_dict:
        string += '{} value: {:.6E} | '.format(key, total_loss_dict[key].item())
        ppl = math.exp(min(20, total_loss_dict[key].item()))
        string += '{} PPL: {:.6E} | '.format(key, ppl)
        if writer:
            writer.add_scalar('{} validation'.format(key), total_loss_dict[key].item(), iteration)
            writer.add_scalar(
                '{} validation vs samples'.format(key),
                total_loss_dict[key].item(),
                args.consumed_train_samples,
            )
            if args.log_validation_ppl_to_tensorboard:
                writer.add_scalar('{} validation ppl'.format(key), ppl, iteration)
                writer.add_scalar(
                    '{} validation ppl vs samples'.format(key), ppl, args.consumed_train_samples
                )
            if wandb_writer and is_last_rank():
                wandb_writer.log(
                    {'{} validation'.format(key): total_loss_dict[key].item()}, iteration
                )

    if process_non_loss_data_func is not None and writer and is_last_rank():
        process_non_loss_data_func(collected_non_loss_data, iteration, writer)

    length = len(string) + 1
    print_rank_last('-' * length)
    print_rank_last(string)
    print_rank_last('-' * length)


def cyclic_iter(iter):
    while True:
        for x in iter:
            yield x


def get_train_valid_test_num_samples():
    """Train/valid/test num samples."""

    args = get_args()

    # Number of train/valid/test samples.
    if args.train_samples:
        train_samples = args.train_samples
    else:
        train_samples = args.train_iters * args.global_batch_size
    eval_iters = (args.train_iters // args.eval_interval + 1) * args.eval_iters
    test_iters = args.eval_iters

    return (train_samples, eval_iters * args.global_batch_size, test_iters * args.global_batch_size)


def build_train_valid_test_datasets(build_train_valid_test_datasets_provider):
    """Build pretraining datasets."""
    train_valid_test_num_samples = get_train_valid_test_num_samples()
    print_rank_0(' > datasets target sizes (minimum size):')
    print_rank_0('    train:      {}'.format(train_valid_test_num_samples[0]))
    print_rank_0('    validation: {}'.format(train_valid_test_num_samples[1]))
    print_rank_0('    test:       {}'.format(train_valid_test_num_samples[2]))
    return build_train_valid_test_datasets_provider(train_valid_test_num_samples)


def build_train_valid_test_data_loaders(build_train_valid_test_datasets_provider):
    """Build pretraining data loaders."""

    args = get_args()

    (train_dataloader, valid_dataloader, test_dataloader) = (None, None, None)

    print_rank_0('> building train, validation, and test datasets ...')

    # Backward compatibility, assume fixed batch size.
    if args.iteration > 0 and args.consumed_train_samples == 0:
        assert (
            args.train_samples is None
        ), 'Only backward compatiblity support for iteration-based training'
        args.consumed_train_samples = args.iteration * args.global_batch_size
    if args.iteration > 0 and args.consumed_valid_samples == 0:
        if args.train_samples is None:
            args.consumed_valid_samples = (
                (args.iteration // args.eval_interval) * args.eval_iters * args.global_batch_size
            )

    # Rely on distributed-aware core datasets, temporary
    is_distributed = getattr(build_train_valid_test_datasets_provider, "is_distributed", False)

    # Construct the data pipeline
    if is_distributed or mpu.get_tensor_model_parallel_rank() == 0:

        # Build datasets.
        train_ds, valid_ds, test_ds = build_train_valid_test_datasets(
            build_train_valid_test_datasets_provider
        )
        # Build dataloders.
        train_dataloader = build_pretraining_data_loader(train_ds, args.consumed_train_samples)
        if args.skip_train:
            valid_dataloader = build_pretraining_data_loader(valid_ds, 0)
        else:
            valid_dataloader = build_pretraining_data_loader(valid_ds, args.consumed_valid_samples)
        test_dataloader = build_pretraining_data_loader(test_ds, 0)

        # Flags to know if we need to do training/validation/testing.
        do_train = train_dataloader is not None and args.train_iters > 0
        do_valid = valid_dataloader is not None and args.eval_iters > 0
        do_test = test_dataloader is not None and args.eval_iters > 0
        flags = torch.tensor(
            [int(do_train), int(do_valid), int(do_test)], dtype=torch.long, device=get_current_device()
        )
    else:
        flags = torch.tensor([0, 0, 0], dtype=torch.long, device=get_current_device())

    torch.distributed.broadcast(flags, 0)

    args.do_train = getattr(args, "do_train", False) or flags[0].item()
    args.do_valid = getattr(args, "do_valid", False) or flags[1].item()
    args.do_test = getattr(args, "do_test", False) or flags[2].item()

    return train_dataloader, valid_dataloader, test_dataloader


def build_train_valid_test_data_iterators(build_train_valid_test_datasets_provider):
    """Build pretraining data iterators."""

    args = get_args()

    # Build loaders.
    train_dataloader, valid_dataloader, test_dataloader = build_train_valid_test_data_loaders(
        build_train_valid_test_datasets_provider
    )

    # Build iterators.
    dl_type = args.dataloader_type
    assert dl_type in ['single', 'cyclic', 'external']

    def _get_iterator(dataloader_type, dataloader):
        """Return dataset iterator."""
        if dataloader_type == "single":
            return RerunDataIterator(iter(dataloader))
        elif dataloader_type == "cyclic":
            return RerunDataIterator(iter(cyclic_iter(dataloader)))
        elif dataloader_type == "external":
            # External dataloader is passed through. User is expected to define how to iterate.
            if isinstance(dataloader, list):
                return [RerunDataIterator(d) for d in dataloader]
            else:
                return RerunDataIterator(dataloader)
        else:
            raise RuntimeError("unexpected dataloader type")

    if train_dataloader is not None:
        train_data_iterator = _get_iterator(dl_type, train_dataloader)
    else:
        train_data_iterator = None

    if valid_dataloader is not None:
        valid_data_iterator = _get_iterator(dl_type, valid_dataloader)
    else:
        valid_data_iterator = None

    if test_dataloader is not None:
        test_data_iterator = _get_iterator(dl_type, test_dataloader)
    else:
        test_data_iterator = None

    return train_data_iterator, valid_data_iterator, test_data_iterator


def should_disable_forward_pre_hook(args):
    """Block forward pre-hook for certain configurations."""
    return not args.use_custom_fsdp and args.use_distributed_optimizer and args.overlap_param_gather<|MERGE_RESOLUTION|>--- conflicted
+++ resolved
@@ -10,14 +10,9 @@
 import math
 import os
 import sys
-<<<<<<< HEAD
-
-from megatron.core import parallel_state
+
 from megatron.core.device_utils import get_current_device, get_xla_model
-from typing import List
-=======
 from typing import List, Optional
->>>>>>> a73b4d2d
 
 import torch.distributed
 from .log_handler import CustomHandler
