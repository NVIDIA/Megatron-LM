# Copyright (c) 2025 NVIDIA CORPORATION & AFFILIATES. All rights reserved.

"""Pretrain utilities."""

import copy
import dataclasses
from datetime import datetime, timedelta
import functools
import gc
import inspect
import logging
import math
import os
import sys
from typing import Any, Optional

import torch.distributed

from megatron.core.optimizer.distrib_optimizer import DistributedOptimizer
from .log_handler import CustomHandler

# Make default logging level INFO, but filter out all log messages not from MCore.
logging.basicConfig(handlers=[CustomHandler()], level=logging.INFO)
from .theoretical_memory_usage import report_theoretical_memory
import time

# The earliest we can measure the start time.
_TRAIN_START_TIME = time.time()
import torch

try:
    from megatron.rl import rl_utils
    has_rl_utils = True
except ImportError:
    has_rl_utils = False
try:
    from modelopt.torch.distill.plugins.megatron import (
        get_tensor_shapes_adjust_fn_for_distillation,
    )

    has_nvidia_modelopt = True
except ImportError:
    has_nvidia_modelopt = False

try:
    from nvidia_resiliency_ext.inprocess import CallWrapper
except ImportError:
    CallWrapper = type(None)


from megatron.core import mpu, tensor_parallel
from megatron.core.models.gpt.experimental_attention_variant_module_specs import (
    is_linear_attention_variant,
)
from megatron.core.utils import (
    check_param_hashes_across_dp_replicas,
    get_attr_wrapped_model,
    get_model_config,
    get_pg_size,
    get_pg_rank,
    StragglerDetector,
)
from megatron.core.fp8_utils import correct_amax_history_if_needed
from megatron.core.process_groups_config import ProcessGroupCollection
from megatron.core.pipeline_parallel.utils import (
    is_pp_first_stage,
    is_pp_last_stage,
    is_vp_first_stage,
    is_vp_last_stage,
)
from megatron.training.checkpointing import load_checkpoint
from megatron.training.checkpointing import save_checkpoint
from megatron.training.checkpointing import checkpoint_exists
from megatron.core.full_cuda_graph import FullCudaGraphWrapper
from megatron.core.transformer.cuda_graphs import TECudaGraphHelper
from megatron.core.transformer.enums import CudaGraphScope
from megatron.core.transformer.module import Float16Module
from megatron.core.distributed import DistributedDataParallelConfig, TorchFullyShardedDataParallelConfig
from megatron.core.distributed import DistributedDataParallel as DDP
from megatron.core.distributed.fsdp.mcore_fsdp_adapter import FullyShardedDataParallel as megatron_FSDP
from megatron.core.optimizer.optimizer import param_group_identifier_keys
from megatron.core.transformer.custom_layers.batch_invariant_kernels import enable_batch_invariant_mode

from megatron.core.optimizer.qk_clip import clip_qk

try:
    from megatron.core.distributed import TorchFullyShardedDataParallel as torch_FSDP

    HAVE_FSDP2 = True
except ImportError:
    HAVE_FSDP2 = False

from megatron.core.distributed import finalize_model_grads
from megatron.core.enums import ModelType
from megatron.core.optimizer import get_megatron_optimizer, AdamOptimizerConfig, SGDOptimizerConfig, OptimizerConfig, ParamKey
from megatron.core.optimizer.muon import get_megatron_muon_optimizer
from megatron.core.rerun_state_machine import (
    get_rerun_state_machine,
    destroy_rerun_state_machine,
    RerunDataIterator,
    RerunMode,
)
from megatron.training.initialize import initialize_megatron
from megatron.training.initialize import write_args_to_tensorboard
from megatron.training.initialize import set_jit_fusion_options
from megatron.training.utils import get_batch_on_this_cp_rank, get_batch_on_this_tp_rank
from megatron.training.datasets.data_samplers import build_pretraining_data_loader
from megatron.core.datasets.data_schedule import HybridCPDataLoaderWrapper
from megatron.core.optimizer_param_scheduler import OptimizerParamScheduler
from megatron.core.transformer.moe import upcycling_utils
from megatron.core.transformer.moe.moe_utils import track_moe_metrics
from megatron.core.transformer.experimental_attention_variant.dsa import DSAIndexerLossLoggingHelper
from megatron.core.transformer.multi_token_prediction import MTPLossLoggingHelper
from megatron.core.parallel_state import (
    destroy_global_memory_buffer,
    destroy_global_symmetric_memory_buffer,
    destroy_model_parallel,
    update_pg_timeout
)

from megatron.core.pipeline_parallel import get_forward_backward_func
from megatron.core.num_microbatches_calculator import (
    destroy_num_microbatches_calculator,
    get_current_global_batch_size,
    get_current_running_global_batch_size,
    get_num_microbatches,
    update_num_microbatches
)

from .async_utils import maybe_finalize_async_save
from .utils import (
    append_to_progress_log,
    calc_params_l2_norm,
    check_adlr_autoresume_termination,
    logical_and_across_model_parallel_group,
    reduce_max_stat_across_model_parallel_group,
    is_last_rank,
    print_rank_0,
    print_rank_last,
    report_memory,
    unwrap_model,
    update_use_dist_ckpt,
    to_empty_if_meta_device,
)
from .global_vars import (
    destroy_global_vars,
    get_args,
    get_signal_handler,
    get_timers,
    get_tensorboard_writer,
    get_wandb_writer,
    get_one_logger,
    get_tokenizer,
    get_energy_monitor,
)
from . import one_logger_utils

from . import ft_integration

stimer = StragglerDetector()

from megatron.core.msc_utils import MultiStorageClientFeature, open_file


def destroy_global_state():
    destroy_global_vars()
    destroy_num_microbatches_calculator()
    destroy_global_memory_buffer()
    destroy_global_symmetric_memory_buffer()
    destroy_model_parallel()
    destroy_rerun_state_machine()


def print_datetime(string):
    """Note that this call will sync across all ranks."""
    torch.distributed.barrier()
    time_str = datetime.now().strftime('%Y-%m-%d %H:%M:%S')
    print_rank_0(f'[{string}] datetime: {time_str} ')


def num_floating_point_operations(args, batch_size):
    def calculate_layer_counts():
        """Calculate the number of attention, Mamba, and MLP layers."""
        if args.hybrid_override_pattern:
            counts = {'M': 0, '*': 0, '-': 0, 'E':0}
            for layer_type in args.hybrid_override_pattern:
                if layer_type in counts:
                    counts[layer_type] += 1
            return counts['*'], counts['M'], counts['-'], counts['E']
        else:
            num_attn_layers = round(args.num_layers * args.hybrid_attention_ratio)
            num_mlp_layers = round(args.num_layers * args.hybrid_mlp_ratio)
            num_mamba_layers = args.num_layers - num_attn_layers - num_mlp_layers
            num_moe_layers = 0
            return num_attn_layers, num_mamba_layers, num_mlp_layers, num_moe_layers

    def mlp_layer_flops(batch_size, seq_len, hidden_size, expansion=4.0, swiglu=False):
        """Calculate FLOPs for an MLP layer."""
        scale_factor = 3.0 / 2.0 if swiglu else 1.0
        return 4 * expansion * scale_factor * batch_size * seq_len * hidden_size**2

    def moe_layer_flops(batch_size, seq_len, hidden_size, moe_ffn_hidden_size,
<<<<<<< HEAD
                        shared_expert_ffn_hidden_size, num_experts_routed_to,
                        moe_latent_size=None, swiglu=False):
        """Calculate FLOPs for an MoE layer."""
        scale_factor = 3.0 / 2.0 if swiglu else 1.0
        if moe_latent_size is None:
            routed_flops = (4 * batch_size * seq_len * hidden_size *
                            moe_ffn_hidden_size * num_experts_routed_to * scale_factor)
        else:
            # Routed experts run on moe_latent_size.
            routed_flops = (4 * batch_size * seq_len * moe_latent_size *
                            moe_ffn_hidden_size * num_experts_routed_to * scale_factor)
            # Up proj and down proj.
            routed_flops += (4 * batch_size * seq_len * hidden_size * moe_latent_size)
=======
                        shared_expert_ffn_hidden_size, num_experts_routed_to, swiglu=False):
        """Calculate FLOPs for an MoE layer."""
        scale_factor = 3.0 / 2.0 if swiglu else 1.0
        routed_flops = (4 * batch_size * seq_len * hidden_size *
                        moe_ffn_hidden_size * num_experts_routed_to * scale_factor)
>>>>>>> e93814b4
        shared_flops = 4 * batch_size * seq_len * hidden_size * shared_expert_ffn_hidden_size * scale_factor
        return routed_flops + shared_flops

    def attn_layer_flops(
        batch_size, seq_len, hidden_size, num_heads, gqa=True, gqa_groups=8, kv_channels=None
    ):
        """Calculate FLOPs for an attention layer."""
        p = (kv_channels * num_heads / hidden_size) if kv_channels else 1
        g = gqa_groups if gqa else num_heads
        return (
            4
            * batch_size
            * seq_len
            * hidden_size
            * p
            * (hidden_size + (hidden_size * (g / num_heads)) + (seq_len / 2))
        )

    def mamba_layer_flops(batch_size, seq_len, hidden_size, state_dim=16,
                          head_dim=64, num_groups=1, num_heads=128):
        """Calculate FLOPs for a Mamba layer."""
        # Note (rwaleffe): flops estimate for scan should be updated based on new SSD kernels,
        # but small percent of overall layer flops
        d_in = 2 * hidden_size
        if num_heads:
            nheads = num_heads
        else:
            nheads = d_in // head_dim
        return (
            (
                2
                * batch_size
                * seq_len
                * hidden_size
                * (2 * d_in + 2 * num_groups * state_dim + nheads)
            )  # in_proj
            + (7 * batch_size * seq_len * d_in * state_dim)  # scan
            + (2 * batch_size * seq_len * d_in * hidden_size)  # out_proj
        )

    def hybrid_flops(batch_size, seq_len, hidden_size,
                     num_attn_layers, num_mamba_layers, num_mlp_layers, num_moe_layers,
                     mamba_state_dim=128, mamba_head_dim=64,
                     mamba_num_groups=8, mamba_num_heads=128,
                     num_attn_heads=32, gqa=True,
                     gqa_groups=8, kv_channels=None,
                     mlp_expansion=4.0, swiglu=False,
<<<<<<< HEAD
                     moe_latent_size=None,
=======
>>>>>>> e93814b4
                     moe_ffn_hidden_size=2048, shared_expert_ffn_hidden_size=2048, num_experts_routed_to=1,
                     vocab_size=256000):
        """Calculate total FLOPs for the hybrid model."""
        flops_fwd = (
                num_attn_layers * attn_layer_flops(batch_size, seq_len, hidden_size,
                                                   num_attn_heads, gqa, gqa_groups, kv_channels) +
                num_mlp_layers * mlp_layer_flops(batch_size, seq_len, hidden_size,
                                                 mlp_expansion, swiglu) +
                num_mamba_layers * mamba_layer_flops(batch_size, seq_len, hidden_size,
                                                     mamba_state_dim, mamba_head_dim,
                                                     mamba_num_groups, mamba_num_heads) +
                num_moe_layers * moe_layer_flops(batch_size, seq_len, hidden_size, moe_ffn_hidden_size,
<<<<<<< HEAD
                                                 shared_expert_ffn_hidden_size, num_experts_routed_to,
                                                 moe_latent_size, swiglu) +
=======
                                                 shared_expert_ffn_hidden_size, num_experts_routed_to, swiglu) +
>>>>>>> e93814b4
                (2 * batch_size * seq_len * hidden_size * vocab_size)  # logits computation
        )
        return flops_fwd * 3

    def transformer_flops():
        """Calculate FLOPs for a standard Transformer model."""
        # TODO(helenn/dnarayanan): Refactor this to reuse the helper methods.
        # Group Query Attention.
        if not args.group_query_attention:
            args.num_query_groups = args.num_attention_heads
        # MoE.
        if args.num_experts is None:
            # Every Transformer MLP is dense.
            num_dense_layers = args.num_layers
            num_moe_layers = 0
            num_experts_routed_to = 0
            last_layer_is_moe = 0
        else:
            # Calculate number of dense and MoE Transformer MLPs.
            if isinstance(args.moe_layer_freq, int):
                moe_layer_pattern = [
                    1 if (i % args.moe_layer_freq == 0) else 0 for i in range(args.num_layers)
                ]
            elif isinstance(args.moe_layer_freq, list):
                moe_layer_pattern = args.moe_layer_freq
            else:
                raise RuntimeError("Illegal --moe-layer-freq argument provided!")
            assert len(moe_layer_pattern) == args.num_layers, (
                f"Invalid length of moe_layer_pattern: {len(moe_layer_pattern)}, "
                f"expected {args.num_layers}, "
                f"current moe layer pattern: {args.moe_layer_freq}"
            )
            num_moe_layers = sum(moe_layer_pattern)  # Number of 1s in `moe_layer_pattern`.
            num_dense_layers = args.num_layers - num_moe_layers
            num_experts_routed_to = args.moe_router_topk
            last_layer_is_moe = moe_layer_pattern[-1]

        if args.mtp_num_layers is not None:
            mtp_num_layers = args.mtp_num_layers
            num_moe_layers += last_layer_is_moe * mtp_num_layers
            num_dense_layers += (1 - last_layer_is_moe) * mtp_num_layers
            num_layers = args.num_layers + mtp_num_layers
        else:
            mtp_num_layers = 0
            num_layers = args.num_layers

        moe_ffn_hidden_size = (
            args.moe_ffn_hidden_size
            if args.moe_ffn_hidden_size is not None
            else args.ffn_hidden_size
        )
        shared_expert_ffn_hidden_size = (
            0
            if args.moe_shared_expert_intermediate_size is None
            else args.moe_shared_expert_intermediate_size
        )
        # SwiGLU.
        gated_linear_multiplier = 3 / 2 if args.swiglu else 1

        # The 12x term below comes from the following factors; for more details, see
        # "APPENDIX: FLOATING-POINT OPERATIONS" in https://arxiv.org/abs/2104.04473.
        # - 3x: Each GEMM in the model needs to be performed 3 times (forward pass,
        #       backward wgrad [weight gradient], backward dgrad [data gradient]).
        # - 2x: GEMMs of a particular size are stacked twice in the standard Transformer model
        #       architectures implemented in this codebase (e.g., h->ffn_h GEMM and ffn_h->h GEMM
        #       in MLP layer).
        # - 2x: A GEMM of a m*n tensor with a n*k tensor requires 2mnk floating-point operations.
        expansion_factor = 3 * 2 * 2

        if args.multi_latent_attention:
            assert not args.group_query_attention
            '''
            Basic arithmetic
            let B is batch size, s is seq_len, h is embedding dim,
            for one self_attnetion block (prenorm is not included)
            qkv projection:  6Bsh^2
            attn:            2Bs^2h
            attn over value: 2Bs^2h
            oproj:           2Bsh^2

            references
            https://arxiv.org/abs/2305.10403
            https://arxiv.org/abs/2205.05198
            '''
            ## MLA
            if args.q_lora_rank is None:
                q_term = (
                    args.hidden_size
                    * args.num_attention_heads
                    * (args.qk_head_dim + args.qk_pos_emb_head_dim)
                )
            else:
                q_term = args.q_lora_rank * (
                    args.hidden_size
                    + args.num_attention_heads * (args.qk_head_dim + args.qk_pos_emb_head_dim)
                    + 1
                )
            standard_self_attn_term = (
                3
                * 2  # fwd(1) + bwd(2) *FMA
                * (
                    ## q lora + rope + q norm
                    q_term
                    ## kv lora + rope + kv norm
                    + args.kv_lora_rank
                    * (
                        args.hidden_size
                        + args.num_attention_heads * (args.qk_head_dim + args.v_head_dim)
                        + 1
                    )
                    + args.hidden_size * args.qk_pos_emb_head_dim
                    ## o proj
                    + (args.num_attention_heads * args.v_head_dim) * args.hidden_size
                    ## core attn
                    + args.seq_length
                    * (args.num_attention_heads * (args.qk_head_dim + args.qk_pos_emb_head_dim))
                    / 2  # causal mask (only half of the mask is non-zero)
                    + args.seq_length * args.num_attention_heads * args.v_head_dim / 2
                )
            )

        else:
            ## MHA or GQA
            query_projection_size = args.kv_channels * args.num_attention_heads
            key_projection_size = args.kv_channels * args.num_query_groups
            value_projection_size = args.kv_channels * args.num_query_groups
            standard_self_attn_term = (
                3
                * 2  # fwd(1) + bwd(2) *FMA
                * (
                    ## qkv proj
                    args.hidden_size
                    * (query_projection_size + key_projection_size + value_projection_size)
                    ## core attention
                    + query_projection_size
                    * args.seq_length
                    / 2  # causal mask (only half of the mask is non-zero)
                    * 2  # QK^T and (QK^T)V
                    ## out proj
                    + query_projection_size
                    * args.hidden_size
                )
            )

        if is_linear_attention_variant(args.experimental_attention_variant):
            # Calculate number of dense and MoE Transformer MLPs.
            if isinstance(args.linear_attention_freq, int):
                linear_attention_pattern = [
                    # [1,1,...,1,0,1,1,...,1,0,...]
                    0 if ((i + 1) % args.linear_attention_freq == 0)
                    else 1 for i in range(num_layers)
                ]
            elif isinstance(args.linear_attention_freq, list):
                linear_attention_pattern = args.linear_attention_freq
                assert len(linear_attention_pattern) == num_layers, (
                    f"Invalid length of linear_attention_pattern: {len(linear_attention_pattern)}, "
                    f"expected {num_layers}, "
                    f"current linear attention pattern: {args.linear_attention_freq}"
                )
            elif args.linear_attention_freq is None:
                linear_attention_pattern = [1] * num_layers
            else:
                raise ValueError(
                    f"Invalid linear_attention_freq: {type(args.linear_attention_freq)},"
                    f" {args.linear_attention_freq}"
                )
            num_linear_attention_layers = sum(linear_attention_pattern)
            num_standard_attention_layers = num_layers - num_linear_attention_layers

            if args.experimental_attention_variant == "gated_delta_net":
                # Calculate the FLOPs for the gated delta net attention.
                qk_head_dim = args.linear_key_head_dim
                v_head_dim = args.linear_value_head_dim
                num_qk_heads = args.linear_num_key_heads
                num_v_heads = args.linear_num_value_heads
                qk_dim = qk_head_dim * num_qk_heads
                v_dim = v_head_dim * num_v_heads
                linear_self_attn_term = (
                    3
                    * 2  # fwd(1) + bwd(2) *FMA
                    * (
                        ## in proj
                        args.hidden_size
                        * (2 * qk_dim + 2 * v_dim + 2 * num_v_heads)
                        ## conv1d
                        + args.linear_conv_kernel_dim
                        * (2 * qk_dim + v_dim)
                        ## gated delta rule
                        + num_v_heads
                        * (v_head_dim ** 2)
                        * 4  # KK^T, VK^T, S(a(I-bKK^T)), and SQ
                        ## out proj
                        + args.hidden_size
                        * v_dim
                    )
                )
            else:
                raise ValueError(
                    "Invalid experimental_attention_variant: "
                    f"{args.experimental_attention_variant}"
                )
        else:
            num_linear_attention_layers = 0
            linear_self_attn_term = 0
            num_standard_attention_layers = num_layers

        self_attn_term = (
            linear_self_attn_term * num_linear_attention_layers
            + standard_self_attn_term * num_standard_attention_layers
        )

        total_floating_point_operations = (
            batch_size
            * args.seq_length
            * (
                # MLP
                expansion_factor
                * num_layers
                * args.hidden_size
                * (
                    # dense layer (deepseek v2, v3 style)
                    (args.ffn_hidden_size * gated_linear_multiplier)
                    * (num_dense_layers / num_layers)
                    # routed experts
                    + (moe_ffn_hidden_size * num_experts_routed_to * gated_linear_multiplier)
                    * (num_moe_layers / num_layers)
                    # Shared Experts.
                    + (shared_expert_ffn_hidden_size * gated_linear_multiplier)
                    * (num_moe_layers / num_layers)
                )
                # Self Attention
                + self_attn_term
                # MTP norms and proj
                + 3
                * 2
                * mtp_num_layers
                * (
                    # MTP eh norm + final nrom
                    3 * args.hidden_size
                    # MTH eh proj
                    + 2 * args.hidden_size * args.hidden_size
                )
                # Logit.
                + 3 * 2 * args.hidden_size * args.padded_vocab_size * (mtp_num_layers + 1)
            )
        )
        return total_floating_point_operations

    # Main entrypoint for FLOPs calculation.
    if args.is_hybrid_model:
        # Calculate the number of each type of layer.
        num_attn_layers, num_mamba_layers, num_mlp_layers, num_moe_layers = calculate_layer_counts()

        # Compute hybrid model FLOPs.
        return hybrid_flops(
            batch_size=batch_size,
            seq_len=args.seq_length,
            hidden_size=args.hidden_size,
            num_attn_layers=num_attn_layers,
            num_mamba_layers=num_mamba_layers,
            num_mlp_layers=num_mlp_layers,
            num_moe_layers=num_moe_layers,
            mamba_state_dim=args.mamba_state_dim,
            mamba_head_dim=args.mamba_head_dim,
            mamba_num_groups=args.mamba_num_groups,
            mamba_num_heads=args.mamba_num_heads,
            num_attn_heads=args.num_attention_heads,
            gqa=args.group_query_attention,
            gqa_groups=args.num_query_groups,
            kv_channels=args.kv_channels,
            mlp_expansion=args.ffn_hidden_size / args.hidden_size,
            swiglu=args.swiglu,
<<<<<<< HEAD
            moe_latent_size=args.moe_latent_size,
=======
>>>>>>> e93814b4
            moe_ffn_hidden_size=(args.moe_ffn_hidden_size if args.moe_ffn_hidden_size is not None
                                 else args.ffn_hidden_size),
            shared_expert_ffn_hidden_size=(0 if args.moe_shared_expert_intermediate_size is None
                                           else args.moe_shared_expert_intermediate_size),
            num_experts_routed_to=args.moe_router_topk,
            vocab_size=args.padded_vocab_size,
        )
    else:
        # Compute standard Transformer model FLOPs.
        return transformer_flops()


def get_start_time_from_progress_log():
    """
    Gets start time of earliest job with same world size. Also returns the number
    of floating-point operations completed in last saved checkpoint.
    """
    args = get_args()
    assert args.save is not None
    progress_log_filename = os.path.join(args.save, "progress.txt")

    # start_time is time when job with same world size started.
    # start_num_floating_point_operations is the number of floating-point operations
    # completed when this job started.
    # latest_num_floating_point_operations is the number of floating-point operations
    # completed in most recent saved checkpoint.
    start_time = None
    start_num_floating_point_operations = None
    latest_num_floating_point_operations = 0

    def _get_field(string, type):
        return type(string.split(': ')[1])

    with open_file(progress_log_filename, 'r') as f:
        for line in f:
            line = line.strip()
            line_tokens = line.split('\t')
            world_size_in_line = _get_field(line_tokens[2], int)
            if line_tokens[3] == "Saved checkpoint":
                latest_num_floating_point_operations = _get_field(line_tokens[7], float)
            if world_size_in_line != args.world_size:
                # Re-start search if we see a different world size.
                start_time = None
                start_num_floating_point_operations = None
                continue
            if line_tokens[3] == "Starting job":
                if start_time is None:
                    start_time = line_tokens[0]
                    start_num_floating_point_operations = latest_num_floating_point_operations
    assert (
        start_time is not None and start_num_floating_point_operations is not None
    ), "Should have seen at least one 'Starting job' entry with same world_size"
    return datetime.strptime(start_time, '%Y-%m-%d %H:%M:%S'), start_num_floating_point_operations


def preprocess_common_state_dict(common_state_dict):
    import copy

    # Convert args key of type namespace to dictionary
    preprocessed_common_state_dict = copy.deepcopy(common_state_dict)
    preprocessed_common_state_dict['args'] = vars(preprocessed_common_state_dict['args'])
    # Remove rank and local rank from state dict if it exists, since they are expected to be different
    preprocessed_common_state_dict['args'].pop('local_rank', None)
    preprocessed_common_state_dict['args'].pop('rank', None)
    if (
        preprocessed_common_state_dict['args']['use_distributed_optimizer']
        and "optimizer" in preprocessed_common_state_dict
    ):
        def reorder_inner_param_groups(optimizer_state_dict):
            # When distributed optimizer loading, source param groups will be reordered,
            # so we reorder the param groups here to prevent warning.

            # Pop empty param_state.
            if "param_state" in optimizer_state_dict and not optimizer_state_dict["param_state"]:
                optimizer_state_dict.pop("param_state")

            # Reorder param groups.
            if "optimizer" not in optimizer_state_dict:
                return
            inner_optimizer = optimizer_state_dict["optimizer"]
            if "param_groups" not in inner_optimizer:
                return
            param_groups = inner_optimizer["param_groups"]
            key_fn = lambda pg: [pg[key] for key in param_group_identifier_keys]
            param_groups.sort(key=key_fn)
            inner_optimizer["param_groups"] = param_groups

        optimizer_state_dict = preprocessed_common_state_dict['optimizer']
        if "optimizer" in optimizer_state_dict:
            # Only 1 optimizer in chained optimizer.
            reorder_inner_param_groups(optimizer_state_dict)
        else:
            # Multiple optimizers in chained optimizer.
            for i in range(len(optimizer_state_dict)):
                if i in optimizer_state_dict.keys():
                    reorder_inner_param_groups(optimizer_state_dict[i])

    return preprocessed_common_state_dict


def pretrain(
    train_valid_test_dataset_provider,
    model_provider,
    model_type,
    forward_step_func,
    process_non_loss_data_func=None,
    extra_args_provider=None,
    args_defaults={},
    get_embedding_ranks=None,
    get_position_embedding_ranks=None,
    non_loss_data_func=None,
    store=None,
    inprocess_call_wrapper: Optional[CallWrapper] = None,
):
    """Main training program.

    This function will run the followings in the order provided:
        1) initialize Megatron.
        2) setup model, optimizer and lr schedule using the model_provider.
        3) call train_val_test_data_provider to get train/val/test datasets.
        4) train the model using the forward_step_func.

    Args:
        train_valid_test_dataset_provider: a function that takes the size of
            train/valid/test dataset and returns `train, valid, test` datasets.
        model_provider: a function that returns a vanilla version of the
            model. By vanilla we mean a simple model on cpu with no fp16 or ddp.
        model_type: an enum that specifies the type of model being trained.
        forward_step_func: a function that takes a `data iterator` and `model`,
            and returns a `loss` scalar with a dictionary with key:values being
            the info we would like to monitor during training, for example
            `lm-loss: value`. We also require that this function add
            `batch generator` to the timers class.
        process_non_loss_data_func: a function to post process outputs of the
            network. It can be used for dumping output tensors (e.g images) to
            tensorboard. It takes `collected data`(list of tensors),
            `current iteration index` and `tensorboard writer` as arguments.
        extra_args_provider: a function that takes a parser and adds arguments
            to it. It is used for programs to add their own arguments.
        args_defaults: a dictionary from argument-name to argument-value. It
            to set already parse arguments.
        get_embedding_ranks (TODO):
        get_position_embedding_ranks (TODO):
        non_loss_data_func (callable): A custom function to call during evaluation.
            It can run e.g. benchmarks.
        store: an optional instance of torch.distributed.Store, to be used by
            torch.distributed.init_process_group
        inprocess_call_wrapper: an optional instance of inprocess.CallWrapper,
            it is automatically injected when in-process restart is in use
    """

    if inprocess_call_wrapper is not None:
        iteration = inprocess_call_wrapper.iteration
        store = torch.distributed.PrefixStore(str(iteration), store)

    # Initalize and get arguments, timers, and Tensorboard writer.
    initialize_megatron(
        extra_args_provider=extra_args_provider,
        args_defaults=args_defaults,
        get_embedding_ranks=get_embedding_ranks,
        get_position_embedding_ranks=get_position_embedding_ranks,
        store=store,
    )

    args = get_args()
    timers = get_timers()

    if args.batch_invariant_mode:
        print_rank_0("Enabling batch invariant mode globally",flush=True)
        enable_batch_invariant_mode()


    if args.log_progress:
        append_to_progress_log("Starting job")

    # Initialize fault tolerance
    # NOTE: ft_integration functions other than `setup` are no-op if the FT is not initialized
    if args.enable_ft_package:
        ft_integration.setup(args)
        ft_integration.maybe_setup_simulated_fault()

    # Set pytorch JIT layer fusion options and warmup JIT functions.
    set_jit_fusion_options()

    # Adjust the startup time so it reflects the largest value.
    # This will be closer to what scheduler will see (outside of
    # image ... launches.
    global _TRAIN_START_TIME
    start_time_tensor = torch.tensor([_TRAIN_START_TIME], dtype=torch.double, device='cuda')
    torch.distributed.all_reduce(start_time_tensor, op=torch.distributed.ReduceOp.MIN)
    _TRAIN_START_TIME = start_time_tensor.item()

    app_metrics = {}
    app_metrics['app_start_time'] = round(_TRAIN_START_TIME * 1000.0)
    app_metrics['app_model_init_start_time'] = round(_TRAIN_START_TIME * 1000.0)

    print_rank_0(
        'time to initialize megatron (seconds): {:.3f}'.format(time.time() - _TRAIN_START_TIME)
    )
    print_datetime('after megatron is initialized')
    app_metrics['app_model_init_finish_time'] = one_logger_utils.get_timestamp_in_ms()

    # Track E2E metrics on pretrain start
    one_logger_utils.on_pretrain_start()

    # Context used for persisting some state between checkpoint saves.
    if args.non_persistent_ckpt_type == 'local':
        try:
            from nvidia_resiliency_ext.checkpointing.local.ckpt_managers.local_manager import (
                LocalCheckpointManager,
            )
            from nvidia_resiliency_ext.checkpointing.local.replication.group_utils import (
                parse_group_sequence,
                GroupWrapper,
            )
            from nvidia_resiliency_ext.checkpointing.local.replication.strategies import (
                CliqueReplicationStrategy,
            )
        except ModuleNotFoundError:
            raise RuntimeError(
                "The 'nvidia_resiliency_ext' module is required for local "
                "checkpointing but was not found. Please ensure it is installed."
            )

        if args.replication:
            repl_strategy = CliqueReplicationStrategy.from_replication_params(
                args.replication_jump, args.replication_factor
            )
        else:
            repl_strategy = None

        checkpointing_context = {
            'local_checkpoint_manager': LocalCheckpointManager(
                args.non_persistent_local_ckpt_dir, repl_strategy=repl_strategy
            )
        }
    else:
        checkpointing_context = {}

    # Model, optimizer, and learning rate.
    timers('model-and-optimizer-setup', log_level=0).start(barrier=True)
    model, optimizer, opt_param_scheduler = setup_model_and_optimizer(
        model_provider, model_type, checkpointing_context=checkpointing_context
    )

    timers('model-and-optimizer-setup').stop()
    print_datetime('after model, optimizer, and learning rate ' 'scheduler are built')
    config = get_model_config(model[0])

    # Data stuff.
    app_metrics['app_build_dataiters_start_time'] = one_logger_utils.get_timestamp_in_ms()
    timers('train/valid/test-data-iterators-setup', log_level=0).start(barrier=True)
    if args.virtual_pipeline_model_parallel_size is not None:
        train_data_iterator = []
        valid_data_iterator = []
        test_data_iterator = []
        for vp_stage in range(len(model)):
            dataset_provider_parameters = inspect.signature(train_valid_test_dataset_provider).parameters
            assert "vp_stage" in dataset_provider_parameters, \
                "vp_stage must be a kwarg in train_valid_test_dataset_provider when using virtual pipeline parallelism"
            vp_stage_train_valid_test_dataset_provider = \
                functools.partial(train_valid_test_dataset_provider, vp_stage=vp_stage)
            if getattr(train_valid_test_dataset_provider, 'is_distributed', False):
                vp_stage_train_valid_test_dataset_provider.is_distributed = True
            iterators = build_train_valid_test_data_iterators(
                vp_stage_train_valid_test_dataset_provider
            )
            train_data_iterator.append(iterators[0])
            valid_data_iterator.append(iterators[1])
            test_data_iterator.append(iterators[2])
    else:
        train_data_iterator, valid_data_iterator, test_data_iterator = (
            build_train_valid_test_data_iterators(train_valid_test_dataset_provider)
        )
    timers('train/valid/test-data-iterators-setup').stop()
    print_datetime('after dataloaders are built')
    app_metrics['app_build_dataiters_finish_time'] = one_logger_utils.get_timestamp_in_ms()

    # Track if training is enabled. Can only be done once args.do_train is assigned after dataloader is built.
    one_logger_utils.track_config_flags(
        args.train_iters,
        args.skip_train,
        args.do_train,
        args.do_valid,
        args.do_test,
        args.dataloader_type,
        args.retro_project_dir,
        args.retro_cyclic_train_iters,
    )

    # Print setup timing.
    print_rank_0('done with setup ...')
    timers.log(['model-and-optimizer-setup', 'train/valid/test-data-iterators-setup'], barrier=True)

    one_logger = get_one_logger()
    one_logger and one_logger.log_metrics(app_metrics)

    wandb_writer = get_wandb_writer()
    if wandb_writer:
        # Add job name to the wandb config to make it easier to run more singleton dependency jobs.
        wandb_writer.config.update({'slurm_job_name': os.getenv("SLURM_JOB_NAME", "N/A")})

    if not args.skip_train:
        print_rank_0('training ...')

        if args.dataloader_type == 'cyclic' and args.retro_project_dir:
            assert args.retro_cyclic_train_iters is not None
            args.train_iters = args.retro_cyclic_train_iters
            print_rank_0("retro cyclic train iters : %d" % args.train_iters)

        iteration = 0
        if args.do_train and args.train_iters > 0:
            iteration, num_floating_point_operations_so_far = train(
                forward_step_func,
                model,
                optimizer,
                opt_param_scheduler,
                train_data_iterator,
                valid_data_iterator,
                process_non_loss_data_func,
                config,
                checkpointing_context,
                non_loss_data_func,
            )

        print_datetime('after training is done')

        if args.save and iteration != 0 and iteration % args.save_interval != 0:
            save_checkpoint(
                iteration,
                model,
                optimizer,
                opt_param_scheduler,
                num_floating_point_operations_so_far,
                checkpointing_context,
                train_data_iterator=train_data_iterator,
                preprocess_common_state_dict_fn=preprocess_common_state_dict,
            )

        one_logger and one_logger.log_metrics(
            {'app_train_loop_finish_time': one_logger_utils.get_timestamp_in_ms()}
        )

    else:
        print_rank_0('skipping training (--skip-train is on) ...')

        iteration = args.iteration

    if args.do_valid:
        prefix = f'iteration {iteration} on validation set'
        if getattr(args, 'perform_rl_step', False):
            rl_utils.evaluate_and_print_results_rl(
                valid_data_iterator, model, optimizer,
                iteration, write_to_tensorboard=not args.skip_train
            )
        else:
            evaluate_and_print_results(
                prefix, forward_step_func,
                valid_data_iterator, model,
                iteration, process_non_loss_data_func, config,
                verbose=True, write_to_tensorboard=not args.skip_train,
                non_loss_data_func=non_loss_data_func
            )

    if args.do_test:
        prefix = f'iteration {iteration} on test set'
        evaluate_and_print_results(
            prefix,
            forward_step_func,
            test_data_iterator,
            model,
            iteration,
            process_non_loss_data_func,
            config,
            verbose=True,
            write_to_tensorboard=not args.skip_train,
            non_loss_data_func=non_loss_data_func,
        )

    wandb_writer = get_wandb_writer()
    if wandb_writer:
        wandb_writer.finish()

    ft_integration.on_checkpointing_start()
    maybe_finalize_async_save(blocking=True, terminate=True)
    ft_integration.on_checkpointing_end(is_async_finalization=True)

    one_logger and one_logger.log_metrics(
        {'app_finish_time': one_logger_utils.get_timestamp_in_ms()}
    )

    if getattr(args, 'perform_rl_step', False):
        rl_utils.rl_inference_interface_shutdown()

    ft_integration.shutdown()
    one_logger_utils.finish()


def update_train_iters(args):

    # For iteration-based training, we don't need to do anything
    if args.train_iters:
        return

    # Constant batch size with sample-based training.
    if args.rampup_batch_size is None:
        args.train_iters = args.train_samples // args.global_batch_size

    else:
        # Sample based training with rampup batch size.
        iterations = 0
        consumed_samples = 0
        # Rampup phase.
        while (
            consumed_samples <= int(args.rampup_batch_size[2])
            and consumed_samples <= args.train_samples
        ):
            update_num_microbatches(consumed_samples, consistency_check=False)
            consumed_samples += get_current_global_batch_size()
            iterations += 1
        # Reset
        update_num_microbatches(0, consistency_check=False)
        # Constant phase
        # Note that we throw away any partial last batch.
        if args.train_samples > consumed_samples:
            iterations += (args.train_samples - consumed_samples) // args.global_batch_size
        args.train_iters = iterations

    print_rank_0(f'setting training iterations to {args.train_iters}')


def get_model(model_provider_func, model_type=ModelType.encoder_or_decoder, wrap_with_ddp=True, config=None, pg_collection=None):
    """Build the model."""
    args = get_args()
    args.model_type = model_type
    if pg_collection is None:
        pg_collection = ProcessGroupCollection.use_mpu_process_groups()

    if has_nvidia_modelopt:
        from megatron.post_training.checkpointing import has_modelopt_state
        # [ModelOpt]: Check if the checkpoint is a ModelOpt checkpoint and
        # set a flag to use our model provider if so.
        if args.load is not None and has_modelopt_state(args.load):
            print_rank_0(f'ModelOpt checkpoint detected')
            args.modelopt_enabled = True
        elif getattr(args, "export_kd_teacher_load", None):
            # For distillation ckpts without ModelOpt state
            args.modelopt_enabled = True


    # Build model.
    def build_model():
        if (
            get_pg_size(pg_collection.pp) > 1
            and args.virtual_pipeline_model_parallel_size is not None
        ):
            model = []
            vp_size = args.virtual_pipeline_model_parallel_size
            for i in range(vp_size):
                # Set pre_process and post_process only after virtual rank is set.
                pre_process = is_pp_first_stage(pg_collection.pp) and is_vp_first_stage(
                    vp_stage=i, vp_size=vp_size
                )
                post_process = is_pp_last_stage(pg_collection.pp) and is_vp_last_stage(
                    vp_stage=i, vp_size=vp_size
                )
                this_model = model_provider_func(
                    pre_process=pre_process,
                    post_process=post_process,
                    vp_stage=i,
                    config=config,
                    pg_collection=pg_collection,
                )
                this_model.model_type = model_type
                this_model.vp_stage = i
                model.append(this_model)
        else:
            pre_process = is_pp_first_stage(pg_collection.pp)
            post_process = is_pp_last_stage(pg_collection.pp)
            model = model_provider_func(
                pre_process=pre_process,
                post_process=post_process,
                config=config,
                pg_collection=pg_collection,
            )
            model.model_type = model_type
        return model

    if args.init_model_with_meta_device:
        with torch.device('meta'):
            model = build_model()
    else:
        model = build_model()

    if not isinstance(model, list):
        model = [model]

    # Set tensor model parallel attributes if not set.
    # Only parameters that are already tensor model parallel have these
    # attributes set for them. We should make sure the default attributes
    # are set for all params so the optimizer can use them.
    for model_module in model:
        for param in model_module.parameters():
            tensor_parallel.set_defaults_if_not_set_tensor_model_parallel_attributes(param)

    # Print number of parameters.
    num_parameters = sum(
        [sum([p.nelement() for p in model_module.parameters()]) for model_module in model]
    )
    if get_pg_rank(pg_collection.dp) == 0 and get_pg_rank(pg_collection.cp) == 0:
        print(
            ' > number of parameters on (tensor, pipeline) '
            'model parallel rank ({}, {}): {}'.format(
                get_pg_rank(pg_collection.tp),
                get_pg_rank(pg_collection.pp),
                num_parameters,
            ),
            flush=True,
        )

    # GPU allocation.
    # For FSDP2, we don't allocate GPU memory here. We allocate GPU memory
    # in the fully_shard function of FSDP2 instead.
    if (
        not (args.use_torch_fsdp2 and args.use_cpu_initialization)
        and not args.init_model_with_meta_device
    ):
        for model_module in model:
            model_module.cuda(torch.cuda.current_device())

    # Fp16 conversion.
    if args.fp16 or args.bf16:
        config = get_model_config(model[0])
        model = [Float16Module(config, model_module) for model_module in model]

    # Materialize tensors on meta device (GPU allocation) if not using FSDP2 and not using Megatron FSDP.
    if args.init_model_with_meta_device and not args.use_torch_fsdp2 and not args.use_megatron_fsdp:
        #for model_module in model:
        model = [to_empty_if_meta_device(model_module, device=torch.device("cuda")) for model_module in model]




    # Before TE2.x: The model_module.bfloat16()/model_module.half() above will call the inplace
    #               copy of TE's Float8Tensor, which will write an unwanted value (amax calculated
    #               from the current fp8 param) to its amax_history. The below function will correct
    #               the amax_history back.
    # After TE2.x: Below function is an empty function and does nothing.
    correct_amax_history_if_needed(model)

    if wrap_with_ddp:
        if args.use_torch_fsdp2:
            assert HAVE_FSDP2, "Torch FSDP2 requires torch>=2.4.0"
            DP = torch_FSDP
        elif args.use_megatron_fsdp:
            DP = megatron_FSDP
        else:
            DP = DDP

        config = get_model_config(model[0])

        if getattr(args, "use_torch_fsdp2", False):
            reshard_after_forward = getattr(args, "torch_fsdp2_reshard_after_forward", True)
            ddp_config = TorchFullyShardedDataParallelConfig(reshard_after_forward=reshard_after_forward)
        else:
            kwargs = {}
            for f in dataclasses.fields(DistributedDataParallelConfig):
                if hasattr(args, f.name):
                    kwargs[f.name] = getattr(args, f.name)
            kwargs['grad_reduce_in_fp32'] = args.accumulate_allreduce_grads_in_fp32
            kwargs['check_for_nan_in_grad'] = args.check_for_nan_in_loss_and_grad
            kwargs['check_for_large_grads'] = args.check_for_large_grads
            if args.ddp_num_buckets is not None:
                assert args.ddp_bucket_size is None, \
                    "Cannot specify both --ddp-num-buckets and --ddp-bucket-size"
                assert args.ddp_num_buckets > 0, \
                    "--ddp-num-buckets must be greater than 0"
                kwargs['bucket_size'] = num_parameters // args.ddp_num_buckets
            else:
                kwargs['bucket_size'] = args.ddp_bucket_size
            kwargs['pad_buckets_for_high_nccl_busbw'] = args.ddp_pad_buckets_for_high_nccl_busbw
            kwargs['reduce_scatter_with_fp32_accumulation'] = args.ddp_reduce_scatter_with_fp32_accumulation
            kwargs['average_in_collective'] = args.ddp_average_in_collective
            ddp_config = DistributedDataParallelConfig(**kwargs)

            # In the Megatron FSDP and DDP use path, we need to initialize the bucket size.
            # If bucket_size is not provided as an input, use sane default.
            # If using very large dp_sizes, make buckets larger to ensure that chunks used in NCCL
            # ring-reduce implementations are large enough to remain bandwidth-bound rather than
            # latency-bound.
            if ddp_config.bucket_size is None:
                ddp_config.bucket_size = max(
                    40000000, 1000000 * mpu.get_data_parallel_world_size(with_context_parallel=True)
                )
            # Set bucket_size to infinity if overlap_grad_reduce is False.
            if not ddp_config.overlap_grad_reduce:
                ddp_config.bucket_size = None

        with torch.cuda.stream(torch.cuda.Stream()):
            model = [
                DP(
                    config=config,
                    ddp_config=ddp_config,
                    module=model_chunk,
                    # Turn off bucketing for model_chunk 2 onwards, since communication for these
                    # model chunks is overlapped with compute anyway.
                    disable_bucketing=(model_chunk_idx > 0)
                    or args.overlap_param_gather_with_optimizer_step,
                )
                for (model_chunk_idx, model_chunk) in enumerate(model)
            ]

        # Broadcast params from data parallel src rank to other data parallel ranks.
        if args.data_parallel_random_init:
            for model_module in model:
                model_module.broadcast_params()

    return model


def get_optimizer_param_scheduler(optimizer):
    """Build the learning rate scheduler."""
    args = get_args()

    # Iteration-based training.
    if args.train_iters:
        if args.lr_decay_iters is None:
            args.lr_decay_iters = args.train_iters
        lr_decay_steps = args.lr_decay_iters * args.global_batch_size
        wd_incr_steps = args.train_iters * args.global_batch_size
        wsd_decay_steps = None
        if args.lr_wsd_decay_iters is not None:
            wsd_decay_steps = args.lr_wsd_decay_iters * args.global_batch_size
        if args.lr_warmup_fraction is not None:
            lr_warmup_steps = args.lr_warmup_fraction * lr_decay_steps
        else:
            lr_warmup_steps = args.lr_warmup_iters * args.global_batch_size
    # Sample-based training.
    elif args.train_samples:
        # We need to set training iters for later use. Technically
        # we need to adjust the training samples too (due to last
        # batch being incomplete) but we leave it as is for now.
        update_train_iters(args)
        if args.lr_decay_samples is None:
            args.lr_decay_samples = args.train_samples
        lr_decay_steps = args.lr_decay_samples
        wd_incr_steps = args.train_samples
        wsd_decay_steps = args.lr_wsd_decay_samples
        if args.lr_warmup_fraction is not None:
            lr_warmup_steps = args.lr_warmup_fraction * lr_decay_steps
        else:
            lr_warmup_steps = args.lr_warmup_samples
    else:
        raise Exception('either train-iters or train-samples should be provided.')

    opt_param_scheduler = OptimizerParamScheduler(
        optimizer,
        init_lr=args.lr_warmup_init,
        max_lr=args.lr,
        min_lr=args.min_lr,
        lr_warmup_steps=lr_warmup_steps,
        lr_decay_steps=lr_decay_steps,
        lr_decay_style=args.lr_decay_style,
        start_wd=args.start_weight_decay,
        end_wd=args.end_weight_decay,
        wd_incr_steps=wd_incr_steps,
        wd_incr_style=args.weight_decay_incr_style,
        use_checkpoint_opt_param_scheduler=args.use_checkpoint_opt_param_scheduler,
        override_opt_param_scheduler=args.override_opt_param_scheduler,
        wsd_decay_steps=wsd_decay_steps,
        lr_wsd_decay_style=args.lr_wsd_decay_style,
    )

    return opt_param_scheduler


def get_megatron_optimizer_config(args: Any) -> OptimizerConfig:
    """Return a Megatron optimizer config object from Megatron's arguments."""

    config = None
<<<<<<< HEAD
    if args.optimizer == 'adam':
=======
    if args.optimizer == 'adam' or 'muon' in args.optimizer:
        # TODO(deyuf): Muon needs both adam + muon but get() only receive one config
        # So for now we keep using adam config that's back compat with old way
>>>>>>> e93814b4
        kwargs = {}
        for f in dataclasses.fields(AdamOptimizerConfig):
            if hasattr(args, f.name):
                kwargs[f.name] = getattr(args, f.name)
        config = AdamOptimizerConfig(**kwargs)
    elif args.optimizer == 'sgd':
        kwargs = {}
        for f in dataclasses.fields(SGDOptimizerConfig):
            if hasattr(args, f.name):
                kwargs[f.name] = getattr(args, f.name)
        config = SGDOptimizerConfig(**kwargs)
    else:
        raise ValueError("Invalid optimizer type!")

    # Construct the appropriate config_overrides object.
    # TODO: add more logic here as needed down the road.
    if args.decoupled_lr is not None:
        decoupled_param_key = ParamKey(attr="is_embedding_or_output_parameter")
        decoupled_optimizer_config = copy.deepcopy(config)
        decoupled_optimizer_config.lr = args.decoupled_lr
        if args.decoupled_min_lr is not None:
            decoupled_optimizer_config.min_lr = args.decoupled_min_lr
        config_overrides = {decoupled_param_key: decoupled_optimizer_config}
    else:
        config_overrides = None

    return config, config_overrides


def setup_model_and_optimizer(
    model_provider_func,
    model_type,
    checkpointing_context=None,
):
    """Setup model and optimizer."""
    args = get_args()
    timers = get_timers()
    one_logger = get_one_logger()

    wrap_with_ddp = not args.skip_train
    model = get_model(model_provider_func, model_type, wrap_with_ddp=wrap_with_ddp)
    unwrapped_model = unwrap_model(model)

    one_logger and one_logger.log_metrics({"app_build_optimzer_start_time": one_logger_utils.get_timestamp_in_ms()})
<<<<<<< HEAD
    if args.skip_train:
        optimizer, opt_param_scheduler = None, None
    elif 'muon' not in config.optimizer:
        config, config_overrides = get_megatron_optimizer_config(args)
        config.timers = timers

=======
    config, config_overrides = get_megatron_optimizer_config(args)
    config.timers = timers

    if 'muon' not in config.optimizer:
>>>>>>> e93814b4
        # If the user is asking for a non-zero embedding init std, skip weight decay for embeddings
        # to avoid embeddings from shrinking to zero as recommended in https://arxiv.org/abs/2312.16903
        # default_skip_embedding_weight_decay=args.embedding_init_method_std is not None,
        optimizer = get_megatron_optimizer(
            config,
            model,
            config_overrides=config_overrides,
            use_gloo_process_groups=args.enable_gloo_process_groups,
            dump_param_to_param_group_map=args.dump_param_to_param_group_map,
        )
    else:
        optimizer = get_megatron_muon_optimizer(
            config,
            model,
            config_overrides=config_overrides,
            use_gloo_process_groups=args.enable_gloo_process_groups,
            layer_wise_distributed_optimizer='dist' in config.optimizer,
        )

    opt_param_scheduler = get_optimizer_param_scheduler(optimizer)
    one_logger and one_logger.log_metrics({"app_build_optimzer_finish_time": one_logger_utils.get_timestamp_in_ms()})

    if args.moe_use_upcycling:
        torch.distributed.barrier()
        assert not checkpoint_exists(args.save), (
            "The upcycling destination directory already exists. "
            "Please check if --moe-use-upcycling is mistakenly enabled. "
            "Upcycling should only be set for the first run when converting the dense model. "
            "All subsequent runs should remove this flag. "
        )
        # before changing moe related global args, save them in local variables
        num_experts = args.num_experts
        expert_model_parallel_size = args.expert_model_parallel_size
        moe_ffn_hidden_size = args.ffn_hidden_size

        # set dense model related args in to global args before getting dense model
        args.num_experts = None
        args.expert_model_parallel_size = 1
        args.ffn_hidden_size = moe_ffn_hidden_size * args.moe_upcycling_granularity

        # get dense model
        dense_model_for_upcycling = get_model(model_provider_func, model_type)

        # recover moe upcycling related args in global args before executing upcycling
        args.num_experts = num_experts
        args.expert_model_parallel_size = expert_model_parallel_size
        args.ffn_hidden_size = moe_ffn_hidden_size

        # execute upcycling
        _, args.num_floating_point_operations_so_far = upcycling_utils.load_and_upcycle_model(
            load_checkpoint,
            unwrapped_model,
            dense_model_for_upcycling,
            load_kwargs={
                'model': dense_model_for_upcycling,
                'optimizer': None,
                'opt_param_scheduler': None,
            },
        )
        args.iteration = 1
        save_checkpoint(
            args.iteration, model, None, None, args.num_floating_point_operations_so_far
        )
        torch.distributed.barrier()
        del dense_model_for_upcycling
        if (args.fp16 or args.bf16) and optimizer is not None:
            optimizer.reload_model_params()
        print_rank_0(f'Upcycled checkpoint saved to {args.save}')

    if (
        args.load is not None or args.pretrained_checkpoint is not None
    ) and not args.moe_use_upcycling:
        one_logger and one_logger.log_metrics(
            {'load_checkpoint_start_time': one_logger_utils.get_timestamp_in_ms()}
        )
        timers('load-checkpoint', log_level=0).start(barrier=True)

        args.iteration, args.num_floating_point_operations_so_far = load_checkpoint(
            model,
            optimizer,
            opt_param_scheduler,
            checkpointing_context=checkpointing_context,
            skip_load_to_model_and_opt=HAVE_FSDP2
            and getattr(args, "use_torch_fsdp2", False)
            and args.ckpt_format == "torch_dist",
        )
        timers('load-checkpoint').stop(barrier=True)
        timers.log(['load-checkpoint'])
        one_logger and one_logger.log_metrics(
            {
                'load_checkpoint_finish_time': one_logger_utils.get_timestamp_in_ms(),
                'load_checkpoint_time': timers('load-checkpoint').active_time(),
            }
        )
    else:
        args.iteration = 0
        args.num_floating_point_operations_so_far = 0

    # get model without FP16 and/or DDP wrappers
    if (
        args.iteration == 0
        and len(unwrapped_model) == 1
        and hasattr(unwrapped_model[0], 'init_state_dict_from_bert')
    ):
        print_rank_0("Initializing ICT from pretrained BERT model")
        unwrapped_model[0].init_state_dict_from_bert()
        if args.fp16:
            optimizer.reload_model_params()

    # Convert checkpoint format.
    if args.ckpt_convert_format is not None:
        load_ckpt_format = args.ckpt_format
        args.ckpt_format = args.ckpt_convert_format
        args.save = os.path.join(args.ckpt_convert_save, args.ckpt_convert_format)
        update_use_dist_ckpt(args)

        save_checkpoint(
            args.iteration,
            model,
            optimizer,
            opt_param_scheduler,
            args.num_floating_point_operations_so_far,
            preprocess_common_state_dict_fn=preprocess_common_state_dict,
        )

        print_rank_0("> converted checkpoint: %s -> %s." % (load_ckpt_format, args.ckpt_format))
        torch.distributed.barrier()
        exit()

    return model, optimizer, opt_param_scheduler


def dummy_train_step(data_iterator):
    """Single dummy training step."""
    num_microbatches = get_num_microbatches()
    rerun_state_machine = get_rerun_state_machine()
    while rerun_state_machine.should_run_forward_backward(data_iterator):
        for _ in range(num_microbatches):
            # Re-use methods used in get_batch() from pretrain_{gpt, mamba}.py.
            batch = get_batch_on_this_tp_rank(data_iterator)
            batch = get_batch_on_this_cp_rank(batch)


def train_step(forward_step_func, data_iterator, model, optimizer, opt_param_scheduler, config, forward_backward_func):
    """Single training step."""
    args = get_args()
    timers = get_timers()

    rerun_state_machine = get_rerun_state_machine()
    while rerun_state_machine.should_run_forward_backward(data_iterator):
        # Set grad to zero.
        for model_chunk in model:
            model_chunk.zero_grad_buffer()
        optimizer.zero_grad()

        if has_nvidia_modelopt:
            # [ModelOpt]: Pipeline-parallel Distillation stacks student and teacher tensors
            adjust_tensor_shapes_fn = get_tensor_shapes_adjust_fn_for_distillation(
                model,
                seq_length=args.seq_length,
                micro_batch_size=args.micro_batch_size,
                decoder_seq_length=args.decoder_seq_length,
            )
        else:
            adjust_tensor_shapes_fn = None

        # For the mxfp8_param with reuse_grad_buf_for_mxfp8_param_ag and dp_ag_overlap,
        # we need to call the _copy_main_params_to_param_buffer() after the grad buffer
        # is zeroed by zero_grad_buffer() because param and grad buffer are shared.
        if args.reuse_grad_buf_for_mxfp8_param_ag and args.overlap_param_gather:
            for optim_instance in optimizer.chained_optimizers:
                if isinstance(optim_instance, DistributedOptimizer):
                    optim_instance._copy_main_params_to_param_buffer()

        # Forward pass.
        losses_reduced = forward_backward_func(
            forward_step_func=forward_step_func,
            data_iterator=data_iterator,
            model=model,
            num_microbatches=get_num_microbatches(),
            seq_length=args.seq_length,
            micro_batch_size=args.micro_batch_size,
            decoder_seq_length=args.decoder_seq_length,
            forward_only=False,
            adjust_tensor_shapes_fn=adjust_tensor_shapes_fn,
        )
    should_checkpoint, should_exit, exit_code = rerun_state_machine.should_checkpoint_and_exit()
    if should_exit:
        return {}, True, should_checkpoint, should_exit, exit_code, None, None, 0

    # Empty unused memory.
    if args.empty_unused_memory_level >= 1:
        torch.cuda.empty_cache()

    # Vision gradients.
    if args.vision_pretraining and args.vision_pretraining_type == "dino":
        unwrapped_model = unwrap_model(model[0])
        unwrapped_model.cancel_gradients_last_layer(args.curr_iteration)

    # Update parameters.

    timers('optimizer', log_level=1).start(barrier=args.barrier_with_L1_time)
    update_successful, grad_norm, num_zeros_in_grad = optimizer.step()

    # get max attention logit for logging and run clip_qk()
    # Part of MuonClip Optimizer step
    log_max_attention_logit = 0
    if args.qk_clip or args.log_max_attention_logit:
        log_max_attention_logit = clip_qk(model, log_max_only=not args.qk_clip)

    timers('optimizer').stop()

    # when freezing sub-models we may have a mixture of successful and unsucessful ranks,
    # so we must gather across mp ranks
    update_successful = logical_and_across_model_parallel_group(update_successful)
    # grad_norm and num_zeros_in_grad will be None on ranks without trainable params,
    # so we must gather across mp ranks
    grad_norm = reduce_max_stat_across_model_parallel_group(grad_norm)
    if args.log_num_zeros_in_grad:
        num_zeros_in_grad = reduce_max_stat_across_model_parallel_group(num_zeros_in_grad)

    # Vision momentum.
    if args.vision_pretraining and args.vision_pretraining_type == "dino":
        unwrapped_model = unwrap_model(model[0])
        unwrapped_model.update_momentum(args.curr_iteration)

    # Update learning rate.
    if update_successful:
        increment = get_num_microbatches() * args.micro_batch_size * args.data_parallel_size
        opt_param_scheduler.step(increment=increment)
        skipped_iter = 0
    else:
        skipped_iter = 1

    # Empty unused memory.
    if args.empty_unused_memory_level >= 2:
        torch.cuda.empty_cache()

    if mpu.is_pipeline_last_stage(ignore_virtual=True):
        # Average loss across microbatches.
        loss_reduced = {}

        for key in losses_reduced[0].keys():
            val = [x[key].view(-1) for x in losses_reduced]
            if val[0].numel() == 2:
                # there is one dict per microbatch. in new reporting, we average
                # over the total number of tokens across the global batch.
                val = torch.vstack(val).sum(dim=0)
                torch.distributed.all_reduce(
                    val,
                    group=mpu.get_data_parallel_group(with_context_parallel=True)
                )
                loss_reduced[key] = val[0] / val[1]
            elif val[0].numel() == 1:
                # legacy behavior, we average over the number of microbatches
                val = torch.cat(val).mean()
                loss_reduced[key] = val
            else:
                raise ValueError(f"Invalid value shape: {val[0].shape} for key {key}")
        return (
            loss_reduced,
            skipped_iter,
            should_checkpoint,
            should_exit,
            exit_code,
            grad_norm,
            num_zeros_in_grad,
            log_max_attention_logit,
        )
    return {}, skipped_iter, should_checkpoint, should_exit, exit_code, grad_norm, num_zeros_in_grad, log_max_attention_logit


def training_log(
    loss_dict,
    total_loss_dict,
    learning_rate,
    iteration,
    loss_scale,
    report_memory_flag,
    skipped_iter,
    grad_norm,
    params_norm,
    num_zeros_in_grad,
    max_attention_logit,
    pg_collection=None,
):
    """Log training information such as losses, timing, ...."""
    args = get_args()
    timers = get_timers()
    writer = get_tensorboard_writer()
    wandb_writer = get_wandb_writer()
    one_logger = get_one_logger()
    energy_monitor = get_energy_monitor()

    # Advanced, skipped, and Nan iterations.
    advanced_iters_key = 'advanced iterations'
    skipped_iters_key = 'skipped iterations'
    nan_iters_key = 'nan iterations'
    # Advanced iterations.
    if not skipped_iter:
        total_loss_dict[advanced_iters_key] = total_loss_dict.get(advanced_iters_key, 0) + 1
    else:
        if advanced_iters_key not in total_loss_dict:
            total_loss_dict[advanced_iters_key] = 0
    # Skipped iterations.
    total_loss_dict[skipped_iters_key] = total_loss_dict.get(skipped_iters_key, 0) + skipped_iter
    # Update losses and set nan iterations
    got_nan = False
    for key in loss_dict:
        if not skipped_iter:
            total_loss_dict[key] = (
                total_loss_dict.get(key, torch.tensor([0.0], dtype=torch.float, device='cuda'))
                + loss_dict[key]
            )
        else:
            value = loss_dict[key].float().sum().item()
            is_nan = value == float('inf') or value == -float('inf') or value != value
            got_nan = got_nan or is_nan
    total_loss_dict[nan_iters_key] = total_loss_dict.get(nan_iters_key, 0) + int(got_nan)

    # Logging.
    timers_to_log = []
    if args.timing_log_level >= 1:
        timers_to_log.extend([
            'forward-backward',
            'layernorm-grads-all-reduce',
            'embedding-grads-all-reduce',
            'all-grads-sync',
            'params-all-gather',
            'optimizer-copy-to-main-grad',
            'optimizer-unscale-and-check-inf',
            'optimizer-clip-main-grad',
            'optimizer-count-zeros',
            'optimizer-inner-step',
            'optimizer-copy-main-to-model-params',
            'optimizer',
        ])
    if args.timing_log_level >= 2:
        timers_to_log.extend([
            'batch-generator',
            'forward-compute',
            'backward-compute',
            'forward-recv',
            'forward-send',
            'backward-recv',
            'backward-send',
            'forward-send-forward-recv',
            'forward-send-backward-recv',
            'backward-send-forward-recv',
            'backward-send-backward-recv',
            'forward-backward-send-forward-backward-recv',
        ])
    # Add timers from RL loop if needed.
    if getattr(args, 'perform_rl_step', False):
        timers_to_log.extend(['rollout-collection', 'inference-setup', 'collect-rollouts', 'postrollout-gc-collect',
                              'sync-rollouts', 'prepare-data-for-update', 'compute-group-stats',
                              'prepare-trajectories', 'get-ltor-masks-and-position-ids', 'create-logprobs-dataloader',
                              'compute-logprobs', 'compute-ref-logprobs', 'compute-prob-stats',
                              'prepare-advantages', 'create-dataloader', 'log-wandb-tb',
                              'offload-optimizer-before-inference', 'onload-kv-cache-before-inference',
                              'wait-for-decode-only', 'build-cuda-graphs', 'suspend-engine',
                              'offload-kv-cache-after-inference', 'onload-optimizer-after-inference'])

    # Calculate batch size.
    batch_size = args.micro_batch_size * args.data_parallel_size * get_num_microbatches()

    # Track app tag & app tag ID
    one_logger_utils.track_app_tag(batch_size, args.world_size, args.seq_length)

    total_iterations = total_loss_dict[advanced_iters_key] + total_loss_dict[skipped_iters_key]

    # learning rate will be None on ranks without trainable params, so we must gather across mp ranks
    learning_rate = reduce_max_stat_across_model_parallel_group(learning_rate)
    # Tensorboard values.
    if writer and (iteration % args.tensorboard_log_interval == 0):
        if wandb_writer:
            wandb_writer.log({'samples vs steps': args.consumed_train_samples}, iteration)
        writer.add_scalar('learning-rate', learning_rate, iteration)
        writer.add_scalar('learning-rate vs samples', learning_rate, args.consumed_train_samples)
        if wandb_writer:
            wandb_writer.log({'learning-rate': learning_rate}, iteration)
        if args.skipped_train_samples > 0:
            writer.add_scalar('skipped-train-samples', args.skipped_train_samples, iteration)
            if wandb_writer:
                wandb_writer.log({'skipped-train-samples': args.skipped_train_samples}, iteration)
        writer.add_scalar('batch-size', batch_size, iteration)
        writer.add_scalar('batch-size vs samples', batch_size, args.consumed_train_samples)
        if wandb_writer:
            wandb_writer.log({'batch-size': batch_size}, iteration)
        # Log bins for packed mode
        if has_rl_utils and args.rl_use_sequence_packing:
            packing_metrics = rl_utils.get_sequence_packing_tensorboard_metrics(args)
            for metric_name, metric_value in packing_metrics.items():
                writer.add_scalar(metric_name, metric_value, iteration)
            if wandb_writer and packing_metrics:
                wandb_writer.log(packing_metrics, iteration)
        for key in loss_dict:
            writer.add_scalar(key, loss_dict[key], iteration)
            writer.add_scalar(key + ' vs samples', loss_dict[key], args.consumed_train_samples)
            if wandb_writer:
                wandb_writer.log({key: loss_dict[key]}, iteration)
        if args.log_loss_scale_to_tensorboard:
            writer.add_scalar('loss-scale', loss_scale, iteration)
            writer.add_scalar('loss-scale vs samples', loss_scale, args.consumed_train_samples)
            if wandb_writer:
                wandb_writer.log({'loss-scale': loss_scale}, iteration)
        if args.log_world_size_to_tensorboard:
            writer.add_scalar('world-size', args.world_size, iteration)
            writer.add_scalar('world-size vs samples', args.world_size, args.consumed_train_samples)
            if wandb_writer:
                wandb_writer.log({'world-size': args.world_size}, iteration)
        if grad_norm is not None:
            writer.add_scalar('grad-norm', grad_norm, iteration)
            writer.add_scalar('grad-norm vs samples', grad_norm, args.consumed_train_samples)
            if wandb_writer:
                wandb_writer.log({'grad-norm': grad_norm}, iteration)
        if num_zeros_in_grad is not None:
            writer.add_scalar('num-zeros', num_zeros_in_grad, iteration)
            writer.add_scalar(
                'num-zeros vs samples', num_zeros_in_grad, args.consumed_train_samples
            )
            if wandb_writer:
                wandb_writer.log({'num-zeros': num_zeros_in_grad}, iteration)
        if params_norm is not None:
            writer.add_scalar('params-norm', params_norm, iteration)
            writer.add_scalar('params-norm vs samples', params_norm, args.consumed_train_samples)
            if wandb_writer:
                wandb_writer.log({'params-norm': params_norm}, iteration)
        if getattr(args, 'perform_rl_step', False):
            grpo_collection_iteration = iteration // (args.grpo_iterations * ( ( args.grpo_samples_per_iteration )// args.global_batch_size ))
            writer.add_scalar('grpo_collection_iteration', grpo_collection_iteration, iteration)
            if wandb_writer:
                wandb_writer.log({'grpo_collection_iteration': grpo_collection_iteration}, iteration)
        if args.log_memory_to_tensorboard:
            mem_stats = torch.cuda.memory_stats()
            writer.add_scalar(
                "mem-reserved-bytes", mem_stats["reserved_bytes.all.current"], iteration
            )
            writer.add_scalar(
                "mem-allocated-bytes", mem_stats["allocated_bytes.all.current"], iteration
            )
            writer.add_scalar(
                "mem-max-allocated-bytes", mem_stats["allocated_bytes.all.peak"], iteration
            )
            writer.add_scalar("mem-allocated-count", mem_stats["allocation.all.current"], iteration)
        if args.log_max_attention_logit:
            writer.add_scalar('max_attention_logit', max_attention_logit, iteration)
            if wandb_writer:
                wandb_writer.log({'max_attention_logit': max_attention_logit}, iteration)
    if args.num_experts is not None:
        moe_loss_scale = 1 / get_num_microbatches()
        track_names = []
        if "aux_loss" in args.moe_router_load_balancing_type:
            track_names.append("load_balancing_loss")
        if "seq_aux_loss" in args.moe_router_load_balancing_type:
            track_names.append("seq_load_balancing_loss")
        if "global_aux_loss" in args.moe_router_load_balancing_type:
            track_names.append("global_load_balancing_loss")
        if args.moe_z_loss_coeff is not None:
            track_names.append("z_loss")

        if args.is_hybrid_model:
            layers = args.hybrid_override_pattern.count('E')
        else:
            layers = args.num_layers

        track_moe_metrics(
            loss_scale=moe_loss_scale,
            iteration=iteration,
            writer=writer,
            wandb_writer=wandb_writer,
            total_loss_dict=total_loss_dict,
            per_layer_logging=args.moe_per_layer_logging,
            force_initialize=True,
            track_names=track_names,
            num_layers=layers,
            moe_layer_freq=args.moe_layer_freq,
            mtp_num_layers=args.mtp_num_layers,
            pg_collection=pg_collection,
        )
    if args.mtp_num_layers is not None:
        mtp_loss_scale = 1 / get_num_microbatches()
        MTPLossLoggingHelper.track_mtp_metrics(
            mtp_loss_scale, iteration, writer, wandb_writer, total_loss_dict
        )
    # Track sparse attention indexer loss
    if args.dsa_indexer_loss_coeff is not None and args.dsa_indexer_loss_coeff > 0:
        indexer_loss_scale = 1 / get_num_microbatches()
        DSAIndexerLossLoggingHelper.track_indexer_metrics(
            loss_scale=indexer_loss_scale,
            iteration=iteration,
            writer=writer,
            wandb_writer=wandb_writer,
            total_loss_dict=total_loss_dict,
        )
    if iteration % args.log_interval == 0:
        if args.record_memory_history and (is_last_rank() or torch.distributed.get_backend() == 'fake'):
            snapshot = torch.cuda.memory._snapshot()
            from pickle import dump

            with open(args.memory_snapshot_path, 'wb') as f:
                dump(snapshot, f)

        elapsed_time = timers('interval-time').elapsed(barrier=True)
        elapsed_time_per_iteration = elapsed_time / total_iterations

        throughput = num_floating_point_operations(args, batch_size) / (
            elapsed_time_per_iteration * 10**12 * args.world_size
        )

        one_logger_utils.track_e2e_metrics(args.log_throughput, throughput)

        if args.log_timers_to_tensorboard:
            if writer:
                writer.add_scalar('iteration-time', elapsed_time_per_iteration, iteration)
            if wandb_writer:
                wandb_writer.log({'iteration-time': elapsed_time_per_iteration}, iteration)
        log_string = f" [{datetime.now().strftime('%Y-%m-%d %H:%M:%S')}]"
        log_string += ' iteration {:8d}/{:8d} |'.format(iteration, args.train_iters)
        log_string += ' consumed samples: {:12d} |'.format(args.consumed_train_samples)
        if has_rl_utils and args.rl_use_sequence_packing:
            log_string += rl_utils.get_sequence_packing_log_info(args)
        if args.skipped_train_samples > 0:
            log_string += ' skipped samples: {:12d} |'.format(args.skipped_train_samples)
        log_string += ' elapsed time per iteration (ms): {:.1f} |'.format(
            elapsed_time_per_iteration * 1000.0
        )
        if args.log_throughput:
            log_string += f' throughput per GPU (TFLOP/s/GPU): {throughput:.1f} |'
            if args.log_timers_to_tensorboard:
                if writer:
                    writer.add_scalar('throughput', throughput, iteration)
                if wandb_writer:
                    wandb_writer.log({'throughput': throughput}, iteration)
        if args.log_energy:
            energy = (energy_monitor.lap() / total_iterations) / args.world_size
            power = energy / elapsed_time_per_iteration
            log_string += f' energy per GPU (J/iter/GPU): {energy:.1f} |'
            log_string += f' power per GPU (W/GPU): {power:.1f} |'
            if writer:
                writer.add_scalar('iter-energy/gpu', energy, iteration)
                writer.add_scalar('power/gpu', power, iteration)
            if wandb_writer:
                wandb_writer.log({'iter-energy/gpu': energy}, iteration)
                wandb_writer.log({'power/gpu': power}, iteration)
        # Decoupled_learning_rate should be not None only on first and last pipeline stage.
        log_string += f' learning rate: {learning_rate:.6E} |'
        log_string += f' global batch size: {batch_size:5d} |'
        for key in total_loss_dict:
            if key not in [advanced_iters_key, skipped_iters_key, nan_iters_key]:
                avg = total_loss_dict[key].item() / float(
                    max(1, total_loss_dict[advanced_iters_key])
                )
                if avg > 0.0:
                    log_string += ' {}: {:.6E} |'.format(key, avg)
                total_loss_dict[key] = torch.tensor([0.0], dtype=torch.float, device='cuda')
        log_string += f' loss scale: {loss_scale:.1f} |'
        if grad_norm is not None:
            log_string += f' grad norm: {grad_norm:.3f} |'
        if num_zeros_in_grad is not None:
            log_string += f' num zeros: {num_zeros_in_grad} |'
        if params_norm is not None:
            log_string += f' params norm: {params_norm:.3f} |'
        log_string += ' number of skipped iterations: {:3d} |'.format(
            total_loss_dict[skipped_iters_key]
        )
        log_string += ' number of nan iterations: {:3d} |'.format(total_loss_dict[nan_iters_key])
        total_loss_dict[advanced_iters_key] = 0
        total_loss_dict[skipped_iters_key] = 0
        total_loss_dict[nan_iters_key] = 0
        print_rank_last(log_string)
        if report_memory_flag:
            # Report memory after optimizer state has been initialized.
            if torch.distributed.get_rank() == 0:
                num_microbatches = get_num_microbatches()
                report_theoretical_memory(args, num_microbatches=num_microbatches, verbose=True)
            report_memory(f'(after {iteration} iterations)')
            if iteration > 1:
                # Make sure the memory after the second iteration is reported to include optimizer state memory.
                report_memory_flag = False
        # Write timers to wandb, don't reset the counts
        if args.log_timers_to_tensorboard:
            timers.write(timers_to_log, writer, iteration, normalizer=args.log_interval, reset=False)
            timers.write(timers_to_log, wandb_writer, iteration, normalizer=args.log_interval, reset=False)
        # Log timers to stdout
        timers.log(timers_to_log, normalizer=args.log_interval)

    return report_memory_flag


def compute_throughputs_and_append_to_progress_log(iteration, num_floating_point_operations_so_far):
    args = get_args()
    if args.save is None:
        return

    # Compute job throughput.
    # args.num_floating_point_operations_so_far keeps track of floating-point operations
    # completed at the start of job.
    global _TRAIN_START_TIME
    job_throughput = (
        num_floating_point_operations_so_far - args.num_floating_point_operations_so_far
    ) / ((time.time() - _TRAIN_START_TIME) * 10**12 * args.world_size)

    # Compute cumulative throughput since jobs of this world size were launched.
    # `get_start_time_from_progress_log` returns start time and number of floating-point
    # operations of first job of this world size.
    start_time, start_num_floating_point_operations = get_start_time_from_progress_log()
    elapsed_time = (datetime.now() - start_time).total_seconds()
    cumulative_throughput = (
        num_floating_point_operations_so_far - start_num_floating_point_operations
    ) / (elapsed_time * 10**12 * args.world_size)

    tokens_so_far = args.consumed_train_samples * args.seq_length
    saved_ckpt_prefix = 'Saving async checkpoint' if args.async_save else 'Saved checkpoint'
    append_to_progress_log(
        f"{saved_ckpt_prefix}\tIteration: {iteration}\t"
        f"Job throughput: {job_throughput:.1f} TFLOP/s/GPU\t"
        f"Cumulative throughput: {cumulative_throughput:.1f} TFLOP/s/GPU\t"
        f"Floating-point operations: {num_floating_point_operations_so_far:.2e}\t"
        f"Tokens (in billions): {tokens_so_far / 10**9:.2f}"
    )


def enable_forward_pre_hook(model_chunks):
    for model_chunk in model_chunks:
        assert isinstance(model_chunk, DDP)
        model_chunk.enable_forward_pre_hook()


def disable_forward_pre_hook(model_chunks, param_sync=True):
    for model_chunk in model_chunks:
        assert isinstance(model_chunk, DDP)
        model_chunk.disable_forward_pre_hook(param_sync=param_sync)


def force_param_sync(model_chunks: list[DDP]) -> None:
    for model_chunk in model_chunks:
        assert isinstance(model_chunk, DDP)
        model_chunk.start_param_sync(force_sync=True)


def save_checkpoint_and_time(
    iteration,
    model,
    optimizer,
    opt_param_scheduler,
    num_floating_point_operations_so_far,
    checkpointing_context,
    non_persistent_ckpt=False,
    train_data_iterator=None,
):
    args = get_args()
    timers = get_timers()
    energy_monitor = get_energy_monitor()

    # Stop timer to get accurate train interval time and exclude checkpointing duration
    timers('interval-time').stop()
    if args.log_energy:
        energy_monitor.pause()

    # Extra barrier is added to make sure all ranks report the max time.
    timer_key = 'save-checkpoint-non-persistent' if non_persistent_ckpt else 'save-checkpoint'
    timers(timer_key, log_level=0).start(barrier=True)

    # Log E2E metrics before save-checkpoint
    one_logger_utils.track_e2e_metrics()
    if should_disable_forward_pre_hook(args):
        force_param_sync(model)
    save_checkpoint(
        iteration,
        model,
        optimizer,
        opt_param_scheduler,
        num_floating_point_operations_so_far,
        checkpointing_context,
        non_persistent_ckpt=non_persistent_ckpt,
        train_data_iterator=train_data_iterator,
        preprocess_common_state_dict_fn=preprocess_common_state_dict,
    )
    if args.fp8:
        # Run garbage collection after checkpoint saving to free memory from
        # dequantized bf16 tensors that were temporarily created during fp8
        # model checkpoint saving.
        gc.collect()
    timers(timer_key).stop(barrier=True)
    timers.log([timer_key])

    # Log E2E metrics after save-checkpoint
    one_logger_utils.track_e2e_metrics()
    save_checkpoint_duration = timers(timer_key).elapsed()
    one_logger_utils.on_save_checkpoint_end(save_checkpoint_duration, iteration, args.async_save)

    if args.log_progress and not non_persistent_ckpt:
        compute_throughputs_and_append_to_progress_log(
            iteration, num_floating_point_operations_so_far
        )

    # Recover timing
    if args.log_energy:
        energy_monitor.resume()

    timers('interval-time', log_level=0).start(barrier=True)


def post_training_step_callbacks(
    model,
    optimizer,
    opt_param_scheduler,
    iteration,
    prof,
    num_floating_point_operations_since_last_log_event,
    nsys_nvtx_context = None,
):
    """Run all post-training-step functions (e.g., FT heartbeats, GC)."""
    args = get_args()

    # Bring CPU and GPU back in sync if on right iteration.
    if args.train_sync_interval and iteration % args.train_sync_interval == 0:
        torch.cuda.synchronize()

    # Straggler detector.
    if iteration % args.log_interval == 0 and args.log_straggler:
        # Use FLOPs accumulated since last log event and then reset the counter
        stimer.report(num_floating_point_operations_since_last_log_event, args.log_interval)
        num_floating_point_operations_since_last_log_event = 0.0

    # Check weight hash across DP replicas.
    if (
        args.check_weight_hash_across_dp_replicas_interval is not None
        and iteration % args.check_weight_hash_across_dp_replicas_interval == 0
    ):
        if should_disable_forward_pre_hook(args):
            disable_forward_pre_hook(model)
        assert check_param_hashes_across_dp_replicas(
            model, cross_check=True
        ), "Parameter hashes not matching across DP replicas"
        torch.distributed.barrier()
        print_rank_0(f">>> Weight hashes match after {iteration} iterations...")
        if should_disable_forward_pre_hook(args):
            enable_forward_pre_hook(model)

    # Autoresume.
    if args.adlr_autoresume and (iteration % args.adlr_autoresume_interval == 0):
        check_adlr_autoresume_termination(iteration, model, optimizer, opt_param_scheduler)

    # Profiling.
    if (
        args.profile
        and iteration == args.profile_step_end
        and torch.distributed.get_rank() in args.profile_ranks
    ):
        if args.use_pytorch_profiler:
            assert prof is not None
            prof.stop()
        else:
            torch.cuda.check_error(torch.cuda.cudart().cudaProfilerStop())
            if nsys_nvtx_context is not None:
                nsys_nvtx_context.__exit__(None, None, None)

    # Manual garbage collection.
    if args.manual_gc:
        if args.manual_gc_interval != 0 and iteration % args.manual_gc_interval == 0:
            gc.collect()

    # Return updated FLOPs accumulator so caller can persist the reset
    return num_floating_point_operations_since_last_log_event


def checkpoint_and_decide_exit(
    model,
    optimizer,
    opt_param_scheduler,
    iteration,
    num_floating_point_operations_so_far,
    checkpointing_context,
    train_data_iterator,
):
    """Save checkpoint and decide whether to exit based on arguments (e.g., if
    --exit-duration-in-mins is set). Actual exit happens in main training loop
    based on the return value of this function."""
    args = get_args()
    timers = get_timers()

    # Exit based on signal handler.
    saved_checkpoint = False
    if args.exit_signal_handler:
        signal_handler = get_signal_handler()
        if any(signal_handler.signals_received()):
            if args.save:
                save_checkpoint_and_time(
                    iteration,
                    model,
                    optimizer,
                    opt_param_scheduler,
                    num_floating_point_operations_so_far,
                    checkpointing_context,
                    train_data_iterator=train_data_iterator,
                )
            print_datetime('exiting program after receiving SIGTERM.')

            return True

    # Regular save (persistent and non-persistent).
    if args.save and args.save_interval and iteration % args.save_interval == 0:
        save_checkpoint_and_time(
            iteration,
            model,
            optimizer,
            opt_param_scheduler,
            num_floating_point_operations_so_far,
            checkpointing_context,
            train_data_iterator=train_data_iterator,
        )
        saved_checkpoint = True

    elif (
        args.save
        and args.non_persistent_save_interval
        and iteration % args.non_persistent_save_interval == 0
    ):
        save_checkpoint_and_time(
            iteration,
            model,
            optimizer,
            opt_param_scheduler,
            num_floating_point_operations_so_far,
            checkpointing_context,
            non_persistent_ckpt=True,
            train_data_iterator=train_data_iterator,
        )
        saved_checkpoint = True

    # Exit based on duration.
    if args.exit_duration_in_mins:
        train_time = (time.time() - _TRAIN_START_TIME) / 60.0
        done_cuda = torch.tensor(
            [train_time > args.exit_duration_in_mins], dtype=torch.int, device='cuda'
        )
        torch.distributed.all_reduce(done_cuda, op=torch.distributed.ReduceOp.MAX)
        done = done_cuda.item()
        if done:
            if args.save and not saved_checkpoint:
                save_checkpoint_and_time(
                    iteration,
                    model,
                    optimizer,
                    opt_param_scheduler,
                    num_floating_point_operations_so_far,
                    checkpointing_context,
                    train_data_iterator=train_data_iterator,
                )
            print_datetime(f'exiting program after {train_time} minutes')

            return True

    # Exit based on iterations.
    if args.exit_interval and iteration % args.exit_interval == 0:
        if args.save and not saved_checkpoint:
            save_checkpoint_and_time(
                iteration,
                model,
                optimizer,
                opt_param_scheduler,
                num_floating_point_operations_so_far,
                checkpointing_context,
                train_data_iterator=train_data_iterator,
            )
        print_datetime(f'exiting program at iteration {iteration}')

        return True

    return False


def train(
    forward_step_func,
    model,
    optimizer,
    opt_param_scheduler,
    train_data_iterator,
    valid_data_iterator,
    process_non_loss_data_func,
    config,
    checkpointing_context,
    non_loss_data_func,
):
    """Training function: run train_step desired number of times, run validation, checkpoint."""
    args = get_args()
    timers = get_timers()

    if getattr(args, 'perform_rl_step', False):
        assert has_rl_utils, "RL cannot run without the megatron.rl package"

    # Additional variable initialization for RL training
    if getattr(args, 'perform_rl_step', False):
        print_rank_0("> Loading pretrained checkpoint for reference weights in RL training...")
        load, finetune, no_load_optim = args.load, args.finetune, args.no_load_optim
        args.no_load_optim = True

        # Load pretrained checkpoint
        args.load = None
        args.finetune = True
        load_checkpoint(
                model,
                None,  # Don't load optimizer state
                None,  # Don't load scheduler state
                checkpointing_context=checkpointing_context,
                skip_load_to_model_and_opt=HAVE_FSDP2
                and getattr(args, "use_torch_fsdp2", False)
                and args.ckpt_format == "torch_dist",
            )
        ref_state_dict = {k: (v.cpu() if v is not None else v) for k, v in model[0].state_dict().items()}

        # Reload RL training checkpoint weights
        args.load = load
        args.finetune = finetune
        print_rank_0("> Reloading RL training checkpoint...")
        load_checkpoint(
                model,
                None,
                None,
                checkpointing_context=checkpointing_context,
                skip_load_to_model_and_opt=HAVE_FSDP2
                and getattr(args, "use_torch_fsdp2", False)
                and args.ckpt_format == "torch_dist",
            )

        args.no_load_optim = no_load_optim

    # IMPORTANT FIX: For RL training, reinitialize the microbatch calculator with the correct configuration
    if getattr(args, 'perform_rl_step', False):
        print_rank_0("> Reinitializing microbatch calculator for GRPO training...")
        from megatron.core.num_microbatches_calculator import (
            destroy_num_microbatches_calculator,
            init_num_microbatches_calculator
        )
        # First destroy the existing calculator
        destroy_num_microbatches_calculator()
        # Then initialize with the correct perform_rl_step=True context
        init_num_microbatches_calculator(
            args.rank,
            args.rampup_batch_size,
            args.global_batch_size,
            args.micro_batch_size,
            mpu.get_data_parallel_world_size(),
            args.decrease_batch_size_if_needed
        )
        print_rank_0(f"> GRPO training: num_microbatches set to {get_num_microbatches()}")

    energy_monitor = get_energy_monitor()
    one_logger = get_one_logger()

    if args.hybrid_context_parallel:
        train_data_iterator = iter(HybridCPDataLoaderWrapper(train_data_iterator, config))

    if args.run_workload_inspector_server:
        try:
            from workload_inspector.utils.webserver import run_server
            import threading

            threading.Thread(
                target=run_server, daemon=True, args=(torch.distributed.get_rank(),)
            ).start()
        except ModuleNotFoundError:
            print_rank_0("workload inspector module not found.")

    # Write args to tensorboard
    write_args_to_tensorboard()

    # Turn on training mode which enables dropout.
    for model_module in model:
        model_module.train()

    model_pg_collection = get_attr_wrapped_model(model[0], "pg_collection")

    # Tracking loss.
    total_loss_dict = {}

    # Iterations.
    iteration = args.iteration
    # Make sure rerun_state_machine has the right iteration loaded from checkpoint.
    rerun_state_machine = get_rerun_state_machine()
    if rerun_state_machine.current_iteration != iteration:
        print_rank_0(f"Overwriting rerun_state_machine.current_iteration from "
                     f"{rerun_state_machine.current_iteration} to {iteration}...")
        rerun_state_machine.current_iteration = iteration

    # Track E2E metrics at the start of training.
    one_logger_utils.on_train_start(
        iteration=iteration,
        consumed_train_samples=args.consumed_train_samples,
        train_samples=args.train_samples,
        seq_length=args.seq_length,
        train_iters=args.train_iters,
        save=args.save,
        async_save=args.async_save,
        log_throughput=args.log_throughput,
        num_floating_point_operations_so_far=args.num_floating_point_operations_so_far,
    )

    num_floating_point_operations_so_far = args.num_floating_point_operations_so_far

    # Setup some training config params.
    config.grad_scale_func = optimizer.scale_loss
    config.timers = timers
    if isinstance(model[0], (megatron_FSDP, DDP)) and args.overlap_grad_reduce:
        assert config.no_sync_func is None, (
            'When overlap_grad_reduce is True, config.no_sync_func must be None; '
            'a custom no_sync_func is not supported when overlapping grad-reduce'
        )
        config.no_sync_func = [model_chunk.no_sync for model_chunk in model]
        if len(model) == 1:
            config.no_sync_func = config.no_sync_func[0]
        if args.align_grad_reduce:
            config.grad_sync_func = [model_chunk.start_grad_sync for model_chunk in model]
            if len(model) == 1:
                config.grad_sync_func = config.grad_sync_func[0]
    if args.overlap_param_gather and args.align_param_gather:
        config.param_sync_func = [model_chunk.start_param_sync for model_chunk in model]
        if len(model) == 1:
            config.param_sync_func = config.param_sync_func[0]
    config.finalize_model_grads_func = finalize_model_grads

    if args.log_energy:
        energy_monitor.setup()
        energy_monitor.resume()

    timers('interval-time', log_level=0).start(barrier=True)
    print_datetime('before the start of training step')
    report_memory_flag = True
    pre_hook_enabled = False
    should_exit = False
    exit_code = 0

    if args.manual_gc:
        # Disable the default garbage collector and perform the collection manually.
        # This is to align the timing of garbage collection across ranks.
        assert (
            args.manual_gc_interval >= 0
        ), 'Manual garbage collection interval should be larger than or equal to 0'
        gc.disable()
        gc.collect()

    # Singleton initialization of straggler detector.
    if args.log_straggler:
        global stimer
        world = torch.distributed.get_world_size()
        rank = torch.distributed.get_rank()
        mmcnt = args.straggler_minmax_count
        stimer.configure(
            world,
            rank,
            mmcnt=mmcnt,
            enabled=not args.disable_straggler_on_startup,
            port=args.straggler_ctrlr_port,
        )
    num_floating_point_operations_since_last_log_event = 0.0

    num_microbatches = get_num_microbatches()
    eval_duration = 0.0
    eval_iterations = 0
    # Wrap forward_backward_func for Full iteration CUDA graph
    forward_backward_func = get_forward_backward_func()
    if args.cuda_graph_impl == "local" and CudaGraphScope.full_iteration in args.cuda_graph_scope:
        forward_backward_func = FullCudaGraphWrapper(forward_backward_func, cuda_graph_warmup_steps=args.cuda_graph_warmup_steps)

    def get_e2e_base_metrics():
        """Get base metrics values for one-logger to calculate E2E tracking metrics."""
        num_floating_point_operations_since_current_train_start = (
            num_floating_point_operations_so_far - args.num_floating_point_operations_so_far
        )
        return {
            'iteration': iteration,
            'train_duration': timers('interval-time').active_time(),
            'eval_duration': eval_duration,
            'eval_iterations': eval_iterations,
            'total_flops_since_current_train_start': num_floating_point_operations_since_current_train_start,
            'num_floating_point_operations_so_far': num_floating_point_operations_so_far,
            'consumed_train_samples': args.consumed_train_samples,
            'world_size': args.world_size,
            'seq_length': args.seq_length,
        }

    # Cache into one-logger for callback.
    if one_logger:
        with one_logger.get_context_manager():
            one_logger.store_set('get_e2e_base_metrics', get_e2e_base_metrics)

    prof = None
    nsys_nvtx_context = None # reference to context for nsys profiling, so it can be cleaned up
    if (
        args.profile
        and torch.distributed.get_rank() in args.profile_ranks
        and args.use_pytorch_profiler
    ):
        prof = torch.profiler.profile(
            schedule=torch.profiler.schedule(
                wait=max(args.profile_step_start - 1, 0),
                warmup=1 if args.profile_step_start > 0 else 0,
                active=args.profile_step_end - args.profile_step_start,
                repeat=1,
            ),
            on_trace_ready=torch.profiler.tensorboard_trace_handler(args.tensorboard_dir),
            record_shapes=True,
            with_stack=True,
        )
        prof.start()

    start_iteration = iteration
    # Disable forward pre-hook to start training to ensure that errors in checkpoint loading
    # or random initialization don't propagate to all ranks in first all-gather (which is a
    # no-op if things work correctly).
    if should_disable_forward_pre_hook(args):
        disable_forward_pre_hook(model, param_sync=False)
        # Also remove param_sync_func temporarily so that sync calls made in
        # `forward_backward_func` are no-ops.
        param_sync_func = config.param_sync_func
        config.param_sync_func = None
        pre_hook_enabled = False
    # Also, check weight hash across DP replicas to be very pedantic.
    if args.check_weight_hash_across_dp_replicas_interval is not None:
        assert check_param_hashes_across_dp_replicas(
            model, cross_check=True
        ), "Parameter hashes not matching across DP replicas"
        torch.distributed.barrier()
        print_rank_0(f">>> Weight hashes match after {iteration} iterations...")

    # Initialize CUDA Graphs helper.
    if args.cuda_graph_impl == "transformer_engine":
        cuda_graph_helper = TECudaGraphHelper(
            model=model,
            config=config,
            seq_length=args.seq_length,
            micro_batch_size=args.micro_batch_size,
            optimizers=[optimizer],
        )

    # Run training iterations till done.
    buffered_rollouts = None
    while iteration < args.train_iters:
        if args.profile and torch.distributed.get_rank() in args.profile_ranks:
            if args.use_pytorch_profiler:
                prof.step()
            elif iteration == args.profile_step_start:
                torch.cuda.check_error(torch.cuda.cudart().cudaProfilerStart())
                nsys_nvtx_context = torch.autograd.profiler.emit_nvtx(record_shapes=True)
                nsys_nvtx_context.__enter__()

        ft_integration.on_checkpointing_start()
        maybe_finalize_async_save(blocking=False)
        ft_integration.on_checkpointing_end(is_async_finalization=True)
        # Update the timeout for all process groups after initialization
        # We update the timeout after the first successful iteration,
        # which takes longer than others usually
        if args.distributed_timeout_seconds_after_init is not None and iteration == start_iteration+1:
            # TODO: some dynamic timeout setting is required
            # based on the iteration time considering interval-based steps (e.g. eval, checkpoint)
            # e.g. timeout for normal iterations vs timeout for iterations with checkpoint
            # this timeout is triggered when there's no collective communication
            # for the duration of timeout
            update_pg_timeout(timedelta(seconds=args.distributed_timeout_seconds_after_init))
        # Update number of microbatches first without consistency check to decide if a
        # checkpoint should be saved. If the number of microbatches is different
        # from the previous iteration, save a checkpoint. Then run consistency check
        # to make sure training configuration is still valid.
        # Standard microbatch update (sequence packing overrides this in rl_utils.py)
        update_num_microbatches(args.consumed_train_samples, consistency_check=False, verbose=True)
        # Skip automatic checkpoint on microbatch changes when sequence packing is active
        # as it intentionally reconfigures microbatches
        if get_num_microbatches() != num_microbatches and iteration != 0:
            if args.rl_use_sequence_packing:
                print_rank_0(
                    f"[Sequence Packing] Skipping automatic checkpoint at iteration {iteration} "
                    f"(microbatch change: {num_microbatches} -> {get_num_microbatches()})"
                )
            else:
                assert get_num_microbatches() > num_microbatches, (
                    f"Number of microbatches should be increasing due to batch size rampup; "
                    f"instead going from {num_microbatches} to {get_num_microbatches()}"
                )
                if args.save is not None:
                    save_checkpoint_and_time(
                        iteration,
                        model,
                        optimizer,
                        opt_param_scheduler,
                        num_floating_point_operations_so_far,
                        checkpointing_context,
                        train_data_iterator=train_data_iterator,
                    )
        num_microbatches = get_num_microbatches()
        update_num_microbatches(args.consumed_train_samples, consistency_check=True, verbose=True)

        # Capture CUDA Graphs.
        if (
            args.cuda_graph_impl == "transformer_engine"
            and not cuda_graph_helper.graphs_created()
            and iteration - start_iteration == args.cuda_graph_warmup_steps
        ):
            if args.cuda_graph_warmup_steps > 0 and should_disable_forward_pre_hook(args):
                disable_forward_pre_hook(model, param_sync=False)
            cuda_graph_helper.create_cudagraphs()
            if args.cuda_graph_warmup_steps > 0 and should_disable_forward_pre_hook(args):
                enable_forward_pre_hook(model)
                cuda_graph_helper.cuda_graph_set_manual_hooks()

        # Completely skip iteration if needed.
        if iteration in args.iterations_to_skip:
            # Dummy train_step to fast forward train_data_iterator.
            dummy_train_step(train_data_iterator)
            if iteration == start_iteration:
                start_iteration = iteration + 1
            iteration += 1
            batch_size = (
                mpu.get_data_parallel_world_size() * args.micro_batch_size * get_num_microbatches()
            )
            args.consumed_train_samples += batch_size
            args.skipped_train_samples += batch_size
            continue

        args.curr_iteration = iteration
        # For GRPO, we keep the data for a few epochs. DeepSeekMath paper calls this number $\mu$.
        # It is similar to a PPO epoch.

        if getattr(args, 'perform_rl_step', False):
            with torch.no_grad():
                train_data_iterator = rl_utils.setup_grpo_data_iterator(
                    model, optimizer, iteration, ref_state_dict, buffered_rollouts
                )
                # Buffered rollouts are used as a state container for setups when
                # we use previously-generated data for an update.
                buffered_rollouts = train_data_iterator

        ft_integration.on_training_step_start()
        (
            loss_dict,
            skipped_iter,
            should_checkpoint,
            should_exit,
            exit_code,
            grad_norm,
            num_zeros_in_grad,
            max_attention_logit,
        ) = train_step(
            forward_step_func, train_data_iterator, model, optimizer, opt_param_scheduler, config, forward_backward_func
        )
        ft_integration.on_training_step_end()
        if should_checkpoint:
            save_checkpoint_and_time(
                iteration,
                model,
                optimizer,
                opt_param_scheduler,
                num_floating_point_operations_so_far,
                checkpointing_context,
                train_data_iterator=train_data_iterator,
            )
        if should_exit:
            break

        # Enable forward pre-hooks after first set of forward and backward passes.
        # When running in fp16, skip all NaN iterations until steady-state loss scaling value
        # is reached.
        if iteration == start_iteration:
            if skipped_iter:
                # Only enable forward pre-hook after a training step has successfully run. Relevant
                # for fp16 codepath where first XX iterations are skipped until steady-state loss
                # scale value is reached.
                start_iteration = iteration + 1
            else:
                # Enable forward pre-hook after training step has successfully run. All subsequent
                # forward passes will use the forward pre-hook / `param_sync_func` in
                # `forward_backward_func`.
                if should_disable_forward_pre_hook(args):
                    enable_forward_pre_hook(model)
                    config.param_sync_func = param_sync_func
                    pre_hook_enabled = True
                    # Set the manual hooks here since it's not set right after the capturing.
                    if (
                        args.cuda_graph_impl == "transformer_engine"
                        and args.cuda_graph_warmup_steps == 0
                    ):
                        assert (
                            cuda_graph_helper.graphs_created()
                        ), "CUDA Graphs should have been created."
                        cuda_graph_helper.cuda_graph_set_manual_hooks()

        iteration += 1

        if getattr(args, 'perform_rl_step', False) and args.rl_use_sequence_packing:
            iteration_sequences = rl_utils.get_iteration_sequence_count(args)
            # Track bins separately for packed mode
            rl_utils.update_sequence_packing_metrics(args)
        else:
            batch_size = (
                mpu.get_data_parallel_world_size() * args.micro_batch_size * get_num_microbatches()
            )
            iteration_sequences = batch_size

        # Update consumed samples (always means sequences now)
        args.consumed_train_samples += iteration_sequences

        # Use iteration_sequences as batch_size for floating point operations
        batch_size = iteration_sequences

        num_skipped_samples_in_batch = (
            get_current_global_batch_size() - get_current_running_global_batch_size()
        )
        if args.decrease_batch_size_if_needed:
            assert num_skipped_samples_in_batch >= 0
        else:
            assert num_skipped_samples_in_batch == 0
        args.skipped_train_samples += num_skipped_samples_in_batch
        num_floating_point_operations_in_batch = num_floating_point_operations(args, batch_size)
        num_floating_point_operations_so_far += num_floating_point_operations_in_batch
        num_floating_point_operations_since_last_log_event += num_floating_point_operations_in_batch

        # Logging.
        if not optimizer.is_stub_optimizer:
            loss_scale = optimizer.get_loss_scale().item()
        else:
            loss_scale = 1.0
        params_norm = None

        if args.log_params_norm:
            params_norm = calc_params_l2_norm(model)
        learning_rate = None
        for param_group in optimizer.param_groups:
            if len(param_group['params']) == 0:
                continue
            if param_group['default_config']:
                learning_rate = param_group['lr']
        report_memory_flag = training_log(
            loss_dict,
            total_loss_dict,
            learning_rate,
            iteration,
            loss_scale,
            report_memory_flag,
            skipped_iter,
            grad_norm,
            params_norm,
            num_zeros_in_grad,
            max_attention_logit,
            pg_collection=model_pg_collection,
        )

        # Evaluation.
        if args.eval_interval and iteration % args.eval_interval == 0 and args.do_valid:
            if args.log_energy:
                energy_monitor.pause()
            timers('interval-time').stop()
            if should_disable_forward_pre_hook(args):
                disable_forward_pre_hook(model)
                pre_hook_enabled = False
            if args.manual_gc and args.manual_gc_eval:
                # Collect all objects.
                gc.collect()
            prefix = f'iteration {iteration}'
            timers('eval-time', log_level=0).start(barrier=True)
            if getattr(args, 'perform_rl_step', False):
                rl_utils.evaluate_and_print_results_rl(valid_data_iterator, model, optimizer,
                                       iteration, write_to_tensorboard=True)
            else:
                evaluate_and_print_results(prefix, forward_step_func,
                                       valid_data_iterator, model,
                                       iteration, process_non_loss_data_func,
                                       config, verbose=False, write_to_tensorboard=True,
                                       non_loss_data_func=non_loss_data_func)

            eval_duration += timers('eval-time').elapsed()
            eval_iterations += sum(args.eval_iters) if isinstance(args.eval_iters, list) else args.eval_iters
            timers('eval-time').stop()
            one_logger_utils.track_e2e_metrics()

            if args.manual_gc and args.manual_gc_eval:
                # Collect only the objects created and used in evaluation.
                gc.collect(generation=0)
            if should_disable_forward_pre_hook(args):
                enable_forward_pre_hook(model)
                pre_hook_enabled = True
            timers('interval-time', log_level=0).start(barrier=True)
            if args.log_energy:
                energy_monitor.resume()

        # Miscellaneous post-training-step functions (e.g., FT heartbeats, GC).
        # Some of these only happen at specific iterations. Capture updated FLOPs accumulator
        # (it is reset inside the callback after logging).
        num_floating_point_operations_since_last_log_event = post_training_step_callbacks(
            model,
            optimizer,
            opt_param_scheduler,
            iteration,
            prof,
            num_floating_point_operations_since_last_log_event,
            nsys_nvtx_context,
        )

        # Checkpoint and decide whether to exit.
        should_exit = checkpoint_and_decide_exit(
            model,
            optimizer,
            opt_param_scheduler,
            iteration,
            num_floating_point_operations_so_far,
            checkpointing_context,
            train_data_iterator,
        )
        if should_exit:
            break

    # Destroy CUDA Graphs.
    if args.cuda_graph_impl == "transformer_engine" and cuda_graph_helper.graphs_created():
        cuda_graph_helper.delete_cuda_graphs()

    one_logger_utils.track_e2e_metrics()

    # Flush TensorBoard, WandB writers and one-logger.
    writer = get_tensorboard_writer()
    if writer:
        writer.flush()

    # Close out pre-hooks if using distributed optimizer and overlapped param gather.
    if pre_hook_enabled:
        disable_forward_pre_hook(model)

    ft_integration.on_checkpointing_start()
    # This will finalize all unfinalized async request and terminate
    # a persistent async worker if persistent ckpt worker is enabled
    maybe_finalize_async_save(blocking=True, terminate=True)
    ft_integration.on_checkpointing_end(is_async_finalization=True)
    if args.enable_ft_package and ft_integration.get_rank_monitor_client() is not None:
        ft_integration.get_rank_monitor_client().shutdown_workload_monitoring()

    if args.log_energy:
        energy_monitor.lap()
        total_energy = energy_monitor.get_total()
        print_rank_0(f"Total training energy (GPU): {total_energy / 1e6} MJ")
        energy_monitor.shutdown()

    # If any exit conditions (signal handler, duration, iterations) have been reached, exit.
    if should_exit:
        wandb_writer = get_wandb_writer()
        if wandb_writer:
            wandb_writer.finish()
        ft_integration.shutdown()
        one_logger_utils.finish()
        if getattr(args, 'perform_rl_step', False):
            rl_utils.rl_inference_interface_shutdown()
        sys.exit(exit_code)

    return iteration, num_floating_point_operations_so_far


def evaluate(
    forward_step_func,
    data_iterator,
    model,
    process_non_loss_data_func,
    config,
    verbose=False,
    non_loss_data_func=None,
    eval_iters=None,
):
    """Evaluation."""
    args = get_args()
    timers = get_timers()

    timers('evaluate', log_level=0).start(barrier=True)

    if args.vision_pretraining and args.vision_pretraining_type == "dino":
        from megatron.legacy.model.vision.knn_monitor import compute_feature_bank

        compute_feature_bank(model)

    # Turn on evaluation mode which disables dropout.
    for model_module in model:
        model_module.eval()

    # Disable result validation during evaluation
    rerun_state_machine = get_rerun_state_machine()
    rerun_mode = rerun_state_machine.get_mode()
    rerun_state_machine.set_mode(RerunMode.DISABLED)

    total_loss_dict = {}

    # make validation batch size independent from training batch size
    eval_batch_size = args.global_batch_size
    eval_num_microbatches = eval_batch_size // (args.micro_batch_size * args.data_parallel_size)
    forward_backward_func = get_forward_backward_func()
    if args.cuda_graph_impl == "local" and CudaGraphScope.full_iteration in args.cuda_graph_scope:
        forward_backward_func = FullCudaGraphWrapper(forward_backward_func, cuda_graph_warmup_steps=args.cuda_graph_warmup_steps)

    if eval_iters is None:
        eval_iters = args.eval_iters

    with torch.no_grad():
        iteration = 0
        if verbose:
            print_rank_0(f'Evaluating on {eval_iters * eval_batch_size} samples')
        while iteration < eval_iters:
            iteration += 1
            if verbose:
                print_rank_0(f'Evaluating iter {iteration}/{eval_iters}')

            # Don't care about timing during evaluation
            config.timers = None
            ft_integration.on_eval_step_start()
            loss_dicts = forward_backward_func(
                forward_step_func=forward_step_func,
                data_iterator=data_iterator,
                model=model,
                num_microbatches=eval_num_microbatches,
                seq_length=args.seq_length,
                micro_batch_size=args.micro_batch_size,
                decoder_seq_length=args.decoder_seq_length,
                forward_only=True,
            )
            ft_integration.on_eval_step_end()
            config.timers = get_timers()

            # Empty unused memory
            if args.empty_unused_memory_level >= 1:
                torch.cuda.empty_cache()

            if mpu.is_pipeline_last_stage(ignore_virtual=True):
                # Reduce across processes.
                for key in loss_dicts[0].keys():
                    if key not in total_loss_dict:
                        total_loss_dict[key] = torch.tensor(
                            [0.0, 0.0], dtype=torch.float
                        ).cuda()
                    val = [x[key].view(-1) for x in loss_dicts]

                    if val[0].numel() == 2:
                        if args.sft:
                            # normalize over micro batch instead of global
                            val = torch.vstack(val)
                            val = val[:, 0] / val[:, 1]
                            val = val.mean()
                            torch.distributed.all_reduce(
                                val,
                                group=mpu.get_data_parallel_group(with_context_parallel=True)
                            )
                            val /= torch.distributed.get_world_size(
                                group=mpu.get_data_parallel_group(with_context_parallel=True)
                            )
                            total_loss_dict[key][0] += val
                            total_loss_dict[key][1] += 1
                        else :
                            val = torch.vstack(val).sum(dim=0)
                            torch.distributed.all_reduce(
                                val,
                                group=mpu.get_data_parallel_group(with_context_parallel=True)
                            )
                            total_loss_dict[key] += val
                    elif val[0].numel() == 1:
                        val = torch.cat(val).sum()
                        total_loss_dict[key][0] += val
                        total_loss_dict[key][1] += len(loss_dicts)
                    else:
                        raise ValueError(f"Invalid value shape: {val[0].shape} for key {key}")

            args.consumed_valid_samples += eval_batch_size

            if args.exit_duration_in_mins:
                train_time = (time.time() - _TRAIN_START_TIME) / 60.0
                done_cuda = torch.tensor(
                    [train_time > args.exit_duration_in_mins], dtype=torch.int, device='cuda'
                )
                torch.distributed.all_reduce(done_cuda, op=torch.distributed.ReduceOp.MAX)
                done = done_cuda.item()
                if done:
                    rerun_state_machine.set_mode(rerun_mode)
                    print_rank_0('Exiting during evaluation, timelimit reached')
                    return None, None, True

        collected_non_loss_data = None
        if non_loss_data_func is not None:
            collected_non_loss_data = non_loss_data_func(model)
        elif process_non_loss_data_func is not None and is_last_rank():
            collected_non_loss_data = forward_backward_func(
                forward_step_func=forward_step_func,
                data_iterator=data_iterator,
                model=model,
                num_microbatches=get_num_microbatches(),
                seq_length=args.seq_length,
                micro_batch_size=args.micro_batch_size,
                decoder_seq_length=args.decoder_seq_length,
                forward_only=True,
                collect_non_loss_data=True,
            )

    # Move model back to the train mode.
    for model_module in model:
        model_module.train()

    for key in total_loss_dict:
        numerator, denominator = total_loss_dict[key]
        total_loss_dict[key] = numerator / denominator

    timers('evaluate').stop()
    timers.log(['evaluate'])

    rerun_state_machine.set_mode(rerun_mode)

    rerun_state_machine.set_mode(rerun_mode)

    return total_loss_dict, collected_non_loss_data, False


def evaluate_and_print_results(
    prefix,
    forward_step_func,
    data_iterator,
    model,
    iteration,
    process_non_loss_data_func,
    config,
    verbose=False,
    write_to_tensorboard=True,
    non_loss_data_func=None,
):
    """Helper function to evaluate and dump results on screen."""
    args = get_args()
    if write_to_tensorboard:
        writer = get_tensorboard_writer()
    else:
        writer = None

    wandb_writer = get_wandb_writer()

    data_iterators = data_iterator if args.multiple_validation_sets else [data_iterator]

    if not args.multiple_validation_sets:
        eval_iters = [args.eval_iters]
    else:
        eval_iters = args.eval_iters

    if args.full_validation:
        assert len(eval_iters) == len(data_iterators)

        # with full validation we need to distribute eval_iters to all ranks
        if mpu.get_tensor_model_parallel_rank() == 0:
            eval_iters = torch.tensor(args.eval_iters, dtype=torch.long, device='cuda')
        else:
            eval_iters = torch.tensor([0] * len(eval_iters), dtype=torch.long, device='cuda')
        torch.distributed.broadcast(eval_iters, 0)
        eval_iters = eval_iters.tolist()
        args.eval_iters = eval_iters[0] if not args.multiple_validation_sets else eval_iters
    elif not args.multiple_validation_sets:
        eval_iters = [args.eval_iters]
    else:
        eval_iters = args.eval_iters

    for index, (iterator, iterations) in enumerate(zip(data_iterators, eval_iters)):
        suffix = ""
        if args.multiple_validation_sets:
            suffix = f"-{index}"
        total_loss_dict, collected_non_loss_data, timelimit = evaluate(
            forward_step_func,
            iterator,
            model,
            process_non_loss_data_func,
            config,
            verbose,
            non_loss_data_func,
            eval_iters=iterations,
        )
        # Timelimit hit during evaluation
        if timelimit:
            return
        string = f' validation{suffix} loss at {prefix} | '
        for key in total_loss_dict:
            string += '{} value: {:.6E} | '.format(key, total_loss_dict[key].item())
            ppl = math.exp(min(20, total_loss_dict[key].item()))
            string += '{} PPL: {:.6E} | '.format(key, ppl)
            if writer:
                writer.add_scalar('{} validation{}'.format(key, suffix), total_loss_dict[key].item(), iteration)
                writer.add_scalar(
                    '{} validation{} vs samples'.format(key, suffix),
                    total_loss_dict[key].item(),
                    args.consumed_train_samples,
                )
                if args.log_validation_ppl_to_tensorboard:
                    writer.add_scalar('{} validation{} ppl'.format(key, suffix), ppl, iteration)
                    writer.add_scalar(
                        '{} validation{} ppl vs samples'.format(key, suffix), ppl, args.consumed_train_samples
                    )
                if wandb_writer and is_last_rank():
                    wandb_writer.log(
                        {'{} validation{}'.format(key, suffix): total_loss_dict[key].item()}, iteration
                    )

        if process_non_loss_data_func is not None and writer and is_last_rank():
            process_non_loss_data_func(collected_non_loss_data, iteration, writer)

        length = len(string) + 1
        print_rank_last('-' * length)
        print_rank_last(string)
        print_rank_last('-' * length)


def cyclic_iter(iter):
    while True:
        for x in iter:
            yield x


def get_train_valid_test_num_samples():
    """Train/valid/test num samples."""

    args = get_args()

    # Number of train/valid/test samples.
    if args.train_samples:
        train_samples = args.train_samples
    else:
        train_samples = args.train_iters * args.global_batch_size
    if args.full_validation:
        eval_samples = None
    else:
        if args.skip_train:
            eval_iters = args.eval_iters
        else:
            assert args.train_iters is not None
            eval_iters = (args.train_iters // args.eval_interval + 1) * args.eval_iters
        eval_samples = eval_iters * args.global_batch_size
    test_samples = args.eval_iters * args.global_batch_size

    return (train_samples, eval_samples, test_samples)


def build_train_valid_test_datasets(build_train_valid_test_datasets_provider, train_valid_test_num_samples=None, vp_stage=None):
    """Build pretraining datasets."""
    if train_valid_test_num_samples is None:
        train_valid_test_num_samples = get_train_valid_test_num_samples()
    print_rank_0('    train:      {}'.format(train_valid_test_num_samples[0]))
    print_rank_0('    validation: {}'.format(train_valid_test_num_samples[1]))
    print_rank_0('    test:       {}'.format(train_valid_test_num_samples[2]))
    if vp_stage is not None:
        return build_train_valid_test_datasets_provider(train_valid_test_num_samples, vp_stage=vp_stage)
    else:
        return build_train_valid_test_datasets_provider(train_valid_test_num_samples)


def build_train_valid_test_data_loaders(build_train_valid_test_datasets_provider, vp_stage=None):
    """Build pretraining data loaders."""

    args = get_args()

    (train_dataloader, valid_dataloaders, test_dataloader) = (None, None, None)

    print_rank_0('> building train, validation, and test datasets ...')

    # Backward compatibility, assume fixed batch size.
    if args.iteration > 0 and args.consumed_train_samples == 0:
        assert (
            args.train_samples is None
        ), 'Only backward compatiblity support for iteration-based training'
        args.consumed_train_samples = args.iteration * args.global_batch_size
    if args.iteration > 0 and args.consumed_valid_samples == 0:
        if args.train_samples is None:
            args.consumed_valid_samples = (
                (args.iteration // args.eval_interval) * args.eval_iters * args.global_batch_size
            )

    # Rely on distributed-aware core datasets, temporary
    is_distributed = getattr(build_train_valid_test_datasets_provider, "is_distributed", False)

    # Construct the data pipeline
    if is_distributed or mpu.get_tensor_model_parallel_rank() == 0:

        # Build datasets and dataloders.
        if getattr(args, 'perform_rl_step', True):
            # we don't need to build any dataloaders for RL training
            train_dataloader = None
            valid_dataloaders = None
            test_dataloader = None
            do_train = args.train_iters > 0
            do_valid = (args.full_validation or args.eval_iters > 0)
            do_test = (args.full_validation or args.eval_iters > 0)
<<<<<<< HEAD

        else:
            # Build datasets.
            train_ds, valid_ds, test_ds = build_train_valid_test_datasets(
                build_train_valid_test_datasets_provider,
                vp_stage=vp_stage,
            )
            valid_ds = [valid_ds] if not isinstance(valid_ds, list) else valid_ds
            if args.skip_train:
                train_dataloader = None
            else:
                train_dataloader = build_pretraining_data_loader(train_ds, args.consumed_train_samples)
            valid_dataloaders = []
            for valid_d in valid_ds:
                if args.skip_train or args.full_validation:
                    valid_dataloaders.append(build_pretraining_data_loader(valid_d, 0))
                else:
                    if args.multiple_validation_sets:
                        # TODO(bnorick): for multiple validation sets without full validation, args.consumed_valid_samples is not
                        # correct and needs to be calculated/set per validation set
                        raise NotImplementedError("--multiple-validation-sets currently requires --full-validation")
                    valid_dataloaders.append(build_pretraining_data_loader(valid_d, args.consumed_valid_samples))
            if not args.multiple_validation_sets:
                assert len(valid_dataloaders) == 1
            test_dataloader = build_pretraining_data_loader(test_ds, 0)
            do_train = train_dataloader is not None and (args.skip_train or args.train_iters > 0)
            do_valid = valid_dataloaders is not None and (args.full_validation or args.eval_iters > 0)
            do_test = test_dataloader is not None and (args.full_validation or args.eval_iters > 0)

=======
        else:
            train_ds, valid_ds, test_ds = build_train_valid_test_datasets(
                build_train_valid_test_datasets_provider,
                vp_stage=vp_stage,
            )
            valid_ds = [valid_ds] if not isinstance(valid_ds, list) else valid_ds
            if not args.skip_train:
                train_dataloader = build_pretraining_data_loader(train_ds, args.consumed_train_samples)
            valid_dataloaders = []
            for valid_d in valid_ds:
                if args.skip_train or args.full_validation:
                    valid_dataloaders.append(build_pretraining_data_loader(valid_d, 0))
                else:
                    if args.multiple_validation_sets:
                        # TODO(bnorick): for multiple validation sets without full validation, args.consumed_valid_samples is not
                        # correct and needs to be calculated/set per validation set
                        raise NotImplementedError("--multiple-validation-sets currently requires --full-validation")
                    valid_dataloaders.append(build_pretraining_data_loader(valid_d, args.consumed_valid_samples))
            if not args.multiple_validation_sets:
                assert len(valid_dataloaders) == 1
            test_dataloader = build_pretraining_data_loader(test_ds, 0)
            do_train = train_dataloader is not None and args.train_iters > 0
            do_valid = valid_dataloaders is not None and (args.full_validation or args.eval_iters > 0)
            do_test = test_dataloader is not None and (args.full_validation or args.eval_iters > 0)

>>>>>>> e93814b4
        flags = torch.tensor(
            [int(do_train), int(do_valid), int(do_test)], dtype=torch.long, device='cuda'
        )
    else:
        flags = torch.tensor([0, 0, 0], dtype=torch.long, device='cuda')

    torch.distributed.broadcast(flags, 0)

    args.do_train = getattr(args, "do_train", False) or flags[0].item()
    args.do_valid = getattr(args, "do_valid", False) or flags[1].item()
    args.do_test = getattr(args, "do_test", False) or flags[2].item()
    if getattr(args, 'perform_rl_step', False):
        args.to_test = False

    return train_dataloader, valid_dataloaders, test_dataloader


def build_train_valid_test_data_iterators(build_train_valid_test_datasets_provider, vp_stage=None):
    """Build pretraining data iterators."""

    args = get_args()

    # Build loaders.
    train_dataloader, valid_dataloaders, test_dataloader = build_train_valid_test_data_loaders(
        build_train_valid_test_datasets_provider,
        vp_stage=vp_stage
    )

    # Build iterators.
    dl_type = args.dataloader_type
    assert dl_type in ['single', 'cyclic', 'external']

    def _get_iterator(dataloader_type, dataloader):
        """Return dataset iterator."""
        if dataloader_type == "single":
            return RerunDataIterator(iter(dataloader))
        elif dataloader_type == "cyclic":
            return RerunDataIterator(iter(cyclic_iter(dataloader)))
        elif dataloader_type == "external":
            # External dataloader is passed through. User is expected to define how to iterate.
            if isinstance(dataloader, list):
                return [RerunDataIterator(d) for d in dataloader]
            else:
                return RerunDataIterator(dataloader)
        else:
            raise RuntimeError("unexpected dataloader type")

    if train_dataloader is not None:
        train_data_iterator = _get_iterator(dl_type, train_dataloader)
    else:
        train_data_iterator = None

    if valid_dataloaders is not None:
        # when using full validation, we need to override eval iters with the correct
        # number of iterations on tp rank 0 so that it can be distributed to the other
        # ranks later
        if args.full_validation:
            if args.multiple_validation_sets:
                if valid_dataloaders[0] is None:
                    args.eval_iters = [None]*len(valid_dataloaders)
                else:
                    args.eval_iters = [len(dl) for dl in valid_dataloaders]
            else:
                args.eval_iters = len(valid_dataloaders[0])

        if args.multiple_validation_sets:
            if valid_dataloaders[0] is None:
                valid_data_iterators = [None] * len(valid_dataloaders)
            else:
                valid_dl_type = "cyclic" if args.full_validation else dl_type
                print(
                    f"[VALID DATA LOADER LENGTHS] "
                    ", ".join(f"{idx}: {len(dl)}" for idx, dl in enumerate(valid_dataloaders))
                )
                valid_data_iterators = [
                    _get_iterator(valid_dl_type, dl) for dl in valid_dataloaders
                ]
        elif valid_dataloaders[0] is not None:
            valid_data_iterators = _get_iterator(dl_type, valid_dataloaders[0])
        else:
            valid_data_iterators = None
    else:
        valid_data_iterators = None

    if test_dataloader is not None:
        test_data_iterator = _get_iterator(dl_type, test_dataloader)
    else:
        test_data_iterator = None

    return train_data_iterator, valid_data_iterators, test_data_iterator


def should_disable_forward_pre_hook(args):
    """Block forward pre-hook for certain configurations."""
    return not args.use_megatron_fsdp and args.use_distributed_optimizer and args.overlap_param_gather<|MERGE_RESOLUTION|>--- conflicted
+++ resolved
@@ -200,7 +200,6 @@
         return 4 * expansion * scale_factor * batch_size * seq_len * hidden_size**2
 
     def moe_layer_flops(batch_size, seq_len, hidden_size, moe_ffn_hidden_size,
-<<<<<<< HEAD
                         shared_expert_ffn_hidden_size, num_experts_routed_to,
                         moe_latent_size=None, swiglu=False):
         """Calculate FLOPs for an MoE layer."""
@@ -214,13 +213,6 @@
                             moe_ffn_hidden_size * num_experts_routed_to * scale_factor)
             # Up proj and down proj.
             routed_flops += (4 * batch_size * seq_len * hidden_size * moe_latent_size)
-=======
-                        shared_expert_ffn_hidden_size, num_experts_routed_to, swiglu=False):
-        """Calculate FLOPs for an MoE layer."""
-        scale_factor = 3.0 / 2.0 if swiglu else 1.0
-        routed_flops = (4 * batch_size * seq_len * hidden_size *
-                        moe_ffn_hidden_size * num_experts_routed_to * scale_factor)
->>>>>>> e93814b4
         shared_flops = 4 * batch_size * seq_len * hidden_size * shared_expert_ffn_hidden_size * scale_factor
         return routed_flops + shared_flops
 
@@ -268,10 +260,7 @@
                      num_attn_heads=32, gqa=True,
                      gqa_groups=8, kv_channels=None,
                      mlp_expansion=4.0, swiglu=False,
-<<<<<<< HEAD
                      moe_latent_size=None,
-=======
->>>>>>> e93814b4
                      moe_ffn_hidden_size=2048, shared_expert_ffn_hidden_size=2048, num_experts_routed_to=1,
                      vocab_size=256000):
         """Calculate total FLOPs for the hybrid model."""
@@ -284,12 +273,8 @@
                                                      mamba_state_dim, mamba_head_dim,
                                                      mamba_num_groups, mamba_num_heads) +
                 num_moe_layers * moe_layer_flops(batch_size, seq_len, hidden_size, moe_ffn_hidden_size,
-<<<<<<< HEAD
                                                  shared_expert_ffn_hidden_size, num_experts_routed_to,
                                                  moe_latent_size, swiglu) +
-=======
-                                                 shared_expert_ffn_hidden_size, num_experts_routed_to, swiglu) +
->>>>>>> e93814b4
                 (2 * batch_size * seq_len * hidden_size * vocab_size)  # logits computation
         )
         return flops_fwd * 3
@@ -562,10 +547,7 @@
             kv_channels=args.kv_channels,
             mlp_expansion=args.ffn_hidden_size / args.hidden_size,
             swiglu=args.swiglu,
-<<<<<<< HEAD
             moe_latent_size=args.moe_latent_size,
-=======
->>>>>>> e93814b4
             moe_ffn_hidden_size=(args.moe_ffn_hidden_size if args.moe_ffn_hidden_size is not None
                                  else args.ffn_hidden_size),
             shared_expert_ffn_hidden_size=(0 if args.moe_shared_expert_intermediate_size is None
@@ -1246,13 +1228,9 @@
     """Return a Megatron optimizer config object from Megatron's arguments."""
 
     config = None
-<<<<<<< HEAD
-    if args.optimizer == 'adam':
-=======
     if args.optimizer == 'adam' or 'muon' in args.optimizer:
         # TODO(deyuf): Muon needs both adam + muon but get() only receive one config
         # So for now we keep using adam config that's back compat with old way
->>>>>>> e93814b4
         kwargs = {}
         for f in dataclasses.fields(AdamOptimizerConfig):
             if hasattr(args, f.name):
@@ -1297,19 +1275,10 @@
     unwrapped_model = unwrap_model(model)
 
     one_logger and one_logger.log_metrics({"app_build_optimzer_start_time": one_logger_utils.get_timestamp_in_ms()})
-<<<<<<< HEAD
-    if args.skip_train:
-        optimizer, opt_param_scheduler = None, None
-    elif 'muon' not in config.optimizer:
-        config, config_overrides = get_megatron_optimizer_config(args)
-        config.timers = timers
-
-=======
     config, config_overrides = get_megatron_optimizer_config(args)
     config.timers = timers
 
     if 'muon' not in config.optimizer:
->>>>>>> e93814b4
         # If the user is asking for a non-zero embedding init std, skip weight decay for embeddings
         # to avoid embeddings from shrinking to zero as recommended in https://arxiv.org/abs/2312.16903
         # default_skip_embedding_weight_decay=args.embedding_init_method_std is not None,
@@ -3092,7 +3061,6 @@
             do_train = args.train_iters > 0
             do_valid = (args.full_validation or args.eval_iters > 0)
             do_test = (args.full_validation or args.eval_iters > 0)
-<<<<<<< HEAD
 
         else:
             # Build datasets.
@@ -3122,33 +3090,6 @@
             do_valid = valid_dataloaders is not None and (args.full_validation or args.eval_iters > 0)
             do_test = test_dataloader is not None and (args.full_validation or args.eval_iters > 0)
 
-=======
-        else:
-            train_ds, valid_ds, test_ds = build_train_valid_test_datasets(
-                build_train_valid_test_datasets_provider,
-                vp_stage=vp_stage,
-            )
-            valid_ds = [valid_ds] if not isinstance(valid_ds, list) else valid_ds
-            if not args.skip_train:
-                train_dataloader = build_pretraining_data_loader(train_ds, args.consumed_train_samples)
-            valid_dataloaders = []
-            for valid_d in valid_ds:
-                if args.skip_train or args.full_validation:
-                    valid_dataloaders.append(build_pretraining_data_loader(valid_d, 0))
-                else:
-                    if args.multiple_validation_sets:
-                        # TODO(bnorick): for multiple validation sets without full validation, args.consumed_valid_samples is not
-                        # correct and needs to be calculated/set per validation set
-                        raise NotImplementedError("--multiple-validation-sets currently requires --full-validation")
-                    valid_dataloaders.append(build_pretraining_data_loader(valid_d, args.consumed_valid_samples))
-            if not args.multiple_validation_sets:
-                assert len(valid_dataloaders) == 1
-            test_dataloader = build_pretraining_data_loader(test_ds, 0)
-            do_train = train_dataloader is not None and args.train_iters > 0
-            do_valid = valid_dataloaders is not None and (args.full_validation or args.eval_iters > 0)
-            do_test = test_dataloader is not None and (args.full_validation or args.eval_iters > 0)
-
->>>>>>> e93814b4
         flags = torch.tensor(
             [int(do_train), int(do_valid), int(do_test)], dtype=torch.long, device='cuda'
         )
