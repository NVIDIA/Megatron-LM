# Copyright (c) 2024, NVIDIA CORPORATION. All rights reserved.

"""Pretrain utilities."""

import copy
import dataclasses
from datetime import datetime, timedelta
import functools
import gc
import inspect
import logging
import math
import os
import sys
from typing import Any, Optional

import torch.distributed

from megatron.core.optimizer.distrib_optimizer import DistributedOptimizer
from .log_handler import CustomHandler

# Make default logging level INFO, but filter out all log messages not from MCore.
logging.basicConfig(handlers=[CustomHandler()], level=logging.INFO)
from .theoretical_memory_usage import report_theoretical_memory
import time

# The earliest we can measure the start time.
_TRAIN_START_TIME = time.time()
import torch

try:
    from megatron.rl import rl_utils
    has_rl_utils = True
except ImportError:
    has_rl_utils = False
try:
    from modelopt.torch.distill.plugins.megatron import (
        get_tensor_shapes_adjust_fn_for_distillation,
    )

    has_nvidia_modelopt = True
except ImportError:
    has_nvidia_modelopt = False

try:
    from nvidia_resiliency_ext.inprocess import CallWrapper
except ImportError:
    CallWrapper = type(None)


from megatron.core import mpu, tensor_parallel
from megatron.core.utils import (
    check_param_hashes_across_dp_replicas,
    get_model_config,
    get_pg_size,
    get_pg_rank,
    StragglerDetector,
)
from megatron.core.fp8_utils import correct_amax_history_if_needed
from megatron.core.process_groups_config import ProcessGroupCollection
from megatron.core.pipeline_parallel.utils import (
    is_pp_first_stage,
    is_pp_last_stage,
    is_vp_first_stage,
    is_vp_last_stage,
)
from megatron.training.checkpointing import load_checkpoint
from megatron.training.checkpointing import save_checkpoint
from megatron.training.checkpointing import checkpoint_exists
from megatron.core.full_cuda_graph import FullCudaGraphWrapper
from megatron.core.transformer.cuda_graphs import TECudaGraphHelper
from megatron.core.transformer.module import Float16Module
from megatron.core.distributed import DistributedDataParallelConfig, TorchFullyShardedDataParallelConfig
from megatron.core.distributed import DistributedDataParallel as DDP
from megatron.core.distributed.fsdp.mcore_fsdp_adapter import FullyShardedDataParallel as megatron_FSDP
from megatron.core.optimizer.optimizer import param_group_identifier_keys
from megatron.core.transformer.custom_layers.batch_invariant_kernels import enable_batch_invariant_mode

from megatron.core.optimizer.qk_clip import clip_qk

try:
    from megatron.core.distributed import TorchFullyShardedDataParallel as torch_FSDP

    HAVE_FSDP2 = True
except ImportError:
    HAVE_FSDP2 = False

from megatron.core.distributed import finalize_model_grads
from megatron.core.enums import ModelType
from megatron.core.optimizer import get_megatron_optimizer, AdamOptimizerConfig, SGDOptimizerConfig, OptimizerConfig, ParamKey
from megatron.core.rerun_state_machine import (
    get_rerun_state_machine,
    destroy_rerun_state_machine,
    RerunDataIterator,
    RerunMode,
)
from megatron.training.initialize import initialize_megatron
from megatron.training.initialize import write_args_to_tensorboard
from megatron.training.initialize import set_jit_fusion_options
from megatron.training.utils import get_batch_on_this_cp_rank, get_batch_on_this_tp_rank
from megatron.training.datasets.data_samplers import build_pretraining_data_loader
from megatron.core.optimizer_param_scheduler import OptimizerParamScheduler
from megatron.core.transformer.moe import upcycling_utils
from megatron.core.transformer.moe.moe_utils import track_moe_metrics
from megatron.core.transformer.multi_token_prediction import MTPLossLoggingHelper
from megatron.core.parallel_state import (
    destroy_global_memory_buffer,
    destroy_global_symmetric_memory_buffer,
    destroy_model_parallel,
    update_pg_timeout
)

from megatron.core.pipeline_parallel import get_forward_backward_func
from megatron.core.num_microbatches_calculator import (
    destroy_num_microbatches_calculator,
    get_current_global_batch_size,
    get_current_running_global_batch_size,
    get_num_microbatches,
    update_num_microbatches
)

from .async_utils import maybe_finalize_async_save
from .utils import (
    append_to_progress_log,
    calc_params_l2_norm,
    check_adlr_autoresume_termination,
    logical_and_across_model_parallel_group,
    reduce_max_stat_across_model_parallel_group,
    is_last_rank,
    print_rank_0,
    print_rank_last,
    report_memory,
    unwrap_model,
    update_use_dist_ckpt,
    to_empty_if_meta_device,
)
from .global_vars import (
    destroy_global_vars,
    get_args,
    get_signal_handler,
    get_timers,
    get_tensorboard_writer,
    get_wandb_writer,
    get_one_logger,
    get_tokenizer,
    get_energy_monitor,
)
from . import one_logger_utils

from . import ft_integration

stimer = StragglerDetector()

from megatron.core.msc_utils import MultiStorageClientFeature, open_file


def destroy_global_state():
    destroy_global_vars()
    destroy_num_microbatches_calculator()
    destroy_global_memory_buffer()
    destroy_global_symmetric_memory_buffer()
    destroy_model_parallel()
    destroy_rerun_state_machine()


def print_datetime(string):
    """Note that this call will sync across all ranks."""
    torch.distributed.barrier()
    time_str = datetime.now().strftime('%Y-%m-%d %H:%M:%S')
    print_rank_0(f'[{string}] datetime: {time_str} ')


def num_floating_point_operations(args, batch_size):
    def calculate_layer_counts():
        """Calculate the number of attention, Mamba, and MLP layers."""
        if args.hybrid_override_pattern:
            counts = {'M': 0, '*': 0, '-': 0, 'E':0}
            for layer_type in args.hybrid_override_pattern:
                if layer_type in counts:
                    counts[layer_type] += 1
            return counts['*'], counts['M'], counts['-'], counts['E']
        else:
            num_attn_layers = round(args.num_layers * args.hybrid_attention_ratio)
            num_mlp_layers = round(args.num_layers * args.hybrid_mlp_ratio)
            num_mamba_layers = args.num_layers - num_attn_layers - num_mlp_layers
            num_moe_layers = 0
            return num_attn_layers, num_mamba_layers, num_mlp_layers, num_moe_layers

    def mlp_layer_flops(batch_size, seq_len, hidden_size, expansion=4.0, swiglu=False):
        """Calculate FLOPs for an MLP layer."""
        scale_factor = 3.0 / 2.0 if swiglu else 1.0
        return 4 * expansion * scale_factor * batch_size * seq_len * hidden_size**2

    def moe_layer_flops(batch_size, seq_len, hidden_size, moe_ffn_hidden_size,
                        shared_expert_ffn_hidden_size, num_experts_routed_to,
                        moe_latent_size=None, swiglu=False):
        """Calculate FLOPs for an MoE layer."""
        scale_factor = 3.0 / 2.0 if swiglu else 1.0
        if moe_latent_size is None:
            routed_flops = (4 * batch_size * seq_len * hidden_size *
                            moe_ffn_hidden_size * num_experts_routed_to * scale_factor)
        else:
            # Routed experts run on moe_latent_size.
            routed_flops = (4 * batch_size * seq_len * moe_latent_size *
                            moe_ffn_hidden_size * num_experts_routed_to * scale_factor)
            # Up proj and down proj.
            routed_flops += (4 * batch_size * seq_len * hidden_size * moe_latent_size)
        shared_flops = 4 * batch_size * seq_len * hidden_size * shared_expert_ffn_hidden_size * scale_factor
        return routed_flops + shared_flops

    def attn_layer_flops(
        batch_size, seq_len, hidden_size, num_heads, gqa=True, gqa_groups=8, kv_channels=None
    ):
        """Calculate FLOPs for an attention layer."""
        p = (kv_channels * num_heads / hidden_size) if kv_channels else 1
        g = gqa_groups if gqa else num_heads
        return (
            4
            * batch_size
            * seq_len
            * hidden_size
            * p
            * (hidden_size + (hidden_size * (g / num_heads)) + (seq_len / 2))
        )

    def mamba_layer_flops(batch_size, seq_len, hidden_size, state_dim=16,
                          head_dim=64, num_groups=1, num_heads=128):
        """Calculate FLOPs for a Mamba layer."""
        # Note (rwaleffe): flops estimate for scan should be updated based on new SSD kernels,
        # but small percent of overall layer flops
        d_in = 2 * hidden_size
        if num_heads:
            nheads = num_heads
        else:
            nheads = d_in // head_dim
        return (
            (
                2
                * batch_size
                * seq_len
                * hidden_size
                * (2 * d_in + 2 * num_groups * state_dim + nheads)
            )  # in_proj
            + (7 * batch_size * seq_len * d_in * state_dim)  # scan
            + (2 * batch_size * seq_len * d_in * hidden_size)  # out_proj
        )

    def hybrid_flops(batch_size, seq_len, hidden_size,
                     num_attn_layers, num_mamba_layers, num_mlp_layers, num_moe_layers,
                     mamba_state_dim=128, mamba_head_dim=64,
                     mamba_num_groups=8, mamba_num_heads=128,
                     num_attn_heads=32, gqa=True,
                     gqa_groups=8, kv_channels=None,
                     mlp_expansion=4.0, swiglu=False,
                     moe_latent_size=None,
                     moe_ffn_hidden_size=2048, shared_expert_ffn_hidden_size=2048, num_experts_routed_to=1,
                     vocab_size=256000):
        """Calculate total FLOPs for the hybrid model."""
        flops_fwd = (
                num_attn_layers * attn_layer_flops(batch_size, seq_len, hidden_size,
                                                   num_attn_heads, gqa, gqa_groups, kv_channels) +
                num_mlp_layers * mlp_layer_flops(batch_size, seq_len, hidden_size,
                                                 mlp_expansion, swiglu) +
                num_mamba_layers * mamba_layer_flops(batch_size, seq_len, hidden_size,
                                                     mamba_state_dim, mamba_head_dim,
                                                     mamba_num_groups, mamba_num_heads) +
                num_moe_layers * moe_layer_flops(batch_size, seq_len, hidden_size, moe_ffn_hidden_size,
                                                 shared_expert_ffn_hidden_size, num_experts_routed_to,
                                                 moe_latent_size, swiglu) +
                (2 * batch_size * seq_len * hidden_size * vocab_size)  # logits computation
        )
        return flops_fwd * 3

    def transformer_flops():
        """Calculate FLOPs for a standard Transformer model."""
        # TODO(helenn/dnarayanan): Refactor this to reuse the helper methods.
        # Attention projection size.
        query_projection_size = args.kv_channels * args.num_attention_heads
        query_projection_to_hidden_size_ratio = query_projection_size / args.hidden_size
        # Group Query Attention.
        if not args.group_query_attention:
            args.num_query_groups = args.num_attention_heads
        # MoE.
        if args.num_experts is None:
            # Every Transformer MLP is dense.
            num_dense_layers = args.num_layers
            num_moe_layers = 0
            num_experts_routed_to = 0
            last_layer_is_moe = 0
        else:
            # Calculate number of dense and MoE Transformer MLPs.
            if isinstance(args.moe_layer_freq, int):
                moe_layer_pattern = [
                    1 if (i % args.moe_layer_freq == 0) else 0 for i in range(args.num_layers)
                ]
            elif isinstance(args.moe_layer_freq, list):
                moe_layer_pattern = args.moe_layer_freq
            else:
                raise RuntimeError("Illegal --moe-layer-freq argument provided!")
            assert len(moe_layer_pattern) == args.num_layers, (
                f"Invalid length of moe_layer_pattern: {len(moe_layer_pattern)}, "
                f"expected {args.num_layers}, "
                f"current moe layer pattern: {args.moe_layer_freq}"
            )
            num_moe_layers = sum(moe_layer_pattern)  # Number of 1s in `moe_layer_pattern`.
            num_dense_layers = args.num_layers - num_moe_layers
            num_experts_routed_to = args.moe_router_topk
            last_layer_is_moe = moe_layer_pattern[-1]

        if args.mtp_num_layers is not None:
            mtp_num_layers = args.mtp_num_layers
            num_moe_layers += last_layer_is_moe * mtp_num_layers
            num_dense_layers += (1 - last_layer_is_moe) * mtp_num_layers
            num_layers = args.num_layers + mtp_num_layers
        else:
            mtp_num_layers = 0
            num_layers = args.num_layers

        moe_ffn_hidden_size = (
            args.moe_ffn_hidden_size
            if args.moe_ffn_hidden_size is not None
            else args.ffn_hidden_size
        )
        shared_expert_ffn_hidden_size = (
            0
            if args.moe_shared_expert_intermediate_size is None
            else args.moe_shared_expert_intermediate_size
        )
        # SwiGLU.
        gated_linear_multiplier = 3 / 2 if args.swiglu else 1

        # The 12x term below comes from the following factors; for more details, see
        # "APPENDIX: FLOATING-POINT OPERATIONS" in https://arxiv.org/abs/2104.04473.
        # - 3x: Each GEMM in the model needs to be performed 3 times (forward pass,
        #       backward wgrad [weight gradient], backward dgrad [data gradient]).
        # - 2x: GEMMs of a particular size are stacked twice in the standard Transformer model
        #       architectures implemented in this codebase (e.g., h->ffn_h GEMM and ffn_h->h GEMM
        #       in MLP layer).
        # - 2x: A GEMM of a m*n tensor with a n*k tensor requires 2mnk floating-point operations.
        expansion_factor = 3 * 2 * 2

        if args.multi_latent_attention:
            assert not args.group_query_attention
            '''
            Basic arithmetic
            let B is batch size, s is seq_len, h is embedding dim,
            for one self_attnetion block (prenorm is not included)
            qkv projection:  6Bsh^2
            attn:            2Bs^2h
            attn over value: 2Bs^2h
            oproj:           2Bsh^2

            references
            https://arxiv.org/abs/2305.10403
            https://arxiv.org/abs/2205.05198
            '''
            ## MLA
            if args.q_lora_rank is None:
                q_term = (
                    args.hidden_size
                    * args.num_attention_heads
                    * (args.qk_head_dim + args.qk_pos_emb_head_dim)
                )
            else:
                q_term = args.q_lora_rank * (
                    args.hidden_size
                    + args.num_attention_heads * (args.qk_head_dim + args.qk_pos_emb_head_dim)
                    + 1
                )
            self_attn_term = (
                3
                * 2  # fwd(1) + bwd(2) *FMA
                * num_layers
                * (
                    ## q lora + rope + q norm
                    q_term
                    ## kv lora + rope + kv norm
                    + args.kv_lora_rank
                    * (
                        args.hidden_size
                        + args.num_attention_heads * (args.qk_head_dim + args.v_head_dim)
                        + 1
                    )
                    + args.hidden_size * args.qk_pos_emb_head_dim
                    ## o proj
                    + (args.num_attention_heads * args.v_head_dim) * args.hidden_size
                    ## core attn
                    + args.seq_length
                    * (args.num_attention_heads * (args.qk_head_dim + args.qk_pos_emb_head_dim))
                    / 2
                    + args.seq_length * args.num_attention_heads * args.v_head_dim / 2
                )
            )

        else:
            ## MHA or GQA
            self_attn_term = (
                expansion_factor
                * num_layers
                * args.hidden_size
                * args.hidden_size
                * (
                    (
                        1
                        + (args.num_query_groups / args.num_attention_heads)
                        # # Only half of the attention matrix is non-zero and needs to be multiplied with V.
                        + (args.seq_length / args.hidden_size / 2)
                    )
                    * query_projection_to_hidden_size_ratio
                )
            )

        total_floating_point_operations = (
            batch_size
            * args.seq_length
            * (
                # MLP
                expansion_factor
                * num_layers
                * args.hidden_size
                * (
                    # dense layer (deepseek v2, v3 style)
                    (args.ffn_hidden_size * gated_linear_multiplier)
                    * (num_dense_layers / num_layers)
                    # routed experts
                    + (moe_ffn_hidden_size * num_experts_routed_to * gated_linear_multiplier)
                    * (num_moe_layers / num_layers)
                    # Shared Experts.
                    + (shared_expert_ffn_hidden_size * gated_linear_multiplier)
                    * (num_moe_layers / num_layers)
                )
                # Self Attention
                + self_attn_term
                # MTP norms and proj
                + 3
                * 2
                * mtp_num_layers
                * (
                    # MTP eh norm + final nrom
                    3 * args.hidden_size
                    # MTH eh proj
                    + 2 * args.hidden_size * args.hidden_size
                )
                # Logit.
                + 3 * 2 * args.hidden_size * args.padded_vocab_size * (mtp_num_layers + 1)
            )
        )
        return total_floating_point_operations

    # Main entrypoint for FLOPs calculation.
    if args.is_hybrid_model:
        # Calculate the number of each type of layer.
        num_attn_layers, num_mamba_layers, num_mlp_layers, num_moe_layers = calculate_layer_counts()

        # Compute hybrid model FLOPs.
        return hybrid_flops(
            batch_size=batch_size,
            seq_len=args.seq_length,
            hidden_size=args.hidden_size,
            num_attn_layers=num_attn_layers,
            num_mamba_layers=num_mamba_layers,
            num_mlp_layers=num_mlp_layers,
            num_moe_layers=num_moe_layers,
            mamba_state_dim=args.mamba_state_dim,
            mamba_head_dim=args.mamba_head_dim,
            mamba_num_groups=args.mamba_num_groups,
            mamba_num_heads=args.mamba_num_heads,
            num_attn_heads=args.num_attention_heads,
            gqa=args.group_query_attention,
            gqa_groups=args.num_query_groups,
            kv_channels=args.kv_channels,
            mlp_expansion=args.ffn_hidden_size / args.hidden_size,
            swiglu=args.swiglu,
            moe_latent_size=args.moe_latent_size,
            moe_ffn_hidden_size=(args.moe_ffn_hidden_size if args.moe_ffn_hidden_size is not None
                                 else args.ffn_hidden_size),
            shared_expert_ffn_hidden_size=(0 if args.moe_shared_expert_intermediate_size is None
                                           else args.moe_shared_expert_intermediate_size),
            num_experts_routed_to=args.moe_router_topk,
            vocab_size=args.padded_vocab_size,
        )
    else:
        # Compute standard Transformer model FLOPs.
        return transformer_flops()


def get_start_time_from_progress_log():
    """
    Gets start time of earliest job with same world size. Also returns the number
    of floating-point operations completed in last saved checkpoint.
    """
    args = get_args()
    assert args.save is not None
    progress_log_filename = os.path.join(args.save, "progress.txt")

    # start_time is time when job with same world size started.
    # start_num_floating_point_operations is the number of floating-point operations
    # completed when this job started.
    # latest_num_floating_point_operations is the number of floating-point operations
    # completed in most recent saved checkpoint.
    start_time = None
    start_num_floating_point_operations = None
    latest_num_floating_point_operations = 0

    def _get_field(string, type):
        return type(string.split(': ')[1])

    with open_file(progress_log_filename, 'r') as f:
        for line in f:
            line = line.strip()
            line_tokens = line.split('\t')
            world_size_in_line = _get_field(line_tokens[2], int)
            if line_tokens[3] == "Saved checkpoint":
                latest_num_floating_point_operations = _get_field(line_tokens[7], float)
            if world_size_in_line != args.world_size:
                # Re-start search if we see a different world size.
                start_time = None
                start_num_floating_point_operations = None
                continue
            if line_tokens[3] == "Starting job":
                if start_time is None:
                    start_time = line_tokens[0]
                    start_num_floating_point_operations = latest_num_floating_point_operations
    assert (
        start_time is not None and start_num_floating_point_operations is not None
    ), "Should have seen at least one 'Starting job' entry with same world_size"
    return datetime.strptime(start_time, '%Y-%m-%d %H:%M:%S'), start_num_floating_point_operations


def preprocess_common_state_dict(common_state_dict):
    import copy

    # Convert args key of type namespace to dictionary
    preprocessed_common_state_dict = copy.deepcopy(common_state_dict)
    preprocessed_common_state_dict['args'] = vars(preprocessed_common_state_dict['args'])
    # Remove rank and local rank from state dict if it exists, since they are expected to be different
    preprocessed_common_state_dict['args'].pop('local_rank', None)
    preprocessed_common_state_dict['args'].pop('rank', None)
    if (
        preprocessed_common_state_dict['args']['use_distributed_optimizer']
        and "optimizer" in preprocessed_common_state_dict
    ):
        def reorder_inner_param_groups(optimizer_state_dict):
            # When distributed optimizer loading, source param groups will be reordered,
            # so we reorder the param groups here to prevent warning.

            # Pop empty param_state.
            if "param_state" in optimizer_state_dict and not optimizer_state_dict["param_state"]:
                optimizer_state_dict.pop("param_state")

            # Reorder param groups.
            if "optimizer" not in optimizer_state_dict:
                return
            inner_optimizer = optimizer_state_dict["optimizer"]
            if "param_groups" not in inner_optimizer:
                return
            param_groups = inner_optimizer["param_groups"]
            key_fn = lambda pg: [pg[key] for key in param_group_identifier_keys]
            param_groups.sort(key=key_fn)
            inner_optimizer["param_groups"] = param_groups

        optimizer_state_dict = preprocessed_common_state_dict['optimizer']
        if "optimizer" in optimizer_state_dict:
            # Only 1 optimizer in chained optimizer.
            reorder_inner_param_groups(optimizer_state_dict)
        else:
            # Multiple optimizers in chained optimizer.
            for i in range(len(optimizer_state_dict)):
                if i in optimizer_state_dict.keys():
                    reorder_inner_param_groups(optimizer_state_dict[i])

    return preprocessed_common_state_dict


def pretrain(
    train_valid_test_dataset_provider,
    model_provider,
    model_type,
    forward_step_func,
    process_non_loss_data_func=None,
    extra_args_provider=None,
    args_defaults={},
    get_embedding_ranks=None,
    get_position_embedding_ranks=None,
    non_loss_data_func=None,
    store=None,
    inprocess_call_wrapper: Optional[CallWrapper] = None,
):
    """Main training program.

    This function will run the followings in the order provided:
        1) initialize Megatron.
        2) setup model, optimizer and lr schedule using the model_provider.
        3) call train_val_test_data_provider to get train/val/test datasets.
        4) train the model using the forward_step_func.

    Args:
        train_valid_test_dataset_provider: a function that takes the size of
            train/valid/test dataset and returns `train, valid, test` datasets.
        model_provider: a function that returns a vanilla version of the
            model. By vanilla we mean a simple model on cpu with no fp16 or ddp.
        model_type: an enum that specifies the type of model being trained.
        forward_step_func: a function that takes a `data iterator` and `model`,
            and returns a `loss` scalar with a dictionary with key:values being
            the info we would like to monitor during training, for example
            `lm-loss: value`. We also require that this function add
            `batch generator` to the timers class.
        process_non_loss_data_func: a function to post process outputs of the
            network. It can be used for dumping output tensors (e.g images) to
            tensorboard. It takes `collected data`(list of tensors),
            `current iteration index` and `tensorboard writer` as arguments.
        extra_args_provider: a function that takes a parser and adds arguments
            to it. It is used for programs to add their own arguments.
        args_defaults: a dictionary from argument-name to argument-value. It
            to set already parse arguments.
        get_embedding_ranks (TODO):
        get_position_embedding_ranks (TODO):
        non_loss_data_func (callable): A custom function to call during evaluation.
            It can run e.g. benchmarks.
        store: an optional instance of torch.distributed.Store, to be used by
            torch.distributed.init_process_group
        inprocess_call_wrapper: an optional instance of inprocess.CallWrapper,
            it is automatically injected when in-process restart is in use
    """

    if inprocess_call_wrapper is not None:
        iteration = inprocess_call_wrapper.iteration
        store = torch.distributed.PrefixStore(str(iteration), store)

    # Initalize and get arguments, timers, and Tensorboard writer.
    initialize_megatron(
        extra_args_provider=extra_args_provider,
        args_defaults=args_defaults,
        get_embedding_ranks=get_embedding_ranks,
        get_position_embedding_ranks=get_position_embedding_ranks,
        store=store,
    )

    args = get_args()
    timers = get_timers()

    if args.batch_invariant_mode:
        print_rank_0("Enabling batch invariant mode globally",flush=True)
        enable_batch_invariant_mode()


    if args.log_progress:
        append_to_progress_log("Starting job")

    # Initialize fault tolerance
    # NOTE: ft_integration functions other than `setup` are no-op if the FT is not initialized
    if args.enable_ft_package:
        ft_integration.setup(args)
        ft_integration.maybe_setup_simulated_fault()

    # Set pytorch JIT layer fusion options and warmup JIT functions.
    set_jit_fusion_options()

    # Adjust the startup time so it reflects the largest value.
    # This will be closer to what scheduler will see (outside of
    # image ... launches.
    global _TRAIN_START_TIME
    start_time_tensor = torch.tensor([_TRAIN_START_TIME], dtype=torch.double, device='cuda')
    torch.distributed.all_reduce(start_time_tensor, op=torch.distributed.ReduceOp.MIN)
    _TRAIN_START_TIME = start_time_tensor.item()

    app_metrics = {}
    app_metrics['app_start_time'] = round(_TRAIN_START_TIME * 1000.0)
    app_metrics['app_model_init_start_time'] = round(_TRAIN_START_TIME * 1000.0)

    print_rank_0(
        'time to initialize megatron (seconds): {:.3f}'.format(time.time() - _TRAIN_START_TIME)
    )
    print_datetime('after megatron is initialized')
    app_metrics['app_model_init_finish_time'] = one_logger_utils.get_timestamp_in_ms()

    # Track E2E metrics on pretrain start
    one_logger_utils.on_pretrain_start()

    # Context used for persisting some state between checkpoint saves.
    if args.non_persistent_ckpt_type == 'local':
        try:
            from nvidia_resiliency_ext.checkpointing.local.ckpt_managers.local_manager import (
                LocalCheckpointManager,
            )
            from nvidia_resiliency_ext.checkpointing.local.replication.group_utils import (
                parse_group_sequence,
                GroupWrapper,
            )
            from nvidia_resiliency_ext.checkpointing.local.replication.strategies import (
                CliqueReplicationStrategy,
            )
        except ModuleNotFoundError:
            raise RuntimeError(
                "The 'nvidia_resiliency_ext' module is required for local "
                "checkpointing but was not found. Please ensure it is installed."
            )

        if args.replication:
            repl_strategy = CliqueReplicationStrategy.from_replication_params(
                args.replication_jump, args.replication_factor
            )
        else:
            repl_strategy = None

        checkpointing_context = {
            'local_checkpoint_manager': LocalCheckpointManager(
                args.non_persistent_local_ckpt_dir, repl_strategy=repl_strategy
            )
        }
    else:
        checkpointing_context = {}

    # Model, optimizer, and learning rate.
    timers('model-and-optimizer-setup', log_level=0).start(barrier=True)
    model, optimizer, opt_param_scheduler = setup_model_and_optimizer(
        model_provider, model_type, checkpointing_context=checkpointing_context
    )

    timers('model-and-optimizer-setup').stop()
    print_datetime('after model, optimizer, and learning rate ' 'scheduler are built')
    config = get_model_config(model[0])

    # Data stuff.
    app_metrics['app_build_dataiters_start_time'] = one_logger_utils.get_timestamp_in_ms()
    timers('train/valid/test-data-iterators-setup', log_level=0).start(barrier=True)
    if args.virtual_pipeline_model_parallel_size is not None:
        train_data_iterator = []
        valid_data_iterator = []
        test_data_iterator = []
        for vp_stage in range(len(model)):
            dataset_provider_parameters = inspect.signature(train_valid_test_dataset_provider).parameters
            assert "vp_stage" in dataset_provider_parameters, \
                "vp_stage must be a kwarg in train_valid_test_dataset_provider when using virtual pipeline parallelism"
            vp_stage_train_valid_test_dataset_provider = \
                functools.partial(train_valid_test_dataset_provider, vp_stage=vp_stage)
            if getattr(train_valid_test_dataset_provider, 'is_distributed', False):
                vp_stage_train_valid_test_dataset_provider.is_distributed = True
            iterators = build_train_valid_test_data_iterators(
                vp_stage_train_valid_test_dataset_provider
            )
            train_data_iterator.append(iterators[0])
            valid_data_iterator.append(iterators[1])
            test_data_iterator.append(iterators[2])
    else:
        train_data_iterator, valid_data_iterator, test_data_iterator = (
            build_train_valid_test_data_iterators(train_valid_test_dataset_provider)
        )
    timers('train/valid/test-data-iterators-setup').stop()
    print_datetime('after dataloaders are built')
    app_metrics['app_build_dataiters_finish_time'] = one_logger_utils.get_timestamp_in_ms()

    # Track if training is enabled. Can only be done once args.do_train is assigned after dataloader is built.
    one_logger_utils.track_config_flags(
        args.train_iters,
        args.skip_train,
        args.do_train,
        args.do_valid,
        args.do_test,
        args.dataloader_type,
        args.retro_project_dir,
        args.retro_cyclic_train_iters,
    )

    # Print setup timing.
    print_rank_0('done with setup ...')
    timers.log(['model-and-optimizer-setup', 'train/valid/test-data-iterators-setup'], barrier=True)

    one_logger = get_one_logger()
    one_logger and one_logger.log_metrics(app_metrics)

    wandb_writer = get_wandb_writer()
    if wandb_writer:
        # Add job name to the wandb config to make it easier to run more singleton dependency jobs.
        wandb_writer.config.update({'slurm_job_name': os.getenv("SLURM_JOB_NAME", "N/A")})

    if not args.skip_train:
        print_rank_0('training ...')

        if args.dataloader_type == 'cyclic' and args.retro_project_dir:
            assert args.retro_cyclic_train_iters is not None
            args.train_iters = args.retro_cyclic_train_iters
            print_rank_0("retro cyclic train iters : %d" % args.train_iters)

        iteration = 0
        if args.do_train and args.train_iters > 0:
            iteration, num_floating_point_operations_so_far = train(
                forward_step_func,
                model,
                optimizer,
                opt_param_scheduler,
                train_data_iterator,
                valid_data_iterator,
                process_non_loss_data_func,
                config,
                checkpointing_context,
                non_loss_data_func,
            )

        print_datetime('after training is done')

        if args.save and iteration != 0 and iteration % args.save_interval != 0:
            save_checkpoint(
                iteration,
                model,
                optimizer,
                opt_param_scheduler,
                num_floating_point_operations_so_far,
                checkpointing_context,
                train_data_iterator=train_data_iterator,
                preprocess_common_state_dict_fn=preprocess_common_state_dict,
            )

        one_logger and one_logger.log_metrics(
            {'app_train_loop_finish_time': one_logger_utils.get_timestamp_in_ms()}
        )

    else:
        print_rank_0('skipping training (--skip-train is on) ...')

        iteration = args.iteration

    if args.do_valid:
        prefix = f'iteration {iteration} on validation set'
        if getattr(args, 'perform_rl_step', False):
            rl_utils.evaluate_and_print_results_rl(
                valid_data_iterator, model, optimizer,
                iteration, write_to_tensorboard=not args.skip_train
            )
        else:
            evaluate_and_print_results(
                prefix, forward_step_func,
                valid_data_iterator, model,
                iteration, process_non_loss_data_func, config,
                verbose=True, write_to_tensorboard=not args.skip_train,
                non_loss_data_func=non_loss_data_func
            )

    if args.do_test:
        prefix = f'iteration {iteration} on test set'
        evaluate_and_print_results(
            prefix,
            forward_step_func,
            test_data_iterator,
            model,
            iteration,
            process_non_loss_data_func,
            config,
            verbose=True,
            write_to_tensorboard=not args.skip_train,
            non_loss_data_func=non_loss_data_func,
        )

    wandb_writer = get_wandb_writer()
    if wandb_writer:
        wandb_writer.finish()

    ft_integration.on_checkpointing_start()
    maybe_finalize_async_save(blocking=True, terminate=True)
    ft_integration.on_checkpointing_end(is_async_finalization=True)

    one_logger and one_logger.log_metrics(
        {'app_finish_time': one_logger_utils.get_timestamp_in_ms()}
    )

    if getattr(args, 'perform_rl_step', False):
        rl_utils.rl_inference_interface_shutdown()

    ft_integration.shutdown()
    one_logger_utils.finish()


def update_train_iters(args):

    # For iteration-based training, we don't need to do anything
    if args.train_iters:
        return

    # Constant batch size with sample-based training.
    if args.rampup_batch_size is None:
        args.train_iters = args.train_samples // args.global_batch_size

    else:
        # Sample based training with rampup batch size.
        iterations = 0
        consumed_samples = 0
        # Rampup phase.
        while (
            consumed_samples <= int(args.rampup_batch_size[2])
            and consumed_samples <= args.train_samples
        ):
            update_num_microbatches(consumed_samples, consistency_check=False)
            consumed_samples += get_current_global_batch_size()
            iterations += 1
        # Reset
        update_num_microbatches(0, consistency_check=False)
        # Constant phase
        # Note that we throw away any partial last batch.
        if args.train_samples > consumed_samples:
            iterations += (args.train_samples - consumed_samples) // args.global_batch_size
        args.train_iters = iterations

    print_rank_0(f'setting training iterations to {args.train_iters}')


def get_model(model_provider_func, model_type=ModelType.encoder_or_decoder, wrap_with_ddp=True, config=None, pg_collection=None):
    """Build the model."""
    args = get_args()
    args.model_type = model_type
    if pg_collection is None:
        pg_collection = ProcessGroupCollection.use_mpu_process_groups()

    if has_nvidia_modelopt:
        from megatron.post_training.checkpointing import has_modelopt_state
        # [ModelOpt]: Check if the checkpoint is a ModelOpt checkpoint and
        # set a flag to use our model provider if so.
        if args.load is not None and has_modelopt_state(args.load):
            print_rank_0(f'ModelOpt checkpoint detected')
            args.modelopt_enabled = True
        elif getattr(args, "export_kd_teacher_load", None):
            # For distillation ckpts without ModelOpt state
            args.modelopt_enabled = True


    # Build model.
    def build_model():
        if (
            get_pg_size(pg_collection.pp) > 1
            and args.virtual_pipeline_model_parallel_size is not None
        ):
            model = []
            vp_size = args.virtual_pipeline_model_parallel_size
            for i in range(vp_size):
                # Set pre_process and post_process only after virtual rank is set.
                pre_process = is_pp_first_stage(pg_collection.pp) and is_vp_first_stage(
                    vp_stage=i, vp_size=vp_size
                )
                post_process = is_pp_last_stage(pg_collection.pp) and is_vp_last_stage(
                    vp_stage=i, vp_size=vp_size
                )
                this_model = model_provider_func(
                    pre_process=pre_process,
                    post_process=post_process,
                    vp_stage=i,
                    config=config,
                    pg_collection=pg_collection,
                )
                this_model.model_type = model_type
                this_model.vp_stage = i
                model.append(this_model)
        else:
            pre_process = is_pp_first_stage(pg_collection.pp)
            post_process = is_pp_last_stage(pg_collection.pp)
            model = model_provider_func(
                pre_process=pre_process,
                post_process=post_process,
                config=config,
                pg_collection=pg_collection,
            )
            model.model_type = model_type
        return model

    if args.init_model_with_meta_device:
        with torch.device('meta'):
            model = build_model()
    else:
        model = build_model()

    if not isinstance(model, list):
        model = [model]

    # Set tensor model parallel attributes if not set.
    # Only parameters that are already tensor model parallel have these
    # attributes set for them. We should make sure the default attributes
    # are set for all params so the optimizer can use them.
    for model_module in model:
        for param in model_module.parameters():
            tensor_parallel.set_defaults_if_not_set_tensor_model_parallel_attributes(param)

    # Print number of parameters.
    num_parameters = sum(
        [sum([p.nelement() for p in model_module.parameters()]) for model_module in model]
    )
    if get_pg_rank(pg_collection.dp) == 0 and get_pg_rank(pg_collection.cp) == 0:
        print(
            ' > number of parameters on (tensor, pipeline) '
            'model parallel rank ({}, {}): {}'.format(
                get_pg_rank(pg_collection.tp),
                get_pg_rank(pg_collection.pp),
                num_parameters,
            ),
            flush=True,
        )

    # GPU allocation.
    # For FSDP2, we don't allocate GPU memory here. We allocate GPU memory
    # in the fully_shard function of FSDP2 instead.
    if (
        not (args.use_torch_fsdp2 and args.use_cpu_initialization)
        and not args.init_model_with_meta_device
    ):
        for model_module in model:
            model_module.cuda(torch.cuda.current_device())

    # Fp16 conversion.
    if args.fp16 or args.bf16:
        config = get_model_config(model[0])
        model = [Float16Module(config, model_module) for model_module in model]

    # Materialize tensors on meta device (GPU allocation) if not using FSDP2 and not using Megatron FSDP.
    if args.init_model_with_meta_device and not args.use_torch_fsdp2 and not args.use_megatron_fsdp:
        #for model_module in model:
        model = [to_empty_if_meta_device(model_module, device=torch.device("cuda")) for model_module in model]




    # Before TE2.x: The model_module.bfloat16()/model_module.half() above will call the inplace
    #               copy of TE's Float8Tensor, which will write an unwanted value (amax calculated
    #               from the current fp8 param) to its amax_history. The below function will correct
    #               the amax_history back.
    # After TE2.x: Below function is an empty function and does nothing.
    correct_amax_history_if_needed(model)

    if wrap_with_ddp:
        if args.use_torch_fsdp2:
            assert HAVE_FSDP2, "Torch FSDP2 requires torch>=2.4.0"
            DP = torch_FSDP
        elif args.use_megatron_fsdp:
            DP = megatron_FSDP
        else:
            DP = DDP

        config = get_model_config(model[0])

        if getattr(args, "use_torch_fsdp2", False):
            reshard_after_forward = getattr(args, "torch_fsdp2_reshard_after_forward", True)
            ddp_config = TorchFullyShardedDataParallelConfig(reshard_after_forward=reshard_after_forward)
        else:
            kwargs = {}
            for f in dataclasses.fields(DistributedDataParallelConfig):
                if hasattr(args, f.name):
                    kwargs[f.name] = getattr(args, f.name)
            kwargs['grad_reduce_in_fp32'] = args.accumulate_allreduce_grads_in_fp32
            kwargs['check_for_nan_in_grad'] = args.check_for_nan_in_loss_and_grad
            kwargs['check_for_large_grads'] = args.check_for_large_grads
            if args.ddp_num_buckets is not None:
                assert args.ddp_bucket_size is None, \
                    "Cannot specify both --ddp-num-buckets and --ddp-bucket-size"
                assert args.ddp_num_buckets > 0, \
                    "--ddp-num-buckets must be greater than 0"
                kwargs['bucket_size'] = num_parameters // args.ddp_num_buckets
            else:
                kwargs['bucket_size'] = args.ddp_bucket_size
            kwargs['pad_buckets_for_high_nccl_busbw'] = args.ddp_pad_buckets_for_high_nccl_busbw
            kwargs['reduce_scatter_with_fp32_accumulation'] = args.ddp_reduce_scatter_with_fp32_accumulation
            kwargs['average_in_collective'] = args.ddp_average_in_collective
            if args.use_megatron_fsdp and args.use_precision_aware_optimizer:
                kwargs["preserve_fp32_weights"] = False
            ddp_config = DistributedDataParallelConfig(**kwargs)

            # In the Megatron FSDP and DDP use path, we need to initialize the bucket size.
            # If bucket_size is not provided as an input, use sane default.
            # If using very large dp_sizes, make buckets larger to ensure that chunks used in NCCL
            # ring-reduce implementations are large enough to remain bandwidth-bound rather than
            # latency-bound.
            if ddp_config.bucket_size is None:
                ddp_config.bucket_size = max(
                    40000000, 1000000 * mpu.get_data_parallel_world_size(with_context_parallel=True)
                )
            # Set bucket_size to infinity if overlap_grad_reduce is False.
            if not ddp_config.overlap_grad_reduce:
                ddp_config.bucket_size = None

        with torch.cuda.stream(torch.cuda.Stream()):
            model = [
                DP(
                    config=config,
                    ddp_config=ddp_config,
                    module=model_chunk,
                    # Turn off bucketing for model_chunk 2 onwards, since communication for these
                    # model chunks is overlapped with compute anyway.
                    disable_bucketing=(model_chunk_idx > 0)
                    or args.overlap_param_gather_with_optimizer_step,
                )
                for (model_chunk_idx, model_chunk) in enumerate(model)
            ]

        # Broadcast params from data parallel src rank to other data parallel ranks.
        if args.data_parallel_random_init:
            for model_module in model:
                model_module.broadcast_params()

    return model


def get_optimizer_param_scheduler(optimizer):
    """Build the learning rate scheduler."""
    args = get_args()

    # Iteration-based training.
    if args.train_iters:
        if args.lr_decay_iters is None:
            args.lr_decay_iters = args.train_iters
        lr_decay_steps = args.lr_decay_iters * args.global_batch_size
        wd_incr_steps = args.train_iters * args.global_batch_size
        wsd_decay_steps = None
        if args.lr_wsd_decay_iters is not None:
            wsd_decay_steps = args.lr_wsd_decay_iters * args.global_batch_size
        if args.lr_warmup_fraction is not None:
            lr_warmup_steps = args.lr_warmup_fraction * lr_decay_steps
        else:
            lr_warmup_steps = args.lr_warmup_iters * args.global_batch_size
    # Sample-based training.
    elif args.train_samples:
        # We need to set training iters for later use. Technically
        # we need to adjust the training samples too (due to last
        # batch being incomplete) but we leave it as is for now.
        update_train_iters(args)
        if args.lr_decay_samples is None:
            args.lr_decay_samples = args.train_samples
        lr_decay_steps = args.lr_decay_samples
        wd_incr_steps = args.train_samples
        wsd_decay_steps = args.lr_wsd_decay_samples
        if args.lr_warmup_fraction is not None:
            lr_warmup_steps = args.lr_warmup_fraction * lr_decay_steps
        else:
            lr_warmup_steps = args.lr_warmup_samples
    else:
        raise Exception('either train-iters or train-samples should be provided.')

    opt_param_scheduler = OptimizerParamScheduler(
        optimizer,
        init_lr=args.lr_warmup_init,
        max_lr=args.lr,
        min_lr=args.min_lr,
        lr_warmup_steps=lr_warmup_steps,
        lr_decay_steps=lr_decay_steps,
        lr_decay_style=args.lr_decay_style,
        start_wd=args.start_weight_decay,
        end_wd=args.end_weight_decay,
        wd_incr_steps=wd_incr_steps,
        wd_incr_style=args.weight_decay_incr_style,
        use_checkpoint_opt_param_scheduler=args.use_checkpoint_opt_param_scheduler,
        override_opt_param_scheduler=args.override_opt_param_scheduler,
        wsd_decay_steps=wsd_decay_steps,
        lr_wsd_decay_style=args.lr_wsd_decay_style,
    )

    return opt_param_scheduler


def get_megatron_optimizer_config(args: Any) -> OptimizerConfig:
    """Return a Megatron optimizer config object from Megatron's arguments."""

    config = None
    if args.optimizer == 'adam':
        kwargs = {}
        for f in dataclasses.fields(AdamOptimizerConfig):
            if hasattr(args, f.name):
                kwargs[f.name] = getattr(args, f.name)
        config = AdamOptimizerConfig(**kwargs)
    elif args.optimizer == 'sgd':
        kwargs = {}
        for f in dataclasses.fields(SGDOptimizerConfig):
            if hasattr(args, f.name):
                kwargs[f.name] = getattr(args, f.name)
        config = SGDOptimizerConfig(**kwargs)
    else:
        raise ValueError("Invalid optimizer type!")

    # Construct the appropriate config_overrides object.
    # TODO: add more logic here as needed down the road.
    if args.decoupled_lr is not None:
        decoupled_param_key = ParamKey(attr="is_embedding_or_output_parameter")
        decoupled_optimizer_config = copy.deepcopy(config)
        decoupled_optimizer_config.lr = args.decoupled_lr
        if args.decoupled_min_lr is not None:
            decoupled_optimizer_config.min_lr = args.decoupled_min_lr
        config_overrides = {decoupled_param_key: decoupled_optimizer_config}
    else:
        config_overrides = None

    return config, config_overrides


def setup_model_and_optimizer(
    model_provider_func,
    model_type,
    checkpointing_context=None,
):
    """Setup model and optimizer."""
    args = get_args()
    timers = get_timers()
    one_logger = get_one_logger()

    wrap_with_ddp = not args.skip_train
    model = get_model(model_provider_func, model_type, wrap_with_ddp=wrap_with_ddp)
    unwrapped_model = unwrap_model(model)

    one_logger and one_logger.log_metrics({"app_build_optimzer_start_time": one_logger_utils.get_timestamp_in_ms()})
    if args.skip_train:
        optimizer, opt_param_scheduler = None, None
    else:
        config, config_overrides = get_megatron_optimizer_config(args)
        config.timers = timers

        # If the user is asking for a non-zero embedding init std, skip weight decay for embeddings
        # to avoid embeddings from shrinking to zero as recommended in https://arxiv.org/abs/2312.16903
        # default_skip_embedding_weight_decay=args.embedding_init_method_std is not None,
        optimizer = get_megatron_optimizer(
            config,
            model,
            config_overrides=config_overrides,
            use_gloo_process_groups=args.enable_gloo_process_groups,
            dump_param_to_param_group_map=args.dump_param_to_param_group_map,
        )
        opt_param_scheduler = get_optimizer_param_scheduler(optimizer)
    one_logger and one_logger.log_metrics({"app_build_optimzer_finish_time": one_logger_utils.get_timestamp_in_ms()})

    if args.moe_use_upcycling:
        torch.distributed.barrier()
        assert not checkpoint_exists(args.save), (
            "The upcycling destination directory already exists. "
            "Please check if --moe-use-upcycling is mistakenly enabled. "
            "Upcycling should only be set for the first run when converting the dense model. "
            "All subsequent runs should remove this flag. "
        )
        # before changing moe related global args, save them in local variables
        num_experts = args.num_experts
        expert_model_parallel_size = args.expert_model_parallel_size
        moe_ffn_hidden_size = args.ffn_hidden_size

        # set dense model related args in to global args before getting dense model
        args.num_experts = None
        args.expert_model_parallel_size = 1
        args.ffn_hidden_size = moe_ffn_hidden_size * args.moe_upcycling_granularity 

        # get dense model
        dense_model_for_upcycling = get_model(model_provider_func, model_type)

        # recover moe upcycling related args in global args before executing upcycling
        args.num_experts = num_experts
        args.expert_model_parallel_size = expert_model_parallel_size
        args.ffn_hidden_size = moe_ffn_hidden_size

        # execute upcycling
        _, args.num_floating_point_operations_so_far = upcycling_utils.load_and_upcycle_model(
            load_checkpoint,
            unwrapped_model,
            dense_model_for_upcycling,
            load_kwargs={
                'model': dense_model_for_upcycling,
                'optimizer': None,
                'opt_param_scheduler': None,
            },
        )
        args.iteration = 1
        save_checkpoint(
            args.iteration, model, None, None, args.num_floating_point_operations_so_far
        )
        torch.distributed.barrier()
        del dense_model_for_upcycling
        if (args.fp16 or args.bf16) and optimizer is not None:
            optimizer.reload_model_params()
        print_rank_0(f'Upcycled checkpoint saved to {args.save}')

    if (
        args.load is not None or args.pretrained_checkpoint is not None
    ) and not args.moe_use_upcycling:
        one_logger and one_logger.log_metrics(
            {'load_checkpoint_start_time': one_logger_utils.get_timestamp_in_ms()}
        )
        timers('load-checkpoint', log_level=0).start(barrier=True)

        args.iteration, args.num_floating_point_operations_so_far = load_checkpoint(
            model,
            optimizer,
            opt_param_scheduler,
            checkpointing_context=checkpointing_context,
            skip_load_to_model_and_opt=HAVE_FSDP2
            and getattr(args, "use_torch_fsdp2", False)
            and args.ckpt_format == "torch_dist",
        )
        timers('load-checkpoint').stop(barrier=True)
        timers.log(['load-checkpoint'])
        one_logger and one_logger.log_metrics(
            {
                'load_checkpoint_finish_time': one_logger_utils.get_timestamp_in_ms(),
                'load_checkpoint_time': timers('load-checkpoint').active_time(),
            }
        )
    else:
        args.iteration = 0
        args.num_floating_point_operations_so_far = 0

    # get model without FP16 and/or DDP wrappers
    if (
        args.iteration == 0
        and len(unwrapped_model) == 1
        and hasattr(unwrapped_model[0], 'init_state_dict_from_bert')
    ):
        print_rank_0("Initializing ICT from pretrained BERT model")
        unwrapped_model[0].init_state_dict_from_bert()
        if args.fp16:
            optimizer.reload_model_params()

    # Convert checkpoint format.
    if args.ckpt_convert_format is not None:
        load_ckpt_format = args.ckpt_format
        args.ckpt_format = args.ckpt_convert_format
        args.save = os.path.join(args.ckpt_convert_save, args.ckpt_convert_format)
        update_use_dist_ckpt(args)

        save_checkpoint(
            args.iteration,
            model,
            optimizer,
            opt_param_scheduler,
            args.num_floating_point_operations_so_far,
            preprocess_common_state_dict_fn=preprocess_common_state_dict,
        )

        print_rank_0("> converted checkpoint: %s -> %s." % (load_ckpt_format, args.ckpt_format))
        torch.distributed.barrier()
        exit()

    return model, optimizer, opt_param_scheduler


def dummy_train_step(data_iterator):
    """Single dummy training step."""
    num_microbatches = get_num_microbatches()
    rerun_state_machine = get_rerun_state_machine()
    while rerun_state_machine.should_run_forward_backward(data_iterator):
        for _ in range(num_microbatches):
            # Re-use methods used in get_batch() from pretrain_{gpt, mamba}.py.
            batch = get_batch_on_this_tp_rank(data_iterator)
            batch = get_batch_on_this_cp_rank(batch)


def train_step(forward_step_func, data_iterator, model, optimizer, opt_param_scheduler, config, forward_backward_func):
    """Single training step."""
    args = get_args()
    timers = get_timers()

    rerun_state_machine = get_rerun_state_machine()
    while rerun_state_machine.should_run_forward_backward(data_iterator):
        # Set grad to zero.
        for model_chunk in model:
            model_chunk.zero_grad_buffer()
        optimizer.zero_grad()

        if has_nvidia_modelopt:
            # [ModelOpt]: Pipeline-parallel Distillation stacks student and teacher tensors
            adjust_tensor_shapes_fn = get_tensor_shapes_adjust_fn_for_distillation(
                model,
                seq_length=args.seq_length,
                micro_batch_size=args.micro_batch_size,
                decoder_seq_length=args.decoder_seq_length,
            )
        else:
            adjust_tensor_shapes_fn = None

        # For the mxfp8_param with reuse_grad_buf_for_mxfp8_param_ag and dp_ag_overlap,
        # we need to call the _copy_main_params_to_param_buffer() after the grad buffer
        # is zeroed by zero_grad_buffer() because param and grad buffer are shared.
        if args.reuse_grad_buf_for_mxfp8_param_ag and args.overlap_param_gather:
            for optim_instance in optimizer.chained_optimizers:
                if isinstance(optim_instance, DistributedOptimizer):
                    optim_instance._copy_main_params_to_param_buffer()

        # Forward pass.
        losses_reduced = forward_backward_func(
            forward_step_func=forward_step_func,
            data_iterator=data_iterator,
            model=model,
            num_microbatches=get_num_microbatches(),
            seq_length=args.seq_length,
            micro_batch_size=args.micro_batch_size,
            decoder_seq_length=args.decoder_seq_length,
            forward_only=False,
            adjust_tensor_shapes_fn=adjust_tensor_shapes_fn,
        )
    should_checkpoint, should_exit, exit_code = rerun_state_machine.should_checkpoint_and_exit()
    if should_exit:
        return {}, True, should_checkpoint, should_exit, exit_code, None, None, 0

    # Empty unused memory.
    if args.empty_unused_memory_level >= 1:
        torch.cuda.empty_cache()

    # Vision gradients.
    if args.vision_pretraining and args.vision_pretraining_type == "dino":
        unwrapped_model = unwrap_model(model[0])
        unwrapped_model.cancel_gradients_last_layer(args.curr_iteration)

    # Update parameters.

    timers('optimizer', log_level=1).start(barrier=args.barrier_with_L1_time)
    update_successful, grad_norm, num_zeros_in_grad = optimizer.step()

    # get max attention logit for logging and run clip_qk()
    # Part of MuonClip Optimizer step
    log_max_attention_logit = 0
    if args.qk_clip or args.log_max_attention_logit:
        log_max_attention_logit = clip_qk(model, log_max_only=not args.qk_clip)
            
    timers('optimizer').stop()

    # when freezing sub-models we may have a mixture of successful and unsucessful ranks,
    # so we must gather across mp ranks
    update_successful = logical_and_across_model_parallel_group(update_successful)
    # grad_norm and num_zeros_in_grad will be None on ranks without trainable params,
    # so we must gather across mp ranks
    grad_norm = reduce_max_stat_across_model_parallel_group(grad_norm)
    if args.log_num_zeros_in_grad:
        num_zeros_in_grad = reduce_max_stat_across_model_parallel_group(num_zeros_in_grad)

    # Vision momentum.
    if args.vision_pretraining and args.vision_pretraining_type == "dino":
        unwrapped_model = unwrap_model(model[0])
        unwrapped_model.update_momentum(args.curr_iteration)

    # Update learning rate.
    if update_successful:
        increment = get_num_microbatches() * args.micro_batch_size * args.data_parallel_size
        opt_param_scheduler.step(increment=increment)
        skipped_iter = 0
    else:
        skipped_iter = 1

    # Empty unused memory.
    if args.empty_unused_memory_level >= 2:
        torch.cuda.empty_cache()

    num_empty_bins = 0
    if mpu.is_pipeline_last_stage(ignore_virtual=True):
        # Average loss across microbatches.
        loss_reduced = {}

        num_empty_bins = losses_reduced.pop()

        for key in losses_reduced[0].keys():
            val = [x[key].view(-1) for x in losses_reduced]
            if val[0].numel() == 2:
                if args.sft:
                    # in mcore the normalization happens on micro batch instead of global
                    val = torch.vstack(val)
                    val = val[:, 0] / val[:, 1]
                    val = val.mean()
                    torch.distributed.all_reduce(
                        val,
                        group=mpu.get_data_parallel_group(with_context_parallel=True)
                    )
                    val /= torch.distributed.get_world_size(
                        group=mpu.get_data_parallel_group(with_context_parallel=True)
                    )
                    loss_reduced[key] = val
                else:
                    # there is one dict per microbatch. in new reporting, we average
                    # over the total number of tokens across the global batch.
                    val = torch.vstack(val).sum(dim=0)
                    torch.distributed.all_reduce(
                        val,
                        group=mpu.get_data_parallel_group(with_context_parallel=True)
                    )
                    loss_reduced[key] = val[0] / val[1]
            elif val[0].numel() == 1:
                # legacy behavior, we average over the number of microbatches
                val = torch.cat(val).mean()
                loss_reduced[key] = val
            else:
                raise ValueError(f"Invalid value shape: {val[0].shape} for key {key}")
        return (
            loss_reduced,
            skipped_iter,
            should_checkpoint,
            should_exit,
            exit_code,
            grad_norm,
            num_zeros_in_grad,
<<<<<<< HEAD
            num_empty_bins
        )
    return {}, skipped_iter, should_checkpoint, should_exit, exit_code, grad_norm, num_zeros_in_grad, num_empty_bins
=======
            log_max_attention_logit,
        )
    return {}, skipped_iter, should_checkpoint, should_exit, exit_code, grad_norm, num_zeros_in_grad, log_max_attention_logit
>>>>>>> e8692183


def training_log(
    loss_dict,
    total_loss_dict,
    learning_rate,
    iteration,
    loss_scale,
    report_memory_flag,
    skipped_iter,
    grad_norm,
    params_norm,
    num_zeros_in_grad,
<<<<<<< HEAD
    num_empty_bins
=======
    max_attention_logit,
>>>>>>> e8692183
):
    """Log training information such as losses, timing, ...."""
    args = get_args()
    timers = get_timers()
    writer = get_tensorboard_writer()
    wandb_writer = get_wandb_writer()
    one_logger = get_one_logger()
    energy_monitor = get_energy_monitor()

    # Advanced, skipped, and Nan iterations.
    advanced_iters_key = 'advanced iterations'
    skipped_iters_key = 'skipped iterations'
    nan_iters_key = 'nan iterations'
    # Advanced iterations.
    if not skipped_iter:
        total_loss_dict[advanced_iters_key] = total_loss_dict.get(advanced_iters_key, 0) + 1
    else:
        if advanced_iters_key not in total_loss_dict:
            total_loss_dict[advanced_iters_key] = 0
    # Skipped iterations.
    total_loss_dict[skipped_iters_key] = total_loss_dict.get(skipped_iters_key, 0) + skipped_iter
    # Update losses and set nan iterations
    got_nan = False
    for key in loss_dict:
        if not skipped_iter:
            total_loss_dict[key] = (
                total_loss_dict.get(key, torch.tensor([0.0], dtype=torch.float, device='cuda'))
                + loss_dict[key]
            )
        else:
            value = loss_dict[key].float().sum().item()
            is_nan = value == float('inf') or value == -float('inf') or value != value
            got_nan = got_nan or is_nan
    total_loss_dict[nan_iters_key] = total_loss_dict.get(nan_iters_key, 0) + int(got_nan)

    # Logging.
    timers_to_log = []
    if args.timing_log_level >= 1:
        timers_to_log.extend([
            'forward-backward',
            'layernorm-grads-all-reduce',
            'embedding-grads-all-reduce',
            'all-grads-sync',
            'params-all-gather',
            'optimizer-copy-to-main-grad',
            'optimizer-unscale-and-check-inf',
            'optimizer-clip-main-grad',
            'optimizer-count-zeros',
            'optimizer-inner-step',
            'optimizer-copy-main-to-model-params',
            'optimizer',
        ])
    if args.timing_log_level >= 2:
        timers_to_log.extend([
            'batch-generator',
            'forward-compute',
            'backward-compute',
            'forward-recv',
            'forward-send',
            'backward-recv',
            'backward-send',
            'forward-send-forward-recv',
            'forward-send-backward-recv',
            'backward-send-forward-recv',
            'backward-send-backward-recv',
            'forward-backward-send-forward-backward-recv',
        ])
    # Add timers from RL loop if needed.
    if getattr(args, 'perform_rl_step', False):
        timers_to_log.extend(['rollout-collection', 'inference-setup', 'collect-rollouts', 'postrollout-gc-collect',
                              'sync-rollouts', 'prepare-data-for-update', 'compute-group-stats',
                              'prepare-trajectories', 'get-ltor-masks-and-position-ids', 'create-logprobs-dataloader',
                              'compute-logprobs', 'compute-ref-logprobs', 'compute-prob-stats',
                              'prepare-advantages', 'create-dataloader', 'log-wandb-tb',
                              'offload-optimizer-before-inference', 'onload-kv-cache-before-inference',
                              'wait-for-decode-only', 'build-cuda-graphs', 'suspend-engine',
                              'offload-kv-cache-after-inference', 'onload-optimizer-after-inference'])

    # Calculate batch size.
    batch_size = args.micro_batch_size * args.data_parallel_size * get_num_microbatches()

    # Track app tag & app tag ID
    one_logger_utils.track_app_tag(batch_size, args.world_size, args.seq_length)

    total_iterations = total_loss_dict[advanced_iters_key] + total_loss_dict[skipped_iters_key]

    # learning rate will be None on ranks without trainable params, so we must gather across mp ranks
    learning_rate = reduce_max_stat_across_model_parallel_group(learning_rate)
    # Tensorboard values.
    if writer and (iteration % args.tensorboard_log_interval == 0):
        if wandb_writer:
            wandb_writer.log({'samples vs steps': args.consumed_train_samples}, iteration)
        writer.add_scalar('learning-rate', learning_rate, iteration)
        writer.add_scalar('learning-rate vs samples', learning_rate, args.consumed_train_samples)
        if wandb_writer:
            wandb_writer.log({'learning-rate': learning_rate}, iteration)
        if args.skipped_train_samples > 0:
            writer.add_scalar('skipped-train-samples', args.skipped_train_samples, iteration)
            if wandb_writer:
                wandb_writer.log({'skipped-train-samples': args.skipped_train_samples}, iteration)
        writer.add_scalar('batch-size', batch_size, iteration)
        writer.add_scalar('batch-size vs samples', batch_size, args.consumed_train_samples)
        if wandb_writer:
            wandb_writer.log({'batch-size': batch_size}, iteration)
        # Log bins for packed mode
        if has_rl_utils and args.rl_use_sequence_packing:
            packing_metrics = rl_utils.get_sequence_packing_tensorboard_metrics(args)
            for metric_name, metric_value in packing_metrics.items():
                writer.add_scalar(metric_name, metric_value, iteration)
            if wandb_writer and packing_metrics:
                wandb_writer.log(packing_metrics, iteration)
        for key in loss_dict:
            writer.add_scalar(key, loss_dict[key], iteration)
            writer.add_scalar(key + ' vs samples', loss_dict[key], args.consumed_train_samples)
            if wandb_writer:
                wandb_writer.log({key: loss_dict[key]}, iteration)
        if args.log_loss_scale_to_tensorboard:
            writer.add_scalar('loss-scale', loss_scale, iteration)
            writer.add_scalar('loss-scale vs samples', loss_scale, args.consumed_train_samples)
            if wandb_writer:
                wandb_writer.log({'loss-scale': loss_scale}, iteration)
        if args.log_world_size_to_tensorboard:
            writer.add_scalar('world-size', args.world_size, iteration)
            writer.add_scalar('world-size vs samples', args.world_size, args.consumed_train_samples)
            if wandb_writer:
                wandb_writer.log({'world-size': args.world_size}, iteration)
        if grad_norm is not None:
            writer.add_scalar('grad-norm', grad_norm, iteration)
            writer.add_scalar('grad-norm vs samples', grad_norm, args.consumed_train_samples)
            if wandb_writer:
                wandb_writer.log({'grad-norm': grad_norm}, iteration)
        if num_zeros_in_grad is not None:
            writer.add_scalar('num-zeros', num_zeros_in_grad, iteration)
            writer.add_scalar(
                'num-zeros vs samples', num_zeros_in_grad, args.consumed_train_samples
            )
            if wandb_writer:
                wandb_writer.log({'num-zeros': num_zeros_in_grad}, iteration)
        if params_norm is not None:
            writer.add_scalar('params-norm', params_norm, iteration)
            writer.add_scalar('params-norm vs samples', params_norm, args.consumed_train_samples)
            if wandb_writer:
                wandb_writer.log({'params-norm': params_norm}, iteration)
        if getattr(args, 'perform_rl_step', False):
            grpo_collection_iteration = iteration // (args.grpo_iterations * ( ( args.grpo_samples_per_iteration )// args.global_batch_size ))
            writer.add_scalar('grpo_collection_iteration', grpo_collection_iteration, iteration)
            if wandb_writer:
                wandb_writer.log({'grpo_collection_iteration': grpo_collection_iteration}, iteration)
        if args.log_memory_to_tensorboard:
            mem_stats = torch.cuda.memory_stats()
            writer.add_scalar(
                "mem-reserved-bytes", mem_stats["reserved_bytes.all.current"], iteration
            )
            writer.add_scalar(
                "mem-allocated-bytes", mem_stats["allocated_bytes.all.current"], iteration
            )
            writer.add_scalar(
                "mem-max-allocated-bytes", mem_stats["allocated_bytes.all.peak"], iteration
            )
            writer.add_scalar("mem-allocated-count", mem_stats["allocation.all.current"], iteration)
        if args.log_max_attention_logit:
            writer.add_scalar('max_attention_logit', max_attention_logit, iteration)
            if wandb_writer:
                wandb_writer.log({'max_attention_logit': max_attention_logit}, iteration)
    if args.num_experts is not None:
        moe_loss_scale = 1 / get_num_microbatches()
        track_names = []
        if "aux_loss" in args.moe_router_load_balancing_type:
            track_names.append("load_balancing_loss")
        if "seq_aux_loss" in args.moe_router_load_balancing_type:
            track_names.append("seq_load_balancing_loss")
        if "global_aux_loss" in args.moe_router_load_balancing_type:
            track_names.append("global_load_balancing_loss")
        if args.moe_z_loss_coeff is not None:
            track_names.append("z_loss")

        if args.is_hybrid_model:
            layers = args.hybrid_override_pattern.count('E')
        else:
            layers = args.num_layers

        track_moe_metrics(
            loss_scale=moe_loss_scale,
            iteration=iteration,
            writer=writer,
            wandb_writer=wandb_writer,
            total_loss_dict=total_loss_dict,
            per_layer_logging=args.moe_per_layer_logging,
            force_initialize=True,
            track_names=track_names,
            num_layers=layers,
            moe_layer_freq=args.moe_layer_freq,
            mtp_num_layers=args.mtp_num_layers,
        )
    if args.mtp_num_layers is not None:
        mtp_loss_scale = 1 / get_num_microbatches()
        MTPLossLoggingHelper.track_mtp_metrics(
            mtp_loss_scale, iteration, writer, wandb_writer, total_loss_dict
        )
    if iteration % args.log_interval == 0:
        if args.record_memory_history and (is_last_rank() or torch.distributed.get_backend() == 'fake'):
            snapshot = torch.cuda.memory._snapshot()
            from pickle import dump

            with open(args.memory_snapshot_path, 'wb') as f:
                dump(snapshot, f)

        elapsed_time = timers('interval-time').elapsed(barrier=True)
        elapsed_time_per_iteration = elapsed_time / total_iterations

        throughput = num_floating_point_operations(args, batch_size) / (
            elapsed_time_per_iteration * 10**12 * args.world_size
        )

        one_logger_utils.track_e2e_metrics(args.log_throughput, throughput)

        if args.log_timers_to_tensorboard:
            if writer:
                writer.add_scalar('iteration-time', elapsed_time_per_iteration, iteration)
            if wandb_writer:
                wandb_writer.log({'iteration-time': elapsed_time_per_iteration}, iteration)
        log_string = f" [{datetime.now().strftime('%Y-%m-%d %H:%M:%S')}]"
        log_string += ' iteration {:8d}/{:8d} |'.format(iteration, args.train_iters)
        log_string += ' consumed samples: {:12d} |'.format(args.consumed_train_samples)
        if has_rl_utils and args.rl_use_sequence_packing:
            log_string += rl_utils.get_sequence_packing_log_info(args)
        if args.skipped_train_samples > 0:
            log_string += ' skipped samples: {:12d} |'.format(args.skipped_train_samples)
        log_string += ' elapsed time per iteration (ms): {:.1f} |'.format(
            elapsed_time_per_iteration * 1000.0
        )
        if args.log_throughput:
            log_string += f' throughput per GPU (TFLOP/s/GPU): {throughput:.1f} |'
            if args.log_timers_to_tensorboard:
                if writer:
                    writer.add_scalar('throughput', throughput, iteration)
                if wandb_writer:
                    wandb_writer.log({'throughput': throughput}, iteration)
        if args.log_energy:
            energy = (energy_monitor.lap() / total_iterations) / args.world_size
            power = energy / elapsed_time_per_iteration
            log_string += f' energy per GPU (J/iter/GPU): {energy:.1f} |'
            log_string += f' power per GPU (W/GPU): {power:.1f} |'
            if writer:
                writer.add_scalar('iter-energy/gpu', energy, iteration)
                writer.add_scalar('power/gpu', power, iteration)
            if wandb_writer:
                wandb_writer.log({'iter-energy/gpu': energy}, iteration)
                wandb_writer.log({'power/gpu': power}, iteration)
        # Decoupled_learning_rate should be not None only on first and last pipeline stage.
        log_string += f' learning rate: {learning_rate:.6E} |'
        log_string += f' global batch size: {batch_size:5d} |'
        for key in total_loss_dict:
            if key not in [advanced_iters_key, skipped_iters_key, nan_iters_key]:
                avg = total_loss_dict[key].item() / float(
                    max(1, total_loss_dict[advanced_iters_key])
                )
                if avg > 0.0:
                    log_string += ' {}: {:.6E} |'.format(key, avg)
                total_loss_dict[key] = torch.tensor([0.0], dtype=torch.float, device='cuda')
        log_string += f' loss scale: {loss_scale:.1f} |'
        if grad_norm is not None:
            log_string += f' grad norm: {grad_norm:.3f} |'
        if num_zeros_in_grad is not None:
            log_string += f' num zeros: {num_zeros_in_grad} |'
        if params_norm is not None:
            log_string += f' params norm: {params_norm:.3f} |'
        log_string += ' number of skipped iterations: {:3d} |'.format(
            total_loss_dict[skipped_iters_key]
        )
        log_string += ' number of nan iterations: {:3d} |'.format(total_loss_dict[nan_iters_key])
        if args.log_tokens_per_second:
            log_string += f' tokens per second: {((batch_size - num_empty_bins) * args.seq_length) / elapsed_time_per_iteration}'
        total_loss_dict[advanced_iters_key] = 0
        total_loss_dict[skipped_iters_key] = 0
        total_loss_dict[nan_iters_key] = 0
        print_rank_last(log_string)
        if report_memory_flag:
            # Report memory after optimizer state has been initialized.
            if torch.distributed.get_rank() == 0:
                num_microbatches = get_num_microbatches()
                report_theoretical_memory(args, num_microbatches=num_microbatches, verbose=True)
            report_memory(f'(after {iteration} iterations)')
            if iteration > 1:
                # Make sure the memory after the second iteration is reported to include optimizer state memory.
                report_memory_flag = False
        # Write timers to wandb, don't reset the counts
        if args.log_timers_to_tensorboard:
            timers.write(timers_to_log, writer, iteration, normalizer=args.log_interval, reset=False)
            timers.write(timers_to_log, wandb_writer, iteration, normalizer=args.log_interval, reset=False)
        # Log timers to stdout
        timers.log(timers_to_log, normalizer=args.log_interval)

    return report_memory_flag


def compute_throughputs_and_append_to_progress_log(iteration, num_floating_point_operations_so_far):
    args = get_args()
    if args.save is None:
        return

    # Compute job throughput.
    # args.num_floating_point_operations_so_far keeps track of floating-point operations
    # completed at the start of job.
    global _TRAIN_START_TIME
    job_throughput = (
        num_floating_point_operations_so_far - args.num_floating_point_operations_so_far
    ) / ((time.time() - _TRAIN_START_TIME) * 10**12 * args.world_size)

    # Compute cumulative throughput since jobs of this world size were launched.
    # `get_start_time_from_progress_log` returns start time and number of floating-point
    # operations of first job of this world size.
    start_time, start_num_floating_point_operations = get_start_time_from_progress_log()
    elapsed_time = (datetime.now() - start_time).total_seconds()
    cumulative_throughput = (
        num_floating_point_operations_so_far - start_num_floating_point_operations
    ) / (elapsed_time * 10**12 * args.world_size)

    tokens_so_far = args.consumed_train_samples * args.seq_length
    saved_ckpt_prefix = 'Saving async checkpoint' if args.async_save else 'Saved checkpoint'
    append_to_progress_log(
        f"{saved_ckpt_prefix}\tIteration: {iteration}\t"
        f"Job throughput: {job_throughput:.1f} TFLOP/s/GPU\t"
        f"Cumulative throughput: {cumulative_throughput:.1f} TFLOP/s/GPU\t"
        f"Floating-point operations: {num_floating_point_operations_so_far:.2e}\t"
        f"Tokens (in billions): {tokens_so_far / 10**9:.2f}"
    )


def enable_forward_pre_hook(model_chunks):
    for model_chunk in model_chunks:
        assert isinstance(model_chunk, DDP)
        model_chunk.enable_forward_pre_hook()


def disable_forward_pre_hook(model_chunks, param_sync=True):
    for model_chunk in model_chunks:
        assert isinstance(model_chunk, DDP)
        model_chunk.disable_forward_pre_hook(param_sync=param_sync)


def force_param_sync(model_chunks: list[DDP]) -> None:
    for model_chunk in model_chunks:
        assert isinstance(model_chunk, DDP)
        model_chunk.start_param_sync(force_sync=True)


def save_checkpoint_and_time(
    iteration,
    model,
    optimizer,
    opt_param_scheduler,
    num_floating_point_operations_so_far,
    checkpointing_context,
    non_persistent_ckpt=False,
    train_data_iterator=None,
):
    args = get_args()
    timers = get_timers()
    energy_monitor = get_energy_monitor()

    # Stop timer to get accurate train interval time and exclude checkpointing duration
    timers('interval-time').stop()
    energy_monitor.pause()

    # Extra barrier is added to make sure all ranks report the max time.
    timer_key = 'save-checkpoint-non-persistent' if non_persistent_ckpt else 'save-checkpoint'
    timers(timer_key, log_level=0).start(barrier=True)

    # Log E2E metrics before save-checkpoint
    one_logger_utils.track_e2e_metrics()
    if should_disable_forward_pre_hook(args):
        force_param_sync(model)
    save_checkpoint(
        iteration,
        model,
        optimizer,
        opt_param_scheduler,
        num_floating_point_operations_so_far,
        checkpointing_context,
        non_persistent_ckpt=non_persistent_ckpt,
        train_data_iterator=train_data_iterator,
        preprocess_common_state_dict_fn=preprocess_common_state_dict,
    )
    if args.fp8:
        # Run garbage collection after checkpoint saving to free memory from
        # dequantized bf16 tensors that were temporarily created during fp8
        # model checkpoint saving.
        gc.collect()
    timers(timer_key).stop(barrier=True)
    timers.log([timer_key])

    # Log E2E metrics after save-checkpoint
    one_logger_utils.track_e2e_metrics()
    save_checkpoint_duration = timers(timer_key).elapsed()
    one_logger_utils.on_save_checkpoint_end(save_checkpoint_duration, iteration, args.async_save)

    if args.log_progress and not non_persistent_ckpt:
        compute_throughputs_and_append_to_progress_log(
            iteration, num_floating_point_operations_so_far
        )

    # Recover timing
    energy_monitor.resume()
    timers('interval-time', log_level=0).start(barrier=True)


def post_training_step_callbacks(
    model,
    optimizer,
    opt_param_scheduler,
    iteration,
    prof,
    num_floating_point_operations_since_last_log_event,
    nsys_nvtx_context = None,
):
    """Run all post-training-step functions (e.g., FT heartbeats, GC)."""
    args = get_args()

    # Bring CPU and GPU back in sync if on right iteration.
    if args.train_sync_interval and iteration % args.train_sync_interval == 0:
        torch.cuda.synchronize()

    # Straggler detector.
    if iteration % args.log_interval == 0 and args.log_straggler:
        # Use FLOPs accumulated since last log event and then reset the counter
        stimer.report(num_floating_point_operations_since_last_log_event, args.log_interval)
        num_floating_point_operations_since_last_log_event = 0.0

    # Check weight hash across DP replicas.
    if (
        args.check_weight_hash_across_dp_replicas_interval is not None
        and iteration % args.check_weight_hash_across_dp_replicas_interval == 0
    ):
        if should_disable_forward_pre_hook(args):
            disable_forward_pre_hook(model)
        assert check_param_hashes_across_dp_replicas(
            model, cross_check=True
        ), "Parameter hashes not matching across DP replicas"
        torch.distributed.barrier()
        print_rank_0(f">>> Weight hashes match after {iteration} iterations...")
        if should_disable_forward_pre_hook(args):
            enable_forward_pre_hook(model)

    # Autoresume.
    if args.adlr_autoresume and (iteration % args.adlr_autoresume_interval == 0):
        check_adlr_autoresume_termination(iteration, model, optimizer, opt_param_scheduler)

    # Profiling.
    if (
        args.profile
        and iteration == args.profile_step_end
        and torch.distributed.get_rank() in args.profile_ranks
    ):
        if args.use_pytorch_profiler:
            assert prof is not None
            prof.stop()
        else:
            torch.cuda.check_error(torch.cuda.cudart().cudaProfilerStop())
            if nsys_nvtx_context is not None:
                nsys_nvtx_context.__exit__(None, None, None)

    # Manual garbage collection.
    if args.manual_gc:
        if args.manual_gc_interval != 0 and iteration % args.manual_gc_interval == 0:
            gc.collect()

    # Return updated FLOPs accumulator so caller can persist the reset
    return num_floating_point_operations_since_last_log_event


def checkpoint_and_decide_exit(
    model,
    optimizer,
    opt_param_scheduler,
    iteration,
    num_floating_point_operations_so_far,
    checkpointing_context,
    train_data_iterator,
):
    """Save checkpoint and decide whether to exit based on arguments (e.g., if
    --exit-duration-in-mins is set). Actual exit happens in main training loop
    based on the return value of this function."""
    args = get_args()
    timers = get_timers()

    # Exit based on signal handler.
    saved_checkpoint = False
    if args.exit_signal_handler:
        signal_handler = get_signal_handler()
        if any(signal_handler.signals_received()):
            if args.save:
                save_checkpoint_and_time(
                    iteration,
                    model,
                    optimizer,
                    opt_param_scheduler,
                    num_floating_point_operations_so_far,
                    checkpointing_context,
                    train_data_iterator=train_data_iterator,
                )
            print_datetime('exiting program after receiving SIGTERM.')

            return True

    # Regular save (persistent and non-persistent).
    if args.save and args.save_interval and iteration % args.save_interval == 0:
        save_checkpoint_and_time(
            iteration,
            model,
            optimizer,
            opt_param_scheduler,
            num_floating_point_operations_so_far,
            checkpointing_context,
            train_data_iterator=train_data_iterator,
        )
        saved_checkpoint = True

    elif (
        args.save
        and args.non_persistent_save_interval
        and iteration % args.non_persistent_save_interval == 0
    ):
        save_checkpoint_and_time(
            iteration,
            model,
            optimizer,
            opt_param_scheduler,
            num_floating_point_operations_so_far,
            checkpointing_context,
            non_persistent_ckpt=True,
            train_data_iterator=train_data_iterator,
        )
        saved_checkpoint = True

    # Exit based on duration.
    if args.exit_duration_in_mins:
        train_time = (time.time() - _TRAIN_START_TIME) / 60.0
        done_cuda = torch.tensor(
            [train_time > args.exit_duration_in_mins], dtype=torch.int, device='cuda'
        )
        torch.distributed.all_reduce(done_cuda, op=torch.distributed.ReduceOp.MAX)
        done = done_cuda.item()
        if done:
            if args.save and not saved_checkpoint:
                save_checkpoint_and_time(
                    iteration,
                    model,
                    optimizer,
                    opt_param_scheduler,
                    num_floating_point_operations_so_far,
                    checkpointing_context,
                    train_data_iterator=train_data_iterator,
                )
            print_datetime(f'exiting program after {train_time} minutes')

            return True

    # Exit based on iterations.
    if args.exit_interval and iteration % args.exit_interval == 0:
        if args.save and not saved_checkpoint:
            save_checkpoint_and_time(
                iteration,
                model,
                optimizer,
                opt_param_scheduler,
                num_floating_point_operations_so_far,
                checkpointing_context,
                train_data_iterator=train_data_iterator,
            )
        print_datetime(f'exiting program at iteration {iteration}')

        return True

    return False


def train(
    forward_step_func,
    model,
    optimizer,
    opt_param_scheduler,
    train_data_iterator,
    valid_data_iterator,
    process_non_loss_data_func,
    config,
    checkpointing_context,
    non_loss_data_func,
):
    """Training function: run train_step desired number of times, run validation, checkpoint."""
    args = get_args()
    timers = get_timers()

    if getattr(args, 'perform_rl_step', False):
        assert has_rl_utils, "RL cannot run without the megatron.rl package"

    # Additional variable initialization for RL training
    if getattr(args, 'perform_rl_step', False):
        print_rank_0("> Loading pretrained checkpoint for reference weights in RL training...")
        load, finetune, no_load_optim = args.load, args.finetune, args.no_load_optim
        args.no_load_optim = True

        # Load pretrained checkpoint
        args.load = None
        args.finetune = True
        load_checkpoint(
                model,
                None,  # Don't load optimizer state
                None,  # Don't load scheduler state
                checkpointing_context=checkpointing_context,
                skip_load_to_model_and_opt=HAVE_FSDP2
                and getattr(args, "use_torch_fsdp2", False)
                and args.ckpt_format == "torch_dist",
            )
        ref_state_dict = {k: (v.cpu() if v is not None else v) for k, v in model[0].state_dict().items()}

        # Reload RL training checkpoint weights
        args.load = load
        args.finetune = finetune
        print_rank_0("> Reloading RL training checkpoint...")
        load_checkpoint(
                model,
                None,
                None,
                checkpointing_context=checkpointing_context,
                skip_load_to_model_and_opt=HAVE_FSDP2
                and getattr(args, "use_torch_fsdp2", False)
                and args.ckpt_format == "torch_dist",
            )

        args.no_load_optim = no_load_optim

    # IMPORTANT FIX: For RL training, reinitialize the microbatch calculator with the correct configuration
    if getattr(args, 'perform_rl_step', False):
        print_rank_0("> Reinitializing microbatch calculator for GRPO training...")
        from megatron.core.num_microbatches_calculator import (
            destroy_num_microbatches_calculator,
            init_num_microbatches_calculator
        )
        # First destroy the existing calculator
        destroy_num_microbatches_calculator()
        # Then initialize with the correct perform_rl_step=True context
        init_num_microbatches_calculator(
            args.rank,
            args.rampup_batch_size,
            args.global_batch_size,
            args.micro_batch_size,
            mpu.get_data_parallel_world_size(),
            args.decrease_batch_size_if_needed
        )
        print_rank_0(f"> GRPO training: num_microbatches set to {get_num_microbatches()}")

    energy_monitor = get_energy_monitor()
    one_logger = get_one_logger()

    if args.run_workload_inspector_server:
        try:
            from workload_inspector.utils.webserver import run_server
            import threading

            threading.Thread(
                target=run_server, daemon=True, args=(torch.distributed.get_rank(),)
            ).start()
        except ModuleNotFoundError:
            print_rank_0("workload inspector module not found.")

    # Write args to tensorboard
    write_args_to_tensorboard()

    # Turn on training mode which enables dropout.
    for model_module in model:
        model_module.train()

    # Tracking loss.
    total_loss_dict = {}

    # Iterations.
    iteration = args.iteration
    # Make sure rerun_state_machine has the right iteration loaded from checkpoint.
    rerun_state_machine = get_rerun_state_machine()
    if rerun_state_machine.current_iteration != iteration:
        print_rank_0(f"Overwriting rerun_state_machine.current_iteration from "
                     f"{rerun_state_machine.current_iteration} to {iteration}...")
        rerun_state_machine.current_iteration = iteration

    # Track E2E metrics at the start of training.
    one_logger_utils.on_train_start(
        iteration=iteration,
        consumed_train_samples=args.consumed_train_samples,
        train_samples=args.train_samples,
        seq_length=args.seq_length,
        train_iters=args.train_iters,
        save=args.save,
        async_save=args.async_save,
        log_throughput=args.log_throughput,
        num_floating_point_operations_so_far=args.num_floating_point_operations_so_far,
    )

    num_floating_point_operations_so_far = args.num_floating_point_operations_so_far

    # Setup some training config params.
    config.grad_scale_func = optimizer.scale_loss
    config.timers = timers
    if isinstance(model[0], (megatron_FSDP, DDP)) and args.overlap_grad_reduce:
        assert config.no_sync_func is None, (
            'When overlap_grad_reduce is True, config.no_sync_func must be None; '
            'a custom no_sync_func is not supported when overlapping grad-reduce'
        )
        config.no_sync_func = [model_chunk.no_sync for model_chunk in model]
        if len(model) == 1:
            config.no_sync_func = config.no_sync_func[0]
        if args.align_grad_reduce:
            config.grad_sync_func = [model_chunk.start_grad_sync for model_chunk in model]
            if len(model) == 1:
                config.grad_sync_func = config.grad_sync_func[0]
    if args.overlap_param_gather and args.align_param_gather:
        config.param_sync_func = [model_chunk.start_param_sync for model_chunk in model]
        if len(model) == 1:
            config.param_sync_func = config.param_sync_func[0]
    config.finalize_model_grads_func = finalize_model_grads

    if args.log_energy:
        energy_monitor.setup()
        energy_monitor.resume()

    timers('interval-time', log_level=0).start(barrier=True)
    print_datetime('before the start of training step')
    report_memory_flag = True
    pre_hook_enabled = False
    should_exit = False
    exit_code = 0

    if args.manual_gc:
        # Disable the default garbage collector and perform the collection manually.
        # This is to align the timing of garbage collection across ranks.
        assert (
            args.manual_gc_interval >= 0
        ), 'Manual garbage collection interval should be larger than or equal to 0'
        gc.disable()
        gc.collect()

    # Singleton initialization of straggler detector.
    if args.log_straggler:
        global stimer
        world = torch.distributed.get_world_size()
        rank = torch.distributed.get_rank()
        mmcnt = args.straggler_minmax_count
        stimer.configure(
            world,
            rank,
            mmcnt=mmcnt,
            enabled=not args.disable_straggler_on_startup,
            port=args.straggler_ctrlr_port,
        )
    num_floating_point_operations_since_last_log_event = 0.0

    num_microbatches = get_num_microbatches()
    eval_duration = 0.0
    eval_iterations = 0
    # Wrap forward_backward_func for Full iteration CUDA graph
    forward_backward_func = get_forward_backward_func()
    if args.cuda_graph_impl == "local" and args.cuda_graph_scope=="full_iteration":
        forward_backward_func = FullCudaGraphWrapper(forward_backward_func, cuda_graph_warmup_steps=args.cuda_graph_warmup_steps)

    def get_e2e_base_metrics():
        """Get base metrics values for one-logger to calculate E2E tracking metrics."""
        num_floating_point_operations_since_current_train_start = (
            num_floating_point_operations_so_far - args.num_floating_point_operations_so_far
        )
        return {
            'iteration': iteration,
            'train_duration': timers('interval-time').active_time(),
            'eval_duration': eval_duration,
            'eval_iterations': eval_iterations,
            'total_flops_since_current_train_start': num_floating_point_operations_since_current_train_start,
            'num_floating_point_operations_so_far': num_floating_point_operations_so_far,
            'consumed_train_samples': args.consumed_train_samples,
            'world_size': args.world_size,
            'seq_length': args.seq_length,
        }

    # Cache into one-logger for callback.
    if one_logger:
        with one_logger.get_context_manager():
            one_logger.store_set('get_e2e_base_metrics', get_e2e_base_metrics)

    prof = None
    nsys_nvtx_context = None # reference to context for nsys profiling, so it can be cleaned up
    if (
        args.profile
        and torch.distributed.get_rank() in args.profile_ranks
        and args.use_pytorch_profiler
    ):
        prof = torch.profiler.profile(
            schedule=torch.profiler.schedule(
                wait=max(args.profile_step_start - 1, 0),
                warmup=1 if args.profile_step_start > 0 else 0,
                active=args.profile_step_end - args.profile_step_start,
                repeat=1,
            ),
            on_trace_ready=torch.profiler.tensorboard_trace_handler(args.tensorboard_dir),
            record_shapes=True,
            with_stack=True,
        )
        prof.start()

    start_iteration = iteration
    # Disable forward pre-hook to start training to ensure that errors in checkpoint loading
    # or random initialization don't propagate to all ranks in first all-gather (which is a
    # no-op if things work correctly).
    if should_disable_forward_pre_hook(args):
        disable_forward_pre_hook(model, param_sync=False)
        # Also remove param_sync_func temporarily so that sync calls made in
        # `forward_backward_func` are no-ops.
        param_sync_func = config.param_sync_func
        config.param_sync_func = None
        pre_hook_enabled = False
    # Also, check weight hash across DP replicas to be very pedantic.
    if args.check_weight_hash_across_dp_replicas_interval is not None:
        assert check_param_hashes_across_dp_replicas(
            model, cross_check=True
        ), "Parameter hashes not matching across DP replicas"
        torch.distributed.barrier()
        print_rank_0(f">>> Weight hashes match after {iteration} iterations...")

    # Initialize CUDA Graphs helper.
    if args.cuda_graph_impl == "transformer_engine":
        cuda_graph_helper = TECudaGraphHelper(
            model=model,
            config=config,
            seq_length=args.seq_length,
            micro_batch_size=args.micro_batch_size,
            optimizers=[optimizer],
        )

    # Run training iterations till done.
    buffered_rollouts = None
    while iteration < args.train_iters:
        if args.profile and torch.distributed.get_rank() in args.profile_ranks:
            if args.use_pytorch_profiler:
                prof.step()
            elif iteration == args.profile_step_start:
                torch.cuda.check_error(torch.cuda.cudart().cudaProfilerStart())
                nsys_nvtx_context = torch.autograd.profiler.emit_nvtx(record_shapes=True)
                nsys_nvtx_context.__enter__()

        ft_integration.on_checkpointing_start()
        maybe_finalize_async_save(blocking=False)
        ft_integration.on_checkpointing_end(is_async_finalization=True)
        # Update the timeout for all process groups after initialization
        # We update the timeout after the first successful iteration,
        # which takes longer than others usually
        if args.distributed_timeout_seconds_after_init is not None and iteration == start_iteration+1:
            # TODO: some dynamic timeout setting is required
            # based on the iteration time considering interval-based steps (e.g. eval, checkpoint)
            # e.g. timeout for normal iterations vs timeout for iterations with checkpoint
            # this timeout is triggered when there's no collective communication
            # for the duration of timeout
            update_pg_timeout(timedelta(seconds=args.distributed_timeout_seconds_after_init))
        # Update number of microbatches first without consistency check to decide if a
        # checkpoint should be saved. If the number of microbatches is different
        # from the previous iteration, save a checkpoint. Then run consistency check
        # to make sure training configuration is still valid.
        # Standard microbatch update (sequence packing overrides this in rl_utils.py)
        update_num_microbatches(args.consumed_train_samples, consistency_check=False, verbose=True)
        # Skip automatic checkpoint on microbatch changes when sequence packing is active
        # as it intentionally reconfigures microbatches
        if get_num_microbatches() != num_microbatches and iteration != 0:
            if args.rl_use_sequence_packing:
                print_rank_0(
                    f"[Sequence Packing] Skipping automatic checkpoint at iteration {iteration} "
                    f"(microbatch change: {num_microbatches} -> {get_num_microbatches()})"
                )
            else:
                assert get_num_microbatches() > num_microbatches, (
                    f"Number of microbatches should be increasing due to batch size rampup; "
                    f"instead going from {num_microbatches} to {get_num_microbatches()}"
                )
                if args.save is not None:
                    save_checkpoint_and_time(
                        iteration,
                        model,
                        optimizer,
                        opt_param_scheduler,
                        num_floating_point_operations_so_far,
                        checkpointing_context,
                        train_data_iterator=train_data_iterator,
                    )
        num_microbatches = get_num_microbatches()
        update_num_microbatches(args.consumed_train_samples, consistency_check=True, verbose=True)

        # Capture CUDA Graphs.
        if (
            args.cuda_graph_impl == "transformer_engine"
            and iteration == args.cuda_graph_warmup_steps
        ):
            if iteration > start_iteration and should_disable_forward_pre_hook(args):
                disable_forward_pre_hook(model, param_sync=False)
            cuda_graph_helper.create_cudagraphs()
            if iteration > start_iteration and should_disable_forward_pre_hook(args):
                enable_forward_pre_hook(model)
                cuda_graph_helper.cuda_graph_set_manual_hooks()

        # Completely skip iteration if needed.
        if iteration in args.iterations_to_skip:
            # Dummy train_step to fast forward train_data_iterator.
            dummy_train_step(train_data_iterator)
            if iteration == start_iteration:
                start_iteration = iteration + 1
            iteration += 1
            batch_size = (
                mpu.get_data_parallel_world_size() * args.micro_batch_size * get_num_microbatches()
            )
            args.consumed_train_samples += batch_size
            args.skipped_train_samples += batch_size
            continue

        args.curr_iteration = iteration
        # For GRPO, we keep the data for a few epochs. DeepSeekMath paper calls this number $\mu$.
        # It is similar to a PPO epoch.

        if getattr(args, 'perform_rl_step', False):
            with torch.no_grad():
                train_data_iterator = rl_utils.setup_grpo_data_iterator(
                    model, optimizer, iteration, ref_state_dict, buffered_rollouts
                )
                # Buffered rollouts are used as a state container for setups when
                # we use previously-generated data for an update.
                buffered_rollouts = train_data_iterator

        ft_integration.on_training_step_start()
        (
            loss_dict,
            skipped_iter,
            should_checkpoint,
            should_exit,
            exit_code,
            grad_norm,
            num_zeros_in_grad,
<<<<<<< HEAD
            num_empty_bins
=======
            max_attention_logit,
>>>>>>> e8692183
        ) = train_step(
            forward_step_func, train_data_iterator, model, optimizer, opt_param_scheduler, config, forward_backward_func
        )
        ft_integration.on_training_step_end()
        if should_checkpoint:
            save_checkpoint_and_time(
                iteration,
                model,
                optimizer,
                opt_param_scheduler,
                num_floating_point_operations_so_far,
                checkpointing_context,
                train_data_iterator=train_data_iterator,
            )
        if should_exit:
            break

        # Enable forward pre-hooks after first set of forward and backward passes.
        # When running in fp16, skip all NaN iterations until steady-state loss scaling value
        # is reached.
        if iteration == start_iteration:
            if skipped_iter:
                # Only enable forward pre-hook after a training step has successfully run. Relevant
                # for fp16 codepath where first XX iterations are skipped until steady-state loss
                # scale value is reached.
                start_iteration = iteration + 1
            else:
                # Enable forward pre-hook after training step has successfully run. All subsequent
                # forward passes will use the forward pre-hook / `param_sync_func` in
                # `forward_backward_func`.
                if should_disable_forward_pre_hook(args):
                    enable_forward_pre_hook(model)
                    config.param_sync_func = param_sync_func
                    pre_hook_enabled = True
                    # Set the manual hooks here since it's not set right after the capturing.
                    if (
                        args.cuda_graph_impl == "transformer_engine"
                        and iteration == args.cuda_graph_warmup_steps
                    ):
                        cuda_graph_helper.cuda_graph_set_manual_hooks()

        iteration += 1

        if getattr(args, 'perform_rl_step', False) and args.rl_use_sequence_packing:
            iteration_sequences = rl_utils.get_iteration_sequence_count(args)
            # Track bins separately for packed mode
            rl_utils.update_sequence_packing_metrics(args)
        else:
            batch_size = (
                mpu.get_data_parallel_world_size() * args.micro_batch_size * get_num_microbatches()
            )
            iteration_sequences = batch_size

        # Update consumed samples (always means sequences now)
        args.consumed_train_samples += iteration_sequences

        # Use iteration_sequences as batch_size for floating point operations
        batch_size = iteration_sequences

        num_skipped_samples_in_batch = (
            get_current_global_batch_size() - get_current_running_global_batch_size()
        )
        if args.decrease_batch_size_if_needed:
            assert num_skipped_samples_in_batch >= 0
        else:
            assert num_skipped_samples_in_batch == 0
        args.skipped_train_samples += num_skipped_samples_in_batch
        num_floating_point_operations_in_batch = num_floating_point_operations(args, batch_size)
        num_floating_point_operations_so_far += num_floating_point_operations_in_batch
        num_floating_point_operations_since_last_log_event += num_floating_point_operations_in_batch

        # Logging.
        if not optimizer.is_stub_optimizer:
            loss_scale = optimizer.get_loss_scale().item()
        else:
            loss_scale = 1.0
        params_norm = None

        if args.log_params_norm:
            params_norm = calc_params_l2_norm(model)
        learning_rate = None
        for param_group in optimizer.param_groups:
            if len(param_group['params']) == 0:
                continue
            if param_group['default_config']:
                learning_rate = param_group['lr']
        report_memory_flag = training_log(
            loss_dict,
            total_loss_dict,
            learning_rate,
            iteration,
            loss_scale,
            report_memory_flag,
            skipped_iter,
            grad_norm,
            params_norm,
            num_zeros_in_grad,
<<<<<<< HEAD
            num_empty_bins
=======
            max_attention_logit,
>>>>>>> e8692183
        )

        # Evaluation.
        if args.eval_interval and iteration % args.eval_interval == 0 and args.do_valid:
            if args.log_energy:
                energy_monitor.pause()
            timers('interval-time').stop()
            if should_disable_forward_pre_hook(args):
                disable_forward_pre_hook(model)
                pre_hook_enabled = False
            if args.manual_gc and args.manual_gc_eval:
                # Collect all objects.
                gc.collect()
            prefix = f'iteration {iteration}'
            timers('eval-time', log_level=0).start(barrier=True)
            if getattr(args, 'perform_rl_step', False):
                rl_utils.evaluate_and_print_results_rl(valid_data_iterator, model, optimizer,
                                       iteration, write_to_tensorboard=True)
            else:
                evaluate_and_print_results(prefix, forward_step_func,
                                       valid_data_iterator, model,
                                       iteration, process_non_loss_data_func,
                                       config, verbose=False, write_to_tensorboard=True,
                                       non_loss_data_func=non_loss_data_func)

            eval_duration += timers('eval-time').elapsed()
            eval_iterations += sum(args.eval_iters) if isinstance(args.eval_iters, list) else args.eval_iters
            timers('eval-time').stop()
            one_logger_utils.track_e2e_metrics()

            if args.manual_gc and args.manual_gc_eval:
                # Collect only the objects created and used in evaluation.
                gc.collect(generation=0)
            if should_disable_forward_pre_hook(args):
                enable_forward_pre_hook(model)
                pre_hook_enabled = True
            timers('interval-time', log_level=0).start(barrier=True)
            if args.log_energy:
                energy_monitor.resume()

        # Miscellaneous post-training-step functions (e.g., FT heartbeats, GC).
        # Some of these only happen at specific iterations. Capture updated FLOPs accumulator
        # (it is reset inside the callback after logging).
        num_floating_point_operations_since_last_log_event = post_training_step_callbacks(
            model,
            optimizer,
            opt_param_scheduler,
            iteration,
            prof,
            num_floating_point_operations_since_last_log_event,
            nsys_nvtx_context,
        )

        # Checkpoint and decide whether to exit.
        should_exit = checkpoint_and_decide_exit(
            model,
            optimizer,
            opt_param_scheduler,
            iteration,
            num_floating_point_operations_so_far,
            checkpointing_context,
            train_data_iterator,
        )
        if should_exit:
            break

    one_logger_utils.track_e2e_metrics()

    # Flush TensorBoard, WandB writers and one-logger.
    writer = get_tensorboard_writer()
    if writer:
        writer.flush()

    # Close out pre-hooks if using distributed optimizer and overlapped param gather.
    if pre_hook_enabled:
        disable_forward_pre_hook(model)

    ft_integration.on_checkpointing_start()
    # This will finalize all unfinalized async request and terminate
    # a persistent async worker if persistent ckpt worker is enabled
    maybe_finalize_async_save(blocking=True, terminate=True)
    ft_integration.on_checkpointing_end(is_async_finalization=True)
    if args.enable_ft_package and ft_integration.get_rank_monitor_client() is not None:
        ft_integration.get_rank_monitor_client().shutdown_workload_monitoring()

    if args.log_energy:
        energy_monitor.lap()
        total_energy = energy_monitor.get_total()
        print_rank_0(f"Total training energy (GPU): {total_energy / 1e6} MJ")
        energy_monitor.shutdown()

    # If any exit conditions (signal handler, duration, iterations) have been reached, exit.
    if should_exit:
        wandb_writer = get_wandb_writer()
        if wandb_writer:
            wandb_writer.finish()
        ft_integration.shutdown()
        one_logger_utils.finish()
        if getattr(args, 'perform_rl_step', False):
            rl_utils.rl_inference_interface_shutdown()
        sys.exit(exit_code)

    return iteration, num_floating_point_operations_so_far


def evaluate(
    forward_step_func,
    data_iterator,
    model,
    process_non_loss_data_func,
    config,
    verbose=False,
    non_loss_data_func=None,
    eval_iters=None,
):
    """Evaluation."""
    args = get_args()
    timers = get_timers()

    timers('evaluate', log_level=0).start(barrier=True)

    if args.vision_pretraining and args.vision_pretraining_type == "dino":
        from megatron.legacy.model.vision.knn_monitor import compute_feature_bank

        compute_feature_bank(model)

    # Turn on evaluation mode which disables dropout.
    for model_module in model:
        model_module.eval()

    # Disable result validation during evaluation
    rerun_state_machine = get_rerun_state_machine()
    rerun_mode = rerun_state_machine.get_mode()
    rerun_state_machine.set_mode(RerunMode.DISABLED)

    total_loss_dict = {}

    # make validation batch size independent from training batch size
    eval_batch_size = args.global_batch_size
    eval_num_microbatches = eval_batch_size // (args.micro_batch_size * args.data_parallel_size)
    forward_backward_func = get_forward_backward_func()
    if args.cuda_graph_impl == "local" and args.cuda_graph_scope=="full_iteration":
        forward_backward_func = FullCudaGraphWrapper(forward_backward_func, cuda_graph_warmup_steps=args.cuda_graph_warmup_steps)

    if eval_iters is None:
        eval_iters = args.eval_iters

    with torch.no_grad():
        iteration = 0
        if verbose:
            print_rank_0(f'Evaluating on {eval_iters * eval_batch_size} samples')
        while iteration < eval_iters:
            iteration += 1
            if verbose:
                print_rank_0(f'Evaluating iter {iteration}/{eval_iters}')

            # Don't care about timing during evaluation
            config.timers = None
            ft_integration.on_eval_step_start()
            loss_dicts = forward_backward_func(
                forward_step_func=forward_step_func,
                data_iterator=data_iterator,
                model=model,
                num_microbatches=eval_num_microbatches,
                seq_length=args.seq_length,
                micro_batch_size=args.micro_batch_size,
                decoder_seq_length=args.decoder_seq_length,
                forward_only=True,
            )
            ft_integration.on_eval_step_end()
            config.timers = get_timers()

            # Empty unused memory
            if args.empty_unused_memory_level >= 1:
                torch.cuda.empty_cache()

            if mpu.is_pipeline_last_stage(ignore_virtual=True):

                _ = loss_dicts.pop()

                # Reduce across processes.
                for key in loss_dicts[0].keys():
                    if key not in total_loss_dict:
                        total_loss_dict[key] = torch.tensor(
                            [0.0, 0.0], dtype=torch.float
                        ).cuda()
                    val = [x[key].view(-1) for x in loss_dicts]

                    if val[0].numel() == 2:
                        if args.sft:
                            # normalize over micro batch instead of global
                            val = torch.vstack(val)
                            val = val[:, 0] / val[:, 1]
                            val = val.mean()
                            torch.distributed.all_reduce(
                                val,
                                group=mpu.get_data_parallel_group(with_context_parallel=True)
                            )
                            val /= torch.distributed.get_world_size(
                                group=mpu.get_data_parallel_group(with_context_parallel=True)
                            )
                            total_loss_dict[key][0] += val
                            total_loss_dict[key][1] += 1
                        else :
                            val = torch.vstack(val).sum(dim=0)
                            torch.distributed.all_reduce(
                                val,
                                group=mpu.get_data_parallel_group(with_context_parallel=True)
                            )
                            total_loss_dict[key] += val
                    elif val[0].numel() == 1:
                        val = torch.cat(val).sum()
                        total_loss_dict[key][0] += val
                        total_loss_dict[key][1] += len(loss_dicts)
                    else:
                        raise ValueError(f"Invalid value shape: {val[0].shape} for key {key}")

            args.consumed_valid_samples += eval_batch_size

            if args.exit_duration_in_mins:
                train_time = (time.time() - _TRAIN_START_TIME) / 60.0
                done_cuda = torch.tensor(
                    [train_time > args.exit_duration_in_mins], dtype=torch.int, device='cuda'
                )
                torch.distributed.all_reduce(done_cuda, op=torch.distributed.ReduceOp.MAX)
                done = done_cuda.item()
                if done:
                    rerun_state_machine.set_mode(rerun_mode)
                    print_rank_0('Exiting during evaluation, timelimit reached')
                    return None, None, True

        collected_non_loss_data = None
        if non_loss_data_func is not None:
            collected_non_loss_data = non_loss_data_func(model)
        elif process_non_loss_data_func is not None and is_last_rank():
            collected_non_loss_data = forward_backward_func(
                forward_step_func=forward_step_func,
                data_iterator=data_iterator,
                model=model,
                num_microbatches=get_num_microbatches(),
                seq_length=args.seq_length,
                micro_batch_size=args.micro_batch_size,
                decoder_seq_length=args.decoder_seq_length,
                forward_only=True,
                collect_non_loss_data=True,
            )

    # Move model back to the train mode.
    for model_module in model:
        model_module.train()

    for key in total_loss_dict:
        numerator, denominator = total_loss_dict[key]
        total_loss_dict[key] = numerator / denominator

    timers('evaluate').stop()
    timers.log(['evaluate'])

    rerun_state_machine.set_mode(rerun_mode)

    rerun_state_machine.set_mode(rerun_mode)

    return total_loss_dict, collected_non_loss_data, False


def evaluate_and_print_results(
    prefix,
    forward_step_func,
    data_iterator,
    model,
    iteration,
    process_non_loss_data_func,
    config,
    verbose=False,
    write_to_tensorboard=True,
    non_loss_data_func=None,
):
    """Helper function to evaluate and dump results on screen."""
    args = get_args()
    if write_to_tensorboard:
        writer = get_tensorboard_writer()
    else:
        writer = None

    wandb_writer = get_wandb_writer()

    data_iterators = data_iterator if args.multiple_validation_sets else [data_iterator]

    if not args.multiple_validation_sets:
        eval_iters = [args.eval_iters]
    else:
        eval_iters = args.eval_iters
        
    if args.full_validation:
        assert len(eval_iters) == len(data_iterators)

        # with full validation we need to distribute eval_iters to all ranks
        if mpu.get_tensor_model_parallel_rank() == 0:
            eval_iters = torch.tensor(args.eval_iters, dtype=torch.long, device='cuda')
        else:
            eval_iters = torch.tensor([0] * len(eval_iters), dtype=torch.long, device='cuda')
        torch.distributed.broadcast(eval_iters, 0)
        eval_iters = eval_iters.tolist()
        args.eval_iters = eval_iters[0] if not args.multiple_validation_sets else eval_iters
    elif not args.multiple_validation_sets:
        eval_iters = [args.eval_iters]
    else:
        eval_iters = args.eval_iters
    
    for index, (iterator, iterations) in enumerate(zip(data_iterators, eval_iters)):
        suffix = ""
        if args.multiple_validation_sets:
            suffix = f"-{index}"
        total_loss_dict, collected_non_loss_data, timelimit = evaluate(
            forward_step_func,
            iterator,
            model,
            process_non_loss_data_func,
            config,
            verbose,
            non_loss_data_func,
            eval_iters=iterations,
        )
        # Timelimit hit during evaluation
        if timelimit:
            return
        string = f' validation{suffix} loss at {prefix} | '
        for key in total_loss_dict:
            string += '{} value: {:.6E} | '.format(key, total_loss_dict[key].item())
            ppl = math.exp(min(20, total_loss_dict[key].item()))
            string += '{} PPL: {:.6E} | '.format(key, ppl)
            if writer:
                writer.add_scalar('{} validation{}'.format(key, suffix), total_loss_dict[key].item(), iteration)
                writer.add_scalar(
                    '{} validation{} vs samples'.format(key, suffix),
                    total_loss_dict[key].item(),
                    args.consumed_train_samples,
                )
                if args.log_validation_ppl_to_tensorboard:
                    writer.add_scalar('{} validation{} ppl'.format(key, suffix), ppl, iteration)
                    writer.add_scalar(
                        '{} validation{} ppl vs samples'.format(key, suffix), ppl, args.consumed_train_samples
                    )
                if wandb_writer and is_last_rank():
                    wandb_writer.log(
                        {'{} validation{}'.format(key, suffix): total_loss_dict[key].item()}, iteration
                    )

        if process_non_loss_data_func is not None and writer and is_last_rank():
            process_non_loss_data_func(collected_non_loss_data, iteration, writer)

        length = len(string) + 1
        print_rank_last('-' * length)
        print_rank_last(string)
        print_rank_last('-' * length)


def cyclic_iter(iter):
    while True:
        for x in iter:
            yield x


def get_train_valid_test_num_samples():
    """Train/valid/test num samples."""

    args = get_args()

    # Number of train/valid/test samples.
    if args.train_samples:
        train_samples = args.train_samples
    else:
        train_samples = args.train_iters * args.global_batch_size
    if args.full_validation:
        eval_samples = None
    else:
        if args.skip_train:
            eval_iters = args.eval_iters
        else:
            assert args.train_iters is not None
            eval_iters = (args.train_iters // args.eval_interval + 1) * args.eval_iters
        eval_samples = eval_iters * args.global_batch_size
    test_samples = args.eval_iters * args.global_batch_size

    return (train_samples, eval_samples, test_samples)


def build_train_valid_test_datasets(build_train_valid_test_datasets_provider, train_valid_test_num_samples=None):
    """Build pretraining datasets."""
    if train_valid_test_num_samples is None:
        train_valid_test_num_samples = get_train_valid_test_num_samples()
    print_rank_0(' > datasets target sizes (minimum size):')
    print_rank_0('    train:      {}'.format(train_valid_test_num_samples[0]))
    print_rank_0('    validation: {}'.format(train_valid_test_num_samples[1]))
    print_rank_0('    test:       {}'.format(train_valid_test_num_samples[2]))
    return build_train_valid_test_datasets_provider(train_valid_test_num_samples)


def build_train_valid_test_data_loaders(build_train_valid_test_datasets_provider):
    """Build pretraining data loaders."""

    args = get_args()

    (train_dataloader, valid_dataloaders, test_dataloader) = (None, None, None)

    print_rank_0('> building train, validation, and test datasets ...')

    # Backward compatibility, assume fixed batch size.
    if args.iteration > 0 and args.consumed_train_samples == 0:
        assert (
            args.train_samples is None
        ), 'Only backward compatiblity support for iteration-based training'
        args.consumed_train_samples = args.iteration * args.global_batch_size
    if args.iteration > 0 and args.consumed_valid_samples == 0:
        if args.train_samples is None:
            args.consumed_valid_samples = (
                (args.iteration // args.eval_interval) * args.eval_iters * args.global_batch_size
            )

    # Rely on distributed-aware core datasets, temporary
    is_distributed = getattr(build_train_valid_test_datasets_provider, "is_distributed", False)

    # Construct the data pipeline
    if is_distributed or mpu.get_tensor_model_parallel_rank() == 0:

        # Build datasets and dataloders.
        if getattr(args, 'perform_rl_step', True):
            # we don't need to build any dataloaders for RL training
            train_dataloader = None
            valid_dataloaders = None
            test_dataloader = None
            do_train = args.train_iters > 0
            do_valid = (args.full_validation or args.eval_iters > 0)
            do_test = (args.full_validation or args.eval_iters > 0)

        else:
            # Build datasets.
            train_ds, valid_ds, test_ds = build_train_valid_test_datasets(build_train_valid_test_datasets_provider)
            valid_ds = [valid_ds] if not isinstance(valid_ds, list) else valid_ds
            if args.skip_train:
                train_dataloader = None
            else:
                train_dataloader = build_pretraining_data_loader(train_ds, args.consumed_train_samples)
            valid_dataloaders = []
            for valid_d in valid_ds:
                if args.skip_train or args.full_validation:
                    valid_dataloaders.append(build_pretraining_data_loader(valid_d, 0))
                else:
                    if args.multiple_validation_sets:
                        # TODO(bnorick): for multiple validation sets without full validation, args.consumed_valid_samples is not
                        # correct and needs to be calculated/set per validation set
                        raise NotImplementedError("--multiple-validation-sets currently requires --full-validation")
                    valid_dataloaders.append(build_pretraining_data_loader(valid_d, args.consumed_valid_samples))
            if not args.multiple_validation_sets:
                assert len(valid_dataloaders) == 1
            test_dataloader = build_pretraining_data_loader(test_ds, 0)
            do_train = train_dataloader is not None and (args.skip_train or args.train_iters > 0)
            do_valid = valid_dataloaders is not None and (args.full_validation or args.eval_iters > 0)
            do_test = test_dataloader is not None and (args.full_validation or args.eval_iters > 0)

        flags = torch.tensor(
            [int(do_train), int(do_valid), int(do_test)], dtype=torch.long, device='cuda'
        )
    else:
        flags = torch.tensor([0, 0, 0], dtype=torch.long, device='cuda')

    torch.distributed.broadcast(flags, 0)

    args.do_train = getattr(args, "do_train", False) or flags[0].item()
    args.do_valid = getattr(args, "do_valid", False) or flags[1].item()
    args.do_test = getattr(args, "do_test", False) or flags[2].item()
    if getattr(args, 'perform_rl_step', False):
        args.to_test = False

    return train_dataloader, valid_dataloaders, test_dataloader


def build_train_valid_test_data_iterators(build_train_valid_test_datasets_provider):
    """Build pretraining data iterators."""

    args = get_args()

    # Build loaders.
    train_dataloader, valid_dataloaders, test_dataloader = build_train_valid_test_data_loaders(
        build_train_valid_test_datasets_provider
    )

    # Build iterators.
    dl_type = args.dataloader_type
    assert dl_type in ['single', 'cyclic', 'external']

    def _get_iterator(dataloader_type, dataloader):
        """Return dataset iterator."""
        if dataloader_type == "single":
            return RerunDataIterator(iter(dataloader))
        elif dataloader_type == "cyclic":
            return RerunDataIterator(iter(cyclic_iter(dataloader)))
        elif dataloader_type == "external":
            # External dataloader is passed through. User is expected to define how to iterate.
            if isinstance(dataloader, list):
                return [RerunDataIterator(d) for d in dataloader]
            else:
                return RerunDataIterator(dataloader)
        else:
            raise RuntimeError("unexpected dataloader type")

    if train_dataloader is not None:
        train_data_iterator = _get_iterator(dl_type, train_dataloader)
    else:
        train_data_iterator = None

    if valid_dataloaders is not None:
        # when using full validation, we need to override eval iters with the correct
        # number of iterations on tp rank 0 so that it can be distributed to the other 
        # ranks later
        if args.full_validation:
            if args.multiple_validation_sets:
                if valid_dataloaders[0] is None:
                    args.eval_iters = [None]*len(valid_dataloaders)
                else:
                    args.eval_iters = [len(dl) for dl in valid_dataloaders]
            else:
                args.eval_iters = len(valid_dataloaders[0])

        if args.multiple_validation_sets:
            if valid_dataloaders[0] is None:
                valid_data_iterators = [None] * len(valid_dataloaders)
            else:
                valid_dl_type = "cyclic" if args.full_validation else dl_type
                print(
                    f"[VALID DATA LOADER LENGTHS] "
                    ", ".join(f"{idx}: {len(dl)}" for idx, dl in enumerate(valid_dataloaders))
                )
                valid_data_iterators = [
                    _get_iterator(valid_dl_type, dl) for dl in valid_dataloaders
                ]
        elif valid_dataloaders[0] is not None:
            valid_data_iterators = _get_iterator(dl_type, valid_dataloaders[0])
        else:
            valid_data_iterators = None
    else:
        valid_data_iterators = None

    if test_dataloader is not None:
        test_data_iterator = _get_iterator(dl_type, test_dataloader)
    else:
        test_data_iterator = None

    return train_data_iterator, valid_data_iterators, test_data_iterator


def should_disable_forward_pre_hook(args):
    """Block forward pre-hook for certain configurations."""
    return not args.use_megatron_fsdp and args.use_distributed_optimizer and args.overlap_param_gather<|MERGE_RESOLUTION|>--- conflicted
+++ resolved
@@ -1480,15 +1480,10 @@
             exit_code,
             grad_norm,
             num_zeros_in_grad,
-<<<<<<< HEAD
+            log_max_attention_logit,
             num_empty_bins
         )
-    return {}, skipped_iter, should_checkpoint, should_exit, exit_code, grad_norm, num_zeros_in_grad, num_empty_bins
-=======
-            log_max_attention_logit,
-        )
-    return {}, skipped_iter, should_checkpoint, should_exit, exit_code, grad_norm, num_zeros_in_grad, log_max_attention_logit
->>>>>>> e8692183
+    return {}, skipped_iter, should_checkpoint, should_exit, exit_code, grad_norm, num_zeros_in_grad, log_max_attention_logit, num_empty_bins
 
 
 def training_log(
@@ -1502,11 +1497,8 @@
     grad_norm,
     params_norm,
     num_zeros_in_grad,
-<<<<<<< HEAD
-    num_empty_bins
-=======
     max_attention_logit,
->>>>>>> e8692183
+    num_empty_bins,
 ):
     """Log training information such as losses, timing, ...."""
     args = get_args()
@@ -2446,11 +2438,8 @@
             exit_code,
             grad_norm,
             num_zeros_in_grad,
-<<<<<<< HEAD
+            max_attention_logit,
             num_empty_bins
-=======
-            max_attention_logit,
->>>>>>> e8692183
         ) = train_step(
             forward_step_func, train_data_iterator, model, optimizer, opt_param_scheduler, config, forward_backward_func
         )
@@ -2548,11 +2537,8 @@
             grad_norm,
             params_norm,
             num_zeros_in_grad,
-<<<<<<< HEAD
+            max_attention_logit,
             num_empty_bins
-=======
-            max_attention_logit,
->>>>>>> e8692183
         )
 
         # Evaluation.
