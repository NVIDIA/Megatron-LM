# Copyright (c) 2025 NVIDIA CORPORATION & AFFILIATES. All rights reserved.

"""Pretrain utilities."""

import copy
import dataclasses
from datetime import datetime, timedelta
import functools
import gc
import inspect
import logging
import math
import os
import sys
from typing import Any, Optional

import torch.distributed

from megatron.core.optimizer.distrib_optimizer import DistributedOptimizer
from .log_handler import CustomHandler

# Make default logging level INFO, but filter out all log messages not from MCore.
logging.basicConfig(handlers=[CustomHandler()], level=logging.INFO)
from .theoretical_memory_usage import report_theoretical_memory
import time

# The earliest we can measure the start time.
_TRAIN_START_TIME = time.time()
import torch

try:
    from megatron.rl import rl_utils
    has_rl_utils = True
except ImportError:
    has_rl_utils = False
try:
    from modelopt.torch.distill.plugins.megatron import (
        get_tensor_shapes_adjust_fn_for_distillation,
    )

    has_nvidia_modelopt = True
except ImportError:
    has_nvidia_modelopt = False

try:
    from nvidia_resiliency_ext.inprocess import CallWrapper
except ImportError:
    CallWrapper = type(None)


from megatron.core import mpu, tensor_parallel
from megatron.core.models.gpt.experimental_attention_variant_module_specs import (
    is_linear_attention_variant,
)
from megatron.core.utils import (
    check_param_hashes_across_dp_replicas,
    get_attr_wrapped_model,
    get_model_config,
    StragglerDetector,
)
from megatron.core.fp8_utils import correct_amax_history_if_needed
from megatron.training.checkpointing import load_checkpoint
from megatron.training.checkpointing import save_checkpoint
from megatron.training.checkpointing import checkpoint_exists
from megatron.core.full_cuda_graph import FullCudaGraphWrapper
from megatron.core.transformer.cuda_graphs import TECudaGraphHelper
from megatron.core.transformer.enums import CudaGraphScope
from megatron.core.transformer.module import Float16Module
from megatron.core.distributed import DistributedDataParallelConfig, TorchFullyShardedDataParallelConfig
from megatron.core.distributed import DistributedDataParallel as DDP
from megatron.core.distributed.fsdp.mcore_fsdp_adapter import FullyShardedDataParallel as megatron_FSDP
from megatron.core.optimizer.optimizer import param_group_identifier_keys
from megatron.core.optimizer.qk_clip import clip_qk

try:
    from megatron.core.distributed import TorchFullyShardedDataParallel as torch_FSDP

    HAVE_FSDP2 = True
except ImportError:
    HAVE_FSDP2 = False

from megatron.core.distributed import finalize_model_grads
from megatron.core.enums import ModelType
<<<<<<< HEAD
from megatron.core.optimizer import get_megatron_optimizer, OptimizerConfig
from megatron.core.optimizer.muon import get_megatron_muon_optimizer
=======
from megatron.core.optimizer import get_megatron_optimizer, AdamOptimizerConfig, SGDOptimizerConfig, OptimizerConfig, ParamKey
>>>>>>> 6cc29a20
from megatron.core.rerun_state_machine import (
    get_rerun_state_machine,
    destroy_rerun_state_machine,
    RerunDataIterator,
    RerunMode,
)
from megatron.training.initialize import initialize_megatron
from megatron.training.initialize import write_args_to_tensorboard
from megatron.training.initialize import set_jit_fusion_options
from megatron.training.utils import get_batch_on_this_cp_rank, get_batch_on_this_tp_rank
<<<<<<< HEAD
from megatron.legacy.data.data_samplers import build_pretraining_data_loader
from megatron.core.datasets.data_schedule import HybridCPDataLoaderWrapper
=======
from megatron.training.datasets.data_samplers import build_pretraining_data_loader
>>>>>>> 6cc29a20
from megatron.core.optimizer_param_scheduler import OptimizerParamScheduler
from megatron.core.transformer.moe import upcycling_utils
from megatron.core.transformer.moe.moe_utils import track_moe_metrics
from megatron.core.transformer.experimental_attention_variant.dsa import DSAIndexerLossLoggingHelper
from megatron.core.transformer.multi_token_prediction import MTPLossLoggingHelper
from megatron.core.parallel_state import (
    destroy_global_memory_buffer,
    destroy_model_parallel,
    update_pg_timeout
)

from megatron.core.pipeline_parallel import get_forward_backward_func
from megatron.core.num_microbatches_calculator import (
    destroy_num_microbatches_calculator,
    get_current_global_batch_size,
    get_current_running_global_batch_size,
    get_num_microbatches,
    update_num_microbatches
)

from .async_utils import maybe_finalize_async_save
from .utils import (
    append_to_progress_log,
    calc_params_l2_norm,
    check_adlr_autoresume_termination,
    logical_and_across_model_parallel_group,
    reduce_max_stat_across_model_parallel_group,
    is_last_rank,
    print_rank_0,
    print_rank_last,
    report_memory,
    unwrap_model,
    update_use_dist_ckpt,
    to_empty_if_meta_device,
)
from .global_vars import (
    destroy_global_vars,
    get_args,
    get_signal_handler,
    get_timers,
    get_tensorboard_writer,
    get_wandb_writer,
    get_one_logger,
    get_tokenizer,
    get_energy_monitor,
)
from . import one_logger_utils

from . import ft_integration

stimer = StragglerDetector()

from megatron.core.msc_utils import MultiStorageClientFeature, open_file


def destroy_global_state():
    destroy_global_vars()
    destroy_num_microbatches_calculator()
    destroy_global_memory_buffer()
    destroy_model_parallel()
    destroy_rerun_state_machine()


def print_datetime(string):
    """Note that this call will sync across all ranks."""
    torch.distributed.barrier()
    time_str = datetime.now().strftime('%Y-%m-%d %H:%M:%S')
    print_rank_0(f'[{string}] datetime: {time_str} ')


def num_floating_point_operations(args, batch_size):
    def calculate_layer_counts():
        """Calculate the number of attention, Mamba, and MLP layers."""
        if args.hybrid_override_pattern:
            counts = {'M': 0, '*': 0, '-': 0, 'E':0}
            for layer_type in args.hybrid_override_pattern:
                if layer_type in counts:
                    counts[layer_type] += 1
            return counts['*'], counts['M'], counts['-'], counts['E']
        else:
            num_attn_layers = round(args.num_layers * args.hybrid_attention_ratio)
            num_mlp_layers = round(args.num_layers * args.hybrid_mlp_ratio)
            num_mamba_layers = args.num_layers - num_attn_layers - num_mlp_layers
            num_moe_layers = 0
            return num_attn_layers, num_mamba_layers, num_mlp_layers, num_moe_layers

    def mlp_layer_flops(batch_size, seq_len, hidden_size, expansion=4.0, swiglu=False):
        """Calculate FLOPs for an MLP layer."""
        scale_factor = 3.0 / 2.0 if swiglu else 1.0
        return 4 * expansion * scale_factor * batch_size * seq_len * hidden_size**2

    def moe_layer_flops(batch_size, seq_len, hidden_size, moe_ffn_hidden_size,
                        shared_expert_ffn_hidden_size, num_experts_routed_to, swiglu=False):
        """Calculate FLOPs for an MoE layer."""
        scale_factor = 3.0 / 2.0 if swiglu else 1.0
        routed_flops = (4 * batch_size * seq_len * hidden_size *
                        moe_ffn_hidden_size * num_experts_routed_to * scale_factor)
        shared_flops = 4 * batch_size * seq_len * hidden_size * shared_expert_ffn_hidden_size * scale_factor
        return routed_flops + shared_flops

    def attn_layer_flops(
        batch_size, seq_len, hidden_size, num_heads, gqa=True, gqa_groups=8, kv_channels=None
    ):
        """Calculate FLOPs for an attention layer."""
        p = (kv_channels * num_heads / hidden_size) if kv_channels else 1
        g = gqa_groups if gqa else num_heads
        return (
            4
            * batch_size
            * seq_len
            * hidden_size
            * p
            * (hidden_size + (hidden_size * (g / num_heads)) + (seq_len / 2))
        )

    def mamba_layer_flops(batch_size, seq_len, hidden_size, state_dim=16,
                          head_dim=64, num_groups=1, num_heads=128):
        """Calculate FLOPs for a Mamba layer."""
        # Note (rwaleffe): flops estimate for scan should be updated based on new SSD kernels,
        # but small percent of overall layer flops
        d_in = 2 * hidden_size
        if num_heads:
            nheads = num_heads
        else:
            nheads = d_in // head_dim
        return (
            (
                2
                * batch_size
                * seq_len
                * hidden_size
                * (2 * d_in + 2 * num_groups * state_dim + nheads)
            )  # in_proj
            + (7 * batch_size * seq_len * d_in * state_dim)  # scan
            + (2 * batch_size * seq_len * d_in * hidden_size)  # out_proj
        )

    def hybrid_flops(batch_size, seq_len, hidden_size,
                     num_attn_layers, num_mamba_layers, num_mlp_layers, num_moe_layers,
                     mamba_state_dim=128, mamba_head_dim=64,
                     mamba_num_groups=8, mamba_num_heads=128,
                     num_attn_heads=32, gqa=True,
                     gqa_groups=8, kv_channels=None,
                     mlp_expansion=4.0, swiglu=False,
                     moe_ffn_hidden_size=2048, shared_expert_ffn_hidden_size=2048, num_experts_routed_to=1,
                     vocab_size=256000):
        """Calculate total FLOPs for the hybrid model."""
        flops_fwd = (
                num_attn_layers * attn_layer_flops(batch_size, seq_len, hidden_size,
                                                   num_attn_heads, gqa, gqa_groups, kv_channels) +
                num_mlp_layers * mlp_layer_flops(batch_size, seq_len, hidden_size,
                                                 mlp_expansion, swiglu) +
                num_mamba_layers * mamba_layer_flops(batch_size, seq_len, hidden_size,
                                                     mamba_state_dim, mamba_head_dim,
                                                     mamba_num_groups, mamba_num_heads) +
                num_moe_layers * moe_layer_flops(batch_size, seq_len, hidden_size, moe_ffn_hidden_size,
                                                 shared_expert_ffn_hidden_size, num_experts_routed_to, swiglu) +
                (2 * batch_size * seq_len * hidden_size * vocab_size)  # logits computation
        )
        return flops_fwd * 3

    def transformer_flops():
        """Calculate FLOPs for a standard Transformer model."""
        # TODO(helenn/dnarayanan): Refactor this to reuse the helper methods.
        # Group Query Attention.
        if not args.group_query_attention:
            args.num_query_groups = args.num_attention_heads
        # MoE.
        if args.num_experts is None:
            # Every Transformer MLP is dense.
            num_dense_layers = args.num_layers
            num_moe_layers = 0
            num_experts_routed_to = 0
            last_layer_is_moe = 0
        else:
            # Calculate number of dense and MoE Transformer MLPs.
            if isinstance(args.moe_layer_freq, int):
                moe_layer_pattern = [
                    1 if (i % args.moe_layer_freq == 0) else 0 for i in range(args.num_layers)
                ]
            elif isinstance(args.moe_layer_freq, list):
                moe_layer_pattern = args.moe_layer_freq
            else:
                raise RuntimeError("Illegal --moe-layer-freq argument provided!")
            assert len(moe_layer_pattern) == args.num_layers, (
                f"Invalid length of moe_layer_pattern: {len(moe_layer_pattern)}, "
                f"expected {args.num_layers}, "
                f"current moe layer pattern: {args.moe_layer_freq}"
            )
            num_moe_layers = sum(moe_layer_pattern)  # Number of 1s in `moe_layer_pattern`.
            num_dense_layers = args.num_layers - num_moe_layers
            num_experts_routed_to = args.moe_router_topk
            last_layer_is_moe = moe_layer_pattern[-1]

        if args.mtp_num_layers is not None:
            mtp_num_layers = args.mtp_num_layers
            num_moe_layers += last_layer_is_moe * mtp_num_layers
            num_dense_layers += (1 - last_layer_is_moe) * mtp_num_layers
            num_layers = args.num_layers + mtp_num_layers
        else:
            mtp_num_layers = 0
            num_layers = args.num_layers

        moe_ffn_hidden_size = (
            args.moe_ffn_hidden_size
            if args.moe_ffn_hidden_size is not None
            else args.ffn_hidden_size
        )
        shared_expert_ffn_hidden_size = (
            0
            if args.moe_shared_expert_intermediate_size is None
            else args.moe_shared_expert_intermediate_size
        )
        # SwiGLU.
        gated_linear_multiplier = 3 / 2 if args.swiglu else 1

        # The 12x term below comes from the following factors; for more details, see
        # "APPENDIX: FLOATING-POINT OPERATIONS" in https://arxiv.org/abs/2104.04473.
        # - 3x: Each GEMM in the model needs to be performed 3 times (forward pass,
        #       backward wgrad [weight gradient], backward dgrad [data gradient]).
        # - 2x: GEMMs of a particular size are stacked twice in the standard Transformer model
        #       architectures implemented in this codebase (e.g., h->ffn_h GEMM and ffn_h->h GEMM
        #       in MLP layer).
        # - 2x: A GEMM of a m*n tensor with a n*k tensor requires 2mnk floating-point operations.
        expansion_factor = 3 * 2 * 2

        if args.multi_latent_attention:
            assert not args.group_query_attention
            '''
            Basic arithmetic
            let B is batch size, s is seq_len, h is embedding dim,
            for one self_attnetion block (prenorm is not included)
            qkv projection:  6Bsh^2
            attn:            2Bs^2h
            attn over value: 2Bs^2h
            oproj:           2Bsh^2

            references
            https://arxiv.org/abs/2305.10403
            https://arxiv.org/abs/2205.05198
            '''
            ## MLA
            if args.q_lora_rank is None:
                q_term = (
                    args.hidden_size
                    * args.num_attention_heads
                    * (args.qk_head_dim + args.qk_pos_emb_head_dim)
                )
            else:
                q_term = args.q_lora_rank * (
                    args.hidden_size
                    + args.num_attention_heads * (args.qk_head_dim + args.qk_pos_emb_head_dim)
                    + 1
                )
            standard_self_attn_term = (
                3
                * 2  # fwd(1) + bwd(2) *FMA
                * (
                    ## q lora + rope + q norm
                    q_term
                    ## kv lora + rope + kv norm
                    + args.kv_lora_rank
                    * (
                        args.hidden_size
                        + args.num_attention_heads * (args.qk_head_dim + args.v_head_dim)
                        + 1
                    )
                    + args.hidden_size * args.qk_pos_emb_head_dim
                    ## o proj
                    + (args.num_attention_heads * args.v_head_dim) * args.hidden_size
                    ## core attn
                    + args.seq_length
                    * (args.num_attention_heads * (args.qk_head_dim + args.qk_pos_emb_head_dim))
                    / 2  # causal mask (only half of the mask is non-zero)
                    + args.seq_length * args.num_attention_heads * args.v_head_dim / 2
                )
            )

        else:
            ## MHA or GQA
            query_projection_size = args.kv_channels * args.num_attention_heads
            key_projection_size = args.kv_channels * args.num_query_groups
            value_projection_size = args.kv_channels * args.num_query_groups
            standard_self_attn_term = (
                3
                * 2  # fwd(1) + bwd(2) *FMA
                * (
                    ## qkv proj
                    args.hidden_size
                    * (query_projection_size + key_projection_size + value_projection_size)
                    ## core attention
                    + query_projection_size
                    * args.seq_length
                    / 2  # causal mask (only half of the mask is non-zero)
                    * 2  # QK^T and (QK^T)V
                    ## out proj
                    + query_projection_size
                    * args.hidden_size
                )
            )

        if is_linear_attention_variant(args.experimental_attention_variant):
            # Calculate number of dense and MoE Transformer MLPs.
            if isinstance(args.linear_attention_freq, int):
                linear_attention_pattern = [
                    # [1,1,...,1,0,1,1,...,1,0,...]
                    0 if ((i + 1) % args.linear_attention_freq == 0)
                    else 1 for i in range(num_layers)
                ]
            elif isinstance(args.linear_attention_freq, list):
                linear_attention_pattern = args.linear_attention_freq
                assert len(linear_attention_pattern) == num_layers, (
                    f"Invalid length of linear_attention_pattern: {len(linear_attention_pattern)}, "
                    f"expected {num_layers}, "
                    f"current linear attention pattern: {args.linear_attention_freq}"
                )
            elif args.linear_attention_freq is None:
                linear_attention_pattern = [1] * num_layers
            else:
                raise ValueError(
                    f"Invalid linear_attention_freq: {type(args.linear_attention_freq)},"
                    f" {args.linear_attention_freq}"
                )
            num_linear_attention_layers = sum(linear_attention_pattern)
            num_standard_attention_layers = num_layers - num_linear_attention_layers

            if args.experimental_attention_variant == "gated_delta_net":
                # Calculate the FLOPs for the gated delta net attention.
                qk_head_dim = args.linear_key_head_dim
                v_head_dim = args.linear_value_head_dim
                num_qk_heads = args.linear_num_key_heads
                num_v_heads = args.linear_num_value_heads
                qk_dim = qk_head_dim * num_qk_heads
                v_dim = v_head_dim * num_v_heads
                linear_self_attn_term = (
                    3
                    * 2  # fwd(1) + bwd(2) *FMA
                    * (
                        ## in proj
                        args.hidden_size
                        * (2 * qk_dim + 2 * v_dim + 2 * num_v_heads)
                        ## conv1d
                        + args.linear_conv_kernel_dim
                        * (2 * qk_dim + v_dim)
                        ## gated delta rule
                        + num_v_heads
                        * (v_head_dim ** 2)
                        * 4  # KK^T, VK^T, S(a(I-bKK^T)), and SQ
                        ## out proj
                        + args.hidden_size
                        * v_dim
                    )
                )
            else:
                raise ValueError(
                    "Invalid experimental_attention_variant: "
                    f"{args.experimental_attention_variant}"
                )
        else:
            num_linear_attention_layers = 0
            linear_self_attn_term = 0
            num_standard_attention_layers = num_layers

        self_attn_term = (
            linear_self_attn_term * num_linear_attention_layers
            + standard_self_attn_term * num_standard_attention_layers
        )

        total_floating_point_operations = (
            batch_size
            * args.seq_length
            * (
                # MLP
                expansion_factor
                * num_layers
                * args.hidden_size
                * (
                    # dense layer (deepseek v2, v3 style)
                    (args.ffn_hidden_size * gated_linear_multiplier)
                    * (num_dense_layers / num_layers)
                    # routed experts
                    + (moe_ffn_hidden_size * num_experts_routed_to * gated_linear_multiplier)
                    * (num_moe_layers / num_layers)
                    # Shared Experts.
                    + (shared_expert_ffn_hidden_size * gated_linear_multiplier)
                    * (num_moe_layers / num_layers)
                )
                # Self Attention
                + self_attn_term
                # MTP norms and proj
                + 3
                * 2
                * mtp_num_layers
                * (
                    # MTP eh norm + final nrom
                    3 * args.hidden_size
                    # MTH eh proj
                    + 2 * args.hidden_size * args.hidden_size
                )
                # Logit.
                + 3 * 2 * args.hidden_size * args.padded_vocab_size * (mtp_num_layers + 1)
            )
        )
        return total_floating_point_operations

    # Main entrypoint for FLOPs calculation.
    if args.is_hybrid_model:
        # Calculate the number of each type of layer.
        num_attn_layers, num_mamba_layers, num_mlp_layers, num_moe_layers = calculate_layer_counts()

        # Compute hybrid model FLOPs.
        return hybrid_flops(
            batch_size=batch_size,
            seq_len=args.seq_length,
            hidden_size=args.hidden_size,
            num_attn_layers=num_attn_layers,
            num_mamba_layers=num_mamba_layers,
            num_mlp_layers=num_mlp_layers,
            num_moe_layers=num_moe_layers,
            mamba_state_dim=args.mamba_state_dim,
            mamba_head_dim=args.mamba_head_dim,
            mamba_num_groups=args.mamba_num_groups,
            mamba_num_heads=args.mamba_num_heads,
            num_attn_heads=args.num_attention_heads,
            gqa=args.group_query_attention,
            gqa_groups=args.num_query_groups,
            kv_channels=args.kv_channels,
            mlp_expansion=args.ffn_hidden_size / args.hidden_size,
            swiglu=args.swiglu,
            moe_ffn_hidden_size=(args.moe_ffn_hidden_size if args.moe_ffn_hidden_size is not None
                                 else args.ffn_hidden_size),
            shared_expert_ffn_hidden_size=(0 if args.moe_shared_expert_intermediate_size is None
                                           else args.moe_shared_expert_intermediate_size),
            num_experts_routed_to=args.moe_router_topk,
            vocab_size=args.padded_vocab_size,
        )
    else:
        # Compute standard Transformer model FLOPs.
        return transformer_flops()


def get_start_time_from_progress_log():
    """
    Gets start time of earliest job with same world size. Also returns the number
    of floating-point operations completed in last saved checkpoint.
    """
    args = get_args()
    assert args.save is not None
    progress_log_filename = os.path.join(args.save, "progress.txt")

    # start_time is time when job with same world size started.
    # start_num_floating_point_operations is the number of floating-point operations
    # completed when this job started.
    # latest_num_floating_point_operations is the number of floating-point operations
    # completed in most recent saved checkpoint.
    start_time = None
    start_num_floating_point_operations = None
    latest_num_floating_point_operations = 0

    def _get_field(string, type):
        return type(string.split(': ')[1])

    with open_file(progress_log_filename, 'r') as f:
        for line in f:
            line = line.strip()
            line_tokens = line.split('\t')
            world_size_in_line = _get_field(line_tokens[2], int)
            if line_tokens[3] == "Saved checkpoint":
                latest_num_floating_point_operations = _get_field(line_tokens[7], float)
            if world_size_in_line != args.world_size:
                # Re-start search if we see a different world size.
                start_time = None
                start_num_floating_point_operations = None
                continue
            if line_tokens[3] == "Starting job":
                if start_time is None:
                    start_time = line_tokens[0]
                    start_num_floating_point_operations = latest_num_floating_point_operations
    assert (
        start_time is not None and start_num_floating_point_operations is not None
    ), "Should have seen at least one 'Starting job' entry with same world_size"
    return datetime.strptime(start_time, '%Y-%m-%d %H:%M:%S'), start_num_floating_point_operations


def preprocess_common_state_dict(common_state_dict):
    import copy

    # Convert args key of type namespace to dictionary
    preprocessed_common_state_dict = copy.deepcopy(common_state_dict)
    preprocessed_common_state_dict['args'] = vars(preprocessed_common_state_dict['args'])
    # Remove rank and local rank from state dict if it exists, since they are expected to be different
    preprocessed_common_state_dict['args'].pop('local_rank', None)
    preprocessed_common_state_dict['args'].pop('rank', None)
    if (
        preprocessed_common_state_dict['args']['use_distributed_optimizer']
        and "optimizer" in preprocessed_common_state_dict
    ):
        def reorder_inner_param_groups(optimizer_state_dict):
            # When distributed optimizer loading, source param groups will be reordered,
            # so we reorder the param groups here to prevent warning.

            # Pop empty param_state.
            if "param_state" in optimizer_state_dict and not optimizer_state_dict["param_state"]:
                optimizer_state_dict.pop("param_state")

            # Reorder param groups.
            if "optimizer" not in optimizer_state_dict:
                return
            inner_optimizer = optimizer_state_dict["optimizer"]
            if "param_groups" not in inner_optimizer:
                return
            param_groups = inner_optimizer["param_groups"]
            key_fn = lambda pg: [pg[key] for key in param_group_identifier_keys]
            param_groups.sort(key=key_fn)
            inner_optimizer["param_groups"] = param_groups

        optimizer_state_dict = preprocessed_common_state_dict['optimizer']
        if "optimizer" in optimizer_state_dict:
            # Only 1 optimizer in chained optimizer.
            reorder_inner_param_groups(optimizer_state_dict)
        else:
            # Multiple optimizers in chained optimizer.
            for i in range(len(optimizer_state_dict)):
                if i in optimizer_state_dict.keys():
                    reorder_inner_param_groups(optimizer_state_dict[i])

    return preprocessed_common_state_dict


def get_no_weight_decay_cond(no_weight_decay_cond_type, default_skip_embedding_weight_decay):
    """Get the no weight decay condition function."""

    # Default case: no_weight_decay_cond_type is None
    no_weight_decay_cond_fn = None

    if no_weight_decay_cond_type == 'apply_wd_to_qk_layernorm':
        # Qwen3-Next applies weight decay to qk layernorm as a special case
        def apply_wd_to_qk_layernorm_fn(name, param):
            if "q_layernorm" in name or "k_layernorm" in name:
                no_wd = False
            else:
                no_wd = (
                    name.endswith(".bias")
                    or len(param.shape) == 1
                    or (default_skip_embedding_weight_decay and "embedding" in name)
                )
            return no_wd
        no_weight_decay_cond_fn = apply_wd_to_qk_layernorm_fn
    elif no_weight_decay_cond_type is not None:
        raise ValueError(f"Invalid no_weight_decay_cond_type: {no_weight_decay_cond_type}")

    return no_weight_decay_cond_fn

def pretrain(
    train_valid_test_dataset_provider,
    model_provider,
    model_type,
    forward_step_func,
    process_non_loss_data_func=None,
    extra_args_provider=None,
    args_defaults={},
    get_embedding_ranks=None,
    get_position_embedding_ranks=None,
    non_loss_data_func=None,
    store=None,
    inprocess_call_wrapper: Optional[CallWrapper] = None,
):
    """Main training program.

    This function will run the followings in the order provided:
        1) initialize Megatron.
        2) setup model, optimizer and lr schedule using the model_provider.
        3) call train_val_test_data_provider to get train/val/test datasets.
        4) train the model using the forward_step_func.

    Args:
        train_valid_test_dataset_provider: a function that takes the size of
            train/valid/test dataset and returns `train, valid, test` datasets.
        model_provider: a function that returns a vanilla version of the
            model. By vanilla we mean a simple model on cpu with no fp16 or ddp.
        model_type: an enum that specifies the type of model being trained.
        forward_step_func: a function that takes a `data iterator` and `model`,
            and returns a `loss` scalar with a dictionary with key:values being
            the info we would like to monitor during training, for example
            `lm-loss: value`. We also require that this function add
            `batch generator` to the timers class.
        process_non_loss_data_func: a function to post process outputs of the
            network. It can be used for dumping output tensors (e.g images) to
            tensorboard. It takes `collected data`(list of tensors),
            `current iteration index` and `tensorboard writer` as arguments.
        extra_args_provider: a function that takes a parser and adds arguments
            to it. It is used for programs to add their own arguments.
        args_defaults: a dictionary from argument-name to argument-value. It
            to set already parse arguments.
        get_embedding_ranks (TODO):
        get_position_embedding_ranks (TODO):
        non_loss_data_func (callable): A custom function to call during evaluation.
            It can run e.g. benchmarks.
        store: an optional instance of torch.distributed.Store, to be used by
            torch.distributed.init_process_group
        inprocess_call_wrapper: an optional instance of inprocess.CallWrapper,
            it is automatically injected when in-process restart is in use
    """

    if inprocess_call_wrapper is not None:
        iteration = inprocess_call_wrapper.iteration
        store = torch.distributed.PrefixStore(str(iteration), store)

    # Initalize and get arguments, timers, and Tensorboard writer.
    initialize_megatron(
        extra_args_provider=extra_args_provider,
        args_defaults=args_defaults,
        get_embedding_ranks=get_embedding_ranks,
        get_position_embedding_ranks=get_position_embedding_ranks,
        store=store,
    )

    args = get_args()
    timers = get_timers()

    if args.log_progress:
        append_to_progress_log("Starting job")

    # Initialize fault tolerance
    # NOTE: ft_integration functions other than `setup` are no-op if the FT is not initialized
    if args.enable_ft_package:
        ft_integration.setup(args)
        ft_integration.maybe_setup_simulated_fault()

    # Set pytorch JIT layer fusion options and warmup JIT functions.
    set_jit_fusion_options()

    # Adjust the startup time so it reflects the largest value.
    # This will be closer to what scheduler will see (outside of
    # image ... launches.
    global _TRAIN_START_TIME
    start_time_tensor = torch.tensor([_TRAIN_START_TIME], dtype=torch.double, device='cuda')
    torch.distributed.all_reduce(start_time_tensor, op=torch.distributed.ReduceOp.MIN)
    _TRAIN_START_TIME = start_time_tensor.item()

    app_metrics = {}
    app_metrics['app_start_time'] = round(_TRAIN_START_TIME * 1000.0)
    app_metrics['app_model_init_start_time'] = round(_TRAIN_START_TIME * 1000.0)

    print_rank_0(
        'time to initialize megatron (seconds): {:.3f}'.format(time.time() - _TRAIN_START_TIME)
    )
    print_datetime('after megatron is initialized')
    app_metrics['app_model_init_finish_time'] = one_logger_utils.get_timestamp_in_ms()

    # Track E2E metrics on pretrain start
    one_logger_utils.on_pretrain_start()

    # Context used for persisting some state between checkpoint saves.
    if args.non_persistent_ckpt_type == 'local':
        try:
            from nvidia_resiliency_ext.checkpointing.local.ckpt_managers.local_manager import (
                LocalCheckpointManager,
            )
            from nvidia_resiliency_ext.checkpointing.local.replication.group_utils import (
                parse_group_sequence,
                GroupWrapper,
            )
            from nvidia_resiliency_ext.checkpointing.local.replication.strategies import (
                CliqueReplicationStrategy,
            )
        except ModuleNotFoundError:
            raise RuntimeError(
                "The 'nvidia_resiliency_ext' module is required for local "
                "checkpointing but was not found. Please ensure it is installed."
            )

        if args.replication:
            repl_strategy = CliqueReplicationStrategy.from_replication_params(
                args.replication_jump, args.replication_factor
            )
        else:
            repl_strategy = None

        checkpointing_context = {
            'local_checkpoint_manager': LocalCheckpointManager(
                args.non_persistent_local_ckpt_dir, repl_strategy=repl_strategy
            )
        }
    else:
        checkpointing_context = {}

    # Model, optimizer, and learning rate.
    timers('model-and-optimizer-setup', log_level=0).start(barrier=True)
    no_weight_decay_cond = get_no_weight_decay_cond(
        args.no_weight_decay_cond_type,
        default_skip_embedding_weight_decay=args.embedding_init_method_std is not None,
    )
    model, optimizer, opt_param_scheduler = setup_model_and_optimizer(
        model_provider,
        model_type,
        checkpointing_context=checkpointing_context,
        no_weight_decay_cond=no_weight_decay_cond,
    )

    timers('model-and-optimizer-setup').stop()
    print_datetime('after model, optimizer, and learning rate ' 'scheduler are built')
    config = get_model_config(model[0])

    # Data stuff.
    app_metrics['app_build_dataiters_start_time'] = one_logger_utils.get_timestamp_in_ms()
    timers('train/valid/test-data-iterators-setup', log_level=0).start(barrier=True)
    if args.virtual_pipeline_model_parallel_size is not None:
        train_data_iterator = []
        valid_data_iterator = []
        test_data_iterator = []
        for vp_stage in range(len(model)):
            dataset_provider_parameters = inspect.signature(train_valid_test_dataset_provider).parameters
            assert "vp_stage" in dataset_provider_parameters, \
                "vp_stage must be a kwarg in train_valid_test_dataset_provider when using virtual pipeline parallelism"
            vp_stage_train_valid_test_dataset_provider = \
                functools.partial(train_valid_test_dataset_provider, vp_stage=vp_stage)
            if getattr(train_valid_test_dataset_provider, 'is_distributed', False):
                vp_stage_train_valid_test_dataset_provider.is_distributed = True
            iterators = build_train_valid_test_data_iterators(
                vp_stage_train_valid_test_dataset_provider
            )
            train_data_iterator.append(iterators[0])
            valid_data_iterator.append(iterators[1])
            test_data_iterator.append(iterators[2])
    else:
        train_data_iterator, valid_data_iterator, test_data_iterator = (
            build_train_valid_test_data_iterators(train_valid_test_dataset_provider)
        )
    timers('train/valid/test-data-iterators-setup').stop()
    print_datetime('after dataloaders are built')
    app_metrics['app_build_dataiters_finish_time'] = one_logger_utils.get_timestamp_in_ms()

    # Track if training is enabled. Can only be done once args.do_train is assigned after dataloader is built.
    one_logger_utils.track_config_flags(
        args.train_iters,
        args.skip_train,
        args.do_train,
        args.do_valid,
        args.do_test,
        args.dataloader_type,
        args.retro_project_dir,
        args.retro_cyclic_train_iters,
    )

    # Print setup timing.
    print_rank_0('done with setup ...')
    timers.log(['model-and-optimizer-setup', 'train/valid/test-data-iterators-setup'], barrier=True)

    one_logger = get_one_logger()
    one_logger and one_logger.log_metrics(app_metrics)

    wandb_writer = get_wandb_writer()
    if wandb_writer:
        # Add job name to the wandb config to make it easier to run more singleton dependency jobs.
        wandb_writer.config.update({'slurm_job_name': os.getenv("SLURM_JOB_NAME", "N/A")})

    if not args.skip_train:
        print_rank_0('training ...')

        if args.dataloader_type == 'cyclic' and args.retro_project_dir:
            assert args.retro_cyclic_train_iters is not None
            args.train_iters = args.retro_cyclic_train_iters
            print_rank_0("retro cyclic train iters : %d" % args.train_iters)

        iteration = 0
        if args.do_train and args.train_iters > 0:
            iteration, num_floating_point_operations_so_far = train(
                forward_step_func,
                model,
                optimizer,
                opt_param_scheduler,
                train_data_iterator,
                valid_data_iterator,
                process_non_loss_data_func,
                config,
                checkpointing_context,
                non_loss_data_func,
            )

        print_datetime('after training is done')

        if args.save and iteration != 0 and iteration % args.save_interval != 0:
            save_checkpoint(
                iteration,
                model,
                optimizer,
                opt_param_scheduler,
                num_floating_point_operations_so_far,
                checkpointing_context,
                train_data_iterator=train_data_iterator,
                preprocess_common_state_dict_fn=preprocess_common_state_dict,
            )

        one_logger and one_logger.log_metrics(
            {'app_train_loop_finish_time': one_logger_utils.get_timestamp_in_ms()}
        )

    else:
        print_rank_0('skipping training (--skip-train is on) ...')

        iteration = args.iteration

    if args.do_valid:
        prefix = f'iteration {iteration} on validation set'
        if getattr(args, 'perform_rl_step', False):
            rl_utils.evaluate_and_print_results_rl(
                valid_data_iterator, model, optimizer,
                iteration, write_to_tensorboard=not args.skip_train
            )
        else:
            evaluate_and_print_results(
                prefix, forward_step_func,
                valid_data_iterator, model,
                iteration, process_non_loss_data_func, config,
                verbose=True, write_to_tensorboard=not args.skip_train,
                non_loss_data_func=non_loss_data_func
            )

    if args.do_test:
        prefix = f'iteration {iteration} on test set'
        evaluate_and_print_results(
            prefix,
            forward_step_func,
            test_data_iterator,
            model,
            iteration,
            process_non_loss_data_func,
            config,
            verbose=True,
            write_to_tensorboard=not args.skip_train,
            non_loss_data_func=non_loss_data_func,
        )

    wandb_writer = get_wandb_writer()
    if wandb_writer:
        wandb_writer.finish()

    ft_integration.on_checkpointing_start()
    maybe_finalize_async_save(blocking=True, terminate=True)
    ft_integration.on_checkpointing_end(is_async_finalization=True)

    one_logger and one_logger.log_metrics(
        {'app_finish_time': one_logger_utils.get_timestamp_in_ms()}
    )

    if getattr(args, 'perform_rl_step', False):
        rl_utils.rl_inference_interface_shutdown()

    ft_integration.shutdown()
    one_logger_utils.finish()


def update_train_iters(args):

    # For iteration-based training, we don't need to do anything
    if args.train_iters:
        return

    # Constant batch size with sample-based training.
    if args.rampup_batch_size is None:
        args.train_iters = args.train_samples // args.global_batch_size

    else:
        # Sample based training with rampup batch size.
        iterations = 0
        consumed_samples = 0
        # Rampup phase.
        while (
            consumed_samples <= int(args.rampup_batch_size[2])
            and consumed_samples <= args.train_samples
        ):
            update_num_microbatches(consumed_samples, consistency_check=False)
            consumed_samples += get_current_global_batch_size()
            iterations += 1
        # Reset
        update_num_microbatches(0, consistency_check=False)
        # Constant phase
        # Note that we throw away any partial last batch.
        if args.train_samples > consumed_samples:
            iterations += (args.train_samples - consumed_samples) // args.global_batch_size
        args.train_iters = iterations

    print_rank_0(f'setting training iterations to {args.train_iters}')


def get_model(model_provider_func, model_type=ModelType.encoder_or_decoder, wrap_with_ddp=True):
    """Build the model."""
    args = get_args()
    args.model_type = model_type

    if has_nvidia_modelopt:
        from megatron.post_training.checkpointing import has_modelopt_state
        # [ModelOpt]: Check if the checkpoint is a ModelOpt checkpoint and
        # set a flag to use our model provider if so.
        if args.load is not None and has_modelopt_state(args.load):
            print_rank_0(f'ModelOpt checkpoint detected')
            args.modelopt_enabled = True
        elif getattr(args, "export_kd_teacher_load", None):
            # For distillation ckpts without ModelOpt state
            args.modelopt_enabled = True


    # Build model.
    def build_model():
        if (
            mpu.get_pipeline_model_parallel_world_size() > 1
            and args.virtual_pipeline_model_parallel_size is not None
        ):
            model = []
            for i in range(args.virtual_pipeline_model_parallel_size):
                # Set pre_process and post_process only after virtual rank is set.
                pre_process = mpu.is_pipeline_first_stage(ignore_virtual=False, vp_stage=i)
                post_process = mpu.is_pipeline_last_stage(ignore_virtual=False, vp_stage=i)
                this_model = model_provider_func(
                    pre_process=pre_process, post_process=post_process, vp_stage=i)
                this_model.model_type = model_type
                this_model.vp_stage = i
                model.append(this_model)
        else:
            pre_process = mpu.is_pipeline_first_stage()
            post_process = mpu.is_pipeline_last_stage()
            model = model_provider_func(pre_process=pre_process, post_process=post_process)
            model.model_type = model_type
        return model

    if args.init_model_with_meta_device:
        with torch.device('meta'):
            model = build_model()
    else:
        model = build_model()

    if not isinstance(model, list):
        model = [model]

    # Set tensor model parallel attributes if not set.
    # Only parameters that are already tensor model parallel have these
    # attributes set for them. We should make sure the default attributes
    # are set for all params so the optimizer can use them.
    for model_module in model:
        for param in model_module.parameters():
            tensor_parallel.set_defaults_if_not_set_tensor_model_parallel_attributes(param)

    # Print number of parameters.
    num_parameters = sum(
        [sum([p.nelement() for p in model_module.parameters()]) for model_module in model]
    )
    if mpu.get_data_parallel_rank() == 0 and mpu.get_context_parallel_rank() == 0:
        print(
            ' > number of parameters on (tensor, pipeline) '
            'model parallel rank ({}, {}): {}'.format(
                mpu.get_tensor_model_parallel_rank(),
                mpu.get_pipeline_model_parallel_rank(),
                num_parameters,
            ),
            flush=True,
        )

    # GPU allocation.
    # For FSDP2, we don't allocate GPU memory here. We allocate GPU memory
    # in the fully_shard function of FSDP2 instead.
    if (
        not (args.use_torch_fsdp2 and args.use_cpu_initialization)
        and not args.init_model_with_meta_device
    ):
        for model_module in model:
            model_module.cuda(torch.cuda.current_device())

    # Fp16 conversion.
    if args.fp16 or args.bf16:
        config = get_model_config(model[0])
        model = [Float16Module(config, model_module) for model_module in model]

    # Materialize tensors on meta device (GPU allocation) if not using FSDP2 and not using Megatron FSDP.
    if args.init_model_with_meta_device and not args.use_torch_fsdp2 and not args.use_megatron_fsdp:
        #for model_module in model:
        model = [to_empty_if_meta_device(model_module, device=torch.device("cuda")) for model_module in model]




    # Before TE2.x: The model_module.bfloat16()/model_module.half() above will call the inplace
    #               copy of TE's Float8Tensor, which will write an unwanted value (amax calculated
    #               from the current fp8 param) to its amax_history. The below function will correct
    #               the amax_history back.
    # After TE2.x: Below function is an empty function and does nothing.
    correct_amax_history_if_needed(model)

    if wrap_with_ddp:
        if args.use_torch_fsdp2:
            assert HAVE_FSDP2, "Torch FSDP2 requires torch>=2.4.0"
            DP = torch_FSDP
        elif args.use_megatron_fsdp:
            DP = megatron_FSDP
        else:
            DP = DDP

        config = get_model_config(model[0])

        if getattr(args, "use_torch_fsdp2", False):
            reshard_after_forward = getattr(args, "torch_fsdp2_reshard_after_forward", True)
            ddp_config = TorchFullyShardedDataParallelConfig(reshard_after_forward=reshard_after_forward)
        else:
            kwargs = {}
            for f in dataclasses.fields(DistributedDataParallelConfig):
                if hasattr(args, f.name):
                    kwargs[f.name] = getattr(args, f.name)
            kwargs['grad_reduce_in_fp32'] = args.accumulate_allreduce_grads_in_fp32
            kwargs['check_for_nan_in_grad'] = args.check_for_nan_in_loss_and_grad
            kwargs['check_for_large_grads'] = args.check_for_large_grads
            if args.ddp_num_buckets is not None:
                assert args.ddp_bucket_size is None, \
                    "Cannot specify both --ddp-num-buckets and --ddp-bucket-size"
                assert args.ddp_num_buckets > 0, \
                    "--ddp-num-buckets must be greater than 0"
                kwargs['bucket_size'] = num_parameters // args.ddp_num_buckets
            else:
                kwargs['bucket_size'] = args.ddp_bucket_size
            kwargs['pad_buckets_for_high_nccl_busbw'] = args.ddp_pad_buckets_for_high_nccl_busbw
            kwargs['reduce_scatter_with_fp32_accumulation'] = args.ddp_reduce_scatter_with_fp32_accumulation
            kwargs['average_in_collective'] = args.ddp_average_in_collective
            ddp_config = DistributedDataParallelConfig(**kwargs)

            # In the Megatron FSDP and DDP use path, we need to initialize the bucket size.
            # If bucket_size is not provided as an input, use sane default.
            # If using very large dp_sizes, make buckets larger to ensure that chunks used in NCCL
            # ring-reduce implementations are large enough to remain bandwidth-bound rather than
            # latency-bound.
            if ddp_config.bucket_size is None:
                ddp_config.bucket_size = max(
                    40000000, 1000000 * mpu.get_data_parallel_world_size(with_context_parallel=True)
                )
            # Set bucket_size to infinity if overlap_grad_reduce is False.
            if not ddp_config.overlap_grad_reduce:
                ddp_config.bucket_size = None

        with torch.cuda.stream(torch.cuda.Stream()):
            model = [
                DP(
                    config=config,
                    ddp_config=ddp_config,
                    module=model_chunk,
                    # Turn off bucketing for model_chunk 2 onwards, since communication for these
                    # model chunks is overlapped with compute anyway.
                    disable_bucketing=(model_chunk_idx > 0)
                    or args.overlap_param_gather_with_optimizer_step,
                )
                for (model_chunk_idx, model_chunk) in enumerate(model)
            ]

        # Broadcast params from data parallel src rank to other data parallel ranks.
        if args.data_parallel_random_init:
            for model_module in model:
                model_module.broadcast_params()

    return model


def get_optimizer_param_scheduler(optimizer):
    """Build the learning rate scheduler."""
    args = get_args()

    # Iteration-based training.
    if args.train_iters:
        if args.lr_decay_iters is None:
            args.lr_decay_iters = args.train_iters
        lr_decay_steps = args.lr_decay_iters * args.global_batch_size
        wd_incr_steps = args.train_iters * args.global_batch_size
        wsd_decay_steps = None
        if args.lr_wsd_decay_iters is not None:
            wsd_decay_steps = args.lr_wsd_decay_iters * args.global_batch_size
        if args.lr_warmup_fraction is not None:
            lr_warmup_steps = args.lr_warmup_fraction * lr_decay_steps
        else:
            lr_warmup_steps = args.lr_warmup_iters * args.global_batch_size
    # Sample-based training.
    elif args.train_samples:
        # We need to set training iters for later use. Technically
        # we need to adjust the training samples too (due to last
        # batch being incomplete) but we leave it as is for now.
        update_train_iters(args)
        if args.lr_decay_samples is None:
            args.lr_decay_samples = args.train_samples
        lr_decay_steps = args.lr_decay_samples
        wd_incr_steps = args.train_samples
        wsd_decay_steps = args.lr_wsd_decay_samples
        if args.lr_warmup_fraction is not None:
            lr_warmup_steps = args.lr_warmup_fraction * lr_decay_steps
        else:
            lr_warmup_steps = args.lr_warmup_samples
    else:
        raise Exception('either train-iters or train-samples should be provided.')

    opt_param_scheduler = OptimizerParamScheduler(
        optimizer,
        init_lr=args.lr_warmup_init,
        max_lr=args.lr,
        min_lr=args.min_lr,
        lr_warmup_steps=lr_warmup_steps,
        lr_decay_steps=lr_decay_steps,
        lr_decay_style=args.lr_decay_style,
        start_wd=args.start_weight_decay,
        end_wd=args.end_weight_decay,
        wd_incr_steps=wd_incr_steps,
        wd_incr_style=args.weight_decay_incr_style,
        use_checkpoint_opt_param_scheduler=args.use_checkpoint_opt_param_scheduler,
        override_opt_param_scheduler=args.override_opt_param_scheduler,
        wsd_decay_steps=wsd_decay_steps,
        lr_wsd_decay_style=args.lr_wsd_decay_style,
    )

    return opt_param_scheduler


def get_megatron_optimizer_config(args: Any) -> OptimizerConfig:
    """Return a Megatron optimizer config object from Megatron's arguments."""

    config = None
    if args.optimizer == 'adam':
        kwargs = {}
        for f in dataclasses.fields(AdamOptimizerConfig):
            if hasattr(args, f.name):
                kwargs[f.name] = getattr(args, f.name)
        config = AdamOptimizerConfig(**kwargs)
    elif args.optimizer == 'sgd':
        kwargs = {}
        for f in dataclasses.fields(SGDOptimizerConfig):
            if hasattr(args, f.name):
                kwargs[f.name] = getattr(args, f.name)
        config = SGDOptimizerConfig(**kwargs)
    else:
        raise ValueError("Invalid optimizer type!")

    # Construct the appropriate config_overrides object.
    # TODO: add more logic here as needed down the road.
    if args.decoupled_lr is not None:
        decoupled_param_key = ParamKey(attr="is_embedding_or_output_parameter")
        decoupled_optimizer_config = copy.deepcopy(config)
        decoupled_optimizer_config.lr = args.decoupled_lr
        if args.decoupled_min_lr is not None:
            decoupled_optimizer_config.min_lr = args.decoupled_min_lr
        config_overrides = {decoupled_param_key: decoupled_optimizer_config}
    else:
        config_overrides = None

    return config, config_overrides


def setup_model_and_optimizer(
    model_provider_func,
    model_type,
<<<<<<< HEAD
    no_weight_decay_cond=None,
    scale_lr_cond=None,
    lr_mult=1.0,
=======
>>>>>>> 6cc29a20
    checkpointing_context=None,
):
    """Setup model and optimizer."""
    args = get_args()
    timers = get_timers()
    one_logger = get_one_logger()

    model = get_model(model_provider_func, model_type)
    unwrapped_model = unwrap_model(model)

    one_logger and one_logger.log_metrics({"app_build_optimzer_start_time": one_logger_utils.get_timestamp_in_ms()})
    config, config_overrides = get_megatron_optimizer_config(args)
    config.timers = timers

<<<<<<< HEAD
    if 'muon' not in config.optimizer:
        optimizer = get_megatron_optimizer(
            config,
            model,
            no_weight_decay_cond,
            scale_lr_cond,
            lr_mult,
            use_gloo_process_groups=args.enable_gloo_process_groups,
            # If the user is asking for a non-zero embedding init std, skip weight decay for embeddings
            #  to avoid embeddings from shrinking to zero as recommended in https://arxiv.org/abs/2312.16903
            default_skip_embedding_weight_decay=args.embedding_init_method_std is not None,
            dump_param_to_param_group_map=args.dump_param_to_param_group_map,
        )
    else:
        optimizer = get_megatron_muon_optimizer(
            config,
            model,
            no_weight_decay_cond,
            scale_lr_cond,
            lr_mult,
            use_gloo_process_groups=args.enable_gloo_process_groups,
            layer_wise_distributed_optimizer='dist' in config.optimizer,
        )

=======
    # If the user is asking for a non-zero embedding init std, skip weight decay for embeddings
    # to avoid embeddings from shrinking to zero as recommended in https://arxiv.org/abs/2312.16903
    # default_skip_embedding_weight_decay=args.embedding_init_method_std is not None,
    optimizer = get_megatron_optimizer(
        config,
        model,
        config_overrides=config_overrides,
        use_gloo_process_groups=args.enable_gloo_process_groups,
        dump_param_to_param_group_map=args.dump_param_to_param_group_map,
    )
>>>>>>> 6cc29a20
    opt_param_scheduler = get_optimizer_param_scheduler(optimizer)
    one_logger and one_logger.log_metrics({"app_build_optimzer_finish_time": one_logger_utils.get_timestamp_in_ms()})

    if args.moe_use_upcycling:
        torch.distributed.barrier()
        assert not checkpoint_exists(args.save), (
            "The upcycling destination directory already exists. "
            "Please check if --moe-use-upcycling is mistakenly enabled. "
            "Upcycling should only be set for the first run when converting the dense model. "
            "All subsequent runs should remove this flag. "
        )
        # before changing moe related global args, save them in local variables
        num_experts = args.num_experts
        expert_model_parallel_size = args.expert_model_parallel_size
        moe_ffn_hidden_size = args.ffn_hidden_size

        # set dense model related args in to global args before getting dense model
        args.num_experts = None
        args.expert_model_parallel_size = 1
        args.ffn_hidden_size = moe_ffn_hidden_size * args.moe_upcycling_granularity

        # get dense model
        dense_model_for_upcycling = get_model(model_provider_func, model_type)

        # recover moe upcycling related args in global args before executing upcycling
        args.num_experts = num_experts
        args.expert_model_parallel_size = expert_model_parallel_size
        args.ffn_hidden_size = moe_ffn_hidden_size

        # execute upcycling
        _, args.num_floating_point_operations_so_far = upcycling_utils.load_and_upcycle_model(
            load_checkpoint,
            unwrapped_model,
            dense_model_for_upcycling,
            load_kwargs={
                'model': dense_model_for_upcycling,
                'optimizer': None,
                'opt_param_scheduler': None,
            },
        )
        args.iteration = 1
        save_checkpoint(
            args.iteration, model, None, None, args.num_floating_point_operations_so_far
        )
        torch.distributed.barrier()
        del dense_model_for_upcycling
        if (args.fp16 or args.bf16) and optimizer is not None:
            optimizer.reload_model_params()
        print_rank_0(f'Upcycled checkpoint saved to {args.save}')

    if (
        args.load is not None or args.pretrained_checkpoint is not None
    ) and not args.moe_use_upcycling:
        one_logger and one_logger.log_metrics(
            {'load_checkpoint_start_time': one_logger_utils.get_timestamp_in_ms()}
        )
        timers('load-checkpoint', log_level=0).start(barrier=True)

        args.iteration, args.num_floating_point_operations_so_far = load_checkpoint(
            model,
            optimizer,
            opt_param_scheduler,
            checkpointing_context=checkpointing_context,
            skip_load_to_model_and_opt=HAVE_FSDP2
            and getattr(args, "use_torch_fsdp2", False)
            and args.ckpt_format == "torch_dist",
        )
        timers('load-checkpoint').stop(barrier=True)
        timers.log(['load-checkpoint'])
        one_logger and one_logger.log_metrics(
            {
                'load_checkpoint_finish_time': one_logger_utils.get_timestamp_in_ms(),
                'load_checkpoint_time': timers('load-checkpoint').active_time(),
            }
        )
    else:
        args.iteration = 0
        args.num_floating_point_operations_so_far = 0

    # get model without FP16 and/or DDP wrappers
    if (
        args.iteration == 0
        and len(unwrapped_model) == 1
        and hasattr(unwrapped_model[0], 'init_state_dict_from_bert')
    ):
        print_rank_0("Initializing ICT from pretrained BERT model")
        unwrapped_model[0].init_state_dict_from_bert()
        if args.fp16:
            optimizer.reload_model_params()

    # Convert checkpoint format.
    if args.ckpt_convert_format is not None:
        load_ckpt_format = args.ckpt_format
        args.ckpt_format = args.ckpt_convert_format
        args.save = os.path.join(args.ckpt_convert_save, args.ckpt_convert_format)
        update_use_dist_ckpt(args)

        save_checkpoint(
            args.iteration,
            model,
            optimizer,
            opt_param_scheduler,
            args.num_floating_point_operations_so_far,
            preprocess_common_state_dict_fn=preprocess_common_state_dict,
        )

        print_rank_0("> converted checkpoint: %s -> %s." % (load_ckpt_format, args.ckpt_format))
        torch.distributed.barrier()
        exit()

    return model, optimizer, opt_param_scheduler


def dummy_train_step(data_iterator):
    """Single dummy training step."""
    num_microbatches = get_num_microbatches()
    rerun_state_machine = get_rerun_state_machine()
    while rerun_state_machine.should_run_forward_backward(data_iterator):
        for _ in range(num_microbatches):
            # Re-use methods used in get_batch() from pretrain_{gpt, mamba}.py.
            batch = get_batch_on_this_tp_rank(data_iterator)
            batch = get_batch_on_this_cp_rank(batch)


def train_step(forward_step_func, data_iterator, model, optimizer, opt_param_scheduler, config, forward_backward_func):
    """Single training step."""
    args = get_args()
    timers = get_timers()

    rerun_state_machine = get_rerun_state_machine()
    while rerun_state_machine.should_run_forward_backward(data_iterator):
        # Set grad to zero.
        for model_chunk in model:
            model_chunk.zero_grad_buffer()
        optimizer.zero_grad()

        if has_nvidia_modelopt:
            # [ModelOpt]: Pipeline-parallel Distillation stacks student and teacher tensors
            adjust_tensor_shapes_fn = get_tensor_shapes_adjust_fn_for_distillation(
                model,
                seq_length=args.seq_length,
                micro_batch_size=args.micro_batch_size,
                decoder_seq_length=args.decoder_seq_length,
            )
        else:
            adjust_tensor_shapes_fn = None

        # For the mxfp8_param with reuse_grad_buf_for_mxfp8_param_ag and dp_ag_overlap,
        # we need to call the _copy_main_params_to_param_buffer() after the grad buffer
        # is zeroed by zero_grad_buffer() because param and grad buffer are shared.
        if args.reuse_grad_buf_for_mxfp8_param_ag and args.overlap_param_gather:
            for optim_instance in optimizer.chained_optimizers:
                if isinstance(optim_instance, DistributedOptimizer):
                    optim_instance._copy_main_params_to_param_buffer()

        # Forward pass.
        losses_reduced = forward_backward_func(
            forward_step_func=forward_step_func,
            data_iterator=data_iterator,
            model=model,
            num_microbatches=get_num_microbatches(),
            seq_length=args.seq_length,
            micro_batch_size=args.micro_batch_size,
            decoder_seq_length=args.decoder_seq_length,
            forward_only=False,
            adjust_tensor_shapes_fn=adjust_tensor_shapes_fn,
        )
    should_checkpoint, should_exit, exit_code = rerun_state_machine.should_checkpoint_and_exit()
    if should_exit:
        return {}, True, should_checkpoint, should_exit, exit_code, None, None, 0

    # Empty unused memory.
    if args.empty_unused_memory_level >= 1:
        torch.cuda.empty_cache()

    # Vision gradients.
    if args.vision_pretraining and args.vision_pretraining_type == "dino":
        unwrapped_model = unwrap_model(model[0])
        unwrapped_model.cancel_gradients_last_layer(args.curr_iteration)

    # Update parameters.

    timers('optimizer', log_level=1).start(barrier=args.barrier_with_L1_time)
    update_successful, grad_norm, num_zeros_in_grad = optimizer.step()

    # get max attention logit for logging and run clip_qk()
    # Part of MuonClip Optimizer step
    log_max_attention_logit = 0
    if args.qk_clip or args.log_max_attention_logit:
        log_max_attention_logit = clip_qk(model, log_max_only=not args.qk_clip)
            
    timers('optimizer').stop()

    # when freezing sub-models we may have a mixture of successful and unsucessful ranks,
    # so we must gather across mp ranks
    update_successful = logical_and_across_model_parallel_group(update_successful)
    # grad_norm and num_zeros_in_grad will be None on ranks without trainable params,
    # so we must gather across mp ranks
    grad_norm = reduce_max_stat_across_model_parallel_group(grad_norm)
    if args.log_num_zeros_in_grad:
        num_zeros_in_grad = reduce_max_stat_across_model_parallel_group(num_zeros_in_grad)

    # Vision momentum.
    if args.vision_pretraining and args.vision_pretraining_type == "dino":
        unwrapped_model = unwrap_model(model[0])
        unwrapped_model.update_momentum(args.curr_iteration)

    # Update learning rate.
    if update_successful:
        increment = get_num_microbatches() * args.micro_batch_size * args.data_parallel_size
        opt_param_scheduler.step(increment=increment)
        skipped_iter = 0
    else:
        skipped_iter = 1

    # Empty unused memory.
    if args.empty_unused_memory_level >= 2:
        torch.cuda.empty_cache()

    if mpu.is_pipeline_last_stage(ignore_virtual=True):
        # Average loss across microbatches.
        loss_reduced = {}

        for key in losses_reduced[0].keys():
            val = [x[key].view(-1) for x in losses_reduced]
            if val[0].numel() == 2:
                # there is one dict per microbatch. in new reporting, we average
                # over the total number of tokens across the global batch.
                val = torch.vstack(val).sum(dim=0)
                torch.distributed.all_reduce(
                    val,
                    group=mpu.get_data_parallel_group(with_context_parallel=True)
                )
                loss_reduced[key] = val[0] / val[1]
            elif val[0].numel() == 1:
                # legacy behavior, we average over the number of microbatches
                val = torch.cat(val).mean()
                loss_reduced[key] = val
            else:
                raise ValueError(f"Invalid value shape: {val[0].shape} for key {key}")
        return (
            loss_reduced,
            skipped_iter,
            should_checkpoint,
            should_exit,
            exit_code,
            grad_norm,
            num_zeros_in_grad,
            log_max_attention_logit,
        )
    return {}, skipped_iter, should_checkpoint, should_exit, exit_code, grad_norm, num_zeros_in_grad, log_max_attention_logit


def training_log(
    loss_dict,
    total_loss_dict,
    learning_rate,
    iteration,
    loss_scale,
    report_memory_flag,
    skipped_iter,
    grad_norm,
    params_norm,
    num_zeros_in_grad,
    max_attention_logit,
    pg_collection=None,
):
    """Log training information such as losses, timing, ...."""
    args = get_args()
    timers = get_timers()
    writer = get_tensorboard_writer()
    wandb_writer = get_wandb_writer()
    one_logger = get_one_logger()
    energy_monitor = get_energy_monitor()

    # Advanced, skipped, and Nan iterations.
    advanced_iters_key = 'advanced iterations'
    skipped_iters_key = 'skipped iterations'
    nan_iters_key = 'nan iterations'
    # Advanced iterations.
    if not skipped_iter:
        total_loss_dict[advanced_iters_key] = total_loss_dict.get(advanced_iters_key, 0) + 1
    else:
        if advanced_iters_key not in total_loss_dict:
            total_loss_dict[advanced_iters_key] = 0
    # Skipped iterations.
    total_loss_dict[skipped_iters_key] = total_loss_dict.get(skipped_iters_key, 0) + skipped_iter
    # Update losses and set nan iterations
    got_nan = False
    for key in loss_dict:
        if not skipped_iter:
            total_loss_dict[key] = (
                total_loss_dict.get(key, torch.tensor([0.0], dtype=torch.float, device='cuda'))
                + loss_dict[key]
            )
        else:
            value = loss_dict[key].float().sum().item()
            is_nan = value == float('inf') or value == -float('inf') or value != value
            got_nan = got_nan or is_nan
    total_loss_dict[nan_iters_key] = total_loss_dict.get(nan_iters_key, 0) + int(got_nan)

    # Logging.
    timers_to_log = []
    if args.timing_log_level >= 1:
        timers_to_log.extend([
            'forward-backward',
            'layernorm-grads-all-reduce',
            'embedding-grads-all-reduce',
            'all-grads-sync',
            'params-all-gather',
            'optimizer-copy-to-main-grad',
            'optimizer-unscale-and-check-inf',
            'optimizer-clip-main-grad',
            'optimizer-count-zeros',
            'optimizer-inner-step',
            'optimizer-copy-main-to-model-params',
            'optimizer',
        ])
    if args.timing_log_level >= 2:
        timers_to_log.extend([
            'batch-generator',
            'forward-compute',
            'backward-compute',
            'forward-recv',
            'forward-send',
            'backward-recv',
            'backward-send',
            'forward-send-forward-recv',
            'forward-send-backward-recv',
            'backward-send-forward-recv',
            'backward-send-backward-recv',
            'forward-backward-send-forward-backward-recv',
        ])
    # Add timers from RL loop if needed.
    if getattr(args, 'perform_rl_step', False):
        timers_to_log.extend(['rollout-collection', 'inference-setup', 'collect-rollouts', 'postrollout-gc-collect',
                              'sync-rollouts', 'prepare-data-for-update', 'compute-group-stats',
                              'prepare-trajectories', 'get-ltor-masks-and-position-ids', 'create-logprobs-dataloader',
                              'compute-logprobs', 'compute-ref-logprobs', 'compute-prob-stats',
                              'prepare-advantages', 'create-dataloader', 'log-wandb-tb',
                              'offload-optimizer-before-inference', 'onload-kv-cache-before-inference',
                              'wait-for-decode-only', 'build-cuda-graphs', 'suspend-engine',
                              'offload-kv-cache-after-inference', 'onload-optimizer-after-inference'])

    # Calculate batch size.
    batch_size = args.micro_batch_size * args.data_parallel_size * get_num_microbatches()

    # Track app tag & app tag ID
    one_logger_utils.track_app_tag(batch_size, args.world_size, args.seq_length)

    total_iterations = total_loss_dict[advanced_iters_key] + total_loss_dict[skipped_iters_key]

    # learning rate will be None on ranks without trainable params, so we must gather across mp ranks
    learning_rate = reduce_max_stat_across_model_parallel_group(learning_rate)
    # Tensorboard values.
    if writer and (iteration % args.tensorboard_log_interval == 0):
        if wandb_writer:
            wandb_writer.log({'samples vs steps': args.consumed_train_samples}, iteration)
        writer.add_scalar('learning-rate', learning_rate, iteration)
        writer.add_scalar('learning-rate vs samples', learning_rate, args.consumed_train_samples)
        if wandb_writer:
            wandb_writer.log({'learning-rate': learning_rate}, iteration)
        if args.skipped_train_samples > 0:
            writer.add_scalar('skipped-train-samples', args.skipped_train_samples, iteration)
            if wandb_writer:
                wandb_writer.log({'skipped-train-samples': args.skipped_train_samples}, iteration)
        writer.add_scalar('batch-size', batch_size, iteration)
        writer.add_scalar('batch-size vs samples', batch_size, args.consumed_train_samples)
        if wandb_writer:
            wandb_writer.log({'batch-size': batch_size}, iteration)
        # Log bins for packed mode
        if has_rl_utils and args.rl_use_sequence_packing:
            packing_metrics = rl_utils.get_sequence_packing_tensorboard_metrics(args)
            for metric_name, metric_value in packing_metrics.items():
                writer.add_scalar(metric_name, metric_value, iteration)
            if wandb_writer and packing_metrics:
                wandb_writer.log(packing_metrics, iteration)
        for key in loss_dict:
            writer.add_scalar(key, loss_dict[key], iteration)
            writer.add_scalar(key + ' vs samples', loss_dict[key], args.consumed_train_samples)
            if wandb_writer:
                wandb_writer.log({key: loss_dict[key]}, iteration)
        if args.log_loss_scale_to_tensorboard:
            writer.add_scalar('loss-scale', loss_scale, iteration)
            writer.add_scalar('loss-scale vs samples', loss_scale, args.consumed_train_samples)
            if wandb_writer:
                wandb_writer.log({'loss-scale': loss_scale}, iteration)
        if args.log_world_size_to_tensorboard:
            writer.add_scalar('world-size', args.world_size, iteration)
            writer.add_scalar('world-size vs samples', args.world_size, args.consumed_train_samples)
            if wandb_writer:
                wandb_writer.log({'world-size': args.world_size}, iteration)
        if grad_norm is not None:
            writer.add_scalar('grad-norm', grad_norm, iteration)
            writer.add_scalar('grad-norm vs samples', grad_norm, args.consumed_train_samples)
            if wandb_writer:
                wandb_writer.log({'grad-norm': grad_norm}, iteration)
        if num_zeros_in_grad is not None:
            writer.add_scalar('num-zeros', num_zeros_in_grad, iteration)
            writer.add_scalar(
                'num-zeros vs samples', num_zeros_in_grad, args.consumed_train_samples
            )
            if wandb_writer:
                wandb_writer.log({'num-zeros': num_zeros_in_grad}, iteration)
        if params_norm is not None:
            writer.add_scalar('params-norm', params_norm, iteration)
            writer.add_scalar('params-norm vs samples', params_norm, args.consumed_train_samples)
            if wandb_writer:
                wandb_writer.log({'params-norm': params_norm}, iteration)
        if getattr(args, 'perform_rl_step', False):
            grpo_collection_iteration = iteration // (args.grpo_iterations * ( ( args.grpo_samples_per_iteration )// args.global_batch_size ))
            writer.add_scalar('grpo_collection_iteration', grpo_collection_iteration, iteration)
            if wandb_writer:
                wandb_writer.log({'grpo_collection_iteration': grpo_collection_iteration}, iteration)
        if args.log_memory_to_tensorboard:
            mem_stats = torch.cuda.memory_stats()
            writer.add_scalar(
                "mem-reserved-bytes", mem_stats["reserved_bytes.all.current"], iteration
            )
            writer.add_scalar(
                "mem-allocated-bytes", mem_stats["allocated_bytes.all.current"], iteration
            )
            writer.add_scalar(
                "mem-max-allocated-bytes", mem_stats["allocated_bytes.all.peak"], iteration
            )
            writer.add_scalar("mem-allocated-count", mem_stats["allocation.all.current"], iteration)
        if args.log_max_attention_logit:
            writer.add_scalar('max_attention_logit', max_attention_logit, iteration)
            if wandb_writer:
                wandb_writer.log({'max_attention_logit': max_attention_logit}, iteration)
    if args.num_experts is not None:
        moe_loss_scale = 1 / get_num_microbatches()
        track_names = []
        if "aux_loss" in args.moe_router_load_balancing_type:
            track_names.append("load_balancing_loss")
        if "seq_aux_loss" in args.moe_router_load_balancing_type:
            track_names.append("seq_load_balancing_loss")
        if "global_aux_loss" in args.moe_router_load_balancing_type:
            track_names.append("global_load_balancing_loss")
        if args.moe_z_loss_coeff is not None:
            track_names.append("z_loss")

        if args.is_hybrid_model:
            layers = args.hybrid_override_pattern.count('E')
        else:
            layers = args.num_layers

        track_moe_metrics(
            loss_scale=moe_loss_scale,
            iteration=iteration,
            writer=writer,
            wandb_writer=wandb_writer,
            total_loss_dict=total_loss_dict,
            per_layer_logging=args.moe_per_layer_logging,
            force_initialize=True,
            track_names=track_names,
            num_layers=layers,
            moe_layer_freq=args.moe_layer_freq,
            mtp_num_layers=args.mtp_num_layers,
            pg_collection=pg_collection,
        )
    if args.mtp_num_layers is not None:
        mtp_loss_scale = 1 / get_num_microbatches()
        MTPLossLoggingHelper.track_mtp_metrics(
            mtp_loss_scale, iteration, writer, wandb_writer, total_loss_dict
        )
    # Track sparse attention indexer loss
    if args.dsa_indexer_loss_coeff is not None and args.dsa_indexer_loss_coeff > 0:
        indexer_loss_scale = 1 / get_num_microbatches()
        DSAIndexerLossLoggingHelper.track_indexer_metrics(
            loss_scale=indexer_loss_scale,
            iteration=iteration,
            writer=writer,
            wandb_writer=wandb_writer,
            total_loss_dict=total_loss_dict,
        )
    if iteration % args.log_interval == 0:
        if args.record_memory_history and (is_last_rank() or torch.distributed.get_backend() == 'fake'):
            snapshot = torch.cuda.memory._snapshot()
            from pickle import dump

            with open(args.memory_snapshot_path, 'wb') as f:
                dump(snapshot, f)

        elapsed_time = timers('interval-time').elapsed(barrier=True)
        elapsed_time_per_iteration = elapsed_time / total_iterations

        throughput = num_floating_point_operations(args, batch_size) / (
            elapsed_time_per_iteration * 10**12 * args.world_size
        )

        one_logger_utils.track_e2e_metrics(args.log_throughput, throughput)

        if args.log_timers_to_tensorboard:
            if writer:
                writer.add_scalar('iteration-time', elapsed_time_per_iteration, iteration)
            if wandb_writer:
                wandb_writer.log({'iteration-time': elapsed_time_per_iteration}, iteration)
        log_string = f" [{datetime.now().strftime('%Y-%m-%d %H:%M:%S')}]"
        log_string += ' iteration {:8d}/{:8d} |'.format(iteration, args.train_iters)
        log_string += ' consumed samples: {:12d} |'.format(args.consumed_train_samples)
        if has_rl_utils and args.rl_use_sequence_packing:
            log_string += rl_utils.get_sequence_packing_log_info(args)
        if args.skipped_train_samples > 0:
            log_string += ' skipped samples: {:12d} |'.format(args.skipped_train_samples)
        log_string += ' elapsed time per iteration (ms): {:.1f} |'.format(
            elapsed_time_per_iteration * 1000.0
        )
        if args.log_throughput:
            log_string += f' throughput per GPU (TFLOP/s/GPU): {throughput:.1f} |'
            if args.log_timers_to_tensorboard:
                if writer:
                    writer.add_scalar('throughput', throughput, iteration)
                if wandb_writer:
                    wandb_writer.log({'throughput': throughput}, iteration)
        if args.log_energy:
            energy = (energy_monitor.lap() / total_iterations) / args.world_size
            power = energy / elapsed_time_per_iteration
            log_string += f' energy per GPU (J/iter/GPU): {energy:.1f} |'
            log_string += f' power per GPU (W/GPU): {power:.1f} |'
            if writer:
                writer.add_scalar('iter-energy/gpu', energy, iteration)
                writer.add_scalar('power/gpu', power, iteration)
            if wandb_writer:
                wandb_writer.log({'iter-energy/gpu': energy}, iteration)
                wandb_writer.log({'power/gpu': power}, iteration)
        # Decoupled_learning_rate should be not None only on first and last pipeline stage.
        log_string += f' learning rate: {learning_rate:.6E} |'
        log_string += f' global batch size: {batch_size:5d} |'
        for key in total_loss_dict:
            if key not in [advanced_iters_key, skipped_iters_key, nan_iters_key]:
                avg = total_loss_dict[key].item() / float(
                    max(1, total_loss_dict[advanced_iters_key])
                )
                if avg > 0.0:
                    log_string += ' {}: {:.6E} |'.format(key, avg)
                total_loss_dict[key] = torch.tensor([0.0], dtype=torch.float, device='cuda')
        log_string += f' loss scale: {loss_scale:.1f} |'
        if grad_norm is not None:
            log_string += f' grad norm: {grad_norm:.3f} |'
        if num_zeros_in_grad is not None:
            log_string += f' num zeros: {num_zeros_in_grad} |'
        if params_norm is not None:
            log_string += f' params norm: {params_norm:.3f} |'
        log_string += ' number of skipped iterations: {:3d} |'.format(
            total_loss_dict[skipped_iters_key]
        )
        log_string += ' number of nan iterations: {:3d} |'.format(total_loss_dict[nan_iters_key])
        total_loss_dict[advanced_iters_key] = 0
        total_loss_dict[skipped_iters_key] = 0
        total_loss_dict[nan_iters_key] = 0
        print_rank_last(log_string)
        if report_memory_flag:
            # Report memory after optimizer state has been initialized.
            if torch.distributed.get_rank() == 0:
                num_microbatches = get_num_microbatches()
                report_theoretical_memory(args, num_microbatches=num_microbatches, verbose=True)
            report_memory(f'(after {iteration} iterations)')
            if iteration > 1:
                # Make sure the memory after the second iteration is reported to include optimizer state memory.
                report_memory_flag = False
        # Write timers to wandb, don't reset the counts
        if args.log_timers_to_tensorboard:
            timers.write(timers_to_log, writer, iteration, normalizer=args.log_interval, reset=False)
            timers.write(timers_to_log, wandb_writer, iteration, normalizer=args.log_interval, reset=False)
        # Log timers to stdout
        timers.log(timers_to_log, normalizer=args.log_interval)

    return report_memory_flag


def compute_throughputs_and_append_to_progress_log(iteration, num_floating_point_operations_so_far):
    args = get_args()
    if args.save is None:
        return

    # Compute job throughput.
    # args.num_floating_point_operations_so_far keeps track of floating-point operations
    # completed at the start of job.
    global _TRAIN_START_TIME
    job_throughput = (
        num_floating_point_operations_so_far - args.num_floating_point_operations_so_far
    ) / ((time.time() - _TRAIN_START_TIME) * 10**12 * args.world_size)

    # Compute cumulative throughput since jobs of this world size were launched.
    # `get_start_time_from_progress_log` returns start time and number of floating-point
    # operations of first job of this world size.
    start_time, start_num_floating_point_operations = get_start_time_from_progress_log()
    elapsed_time = (datetime.now() - start_time).total_seconds()
    cumulative_throughput = (
        num_floating_point_operations_so_far - start_num_floating_point_operations
    ) / (elapsed_time * 10**12 * args.world_size)

    tokens_so_far = args.consumed_train_samples * args.seq_length
    saved_ckpt_prefix = 'Saving async checkpoint' if args.async_save else 'Saved checkpoint'
    append_to_progress_log(
        f"{saved_ckpt_prefix}\tIteration: {iteration}\t"
        f"Job throughput: {job_throughput:.1f} TFLOP/s/GPU\t"
        f"Cumulative throughput: {cumulative_throughput:.1f} TFLOP/s/GPU\t"
        f"Floating-point operations: {num_floating_point_operations_so_far:.2e}\t"
        f"Tokens (in billions): {tokens_so_far / 10**9:.2f}"
    )


def enable_forward_pre_hook(model_chunks):
    for model_chunk in model_chunks:
        assert isinstance(model_chunk, DDP)
        model_chunk.enable_forward_pre_hook()


def disable_forward_pre_hook(model_chunks, param_sync=True):
    for model_chunk in model_chunks:
        assert isinstance(model_chunk, DDP)
        model_chunk.disable_forward_pre_hook(param_sync=param_sync)


def save_checkpoint_and_time(
    iteration,
    model,
    optimizer,
    opt_param_scheduler,
    num_floating_point_operations_so_far,
    checkpointing_context,
    non_persistent_ckpt=False,
    train_data_iterator=None,
):
    args = get_args()
    timers = get_timers()
    energy_monitor = get_energy_monitor()

    # Stop timer to get accurate train interval time and exclude checkpointing duration
    timers('interval-time').stop()
    if args.log_energy:
        energy_monitor.pause()

    # Extra barrier is added to make sure all ranks report the max time.
    timer_key = 'save-checkpoint-non-persistent' if non_persistent_ckpt else 'save-checkpoint'
    timers(timer_key, log_level=0).start(barrier=True)

    # Log E2E metrics before save-checkpoint
    one_logger_utils.track_e2e_metrics()
    if should_disable_forward_pre_hook(args):
        disable_forward_pre_hook(model)
    save_checkpoint(
        iteration,
        model,
        optimizer,
        opt_param_scheduler,
        num_floating_point_operations_so_far,
        checkpointing_context,
        non_persistent_ckpt=non_persistent_ckpt,
        train_data_iterator=train_data_iterator,
        preprocess_common_state_dict_fn=preprocess_common_state_dict,
    )
    if args.fp8:
        # Run garbage collection after checkpoint saving to free memory from
        # dequantized bf16 tensors that were temporarily created during fp8
        # model checkpoint saving.
        gc.collect()
    if should_disable_forward_pre_hook(args):
        enable_forward_pre_hook(model)
    timers(timer_key).stop(barrier=True)
    timers.log([timer_key])

    # Log E2E metrics after save-checkpoint
    one_logger_utils.track_e2e_metrics()
    save_checkpoint_duration = timers(timer_key).elapsed()
    one_logger_utils.on_save_checkpoint_end(save_checkpoint_duration, iteration, args.async_save)

    if args.log_progress and not non_persistent_ckpt:
        compute_throughputs_and_append_to_progress_log(
            iteration, num_floating_point_operations_so_far
        )

    # Recover timing
    if args.log_energy:
        energy_monitor.resume()

    timers('interval-time', log_level=0).start(barrier=True)


def post_training_step_callbacks(
    model,
    optimizer,
    opt_param_scheduler,
    iteration,
    prof,
    num_floating_point_operations_since_last_log_event,
    nsys_nvtx_context = None,
):
    """Run all post-training-step functions (e.g., FT heartbeats, GC)."""
    args = get_args()

    # Bring CPU and GPU back in sync if on right iteration.
    if args.train_sync_interval and iteration % args.train_sync_interval == 0:
        torch.cuda.synchronize()

    # Straggler detector.
    if iteration % args.log_interval == 0 and args.log_straggler:
        # Use FLOPs accumulated since last log event and then reset the counter
        stimer.report(num_floating_point_operations_since_last_log_event, args.log_interval)
        num_floating_point_operations_since_last_log_event = 0.0

    # Check weight hash across DP replicas.
    if (
        args.check_weight_hash_across_dp_replicas_interval is not None
        and iteration % args.check_weight_hash_across_dp_replicas_interval == 0
    ):
        if should_disable_forward_pre_hook(args):
            disable_forward_pre_hook(model)
        assert check_param_hashes_across_dp_replicas(
            model, cross_check=True
        ), "Parameter hashes not matching across DP replicas"
        torch.distributed.barrier()
        print_rank_0(f">>> Weight hashes match after {iteration} iterations...")
        if should_disable_forward_pre_hook(args):
            enable_forward_pre_hook(model)

    # Autoresume.
    if args.adlr_autoresume and (iteration % args.adlr_autoresume_interval == 0):
        check_adlr_autoresume_termination(iteration, model, optimizer, opt_param_scheduler)

    # Profiling.
    if (
        args.profile
        and iteration == args.profile_step_end
        and torch.distributed.get_rank() in args.profile_ranks
    ):
        if args.use_pytorch_profiler:
            assert prof is not None
            prof.stop()
        else:
            torch.cuda.check_error(torch.cuda.cudart().cudaProfilerStop())
            if nsys_nvtx_context is not None:
                nsys_nvtx_context.__exit__(None, None, None)

    # Manual garbage collection.
    if args.manual_gc:
        if args.manual_gc_interval != 0 and iteration % args.manual_gc_interval == 0:
            gc.collect()

    # Return updated FLOPs accumulator so caller can persist the reset
    return num_floating_point_operations_since_last_log_event


def checkpoint_and_decide_exit(
    model,
    optimizer,
    opt_param_scheduler,
    iteration,
    num_floating_point_operations_so_far,
    checkpointing_context,
    train_data_iterator,
):
    """Save checkpoint and decide whether to exit based on arguments (e.g., if
    --exit-duration-in-mins is set). Actual exit happens in main training loop
    based on the return value of this function."""
    args = get_args()
    timers = get_timers()

    # Exit based on signal handler.
    saved_checkpoint = False
    if args.exit_signal_handler:
        signal_handler = get_signal_handler()
        if any(signal_handler.signals_received()):
            if args.save:
                save_checkpoint_and_time(
                    iteration,
                    model,
                    optimizer,
                    opt_param_scheduler,
                    num_floating_point_operations_so_far,
                    checkpointing_context,
                    train_data_iterator=train_data_iterator,
                )
            print_datetime('exiting program after receiving SIGTERM.')

            return True

    # Regular save (persistent and non-persistent).
    if args.save and args.save_interval and iteration % args.save_interval == 0:
        save_checkpoint_and_time(
            iteration,
            model,
            optimizer,
            opt_param_scheduler,
            num_floating_point_operations_so_far,
            checkpointing_context,
            train_data_iterator=train_data_iterator,
        )
        saved_checkpoint = True

    elif (
        args.save
        and args.non_persistent_save_interval
        and iteration % args.non_persistent_save_interval == 0
    ):
        save_checkpoint_and_time(
            iteration,
            model,
            optimizer,
            opt_param_scheduler,
            num_floating_point_operations_so_far,
            checkpointing_context,
            non_persistent_ckpt=True,
            train_data_iterator=train_data_iterator,
        )
        saved_checkpoint = True

    # Exit based on duration.
    if args.exit_duration_in_mins:
        train_time = (time.time() - _TRAIN_START_TIME) / 60.0
        done_cuda = torch.tensor(
            [train_time > args.exit_duration_in_mins], dtype=torch.int, device='cuda'
        )
        torch.distributed.all_reduce(done_cuda, op=torch.distributed.ReduceOp.MAX)
        done = done_cuda.item()
        if done:
            if args.save and not saved_checkpoint:
                save_checkpoint_and_time(
                    iteration,
                    model,
                    optimizer,
                    opt_param_scheduler,
                    num_floating_point_operations_so_far,
                    checkpointing_context,
                    train_data_iterator=train_data_iterator,
                )
            print_datetime(f'exiting program after {train_time} minutes')

            return True

    # Exit based on iterations.
    if args.exit_interval and iteration % args.exit_interval == 0:
        if args.save and not saved_checkpoint:
            save_checkpoint_and_time(
                iteration,
                model,
                optimizer,
                opt_param_scheduler,
                num_floating_point_operations_so_far,
                checkpointing_context,
                train_data_iterator=train_data_iterator,
            )
        print_datetime(f'exiting program at iteration {iteration}')

        return True

    return False


def train(
    forward_step_func,
    model,
    optimizer,
    opt_param_scheduler,
    train_data_iterator,
    valid_data_iterator,
    process_non_loss_data_func,
    config,
    checkpointing_context,
    non_loss_data_func,
):
    """Training function: run train_step desired number of times, run validation, checkpoint."""
    args = get_args()
    timers = get_timers()

    if getattr(args, 'perform_rl_step', False):
        assert has_rl_utils, "RL cannot run without the megatron.rl package"

    # Additional variable initialization for RL training
    if getattr(args, 'perform_rl_step', False):
        print_rank_0("> Loading pretrained checkpoint for reference weights in RL training...")
        load, finetune, no_load_optim = args.load, args.finetune, args.no_load_optim
        args.no_load_optim = True

        # Load pretrained checkpoint
        args.load = None
        args.finetune = True
        load_checkpoint(
                model,
                None,  # Don't load optimizer state
                None,  # Don't load scheduler state
                checkpointing_context=checkpointing_context,
                skip_load_to_model_and_opt=HAVE_FSDP2
                and getattr(args, "use_torch_fsdp2", False)
                and args.ckpt_format == "torch_dist",
            )
        ref_state_dict = {k: (v.cpu() if v is not None else v) for k, v in model[0].state_dict().items()}

        # Reload RL training checkpoint weights
        args.load = load
        args.finetune = finetune
        print_rank_0("> Reloading RL training checkpoint...")
        load_checkpoint(
                model,
                None,
                None,
                checkpointing_context=checkpointing_context,
                skip_load_to_model_and_opt=HAVE_FSDP2
                and getattr(args, "use_torch_fsdp2", False)
                and args.ckpt_format == "torch_dist",
            )

        args.no_load_optim = no_load_optim

    # IMPORTANT FIX: For RL training, reinitialize the microbatch calculator with the correct configuration
    if getattr(args, 'perform_rl_step', False):
        print_rank_0("> Reinitializing microbatch calculator for GRPO training...")
        from megatron.core.num_microbatches_calculator import (
            destroy_num_microbatches_calculator,
            init_num_microbatches_calculator
        )
        # First destroy the existing calculator
        destroy_num_microbatches_calculator()
        # Then initialize with the correct perform_rl_step=True context
        init_num_microbatches_calculator(
            args.rank,
            args.rampup_batch_size,
            args.global_batch_size,
            args.micro_batch_size,
            mpu.get_data_parallel_world_size(),
            args.decrease_batch_size_if_needed
        )
        print_rank_0(f"> GRPO training: num_microbatches set to {get_num_microbatches()}")

    energy_monitor = get_energy_monitor()
    one_logger = get_one_logger()

    if args.hybrid_context_parallel:
        train_data_iterator = iter(HybridCPDataLoaderWrapper(train_data_iterator, config))

    if args.run_workload_inspector_server:
        try:
            from workload_inspector.utils.webserver import run_server
            import threading

            threading.Thread(
                target=run_server, daemon=True, args=(torch.distributed.get_rank(),)
            ).start()
        except ModuleNotFoundError:
            print_rank_0("workload inspector module not found.")

    # Write args to tensorboard
    write_args_to_tensorboard()

    # Turn on training mode which enables dropout.
    for model_module in model:
        model_module.train()

    model_pg_collection = get_attr_wrapped_model(model[0], "pg_collection")

    # Tracking loss.
    total_loss_dict = {}

    # Iterations.
    iteration = args.iteration
    # Make sure rerun_state_machine has the right iteration loaded from checkpoint.
    rerun_state_machine = get_rerun_state_machine()
    if rerun_state_machine.current_iteration != iteration:
        print_rank_0(f"Overwriting rerun_state_machine.current_iteration from "
                     f"{rerun_state_machine.current_iteration} to {iteration}...")
        rerun_state_machine.current_iteration = iteration

    # Track E2E metrics at the start of training.
    one_logger_utils.on_train_start(
        iteration=iteration,
        consumed_train_samples=args.consumed_train_samples,
        train_samples=args.train_samples,
        seq_length=args.seq_length,
        train_iters=args.train_iters,
        save=args.save,
        async_save=args.async_save,
        log_throughput=args.log_throughput,
        num_floating_point_operations_so_far=args.num_floating_point_operations_so_far,
    )

    num_floating_point_operations_so_far = args.num_floating_point_operations_so_far

    # Setup some training config params.
    config.grad_scale_func = optimizer.scale_loss
    config.timers = timers
    if isinstance(model[0], (megatron_FSDP, DDP)) and args.overlap_grad_reduce:
        assert config.no_sync_func is None, (
            'When overlap_grad_reduce is True, config.no_sync_func must be None; '
            'a custom no_sync_func is not supported when overlapping grad-reduce'
        )
        config.no_sync_func = [model_chunk.no_sync for model_chunk in model]
        if len(model) == 1:
            config.no_sync_func = config.no_sync_func[0]
        if args.align_grad_reduce:
            config.grad_sync_func = [model_chunk.start_grad_sync for model_chunk in model]
            if len(model) == 1:
                config.grad_sync_func = config.grad_sync_func[0]
    if args.overlap_param_gather and args.align_param_gather:
        config.param_sync_func = [model_chunk.start_param_sync for model_chunk in model]
        if len(model) == 1:
            config.param_sync_func = config.param_sync_func[0]
    config.finalize_model_grads_func = finalize_model_grads

    if args.log_energy:
        energy_monitor.setup()
        energy_monitor.resume()

    timers('interval-time', log_level=0).start(barrier=True)
    print_datetime('before the start of training step')
    report_memory_flag = True
    pre_hook_enabled = False
    should_exit = False
    exit_code = 0

    if args.manual_gc:
        # Disable the default garbage collector and perform the collection manually.
        # This is to align the timing of garbage collection across ranks.
        assert (
            args.manual_gc_interval >= 0
        ), 'Manual garbage collection interval should be larger than or equal to 0'
        gc.disable()
        gc.collect()

    # Singleton initialization of straggler detector.
    if args.log_straggler:
        global stimer
        world = torch.distributed.get_world_size()
        rank = torch.distributed.get_rank()
        mmcnt = args.straggler_minmax_count
        stimer.configure(
            world,
            rank,
            mmcnt=mmcnt,
            enabled=not args.disable_straggler_on_startup,
            port=args.straggler_ctrlr_port,
        )
    num_floating_point_operations_since_last_log_event = 0.0

    num_microbatches = get_num_microbatches()
    eval_duration = 0.0
    eval_iterations = 0
    # Wrap forward_backward_func for Full iteration CUDA graph
    forward_backward_func = get_forward_backward_func()
    if args.cuda_graph_impl == "local" and CudaGraphScope.full_iteration in args.cuda_graph_scope:
        forward_backward_func = FullCudaGraphWrapper(forward_backward_func, cuda_graph_warmup_steps=args.cuda_graph_warmup_steps)

    def get_e2e_base_metrics():
        """Get base metrics values for one-logger to calculate E2E tracking metrics."""
        num_floating_point_operations_since_current_train_start = (
            num_floating_point_operations_so_far - args.num_floating_point_operations_so_far
        )
        return {
            'iteration': iteration,
            'train_duration': timers('interval-time').active_time(),
            'eval_duration': eval_duration,
            'eval_iterations': eval_iterations,
            'total_flops_since_current_train_start': num_floating_point_operations_since_current_train_start,
            'num_floating_point_operations_so_far': num_floating_point_operations_so_far,
            'consumed_train_samples': args.consumed_train_samples,
            'world_size': args.world_size,
            'seq_length': args.seq_length,
        }

    # Cache into one-logger for callback.
    if one_logger:
        with one_logger.get_context_manager():
            one_logger.store_set('get_e2e_base_metrics', get_e2e_base_metrics)

    prof = None
    nsys_nvtx_context = None # reference to context for nsys profiling, so it can be cleaned up
    if (
        args.profile
        and torch.distributed.get_rank() in args.profile_ranks
        and args.use_pytorch_profiler
    ):
        prof = torch.profiler.profile(
            schedule=torch.profiler.schedule(
                wait=max(args.profile_step_start - 1, 0),
                warmup=1 if args.profile_step_start > 0 else 0,
                active=args.profile_step_end - args.profile_step_start,
                repeat=1,
            ),
            on_trace_ready=torch.profiler.tensorboard_trace_handler(args.tensorboard_dir),
            record_shapes=True,
            with_stack=True,
        )
        prof.start()

    start_iteration = iteration
    # Disable forward pre-hook to start training to ensure that errors in checkpoint loading
    # or random initialization don't propagate to all ranks in first all-gather (which is a
    # no-op if things work correctly).
    if should_disable_forward_pre_hook(args):
        disable_forward_pre_hook(model, param_sync=False)
        # Also remove param_sync_func temporarily so that sync calls made in
        # `forward_backward_func` are no-ops.
        param_sync_func = config.param_sync_func
        config.param_sync_func = None
        pre_hook_enabled = False
    # Also, check weight hash across DP replicas to be very pedantic.
    if args.check_weight_hash_across_dp_replicas_interval is not None:
        assert check_param_hashes_across_dp_replicas(
            model, cross_check=True
        ), "Parameter hashes not matching across DP replicas"
        torch.distributed.barrier()
        print_rank_0(f">>> Weight hashes match after {iteration} iterations...")

    # Initialize CUDA Graphs helper.
    if args.cuda_graph_impl == "transformer_engine":
        cuda_graph_helper = TECudaGraphHelper(
            model=model,
            config=config,
            seq_length=args.seq_length,
            micro_batch_size=args.micro_batch_size,
            optimizers=[optimizer],
        )

    # Run training iterations till done.
    buffered_rollouts = None
    while iteration < args.train_iters:
        if args.profile and torch.distributed.get_rank() in args.profile_ranks:
            if args.use_pytorch_profiler:
                prof.step()
            elif iteration == args.profile_step_start:
                torch.cuda.check_error(torch.cuda.cudart().cudaProfilerStart())
                nsys_nvtx_context = torch.autograd.profiler.emit_nvtx(record_shapes=True)
                nsys_nvtx_context.__enter__()

        ft_integration.on_checkpointing_start()
        maybe_finalize_async_save(blocking=False)
        ft_integration.on_checkpointing_end(is_async_finalization=True)
        # Update the timeout for all process groups after initialization
        # We update the timeout after the first successful iteration,
        # which takes longer than others usually
        if args.distributed_timeout_seconds_after_init is not None and iteration == start_iteration+1:
            # TODO: some dynamic timeout setting is required
            # based on the iteration time considering interval-based steps (e.g. eval, checkpoint)
            # e.g. timeout for normal iterations vs timeout for iterations with checkpoint
            # this timeout is triggered when there's no collective communication
            # for the duration of timeout
            update_pg_timeout(timedelta(seconds=args.distributed_timeout_seconds_after_init))
        # Update number of microbatches first without consistency check to decide if a
        # checkpoint should be saved. If the number of microbatches is different
        # from the previous iteration, save a checkpoint. Then run consistency check
        # to make sure training configuration is still valid.
        # Standard microbatch update (sequence packing overrides this in rl_utils.py)
        update_num_microbatches(args.consumed_train_samples, consistency_check=False, verbose=True)
        # Skip automatic checkpoint on microbatch changes when sequence packing is active
        # as it intentionally reconfigures microbatches
        if get_num_microbatches() != num_microbatches and iteration != 0:
            if args.rl_use_sequence_packing:
                print_rank_0(
                    f"[Sequence Packing] Skipping automatic checkpoint at iteration {iteration} "
                    f"(microbatch change: {num_microbatches} -> {get_num_microbatches()})"
                )
            else:
                assert get_num_microbatches() > num_microbatches, (
                    f"Number of microbatches should be increasing due to batch size rampup; "
                    f"instead going from {num_microbatches} to {get_num_microbatches()}"
                )
                if args.save is not None:
                    save_checkpoint_and_time(
                        iteration,
                        model,
                        optimizer,
                        opt_param_scheduler,
                        num_floating_point_operations_so_far,
                        checkpointing_context,
                        train_data_iterator=train_data_iterator,
                    )
        num_microbatches = get_num_microbatches()
        update_num_microbatches(args.consumed_train_samples, consistency_check=True, verbose=True)

        # Capture CUDA Graphs.
        if (
            args.cuda_graph_impl == "transformer_engine"
            and not cuda_graph_helper.graphs_created()
            and iteration - start_iteration == args.cuda_graph_warmup_steps
        ):
            if args.cuda_graph_warmup_steps > 0 and should_disable_forward_pre_hook(args):
                disable_forward_pre_hook(model, param_sync=False)
            cuda_graph_helper.create_cudagraphs()
            if args.cuda_graph_warmup_steps > 0 and should_disable_forward_pre_hook(args):
                enable_forward_pre_hook(model)
                cuda_graph_helper.cuda_graph_set_manual_hooks()

        # Completely skip iteration if needed.
        if iteration in args.iterations_to_skip:
            # Dummy train_step to fast forward train_data_iterator.
            dummy_train_step(train_data_iterator)
            if iteration == start_iteration:
                start_iteration = iteration + 1
            iteration += 1
            batch_size = (
                mpu.get_data_parallel_world_size() * args.micro_batch_size * get_num_microbatches()
            )
            args.consumed_train_samples += batch_size
            args.skipped_train_samples += batch_size
            continue

        args.curr_iteration = iteration
        # For GRPO, we keep the data for a few epochs. DeepSeekMath paper calls this number $\mu$.
        # It is similar to a PPO epoch.

        if getattr(args, 'perform_rl_step', False):
            with torch.no_grad():
                train_data_iterator = rl_utils.setup_grpo_data_iterator(
                    model, optimizer, iteration, ref_state_dict, buffered_rollouts
                )
                # Buffered rollouts are used as a state container for setups when
                # we use previously-generated data for an update.
                buffered_rollouts = train_data_iterator

        ft_integration.on_training_step_start()
        (
            loss_dict,
            skipped_iter,
            should_checkpoint,
            should_exit,
            exit_code,
            grad_norm,
            num_zeros_in_grad,
            max_attention_logit,
        ) = train_step(
            forward_step_func, train_data_iterator, model, optimizer, opt_param_scheduler, config, forward_backward_func
        )
        ft_integration.on_training_step_end()
        if should_checkpoint:
            save_checkpoint_and_time(
                iteration,
                model,
                optimizer,
                opt_param_scheduler,
                num_floating_point_operations_so_far,
                checkpointing_context,
                train_data_iterator=train_data_iterator,
            )
        if should_exit:
            break

        # Enable forward pre-hooks after first set of forward and backward passes.
        # When running in fp16, skip all NaN iterations until steady-state loss scaling value
        # is reached.
        if iteration == start_iteration:
            if skipped_iter:
                # Only enable forward pre-hook after a training step has successfully run. Relevant
                # for fp16 codepath where first XX iterations are skipped until steady-state loss
                # scale value is reached.
                start_iteration = iteration + 1
            else:
                # Enable forward pre-hook after training step has successfully run. All subsequent
                # forward passes will use the forward pre-hook / `param_sync_func` in
                # `forward_backward_func`.
                if should_disable_forward_pre_hook(args):
                    enable_forward_pre_hook(model)
                    config.param_sync_func = param_sync_func
                    pre_hook_enabled = True
                    # Set the manual hooks here since it's not set right after the capturing.
                    if (
                        args.cuda_graph_impl == "transformer_engine"
                        and args.cuda_graph_warmup_steps == 0
                    ):
                        assert (
                            cuda_graph_helper.graphs_created()
                        ), "CUDA Graphs should have been created."
                        cuda_graph_helper.cuda_graph_set_manual_hooks()

        iteration += 1

        if getattr(args, 'perform_rl_step', False) and args.rl_use_sequence_packing:
            iteration_sequences = rl_utils.get_iteration_sequence_count(args)
            # Track bins separately for packed mode
            rl_utils.update_sequence_packing_metrics(args)
        else:
            batch_size = (
                mpu.get_data_parallel_world_size() * args.micro_batch_size * get_num_microbatches()
            )
            iteration_sequences = batch_size

        # Update consumed samples (always means sequences now)
        args.consumed_train_samples += iteration_sequences

        # Use iteration_sequences as batch_size for floating point operations
        batch_size = iteration_sequences

        num_skipped_samples_in_batch = (
            get_current_global_batch_size() - get_current_running_global_batch_size()
        )
        if args.decrease_batch_size_if_needed:
            assert num_skipped_samples_in_batch >= 0
        else:
            assert num_skipped_samples_in_batch == 0
        args.skipped_train_samples += num_skipped_samples_in_batch
        num_floating_point_operations_in_batch = num_floating_point_operations(args, batch_size)
        num_floating_point_operations_so_far += num_floating_point_operations_in_batch
        num_floating_point_operations_since_last_log_event += num_floating_point_operations_in_batch

        # Logging.
        if not optimizer.is_stub_optimizer:
            loss_scale = optimizer.get_loss_scale().item()
        else:
            loss_scale = 1.0
        params_norm = None

        if args.log_params_norm:
            params_norm = calc_params_l2_norm(model)
        learning_rate = None
        for param_group in optimizer.param_groups:
            if len(param_group['params']) == 0:
                continue
            if param_group['default_config']:
                learning_rate = param_group['lr']
        report_memory_flag = training_log(
            loss_dict,
            total_loss_dict,
            learning_rate,
            iteration,
            loss_scale,
            report_memory_flag,
            skipped_iter,
            grad_norm,
            params_norm,
            num_zeros_in_grad,
            max_attention_logit,
            pg_collection=model_pg_collection,
        )

        # Evaluation.
        if args.eval_interval and iteration % args.eval_interval == 0 and args.do_valid:
            if args.log_energy:
                energy_monitor.pause()
            timers('interval-time').stop()
            if should_disable_forward_pre_hook(args):
                disable_forward_pre_hook(model)
                pre_hook_enabled = False
            if args.manual_gc and args.manual_gc_eval:
                # Collect all objects.
                gc.collect()
            prefix = f'iteration {iteration}'
            timers('eval-time', log_level=0).start(barrier=True)
            if getattr(args, 'perform_rl_step', False):
                rl_utils.evaluate_and_print_results_rl(valid_data_iterator, model, optimizer,
                                       iteration, write_to_tensorboard=True)
            else:
                evaluate_and_print_results(prefix, forward_step_func,
                                       valid_data_iterator, model,
                                       iteration, process_non_loss_data_func,
                                       config, verbose=False, write_to_tensorboard=True,
                                       non_loss_data_func=non_loss_data_func)

            eval_duration += timers('eval-time').elapsed()
            eval_iterations += sum(args.eval_iters) if isinstance(args.eval_iters, list) else args.eval_iters
            timers('eval-time').stop()
            one_logger_utils.track_e2e_metrics()

            if args.manual_gc and args.manual_gc_eval:
                # Collect only the objects created and used in evaluation.
                gc.collect(generation=0)
            if should_disable_forward_pre_hook(args):
                enable_forward_pre_hook(model)
                pre_hook_enabled = True
            timers('interval-time', log_level=0).start(barrier=True)
            if args.log_energy:
                energy_monitor.resume()

        # Miscellaneous post-training-step functions (e.g., FT heartbeats, GC).
        # Some of these only happen at specific iterations. Capture updated FLOPs accumulator
        # (it is reset inside the callback after logging).
        num_floating_point_operations_since_last_log_event = post_training_step_callbacks(
            model,
            optimizer,
            opt_param_scheduler,
            iteration,
            prof,
            num_floating_point_operations_since_last_log_event,
            nsys_nvtx_context,
        )

        # Checkpoint and decide whether to exit.
        should_exit = checkpoint_and_decide_exit(
            model,
            optimizer,
            opt_param_scheduler,
            iteration,
            num_floating_point_operations_so_far,
            checkpointing_context,
            train_data_iterator,
        )
        if should_exit:
            break

    # Destroy CUDA Graphs.
    if args.cuda_graph_impl == "transformer_engine" and cuda_graph_helper.graphs_created():
        cuda_graph_helper.delete_cuda_graphs()

    one_logger_utils.track_e2e_metrics()

    # Flush TensorBoard, WandB writers and one-logger.
    writer = get_tensorboard_writer()
    if writer:
        writer.flush()

    # Close out pre-hooks if using distributed optimizer and overlapped param gather.
    if pre_hook_enabled:
        disable_forward_pre_hook(model)

    ft_integration.on_checkpointing_start()
    # This will finalize all unfinalized async request and terminate
    # a persistent async worker if persistent ckpt worker is enabled
    maybe_finalize_async_save(blocking=True, terminate=True)
    ft_integration.on_checkpointing_end(is_async_finalization=True)
    if args.enable_ft_package and ft_integration.get_rank_monitor_client() is not None:
        ft_integration.get_rank_monitor_client().shutdown_workload_monitoring()

    if args.log_energy:
        energy_monitor.lap()
        total_energy = energy_monitor.get_total()
        print_rank_0(f"Total training energy (GPU): {total_energy / 1e6} MJ")
        energy_monitor.shutdown()

    # If any exit conditions (signal handler, duration, iterations) have been reached, exit.
    if should_exit:
        wandb_writer = get_wandb_writer()
        if wandb_writer:
            wandb_writer.finish()
        ft_integration.shutdown()
        one_logger_utils.finish()
        if getattr(args, 'perform_rl_step', False):
            rl_utils.rl_inference_interface_shutdown()
        sys.exit(exit_code)

    return iteration, num_floating_point_operations_so_far


def evaluate(
    forward_step_func,
    data_iterator,
    model,
    process_non_loss_data_func,
    config,
    verbose=False,
    non_loss_data_func=None,
    eval_iters=None,
):
    """Evaluation."""
    args = get_args()
    timers = get_timers()

    timers('evaluate', log_level=0).start(barrier=True)

    if args.vision_pretraining and args.vision_pretraining_type == "dino":
        from megatron.legacy.model.vision.knn_monitor import compute_feature_bank

        compute_feature_bank(model)

    # Turn on evaluation mode which disables dropout.
    for model_module in model:
        model_module.eval()

    # Disable result validation during evaluation
    rerun_state_machine = get_rerun_state_machine()
    rerun_mode = rerun_state_machine.get_mode()
    rerun_state_machine.set_mode(RerunMode.DISABLED)

    total_loss_dict = {}

    # make validation batch size independent from training batch size
    eval_batch_size = args.global_batch_size
    eval_num_microbatches = eval_batch_size // (args.micro_batch_size * args.data_parallel_size)
    forward_backward_func = get_forward_backward_func()
    if args.cuda_graph_impl == "local" and CudaGraphScope.full_iteration in args.cuda_graph_scope:
        forward_backward_func = FullCudaGraphWrapper(forward_backward_func, cuda_graph_warmup_steps=args.cuda_graph_warmup_steps)

    if eval_iters is None:
        eval_iters = args.eval_iters

    with torch.no_grad():
        iteration = 0
        if verbose:
            print_rank_0(f'Evaluating on {eval_iters * eval_batch_size} samples')
        while iteration < eval_iters:
            iteration += 1
            if verbose:
                print_rank_0(f'Evaluating iter {iteration}/{eval_iters}')

            # Don't care about timing during evaluation
            config.timers = None
            ft_integration.on_eval_step_start()
            loss_dicts = forward_backward_func(
                forward_step_func=forward_step_func,
                data_iterator=data_iterator,
                model=model,
                num_microbatches=eval_num_microbatches,
                seq_length=args.seq_length,
                micro_batch_size=args.micro_batch_size,
                decoder_seq_length=args.decoder_seq_length,
                forward_only=True,
            )
            ft_integration.on_eval_step_end()
            config.timers = get_timers()

            # Empty unused memory
            if args.empty_unused_memory_level >= 1:
                torch.cuda.empty_cache()

            if mpu.is_pipeline_last_stage(ignore_virtual=True):
                # Reduce across processes.
                for key in loss_dicts[0].keys():
                    if key not in total_loss_dict:
                        total_loss_dict[key] = torch.tensor(
                            [0.0, 0.0], dtype=torch.float
                        ).cuda()
                    val = [x[key].view(-1) for x in loss_dicts]

                    if val[0].numel() == 2:
                        if args.sft:
                            # normalize over micro batch instead of global
                            val = torch.vstack(val)
                            val = val[:, 0] / val[:, 1]
                            val = val.mean()
                            torch.distributed.all_reduce(
                                val,
                                group=mpu.get_data_parallel_group(with_context_parallel=True)
                            )
                            val /= torch.distributed.get_world_size(
                                group=mpu.get_data_parallel_group(with_context_parallel=True)
                            )
                            total_loss_dict[key][0] += val
                            total_loss_dict[key][1] += 1
                        else :
                            val = torch.vstack(val).sum(dim=0)
                            torch.distributed.all_reduce(
                                val,
                                group=mpu.get_data_parallel_group(with_context_parallel=True)
                            )
                            total_loss_dict[key] += val
                    elif val[0].numel() == 1:
                        val = torch.cat(val).sum()
                        total_loss_dict[key][0] += val
                        total_loss_dict[key][1] += len(loss_dicts)
                    else:
                        raise ValueError(f"Invalid value shape: {val[0].shape} for key {key}")

            args.consumed_valid_samples += eval_batch_size

            if args.exit_duration_in_mins:
                train_time = (time.time() - _TRAIN_START_TIME) / 60.0
                done_cuda = torch.tensor(
                    [train_time > args.exit_duration_in_mins], dtype=torch.int, device='cuda'
                )
                torch.distributed.all_reduce(done_cuda, op=torch.distributed.ReduceOp.MAX)
                done = done_cuda.item()
                if done:
                    rerun_state_machine.set_mode(rerun_mode)
                    print_rank_0('Exiting during evaluation, timelimit reached')
                    return None, None, True

        collected_non_loss_data = None
        if non_loss_data_func is not None:
            collected_non_loss_data = non_loss_data_func(model)
        elif process_non_loss_data_func is not None and is_last_rank():
            collected_non_loss_data = forward_backward_func(
                forward_step_func=forward_step_func,
                data_iterator=data_iterator,
                model=model,
                num_microbatches=get_num_microbatches(),
                seq_length=args.seq_length,
                micro_batch_size=args.micro_batch_size,
                decoder_seq_length=args.decoder_seq_length,
                forward_only=True,
                collect_non_loss_data=True,
            )

    # Move model back to the train mode.
    for model_module in model:
        model_module.train()

    for key in total_loss_dict:
        numerator, denominator = total_loss_dict[key]
        total_loss_dict[key] = numerator / denominator

    timers('evaluate').stop()
    timers.log(['evaluate'])

    rerun_state_machine.set_mode(rerun_mode)

    rerun_state_machine.set_mode(rerun_mode)

    return total_loss_dict, collected_non_loss_data, False


def evaluate_and_print_results(
    prefix,
    forward_step_func,
    data_iterator,
    model,
    iteration,
    process_non_loss_data_func,
    config,
    verbose=False,
    write_to_tensorboard=True,
    non_loss_data_func=None,
):
    """Helper function to evaluate and dump results on screen."""
    args = get_args()
    if write_to_tensorboard:
        writer = get_tensorboard_writer()
    else:
        writer = None

    wandb_writer = get_wandb_writer()

    data_iterators = data_iterator if args.multiple_validation_sets else [data_iterator]

    if not args.multiple_validation_sets:
        eval_iters = [args.eval_iters]
    else:
        eval_iters = args.eval_iters

    if args.full_validation:
        assert len(eval_iters) == len(data_iterators)

        # with full validation we need to distribute eval_iters to all ranks
        if mpu.get_tensor_model_parallel_rank() == 0:
            eval_iters = torch.tensor(args.eval_iters, dtype=torch.long, device='cuda')
        else:
            eval_iters = torch.tensor([0] * len(eval_iters), dtype=torch.long, device='cuda')
        torch.distributed.broadcast(eval_iters, 0)
        eval_iters = eval_iters.tolist()
        args.eval_iters = eval_iters[0] if not args.multiple_validation_sets else eval_iters
    elif not args.multiple_validation_sets:
        eval_iters = [args.eval_iters]
    else:
        eval_iters = args.eval_iters

    for index, (iterator, iterations) in enumerate(zip(data_iterators, eval_iters)):
        suffix = ""
        if args.multiple_validation_sets:
            suffix = f"-{index}"
        total_loss_dict, collected_non_loss_data, timelimit = evaluate(
            forward_step_func,
            iterator,
            model,
            process_non_loss_data_func,
            config,
            verbose,
            non_loss_data_func,
            eval_iters=iterations,
        )
        # Timelimit hit during evaluation
        if timelimit:
            return
        string = f' validation{suffix} loss at {prefix} | '
        for key in total_loss_dict:
            string += '{} value: {:.6E} | '.format(key, total_loss_dict[key].item())
            ppl = math.exp(min(20, total_loss_dict[key].item()))
            string += '{} PPL: {:.6E} | '.format(key, ppl)
            if writer:
                writer.add_scalar('{} validation{}'.format(key, suffix), total_loss_dict[key].item(), iteration)
                writer.add_scalar(
                    '{} validation{} vs samples'.format(key, suffix),
                    total_loss_dict[key].item(),
                    args.consumed_train_samples,
                )
                if args.log_validation_ppl_to_tensorboard:
                    writer.add_scalar('{} validation{} ppl'.format(key, suffix), ppl, iteration)
                    writer.add_scalar(
                        '{} validation{} ppl vs samples'.format(key, suffix), ppl, args.consumed_train_samples
                    )
                if wandb_writer and is_last_rank():
                    wandb_writer.log(
                        {'{} validation{}'.format(key, suffix): total_loss_dict[key].item()}, iteration
                    )

        if process_non_loss_data_func is not None and writer and is_last_rank():
            process_non_loss_data_func(collected_non_loss_data, iteration, writer)

        length = len(string) + 1
        print_rank_last('-' * length)
        print_rank_last(string)
        print_rank_last('-' * length)


def cyclic_iter(iter):
    while True:
        for x in iter:
            yield x


def get_train_valid_test_num_samples():
    """Train/valid/test num samples."""

    args = get_args()

    # Number of train/valid/test samples.
    if args.train_samples:
        train_samples = args.train_samples
    else:
        train_samples = args.train_iters * args.global_batch_size
    if args.full_validation:
        eval_samples = None
    else:
        eval_iters = (args.train_iters // args.eval_interval + 1) * args.eval_iters
        eval_samples = eval_iters * args.global_batch_size
    test_iters = args.eval_iters

    return (train_samples, eval_samples, test_iters * args.global_batch_size)


def build_train_valid_test_datasets(build_train_valid_test_datasets_provider, train_valid_test_num_samples=None, vp_stage=None):
    """Build pretraining datasets."""
    if train_valid_test_num_samples is None:
        train_valid_test_num_samples = get_train_valid_test_num_samples()
    print_rank_0('    train:      {}'.format(train_valid_test_num_samples[0]))
    print_rank_0('    validation: {}'.format(train_valid_test_num_samples[1]))
    print_rank_0('    test:       {}'.format(train_valid_test_num_samples[2]))
    if vp_stage is not None:
        return build_train_valid_test_datasets_provider(train_valid_test_num_samples, vp_stage=vp_stage)
    else:
        return build_train_valid_test_datasets_provider(train_valid_test_num_samples)


def build_train_valid_test_data_loaders(build_train_valid_test_datasets_provider, vp_stage=None):
    """Build pretraining data loaders."""

    args = get_args()

    (train_dataloader, valid_dataloaders, test_dataloader) = (None, None, None)

    print_rank_0('> building train, validation, and test datasets ...')

    # Backward compatibility, assume fixed batch size.
    if args.iteration > 0 and args.consumed_train_samples == 0:
        assert (
            args.train_samples is None
        ), 'Only backward compatiblity support for iteration-based training'
        args.consumed_train_samples = args.iteration * args.global_batch_size
    if args.iteration > 0 and args.consumed_valid_samples == 0:
        if args.train_samples is None:
            args.consumed_valid_samples = (
                (args.iteration // args.eval_interval) * args.eval_iters * args.global_batch_size
            )

    # Rely on distributed-aware core datasets, temporary
    is_distributed = getattr(build_train_valid_test_datasets_provider, "is_distributed", False)

    # Construct the data pipeline
    if is_distributed or mpu.get_tensor_model_parallel_rank() == 0:

<<<<<<< HEAD
        # Build datasets.
        train_ds, valid_ds, test_ds = build_train_valid_test_datasets(
            build_train_valid_test_datasets_provider, (1, 1, 1) if getattr(args, 'perform_rl_step', False) else None,
            vp_stage=vp_stage,
        )
        valid_ds = [valid_ds] if not isinstance(valid_ds, list) else valid_ds

        # Build dataloders.
        if not args.skip_train:
            train_dataloader = build_pretraining_data_loader(train_ds, args.consumed_train_samples)
=======
        # Build datasets and dataloders.
        if getattr(args, 'perform_rl_step', True):
            # we don't need to build any dataloaders for RL training
            train_dataloader = None
            valid_dataloaders = None
            test_dataloader = None
            do_train = args.train_iters > 0
            do_valid = (args.full_validation or args.eval_iters > 0)
            do_test = (args.full_validation or args.eval_iters > 0)
        else:
            train_ds, valid_ds, test_ds = build_train_valid_test_datasets(build_train_valid_test_datasets_provider)
            valid_ds = [valid_ds] if not isinstance(valid_ds, list) else valid_ds
            train_dataloader = build_pretraining_data_loader(train_ds, args.consumed_train_samples)
            valid_dataloaders = []
            for valid_d in valid_ds:
                if args.skip_train or args.full_validation:
                    valid_dataloaders.append(build_pretraining_data_loader(valid_d, 0))
                else:
                    if args.multiple_validation_sets:
                        # TODO(bnorick): for multiple validation sets without full validation, args.consumed_valid_samples is not
                        # correct and needs to be calculated/set per validation set
                        raise NotImplementedError("--multiple-validation-sets currently requires --full-validation")
                    valid_dataloaders.append(build_pretraining_data_loader(valid_d, args.consumed_valid_samples))
            if not args.multiple_validation_sets:
                assert len(valid_dataloaders) == 1
            test_dataloader = build_pretraining_data_loader(test_ds, 0)
            do_train = train_dataloader is not None and args.train_iters > 0
            do_valid = valid_dataloaders is not None and (args.full_validation or args.eval_iters > 0)
            do_test = test_dataloader is not None and (args.full_validation or args.eval_iters > 0)
>>>>>>> 6cc29a20

        flags = torch.tensor(
            [int(do_train), int(do_valid), int(do_test)], dtype=torch.long, device='cuda'
        )
    else:
        flags = torch.tensor([0, 0, 0], dtype=torch.long, device='cuda')

    torch.distributed.broadcast(flags, 0)

    args.do_train = getattr(args, "do_train", False) or flags[0].item()
    args.do_valid = getattr(args, "do_valid", False) or flags[1].item()
    args.do_test = getattr(args, "do_test", False) or flags[2].item()
    if getattr(args, 'perform_rl_step', False):
        args.to_test = False

    return train_dataloader, valid_dataloaders, test_dataloader


def build_train_valid_test_data_iterators(build_train_valid_test_datasets_provider, vp_stage=None):
    """Build pretraining data iterators."""

    args = get_args()

    # Build loaders.
    train_dataloader, valid_dataloaders, test_dataloader = build_train_valid_test_data_loaders(
        build_train_valid_test_datasets_provider,
        vp_stage=vp_stage
    )

    # Build iterators.
    dl_type = args.dataloader_type
    assert dl_type in ['single', 'cyclic', 'external']

    def _get_iterator(dataloader_type, dataloader):
        """Return dataset iterator."""
        if dataloader_type == "single":
            return RerunDataIterator(iter(dataloader))
        elif dataloader_type == "cyclic":
            return RerunDataIterator(iter(cyclic_iter(dataloader)))
        elif dataloader_type == "external":
            # External dataloader is passed through. User is expected to define how to iterate.
            if isinstance(dataloader, list):
                return [RerunDataIterator(d) for d in dataloader]
            else:
                return RerunDataIterator(dataloader)
        else:
            raise RuntimeError("unexpected dataloader type")

    if train_dataloader is not None:
        train_data_iterator = _get_iterator(dl_type, train_dataloader)
    else:
        train_data_iterator = None

    if valid_dataloaders is not None:
        # when using full validation, we need to override eval iters with the correct
        # number of iterations on tp rank 0 so that it can be distributed to the other
        # ranks later
        if args.full_validation:
            if args.multiple_validation_sets:
                if valid_dataloaders[0] is None:
                    args.eval_iters = [None]*len(valid_dataloaders)
                else:
                    args.eval_iters = [len(dl) for dl in valid_dataloaders]
            else:
                args.eval_iters = len(valid_dataloaders[0])

        if args.multiple_validation_sets:
            if valid_dataloaders[0] is None:
                valid_data_iterators = [None] * len(valid_dataloaders)
            else:
                valid_dl_type = "cyclic" if args.full_validation else dl_type
                print(
                    f"[VALID DATA LOADER LENGTHS] "
                    ", ".join(f"{idx}: {len(dl)}" for idx, dl in enumerate(valid_dataloaders))
                )
                valid_data_iterators = [
                    _get_iterator(valid_dl_type, dl) for dl in valid_dataloaders
                ]
        elif valid_dataloaders[0] is not None:
            valid_data_iterators = _get_iterator(dl_type, valid_dataloaders[0])
        else:
            valid_data_iterators = None
    else:
        valid_data_iterators = None

    if test_dataloader is not None:
        test_data_iterator = _get_iterator(dl_type, test_dataloader)
    else:
        test_data_iterator = None

    return train_data_iterator, valid_data_iterators, test_data_iterator


def should_disable_forward_pre_hook(args):
    """Block forward pre-hook for certain configurations."""
    return not args.use_megatron_fsdp and args.use_distributed_optimizer and args.overlap_param_gather<|MERGE_RESOLUTION|>--- conflicted
+++ resolved
@@ -81,12 +81,8 @@
 
 from megatron.core.distributed import finalize_model_grads
 from megatron.core.enums import ModelType
-<<<<<<< HEAD
-from megatron.core.optimizer import get_megatron_optimizer, OptimizerConfig
+from megatron.core.optimizer import get_megatron_optimizer, AdamOptimizerConfig, SGDOptimizerConfig, OptimizerConfig, ParamKey
 from megatron.core.optimizer.muon import get_megatron_muon_optimizer
-=======
-from megatron.core.optimizer import get_megatron_optimizer, AdamOptimizerConfig, SGDOptimizerConfig, OptimizerConfig, ParamKey
->>>>>>> 6cc29a20
 from megatron.core.rerun_state_machine import (
     get_rerun_state_machine,
     destroy_rerun_state_machine,
@@ -97,12 +93,8 @@
 from megatron.training.initialize import write_args_to_tensorboard
 from megatron.training.initialize import set_jit_fusion_options
 from megatron.training.utils import get_batch_on_this_cp_rank, get_batch_on_this_tp_rank
-<<<<<<< HEAD
-from megatron.legacy.data.data_samplers import build_pretraining_data_loader
+from megatron.training.datasets.data_samplers import build_pretraining_data_loader
 from megatron.core.datasets.data_schedule import HybridCPDataLoaderWrapper
-=======
-from megatron.training.datasets.data_samplers import build_pretraining_data_loader
->>>>>>> 6cc29a20
 from megatron.core.optimizer_param_scheduler import OptimizerParamScheduler
 from megatron.core.transformer.moe import upcycling_utils
 from megatron.core.transformer.moe.moe_utils import track_moe_metrics
@@ -632,30 +624,6 @@
     return preprocessed_common_state_dict
 
 
-def get_no_weight_decay_cond(no_weight_decay_cond_type, default_skip_embedding_weight_decay):
-    """Get the no weight decay condition function."""
-
-    # Default case: no_weight_decay_cond_type is None
-    no_weight_decay_cond_fn = None
-
-    if no_weight_decay_cond_type == 'apply_wd_to_qk_layernorm':
-        # Qwen3-Next applies weight decay to qk layernorm as a special case
-        def apply_wd_to_qk_layernorm_fn(name, param):
-            if "q_layernorm" in name or "k_layernorm" in name:
-                no_wd = False
-            else:
-                no_wd = (
-                    name.endswith(".bias")
-                    or len(param.shape) == 1
-                    or (default_skip_embedding_weight_decay and "embedding" in name)
-                )
-            return no_wd
-        no_weight_decay_cond_fn = apply_wd_to_qk_layernorm_fn
-    elif no_weight_decay_cond_type is not None:
-        raise ValueError(f"Invalid no_weight_decay_cond_type: {no_weight_decay_cond_type}")
-
-    return no_weight_decay_cond_fn
-
 def pretrain(
     train_valid_test_dataset_provider,
     model_provider,
@@ -792,15 +760,8 @@
 
     # Model, optimizer, and learning rate.
     timers('model-and-optimizer-setup', log_level=0).start(barrier=True)
-    no_weight_decay_cond = get_no_weight_decay_cond(
-        args.no_weight_decay_cond_type,
-        default_skip_embedding_weight_decay=args.embedding_init_method_std is not None,
-    )
     model, optimizer, opt_param_scheduler = setup_model_and_optimizer(
-        model_provider,
-        model_type,
-        checkpointing_context=checkpointing_context,
-        no_weight_decay_cond=no_weight_decay_cond,
+        model_provider, model_type, checkpointing_context=checkpointing_context
     )
 
     timers('model-and-optimizer-setup').stop()
@@ -1221,7 +1182,9 @@
     """Return a Megatron optimizer config object from Megatron's arguments."""
 
     config = None
-    if args.optimizer == 'adam':
+    if args.optimizer == 'adam' or 'muon' in args.optimizer:
+        # TODO(deyuf): Muon needs both adam + muon but get() only receive one config
+        # So for now we keep using adam config that's back compat with old way
         kwargs = {}
         for f in dataclasses.fields(AdamOptimizerConfig):
             if hasattr(args, f.name):
@@ -1254,12 +1217,6 @@
 def setup_model_and_optimizer(
     model_provider_func,
     model_type,
-<<<<<<< HEAD
-    no_weight_decay_cond=None,
-    scale_lr_cond=None,
-    lr_mult=1.0,
-=======
->>>>>>> 6cc29a20
     checkpointing_context=None,
 ):
     """Setup model and optimizer."""
@@ -1274,43 +1231,26 @@
     config, config_overrides = get_megatron_optimizer_config(args)
     config.timers = timers
 
-<<<<<<< HEAD
     if 'muon' not in config.optimizer:
+        # If the user is asking for a non-zero embedding init std, skip weight decay for embeddings
+        # to avoid embeddings from shrinking to zero as recommended in https://arxiv.org/abs/2312.16903
+        # default_skip_embedding_weight_decay=args.embedding_init_method_std is not None,
         optimizer = get_megatron_optimizer(
             config,
             model,
-            no_weight_decay_cond,
-            scale_lr_cond,
-            lr_mult,
+            config_overrides=config_overrides,
             use_gloo_process_groups=args.enable_gloo_process_groups,
-            # If the user is asking for a non-zero embedding init std, skip weight decay for embeddings
-            #  to avoid embeddings from shrinking to zero as recommended in https://arxiv.org/abs/2312.16903
-            default_skip_embedding_weight_decay=args.embedding_init_method_std is not None,
             dump_param_to_param_group_map=args.dump_param_to_param_group_map,
         )
     else:
         optimizer = get_megatron_muon_optimizer(
             config,
             model,
-            no_weight_decay_cond,
-            scale_lr_cond,
-            lr_mult,
+            config_overrides=config_overrides,
             use_gloo_process_groups=args.enable_gloo_process_groups,
             layer_wise_distributed_optimizer='dist' in config.optimizer,
         )
 
-=======
-    # If the user is asking for a non-zero embedding init std, skip weight decay for embeddings
-    # to avoid embeddings from shrinking to zero as recommended in https://arxiv.org/abs/2312.16903
-    # default_skip_embedding_weight_decay=args.embedding_init_method_std is not None,
-    optimizer = get_megatron_optimizer(
-        config,
-        model,
-        config_overrides=config_overrides,
-        use_gloo_process_groups=args.enable_gloo_process_groups,
-        dump_param_to_param_group_map=args.dump_param_to_param_group_map,
-    )
->>>>>>> 6cc29a20
     opt_param_scheduler = get_optimizer_param_scheduler(optimizer)
     one_logger and one_logger.log_metrics({"app_build_optimzer_finish_time": one_logger_utils.get_timestamp_in_ms()})
 
@@ -3057,18 +2997,6 @@
     # Construct the data pipeline
     if is_distributed or mpu.get_tensor_model_parallel_rank() == 0:
 
-<<<<<<< HEAD
-        # Build datasets.
-        train_ds, valid_ds, test_ds = build_train_valid_test_datasets(
-            build_train_valid_test_datasets_provider, (1, 1, 1) if getattr(args, 'perform_rl_step', False) else None,
-            vp_stage=vp_stage,
-        )
-        valid_ds = [valid_ds] if not isinstance(valid_ds, list) else valid_ds
-
-        # Build dataloders.
-        if not args.skip_train:
-            train_dataloader = build_pretraining_data_loader(train_ds, args.consumed_train_samples)
-=======
         # Build datasets and dataloders.
         if getattr(args, 'perform_rl_step', True):
             # we don't need to build any dataloaders for RL training
@@ -3079,9 +3007,13 @@
             do_valid = (args.full_validation or args.eval_iters > 0)
             do_test = (args.full_validation or args.eval_iters > 0)
         else:
-            train_ds, valid_ds, test_ds = build_train_valid_test_datasets(build_train_valid_test_datasets_provider)
+            train_ds, valid_ds, test_ds = build_train_valid_test_datasets(
+                build_train_valid_test_datasets_provider,
+                vp_stage=vp_stage,
+            )
             valid_ds = [valid_ds] if not isinstance(valid_ds, list) else valid_ds
-            train_dataloader = build_pretraining_data_loader(train_ds, args.consumed_train_samples)
+            if not args.skip_train:
+                train_dataloader = build_pretraining_data_loader(train_ds, args.consumed_train_samples)
             valid_dataloaders = []
             for valid_d in valid_ds:
                 if args.skip_train or args.full_validation:
@@ -3098,7 +3030,6 @@
             do_train = train_dataloader is not None and args.train_iters > 0
             do_valid = valid_dataloaders is not None and (args.full_validation or args.eval_iters > 0)
             do_test = test_dataloader is not None and (args.full_validation or args.eval_iters > 0)
->>>>>>> 6cc29a20
 
         flags = torch.tensor(
             [int(do_train), int(do_valid), int(do_test)], dtype=torch.long, device='cuda'
