# Copyright (c) 2024, NVIDIA CORPORATION. All rights reserved.

"""Pretrain utilities."""

import dataclasses
from datetime import datetime
import functools
import gc
import logging
import math
import os
import sys

from megatron.core import parallel_state
from megatron.core.device_utils import get_current_device, get_xla_model
from typing import List

import torch.distributed
from .log_handler import CustomHandler
# Make default logging level INFO, but filter out all log messages not from MCore.
logging.basicConfig(handlers=[CustomHandler()], level=logging.INFO)
from .theoretical_memory_usage import report_theoretical_memory
import time
# The earliest we can measure the start time.
_TRAIN_START_TIME = time.time()
import torch

from megatron.core import mpu, tensor_parallel
from megatron.core.utils import (
    check_param_hashes_across_dp_replicas,
    get_model_config,
    StragglerDetector,
    is_te_min_version,
)
from megatron.core.fp8_utils import is_float8tensor
from megatron.training.checkpointing import load_checkpoint
from megatron.training.checkpointing import save_checkpoint
from megatron.training.checkpointing import checkpoint_exists
from megatron.legacy.model import Float16Module
from megatron.core.distributed import DistributedDataParallelConfig
from megatron.core.distributed import DistributedDataParallel as DDP
from megatron.core.distributed.custom_fsdp import FullyShardedDataParallel as custom_FSDP
try:
    from megatron.core.distributed import TorchFullyShardedDataParallel as torch_FSDP

    HAVE_FSDP2 = True
except ImportError:
    HAVE_FSDP2 = False

from megatron.core.distributed import finalize_model_grads
from megatron.core.enums import ModelType
from megatron.core.optimizer import get_megatron_optimizer, OptimizerConfig
from megatron.core.rerun_state_machine import (
    get_rerun_state_machine,
    destroy_rerun_state_machine,
    RerunDataIterator,
    RerunMode,
)
from megatron.training.initialize import initialize_megatron
from megatron.training.initialize import write_args_to_tensorboard
from megatron.training.initialize import set_jit_fusion_options
from megatron.training.utils import (
    get_batch_on_this_cp_rank,
    get_batch_on_this_tp_rank,
)
from megatron.legacy.data.data_samplers import build_pretraining_data_loader
from megatron.core.optimizer_param_scheduler import OptimizerParamScheduler
from megatron.core.transformer.moe import upcycling_utils
from megatron.core.transformer.moe.moe_utils import track_moe_metrics
from megatron.core.transformer.multi_token_prediction import MTPLossLoggingHelper
from megatron.core.parallel_state import (
    destroy_global_memory_buffer,
    destroy_model_parallel,
<<<<<<< HEAD
    get_default_process_group,
=======
    get_amax_reduction_group,
    model_parallel_is_initialized,
>>>>>>> a4306f75
)
from megatron.core.pipeline_parallel import get_forward_backward_func
from megatron.core.pipeline_parallel.schedules import (
    convert_schedule_table_to_order,
    get_pp_rank_microbatches,
    get_schedule_table,
)
from megatron.core.num_microbatches_calculator import (
    destroy_num_microbatches_calculator,
    get_current_global_batch_size,
    get_current_running_global_batch_size,
    get_num_microbatches,
    update_num_microbatches)

from .async_utils import maybe_finalize_async_save
from .utils import (
    append_to_progress_log,
    calc_params_l2_norm,
    check_adlr_autoresume_termination,
    logical_and_across_model_parallel_group,
    reduce_max_stat_across_model_parallel_group,
    is_last_rank,
    print_rank_0,
    print_rank_last,
    report_memory,
    unwrap_model,
    update_use_dist_ckpt,
)
from .global_vars import (
    destroy_global_vars,
    get_args,
    get_signal_handler,
    get_timers,
    get_tensorboard_writer,
    get_wandb_writer,
    get_one_logger,
)
from . import one_logger_utils

from . import ft_integration


from megatron.core.distributed import DistributedDataParallelConfig
from megatron.core.distributed import DistributedDataParallel as DDP


stimer = StragglerDetector()

xm = get_xla_model()

def destroy_global_state():
    destroy_global_vars()
    destroy_num_microbatches_calculator()
    destroy_global_memory_buffer()
    destroy_model_parallel()
    destroy_rerun_state_machine()


def print_datetime(string):
    """Note that this call will sync across all ranks."""
    torch.distributed.barrier()
    time_str = datetime.now().strftime('%Y-%m-%d %H:%M:%S')
    print_rank_0(f'[{string}] datetime: {time_str} ')


def num_floating_point_operations(args, batch_size):

    def calculate_layer_counts():
        """Calculate the number of attention, Mamba, and MLP layers."""
        if args.hybrid_override_pattern:
            counts = {'M': 0, '*': 0, '-': 0}
            for layer_type in args.hybrid_override_pattern:
                if layer_type in counts:
                    counts[layer_type] += 1
            return counts['*'], counts['M'], counts['-']
        else:
            num_attn_layers = round(args.num_layers * args.hybrid_attention_ratio)
            num_mlp_layers = round(args.num_layers * args.hybrid_mlp_ratio)
            num_mamba_layers = args.num_layers - num_attn_layers - num_mlp_layers
            return num_attn_layers, num_mamba_layers, num_mlp_layers

    def mlp_layer_flops(batch_size, seq_len, hidden_size, expansion=4.0, swiglu=False):
        """Calculate FLOPs for an MLP layer."""
        scale_factor = 3.0 / 2.0 if swiglu else 1.0
        return 4 * expansion * scale_factor * batch_size * seq_len * hidden_size ** 2

    def attn_layer_flops(batch_size, seq_len, hidden_size, num_heads, gqa=True,
                         gqa_groups=8, kv_channels=None):
        """Calculate FLOPs for an attention layer."""
        p = (kv_channels * num_heads / hidden_size) if kv_channels else 1
        g = gqa_groups if gqa else num_heads
        return 4 * batch_size * seq_len * hidden_size * p * (
                hidden_size + (hidden_size * (g / num_heads)) + (seq_len / 2 ))

    def mamba_layer_flops(batch_size, seq_len, hidden_size, state_dim=16,
                          head_dim=64, num_groups=1):
        """Calculate FLOPs for a Mamba layer."""
        # Note (rwaleffe): flops estimate for scan should be updated based on new SSD kernels,
        # but small percent of overall layer flops
        d_in = 2 * hidden_size
        nheads = d_in // head_dim
        return (
                (2 * batch_size * seq_len * hidden_size * (
                        2 * d_in + 2 * num_groups * state_dim + nheads)) +  # in_proj
                (7 * batch_size * seq_len * d_in * state_dim) +  # scan
                (2 * batch_size * seq_len * d_in * hidden_size)  # out_proj
        )

    def hybrid_flops(batch_size, seq_len, hidden_size,
                     num_attn_layers, num_mamba_layers, num_mlp_layers,
                     mamba_state_dim=128, mamba_head_dim=64,
                     mamba_num_groups=8, num_attn_heads=32,
                     gqa=True, gqa_groups=8, kv_channels=None,
                     mlp_expansion=4.0, swiglu=False,
                     vocab_size=256000):
        """Calculate total FLOPs for the hybrid model."""
        flops_fwd = (
                num_attn_layers * attn_layer_flops(batch_size, seq_len, hidden_size,
                                                   num_attn_heads, gqa, gqa_groups, kv_channels) +
                num_mlp_layers * mlp_layer_flops(batch_size, seq_len, hidden_size,
                                                 mlp_expansion, swiglu) +
                num_mamba_layers * mamba_layer_flops(batch_size, seq_len, hidden_size,
                                                     mamba_state_dim, mamba_head_dim,
                                                     mamba_num_groups) +
                (2 * batch_size * seq_len * hidden_size * vocab_size)  # logits computation
        )
        return flops_fwd * 3

    def transformer_flops():
        """Calculate FLOPs for a standard Transformer model."""
        # TODO(helenn/dnarayanan): Refactor this to reuse the helper methods.
        # Attention projection size.
        query_projection_size = args.kv_channels * args.num_attention_heads
        query_projection_to_hidden_size_ratio = query_projection_size / args.hidden_size
        # Group Query Attention.
        if not args.group_query_attention:
            args.num_query_groups = args.num_attention_heads
        # MoE.
        if args.num_experts is None:
            # Every Transformer MLP is dense.
            num_dense_layers = args.num_layers
            num_moe_layers = 0
            num_experts_routed_to = 0
        else:
            # Calculate number of dense and MoE Transformer MLPs.
            if isinstance(args.moe_layer_freq, int):
                moe_layer_pattern = [
                    1 if (i % args.moe_layer_freq == 0) else 0 for i in range(args.num_layers)
                ]
            elif isinstance(args.moe_layer_freq, list):
                moe_layer_pattern = args.moe_layer_freq
            else:
                raise RuntimeError("Illegal --moe-layer-freq argument provided!")
            assert len(moe_layer_pattern) == args.num_layers
            num_moe_layers = sum(moe_layer_pattern)  # Number of 1s in `moe_layer_pattern`.
            num_dense_layers = args.num_layers - num_moe_layers
            num_experts_routed_to = args.moe_router_topk

        moe_ffn_hidden_size = args.moe_ffn_hidden_size if args.moe_ffn_hidden_size is not None else args.ffn_hidden_size
        shared_expert_ffn_hidden_size = (
            0
            if args.moe_shared_expert_intermediate_size is None
            else args.moe_shared_expert_intermediate_size
        )
        # SwiGLU.
        gated_linear_multiplier = 3 / 2 if args.swiglu else 1

        # The 12x term below comes from the following factors; for more details, see
        # "APPENDIX: FLOATING-POINT OPERATIONS" in https://arxiv.org/abs/2104.04473.
        # - 3x: Each GEMM in the model needs to be performed 3 times (forward pass,
        #       backward wgrad [weight gradient], backward dgrad [data gradient]).
        # - 2x: GEMMs of a particular size are stacked twice in the standard Transformer model
        #       architectures implemented in this codebase (e.g., h->ffn_h GEMM and ffn_h->h GEMM
        #       in MLP layer).
        # - 2x: A GEMM of a m*n tensor with a n*k tensor requires 2mnk floating-point operations.
        expansion_factor = 3 * 2 * 2

        return (
                expansion_factor
                * batch_size
                * args.seq_length
                * args.num_layers
                * args.hidden_size
                * args.hidden_size
                * (
                    # Attention.
                        (
                                (
                                        1
                                        + (args.num_query_groups / args.num_attention_heads)
                                        # Only half of the attention matrix is non-zero and needs to be multiplied with V.
                                        + (args.seq_length / args.hidden_size / 2)
                                ) * query_projection_to_hidden_size_ratio
                        )
                        # MLP.
                        + (
                                (
                                    # Dense.
                                        (args.ffn_hidden_size * num_dense_layers) +
                                        # MoE.
                                        (
                                                (
                                                    # Routed experts.
                                                        moe_ffn_hidden_size * num_experts_routed_to +
                                                        # Shared experts.
                                                        shared_expert_ffn_hidden_size
                                                )
                                                * num_moe_layers
                                        )
                                ) * gated_linear_multiplier / (args.num_layers * args.hidden_size)
                        )
                        # Logit.
                        + (args.padded_vocab_size / (2 * args.num_layers * args.hidden_size))
                )
        )


    # Main entrypoint for FLOPs calculation.
    if args.is_hybrid_model:
        # Calculate the number of each type of layer.
        num_attn_layers, num_mamba_layers, num_mlp_layers = calculate_layer_counts()

        # Compute hybrid model FLOPs.
        return hybrid_flops(
            batch_size=batch_size,
            seq_len=args.seq_length,
            hidden_size=args.hidden_size,
            num_attn_layers=num_attn_layers,
            num_mamba_layers=num_mamba_layers,
            num_mlp_layers=num_mlp_layers,
            mamba_state_dim=args.mamba_state_dim,
            mamba_head_dim=args.mamba_head_dim,
            mamba_num_groups=args.mamba_num_groups,
            num_attn_heads=args.num_attention_heads,
            gqa=args.group_query_attention,
            gqa_groups=args.num_query_groups,
            kv_channels=args.kv_channels,
            mlp_expansion=args.ffn_hidden_size / args.hidden_size,
            swiglu=args.swiglu,
            vocab_size=args.padded_vocab_size
        )
    else:
        # Compute standard Transformer model FLOPs.
        return transformer_flops()


def get_start_time_from_progress_log():
    """
    Gets start time of earliest job with same world size. Also returns the number
    of floating-point operations completed in last saved checkpoint.
    """
    args = get_args()
    assert args.save is not None
    progress_log_filename = os.path.join(args.save, "progress.txt")

    # start_time is time when job with same world size started.
    # start_num_floating_point_operations is the number of floating-point operations
    # completed when this job started.
    # latest_num_floating_point_operations is the number of floating-point operations
    # completed in most recent saved checkpoint.
    start_time = None
    start_num_floating_point_operations = None
    latest_num_floating_point_operations = 0

    def _get_field(string, type):
        return type(string.split(': ')[1])

    with open(progress_log_filename, 'r') as f:
        for line in f:
            line = line.strip()
            line_tokens = line.split('\t')
            world_size_in_line = _get_field(line_tokens[2], int)
            if line_tokens[3] == "Saved checkpoint":
                latest_num_floating_point_operations = \
                    _get_field(line_tokens[7], float)
            if world_size_in_line != args.world_size:
                # Re-start search if we see a different world size.
                start_time = None
                start_num_floating_point_operations = None
                continue
            if line_tokens[3] == "Starting job":
                if start_time is None:
                    start_time = line_tokens[0]
                    start_num_floating_point_operations = \
                        latest_num_floating_point_operations
    assert start_time is not None and start_num_floating_point_operations is not None, \
        "Should have seen at least one 'Starting job' entry with same world_size"
    return datetime.strptime(start_time, '%Y-%m-%d %H:%M:%S'), \
        start_num_floating_point_operations


def preprocess_common_state_dict(common_state_dict):
    import copy
    # Convert args key of type namespace to dictionary
    preprocessed_common_state_dict = copy.deepcopy(common_state_dict)
    preprocessed_common_state_dict['args'] = vars(preprocessed_common_state_dict['args'])
    # Remove rank and local rank from state dict if it exists, since they are expected to be different
    preprocessed_common_state_dict['args'].pop('local_rank', None)
    preprocessed_common_state_dict['args'].pop('rank', None)
    return preprocessed_common_state_dict


def get_cuda_graph_input_data(model, config, args, num_microbatches, num_model_chunks):
    """
    Create the CUDA Graph capturing input data. The data is organized per-chunk per-microbatch per-layer.
    """

    def get_rotary_pos_emb(transformer, transformer_input):
        if args.position_embedding_type == 'rope' and not config.multi_latent_attention:
            rotary_seq_len = model_chunk.module.module.rotary_pos_emb.get_rotary_seq_len(
                None, transformer, transformer_input, config, None
            )
            return model_chunk.module.module.rotary_pos_emb(rotary_seq_len)
        else:
            return None

    # Generate sample arguments and keyword arguments for capturing.
    sample_args = []
    sample_kwargs = []
    for chunk_number in range(num_model_chunks):
        model_chunk = model[chunk_number]
        num_layers = len(model_chunk.module.module.decoder.layers)
        for _ in range(num_microbatches):
            for layer_number in range(num_layers):
                static_inputs = model_chunk.module.module.decoder.layers[
                    layer_number
                ].get_layer_static_inputs(args.seq_length, args.micro_batch_size)
                if is_te_min_version("1.10.0", check_equality=False):
                    # te.make_graphed_callables() accepts keyword arguments since 1.10.0.
                    hidden_states = static_inputs.pop("hidden_states")
                    sample_args.append((hidden_states,))
                    rotary_pos_emb = get_rotary_pos_emb(
                        model_chunk.module.module.decoder, hidden_states
                    )
                    if rotary_pos_emb is not None:
                        static_inputs["rotary_pos_emb"] = rotary_pos_emb
                    sample_kwargs.append(static_inputs)
                else:
                    sample_args.append(
                        (static_inputs.pop("hidden_states"), static_inputs.pop("attention_mask"))
                    )

    # Get the PP and VPP scheduling order.
    _, _, num_warmup_microbatches, _ = get_pp_rank_microbatches(
        num_microbatches, num_model_chunks, config.microbatch_group_size_per_vp_stage, False
    )
    schedule_table = get_schedule_table(
        num_microbatches, num_model_chunks, config.microbatch_group_size_per_vp_stage
    )
    order = convert_schedule_table_to_order(
        num_warmup_microbatches, num_model_chunks, schedule_table
    )
    print_rank_0(f'ORDER {order}')

    def get_make_graphed_callables_kwargs():
        kwargs = {'num_warmup_iters': 11, 'allow_unused_input': True, '_order': order}
        if sample_kwargs:
            kwargs['sample_kwargs'] = sample_kwargs

        import transformer_engine

        def get_fp8_recipe(config):
            """
            Set up the FP8 recipe for the model.
            """
            if config.fp8:
                if config.fp8 == "e4m3":
                    fp8_format = transformer_engine.common.recipe.Format.E4M3
                elif config.fp8 == "hybrid":
                    fp8_format = transformer_engine.common.recipe.Format.HYBRID
                else:
                    raise ValueError("E4M3 and HYBRID are the only supported FP8 formats.")

                from megatron.core.transformer.custom_layers.transformer_engine import (
                    TEDelayedScaling,
                )

                fp8_recipe = TEDelayedScaling(
                    config=config,
                    fp8_format=fp8_format,
                    override_linear_precision=(False, False, not config.fp8_wgrad),
                )
                return fp8_recipe
            else:
                return None

        if config.fp8:
            kwargs['fp8_enabled'] = True
            kwargs['fp8_recipe'] = get_fp8_recipe(config)
            kwargs['fp8_weight_caching'] = True
            if (
                is_te_min_version("1.14.0", check_equality=False)
                and model_parallel_is_initialized()
            ):
                kwargs['fp8_group'] = get_amax_reduction_group(with_context_parallel=True)
        else:
            kwargs['fp8_enabled'] = False
        return kwargs

    kwargs = get_make_graphed_callables_kwargs()
    return sample_args, kwargs


def cuda_graph_capture(model, config, args):
    """
    Capture CUDA Graphs per TransformerLayer per microbatch.
    """
    assert config.external_cuda_graph, "Option --external-cuda-graph not enabled."
    assert config.cuda_graph_scope in [
        'full',
        'attn',
    ], f"--cuda-graph-scope should be full or attn, got {config.cuda_graph_scope}."

    # Set back to the default stream. Graph will still be captured on a side stream in
    # make_graphed_callables().
    torch.cuda.set_stream(torch.cuda.default_stream())
    torch.distributed.barrier()
    start = time.time()
    print_rank_0(f'Start cuda_graph_capture on rank{torch.distributed.get_rank()}')

    # Get the number of models chunks and microbatches.
    num_model_chunks = len(model)
    num_microbatches = get_num_microbatches()
    print_rank_0(f'num_model_chunks {num_model_chunks}, num_microbatches {num_microbatches}')

    # Get callables.
    callables = []
    for chunk_number in range(num_model_chunks):
        model_chunk = model[chunk_number]
        num_layers = len(model_chunk.module.module.decoder.layers)
        print_rank_0(f'num_layers {num_layers} in model chunk {chunk_number}')
        for layer_number in range(num_layers):
            layer = model_chunk.module.module.decoder.layers[layer_number]
            callables.append(layer)
    print_rank_0(f'Total #layers {len(callables)}')

    # Prepare CUDA Graph capturing input data and call `make_graphed_callables`.
    sample_args, kwargs = get_cuda_graph_input_data(
        model, config, args, num_microbatches, num_model_chunks
    )

    import transformer_engine  # To keep out TE dependency when not using CUDA Graph

    graphs = transformer_engine.pytorch.make_graphed_callables(
        tuple(callables), sample_args, **kwargs
    )

    # Push the captured graphs to the corresponding TransformerBlock.
    for chunk_number in range(num_model_chunks):
        model_chunk = model[chunk_number]
        num_layers = len(model_chunk.module.module.decoder.layers)
        for layer_number in range(num_layers):
            model_chunk.module.module.decoder.layers[layer_number].cuda_graphs = []
            for batch_number in range(num_microbatches):
                model_chunk.module.module.decoder.layers[layer_number].cuda_graphs.append(
                    graphs[
                        chunk_number * num_microbatches * num_layers
                        + batch_number * num_layers
                        + layer_number
                    ]
                )

    # Finish CUDA Graph capturing.
    torch.distributed.barrier()
    print_rank_0(
        f'Time spent in cuda_graph_capture on rank{torch.distributed.get_rank()}: {time.time() - start}s'
    )


def cuda_graph_set_manual_hooks(model):
    """
    Set CUDA Graph manual hooks for the modules that contain direct parameters and are covered by cudagraphs.
    """
    for chunk_number, model_chunk in enumerate(model):
        num_layers = len(model_chunk.module.module.decoder.layers)
        print_rank_0(f'num_layers {num_layers} in model chunk {chunk_number}')
        for layer_number in range(num_layers):
            layer = model_chunk.module.module.decoder.layers[layer_number]
            layer.setup_manual_hooks(model_chunk._make_forward_pre_hook)


def pretrain(
    train_valid_test_dataset_provider,
    model_provider,
    model_type,
    forward_step_func,
    process_non_loss_data_func=None,
    extra_args_provider=None,
    args_defaults={},
    get_embedding_ranks=None,
    get_position_embedding_ranks=None,
    non_loss_data_func=None,
):
    """Main training program.

    This function will run the followings in the order provided:
        1) initialize Megatron.
        2) setup model, optimizer and lr schedule using the model_provider.
        3) call train_val_test_data_provider to get train/val/test datasets.
        4) train the model using the forward_step_func.

    Args:
        train_valid_test_dataset_provider: a function that takes the size of
            train/valid/test dataset and returns `train, valid, test` datasets.
        model_provider: a function that returns a vanilla version of the
            model. By vanilla we mean a simple model on cpu with no fp16 or ddp.
        model_type: an enum that specifies the type of model being trained.
        forward_step_func: a function that takes a `data iterator` and `model`,
            and returns a `loss` scalar with a dictionary with key:values being
            the info we would like to monitor during training, for example
            `lm-loss: value`. We also require that this function add
            `batch generator` to the timers class.
        process_non_loss_data_func: a function to post process outputs of the
            network. It can be used for dumping output tensors (e.g images) to
            tensorboard. It takes `collected data`(list of tensors),
            `current iteration index` and `tensorboard writer` as arguments.
        extra_args_provider: a function that takes a parser and adds arguments
            to it. It is used for programs to add their own arguments.
        args_defaults: a dictionary from argument-name to argument-value. It
            to set already parse arguments.
        get_embedding_ranks (TODO):
        get_position_embedding_ranks (TODO):
        non_loss_data_func (callable): A custom function to call during evaluation.
            It can run e.g. benchmarks.
    """

    # Initalize and get arguments, timers, and Tensorboard writer.
    initialize_megatron(
        extra_args_provider=extra_args_provider,
        args_defaults=args_defaults,
        get_embedding_ranks=get_embedding_ranks,
        get_position_embedding_ranks=get_position_embedding_ranks
    )

    args = get_args()
    timers = get_timers()

    if args.log_progress:
        append_to_progress_log("Starting job")

    # Initialize fault tolerance
    # NOTE: ft_integration functions other than `setup` are no-op if the FT is not initialized
    if args.enable_ft_package:
        ft_integration.setup(args)
        ft_integration.maybe_setup_simulated_fault()

    # Set pytorch JIT layer fusion options and warmup JIT functions.
    if xm is None:
        set_jit_fusion_options()

    # Adjust the startup time so it reflects the largest value.
    # This will be closer to what scheduler will see (outside of
    # image ... launches.
    global _TRAIN_START_TIME
    start_time_tensor = torch.tensor([_TRAIN_START_TIME],
                                     dtype=torch.double,
                                     device=get_current_device())
    torch.distributed.all_reduce(start_time_tensor,
                                 op=torch.distributed.ReduceOp.MIN)
    _TRAIN_START_TIME = start_time_tensor.item()

    app_metrics = {}
    app_metrics['app_start_time'] = round(_TRAIN_START_TIME * 1000.0)
    app_metrics['app_model_init_start_time'] = round(_TRAIN_START_TIME * 1000.0)

    print_rank_0('time to initialize megatron (seconds): {:.3f}'.format(
        time.time() - _TRAIN_START_TIME))
    print_datetime('after megatron is initialized')
    app_metrics['app_model_init_finish_time'] = one_logger_utils.get_timestamp_in_ms()

    # Track E2E metrics on pretrain start
    one_logger_utils.on_pretrain_start()

    # Context used for persisting some state between checkpoint saves.
    if args.non_persistent_ckpt_type == 'local':
        try:
            from nvidia_resiliency_ext.checkpointing.local.ckpt_managers.local_manager import \
                LocalCheckpointManager
            from nvidia_resiliency_ext.checkpointing.local.replication.group_utils import \
                parse_group_sequence, GroupWrapper
            from nvidia_resiliency_ext.checkpointing.local.replication.strategies import \
                CliqueReplicationStrategy
        except ModuleNotFoundError:
            raise RuntimeError("The 'nvidia_resiliency_ext' module is required for local "
                               "checkpointing but was not found. Please ensure it is installed.")

        if args.replication:
            repl_strategy = CliqueReplicationStrategy.from_replication_params(
                args.replication_jump,
                args.replication_factor
            )
        else:
            repl_strategy = None

        checkpointing_context = {
            'local_checkpoint_manager': LocalCheckpointManager(args.non_persistent_local_ckpt_dir,
                                                               repl_strategy=repl_strategy,
                                                               group=get_default_process_group()
                                                               )
        }
    else:
        checkpointing_context = {}

    # Model, optimizer, and learning rate.
    timers('model-and-optimizer-setup', log_level=0).start(barrier=True)
    app_metrics['app_build_optimizer_start_time'] = one_logger_utils.get_timestamp_in_ms()
    model, optimizer, opt_param_scheduler = setup_model_and_optimizer(
        model_provider, model_type, checkpointing_context=checkpointing_context)

    timers('model-and-optimizer-setup').stop()
    print_datetime('after model, optimizer, and learning rate '
                   'scheduler are built')
    app_metrics['app_build_optimizer_finish_time'] = one_logger_utils.get_timestamp_in_ms()
    config = get_model_config(model[0])

    # Data stuff.
    app_metrics['app_build_dataiters_start_time'] = one_logger_utils.get_timestamp_in_ms()
    timers('train/valid/test-data-iterators-setup', log_level=0).start(
        barrier=True)
    if args.virtual_pipeline_model_parallel_size is not None:
        train_data_iterator = []
        valid_data_iterator = []
        test_data_iterator = []
        for i in range(len(model)):
            mpu.set_virtual_pipeline_model_parallel_rank(i)
            iterators = build_train_valid_test_data_iterators(
                train_valid_test_dataset_provider)
            train_data_iterator.append(iterators[0])
            valid_data_iterator.append(iterators[1])
            test_data_iterator.append(iterators[2])
    else:
        train_data_iterator, valid_data_iterator, test_data_iterator \
            = build_train_valid_test_data_iterators(
                train_valid_test_dataset_provider)
    timers('train/valid/test-data-iterators-setup').stop()
    print_datetime('after dataloaders are built')
    app_metrics['app_build_dataiters_finish_time'] = one_logger_utils.get_timestamp_in_ms()

    # Track if training is enabled. Can only be done once args.do_train is assigned after dataloader is built.
    one_logger_utils.track_config_flags(args.train_iters, args.skip_train, args.do_train,
                                        args.do_valid, args.do_test, args.dataloader_type,
                                        args.retro_project_dir, args.retro_cyclic_train_iters)

    # Print setup timing.
    print_rank_0('done with setup ...')
    timers.log(['model-and-optimizer-setup',
                'train/valid/test-data-iterators-setup'], barrier=True)

    one_logger = get_one_logger()
    one_logger and one_logger.log_metrics(app_metrics)

    if not args.skip_train:
        print_rank_0('training ...')

        if args.dataloader_type == 'cyclic' and args.retro_project_dir:
            assert args.retro_cyclic_train_iters is not None
            args.train_iters = args.retro_cyclic_train_iters
            print_rank_0("retro cyclic train iters : %d" % args.train_iters)

        iteration = 0
        if args.do_train and args.train_iters > 0:
            iteration, num_floating_point_operations_so_far = train(
                forward_step_func,
                model, optimizer, opt_param_scheduler,
                train_data_iterator, valid_data_iterator,
                process_non_loss_data_func, config, checkpointing_context,
                non_loss_data_func)

        print_datetime('after training is done')

        if args.save and iteration != 0 and iteration % args.save_interval != 0:
            save_checkpoint(iteration, model, optimizer, opt_param_scheduler,
                            num_floating_point_operations_so_far, checkpointing_context,
                            train_data_iterator=train_data_iterator,
                            preprocess_common_state_dict_fn=preprocess_common_state_dict)

        one_logger and one_logger.log_metrics({
            'app_train_loop_finish_time': one_logger_utils.get_timestamp_in_ms()
        })

    else:
        print_rank_0('skipping training (--skip-train is on) ...')

        iteration = args.iteration

    if args.do_valid:
        prefix = f'iteration {iteration} on validation set'
        evaluate_and_print_results(prefix, forward_step_func,
                                   valid_data_iterator, model,
                                   iteration, process_non_loss_data_func, config,
                                   verbose=True, write_to_tensorboard=not args.skip_train,
                                   non_loss_data_func=non_loss_data_func)

    if args.do_test:
        prefix = f'iteration {iteration} on test set'
        evaluate_and_print_results(prefix, forward_step_func,
                                   test_data_iterator, model,
                                   iteration, process_non_loss_data_func, config,
                                   verbose=True, write_to_tensorboard=not args.skip_train,
                                   non_loss_data_func=non_loss_data_func)

    wandb_writer = get_wandb_writer()
    if wandb_writer:
        wandb_writer.finish()

    ft_integration.on_checkpointing_start()
    maybe_finalize_async_save(blocking=True, terminate=True)
    ft_integration.on_checkpointing_end(is_async_finalization=True)

    one_logger and one_logger.log_metrics({
        'app_finish_time': one_logger_utils.get_timestamp_in_ms()
    })

    ft_integration.shutdown()
    one_logger_utils.finish()


def update_train_iters(args):

    # For iteration-based training, we don't need to do anything
    if args.train_iters:
        return

    # Constant batch size with sample-based training.
    if args.rampup_batch_size is None:
        args.train_iters = args.train_samples // args.global_batch_size

    else:
        # Sample based training with rampup batch size.
        iterations = 0
        consumed_samples = 0
        # Rampup phase.
        while consumed_samples <= int(args.rampup_batch_size[2]) and consumed_samples <= args.train_samples:
            update_num_microbatches(consumed_samples, consistency_check=False)
            consumed_samples += get_current_global_batch_size()
            iterations += 1
        # Reset
        update_num_microbatches(0, consistency_check=False)
        # Constant phase
        # Note that we throw away any partial last batch.
        if args.train_samples > consumed_samples:
            iterations += (args.train_samples - consumed_samples) // \
                          args.global_batch_size
        args.train_iters = iterations

    print_rank_0(f'setting training iterations to {args.train_iters}')


def get_model(model_provider_func, model_type=ModelType.encoder_or_decoder, wrap_with_ddp=True):
    """Build the model."""
    args = get_args()
    args.model_type = model_type

    # Build model.
    def build_model():
        if mpu.get_pipeline_model_parallel_world_size() > 1 and \
        args.virtual_pipeline_model_parallel_size is not None:
            assert model_type != ModelType.encoder_and_decoder, \
                "Interleaved schedule not supported for model with both encoder and decoder"
            model = []
            for i in range(args.virtual_pipeline_model_parallel_size):
                mpu.set_virtual_pipeline_model_parallel_rank(i)
                # Set pre_process and post_process only after virtual rank is set.
                pre_process = mpu.is_pipeline_first_stage()
                post_process = mpu.is_pipeline_last_stage()
                this_model = model_provider_func(
                    pre_process=pre_process,
                    post_process=post_process
                )
                this_model.model_type = model_type
                model.append(this_model)
        else:
            pre_process = mpu.is_pipeline_first_stage()
            post_process = mpu.is_pipeline_last_stage()
            add_encoder = True
            add_decoder = True
            if model_type == ModelType.encoder_and_decoder:
                if mpu.get_pipeline_model_parallel_world_size() > 1:
                    rank = mpu.get_pipeline_model_parallel_rank()
                    first_decoder_rank = args.encoder_pipeline_model_parallel_size
                    world_size = mpu.get_pipeline_model_parallel_world_size()
                    pre_process = rank == 0 or rank == first_decoder_rank
                    post_process = (rank == (first_decoder_rank - 1)) or (rank == (world_size - 1))
                    add_encoder = mpu.is_inside_encoder(rank)
                    add_decoder = mpu.is_inside_decoder(rank)
                model = model_provider_func(
                    pre_process=pre_process,
                    post_process=post_process,
                    add_encoder=add_encoder,
                    add_decoder=add_decoder)
            else:
                model = model_provider_func(
                    pre_process=pre_process,
                    post_process=post_process
                )
            model.model_type = model_type
        return model
    if args.init_model_with_meta_device:
        with torch.device('meta'):
            model = build_model()
    else:
        model = build_model()

    if not isinstance(model, list):
        model = [model]

    # Set tensor model parallel attributes if not set.
    # Only parameters that are already tensor model parallel have these
    # attributes set for them. We should make sure the default attributes
    # are set for all params so the optimizer can use them.
    for model_module in model:
        for param in model_module.parameters():
            tensor_parallel.set_defaults_if_not_set_tensor_model_parallel_attributes(param)

    # Print number of parameters.
    num_parameters = sum(
        [sum([p.nelement() for p in model_module.parameters()])
         for model_module in model]
    )
    if mpu.get_data_parallel_rank() == 0:
        print(' > number of parameters on (tensor, pipeline) '
              'model parallel rank ({}, {}): {}'.format(
            mpu.get_tensor_model_parallel_rank(),
            mpu.get_pipeline_model_parallel_rank(),
            num_parameters), flush=True)

    # GPU allocation.
    # For FSDP2, we don't allocate GPU memory here. We allocate GPU memory
    # in the fully_shard function of FSDP2 instead.
    if torch.cuda.is_available() and not (args.use_torch_fsdp2 and args.use_cpu_initialization) and not args.init_model_with_meta_device:
        for model_module in model:
            model_module.to(device=get_current_device())

    # Fp16 conversion.
    if args.fp16 or args.bf16:
        model = [Float16Module(model_module, args) for model_module in model]

    # The model_module.bfloat16()/model_module.half() above will call the inplace copy of TE's
    # Float8Tensor, which will write an unwanted value (amax calculated from the current fp8
    # param) to its amax_history. The following logic will correct the amax_history back.
    for model_module in model:
        for param in model_module.parameters():
            if is_float8tensor(param) and param._fp8_meta is not None:
                fp8_meta = param._fp8_meta['scaling_fwd']
                fp8_meta_index = param._fp8_meta_index
                if hasattr(param, 'get_high_precision_init_val'):
                    fp8_meta.amax_history[0][fp8_meta_index].copy_(
                        param.get_high_precision_init_val().abs().max()
                    )
                else:
                    fp8_meta.amax_history[0][fp8_meta_index] = 0

    if wrap_with_ddp:
        if args.use_torch_fsdp2:
            assert HAVE_FSDP2, "Torch FSDP2 requires torch>=2.4.0"
            DP = torch_FSDP
        elif args.use_custom_fsdp:
            DP = custom_FSDP
        else:
            DP = DDP

        config = get_model_config(model[0])

        kwargs = {}
        for f in dataclasses.fields(DistributedDataParallelConfig):
            if hasattr(args, f.name):
                kwargs[f.name] = getattr(args, f.name)
        kwargs['grad_reduce_in_fp32'] = args.accumulate_allreduce_grads_in_fp32
        kwargs['check_for_nan_in_grad'] = args.check_for_nan_in_loss_and_grad
        kwargs['check_for_large_grads'] = args.check_for_large_grads
        if args.ddp_num_buckets is not None:
            assert args.ddp_bucket_size is None, \
                "Cannot specify both --ddp-num-buckets and --ddp-bucket-size"
            assert args.ddp_num_buckets > 0, \
                "--ddp-num-buckets must be greater than 0"
            kwargs['bucket_size'] = num_parameters // args.ddp_num_buckets
        else:
            kwargs['bucket_size'] = args.ddp_bucket_size
        kwargs['pad_buckets_for_high_nccl_busbw'] = args.ddp_pad_buckets_for_high_nccl_busbw
        kwargs['average_in_collective'] = args.ddp_average_in_collective
        if args.use_custom_fsdp and args.use_precision_aware_optimizer:
            kwargs["preserve_fp32_weights"] = False
        ddp_config = DistributedDataParallelConfig(**kwargs)

        if not getattr(args, "use_torch_fsdp2", False):
            # In the custom FSDP and DDP use path, we need to initialize the bucket size.

            # If bucket_size is not provided as an input, use sane default.
            # If using very large dp_sizes, make buckets larger to ensure that chunks used in NCCL
            # ring-reduce implementations are large enough to remain bandwidth-bound rather than
            # latency-bound.
            if ddp_config.bucket_size is None:
                ddp_config.bucket_size = max(
                    40000000, 1000000 * mpu.get_data_parallel_world_size(with_context_parallel=True)
                )
            # Set bucket_size to infinity if overlap_grad_reduce is False.
            if not ddp_config.overlap_grad_reduce:
                ddp_config.bucket_size = None

        model = [DP(config=config,
                     ddp_config=ddp_config,
                     module=model_chunk,
                     # Turn off bucketing for model_chunk 2 onwards, since communication for these
                     # model chunks is overlapped with compute anyway.
                     disable_bucketing=(model_chunk_idx > 0) or args.overlap_param_gather_with_optimizer_step)
                 for (model_chunk_idx, model_chunk) in enumerate(model)]

        # Broadcast params from data parallel src rank to other data parallel ranks.
        if args.data_parallel_random_init:
            for model_module in model:
                model_module.broadcast_params()

    return model


def get_optimizer_param_scheduler(optimizer):
    """Build the learning rate scheduler."""
    args = get_args()

    # Iteration-based training.
    if args.train_iters:
        if args.lr_decay_iters is None:
            args.lr_decay_iters = args.train_iters
        lr_decay_steps = args.lr_decay_iters * args.global_batch_size
        wd_incr_steps = args.train_iters * args.global_batch_size
        wsd_decay_steps = None
        if args.lr_wsd_decay_iters is not None:
            wsd_decay_steps = args.lr_wsd_decay_iters * args.global_batch_size
        if args.lr_warmup_fraction is not None:
            lr_warmup_steps = args.lr_warmup_fraction * lr_decay_steps
        else:
            lr_warmup_steps = args.lr_warmup_iters * args.global_batch_size
    # Sample-based training.
    elif args.train_samples:
        # We need to set training iters for later use. Technically
        # we need to adjust the training samples too (due to last
        # batch being incomplete) but we leave it as is for now.
        update_train_iters(args)
        if args.lr_decay_samples is None:
            args.lr_decay_samples = args.train_samples
        lr_decay_steps = args.lr_decay_samples
        wd_incr_steps = args.train_samples
        wsd_decay_steps = args.lr_wsd_decay_samples
        if args.lr_warmup_fraction is not None:
            lr_warmup_steps = args.lr_warmup_fraction * lr_decay_steps
        else:
            lr_warmup_steps = args.lr_warmup_samples
    else:
        raise Exception(
            'either train-iters or train-samples should be provided.')

    opt_param_scheduler = OptimizerParamScheduler(
        optimizer,
        init_lr=args.lr_warmup_init,
        max_lr=args.lr,
        min_lr=args.min_lr,
        lr_warmup_steps=lr_warmup_steps,
        lr_decay_steps=lr_decay_steps,
        lr_decay_style=args.lr_decay_style,
        start_wd=args.start_weight_decay,
        end_wd=args.end_weight_decay,
        wd_incr_steps=wd_incr_steps,
        wd_incr_style=args.weight_decay_incr_style,
        use_checkpoint_opt_param_scheduler=args.use_checkpoint_opt_param_scheduler,
        override_opt_param_scheduler=args.override_opt_param_scheduler,
        wsd_decay_steps=wsd_decay_steps,
        lr_wsd_decay_style=args.lr_wsd_decay_style)

    return opt_param_scheduler


def setup_model_and_optimizer(model_provider_func,
                              model_type,
                              no_wd_decay_cond=None,
                              scale_lr_cond=None,
                              lr_mult=1.0,
                              checkpointing_context=None):
    """Setup model and optimizer."""
    args = get_args()
    timers = get_timers()
    one_logger = get_one_logger()

    model = get_model(model_provider_func, model_type)
    unwrapped_model = unwrap_model(model)

    kwargs = {}
    for f in dataclasses.fields(OptimizerConfig):
        if hasattr(args, f.name):
            kwargs[f.name] = getattr(args, f.name)
    config = OptimizerConfig(**kwargs)
    config.timers = timers
    optimizer = get_megatron_optimizer(config, model, no_wd_decay_cond,
                                       scale_lr_cond, lr_mult,
                                       use_gloo_process_groups=args.enable_gloo_process_groups)
    opt_param_scheduler = get_optimizer_param_scheduler(optimizer)

    if args.moe_use_upcycling:
        torch.distributed.barrier()
        assert not checkpoint_exists(
            args.save
        ), ("The upcycling destination directory already exists. "
            "Please check if --moe-use-upcycling is mistakenly enabled. "
            "Upcycling should only be set for the first run when converting the dense model. "
            "All subsequent runs should remove this flag. ")
        num_experts = args.num_experts
        args.num_experts = None
        expert_model_parallel_size = args.expert_model_parallel_size
        args.expert_model_parallel_size = 1
        dense_model_for_upcycling = get_model(model_provider_func, model_type)
        args.num_experts = num_experts
        args.expert_model_parallel_size = expert_model_parallel_size
        _, args.num_floating_point_operations_so_far = upcycling_utils.load_and_upcycle_model(
            load_checkpoint,
            unwrapped_model,
            dense_model_for_upcycling,
            load_kwargs = {'model': dense_model_for_upcycling, 'optimizer': None, 'opt_param_scheduler': None}
        )
        args.iteration = 1
        save_checkpoint(args.iteration, model, None, None, args.num_floating_point_operations_so_far)
        torch.distributed.barrier()
        del dense_model_for_upcycling
        if (args.fp16 or args.bf16) and optimizer is not None:
            optimizer.reload_model_params()
        print_rank_0(f'Upcycled checkpoint saved to {args.save}')

    if (args.load is not None or args.pretrained_checkpoint is not None) and not args.moe_use_upcycling:
        one_logger and one_logger.log_metrics({
            'load_checkpoint_start_time': one_logger_utils.get_timestamp_in_ms()
        })
        timers('load-checkpoint', log_level=0).start(barrier=True)

        args.iteration, args.num_floating_point_operations_so_far = load_checkpoint(
                model, optimizer, opt_param_scheduler, checkpointing_context=checkpointing_context,
                skip_load_to_model_and_opt=HAVE_FSDP2 and getattr(args, "use_torch_fsdp2", False) and args.ckpt_format == "torch_dist")
        timers('load-checkpoint').stop(barrier=True)
        timers.log(['load-checkpoint'])
        one_logger and one_logger.log_metrics({
            'load_checkpoint_finish_time': one_logger_utils.get_timestamp_in_ms(),
            'load_checkpoint_time': timers('load-checkpoint').active_time()
        })
    else:
        args.iteration = 0
        args.num_floating_point_operations_so_far = 0

    # get model without FP16 and/or DDP wrappers
    if args.iteration == 0 and len(unwrapped_model) == 1 \
        and hasattr(unwrapped_model[0], 'init_state_dict_from_bert'):
        print_rank_0("Initializing ICT from pretrained BERT model")
        unwrapped_model[0].init_state_dict_from_bert()
        if args.fp16:
            optimizer.reload_model_params()

    # Convert checkpoint format.
    if args.ckpt_convert_format is not None:
        load_ckpt_format = args.ckpt_format
        args.ckpt_format = args.ckpt_convert_format
        args.save = os.path.join(args.ckpt_convert_save, args.ckpt_convert_format)
        update_use_dist_ckpt(args)

        save_checkpoint(args.iteration, model, optimizer, opt_param_scheduler,
                        args.num_floating_point_operations_so_far,
                        preprocess_common_state_dict_fn=preprocess_common_state_dict)

        print_rank_0("> converted checkpoint: %s -> %s." % (load_ckpt_format, args.ckpt_format))
        torch.distributed.barrier()
        exit()

    return model, optimizer, opt_param_scheduler


def dummy_train_step(data_iterator):
    """Single dummy training step."""
    num_microbatches = get_num_microbatches()
    for _ in range(num_microbatches):
        # Re-use methods used in get_batch() from pretrain_{gpt, mamba}.py.
        batch = get_batch_on_this_tp_rank(data_iterator)
        batch = get_batch_on_this_cp_rank(batch)


def train_step(forward_step_func, data_iterator,
               model, optimizer, opt_param_scheduler, config):
    """Single training step."""
    args = get_args()
    timers = get_timers()

    # CUDA Graph capturing only executes once, when it's the first training iteration.
    if args.curr_iteration == args.iteration and args.external_cuda_graph:
        cuda_graph_capture(model, config, args)

        # Set grad to zero.
        for model_chunk in model:
            model_chunk.zero_grad_buffer()
        optimizer.zero_grad()

        # Collect garbage and empty unused memory.
        gc.collect()
        torch.cuda.empty_cache()

    rerun_state_machine = get_rerun_state_machine()
    while rerun_state_machine.should_run_forward_backward(data_iterator):
        # Set grad to zero.
        for model_chunk in model:
            model_chunk.zero_grad_buffer()
        optimizer.zero_grad()

        # Forward pass.
        forward_backward_func = get_forward_backward_func()
        losses_reduced = forward_backward_func(
            forward_step_func=forward_step_func,
            data_iterator=data_iterator,
            model=model,
            num_microbatches=get_num_microbatches(),
            seq_length=args.seq_length,
            micro_batch_size=args.micro_batch_size,
            decoder_seq_length=args.decoder_seq_length,
            forward_only=False)
    should_checkpoint, should_exit, exit_code = rerun_state_machine.should_checkpoint_and_exit()
    if should_exit:
        return {}, True, should_checkpoint, should_exit, exit_code, None, None

    # Empty unused memory.
    if args.empty_unused_memory_level >= 1 and torch.cuda.is_available():
        torch.cuda.empty_cache()

    # Vision gradients.
    if args.vision_pretraining and args.vision_pretraining_type == "dino":
        unwrapped_model = unwrap_model(model[0])
        unwrapped_model.cancel_gradients_last_layer(args.curr_iteration)

    # Update parameters.

    timers('optimizer', log_level=1).start(barrier=args.barrier_with_L1_time)
    update_successful, grad_norm, num_zeros_in_grad = optimizer.step()
    timers('optimizer').stop()

    # when freezing sub-models we may have a mixture of successful and unsucessful ranks,
    # so we must gather across mp ranks
    update_successful = logical_and_across_model_parallel_group(update_successful)
    # grad_norm and num_zeros_in_grad will be None on ranks without trainable params,
    # so we must gather across mp ranks
    grad_norm = reduce_max_stat_across_model_parallel_group(grad_norm)
    if args.log_num_zeros_in_grad:
        num_zeros_in_grad = reduce_max_stat_across_model_parallel_group(num_zeros_in_grad)

    # Vision momentum.
    if args.vision_pretraining and args.vision_pretraining_type == "dino":
        unwrapped_model = unwrap_model(model[0])
        unwrapped_model.update_momentum(args.curr_iteration)

    # Update learning rate.
    if update_successful:
        increment = get_num_microbatches() * \
                    args.micro_batch_size * \
                    args.data_parallel_size
        opt_param_scheduler.step(increment=increment)
        skipped_iter = 0
    else:
        skipped_iter = 1

    # Empty unused memory.
    if args.empty_unused_memory_level >= 2 and torch.cuda.is_available():
        torch.cuda.empty_cache()

    # Set the manual hooks when CUDA Graphs are enabled.
    if args.curr_iteration == args.iteration and args.external_cuda_graph:
        if args.use_distributed_optimizer and args.overlap_param_gather:
            cuda_graph_set_manual_hooks(model)

    if mpu.is_pipeline_last_stage(ignore_virtual=True):
        # Average loss across microbatches.
        loss_reduced = {}
        for key in losses_reduced[0].keys():
            numerator = 0
            denominator = 0
            for x in losses_reduced:
                val = x[key]
                # there is one dict per microbatch. in new reporting, we average
                # over the total number of tokens across the global batch.
                if isinstance(val, tuple) or isinstance(val, list):
                    numerator += val[0]
                    denominator += val[1]
                else:
                    # legacy behavior. we average over the number of microbatches,
                    # and so the denominator is 1.
                    numerator += val
                    denominator += 1
            loss_reduced[key] = numerator / denominator
        return loss_reduced, skipped_iter, should_checkpoint, should_exit, exit_code, grad_norm, num_zeros_in_grad
    return {}, skipped_iter, should_checkpoint, should_exit, exit_code, grad_norm, num_zeros_in_grad


def training_log(loss_dict, total_loss_dict, learning_rate, decoupled_learning_rate, iteration,
                 loss_scale, report_memory_flag, skipped_iter,
                 grad_norm, params_norm, num_zeros_in_grad):
    """Log training information such as losses, timing, ...."""
    args = get_args()
    timers = get_timers()
    writer = get_tensorboard_writer()
    wandb_writer = get_wandb_writer()
    one_logger = get_one_logger()

    # Advanced, skipped, and Nan iterations.
    advanced_iters_key = 'advanced iterations'
    skipped_iters_key = 'skipped iterations'
    nan_iters_key = 'nan iterations'
    # Advanced iterations.
    if not skipped_iter:
        total_loss_dict[advanced_iters_key] = total_loss_dict.get(
            advanced_iters_key, 0) + 1
    else:
        if advanced_iters_key not in total_loss_dict:
            total_loss_dict[advanced_iters_key] = 0
    # Skipped iterations.
    total_loss_dict[skipped_iters_key] = total_loss_dict.get(
        skipped_iters_key, 0) + skipped_iter
    # Update losses and set nan iterations
    got_nan = False
    for key in loss_dict:
        if not skipped_iter:
            total_loss_dict[key] = total_loss_dict.get(
                key, torch.tensor([0.0], dtype=torch.float, device=get_current_device())) + loss_dict[key]
        else:
            value = loss_dict[key].float().sum().item()
            is_nan = value == float('inf') or \
                     value == -float('inf') or \
                     value != value
            got_nan = got_nan or is_nan
    total_loss_dict[nan_iters_key] = total_loss_dict.get(
        nan_iters_key, 0) + int(got_nan)

    # Logging.
    timers_to_log = [
        'forward-backward',
        'forward-compute',
        'backward-compute',
        'batch-generator',
        'forward-recv',
        'forward-send',
        'backward-recv',
        'backward-send',
        'forward-send-forward-recv',
        'forward-send-backward-recv',
        'backward-send-forward-recv',
        'backward-send-backward-recv',
        'forward-backward-send-forward-backward-recv',
        'layernorm-grads-all-reduce',
        'embedding-grads-all-reduce',
        'all-grads-sync',
        'params-all-gather',
        'optimizer-copy-to-main-grad',
        'optimizer-unscale-and-check-inf',
        'optimizer-clip-main-grad',
        'optimizer-count-zeros',
        'optimizer-inner-step',
        'optimizer-copy-main-to-model-params',
        'optimizer']

    # Calculate batch size.
    batch_size = args.micro_batch_size * args.data_parallel_size * \
        get_num_microbatches()

    # Track app tag & app tag ID
    one_logger_utils.track_app_tag(batch_size, args.world_size, args.seq_length)

    total_iterations = total_loss_dict[advanced_iters_key] + \
                       total_loss_dict[skipped_iters_key]

    # learning rate will be None on ranks without trainable params, so we must gather across mp ranks
    learning_rate = reduce_max_stat_across_model_parallel_group(learning_rate)
    # Tensorboard values.
    # Timer requires all the ranks to call.
    if args.log_timers_to_tensorboard and \
       (iteration % args.tensorboard_log_interval == 0):
        timers.write(timers_to_log, writer, iteration,
                     normalizer=total_iterations)
    if writer and (iteration % args.tensorboard_log_interval == 0):
        if wandb_writer:
            wandb_writer.log({'samples vs steps': args.consumed_train_samples},
                             iteration)
        writer.add_scalar('learning-rate', learning_rate, iteration)
        writer.add_scalar('learning-rate vs samples', learning_rate,
                            args.consumed_train_samples)
        if wandb_writer:
            wandb_writer.log({'learning-rate': learning_rate}, iteration)
        if args.decoupled_lr is not None:
            writer.add_scalar('decoupled-learning-rate', decoupled_learning_rate, iteration)
        if args.skipped_train_samples > 0:
            writer.add_scalar('skipped-train-samples', args.skipped_train_samples, iteration)
            if wandb_writer:
                wandb_writer.log({'skipped-train-samples': args.skipped_train_samples}, iteration)
        writer.add_scalar('batch-size', batch_size, iteration)
        writer.add_scalar('batch-size vs samples', batch_size,
                          args.consumed_train_samples)
        if wandb_writer:
            wandb_writer.log({'batch-size': batch_size}, iteration)
        for key in loss_dict:
            writer.add_scalar(key , loss_dict[key], iteration)
            writer.add_scalar(key + ' vs samples', loss_dict[key],
                              args.consumed_train_samples)
            if wandb_writer:
                wandb_writer.log({key: loss_dict[key]}, iteration)
        if args.log_loss_scale_to_tensorboard:
            writer.add_scalar('loss-scale', loss_scale, iteration)
            writer.add_scalar('loss-scale vs samples', loss_scale,
                              args.consumed_train_samples)
            if wandb_writer:
                wandb_writer.log({'loss-scale': loss_scale}, iteration)
        if args.log_world_size_to_tensorboard:
            writer.add_scalar('world-size', args.world_size, iteration)
            writer.add_scalar('world-size vs samples', args.world_size,
                              args.consumed_train_samples)
            if wandb_writer:
                wandb_writer.log({'world-size': args.world_size}, iteration)
        if grad_norm is not None:
            writer.add_scalar('grad-norm', grad_norm, iteration)
            writer.add_scalar('grad-norm vs samples', grad_norm,
                              args.consumed_train_samples)
            if wandb_writer:
                wandb_writer.log({'grad-norm': grad_norm}, iteration)
        if num_zeros_in_grad is not None:
            writer.add_scalar('num-zeros', num_zeros_in_grad, iteration)
            writer.add_scalar('num-zeros vs samples', num_zeros_in_grad,
                              args.consumed_train_samples)
            if wandb_writer:
                wandb_writer.log({'num-zeros': num_zeros_in_grad}, iteration)
        if params_norm is not None:
            writer.add_scalar('params-norm', params_norm, iteration)
            writer.add_scalar('params-norm vs samples', params_norm,
                              args.consumed_train_samples)
            if wandb_writer:
                wandb_writer.log({'params-norm': params_norm}, iteration)
        if args.log_memory_to_tensorboard:
            mem_stats = torch.cuda.memory_stats()
            writer.add_scalar(
                "mem-reserved-bytes",
                mem_stats["reserved_bytes.all.current"],
                iteration,
            )
            writer.add_scalar(
                "mem-allocated-bytes",
                mem_stats["allocated_bytes.all.current"],
                iteration,
            )
            writer.add_scalar(
                "mem-max-allocated-bytes",
                mem_stats["allocated_bytes.all.peak"],
                iteration,
            )
            writer.add_scalar(
                "mem-allocated-count",
                mem_stats["allocation.all.current"],
                iteration,
            )
    if args.num_experts is not None:
        moe_loss_scale = 1 / get_num_microbatches()
        track_moe_metrics(moe_loss_scale, iteration, writer, wandb_writer, total_loss_dict, args.moe_per_layer_logging)
    if args.mtp_num_layers is not None:
        mtp_loss_scale = 1 / get_num_microbatches()
        MTPLossLoggingHelper.track_mtp_metrics(
            mtp_loss_scale, iteration, writer, wandb_writer, total_loss_dict
            )

    if iteration % args.log_interval == 0:
        if args.record_memory_history and is_last_rank():
            snapshot = torch.cuda.memory._snapshot()
            from pickle import dump
            with open(args.memory_snapshot_path, 'wb') as f:
                dump(snapshot, f)

        elapsed_time = timers('interval-time').elapsed(barrier=True)
        elapsed_time_per_iteration = elapsed_time / total_iterations

        throughput = num_floating_point_operations(args, batch_size) / (
            elapsed_time_per_iteration * 10**12 * args.world_size)

        one_logger_utils.track_e2e_metrics(args.log_throughput, throughput)

        if args.log_timers_to_tensorboard:
            if writer:
                writer.add_scalar('iteration-time',
                                  elapsed_time_per_iteration, iteration)
            if wandb_writer:
                wandb_writer.log({'iteration-time': elapsed_time_per_iteration},
                                 iteration)
        log_string = f" [{datetime.now().strftime('%Y-%m-%d %H:%M:%S')}]"
        log_string += ' iteration {:8d}/{:8d} |'.format(
            iteration, args.train_iters)
        log_string += ' consumed samples: {:12d} |'.format(
            args.consumed_train_samples)
        if args.skipped_train_samples > 0:
            log_string += ' skipped samples: {:12d} |'.format(
                args.skipped_train_samples)
        log_string += ' elapsed time per iteration (ms): {:.1f} |'.format(
            elapsed_time_per_iteration * 1000.0)
        if args.log_throughput:
            log_string += f' throughput per GPU (TFLOP/s/GPU): {throughput:.1f} |'
            if args.log_timers_to_tensorboard:
                if writer:
                    writer.add_scalar('throughput', throughput, iteration)
                if wandb_writer:
                    wandb_writer.log({'throughput': throughput}, iteration)
        # Decoupled_learning_rate should be not None only on first and last pipeline stage.
        log_string += f' learning rate: {learning_rate:.6E} |'
        if args.decoupled_lr is not None and (mpu.is_pipeline_first_stage(ignore_virtual=True) or
                                              mpu.is_pipeline_last_stage(ignore_virtual=True)):
            assert decoupled_learning_rate is not None
            log_string += f' decoupled learning rate: {decoupled_learning_rate:.6E} |'
        else:
            assert decoupled_learning_rate is None
        log_string += f' global batch size: {batch_size:5d} |'
        for key in total_loss_dict:
            if key not in [advanced_iters_key, skipped_iters_key,
                           nan_iters_key]:
                avg = total_loss_dict[key].item() / \
                      float(max(1, total_loss_dict[advanced_iters_key]))
                if avg > 0.0:
                    log_string += ' {}: {:.6E} |'.format(key, avg)
                total_loss_dict[key] = torch.tensor([0.0], dtype=torch.float, device=get_current_device())
        log_string += f' loss scale: {loss_scale:.1f} |'
        if grad_norm is not None:
            log_string += f' grad norm: {grad_norm:.3f} |'
        if num_zeros_in_grad is not None:
            log_string += f' num zeros: {num_zeros_in_grad} |'
        if params_norm is not None:
            log_string += f' params norm: {params_norm:.3f} |'
        log_string += ' number of skipped iterations: {:3d} |'.format(
            total_loss_dict[skipped_iters_key])
        log_string += ' number of nan iterations: {:3d} |'.format(
            total_loss_dict[nan_iters_key])
        total_loss_dict[advanced_iters_key] = 0
        total_loss_dict[skipped_iters_key] = 0
        total_loss_dict[nan_iters_key] = 0
        print_rank_last(log_string)
        if report_memory_flag:
            # Report memory after optimizer state has been initialized.
            if torch.distributed.get_rank() == 0:
                num_microbatches = get_num_microbatches()
                report_theoretical_memory(args, num_microbatches=num_microbatches, verbose=True)
            report_memory(f'(after {iteration} iterations)')
            report_memory_flag = False
        timers.log(timers_to_log, normalizer=args.log_interval)

    return report_memory_flag


def compute_throughputs_and_append_to_progress_log(iteration,
                                                   num_floating_point_operations_so_far):
    args = get_args()
    if args.save is None:
        return

    # Compute job throughput.
    # args.num_floating_point_operations_so_far keeps track of floating-point operations
    # completed at the start of job.
    global _TRAIN_START_TIME
    job_throughput = \
        (num_floating_point_operations_so_far -
         args.num_floating_point_operations_so_far) / (
            (time.time() - _TRAIN_START_TIME) * 10**12 * args.world_size)

    # Compute cumulative throughput since jobs of this world size were launched.
    # `get_start_time_from_progress_log` returns start time and number of floating-point
    # operations of first job of this world size.
    start_time, start_num_floating_point_operations = get_start_time_from_progress_log()
    elapsed_time = (datetime.now() - start_time).total_seconds()
    cumulative_throughput = \
        (num_floating_point_operations_so_far -
         start_num_floating_point_operations) / (
            elapsed_time * 10**12 * args.world_size)

    tokens_so_far = args.consumed_train_samples * args.seq_length
    saved_ckpt_prefix = 'Saving async checkpoint' if args.async_save else 'Saved checkpoint'
    append_to_progress_log(f"{saved_ckpt_prefix}\tIteration: {iteration}\t"
                           f"Job throughput: {job_throughput:.1f} TFLOP/s/GPU\t"
                           f"Cumulative throughput: {cumulative_throughput:.1f} TFLOP/s/GPU\t"
                           f"Floating-point operations: {num_floating_point_operations_so_far:.2e}\t"
                           f"Tokens (in billions): {tokens_so_far / 10**9:.2f}")


def enable_forward_pre_hook(model_chunks):
    for model_chunk in model_chunks:
        assert isinstance(model_chunk, DDP)
        model_chunk.enable_forward_pre_hook()


def disable_forward_pre_hook(model_chunks, param_sync=True):
    for model_chunk in model_chunks:
        assert isinstance(model_chunk, DDP)
        model_chunk.disable_forward_pre_hook(param_sync=param_sync)


def save_checkpoint_and_time(iteration, model, optimizer, opt_param_scheduler,
                             num_floating_point_operations_so_far, checkpointing_context,
                             non_persistent_ckpt=False, train_data_iterator=None):
    args = get_args()
    timers = get_timers()

    # Stop timer to get accurate train interval time and exclude checkpointing duration
    timers('interval-time').stop()
    # Extra barrier is added to make sure all ranks report the max time.
    timer_key = 'save-checkpoint-non-persistent' if non_persistent_ckpt else 'save-checkpoint'
    timers(timer_key, log_level=0).start(barrier=True)

    # Log E2E metrics before save-checkpoint
    one_logger_utils.track_e2e_metrics()
    if should_disable_forward_pre_hook(args):
        disable_forward_pre_hook(model)
    save_checkpoint(iteration, model, optimizer, opt_param_scheduler,
                    num_floating_point_operations_so_far, checkpointing_context,
                    non_persistent_ckpt=non_persistent_ckpt, train_data_iterator=train_data_iterator,
                    preprocess_common_state_dict_fn=preprocess_common_state_dict)
    if should_disable_forward_pre_hook(args):
        enable_forward_pre_hook(model)
    timers(timer_key).stop(barrier=True)
    timers.log([timer_key])

    # Log E2E metrics after save-checkpoint
    one_logger_utils.track_e2e_metrics()
    save_checkpoint_duration = timers(timer_key).elapsed()
    one_logger_utils.on_save_checkpoint_end(save_checkpoint_duration, iteration, args.async_save)

    if args.log_progress and not non_persistent_ckpt:
        compute_throughputs_and_append_to_progress_log(iteration,
                                                       num_floating_point_operations_so_far)

    # Recover timing
    timers('interval-time', log_level=0).start(barrier=True)


def post_training_step_callbacks(model, optimizer, opt_param_scheduler, iteration, prof,
                                 num_floating_point_operations_since_last_log_event):
    """Run all post-training-step functions (e.g., FT heartbeats, GC)."""
    args = get_args()

    # Bring CPU and GPU back in sync if on right iteration.
    if torch.cuda.is_available() and args.train_sync_interval and iteration % args.train_sync_interval == 0:
        torch.cuda.synchronize()

    # Straggler detector.
    if iteration % args.log_interval == 0 and args.log_straggler:
        stimer.report(num_floating_point_operations_since_last_log_event, args.log_interval)
        num_floating_point_operations_since_last_log_event = 0.0

    # Check weight hash across DP replicas.
    if args.check_weight_hash_across_dp_replicas_interval is not None and \
            iteration % args.check_weight_hash_across_dp_replicas_interval == 0:
        if should_disable_forward_pre_hook(args):
            disable_forward_pre_hook(model)
        assert check_param_hashes_across_dp_replicas(model, cross_check=True), \
            "Parameter hashes not matching across DP replicas"
        torch.distributed.barrier()
        print_rank_0(f">>> Weight hashes match after {iteration} iterations...")
        if should_disable_forward_pre_hook(args):
            enable_forward_pre_hook(model)

    # Autoresume.
    if args.adlr_autoresume and \
        (iteration % args.adlr_autoresume_interval == 0):
        check_adlr_autoresume_termination(iteration, model, optimizer,
                                          opt_param_scheduler)

    # Profiling.
    if args.profile and \
        iteration == args.profile_step_end and \
        torch.distributed.get_rank() in args.profile_ranks:
        if args.use_pytorch_profiler:
            assert prof is not None
            prof.stop()
        else:
            torch.cuda.cudart().cudaProfilerStop()

    # Manual garbage collection.
    if args.manual_gc:
        if args.manual_gc_interval != 0 and iteration % args.manual_gc_interval == 0:
            gc.collect()


def checkpoint_and_decide_exit(model, optimizer, opt_param_scheduler, iteration,
                               num_floating_point_operations_so_far, checkpointing_context,
                               train_data_iterator):
    """Save checkpoint and decide whether to exit based on arguments (e.g., if
    --exit-duration-in-mins is set). Actual exit happens in main training loop
    based on the return value of this function."""
    args = get_args()
    timers = get_timers()

    # Exit based on signal handler.
    saved_checkpoint = False
    if args.exit_signal_handler:
        signal_handler = get_signal_handler()
        if any(signal_handler.signals_received()):
            if args.save:
                save_checkpoint_and_time(iteration, model, optimizer,
                                         opt_param_scheduler,
                                         num_floating_point_operations_so_far,
                                         checkpointing_context, train_data_iterator=train_data_iterator)
            print_datetime('exiting program after receiving SIGTERM.')

            return True

    # Regular save (persistent and non-persistent).
    if args.save and args.save_interval and \
        iteration % args.save_interval == 0:
        save_checkpoint_and_time(iteration, model, optimizer,
                                 opt_param_scheduler,
                                 num_floating_point_operations_so_far,
                                 checkpointing_context, train_data_iterator=train_data_iterator)
        saved_checkpoint = True

    elif args.save and args.non_persistent_save_interval and \
        iteration % args.non_persistent_save_interval == 0:
        save_checkpoint_and_time(iteration, model, optimizer,
                                 opt_param_scheduler,
                                 num_floating_point_operations_so_far,
                                 checkpointing_context,
                                 non_persistent_ckpt=True, train_data_iterator=train_data_iterator)
        saved_checkpoint = True

    # Exit based on duration.
    if args.exit_duration_in_mins:
        train_time = (time.time() - _TRAIN_START_TIME) / 60.0
        done_cuda = torch.tensor(
            [train_time > args.exit_duration_in_mins],
            dtype=torch.int, device=get_current_device())
        torch.distributed.all_reduce(
            done_cuda, op=torch.distributed.ReduceOp.MAX)
        done = done_cuda.item()
        if done:
            if args.save and not saved_checkpoint:
                save_checkpoint_and_time(iteration, model, optimizer,
                                         opt_param_scheduler,
                                         num_floating_point_operations_so_far,
                                         checkpointing_context, train_data_iterator=train_data_iterator)
            print_datetime(f'exiting program after {train_time} minutes')

            return True

    # Exit based on iterations.
    if args.exit_interval and iteration % args.exit_interval == 0:
        if args.save and not saved_checkpoint:
            save_checkpoint_and_time(iteration, model, optimizer,
                                     opt_param_scheduler,
                                     num_floating_point_operations_so_far,
                                     checkpointing_context, train_data_iterator=train_data_iterator)
        torch.distributed.barrier()
        print_datetime(f'exiting program at iteration {iteration}')

        return True

    return False


def train(forward_step_func, model, optimizer, opt_param_scheduler,
          train_data_iterator, valid_data_iterator,
          process_non_loss_data_func, config, checkpointing_context, non_loss_data_func):
    """Training function: run train_step desired number of times, run validation, checkpoint."""
    args = get_args()
    timers = get_timers()
    one_logger = get_one_logger()

    if args.run_workload_inspector_server:
        try:
            from workload_inspector.utils.webserver import run_server
            import threading
            threading.Thread(target=run_server, daemon=True, args=(torch.distributed.get_rank(), )).start()
        except ModuleNotFoundError:
            print_rank_0("workload inspector module not found.")

    # Write args to tensorboard
    write_args_to_tensorboard()

    # Turn on training mode which enables dropout.
    for model_module in model:
        model_module.train()

    # Tracking loss.
    total_loss_dict = {}

    # Iterations.
    iteration = args.iteration
    # Make sure rerun_state_machine has the right iteration loaded from checkpoint.
    rerun_state_machine = get_rerun_state_machine()
    if rerun_state_machine.current_iteration != iteration:
        print_rank_0(f"Setting rerun_state_machine.current_iteration to {iteration}...")
        rerun_state_machine.current_iteration = iteration

    # Track E2E metrics at the start of training.
    one_logger_utils.on_train_start(iteration=iteration, consumed_train_samples=args.consumed_train_samples,
                                    train_samples=args.train_samples, seq_length=args.seq_length,
                                    train_iters=args.train_iters, save=args.save, async_save=args.async_save,
                                    log_throughput=args.log_throughput,
                                    num_floating_point_operations_so_far=args.num_floating_point_operations_so_far)

    num_floating_point_operations_so_far = args.num_floating_point_operations_so_far

    # Setup some training config params.
    config.grad_scale_func = optimizer.scale_loss
    config.timers = timers
    if isinstance(model[0], (custom_FSDP, DDP)) and args.overlap_grad_reduce:
        assert config.no_sync_func is None, \
            ('When overlap_grad_reduce is True, config.no_sync_func must be None; '
            'a custom no_sync_func is not supported when overlapping grad-reduce')
        config.no_sync_func = [model_chunk.no_sync for model_chunk in model]
        if len(model) == 1:
            config.no_sync_func = config.no_sync_func[0]
        if args.align_grad_reduce:
            config.grad_sync_func = [model_chunk.start_grad_sync for model_chunk in model]
            if len(model) == 1:
                config.grad_sync_func = config.grad_sync_func[0]
    if args.overlap_param_gather and args.align_param_gather:
        config.param_sync_func = [model_chunk.start_param_sync for model_chunk in model]
        if len(model) == 1:
            config.param_sync_func = config.param_sync_func[0]
    config.finalize_model_grads_func = finalize_model_grads

    timers('interval-time', log_level=0).start(barrier=True)
    print_datetime('before the start of training step')
    report_memory_flag = True
    pre_hook_enabled = False
    should_exit = False
    exit_code = 0

    if args.manual_gc:
        # Disable the default garbage collector and perform the collection manually.
        # This is to align the timing of garbage collection across ranks.
        assert args.manual_gc_interval >= 0, \
            'Manual garbage collection interval should be larger than or equal to 0'
        gc.disable()
        gc.collect()

    # Singleton initialization of straggler detector.
    if args.log_straggler:
        global stimer
        world = torch.distributed.get_world_size()
        rank = torch.distributed.get_rank()
        mmcnt = args.straggler_minmax_count
        stimer.configure(world, rank,
                mmcnt = mmcnt,
                enabled = not args.disable_straggler_on_startup,
                port = args.straggler_ctrlr_port)
    num_floating_point_operations_since_last_log_event = 0.0

    num_microbatches = get_num_microbatches()
    eval_duration = 0.0
    eval_iterations = 0

    def get_e2e_base_metrics():
        """Get base metrics values for one-logger to calculate E2E tracking metrics.
        """
        num_floating_point_operations_since_current_train_start = \
            num_floating_point_operations_so_far - args.num_floating_point_operations_so_far
        return {
            'iteration': iteration,
            'train_duration': timers('interval-time').active_time(),
            'eval_duration': eval_duration,
            'eval_iterations': eval_iterations,
            'total_flops_since_current_train_start': num_floating_point_operations_since_current_train_start,
            'num_floating_point_operations_so_far': num_floating_point_operations_so_far,
            'consumed_train_samples': args.consumed_train_samples,
            'world_size': args.world_size,
            'seq_length': args.seq_length
        }
    # Cache into one-logger for callback.
    if one_logger:
        with one_logger.get_context_manager():
            one_logger.store_set('get_e2e_base_metrics', get_e2e_base_metrics)

    prof = None
    if args.profile and torch.distributed.get_rank() in args.profile_ranks and args.use_pytorch_profiler:
        prof = torch.profiler.profile(
        schedule=torch.profiler.schedule(
            wait=max(args.profile_step_start-1, 0),
            warmup=1 if args.profile_step_start > 0 else 0,
            active=args.profile_step_end-args.profile_step_start,
            repeat=1),
        on_trace_ready=torch.profiler.tensorboard_trace_handler(args.tensorboard_dir),
        record_shapes=True,
        with_stack=True)
        prof.start()

    start_iteration = iteration
    # Disable forward pre-hook to start training to ensure that errors in checkpoint loading
    # or random initialization don't propagate to all ranks in first all-gather (which is a
    # no-op if things work correctly).
    if should_disable_forward_pre_hook(args):
        disable_forward_pre_hook(model, param_sync=False)
        # Also remove param_sync_func temporarily so that sync calls made in
        # `forward_backward_func` are no-ops.
        param_sync_func = config.param_sync_func
        config.param_sync_func = None
        pre_hook_enabled = False
    # Also, check weight hash across DP replicas to be very pedantic.
    if args.check_weight_hash_across_dp_replicas_interval is not None:
        assert check_param_hashes_across_dp_replicas(model, cross_check=True), \
            "Parameter hashes not matching across DP replicas"
        torch.distributed.barrier()
        print_rank_0(f">>> Weight hashes match after {iteration} iterations...")

    # Run training iterations till done.
    while iteration < args.train_iters:
        if args.profile and torch.distributed.get_rank() in args.profile_ranks:
            if args.use_pytorch_profiler:
                prof.step()
            elif iteration == args.profile_step_start:
                torch.cuda.cudart().cudaProfilerStart()
                torch.autograd.profiler.emit_nvtx(record_shapes=True).__enter__()

        ft_integration.on_checkpointing_start()
        maybe_finalize_async_save(blocking=False)
        ft_integration.on_checkpointing_end(is_async_finalization=True)

        # Update number of microbatches first without consistency check to decide if a
        # checkpoint should be saved. If the number of microbatches is different
        # from the previous iteration, save a checkpoint. Then run consistency check
        # to make sure training configuration is still valid.
        update_num_microbatches(args.consumed_train_samples, consistency_check=False, verbose=True)
        if get_num_microbatches() != num_microbatches and iteration != 0:
            assert get_num_microbatches() > num_microbatches, \
                (f"Number of microbatches should be increasing due to batch size rampup; "
                 f"instead going from {num_microbatches} to {get_num_microbatches()}")
            if args.save is not None:
                save_checkpoint_and_time(iteration, model, optimizer,
                                         opt_param_scheduler,
                                         num_floating_point_operations_so_far,
                                         checkpointing_context, train_data_iterator=train_data_iterator)
        num_microbatches = get_num_microbatches()
        update_num_microbatches(args.consumed_train_samples, consistency_check=True, verbose=True)

        # Completely skip iteration if needed.
        if iteration in args.iterations_to_skip:
            # Dummy train_step to fast forward train_data_iterator.
            dummy_train_step(train_data_iterator)
            iteration += 1
            batch_size = mpu.get_data_parallel_world_size() * \
                         args.micro_batch_size * \
                         get_num_microbatches()
            args.consumed_train_samples += batch_size
            args.skipped_train_samples += batch_size
            continue

        # Run training step.
        args.curr_iteration = iteration
        ft_integration.on_training_step_start()
        loss_dict, skipped_iter, should_checkpoint, should_exit, exit_code, grad_norm, num_zeros_in_grad = \
            train_step(forward_step_func,
                       train_data_iterator,
                       model,
                       optimizer,
                       opt_param_scheduler,
                       config)
        ft_integration.on_training_step_end()
        if should_checkpoint:
            save_checkpoint_and_time(iteration, model, optimizer,
                                     opt_param_scheduler,
                                     num_floating_point_operations_so_far,
                                     checkpointing_context, train_data_iterator=train_data_iterator)
        if should_exit:
            break

        # Enable forward pre-hooks after first set of forward and backward passes.
        # When running in fp16, skip all NaN iterations until steady-state loss scaling value
        # is reached.
        if iteration == start_iteration:
            if skipped_iter:
                # Only enable forward pre-hook after a training step has successfully run. Relevant
                # for fp16 codepath where first XX iterations are skipped until steady-state loss
                # scale value is reached.
                start_iteration = iteration + 1
            else:
                # Enable forward pre-hook after training step has successfully run. All subsequent
                # forward passes will use the forward pre-hook / `param_sync_func` in
                # `forward_backward_func`.
                if should_disable_forward_pre_hook(args):
                    enable_forward_pre_hook(model)
                    config.param_sync_func = param_sync_func
                    pre_hook_enabled = True

        iteration += 1
        batch_size = mpu.get_data_parallel_world_size() * \
                     args.micro_batch_size * \
                     get_num_microbatches()
        args.consumed_train_samples += batch_size
        num_skipped_samples_in_batch = (get_current_global_batch_size() -
                                        get_current_running_global_batch_size())
        if args.decrease_batch_size_if_needed:
            assert num_skipped_samples_in_batch >= 0
        else:
            assert num_skipped_samples_in_batch == 0
        args.skipped_train_samples += num_skipped_samples_in_batch
        num_floating_point_operations_in_batch = num_floating_point_operations(args, batch_size)
        num_floating_point_operations_so_far += num_floating_point_operations_in_batch
        num_floating_point_operations_since_last_log_event += num_floating_point_operations_in_batch

        # Logging.
        if not optimizer.is_stub_optimizer:
            loss_scale = optimizer.get_loss_scale().item()
        else:
            loss_scale = 1.0
        params_norm = None

        if args.log_params_norm:
            params_norm = calc_params_l2_norm(model)
        learning_rate = None
        decoupled_learning_rate = None
        for param_group in optimizer.param_groups:
            if param_group['is_decoupled_lr']:
                decoupled_learning_rate = param_group['lr']
            else:
                learning_rate = param_group['lr']
        report_memory_flag = training_log(loss_dict, total_loss_dict,
                                          learning_rate,
                                          decoupled_learning_rate,
                                          iteration, loss_scale,
                                          report_memory_flag, skipped_iter,
                                          grad_norm, params_norm, num_zeros_in_grad)

        # Evaluation.
        if args.eval_interval and iteration % args.eval_interval == 0 and \
            args.do_valid:
            timers('interval-time').stop()
            if should_disable_forward_pre_hook(args):
                disable_forward_pre_hook(model)
                pre_hook_enabled = False
            if args.manual_gc and args.manual_gc_eval:
                # Collect all objects.
                gc.collect()
            prefix = f'iteration {iteration}'
            timers('eval-time', log_level=0).start(barrier=True)
            evaluate_and_print_results(prefix, forward_step_func,
                                       valid_data_iterator, model,
                                       iteration, process_non_loss_data_func,
                                       config, verbose=False, write_to_tensorboard=True,
                                       non_loss_data_func=non_loss_data_func)
            eval_duration += timers('eval-time').elapsed()
            eval_iterations += args.eval_iters
            timers('eval-time').stop()
            one_logger_utils.track_e2e_metrics()

            if args.manual_gc and args.manual_gc_eval:
                # Collect only the objects created and used in evaluation.
                gc.collect(generation=0)
            if should_disable_forward_pre_hook(args):
                enable_forward_pre_hook(model)
                pre_hook_enabled = True
            timers('interval-time', log_level=0).start(barrier=True)

        # Miscellaneous post-training-step functions (e.g., FT heartbeats, GC).
        # Some of these only happen at specific iterations.
        post_training_step_callbacks(model, optimizer, opt_param_scheduler, iteration, prof,
                                     num_floating_point_operations_since_last_log_event)

        # Checkpoint and decide whether to exit.
        should_exit = checkpoint_and_decide_exit(model, optimizer, opt_param_scheduler, iteration,
                                                 num_floating_point_operations_so_far,
                                                 checkpointing_context, train_data_iterator)
        if should_exit:
            break

    one_logger_utils.track_e2e_metrics()

    # Flush TensorBoard, WandB writers and one-logger.
    writer = get_tensorboard_writer()
    if writer:
        writer.flush()

    # Close out pre-hooks if using distributed optimizer and overlapped param gather.
    if pre_hook_enabled:
        disable_forward_pre_hook(model)

    ft_integration.on_checkpointing_start()
    # This will finalize all unfinalized async request and terminate
    # a persistent async worker if persistent ckpt worker is enabled
    maybe_finalize_async_save(blocking=True, terminate=True)
    ft_integration.on_checkpointing_end(is_async_finalization=True)
    if args.enable_ft_package and ft_integration.get_rank_monitor_client() is not None:
        ft_integration.get_rank_monitor_client().shutdown_workload_monitoring()

    # If any exit conditions (signal handler, duration, iterations) have been reached, exit.
    if should_exit:
        wandb_writer = get_wandb_writer()
        if wandb_writer:
            wandb_writer.finish()
        ft_integration.shutdown()
        sys.exit(exit_code)

    return iteration, num_floating_point_operations_so_far


def evaluate(forward_step_func,
             data_iterator,
             model,
             process_non_loss_data_func,
             config,
             verbose=False,
             non_loss_data_func=None):
    """Evaluation."""
    args = get_args()
    timers = get_timers()

    timers('evaluate', log_level=0).start(barrier=True)

    if args.vision_pretraining and args.vision_pretraining_type == "dino":
        from megatron.legacy.model.vision.knn_monitor import compute_feature_bank
        compute_feature_bank(model)

    # Turn on evaluation mode which disables dropout.
    for model_module in model:
        model_module.eval()

    # Disable result validation during evaluation
    rerun_state_machine = get_rerun_state_machine()
    rerun_mode = rerun_state_machine.get_mode()
    rerun_state_machine.set_mode(RerunMode.DISABLED)

    total_loss_dict = {}

    # make validation batch size independent from training batch size
    eval_batch_size = args.global_batch_size
    eval_num_microbatches = eval_batch_size // \
        (args.micro_batch_size * args.data_parallel_size)

    with torch.no_grad():
        iteration = 0
        if verbose:
            print_rank_0(f'Evaluating on {args.eval_iters * eval_batch_size} samples')
        while iteration < args.eval_iters:
            iteration += 1
            if verbose:
                print_rank_0(f'Evaluating iter {iteration}/{args.eval_iters}')

            forward_backward_func = get_forward_backward_func()
            # Don't care about timing during evaluation
            config.timers = None
            ft_integration.on_eval_step_start()
            loss_dicts = forward_backward_func(
                forward_step_func=forward_step_func,
                data_iterator=data_iterator,
                model=model,
                num_microbatches=eval_num_microbatches,
                seq_length=args.seq_length,
                micro_batch_size=args.micro_batch_size,
                decoder_seq_length=args.decoder_seq_length,
                forward_only=True)
            ft_integration.on_eval_step_end()
            config.timers = get_timers()

            # Empty unused memory
            if args.empty_unused_memory_level >= 1 and torch.cuda.is_available():
                torch.cuda.empty_cache()

            if mpu.is_pipeline_last_stage(ignore_virtual=True):
                # Reduce across processes.
                for loss_dict in loss_dicts:
                    for key in loss_dict:
                        if key not in total_loss_dict:
                            total_loss_dict[key] = torch.tensor([0.0, 0.0], dtype=torch.float).to(device=get_current_device())
                        val = loss_dict[key]
                        if isinstance(val, tuple) or isinstance(val, list):
                            total_loss_dict[key][0] += val[0]
                            total_loss_dict[key][1] += val[1]
                        else:
                            total_loss_dict[key][0] += val
                            total_loss_dict[key][1] += 1

            args.consumed_valid_samples += eval_batch_size

            if args.exit_duration_in_mins:
                train_time = (time.time() - _TRAIN_START_TIME) / 60.0
                done_device = torch.tensor(
                    [train_time > args.exit_duration_in_mins],
                    dtype=torch.int, device=get_current_device())
                torch.distributed.all_reduce(
                    done_device, op=torch.distributed.ReduceOp.MAX)
                done = done_device.item()
                if done:
                    rerun_state_machine.set_mode(rerun_mode)
                    print_rank_0('Exiting during evaluation, timelimit reached')
                    return None, None, True

        collected_non_loss_data = None
        if non_loss_data_func is not None:
            collected_non_loss_data = non_loss_data_func(model)
        elif process_non_loss_data_func is not None and is_last_rank():
            collected_non_loss_data = forward_backward_func(
                forward_step_func=forward_step_func,
                data_iterator=data_iterator,
                model=model,
                num_microbatches=get_num_microbatches(),
                seq_length=args.seq_length,
                micro_batch_size=args.micro_batch_size,
                decoder_seq_length=args.decoder_seq_length,
                forward_only=True,
                collect_non_loss_data=True)

    # Move model back to the train mode.
    for model_module in model:
        model_module.train()

    for key in total_loss_dict:
        numerator, denominator = total_loss_dict[key]
        total_loss_dict[key] = numerator / denominator

    timers('evaluate').stop()
    timers.log(['evaluate'])

    rerun_state_machine.set_mode(rerun_mode)

    rerun_state_machine.set_mode(rerun_mode)

    return total_loss_dict, collected_non_loss_data, False

def evaluate_and_print_results(prefix, forward_step_func,
                               data_iterator, model,
                               iteration, process_non_loss_data_func, config,
                               verbose=False, write_to_tensorboard=True, non_loss_data_func=None):
    """Helper function to evaluate and dump results on screen."""
    args = get_args()
    if write_to_tensorboard:
        writer = get_tensorboard_writer()
    else:
        writer = None

    wandb_writer = get_wandb_writer()

    total_loss_dict, collected_non_loss_data, timelimit = evaluate(
        forward_step_func, data_iterator, model,
        process_non_loss_data_func, config, verbose, non_loss_data_func)
    # Timelimit hit during evaluation
    if timelimit:
        return
    string = f' validation loss at {prefix} | '
    for key in total_loss_dict:
        string += '{} value: {:.6E} | '.format(key, total_loss_dict[key].item())
        ppl = math.exp(min(20, total_loss_dict[key].item()))
        string += '{} PPL: {:.6E} | '.format(key, ppl)
        if writer:
            writer.add_scalar('{} validation'.format(key),
                              total_loss_dict[key].item(),
                              iteration)
            writer.add_scalar('{} validation vs samples'.format(key),
                              total_loss_dict[key].item(),
                              args.consumed_train_samples)
            if args.log_validation_ppl_to_tensorboard:
                writer.add_scalar('{} validation ppl'.format(key), ppl,
                                  iteration)
                writer.add_scalar('{} validation ppl vs samples'.format(key),
                                  ppl, args.consumed_train_samples)
            if wandb_writer and is_last_rank():
                wandb_writer.log({
                    '{} validation'.format(key): total_loss_dict[key].item()},
                    iteration)

    if process_non_loss_data_func is not None and writer and is_last_rank():
        process_non_loss_data_func(collected_non_loss_data, iteration, writer)

    length = len(string) + 1
    print_rank_last('-' * length)
    print_rank_last(string)
    print_rank_last('-' * length)


def cyclic_iter(iter):
    while True:
        for x in iter:
            yield x


def get_train_valid_test_num_samples():
    """Train/valid/test num samples."""

    args = get_args()

    # Number of train/valid/test samples.
    if args.train_samples:
        train_samples = args.train_samples
    else:
        train_samples = args.train_iters * args.global_batch_size
    eval_iters = (args.train_iters // args.eval_interval + 1) * \
                 args.eval_iters
    test_iters = args.eval_iters

    return (
        train_samples,
        eval_iters * args.global_batch_size,
        test_iters * args.global_batch_size,
    )


def build_train_valid_test_datasets(build_train_valid_test_datasets_provider):
    """Build pretraining datasets."""
    train_valid_test_num_samples = get_train_valid_test_num_samples()
    print_rank_0(' > datasets target sizes (minimum size):')
    print_rank_0('    train:      {}'.format(train_valid_test_num_samples[0]))
    print_rank_0('    validation: {}'.format(train_valid_test_num_samples[1]))
    print_rank_0('    test:       {}'.format(train_valid_test_num_samples[2]))
    return build_train_valid_test_datasets_provider(train_valid_test_num_samples)


def build_train_valid_test_data_loaders(
        build_train_valid_test_datasets_provider):
    """Build pretraining data loaders."""

    args = get_args()

    (train_dataloader, valid_dataloader, test_dataloader) = (None, None, None)

    print_rank_0('> building train, validation, and test datasets ...')

    # Backward compatibility, assume fixed batch size.
    if args.iteration > 0 and args.consumed_train_samples == 0:
        assert args.train_samples is None, \
            'Only backward compatiblity support for iteration-based training'
        args.consumed_train_samples = args.iteration * args.global_batch_size
    if args.iteration > 0 and args.consumed_valid_samples == 0:
        if args.train_samples is None:
            args.consumed_valid_samples = (args.iteration // args.eval_interval) * \
                args.eval_iters * args.global_batch_size

    # Rely on distributed-aware core datasets, temporary
    is_distributed = getattr(build_train_valid_test_datasets_provider, "is_distributed", False)

    # Construct the data pipeline
    if is_distributed or mpu.get_tensor_model_parallel_rank() == 0:

        # Build datasets.
        train_ds, valid_ds, test_ds = build_train_valid_test_datasets(
            build_train_valid_test_datasets_provider)
        # Build dataloders.
        train_dataloader = build_pretraining_data_loader(
            train_ds, args.consumed_train_samples)
        if args.skip_train:
            valid_dataloader = build_pretraining_data_loader(valid_ds, 0)
        else:
            valid_dataloader = build_pretraining_data_loader(
                valid_ds, args.consumed_valid_samples)
        test_dataloader = build_pretraining_data_loader(test_ds, 0)

        # Flags to know if we need to do training/validation/testing.
        do_train = train_dataloader is not None and args.train_iters > 0
        do_valid = valid_dataloader is not None and args.eval_iters > 0
        do_test = test_dataloader is not None and args.eval_iters > 0
        flags = torch.tensor(
            [int(do_train), int(do_valid), int(do_test)],
            dtype=torch.long, device=get_current_device())
    else:
        flags = torch.tensor([0, 0, 0], dtype=torch.long, device=get_current_device())

    torch.distributed.broadcast(flags, 0)

    args.do_train = getattr(args, "do_train", False) or flags[0].item()
    args.do_valid = getattr(args, "do_valid", False) or flags[1].item()
    args.do_test = getattr(args, "do_test", False) or flags[2].item()

    return train_dataloader, valid_dataloader, test_dataloader


def build_train_valid_test_data_iterators(
        build_train_valid_test_datasets_provider):
    """Build pretraining data iterators."""

    args = get_args()

    # Build loaders.
    train_dataloader, valid_dataloader, test_dataloader = \
        build_train_valid_test_data_loaders(
            build_train_valid_test_datasets_provider)

    # Build iterators.
    dl_type = args.dataloader_type
    assert dl_type in ['single', 'cyclic', 'external']

    def _get_iterator(dataloader_type, dataloader):
        """Return dataset iterator."""
        if dataloader_type == "single":
            return RerunDataIterator(iter(dataloader))
        elif dataloader_type == "cyclic":
            return RerunDataIterator(iter(cyclic_iter(dataloader)))
        elif dataloader_type == "external":
            # External dataloader is passed through. User is expected to define how to iterate.
            if isinstance(dataloader, list):
                return [RerunDataIterator(d) for d in dataloader]
            else:
                return RerunDataIterator(dataloader)
        else:
            raise RuntimeError("unexpected dataloader type")

    if train_dataloader is not None:
        train_data_iterator = _get_iterator(dl_type, train_dataloader)
    else:
        train_data_iterator = None

    if valid_dataloader is not None:
        valid_data_iterator = _get_iterator(dl_type, valid_dataloader)
    else:
        valid_data_iterator = None

    if test_dataloader is not None:
        test_data_iterator = _get_iterator(dl_type, test_dataloader)
    else:
        test_data_iterator = None

    return train_data_iterator, valid_data_iterator, test_data_iterator


def should_disable_forward_pre_hook(args):
    """Block forward pre-hook for certain configurations."""
    return not args.use_custom_fsdp and args.use_distributed_optimizer and args.overlap_param_gather<|MERGE_RESOLUTION|>--- conflicted
+++ resolved
@@ -71,12 +71,9 @@
 from megatron.core.parallel_state import (
     destroy_global_memory_buffer,
     destroy_model_parallel,
-<<<<<<< HEAD
     get_default_process_group,
-=======
     get_amax_reduction_group,
     model_parallel_is_initialized,
->>>>>>> a4306f75
 )
 from megatron.core.pipeline_parallel import get_forward_backward_func
 from megatron.core.pipeline_parallel.schedules import (
