# Copyright (c) 2024, NVIDIA CORPORATION. All rights reserved.

"""Pretrain utilities."""

import dataclasses
from datetime import datetime
import functools
import gc
import logging
import math
import os
import sys
from .log_handler import CustomHandler
# Make default logging level INFO, but filter out all log messages not from MCore.
logging.basicConfig(handlers=[CustomHandler()], level=logging.INFO)
from .theoretical_memory_usage import report_theoretical_memory
import time
# The earliest we can measure the start time.
_TRAIN_START_TIME = time.time()
import torch

from megatron.core import mpu, tensor_parallel
from megatron.core.utils import (
    check_param_hashes_across_dp_replicas,
    get_model_config,
    StragglerDetector,
    is_float8tensor,
)
from megatron.training.checkpointing import load_checkpoint
from megatron.training.checkpointing import save_checkpoint
from megatron.training.checkpointing import checkpoint_exists
from megatron.legacy.model import Float16Module
from megatron.core.distributed import DistributedDataParallelConfig
from megatron.core.distributed import DistributedDataParallel as DDP
from megatron.core.distributed import finalize_model_grads
from megatron.core.enums import ModelType
from megatron.core.optimizer import get_megatron_optimizer, OptimizerConfig
from megatron.training.initialize import initialize_megatron
from megatron.training.initialize import write_args_to_tensorboard
from megatron.training.initialize import set_jit_fusion_options
from megatron.legacy.data.data_samplers import build_pretraining_data_loader
from megatron.core.optimizer_param_scheduler import OptimizerParamScheduler
from megatron.core.transformer.moe import upcycling_utils
from megatron.core.transformer.moe.moe_utils import track_moe_metrics
from megatron.core.parallel_state import (
    destroy_global_memory_buffer,
    destroy_model_parallel,
)
from megatron.core.pipeline_parallel import get_forward_backward_func
from megatron.core.num_microbatches_calculator import (
    destroy_num_microbatches_calculator,
    get_current_global_batch_size,
    get_current_running_global_batch_size,
    get_num_microbatches,
    update_num_microbatches)

from .async_utils import maybe_finalize_async_save
from .utils import (
    calc_params_l2_norm,
    check_adlr_autoresume_termination,
    is_last_rank,
    print_rank_0,
    print_rank_last,
    report_memory,
    unwrap_model,
    append_to_progress_log,
    update_use_dist_ckpt,
)
from .global_vars import (
    destroy_global_vars,
    get_args,
    get_signal_handler,
    get_timers,
    get_tensorboard_writer,
    get_wandb_writer,
    get_one_logger)
from . import one_logger_utils

from . import ft_integration

stimer = StragglerDetector()


def destroy_global_state():
    destroy_global_vars()
    destroy_num_microbatches_calculator()
    destroy_global_memory_buffer()
    destroy_model_parallel()


def print_datetime(string):
    """Note that this call will sync across all ranks."""
    torch.distributed.barrier()
    time_str = datetime.now().strftime('%Y-%m-%d %H:%M:%S')
    print_rank_0('[' + string + '] datetime: {} '.format(time_str))


def num_floating_point_operations(args, batch_size):
    # Attention projection size.
    query_projection_size = args.kv_channels * args.num_attention_heads
    query_projection_to_hidden_size_ratio = query_projection_size / args.hidden_size
    # Group Query Attention.
    if not args.group_query_attention:
        args.num_query_groups = args.num_attention_heads
    # MoE.
    num_experts_routed_to = 1 if args.num_experts is None else args.moe_router_topk
    gated_linear_multiplier = 3 / 2 if args.swiglu else 1
    shared_expert_ffn_hidden_size = (
        0
        if args.moe_shared_expert_intermediate_size is None
        else args.moe_shared_expert_intermediate_size
    )

    # The 12x term below comes from the following factors; for more details, see
    # "APPENDIX: FLOATING-POINT OPERATIONS" in https://arxiv.org/abs/2104.04473.
    # - 3x: Each GEMM in the model needs to be performed 3 times (forward pass,
    #       backward wgrad [weight gradient], backward dgrad [data gradient]).
    # - 2x: GEMMs of a particular size are stacked twice in the standard Transformer model
    #       architectures implemented in this codebase (e.g., h->ffn_h GEMM and ffn_h->h GEMM
    #       in MLP layer).
    # - 2x: A GEMM of a m*n tensor with a n*k tensor requires 2mnk floating-point operations.
    expansion_factor = 3 * 2 * 2

    return (
        expansion_factor
        * batch_size
        * args.seq_length
        * args.num_layers
        * args.hidden_size
        * args.hidden_size
        * (
            # Attention.
            (
                (
                    1
                    + (args.num_query_groups / args.num_attention_heads)
                    + (args.seq_length / args.hidden_size)
                ) * query_projection_to_hidden_size_ratio
            )
            # MLP.
            + (
                (args.ffn_hidden_size / args.hidden_size)
                * num_experts_routed_to
                * gated_linear_multiplier
            )
            # Shared Experts.
            + ((shared_expert_ffn_hidden_size / args.hidden_size) * gated_linear_multiplier)
            # Logit.
            + (args.padded_vocab_size / (2 * args.num_layers * args.hidden_size))
        )
    )


def get_start_time_from_progress_log():
    """
    Gets start time of earliest job with same world size. Also returns the number
    of floating-point operations completed in last saved checkpoint.
    """
    args = get_args()
    assert args.save is not None
    progress_log_filename = os.path.join(args.save, "progress.txt")

    # start_time is time when job with same world size started.
    # start_num_floating_point_operations is the number of floating-point operations
    # completed when this job started.
    # latest_num_floating_point_operations is the number of floating-point operations
    # completed in most recent saved checkpoint.
    start_time = None
    start_num_floating_point_operations = None
    latest_num_floating_point_operations = 0

    def _get_field(string, type):
        return type(string.split(': ')[1])

    with open(progress_log_filename, 'r') as f:
        for line in f:
            line = line.strip()
            line_tokens = line.split('\t')
            world_size_in_line = _get_field(line_tokens[2], int)
            if line_tokens[3] == "Saved checkpoint":
                latest_num_floating_point_operations = \
                    _get_field(line_tokens[7], float)
            if world_size_in_line != args.world_size:
                # Re-start search if we see a different world size.
                start_time = None
                start_num_floating_point_operations = None
                continue
            if line_tokens[3] == "Starting job":
                if start_time is None:
                    start_time = line_tokens[0]
                    start_num_floating_point_operations = \
                        latest_num_floating_point_operations
    assert start_time is not None and start_num_floating_point_operations is not None, \
        "Should have seen at least one 'Starting job' entry with same world_size"
    return datetime.strptime(start_time, '%Y-%m-%d %H:%M:%S'), \
        start_num_floating_point_operations


def pretrain(
    train_valid_test_dataset_provider,
    model_provider,
    model_type,
    forward_step_func,
    process_non_loss_data_func=None,
    extra_args_provider=None,
    args_defaults={},
    get_embedding_ranks=None,
    get_position_embedding_ranks=None,
    non_loss_data_func=None,
):
    """Main training program.

    This function will run the followings in the order provided:
        1) initialize Megatron.
        2) setup model, optimizer and lr schedule using the model_provider.
        3) call train_val_test_data_provider to get train/val/test datasets.
        4) train the modle using the forward_step_func.

    Args:
        train_valid_test_dataset_provider: a function that takes the size of
            train/valid/test dataset and returns `train, valid, test` datasets.
        model_provider: a function that returns a vanilla version of the
            model. By vanilla we mean a simple model on cpu with no fp16 or ddp.
        model_type: an enum that specifies the type of model being trained.
        forward_step_func: a function that takes a `data iterator` and `model`,
            and returns a `loss` scalar with a dictionary with key:values being
            the info we would like to monitor during training, for example
            `lm-loss: value`. We also require that this function add
            `batch generator` to the timers class.
        process_non_loss_data_func: a function to post process outputs of the
            network. It can be used for dumping output tensors (e.g images) to
            tensorboard. It takes `collected data`(list of tensors),
            `current iteration index` and `tensorboard writer` as arguments.
        extra_args_provider: a function that takes a parser and adds arguments
            to it. It is used for programs to add their own arguments.
        args_defaults: a dictionary from argument-name to argument-value. It
            to set already parse arguments.
        get_embedding_ranks (TODO):
        get_position_embedding_ranks (TODO):
        non_loss_data_func (callable): A custom function to call during evaluation.
            It can run e.g. benchmarks.
    """

    # Initalize and get arguments, timers, and Tensorboard writer.
    initialize_megatron(
        extra_args_provider=extra_args_provider,
        args_defaults=args_defaults,
        get_embedding_ranks=get_embedding_ranks,
        get_position_embedding_ranks=get_position_embedding_ranks
    )

    args = get_args()
    timers = get_timers()

    if args.log_progress:
        append_to_progress_log("Starting job")

    # Set pytorch JIT layer fusion options and warmup JIT functions.
    set_jit_fusion_options()

    # Adjust the startup time so it reflects the largest value.
    # This will be closer to what scheduler will see (outside of
    # image ... launches.
    global _TRAIN_START_TIME
    start_time_tensor = torch.tensor([_TRAIN_START_TIME],
                                     dtype=torch.double,
                                     device='cuda')
    torch.distributed.all_reduce(start_time_tensor,
                                 op=torch.distributed.ReduceOp.MIN)
    _TRAIN_START_TIME = start_time_tensor.item()

    app_metrics = {}
    app_metrics['app_start_time'] = round(_TRAIN_START_TIME * 1000.0)
    app_metrics['app_model_init_start_time'] = round(_TRAIN_START_TIME * 1000.0)

    print_rank_0('time to initialize megatron (seconds): {:.3f}'.format(
        time.time() - _TRAIN_START_TIME))
    print_datetime('after megatron is initialized')
    app_metrics['app_model_init_finish_time'] = one_logger_utils.get_timestamp_in_ms()

    args = get_args()
    timers = get_timers()

    # Track E2E metrics on pretrain start
    one_logger_utils.on_pretrain_start()

    # Context used for persisting some state between checkpoint saves.
    if args.non_persistent_ckpt_type == 'local':
        raise RuntimeError('LocalCheckpointManagers are not yet integrated')
        checkpointing_context = {
            'local_checkpoint_manager': BasicLocalCheckpointManager(
                args.non_persistent_local_ckpt_dir
            )
        }
    else:
        checkpointing_context = {}

    # Model, optimizer, and learning rate.
    timers('model-and-optimizer-setup', log_level=0).start(barrier=True)
    app_metrics['app_build_optimizer_start_time'] = one_logger_utils.get_timestamp_in_ms()
    model, optimizer, opt_param_scheduler = setup_model_and_optimizer(
        model_provider, model_type, checkpointing_context=checkpointing_context)

    timers('model-and-optimizer-setup').stop()
    print_datetime('after model, optimizer, and learning rate '
                   'scheduler are built')
    app_metrics['app_build_optimizer_finish_time'] = one_logger_utils.get_timestamp_in_ms()
    config = get_model_config(model[0])

    # Data stuff.
    app_metrics['app_build_dataiters_start_time'] = one_logger_utils.get_timestamp_in_ms()
    timers('train/valid/test-data-iterators-setup', log_level=0).start(
        barrier=True)
    if args.virtual_pipeline_model_parallel_size is not None:
        train_data_iterator = []
        valid_data_iterator = []
        test_data_iterator = []
        for i in range(len(model)):
            mpu.set_virtual_pipeline_model_parallel_rank(i)
            iterators = build_train_valid_test_data_iterators(
                train_valid_test_dataset_provider)
            train_data_iterator.append(iterators[0])
            valid_data_iterator.append(iterators[1])
            test_data_iterator.append(iterators[2])
    else:
        train_data_iterator, valid_data_iterator, test_data_iterator \
            = build_train_valid_test_data_iterators(
                train_valid_test_dataset_provider)
    timers('train/valid/test-data-iterators-setup').stop()
    print_datetime('after dataloaders are built')
    app_metrics['app_build_dataiters_finish_time'] = one_logger_utils.get_timestamp_in_ms()

    # Track if training is enabled. Can only be done once args.do_train is assigned after dataloader is built.
    one_logger_utils.track_config_flags(args.train_iters, args.skip_train, args.do_train,
                                        args.do_valid, args.do_test, args.dataloader_type,
                                        args.retro_project_dir, args.retro_cyclic_train_iters)

    if args.enable_ft_package and ft_integration.get_rank_monitor_client() is not None:
        ft_integration.get_rank_monitor_client().init_workload_monitoring()
        ft_timeouts = ft_integration.get_rank_monitor_client().timeouts
        print_rank_0(f"Fault tolerance client initialized. Timeouts: {ft_timeouts}")

    # Print setup timing.
    print_rank_0('done with setup ...')
    timers.log(['model-and-optimizer-setup',
                'train/valid/test-data-iterators-setup'], barrier=True)

    one_logger = get_one_logger()
    one_logger and one_logger.log_metrics(app_metrics)

    if not args.skip_train:
        print_rank_0('training ...')

        if args.dataloader_type == 'cyclic' and args.retro_project_dir:
            assert args.retro_cyclic_train_iters is not None
            args.train_iters = args.retro_cyclic_train_iters
            print_rank_0("retro cyclic train iters : %d" % args.train_iters)

        iteration = 0
        if args.do_train and args.train_iters > 0:
            iteration, num_floating_point_operations_so_far = train(
                forward_step_func,
                model, optimizer, opt_param_scheduler,
                train_data_iterator, valid_data_iterator,
                process_non_loss_data_func, config, checkpointing_context,
                non_loss_data_func)

        print_datetime('after training is done')

        if args.save and iteration != 0 and iteration % args.save_interval != 0:
            save_checkpoint(iteration, model, optimizer, opt_param_scheduler,
                            num_floating_point_operations_so_far, checkpointing_context,
                            train_data_iterator=train_data_iterator,
                            ft_client=ft_integration.get_rank_monitor_client(
                                ft_integration.StateMachineActions.SAVE_CHECKPOINT))

        one_logger and one_logger.log_metrics({
            'app_train_loop_finish_time': one_logger_utils.get_timestamp_in_ms()
        })

    else:
        print_rank_0('skipping training (--skip-train is on) ...')

        iteration = args.iteration

    if args.do_valid:
        prefix = f'iteration {iteration} on validation set'
        evaluate_and_print_results(prefix, forward_step_func,
                                   valid_data_iterator, model,
                                   iteration, process_non_loss_data_func, config,
                                   verbose=True, write_to_tensorboard=not args.skip_train,
                                   non_loss_data_func=non_loss_data_func)

    if args.do_test:
        prefix = f'iteration {iteration} on test set'
        evaluate_and_print_results(prefix, forward_step_func,
                                   test_data_iterator, model,
                                   iteration, process_non_loss_data_func, config,
                                   verbose=True, write_to_tensorboard=not args.skip_train,
                                   non_loss_data_func=non_loss_data_func)

    wandb_writer = get_wandb_writer()
    if wandb_writer:
        wandb_writer.finish()
    maybe_finalize_async_save(blocking=True)

    one_logger and one_logger.log_metrics({
        'app_finish_time': one_logger_utils.get_timestamp_in_ms()
    })
    one_logger_utils.finish()


def update_train_iters(args):

    # For iteration-based training, we don't need to do anything
    if args.train_iters:
        return

    # Constant batch size with sample-based training.
    if args.rampup_batch_size is None:
        args.train_iters = args.train_samples // args.global_batch_size

    else:
        # Sample based training with rampup batch size.
        iterations = 0
        consumed_samples = 0
        # Rampup phase.
        while consumed_samples <= int(args.rampup_batch_size[2]) and consumed_samples <= args.train_samples:
            update_num_microbatches(consumed_samples, consistency_check=False)
            consumed_samples += get_current_global_batch_size()
            iterations += 1
        # Reset
        update_num_microbatches(0, consistency_check=False)
        # Constant phase
        # Note that we throw away any partial last batch.
        if args.train_samples > consumed_samples:
            iterations += (args.train_samples - consumed_samples) // \
                          args.global_batch_size
        args.train_iters = iterations

    print_rank_0('setting training iterations to {}'.format(args.train_iters))


def get_model(model_provider_func, model_type=ModelType.encoder_or_decoder, wrap_with_ddp=True):
    """Build the model."""
    args = get_args()
    args.model_type = model_type

    # Build model.
    if mpu.get_pipeline_model_parallel_world_size() > 1 and \
       args.virtual_pipeline_model_parallel_size is not None:
        assert model_type != ModelType.encoder_and_decoder, \
            "Interleaved schedule not supported for model with both encoder and decoder"
        model = []
        for i in range(args.virtual_pipeline_model_parallel_size):
            mpu.set_virtual_pipeline_model_parallel_rank(i)
            # Set pre_process and post_process only after virtual rank is set.
            pre_process = mpu.is_pipeline_first_stage()
            post_process = mpu.is_pipeline_last_stage()
            this_model = model_provider_func(
                pre_process=pre_process,
                post_process=post_process
            )
            this_model.model_type = model_type
            model.append(this_model)
    else:
        pre_process = mpu.is_pipeline_first_stage()
        post_process = mpu.is_pipeline_last_stage()
        add_encoder = True
        add_decoder = True
        if model_type == ModelType.encoder_and_decoder:
            if mpu.get_pipeline_model_parallel_world_size() > 1:
                rank = mpu.get_pipeline_model_parallel_rank()
                first_decoder_rank = args.encoder_pipeline_model_parallel_size
                world_size = mpu.get_pipeline_model_parallel_world_size()
                pre_process = rank == 0 or rank == first_decoder_rank
                post_process = (rank == (first_decoder_rank - 1)) or (rank == (world_size - 1))
                add_encoder = mpu.is_inside_encoder(rank)
                add_decoder = mpu.is_inside_decoder(rank)
            model = model_provider_func(
                pre_process=pre_process,
                post_process=post_process,
                add_encoder=add_encoder,
                add_decoder=add_decoder)
        else:
            model = model_provider_func(
                pre_process=pre_process,
                post_process=post_process
            )
        model.model_type = model_type

    if not isinstance(model, list):
        model = [model]

    # Set tensor model parallel attributes if not set.
    # Only parameters that are already tensor model parallel have these
    # attributes set for them. We should make sure the default attributes
    # are set for all params so the optimizer can use them.
    for model_module in model:
        for param in model_module.parameters():
            tensor_parallel.set_defaults_if_not_set_tensor_model_parallel_attributes(param)

    # Print number of parameters.
    if mpu.get_data_parallel_rank() == 0:
        print(' > number of parameters on (tensor, pipeline) '
              'model parallel rank ({}, {}): {}'.format(
            mpu.get_tensor_model_parallel_rank(),
            mpu.get_pipeline_model_parallel_rank(),
            sum([sum([p.nelement() for p in model_module.parameters()])
                 for model_module in model])), flush=True)

    # GPU allocation.
    for model_module in model:
        model_module.cuda(torch.cuda.current_device())

    # Fp16 conversion.
    if args.fp16 or args.bf16:
        model = [Float16Module(model_module, args) for model_module in model]

    # The model_module.bfloat16()/model_module.half() above will call the inplace copy of TE's
    # Float8Tensor, which will write an unwanted value (amax calculated from the current fp8
    # param) to its amax_history. The following logic will correct the amax_history back.
    for model_module in model:
        for param in model_module.parameters():
            if is_float8tensor(param) and param._fp8_meta is not None:
                fp8_meta = param._fp8_meta['scaling_fwd']
                fp8_meta_index = param._fp8_meta_index
                if hasattr(param, 'get_high_precision_init_val'):
                    fp8_meta.amax_history[0][fp8_meta_index].copy_(
                        param.get_high_precision_init_val().abs().max()
                    )
                else:
                    fp8_meta.amax_history[0][fp8_meta_index] = 0

    if wrap_with_ddp:
        config = get_model_config(model[0])

        kwargs = {}
        for f in dataclasses.fields(DistributedDataParallelConfig):
            if hasattr(args, f.name):
                kwargs[f.name] = getattr(args, f.name)
        kwargs['grad_reduce_in_fp32'] = args.accumulate_allreduce_grads_in_fp32
        kwargs['check_for_nan_in_grad'] = args.check_for_nan_in_loss_and_grad
        kwargs['bucket_size'] = args.ddp_bucket_size
        kwargs['average_in_collective'] = args.ddp_average_in_collective
        ddp_config = DistributedDataParallelConfig(**kwargs)

        overlap_param_gather_with_optimizer_step = getattr(args, 'overlap_param_gather_with_optimizer_step', False)
        model = [DDP(config,
                     ddp_config,
                     model_chunk,
                     # Turn off bucketing for model_chunk 2 onwards, since communication for these
                     # model chunks is overlapped with compute anyway.
                     disable_bucketing=(model_chunk_idx > 0) or overlap_param_gather_with_optimizer_step)
                 for (model_chunk_idx, model_chunk) in enumerate(model)]

        # Broadcast params from data parallel src rank to other data parallel ranks.
        if args.data_parallel_random_init:
            for model_module in model:
                model_module.broadcast_params()

    return model


def get_optimizer_param_scheduler(optimizer):
    """Build the learning rate scheduler."""
    args = get_args()

    # Iteration-based training.
    if args.train_iters:
        if args.lr_decay_iters is None:
            args.lr_decay_iters = args.train_iters
        lr_decay_steps = args.lr_decay_iters * args.global_batch_size
        wd_incr_steps = args.train_iters * args.global_batch_size
        wsd_decay_steps = None
        if args.lr_wsd_decay_iters is not None:
            wsd_decay_steps = args.lr_wsd_decay_iters * args.global_batch_size
        if args.lr_warmup_fraction is not None:
            lr_warmup_steps = args.lr_warmup_fraction * lr_decay_steps
        else:
            lr_warmup_steps = args.lr_warmup_iters * args.global_batch_size
    # Sample-based training.
    elif args.train_samples:
        # We need to set training iters for later use. Technically
        # we need to adjust the training samples too (due to last
        # batch being incomplete) but we leave it as is for now.
        update_train_iters(args)
        if args.lr_decay_samples is None:
            args.lr_decay_samples = args.train_samples
        lr_decay_steps = args.lr_decay_samples
        wd_incr_steps = args.train_samples
        wsd_decay_steps = args.lr_wsd_decay_samples
        if args.lr_warmup_fraction is not None:
            lr_warmup_steps = args.lr_warmup_fraction * lr_decay_steps
        else:
            lr_warmup_steps = args.lr_warmup_samples
    else:
        raise Exception(
            'either train-iters or train-samples should be provided.')

    opt_param_scheduler = OptimizerParamScheduler(
        optimizer,
        init_lr=args.lr_warmup_init,
        max_lr=args.lr,
        min_lr=args.min_lr,
        lr_warmup_steps=lr_warmup_steps,
        lr_decay_steps=lr_decay_steps,
        lr_decay_style=args.lr_decay_style,
        start_wd=args.start_weight_decay,
        end_wd=args.end_weight_decay,
        wd_incr_steps=wd_incr_steps,
        wd_incr_style=args.weight_decay_incr_style,
        use_checkpoint_opt_param_scheduler=args.use_checkpoint_opt_param_scheduler,
        override_opt_param_scheduler=args.override_opt_param_scheduler,
        wsd_decay_steps=wsd_decay_steps,
        lr_wsd_decay_style=args.lr_wsd_decay_style)

    return opt_param_scheduler


def setup_model_and_optimizer(model_provider_func,
                              model_type,
                              no_wd_decay_cond=None,
                              scale_lr_cond=None,
                              lr_mult=1.0,
                              checkpointing_context=None):
    """Setup model and optimizer."""
    args = get_args()
    timers = get_timers()
    one_logger = get_one_logger()

    model = get_model(model_provider_func, model_type)
    unwrapped_model = unwrap_model(model)

    kwargs = {}
    for f in dataclasses.fields(OptimizerConfig):
        if hasattr(args, f.name):
            kwargs[f.name] = getattr(args, f.name)
    config = OptimizerConfig(**kwargs)
    config.timers = timers
    optimizer = get_megatron_optimizer(config, model, no_wd_decay_cond,
                                       scale_lr_cond, lr_mult)
    opt_param_scheduler = get_optimizer_param_scheduler(optimizer)

    if args.moe_use_upcycling:
        torch.distributed.barrier()
        assert not checkpoint_exists(
            args.save
        ), ("The upcycling destination directory already exists. "
            "Please check if --moe-use-upcycling is mistakenly enabled. "
            "Upcycling should only be set for the first run when converting the dense model. "
            "All subsequent runs should remove this flag. ")
        num_experts = args.num_experts
        args.num_experts = None
        expert_model_parallel_size = args.expert_model_parallel_size
        args.expert_model_parallel_size = 1
        dense_model_for_upcycling = get_model(model_provider_func, model_type)
        args.num_experts = num_experts
        args.expert_model_parallel_size = expert_model_parallel_size
        _, args.num_floating_point_operations_so_far = upcycling_utils.load_and_upcycle_model(
            load_checkpoint,
            unwrapped_model,
            dense_model_for_upcycling,
            load_kwargs = {'model': dense_model_for_upcycling, 'optimizer': None, 'opt_param_scheduler': None}
        )
        args.iteration = 1
        save_checkpoint(args.iteration, model, None, None, args.num_floating_point_operations_so_far)
        torch.distributed.barrier()
        del dense_model_for_upcycling
        if (args.fp16 or args.bf16) and optimizer is not None:
            optimizer.reload_model_params()
        print_rank_0(f'Upcycled checkpoint saved to {args.save}')

    if (args.load is not None or args.pretrained_checkpoint is not None) and not args.moe_use_upcycling:
        one_logger and one_logger.log_metrics({
            'load_checkpoint_start_time': one_logger_utils.get_timestamp_in_ms()
        })
        timers('load-checkpoint', log_level=0).start(barrier=True)

        args.iteration, args.num_floating_point_operations_so_far = load_checkpoint(
                model, optimizer, opt_param_scheduler,
                ft_client=ft_integration.get_rank_monitor_client(), checkpointing_context=checkpointing_context)
        timers('load-checkpoint').stop(barrier=True)
        timers.log(['load-checkpoint'])
        one_logger and one_logger.log_metrics({
            'load_checkpoint_finish_time': one_logger_utils.get_timestamp_in_ms(),
            'load_checkpoint_time': timers('load-checkpoint').active_time()
        })
    else:
        args.iteration = 0
        args.num_floating_point_operations_so_far = 0

    # get model without FP16 and/or DDP wrappers
    if args.iteration == 0 and len(unwrapped_model) == 1 \
        and hasattr(unwrapped_model[0], 'init_state_dict_from_bert'):
        print_rank_0("Initializing ICT from pretrained BERT model")
        unwrapped_model[0].init_state_dict_from_bert()
        if args.fp16:
            optimizer.reload_model_params()

    # Convert checkpoint format.
    if args.ckpt_convert_format is not None:
        load_ckpt_format = args.ckpt_format
        args.ckpt_format = args.ckpt_convert_format
        args.save = os.path.join(args.ckpt_convert_save, args.ckpt_convert_format)
        update_use_dist_ckpt(args)

        save_checkpoint(args.iteration, model, optimizer, opt_param_scheduler,
                        args.num_floating_point_operations_so_far)

        print_rank_0("> converted checkpoint: %s -> %s." % (load_ckpt_format, args.ckpt_format))
        torch.distributed.barrier()
        exit()

    return model, optimizer, opt_param_scheduler


def train_step(forward_step_func, data_iterator,
               model, optimizer, opt_param_scheduler, config):
    """Single training step."""
    args = get_args()
    timers = get_timers()

    # Set grad to zero.
    for model_chunk in model:
        model_chunk.zero_grad_buffer()
    optimizer.zero_grad()

    # Forward pass.
    forward_backward_func = get_forward_backward_func()
    losses_reduced = forward_backward_func(
        forward_step_func=forward_step_func,
        data_iterator=data_iterator,
        model=model,
        num_microbatches=get_num_microbatches(),
        seq_length=args.seq_length,
        micro_batch_size=args.micro_batch_size,
        decoder_seq_length=args.decoder_seq_length,
        forward_only=False)

    # Empty unused memory.
    if args.empty_unused_memory_level >= 1:
        torch.cuda.empty_cache()

    # Vision gradients.
    if getattr(args, 'vision_pretraining', False) and args.vision_pretraining_type == "dino":
        unwrapped_model = unwrap_model(model[0])
        unwrapped_model.cancel_gradients_last_layer(args.curr_iteration)

    # Update parameters.
    timers('optimizer', log_level=1).start(barrier=args.barrier_with_L1_time)
    update_successful, grad_norm, num_zeros_in_grad = optimizer.step()
    timers('optimizer').stop()

    # Vision momentum.
    if getattr(args, 'vision_pretraining', False) and args.vision_pretraining_type == "dino":
        unwrapped_model = unwrap_model(model[0])
        unwrapped_model.update_momentum(args.curr_iteration)

    # Update learning rate.
    if update_successful:
        increment = get_num_microbatches() * \
                    args.micro_batch_size * \
                    args.data_parallel_size
        opt_param_scheduler.step(increment=increment)
        skipped_iter = 0
    else:
        skipped_iter = 1

    # Empty unused memory.
    if args.empty_unused_memory_level >= 2:
        torch.cuda.empty_cache()

    if mpu.is_pipeline_last_stage(ignore_virtual=True):
        # Average loss across microbatches.
        loss_reduced = {}
        for key in losses_reduced[0].keys():
            numerator = 0
            denominator = 0
            for x in losses_reduced:
                val = x[key]
                # there is one dict per microbatch. in new reporting, we average
                # over the total number of tokens across the global batch.
                if isinstance(val, tuple) or isinstance(val, list):
                    numerator += val[0]
                    denominator += val[1]
                else:
                    # legacy behavior. we average over the number of microbatches,
                    # and so the denominator is 1.
                    numerator += val
                    denominator += 1
            loss_reduced[key] = numerator / denominator
        return loss_reduced, skipped_iter, grad_norm, num_zeros_in_grad
    return {}, skipped_iter, grad_norm, num_zeros_in_grad


def training_log(loss_dict, total_loss_dict, learning_rate, decoupled_learning_rate, iteration,
                 loss_scale, report_memory_flag, skipped_iter,
                 grad_norm, params_norm, num_zeros_in_grad):
    """Log training information such as losses, timing, ...."""
    args = get_args()
    timers = get_timers()
    writer = get_tensorboard_writer()
    wandb_writer = get_wandb_writer()
    one_logger = get_one_logger()

    # Advanced, skipped, and Nan iterations.
    advanced_iters_key = 'advanced iterations'
    skipped_iters_key = 'skipped iterations'
    nan_iters_key = 'nan iterations'
    # Advanced iterations.
    if not skipped_iter:
        total_loss_dict[advanced_iters_key] = total_loss_dict.get(
            advanced_iters_key, 0) + 1
    else:
        if advanced_iters_key not in total_loss_dict:
            total_loss_dict[advanced_iters_key] = 0
    # Skipped iterations.
    total_loss_dict[skipped_iters_key] = total_loss_dict.get(
        skipped_iters_key, 0) + skipped_iter
    # Update losses and set nan iterations
    got_nan = False
    for key in loss_dict:
        if not skipped_iter:
            total_loss_dict[key] = total_loss_dict.get(
                key, torch.tensor([0.0], dtype=torch.float, device='cuda')) + loss_dict[key]
        else:
            value = loss_dict[key].float().sum().item()
            is_nan = value == float('inf') or \
                     value == -float('inf') or \
                     value != value
            got_nan = got_nan or is_nan
    total_loss_dict[nan_iters_key] = total_loss_dict.get(
        nan_iters_key, 0) + int(got_nan)

    # Logging.
    timers_to_log = [
        'forward-backward',
        'forward-compute',
        'backward-compute',
        'batch-generator',
        'forward-recv',
        'forward-send',
        'backward-recv',
        'backward-send',
        'forward-send-forward-recv',
        'forward-send-backward-recv',
        'backward-send-forward-recv',
        'backward-send-backward-recv',
        'forward-backward-send-forward-backward-recv',
        'layernorm-grads-all-reduce',
        'embedding-grads-all-reduce',
        'all-grads-sync',
        'params-all-gather',
        'optimizer-copy-to-main-grad',
        'optimizer-unscale-and-check-inf',
        'optimizer-clip-main-grad',
        'optimizer-count-zeros',
        'optimizer-inner-step',
        'optimizer-copy-main-to-model-params',
        'optimizer']

    # Calculate batch size.
    batch_size = args.micro_batch_size * args.data_parallel_size * \
        get_num_microbatches()

    # Track app tag & app tag ID
    one_logger_utils.track_app_tag(batch_size, args.world_size, args.seq_length)

    total_iterations = total_loss_dict[advanced_iters_key] + \
                       total_loss_dict[skipped_iters_key]

    # Tensorboard values.
    # Timer requires all the ranks to call.
    if args.log_timers_to_tensorboard and \
       (iteration % args.tensorboard_log_interval == 0):
        timers.write(timers_to_log, writer, iteration,
                     normalizer=total_iterations)
    if writer and (iteration % args.tensorboard_log_interval == 0):
        if wandb_writer:
            wandb_writer.log({'samples vs steps': args.consumed_train_samples},
                             iteration)
        writer.add_scalar('learning-rate', learning_rate, iteration)
        if args.decoupled_lr is not None:
            writer.add_scalar('decoupled-learning-rate', decoupled_learning_rate, iteration)
        writer.add_scalar('learning-rate vs samples', learning_rate,
                          args.consumed_train_samples)
        if wandb_writer:
            wandb_writer.log({'learning-rate': learning_rate}, iteration)
        if args.skipped_train_samples > 0:
            writer.add_scalar('skipped-train-samples', args.skipped_train_samples, iteration)
            if wandb_writer:
                wandb_writer.log({'skipped-train-samples': args.skipped_train_samples}, iteration)
        writer.add_scalar('batch-size', batch_size, iteration)
        writer.add_scalar('batch-size vs samples', batch_size,
                          args.consumed_train_samples)
        if wandb_writer:
            wandb_writer.log({'batch-size': batch_size}, iteration)
        for key in loss_dict:
            writer.add_scalar(key , loss_dict[key], iteration)
            writer.add_scalar(key + ' vs samples', loss_dict[key],
                              args.consumed_train_samples)
            if wandb_writer:
                wandb_writer.log({key: loss_dict[key]}, iteration)
        if args.log_loss_scale_to_tensorboard:
            writer.add_scalar('loss-scale', loss_scale, iteration)
            writer.add_scalar('loss-scale vs samples', loss_scale,
                              args.consumed_train_samples)
            if wandb_writer:
                wandb_writer.log({'loss-scale': loss_scale}, iteration)
        if args.log_world_size_to_tensorboard:
            writer.add_scalar('world-size', args.world_size, iteration)
            writer.add_scalar('world-size vs samples', args.world_size,
                              args.consumed_train_samples)
            if wandb_writer:
                wandb_writer.log({'world-size': args.world_size}, iteration)
        if grad_norm is not None:
            writer.add_scalar('grad-norm', grad_norm, iteration)
            writer.add_scalar('grad-norm vs samples', grad_norm,
                              args.consumed_train_samples)
            if wandb_writer:
                wandb_writer.log({'grad-norm': grad_norm}, iteration)
        if num_zeros_in_grad is not None:
            writer.add_scalar('num-zeros', num_zeros_in_grad, iteration)
            writer.add_scalar('num-zeros vs samples', num_zeros_in_grad,
                              args.consumed_train_samples)
            if wandb_writer:
                wandb_writer.log({'num-zeros': num_zeros_in_grad}, iteration)
        if params_norm is not None:
            writer.add_scalar('params-norm', params_norm, iteration)
            writer.add_scalar('params-norm vs samples', params_norm,
                              args.consumed_train_samples)
            if wandb_writer:
                wandb_writer.log({'params-norm': params_norm}, iteration)
        if args.log_memory_to_tensorboard:
            mem_stats = torch.cuda.memory_stats()
            writer.add_scalar(
                "mem-reserved-bytes",
                mem_stats["reserved_bytes.all.current"],
                iteration,
            )
            writer.add_scalar(
                "mem-allocated-bytes",
                mem_stats["allocated_bytes.all.current"],
                iteration,
            )
            writer.add_scalar(
                "mem-allocated-count",
                mem_stats["allocation.all.current"],
                iteration,
            )
    if args.num_experts is not None:
        moe_loss_scale = 1 / get_num_microbatches()
        track_moe_metrics(moe_loss_scale, iteration, writer, wandb_writer, total_loss_dict, args.moe_per_layer_logging)

    if iteration % args.log_interval == 0:
        elapsed_time = timers('interval-time').elapsed(barrier=True)
        elapsed_time_per_iteration = elapsed_time / total_iterations

        throughput = num_floating_point_operations(args, batch_size) / (
            elapsed_time_per_iteration * 10**12 * args.world_size)

        one_logger_utils.track_e2e_metrics(args.log_throughput, throughput)

        if args.log_timers_to_tensorboard:
            if writer:
                writer.add_scalar('iteration-time',
                                  elapsed_time_per_iteration, iteration)
            if wandb_writer:
                wandb_writer.log({'iteration-time': elapsed_time_per_iteration},
                                 iteration)
        log_string = f" [{datetime.now().strftime('%Y-%m-%d %H:%M:%S')}]"
        log_string += ' iteration {:8d}/{:8d} |'.format(
            iteration, args.train_iters)
        log_string += ' consumed samples: {:12d} |'.format(
            args.consumed_train_samples)
        if args.skipped_train_samples > 0:
            log_string += ' skipped samples: {:12d} |'.format(
                args.skipped_train_samples)
        log_string += ' elapsed time per iteration (ms): {:.1f} |'.format(
            elapsed_time_per_iteration * 1000.0)
        if args.log_throughput:
            log_string += f' throughput per GPU (TFLOP/s/GPU): {throughput:.1f} |'
            if args.log_timers_to_tensorboard:
                if writer:
                    writer.add_scalar('throughput', throughput, iteration)
                if wandb_writer:
                    wandb_writer.log({'throughput': throughput}, iteration)
        assert learning_rate is not None
        # Decoupled_learning_rate should be not None only on first and last pipeline stage.
        log_string += ' learning rate: {:.6E} |'.format(learning_rate)
        if args.decoupled_lr is not None and (mpu.is_pipeline_first_stage(ignore_virtual=True) or
                                              mpu.is_pipeline_last_stage(ignore_virtual=True)):
            assert decoupled_learning_rate is not None
            log_string += ' decoupled learning rate: {:.6E} |'.format(decoupled_learning_rate)
        else:
            assert decoupled_learning_rate is None
        log_string += ' global batch size: {:5d} |'.format(batch_size)
        for key in total_loss_dict:
            if key not in [advanced_iters_key, skipped_iters_key,
                           nan_iters_key]:
                avg = total_loss_dict[key].item() / \
                      float(max(1, total_loss_dict[advanced_iters_key]))
                if avg > 0.0:
                    log_string += ' {}: {:.6E} |'.format(key, avg)
                total_loss_dict[key] = torch.tensor([0.0], dtype=torch.float, device='cuda')
        log_string += ' loss scale: {:.1f} |'.format(loss_scale)
        if grad_norm is not None:
            log_string += ' grad norm: {:.3f} |'.format(grad_norm)
        if num_zeros_in_grad is not None:
            log_string += ' num zeros: {:.1f} |'.format(num_zeros_in_grad)
        if params_norm is not None:
            log_string += ' params norm: {:.3f} |'.format(params_norm)
        log_string += ' number of skipped iterations: {:3d} |'.format(
            total_loss_dict[skipped_iters_key])
        log_string += ' number of nan iterations: {:3d} |'.format(
            total_loss_dict[nan_iters_key])
        total_loss_dict[advanced_iters_key] = 0
        total_loss_dict[skipped_iters_key] = 0
        total_loss_dict[nan_iters_key] = 0
        print_rank_last(log_string)
        if report_memory_flag and learning_rate > 0.:
            # Report memory after optimizer state has been initialized.
            if torch.distributed.get_rank() == 0:
                num_microbatches = get_num_microbatches()
                report_theoretical_memory(args, num_microbatches=num_microbatches, verbose=True)
            report_memory('(after {} iterations)'.format(iteration))
            report_memory_flag = False
        timers.log(timers_to_log, normalizer=args.log_interval)

    return report_memory_flag


def compute_throughputs_and_append_to_progress_log(iteration,
                                                   num_floating_point_operations_so_far):
    args = get_args()
    if args.save is None:
        return

    # Compute job throughput.
    # args.num_floating_point_operations_so_far keeps track of floating-point operations
    # completed at the start of job.
    global _TRAIN_START_TIME
    job_throughput = \
        (num_floating_point_operations_so_far -
         args.num_floating_point_operations_so_far) / (
            (time.time() - _TRAIN_START_TIME) * 10**12 * args.world_size)

    # Compute cumulative throughput since jobs of this world size were launched.
    # `get_start_time_from_progress_log` returns start time and number of floating-point
    # operations of first job of this world size.
    start_time, start_num_floating_point_operations = get_start_time_from_progress_log()
    elapsed_time = (datetime.now() - start_time).total_seconds()
    cumulative_throughput = \
        (num_floating_point_operations_so_far -
         start_num_floating_point_operations) / (
            elapsed_time * 10**12 * args.world_size)

    tokens_so_far = args.consumed_train_samples * args.seq_length
    saved_ckpt_prefix = 'Saving async checkpoint' if args.async_save else 'Saved checkpoint'
    append_to_progress_log(f"{saved_ckpt_prefix}\tIteration: {iteration}\t"
                           f"Job throughput: {job_throughput:.1f} TFLOP/s/GPU\t"
                           f"Cumulative throughput: {cumulative_throughput:.1f} TFLOP/s/GPU\t"
                           f"Floating-point operations: {num_floating_point_operations_so_far:.2e}\t"
                           f"Tokens (in billions): {tokens_so_far / 10**9:.2f}")


def save_checkpoint_and_time(iteration, model, optimizer, opt_param_scheduler,
                             num_floating_point_operations_so_far, checkpointing_context,
                             non_persistent_ckpt=False, train_data_iterator=None):
    args = get_args()
    timers = get_timers()

    # Stop timer to get accurate train interval time and exclude checkpointing duration
    timers('interval-time').stop()
    # Extra barrier is added to make sure all ranks report the max time.
    timer_key = 'save-checkpoint-non-persistent' if non_persistent_ckpt else 'save-checkpoint'
    timers(timer_key, log_level=0).start(barrier=True)
    save_checkpoint_start_time = timers('save-checkpoint').active_time()

    # Log E2E metrics before save-checkpoint
    one_logger_utils.track_e2e_metrics()
    if args.use_distributed_optimizer and args.overlap_param_gather:
        optimizer.disable_pre_hook()
    save_checkpoint(iteration, model, optimizer, opt_param_scheduler,
                    num_floating_point_operations_so_far, checkpointing_context,
                    non_persistent_ckpt=non_persistent_ckpt, train_data_iterator=train_data_iterator,
                    ft_client=ft_integration.get_rank_monitor_client(
                        ft_integration.StateMachineActions.SAVE_CHECKPOINT))
    if args.use_distributed_optimizer and args.overlap_param_gather:
        optimizer.enable_pre_hook()
    timers(timer_key).stop(barrier=True)
    timers.log([timer_key])
    save_checkpoint_finish_time = timers('save-checkpoint').active_time()

    # Log E2E metrics after save-checkpoint
    one_logger_utils.track_e2e_metrics()
    save_checkpoint_duration = save_checkpoint_finish_time - save_checkpoint_start_time
    one_logger_utils.on_save_checkpoint_end(save_checkpoint_duration, iteration, args.async_save)

    if args.log_progress and not non_persistent_ckpt:
        compute_throughputs_and_append_to_progress_log(iteration,
                                                       num_floating_point_operations_so_far)

    # Recover timing
    timers('interval-time', log_level=0).start(barrier=True)


def train(forward_step_func, model, optimizer, opt_param_scheduler,
          train_data_iterator, valid_data_iterator,
          process_non_loss_data_func, config, checkpointing_context, non_loss_data_func):
    """Train the model function."""
    args = get_args()
    timers = get_timers()
    one_logger = get_one_logger()

    # Write args to tensorboard
    write_args_to_tensorboard()

    # Turn on training mode which enables dropout.
    for model_module in model:
        model_module.train()

    # Tracking loss.
    total_loss_dict = {}

    # Iterations.
    iteration = args.iteration

    # Track E2E metrics at the start of training
    one_logger_utils.on_train_start(iteration=iteration, consumed_train_samples=args.consumed_train_samples,
                                    train_samples=args.train_samples, seq_length=args.seq_length,
                                    train_iters=args.train_iters, save=args.save, async_save=args.async_save,
                                    log_throughput=args.log_throughput,
                                    num_floating_point_operations_so_far=args.num_floating_point_operations_so_far)

    num_floating_point_operations_so_far = args.num_floating_point_operations_so_far

    # Setup some training config params
    config.grad_scale_func = optimizer.scale_loss
    config.timers = timers
    if isinstance(model[0], DDP) and args.overlap_grad_reduce:
        assert config.no_sync_func is None, \
            ('When overlap_grad_reduce is True, config.no_sync_func must be None; '
             'a custom no_sync_func is not supported when overlapping grad-reduce')
        config.no_sync_func = [model_chunk.no_sync for model_chunk in model]
        if len(model) == 1:
            config.no_sync_func = config.no_sync_func[0]
        if args.align_grad_reduce:
            config.grad_sync_func = [model_chunk.start_grad_sync for model_chunk in model]
            if len(model) == 1:
                config.grad_sync_func = config.grad_sync_func[0]
    if args.overlap_param_gather and args.align_param_gather:
        config.param_sync_func = [model_chunk.start_param_sync for model_chunk in model]
        if len(model) == 1:
            config.param_sync_func = config.param_sync_func[0]
    config.finalize_model_grads_func = finalize_model_grads

    timers('interval-time', log_level=0).start(barrier=True)
    print_datetime('before the start of training step')
    report_memory_flag = True
    exit = False

    if args.manual_gc:
        # Disable the default garbage collector and perform the collection manually.
        # This is to align the timing of garbage collection across ranks.
        assert args.manual_gc_interval >= 0, \
            'Manual garbage collection interval should be laerger than or equal to 0.'
        gc.disable()
        gc.collect()

    # Singleton Initialization
    if args.log_straggler:
        global stimer
        world = torch.distributed.get_world_size()
        rank = torch.distributed.get_rank()
        mmcnt = args.straggler_minmax_count
        stimer.configure(world, rank,
                mmcnt = mmcnt,
                enabled = not args.disable_straggler_on_startup,
                port = args.straggler_ctrlr_port)
    total_flops = 0.0

    num_microbatches = get_num_microbatches()
    eval_duration = 0.0
    eval_iterations = 0

    def get_e2e_base_metrics():
        """Get base metrics values for one-logger to calculate E2E tracking metrics.
        """
        return {
            'iteration': iteration,
            'train_duration': timers('interval-time').active_time(),
            'eval_duration': eval_duration,
            'eval_iterations': eval_iterations,
            'total_flops': total_flops,
            'num_floating_point_operations_so_far': num_floating_point_operations_so_far,
            'consumed_train_samples': args.consumed_train_samples,
            'world_size': args.world_size,
            'seq_length': args.seq_length
        }
    # Cache into one-logger for callback
    if one_logger:
        with one_logger.get_context_manager():
            one_logger.store_set('get_e2e_base_metrics', get_e2e_base_metrics)
<<<<<<< HEAD
    profiler_status = 0
    while iteration < args.train_iters:
        if args.profile and \
           iteration == args.profile_step_start and \
           torch.distributed.get_rank() in args.profile_ranks:
            torch.cuda.cudart().cudaProfilerStart()
            torch.autograd.profiler.emit_nvtx(record_shapes=True).__enter__()
            profiler_status = 1
=======

    if args.profile and torch.distributed.get_rank() in args.profile_ranks and args.use_pytorch_profiler:
        prof = torch.profiler.profile(
        schedule=torch.profiler.schedule(
            wait=max(args.profile_step_start-1, 0),
            warmup=1 if args.profile_step_start > 0 else 0,
            active=args.profile_step_end-args.profile_step_start,
            repeat=1),
        on_trace_ready=torch.profiler.tensorboard_trace_handler(args.tensorboard_dir),
        record_shapes=True,
        with_stack=True)
        prof.start()

    while iteration < args.train_iters:
        if args.profile and torch.distributed.get_rank() in args.profile_ranks:
            if args.use_pytorch_profiler:
                prof.step()
            elif iteration == args.profile_step_start:
                torch.cuda.cudart().cudaProfilerStart()
                torch.autograd.profiler.emit_nvtx(record_shapes=True).__enter__()
>>>>>>> 3f90b989

        maybe_finalize_async_save(False)

        # Update number of microbatches first without consistency check to decide if a
        # checkpoint should be saved. If the number of microbatches is different
        # from the previous iteration, save a checkpoint. Then run consistency check
        # to make sure training configuration is still valid.
        update_num_microbatches(args.consumed_train_samples, consistency_check=False, verbose=True)
        if get_num_microbatches() != num_microbatches and iteration != 0:
            assert get_num_microbatches() > num_microbatches, \
                "number of microbatches should be increasing due to batch size rampup ... %d -> %d." % (num_microbatches, get_num_microbatches())
            if args.save is not None:
                save_checkpoint_and_time(iteration, model, optimizer,
                                         opt_param_scheduler,
                                         num_floating_point_operations_so_far,
                                         checkpointing_context, train_data_iterator=train_data_iterator)
        num_microbatches = get_num_microbatches()
        update_num_microbatches(args.consumed_train_samples, consistency_check=True, verbose=True)

        args.curr_iteration = iteration
        loss_dict, skipped_iter, grad_norm, num_zeros_in_grad = \
            train_step(forward_step_func,
                       train_data_iterator,
                       model,
                       optimizer,
                       opt_param_scheduler,
                       config)
        iteration += 1
        batch_size = mpu.get_data_parallel_world_size() * \
                     args.micro_batch_size * \
                     get_num_microbatches()
        args.consumed_train_samples += batch_size
        num_skipped_samples_in_batch = (get_current_global_batch_size() -
                                        get_current_running_global_batch_size())
        if args.decrease_batch_size_if_needed:
            assert num_skipped_samples_in_batch >= 0
        else:
            assert num_skipped_samples_in_batch == 0
        args.skipped_train_samples += num_skipped_samples_in_batch
        num_fp_ops = num_floating_point_operations(args, batch_size)
        num_floating_point_operations_so_far += num_fp_ops
        total_flops += num_fp_ops

        # Send heartbeat to FT package and update timeouts.
        if args.enable_ft_package:
            ft_client = ft_integration.get_rank_monitor_client(
                ft_integration.StateMachineActions.TRAIN_HEARTBEAT)
            if ft_client is not None:
                ft_client.send_heartbeat()
                # TODO we are always calculating timeouts in the current implementation
                # if we want to rely on manually setup then we need to add additional argument
                # to training and pass it here
                if ft_integration.can_update_timeouts():
                    ft_integration.get_rank_monitor_client(
                        ft_integration.StateMachineActions.UPDATE_TIMEOUT).calculate_and_set_timeouts()
                    print_rank_0(f'Updated FT timeouts. New values: \
                        {ft_integration.get_rank_monitor_client().timeouts}')

        # Bring CPU and GPU back in sync if on right iteration.
        if (
            args.train_sync_interval
            and iteration % args.train_sync_interval == 0
        ):
            torch.cuda.synchronize()

        # Logging.
        loss_scale = optimizer.get_loss_scale().item()
        params_norm = None
        if args.log_params_norm:
            params_norm = calc_params_l2_norm(model)

        learning_rate = None
        decoupled_learning_rate = None
        for param_group in optimizer.param_groups:
            if param_group['is_decoupled_lr']:
                decoupled_learning_rate = param_group['lr']
            else:
                learning_rate = param_group['lr']
        report_memory_flag = training_log(loss_dict, total_loss_dict,
                                          learning_rate,
                                          decoupled_learning_rate,
                                          iteration, loss_scale,
                                          report_memory_flag, skipped_iter,
                                          grad_norm, params_norm, num_zeros_in_grad)

        # StragglerDetector
        if iteration % args.log_interval == 0 and args.log_straggler:
            stimer.report(total_flops, args.log_interval)
            total_flops = 0.0

        if args.check_weight_hash_across_dp_replicas_interval is not None and \
                iteration % args.check_weight_hash_across_dp_replicas_interval == 0:
            if args.use_distributed_optimizer and args.overlap_param_gather:
                optimizer.disable_pre_hook()
            assert check_param_hashes_across_dp_replicas(model, cross_check=True), \
                "Parameter hashes not matching across DP replicas"
            torch.distributed.barrier()
            print_rank_0(f">>> Weight hashes match after {iteration} iterations...")
            if args.use_distributed_optimizer and args.overlap_param_gather:
                optimizer.enable_pre_hook()

        # Autoresume
        if args.adlr_autoresume and \
           (iteration % args.adlr_autoresume_interval == 0):
            check_adlr_autoresume_termination(iteration, model, optimizer,
                                              opt_param_scheduler)

        # Evaluation
        if args.eval_interval and iteration % args.eval_interval == 0 and \
           args.do_valid:
            timers('interval-time').stop()
            if args.use_distributed_optimizer and args.overlap_param_gather:
                optimizer.disable_pre_hook()
            if args.manual_gc and args.manual_gc_eval:
                # Collect all objects.
                gc.collect()
            prefix = 'iteration {}'.format(iteration)
            timers('eval-time', log_level=0).start(barrier=True)
            evaluate_and_print_results(prefix, forward_step_func,
                                       valid_data_iterator, model,
                                       iteration, process_non_loss_data_func,
                                       config, verbose=False, write_to_tensorboard=True,
                                       non_loss_data_func=non_loss_data_func)
            eval_duration += timers('eval-time').elapsed()
            eval_iterations += args.eval_iters
            timers('eval-time').stop()
            one_logger_utils.track_e2e_metrics()

            if args.manual_gc and args.manual_gc_eval:
                # Collect only the objects created and used in evaluation.
                gc.collect(generation=0)
            if args.use_distributed_optimizer and args.overlap_param_gather:
                optimizer.enable_pre_hook()
            timers('interval-time', log_level=0).start(barrier=True)


            if args.enable_ft_package and ft_integration.get_rank_monitor_client() is not None:
                ft_integration.get_rank_monitor_client(
                    ft_integration.StateMachineActions.EVAL_HEARTBEAT).send_heartbeat()

        # Checkpointing
        saved_checkpoint = False
        if args.exit_signal_handler:
            signal_handler = get_signal_handler()
            if any(signal_handler.signals_received()):
                if args.save:
                    save_checkpoint_and_time(iteration, model, optimizer,
                                             opt_param_scheduler,
                                             num_floating_point_operations_so_far,
                                             checkpointing_context, train_data_iterator=train_data_iterator)
                print_datetime('exiting program after receiving SIGTERM.')
                exit = True
                break

        if args.save and args.save_interval and \
           iteration % args.save_interval == 0:
            save_checkpoint_and_time(iteration, model, optimizer,
                                     opt_param_scheduler,
                                     num_floating_point_operations_so_far,
                                     checkpointing_context, train_data_iterator=train_data_iterator)
            saved_checkpoint = True

        elif args.save and args.non_persistent_save_interval and \
           iteration % args.non_persistent_save_interval == 0:
            save_checkpoint_and_time(iteration, model, optimizer,
                                     opt_param_scheduler,
                                     num_floating_point_operations_so_far,
                                     checkpointing_context,
                                     non_persistent_ckpt=True, train_data_iterator=train_data_iterator)
            saved_checkpoint = True

        # Exiting based on duration
        if args.exit_duration_in_mins:
            train_time = (time.time() - _TRAIN_START_TIME) / 60.0
            done_cuda = torch.tensor(
                [train_time > args.exit_duration_in_mins],
                dtype=torch.int, device='cuda')
            torch.distributed.all_reduce(
                done_cuda, op=torch.distributed.ReduceOp.MAX)
            done = done_cuda.item()
            if done:
                if args.save and not saved_checkpoint:
                    save_checkpoint_and_time(iteration, model, optimizer,
                                             opt_param_scheduler,
                                             num_floating_point_operations_so_far,
                                             checkpointing_context, train_data_iterator=train_data_iterator)
                print_datetime('exiting program after {} minutes'.format(train_time))
                exit = True
                break

        # Exiting based on iterations
        if args.exit_interval and iteration % args.exit_interval == 0:
            if args.save and not saved_checkpoint:
                save_checkpoint_and_time(iteration, model, optimizer,
                                         opt_param_scheduler,
                                         num_floating_point_operations_so_far,
                                         checkpointing_context, train_data_iterator=train_data_iterator)
            torch.distributed.barrier()
            print_datetime('exiting program at iteration {}'.format(iteration))
            exit = True
            break

        if args.profile and \
<<<<<<< HEAD
           iteration == args.profile_step_end and \
           torch.distributed.get_rank() in args.profile_ranks:
            torch.cuda.cudart().cudaProfilerStop()
            torch.autograd.profiler.emit_nvtx(record_shapes=True).__exit__(None,None,None)
            profiler_status = 0
=======
            iteration == args.profile_step_end and \
            torch.distributed.get_rank() in args.profile_ranks:
            if args.use_pytorch_profiler:
                prof.stop()
            else:
                torch.cuda.cudart().cudaProfilerStop()
>>>>>>> 3f90b989

        if args.manual_gc:
            if args.manual_gc_interval != 0 and iteration % args.manual_gc_interval == 0:
                gc.collect()

    one_logger_utils.track_e2e_metrics()

    # Flush TensorBoard, WandB writers and one-logger
    writer = get_tensorboard_writer()
    if writer:
        writer.flush()

    # Close out pre-hooks if using distributed optimizer and overlapped param gather.
    if args.use_distributed_optimizer and args.overlap_param_gather:
        optimizer.disable_pre_hook()

    if args.enable_ft_package and ft_integration.get_rank_monitor_client() is not None:
        ft_integration.get_rank_monitor_client().shutdown_workload_monitoring()

    maybe_finalize_async_save(True)

    # If any exit conditions (signal handler, duration, iterations) have been reached, exit.
    if exit:
        wandb_writer = get_wandb_writer()
        if wandb_writer:
            wandb_writer.finish()
        if profiler_status != 0:
            torch.autograd.profiler.emit_nvtx(record_shapes=True).__exit__(None,None,None)
        sys.exit()

    return iteration, num_floating_point_operations_so_far


def evaluate(forward_step_func,
             data_iterator,
             model,
             process_non_loss_data_func,
             config,
             verbose=False,
             non_loss_data_func=None):
    """Evaluation."""
    args = get_args()
    timers = get_timers()

    timers('evaluate', log_level=0).start(barrier=True)

    if args.vision_pretraining and args.vision_pretraining_type == "dino":
        from megatron.legacy.model.vision.knn_monitor import compute_feature_bank
        compute_feature_bank(model)

    # Turn on evaluation mode which disables dropout.
    for model_module in model:
        model_module.eval()

    total_loss_dict = {}

    # make validation batch size independent from training batch size
    eval_batch_size = args.global_batch_size
    eval_num_microbatches = eval_batch_size // \
        (args.micro_batch_size * args.data_parallel_size)

    with torch.no_grad():
        iteration = 0
        if verbose:
            print_rank_0(f'Evaluating on {args.eval_iters * eval_batch_size} samples')
        while iteration < args.eval_iters:
            iteration += 1
            if verbose:
                print_rank_0(f'Evaluating iter {iteration}/{args.eval_iters}')

            forward_backward_func = get_forward_backward_func()
            # Don't care about timing during evaluation
            config.timers = None
            loss_dicts = forward_backward_func(
                forward_step_func=forward_step_func,
                data_iterator=data_iterator,
                model=model,
                num_microbatches=eval_num_microbatches,
                seq_length=args.seq_length,
                micro_batch_size=args.micro_batch_size,
                decoder_seq_length=args.decoder_seq_length,
                forward_only=True)
            config.timers = get_timers()

            # Empty unused memory
            if args.empty_unused_memory_level >= 1:
                torch.cuda.empty_cache()

            if mpu.is_pipeline_last_stage(ignore_virtual=True):
                # Reduce across processes.
                for loss_dict in loss_dicts:
                    for key in loss_dict:
                        if key not in total_loss_dict:
                            total_loss_dict[key] = torch.tensor([0.0, 0.0], dtype=torch.float).cuda()
                        val = loss_dict[key]
                        if isinstance(val, tuple) or isinstance(val, list):
                            total_loss_dict[key][0] += val[0]
                            total_loss_dict[key][1] += val[1]
                        else:
                            total_loss_dict[key][0] += val
                            total_loss_dict[key][1] += 1

            args.consumed_valid_samples += eval_batch_size

            if args.exit_duration_in_mins:
                train_time = (time.time() - _TRAIN_START_TIME) / 60.0
                done_cuda = torch.tensor(
                    [train_time > args.exit_duration_in_mins],
                    dtype=torch.int, device='cuda')
                torch.distributed.all_reduce(
                    done_cuda, op=torch.distributed.ReduceOp.MAX)
                done = done_cuda.item()
                if done:
                    print_rank_0('Exiting during evaluation, timelimit reached')
                    return None, None, True

        collected_non_loss_data = None
        if non_loss_data_func is not None:
            collected_non_loss_data = non_loss_data_func(model)
        elif process_non_loss_data_func is not None and is_last_rank():
            collected_non_loss_data = forward_backward_func(
                forward_step_func=forward_step_func,
                data_iterator=data_iterator,
                model=model,
                num_microbatches=get_num_microbatches(),
                seq_length=args.seq_length,
                micro_batch_size=args.micro_batch_size,
                decoder_seq_length=args.decoder_seq_length,
                forward_only=True,
                collect_non_loss_data=True)

    # Move model back to the train mode.
    for model_module in model:
        model_module.train()

    for key in total_loss_dict:
        numerator, denominator = total_loss_dict[key]
        total_loss_dict[key] = numerator / denominator

    timers('evaluate').stop()
    timers.log(['evaluate'])

    return total_loss_dict, collected_non_loss_data, False

def evaluate_and_print_results(prefix, forward_step_func,
                               data_iterator, model,
                               iteration, process_non_loss_data_func, config,
                               verbose=False, write_to_tensorboard=True, non_loss_data_func=None):
    """Helper function to evaluate and dump results on screen."""
    args = get_args()
    if write_to_tensorboard:
        writer = get_tensorboard_writer()
    else:
        writer = None

    wandb_writer = get_wandb_writer()

    total_loss_dict, collected_non_loss_data, timelimit = evaluate(
        forward_step_func, data_iterator, model,
        process_non_loss_data_func, config, verbose, non_loss_data_func)
    # Timelimit hit during evaluation
    if timelimit:
        return
    string = ' validation loss at {} | '.format(prefix)
    for key in total_loss_dict:
        string += '{} value: {:.6E} | '.format(key, total_loss_dict[key].item())
        ppl = math.exp(min(20, total_loss_dict[key].item()))
        string += '{} PPL: {:.6E} | '.format(key, ppl)
        if writer:
            writer.add_scalar('{} validation'.format(key),
                              total_loss_dict[key].item(),
                              iteration)
            writer.add_scalar('{} validation vs samples'.format(key),
                              total_loss_dict[key].item(),
                              args.consumed_train_samples)
            if args.log_validation_ppl_to_tensorboard:
                writer.add_scalar('{} validation ppl'.format(key), ppl,
                                  iteration)
                writer.add_scalar('{} validation ppl vs samples'.format(key),
                                  ppl, args.consumed_train_samples)
            if wandb_writer and is_last_rank():
                wandb_writer.log({
                    '{} validation'.format(key): total_loss_dict[key].item()},
                    iteration)

    if process_non_loss_data_func is not None and writer and is_last_rank():
        process_non_loss_data_func(collected_non_loss_data, iteration, writer)

    length = len(string) + 1
    print_rank_last('-' * length)
    print_rank_last(string)
    print_rank_last('-' * length)


def cyclic_iter(iter):
    while True:
        for x in iter:
            yield x


def get_train_valid_test_num_samples():
    """Train/valid/test num samples."""

    args = get_args()

    # Number of train/valid/test samples.
    if args.train_samples:
        train_samples = args.train_samples
    else:
        train_samples = args.train_iters * args.global_batch_size
    eval_iters = (args.train_iters // args.eval_interval + 1) * \
                 args.eval_iters
    test_iters = args.eval_iters

    return (
        train_samples,
        eval_iters * args.global_batch_size,
        test_iters * args.global_batch_size,
    )


def build_train_valid_test_datasets(build_train_valid_test_datasets_provider):
    """Build pretraining datasets."""
    train_valid_test_num_samples = get_train_valid_test_num_samples()
    print_rank_0(' > datasets target sizes (minimum size):')
    print_rank_0('    train:      {}'.format(train_valid_test_num_samples[0]))
    print_rank_0('    validation: {}'.format(train_valid_test_num_samples[1]))
    print_rank_0('    test:       {}'.format(train_valid_test_num_samples[2]))
    return build_train_valid_test_datasets_provider(train_valid_test_num_samples)


def build_train_valid_test_data_loaders(
        build_train_valid_test_datasets_provider):
    """Build pretraining data loaders."""

    args = get_args()

    (train_dataloader, valid_dataloader, test_dataloader) = (None, None, None)

    print_rank_0('> building train, validation, and test datasets ...')

    # Backward compatibility, assume fixed batch size.
    if args.iteration > 0 and args.consumed_train_samples == 0:
        assert args.train_samples is None, \
            'only backward compatiblity support for iteration-based training'
        args.consumed_train_samples = args.iteration * args.global_batch_size
    if args.iteration > 0 and args.consumed_valid_samples == 0:
        if args.train_samples is None:
            args.consumed_valid_samples = (args.iteration // args.eval_interval) * \
                args.eval_iters * args.global_batch_size

    # Rely on distributed-aware core datasets, temporary
    is_distributed = getattr(build_train_valid_test_datasets_provider, "is_distributed", False)

    # Construct the data pipeline
    if is_distributed or mpu.get_tensor_model_parallel_rank() == 0:

        # Build datasets.
        train_ds, valid_ds, test_ds = build_train_valid_test_datasets(
            build_train_valid_test_datasets_provider)
        # Build dataloders.
        train_dataloader = build_pretraining_data_loader(
            train_ds, args.consumed_train_samples)
        if args.skip_train:
            valid_dataloader = build_pretraining_data_loader(valid_ds, 0)
        else:
            valid_dataloader = build_pretraining_data_loader(
                valid_ds, args.consumed_valid_samples)
        test_dataloader = build_pretraining_data_loader(test_ds, 0)

        # Flags to know if we need to do training/validation/testing.
        do_train = train_dataloader is not None and args.train_iters > 0
        do_valid = valid_dataloader is not None and args.eval_iters > 0
        do_test = test_dataloader is not None and args.eval_iters > 0
        flags = torch.tensor(
            [int(do_train), int(do_valid), int(do_test)],
            dtype=torch.long, device='cuda')
    else:
        flags = torch.tensor([0, 0, 0], dtype=torch.long, device='cuda')

    torch.distributed.broadcast(flags, 0)

    args.do_train = getattr(args, "do_train", False) or flags[0].item()
    args.do_valid = getattr(args, "do_valid", False) or flags[1].item()
    args.do_test = getattr(args, "do_test", False) or flags[2].item()

    return train_dataloader, valid_dataloader, test_dataloader


def build_train_valid_test_data_iterators(
        build_train_valid_test_datasets_provider):
    """Build pretraining data iterators."""

    args = get_args()

    # Build loaders.
    train_dataloader, valid_dataloader, test_dataloader = \
        build_train_valid_test_data_loaders(
            build_train_valid_test_datasets_provider)

    # Build iterators.
    dl_type = args.dataloader_type
    assert dl_type in ['single', 'cyclic', 'external']

    def _get_iterator(dataloader_type, dataloader):
        """Return dataset iterator."""
        if dataloader_type == "single":
            return iter(dataloader)
        elif dataloader_type == "cyclic":
            return iter(cyclic_iter(dataloader))
        elif dataloader_type == "external":
            # External dataloader is passed through. User is expected to define how to iterate.
            return dataloader
        else:
            raise RuntimeError("unexpected dataloader type")

    if train_dataloader is not None:
        train_data_iterator = _get_iterator(dl_type, train_dataloader)
    else:
        train_data_iterator = None

    if valid_dataloader is not None:
        valid_data_iterator = _get_iterator(dl_type, valid_dataloader)
    else:
        valid_data_iterator = None

    if test_dataloader is not None:
        test_data_iterator = _get_iterator(dl_type, test_dataloader)
    else:
        test_data_iterator = None

    return train_data_iterator, valid_data_iterator, test_data_iterator<|MERGE_RESOLUTION|>--- conflicted
+++ resolved
@@ -1203,17 +1203,7 @@
     if one_logger:
         with one_logger.get_context_manager():
             one_logger.store_set('get_e2e_base_metrics', get_e2e_base_metrics)
-<<<<<<< HEAD
     profiler_status = 0
-    while iteration < args.train_iters:
-        if args.profile and \
-           iteration == args.profile_step_start and \
-           torch.distributed.get_rank() in args.profile_ranks:
-            torch.cuda.cudart().cudaProfilerStart()
-            torch.autograd.profiler.emit_nvtx(record_shapes=True).__enter__()
-            profiler_status = 1
-=======
-
     if args.profile and torch.distributed.get_rank() in args.profile_ranks and args.use_pytorch_profiler:
         prof = torch.profiler.profile(
         schedule=torch.profiler.schedule(
@@ -1233,7 +1223,7 @@
             elif iteration == args.profile_step_start:
                 torch.cuda.cudart().cudaProfilerStart()
                 torch.autograd.profiler.emit_nvtx(record_shapes=True).__enter__()
->>>>>>> 3f90b989
+            profiler_status = 1
 
         maybe_finalize_async_save(False)
 
@@ -1437,20 +1427,14 @@
             break
 
         if args.profile and \
-<<<<<<< HEAD
-           iteration == args.profile_step_end and \
-           torch.distributed.get_rank() in args.profile_ranks:
-            torch.cuda.cudart().cudaProfilerStop()
-            torch.autograd.profiler.emit_nvtx(record_shapes=True).__exit__(None,None,None)
-            profiler_status = 0
-=======
             iteration == args.profile_step_end and \
             torch.distributed.get_rank() in args.profile_ranks:
             if args.use_pytorch_profiler:
                 prof.stop()
             else:
                 torch.cuda.cudart().cudaProfilerStop()
->>>>>>> 3f90b989
+                torch.autograd.profiler.emit_nvtx(record_shapes=True).__exit__(None,None,None)
+            profiler_status = 0
 
         if args.manual_gc:
             if args.manual_gc_interval != 0 and iteration % args.manual_gc_interval == 0:
@@ -1478,7 +1462,11 @@
         if wandb_writer:
             wandb_writer.finish()
         if profiler_status != 0:
-            torch.autograd.profiler.emit_nvtx(record_shapes=True).__exit__(None,None,None)
+            if args.use_pytorch_profiler:
+                prof.stop()
+            else:
+                torch.cuda.cudart().cudaProfilerStop()
+                torch.autograd.profiler.emit_nvtx(record_shapes=True).__exit__(None,None,None)
         sys.exit()
 
     return iteration, num_floating_point_operations_so_far
