# Copyright (c) 2022, NVIDIA CORPORATION. All rights reserved.

"""General utilities."""
import json
import os
import sys
from datetime import datetime

from megatron.core.device_utils import get_current_device, get_xla_model
import torch

try:
    from transformer_engine.pytorch.optimizers import multi_tensor_applier, multi_tensor_l2norm
except ImportError:
    try:
        from amp_C import multi_tensor_l2norm
        from apex.multi_tensor_apply import multi_tensor_applier
    except ImportError:

        import warnings

        if torch.cuda.is_available():
            warnings.warn(
                f'Transformer Engine and Apex are not installed. '
                'Falling back to local implementations of '
                'multi_tensor_applier and multi_tensor_l2norm'
            )

        from megatron.core.utils import (
            local_multi_tensor_l2_norm as multi_tensor_l2norm,
            local_multi_tensor_applier as multi_tensor_applier,
        )

from megatron.training import (
    get_args,
    get_adlr_autoresume,
)
from megatron.core.distributed import DistributedDataParallel as DDP
from megatron.core import mpu
from megatron.core.datasets.utils import get_blend_from_list
from megatron.core.tensor_parallel import param_is_not_tensor_parallel_duplicate
from megatron.core.utils import (
    get_batch_on_this_cp_rank,
    get_data_parallel_group_if_dtensor,
    to_local_if_dtensor,
)
from megatron.legacy.model import Float16Module
from megatron.legacy.model.module import param_is_not_shared

try:
    from megatron.core.distributed import TorchFullyShardedDataParallel as torch_FSDP
    ALL_MODULE_WRAPPER_CLASSNAMES = (DDP, torch_FSDP, Float16Module)
except ImportError:
    ALL_MODULE_WRAPPER_CLASSNAMES = (DDP, Float16Module)

xm = get_xla_model()

def unwrap_model(model, module_instances=ALL_MODULE_WRAPPER_CLASSNAMES):
    return_list = True
    if not isinstance(model, list):
        model = [model]
        return_list = False
    unwrapped_model = []
    for model_module in model:
        while isinstance(model_module, module_instances):
            model_module = model_module.module
        unwrapped_model.append(model_module)
    if not return_list:
        return unwrapped_model[0]
    return unwrapped_model


def calc_params_l2_norm(model):
    """Calculate l2 norm of parameters """
    args = get_args()
    if not isinstance(model, list):
        model = [model]
    # Seperate moe and dense params
    params_data = []
    moe_params_data = []
    data_parallel_group = None

    for model_chunk in model:
        for i, param in enumerate(model_chunk.parameters()):
            data_parallel_group = get_data_parallel_group_if_dtensor(param, data_parallel_group)
            is_not_tp_duplicate = param_is_not_tensor_parallel_duplicate(param)
            if not (param.requires_grad and is_not_tp_duplicate):
                continue
            assert is_not_tp_duplicate
            if not getattr(param, 'allreduce', True):
                assert param_is_not_shared(param)
                param = to_local_if_dtensor(param)
                moe_params_data.append(param.data.float() if args.bf16 else param.data)
            else:
                if param_is_not_shared(param):
                    param = to_local_if_dtensor(param)
                    params_data.append(param.data.float() if args.bf16 else param.data)

<<<<<<< HEAD
    # Calculate norm
    dummy_overflow_buf = torch.tensor([0], dtype=torch.int, device=get_current_device())
    norm, _ = multi_tensor_applier(
        multi_tensor_l2norm,
        dummy_overflow_buf,
        [params_data],
        False # no per-parameter norm
    )
    norm_2 = norm * norm
=======
    # Calculate dense param norm
    dummy_overflow_buf = torch.tensor([0], dtype=torch.int, device='cuda')
    if len(params_data) > 0:
        norm, _ = multi_tensor_applier(
            multi_tensor_l2norm,
            dummy_overflow_buf,
            [params_data],
            False # no per-parameter norm
        )
        norm_2 = norm * norm
    else:
        norm_2 = torch.tensor([0.0], dtype=torch.float32, device='cuda')
>>>>>>> d3c585e9

    if data_parallel_group is not None:
        torch.distributed.all_reduce(norm_2,
                                    op=torch.distributed.ReduceOp.SUM,
                                    group=data_parallel_group)

    # Sum across all model-parallel GPUs(tensor + pipeline).
    if xm:
        xm.all_reduce(xm.REDUCE_SUM, [norm_2], groups=mpu.get_model_parallel_groups())
    else:
        torch.distributed.all_reduce(
            norm_2,
            op=torch.distributed.ReduceOp.SUM,
            group=mpu.get_model_parallel_group()
        )

    # Calculate moe norm
    if len(moe_params_data) > 0:
        moe_norm, _ = multi_tensor_applier(
            multi_tensor_l2norm,
            dummy_overflow_buf,
            [moe_params_data],
            False # no per-parameter norm
        )
        moe_norm_2 = moe_norm * moe_norm
        # Sum across expert tensor, model and pipeline parallel GPUs.
        torch.distributed.all_reduce(
            moe_norm_2,
            op=torch.distributed.ReduceOp.SUM,
            group=mpu.get_expert_tensor_model_pipeline_parallel_group()
        )
        norm_2 += moe_norm_2
    return norm_2.item() ** 0.5


def average_losses_across_data_parallel_group(losses):
    """Reduce a tensor of losses across all GPUs."""
    averaged_losses = torch.cat(
        [loss.clone().detach().view(1) for loss in losses])
    xm = get_xla_model()
    if xm:
        xm.all_reduce(xm.REDUCE_SUM, [averaged_losses], 
                                    groups=mpu.get_data_parallel_groups())
    else:
        torch.distributed.all_reduce(averaged_losses,
                                    group=mpu.get_data_parallel_group())
    averaged_losses = averaged_losses / \
        torch.distributed.get_world_size(group=mpu.get_data_parallel_group())

    return averaged_losses


def reduce_max_stat_across_model_parallel_group(stat: float) -> float:
    """
    Ranks without an optimizer will have no grad_norm or num_zeros_in_grad stats.
    We need to ensure the logging and writer rank has those values.
    This function reduces a stat tensor across the model parallel group.

    We use an all_reduce max since the values have already been summed across optimizer ranks where possible
    """
    if stat is None:
        stat = -1.0
    stat = torch.tensor([stat], dtype=torch.float32, device=torch.cuda.current_device())
    torch.distributed.all_reduce(
        stat, op=torch.distributed.ReduceOp.MAX, group=mpu.get_model_parallel_group()
    )
    if stat.item() == -1.0:
        return None
    else:
        return stat.item()


def logical_and_across_model_parallel_group(input: bool) -> bool:
    """
    This function gathers a bool value across the model parallel group
    """
    if input is True:
        input = 1
    else:
        input = 0
    input = torch.tensor([input], dtype=torch.int, device=torch.cuda.current_device())
    torch.distributed.all_reduce(
        input, op=torch.distributed.ReduceOp.MIN, group=mpu.get_model_parallel_group()
    )
    return bool(input.item())


def report_memory(name):
    """Simple GPU memory report."""

    if not torch.cuda.is_avalable():
        return
    
    mega_bytes = 1024.0 * 1024.0
    string = name + ' memory (MB)'
    string += ' | allocated: {}'.format(
        torch.cuda.memory_allocated() / mega_bytes)
    string += ' | max allocated: {}'.format(
        torch.cuda.max_memory_allocated() / mega_bytes)
    string += ' | reserved: {}'.format(
        torch.cuda.memory_reserved() / mega_bytes)
    string += ' | max reserved: {}'.format(
        torch.cuda.max_memory_reserved() / mega_bytes)
    if mpu.get_data_parallel_rank() == 0:
        print("[Rank {}] {}".format(torch.distributed.get_rank(), string),
              flush=True)


def print_params_min_max_norm(optimizer, iteration):
    """Print min, max, and norm of all parameters."""
    index = 0
    rank = torch.distributed.get_rank()
    string = 'iteration, rank, index, tensor-model-parallel, min, max, norm\n'
    optimizer_ = optimizer.optimizer
    for param_group in optimizer_.param_groups:
        for param in param_group['params']:
            index += 1
            min_ = param.data.min()
            max_ = param.data.max()
            norm = torch.linalg.norm(param.data)
            string += '{:7d}, {:4d}, {:4d}, {:2d}, '.format(
                iteration, rank, index, int(param.tensor_model_parallel))
            string += '{:.6E}, {:.6E}, {:.6E}\n'.format(min_, max_, norm)
    print(string, flush=True)


def check_adlr_autoresume_termination(iteration, model,
                                      optimizer, opt_param_scheduler):
    """Check for autoresume signal and exit if it is received."""
    from megatron.training.checkpointing import save_checkpoint

    args = get_args()
    autoresume = get_adlr_autoresume()
    # Add barrier to ensure consistnecy.
    torch.distributed.barrier()
    if autoresume.termination_requested():
        if args.save:
            save_checkpoint(iteration, model, optimizer, opt_param_scheduler)
        print_rank_0(">>> autoresume termination request found!")
        if torch.distributed.get_rank() == 0:
            autoresume.request_resume()
        print_rank_0(">>> training terminated. Returning")
        sys.exit(0)


def get_ltor_masks_and_position_ids(data,
                                    eod_token,
                                    reset_position_ids,
                                    reset_attention_mask,
                                    eod_mask_loss):
    """Build masks and position id for left to right model."""

    # Extract batch size and sequence length.
    micro_batch_size, seq_length = data.size()

    # Attention mask (lower triangular).
    if reset_attention_mask:
        att_mask_batch = micro_batch_size
    else:
        att_mask_batch = 1
    attention_mask = torch.tril(torch.ones(
        (att_mask_batch, seq_length, seq_length), device=data.device)).view(
            att_mask_batch, 1, seq_length, seq_length)

    # Loss mask.
    loss_mask = torch.ones(data.size(), dtype=torch.float, device=data.device)
    if eod_mask_loss:
        loss_mask[data == eod_token] = 0.0

    # Position ids.
    position_ids = torch.arange(seq_length, dtype=torch.long,
                                device=data.device)
    position_ids = position_ids.unsqueeze(0).expand_as(data)
    # We need to clone as the ids will be modifed based on batch index.
    if reset_position_ids:
        position_ids = position_ids.clone()

    if reset_position_ids or reset_attention_mask:
        # Loop through the batches:
        for b in range(micro_batch_size):

            # Find indecies where EOD token is.
            eod_index = position_ids[b, data[b] == eod_token]
            # Detach indecies from positions if going to modify positions.
            if reset_position_ids:
                eod_index = eod_index.clone()

            # Loop through EOD indecies:
            prev_index = 0
            for j in range(eod_index.size()[0]):
                i = eod_index[j]
                # Mask attention loss.
                if reset_attention_mask:
                    attention_mask[b, 0, (i + 1):, :(i + 1)] = 0
                # Reset positions.
                if reset_position_ids:
                    position_ids[b, (i + 1):] -= (i + 1 - prev_index)
                    prev_index = i + 1

    # Convert attention mask to binary:
    attention_mask = (attention_mask < 0.5)

    return attention_mask, loss_mask, position_ids


def print_rank_0(message):
    """If distributed is initialized, print only on rank 0."""
    if torch.distributed.is_initialized():
        if torch.distributed.get_rank() == 0:
            print(message, flush=True)
    else:
        print(message, flush=True)

def is_last_rank():
    return torch.distributed.get_rank() == (
        torch.distributed.get_world_size() - 1)

def print_rank_last(message):
    """If distributed is initialized, print only on last rank."""
    if torch.distributed.is_initialized():
        if is_last_rank():
            print(message, flush=True)
    else:
        print(message, flush=True)


def append_to_progress_log(string, barrier=True):
    """Append given string to progress log."""
    args = get_args()
    if args.save is None:
        return
    progress_log_filename = os.path.join(args.save, "progress.txt")
    if barrier:
        torch.distributed.barrier()
    if torch.distributed.get_rank() == 0:
        with open(progress_log_filename, 'a') as f:
            job_id = os.getenv('SLURM_JOB_ID', '')
            num_gpus = args.world_size
            f.write(f"{datetime.now().strftime('%Y-%m-%d %H:%M:%S')}\tJob ID: {job_id}\t"
                    f"# GPUs: {num_gpus}\t{string}\n")


def get_blend_and_blend_per_split(args):
    """Get blend and blend_per_split from passed-in arguments."""
    use_data_path = args.data_path is not None or \
        args.data_args_path is not None
    use_per_split_data_path = any(
        elt is not None
        for elt in [args.train_data_path,
                    args.valid_data_path,
                    args.test_data_path]) or \
        args.per_split_data_args_path is not None

    blend = None
    blend_per_split = None
    if use_data_path:
        if args.data_args_path is not None:
            assert args.data_path is None
            with open(args.data_args_path, 'r') as f:
                blend = get_blend_from_list(f.read().split())
        else:
            assert args.data_path is not None
            blend = get_blend_from_list(args.data_path)
    elif use_per_split_data_path:
        if args.per_split_data_args_path is not None:
            with open(args.per_split_data_args_path, 'r') as f:
                per_split_data_args = json.load(f)
                # Each element in blend_per_split should be a list of files (and optional
                # weights), so split string if needed.
                for split in ["train", "valid", "test"]:
                    if isinstance(per_split_data_args[split], str):
                        per_split_data_args[split] = per_split_data_args[split].split()

                blend_per_split = [
                    get_blend_from_list(per_split_data_args["train"]),
                    get_blend_from_list(per_split_data_args["valid"]),
                    get_blend_from_list(per_split_data_args["test"])
                ]
        else:
            blend_per_split = [
                get_blend_from_list(args.train_data_path),
                get_blend_from_list(args.valid_data_path),
                get_blend_from_list(args.test_data_path)
            ]
    else:
        blend, blend_per_split = None, None

    return blend, blend_per_split


def get_batch_on_this_tp_rank(data_iterator):

    args = get_args()

    def _broadcast(item):
       if item is not None:
            xm = get_xla_model()
            if xm:
                xm.collective_broadcast([item],
                                mpu.get_tensor_model_parallel_src_rank(),
                                groups=mpu.get_tensor_model_parallel_groups())
            else:
                torch.distributed.broadcast(item, mpu.get_tensor_model_parallel_src_rank(), 
                                            group=mpu.get_tensor_model_parallel_group())

    if mpu.get_tensor_model_parallel_rank() == 0:

       if data_iterator is not None:
           data = next(data_iterator)
       else:
           data = None

       batch = {
           'tokens': data["tokens"].to(get_current_device()),
           'labels': data["labels"].to(get_current_device()),
           'loss_mask': data["loss_mask"].to(get_current_device()),
           'attention_mask': None if "attention_mask" not in data else data["attention_mask"].to(get_current_device()),
           'position_ids': data["position_ids"].to(get_current_device())
       }

       if args.pipeline_model_parallel_size == 1:
           _broadcast(batch['tokens'])
           _broadcast(batch['labels'])
           _broadcast(batch['loss_mask'])
           _broadcast(batch['attention_mask'])
           _broadcast(batch['position_ids'])

       elif mpu.is_pipeline_first_stage():
           _broadcast(batch['tokens'])
           _broadcast(batch['attention_mask'])
           _broadcast(batch['position_ids'])

       elif mpu.is_pipeline_last_stage():
           _broadcast(batch['labels'])
           _broadcast(batch['loss_mask'])
           _broadcast(batch['attention_mask'])

    else:

       tokens=torch.empty((args.micro_batch_size,args.seq_length), dtype = torch.int64 , device = get_current_device())
       labels=torch.empty((args.micro_batch_size,args.seq_length), dtype = torch.int64 , device = get_current_device())
       loss_mask=torch.empty((args.micro_batch_size,args.seq_length), dtype = torch.float32 , device = get_current_device())
       if args.create_attention_mask_in_dataloader:
           attention_mask=torch.empty(
                (args.micro_batch_size,1,args.seq_length,args.seq_length), dtype = torch.bool , device = get_current_device()
            )
       else:
           attention_mask=None
       position_ids=torch.empty((args.micro_batch_size,args.seq_length), dtype = torch.int64 , device = get_current_device())

       if args.pipeline_model_parallel_size == 1:
           _broadcast(tokens)
           _broadcast(labels)
           _broadcast(loss_mask)
           _broadcast(attention_mask)
           _broadcast(position_ids)

       elif mpu.is_pipeline_first_stage():
           labels=None
           loss_mask=None

           _broadcast(tokens)
           _broadcast(attention_mask)
           _broadcast(position_ids)

       elif mpu.is_pipeline_last_stage():
           tokens=None
           position_ids=None

           _broadcast(labels)
           _broadcast(loss_mask)
           _broadcast(attention_mask)

       batch = {
           'tokens': tokens,
           'labels': labels,
           'loss_mask': loss_mask,
           'attention_mask': attention_mask,
           'position_ids': position_ids
       }

    return batch


def update_use_dist_ckpt(args):
    args.use_dist_ckpt = args.ckpt_format != "torch"<|MERGE_RESOLUTION|>--- conflicted
+++ resolved
@@ -96,19 +96,8 @@
                     param = to_local_if_dtensor(param)
                     params_data.append(param.data.float() if args.bf16 else param.data)
 
-<<<<<<< HEAD
-    # Calculate norm
+    # Calculate dense param norm
     dummy_overflow_buf = torch.tensor([0], dtype=torch.int, device=get_current_device())
-    norm, _ = multi_tensor_applier(
-        multi_tensor_l2norm,
-        dummy_overflow_buf,
-        [params_data],
-        False # no per-parameter norm
-    )
-    norm_2 = norm * norm
-=======
-    # Calculate dense param norm
-    dummy_overflow_buf = torch.tensor([0], dtype=torch.int, device='cuda')
     if len(params_data) > 0:
         norm, _ = multi_tensor_applier(
             multi_tensor_l2norm,
@@ -118,8 +107,7 @@
         )
         norm_2 = norm * norm
     else:
-        norm_2 = torch.tensor([0.0], dtype=torch.float32, device='cuda')
->>>>>>> d3c585e9
+        norm_2 = torch.tensor([0.0], dtype=torch.float32, device=get_current_device())
 
     if data_parallel_group is not None:
         torch.distributed.all_reduce(norm_2,
