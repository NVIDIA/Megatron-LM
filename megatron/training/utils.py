--- conflicted
+++ resolved
@@ -275,42 +275,6 @@
     return attention_mask, loss_mask, position_ids
 
 
-<<<<<<< HEAD
-def get_batch_on_this_cp_rank(batch):
-    """ Slice batch input along sequence dimension into multiple chunks,
-        which are parallelized across GPUs in a context parallel group.
-    """
-
-    # With causal masking, each token only attends to its prior tokens. Simply split
-    # sequence into CP chunks can result in severe load imbalance. That's to say, chunks
-    # at the end of sequence have bigger workload than others. To address this issue,
-    # we split sequence into 2*CP ranks. Assuming CP=2, we then get 4 chunks, chunk_0
-    # and chunk_3 are assigned to GPU0, chunk_1 and chunk_2 are assigned to GPU1, so
-    # that we can get balanced workload among GPUs in a context parallel group.
-    args = get_args()
-    cp_size = args.context_parallel_size
-    if cp_size > 1:
-        cp_rank = mpu.get_context_parallel_rank()
-        for key, val in batch.items():
-            if val is not None:
-                seq_dim = 1 if key != 'attention_mask' else 2
-                val = val.view(
-                    *val.shape[0:seq_dim],
-                    2 * cp_size,
-                    val.shape[seq_dim] // (2 * cp_size),
-                    *val.shape[(seq_dim + 1) :],
-                )
-                index = torch.tensor([cp_rank, (2 * cp_size - cp_rank - 1)], 
-                                     device="cpu", pin_memory=True).to(get_current_device())
-                val = val.index_select(seq_dim, index)
-                val = val.view(*val.shape[0:seq_dim], -1, *val.shape[(seq_dim + 2) :])
-                batch[key] = val
-
-    return batch
-
-
-=======
->>>>>>> 371feef2
 def print_rank_0(message):
     """If distributed is initialized, print only on rank 0."""
     if torch.distributed.is_initialized():
