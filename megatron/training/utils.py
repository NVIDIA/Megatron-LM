--- conflicted
+++ resolved
@@ -547,7 +547,6 @@
             ),
         }
 
-<<<<<<< HEAD
         def _broadcast_cu_seqlens(cu_seqlens):
             dev = torch.cuda.current_device()
             n = 0 if cu_seqlens is None else int(cu_seqlens.numel())
@@ -567,10 +566,7 @@
             seq_len = torch.tensor(batch['tokens'].shape[0], dtype=torch.int32, device=torch.cuda.current_device())
             _broadcast(seq_len)
             
-        if args.pipeline_model_parallel_size == 1:
-=======
         if args.pipeline_model_parallel_size == 1 or mtp_on_this_rank:
->>>>>>> f4bd87e6
             _broadcast(batch['tokens'])
             _broadcast(batch['labels'])
             _broadcast(batch['loss_mask'])
@@ -591,14 +587,6 @@
             # Multi-Token Prediction (MTP) layers need tokens and position_ids to calculate embedding.
             # Currently the Multi-Token Prediction (MTP) layers is fixed on the last stage, so we need
             # to broadcast tokens and position_ids to all of the tensor parallel ranks on the last stage.
-<<<<<<< HEAD
-            if args.mtp_num_layers is not None:
-                _broadcast(batch['tokens'])
-                _broadcast(batch['position_ids'])
-                _broadcast_cu_seqlens(batch['cu_seqlens'])
-                _broadcast(batch['max_seqlen'])
-=======
->>>>>>> f4bd87e6
             _broadcast(batch['labels'])
             _broadcast(batch['loss_mask'])
             _broadcast(batch['attention_mask'])
@@ -641,7 +629,6 @@
             device=torch.cuda.current_device(),
         )
 
-<<<<<<< HEAD
         cu_seqlens = None
         max_seqlen = torch.empty(
             1,
@@ -669,10 +656,7 @@
 
             return cu_seqlens if n > 0 else None
 
-        if args.pipeline_model_parallel_size == 1:
-=======
         if args.pipeline_model_parallel_size == 1 or mtp_on_this_rank:
->>>>>>> f4bd87e6
             _broadcast(tokens)
             _broadcast(labels)
             _broadcast(loss_mask)
@@ -696,22 +680,10 @@
             # Multi-Token Prediction (MTP) layers need tokens and position_ids to calculate embedding.
             # Currently the Multi-Token Prediction (MTP) layers is fixed on the last stage, so we need
             # to broadcast tokens and position_ids to all of the tensor parallel ranks on the last stage.
-<<<<<<< HEAD
-            if args.mtp_num_layers is not None:
-                _broadcast(tokens)
-                _broadcast(position_ids)
-                cu_seqlens = _broadcast_cu_seqlens()
-                _broadcast(max_seqlen)
-            else:
-                tokens = None
-                position_ids = None
-                cu_seqlens = None
-                max_seqlen = None
-=======
             tokens = None
             position_ids = None
->>>>>>> f4bd87e6
-
+            cu_seqlens = None
+            max_seqlen = None
             _broadcast(labels)
             _broadcast(loss_mask)
             _broadcast(attention_mask)
