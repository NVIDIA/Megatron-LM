# Copyright (c) 2022, NVIDIA CORPORATION. All rights reserved.

"""General utilities."""
import json
import os
import sys
from datetime import datetime

from megatron.core.device_utils import get_current_device, get_xla_model
import torch

try:
    from transformer_engine.pytorch.optimizers import multi_tensor_applier, multi_tensor_l2norm
except ImportError:
    try:
        from amp_C import multi_tensor_l2norm
        from apex.multi_tensor_apply import multi_tensor_applier
    except ImportError:

        import warnings

<<<<<<< HEAD
        if torch.cuda.is_available():
            warnings.warn(
                f'Transformer Engine and Apex are not installed. '
                'Falling back to local implementations of '
                'multi_tensor_applier and multi_tensor_l2norm'
            )
=======
        warnings.warn(
            f'Transformer Engine and Apex are not installed. '
            'Falling back to local implementations of '
            'multi_tensor_applier and multi_tensor_l2norm'
        )
>>>>>>> d905ac7f

        from megatron.core.utils import (
            local_multi_tensor_l2_norm as multi_tensor_l2norm,
            local_multi_tensor_applier as multi_tensor_applier,
        )

<<<<<<< HEAD
from megatron.core.tensor_parallel.mappings import all_reduce
from megatron.core.wrapped_process_group import WrappedProcessGroup
from megatron.training import (
    get_args,
    get_adlr_autoresume,
)
=======
from megatron.training import get_args, get_adlr_autoresume
>>>>>>> d905ac7f
from megatron.core import DistributedDataParallel as DDP
from megatron.core.distributed.custom_fsdp import FullyShardedDataParallel as custom_FSDP
from megatron.core import mpu
from megatron.core.datasets.utils import get_blend_from_list
from megatron.core.tensor_parallel import param_is_not_tensor_parallel_duplicate
from megatron.core.utils import (
    get_batch_on_this_cp_rank,
    get_data_parallel_group_if_dtensor,
    to_local_if_dtensor,
)
from megatron.core.transformer.module import Float16Module
from megatron.legacy.model.module import param_is_not_shared

try:
    from megatron.core.distributed import TorchFullyShardedDataParallel as torch_FSDP

    ALL_MODULE_WRAPPER_CLASSNAMES = (DDP, torch_FSDP, custom_FSDP, Float16Module)
except ImportError:
    ALL_MODULE_WRAPPER_CLASSNAMES = (DDP, custom_FSDP, Float16Module)

xm = get_xla_model()

def unwrap_model(model, module_instances=ALL_MODULE_WRAPPER_CLASSNAMES):
    return_list = True
    if not isinstance(model, list):
        model = [model]
        return_list = False
    unwrapped_model = []
    for model_module in model:
        while isinstance(model_module, module_instances):
            model_module = model_module.module
        unwrapped_model.append(model_module)
    if not return_list:
        return unwrapped_model[0]
    return unwrapped_model


def calc_params_l2_norm(model, force_create_fp32_copy=False):
    """Calculate l2 norm of parameters"""
    args = get_args()
    if not isinstance(model, list):
        model = [model]
    # Seperate moe and dense params
    params_data = []
    moe_params_data = []
    sharded_params_data = []
    data_parallel_group = None

    custom_fsdp_all_param_is_shared = False
    for model_chunk in model:
        for param in model_chunk.parameters():
            data_parallel_group = get_data_parallel_group_if_dtensor(param, data_parallel_group)
            is_not_tp_duplicate = param_is_not_tensor_parallel_duplicate(param)
            if not is_not_tp_duplicate:
                continue
            assert is_not_tp_duplicate
            if hasattr(param, "fully_shard_param_local_shard"):
                param = param.fully_shard_param_local_shard
                assert [
                    getattr(p, "fully_shard_param_local_shard", None) is not None
                    for p in model_chunk.parameters()
                ]
                custom_fsdp_all_param_is_shared = True
                if param.numel() == 0:
                    continue
            if not getattr(param, 'allreduce', True):
                # TODO: Implement memory optimization for MoE parameters.
                assert param_is_not_shared(param)
                param = to_local_if_dtensor(param)
                moe_params_data.append(param.data.float() if args.bf16 else param.data)
            else:
                if param_is_not_shared(param):
                    param = to_local_if_dtensor(param)
                    if args.bf16:
                        if not force_create_fp32_copy and hasattr(param, 'main_param'):
                            if getattr(param, 'main_param_sharded', False):
                                if param.main_param is not None:
                                    sharded_params_data.append(param.main_param)
                            else:
                                params_data.append(param.main_param)
                        else:
                            # Fallback to original logic of making a fp32 copy of the
                            # parameter if `.main_param` attribute is not available.
                            params_data.append(param.data.float())
                    else:
                        params_data.append(param.data)

    # Calculate norm.
    dummy_overflow_buf = torch.tensor([0], dtype=torch.int, device=get_current_device())
    if len(params_data) > 0:
        norm, _ = multi_tensor_applier(
            multi_tensor_l2norm, dummy_overflow_buf, [params_data], False  # no per-parameter norm.
        )
        norm_2 = norm * norm
    else:
        norm_2 = torch.zeros((1,), dtype=torch.float32, device=get_current_device())

<<<<<<< HEAD
    if data_parallel_group:
        group = WrappedProcessGroup(process_group=data_parallel_group)
        all_reduce(tensor=norm_2, group=group)
=======
    if data_parallel_group is not None:
        torch.distributed.all_reduce(
            norm_2, op=torch.distributed.ReduceOp.SUM, group=data_parallel_group
        )
>>>>>>> d905ac7f

    # Add norm contribution from params with sharded main_params. These norms need to be
    # accumulated across the DP group since the main parameters are sharded because
    # of distributed optimizer.
    if len(sharded_params_data) > 0:
        dummy_overflow_buf = torch.tensor([0], dtype=torch.int,device=get_current_device())
        sharded_norm, _ = multi_tensor_applier(
            multi_tensor_l2norm,
            dummy_overflow_buf,
            [sharded_params_data],
            False,  # no per-parameter norm.
        )
        sharded_norm_2 = sharded_norm * sharded_norm
        # Sum over all DP groups.
<<<<<<< HEAD
        all_reduce(tensor=sharded_norm_2, group=mpu.get_data_parallel_group())
=======
        torch.distributed.all_reduce(
            sharded_norm_2, op=torch.distributed.ReduceOp.SUM, group=mpu.get_data_parallel_group()
        )
>>>>>>> d905ac7f
        norm_2 += sharded_norm_2

    if custom_fsdp_all_param_is_shared:
        torch.distributed.all_reduce(
            norm_2, op=torch.distributed.ReduceOp.SUM, group=mpu.get_data_parallel_group()
        )

    # Add norm contribution from expert layers in MoEs.
    if len(moe_params_data) > 0:
        moe_norm, _ = multi_tensor_applier(
            multi_tensor_l2norm,
            dummy_overflow_buf,
            [moe_params_data],
            False,  # no per-parameter norm.
        )
        moe_norm_2 = moe_norm * moe_norm

        if custom_fsdp_all_param_is_shared:
<<<<<<< HEAD
            all_reduce(tensor=moe_norm_2, group=mpu.get_expert_data_parallel_group())
            
=======
            torch.distributed.all_reduce(
                moe_norm_2,
                op=torch.distributed.ReduceOp.SUM,
                group=mpu.get_expert_data_parallel_group(),
            )
>>>>>>> d905ac7f
    # Account for MoE norm even if current rank doesn't have any expert params to prevent
    # hang in models with un-even numbers of MoE layers.
    # See details in https://gitlab-master.nvidia.com/ADLR/megatron-lm/-/issues/409
    else:
        moe_norm_2 = torch.zeros_like(norm_2)

    # Reduce norm across model parallel groups (dense and expert).
    # Dense params should sum across all model-parallel GPUs (tensor + pipeline).
    dense_reduce_group = mpu.get_model_parallel_group()
    ranks_in_dense_reduce_group = torch.distributed.get_process_group_ranks(dense_reduce_group)
    # Expert params should sum across all model-parallel GPUs (expert + tensor + pipeline).
    expert_reduce_group = mpu.get_expert_tensor_model_pipeline_parallel_group()
    ranks_in_expert_reduce_group = torch.distributed.get_process_group_ranks(expert_reduce_group)

    # If dense and expert reduce groups are the same, sum then reduce.
    if ranks_in_dense_reduce_group == ranks_in_expert_reduce_group:
        norm_2 += moe_norm_2
<<<<<<< HEAD
        all_reduce(tensor=norm_2, group=dense_reduce_group)
        
    # If dense and expert reduce groups are different, reduce then sum.
    else:
        all_reduce(tensor=norm_2, group=dense_reduce_group)
        all_reduce(tensor=moe_norm_2, group=expert_reduce_group)
=======
        torch.distributed.all_reduce(
            norm_2, op=torch.distributed.ReduceOp.SUM, group=dense_reduce_group
        )
    # If dense and expert reduce groups are different, reduce then sum.
    else:
        torch.distributed.all_reduce(
            norm_2, op=torch.distributed.ReduceOp.SUM, group=dense_reduce_group
        )
        torch.distributed.all_reduce(
            moe_norm_2, op=torch.distributed.ReduceOp.SUM, group=expert_reduce_group
        )
>>>>>>> d905ac7f
        norm_2 += moe_norm_2

    return norm_2.item() ** 0.5


def average_losses_across_data_parallel_group(losses):
    """Reduce a tensor of losses across all GPUs."""
<<<<<<< HEAD
    averaged_losses = torch.cat(
        [loss.clone().detach().view(1) for loss in losses])
    all_reduce(tensor=averaged_losses, group=mpu.get_data_parallel_group())
    averaged_losses = averaged_losses / \
        torch.distributed.get_world_size(group=mpu.get_data_parallel_group())
=======
    averaged_losses = torch.cat([loss.clone().detach().view(1) for loss in losses])
    torch.distributed.all_reduce(averaged_losses, group=mpu.get_data_parallel_group())
    averaged_losses = averaged_losses / torch.distributed.get_world_size(
        group=mpu.get_data_parallel_group()
    )
>>>>>>> d905ac7f

    return averaged_losses


def reduce_max_stat_across_model_parallel_group(stat: float) -> float:
    """
    Ranks without an optimizer will have no grad_norm or num_zeros_in_grad stats.
    We need to ensure the logging and writer rank has those values.
    This function reduces a stat tensor across the model parallel group.

    We use an all_reduce max since the values have already been summed across optimizer ranks where possible
    """
    if stat is None:
        stat = -1.0
    stat = torch.tensor([stat], dtype=torch.float32, device=get_current_device())
    all_reduce(tensor=stat, group=mpu.get_model_parallel_group(), op=torch.distributed.ReduceOp.MAX)
    if stat.item() == -1.0:
        return None
    else:
        return stat.item()


def logical_and_across_model_parallel_group(input: bool) -> bool:
    """
    This function gathers a bool value across the model parallel group
    """
    if input is True:
        input = 1
    else:
        input = 0
    input = torch.tensor([input], dtype=torch.int, device=get_current_device())
    all_reduce(tensor=input, group=mpu.get_model_parallel_group(), op=torch.distributed.ReduceOp.MIN)
    return bool(input.item())


def report_memory(name):
    """Simple GPU memory report."""

    if not torch.cuda.is_available():
        return
    
    mega_bytes = 1024.0 * 1024.0
    string = name + ' memory (MB)'
    string += ' | allocated: {}'.format(torch.cuda.memory_allocated() / mega_bytes)
    string += ' | max allocated: {}'.format(torch.cuda.max_memory_allocated() / mega_bytes)
    string += ' | reserved: {}'.format(torch.cuda.memory_reserved() / mega_bytes)
    string += ' | max reserved: {}'.format(torch.cuda.max_memory_reserved() / mega_bytes)
    if mpu.get_data_parallel_rank() == 0:
        print("[Rank {}] {}".format(torch.distributed.get_rank(), string), flush=True)


def print_params_min_max_norm(optimizer, iteration):
    """Print min, max, and norm of all parameters."""
    index = 0
    rank = torch.distributed.get_rank()
    string = 'iteration, rank, index, tensor-model-parallel, min, max, norm\n'
    optimizer_ = optimizer.optimizer
    for param_group in optimizer_.param_groups:
        for param in param_group['params']:
            index += 1
            min_ = param.data.min()
            max_ = param.data.max()
            norm = torch.linalg.norm(param.data)
            string += '{:7d}, {:4d}, {:4d}, {:2d}, '.format(
                iteration, rank, index, int(param.tensor_model_parallel)
            )
            string += '{:.6E}, {:.6E}, {:.6E}\n'.format(min_, max_, norm)
    print(string, flush=True)


def check_adlr_autoresume_termination(iteration, model, optimizer, opt_param_scheduler):
    """Check for autoresume signal and exit if it is received."""
    from megatron.training.checkpointing import save_checkpoint

    args = get_args()
    autoresume = get_adlr_autoresume()
    # Add barrier to ensure consistnecy.
    torch.distributed.barrier()
    if autoresume.termination_requested():
        if args.save:
            save_checkpoint(iteration, model, optimizer, opt_param_scheduler)
        print_rank_0(">>> autoresume termination request found!")
        if torch.distributed.get_rank() == 0:
            autoresume.request_resume()
        print_rank_0(">>> training terminated. Returning")
        sys.exit(0)


def get_ltor_masks_and_position_ids(
    data, eod_token, reset_position_ids, reset_attention_mask, eod_mask_loss
):
    """Build masks and position id for left to right model."""

    # Extract batch size and sequence length.
    micro_batch_size, seq_length = data.size()

    # Attention mask (lower triangular).
    if reset_attention_mask:
        att_mask_batch = micro_batch_size
    else:
        att_mask_batch = 1
    attention_mask = torch.tril(
        torch.ones((att_mask_batch, seq_length, seq_length), device=data.device)
    ).view(att_mask_batch, 1, seq_length, seq_length)

    # Loss mask.
    loss_mask = torch.ones(data.size(), dtype=torch.float, device=data.device)
    if eod_mask_loss:
        loss_mask[data == eod_token] = 0.0

    # Position ids.
    position_ids = torch.arange(seq_length, dtype=torch.long, device=data.device)
    position_ids = position_ids.unsqueeze(0).expand_as(data)
    # We need to clone as the ids will be modifed based on batch index.
    if reset_position_ids:
        position_ids = position_ids.clone()

    if reset_position_ids or reset_attention_mask:
        # Loop through the batches:
        for b in range(micro_batch_size):

            # Find indecies where EOD token is.
            eod_index = position_ids[b, data[b] == eod_token]
            # Detach indecies from positions if going to modify positions.
            if reset_position_ids:
                eod_index = eod_index.clone()

            # Loop through EOD indecies:
            prev_index = 0
            for j in range(eod_index.size()[0]):
                i = eod_index[j]
                # Mask attention loss.
                if reset_attention_mask:
                    attention_mask[b, 0, (i + 1) :, : (i + 1)] = 0
                # Reset positions.
                if reset_position_ids:
                    position_ids[b, (i + 1) :] -= i + 1 - prev_index
                    prev_index = i + 1

    # Convert attention mask to binary:
    attention_mask = attention_mask < 0.5

    return attention_mask, loss_mask, position_ids


def print_rank_0(message):
    """If distributed is initialized, print only on rank 0."""
    if torch.distributed.is_initialized():
        if torch.distributed.get_rank() == 0:
            print(message, flush=True)
    else:
        print(message, flush=True)


def is_rank0():
    """Returns true if called in the rank0, false otherwise"""
    return torch.distributed.is_initialized() and torch.distributed.get_rank() == 0


def is_last_rank():
    return torch.distributed.get_rank() == (torch.distributed.get_world_size() - 1)


def print_rank_last(message):
    """If distributed is initialized, print only on last rank."""
    if torch.distributed.is_initialized():
        if is_last_rank():
            print(message, flush=True)
    else:
        print(message, flush=True)


def get_device_arch_version():
    """Returns GPU arch version (8: Ampere, 9: Hopper, 10: Blackwell, ...)"""
    return torch.cuda.get_device_properties(torch.device("cuda:0")).major


def append_to_progress_log(string, barrier=True):
    """Append given string to progress log."""
    args = get_args()
    if args.save is None:
        return
    progress_log_filename = os.path.join(args.save, "progress.txt")
    if barrier:
        torch.distributed.barrier()
    if torch.distributed.get_rank() == 0:
        with open(progress_log_filename, 'a') as f:
            job_id = os.getenv('SLURM_JOB_ID', '')
            num_gpus = args.world_size
            f.write(
                f"{datetime.now().strftime('%Y-%m-%d %H:%M:%S')}\tJob ID: {job_id}\t"
                f"# GPUs: {num_gpus}\t{string}\n"
            )


def get_blend_and_blend_per_split(args):
    """Get blend and blend_per_split from passed-in arguments."""
    use_data_path = args.data_path is not None or args.data_args_path is not None
    use_per_split_data_path = (
        any(
            elt is not None
            for elt in [args.train_data_path, args.valid_data_path, args.test_data_path]
        )
        or args.per_split_data_args_path is not None
    )

    blend = None
    blend_per_split = None
    if use_data_path:
        if args.data_args_path is not None:
            assert args.data_path is None
            with open(args.data_args_path, 'r') as f:
                blend = get_blend_from_list(f.read().split())
        else:
            assert args.data_path is not None
            blend = get_blend_from_list(args.data_path)
    elif use_per_split_data_path:
        if args.per_split_data_args_path is not None:
            with open(args.per_split_data_args_path, 'r') as f:
                per_split_data_args = json.load(f)
                # Each element in blend_per_split should be a list of files (and optional
                # weights), so split string if needed.
                for split in ["train", "valid", "test"]:
                    if isinstance(per_split_data_args[split], str):
                        per_split_data_args[split] = per_split_data_args[split].split()

                blend_per_split = [
                    get_blend_from_list(per_split_data_args["train"]),
                    get_blend_from_list(per_split_data_args["valid"]),
                    get_blend_from_list(per_split_data_args["test"]),
                ]
        else:
            blend_per_split = [
                get_blend_from_list(args.train_data_path),
                get_blend_from_list(args.valid_data_path),
                get_blend_from_list(args.test_data_path),
            ]
    else:
        blend, blend_per_split = None, None

    return blend, blend_per_split


def get_batch_on_this_tp_rank(data_iterator):

    args = get_args()

    def _broadcast(item):
<<<<<<< HEAD
       if item is not None:
            xm = get_xla_model()
            if xm:
                xm.collective_broadcast([item],
                                mpu.get_tensor_model_parallel_src_rank(),
                                groups=mpu.get_tensor_model_parallel_groups(), 
                                pin_layout=False)
            else:
                torch.distributed.broadcast(item, mpu.get_tensor_model_parallel_src_rank(), 
                                            group=mpu.get_tensor_model_parallel_group())

    if mpu.get_tensor_model_parallel_rank() == 0:

       if data_iterator is not None:
           data = next(data_iterator)
       else:
           data = None

       batch = {
           'tokens': data["tokens"].to(get_current_device()),
           'labels': data["labels"].to(get_current_device()),
           'loss_mask': data["loss_mask"].to(get_current_device()),
           'attention_mask': None if "attention_mask" not in data else data["attention_mask"].to(get_current_device()),
           'position_ids': data["position_ids"].to(get_current_device())
       }

       if args.pipeline_model_parallel_size == 1:
           _broadcast(batch['tokens'])
           _broadcast(batch['labels'])
           _broadcast(batch['loss_mask'])
           _broadcast(batch['attention_mask'])
           _broadcast(batch['position_ids'])

       elif mpu.is_pipeline_first_stage():
           _broadcast(batch['tokens'])
           _broadcast(batch['attention_mask'])
           _broadcast(batch['position_ids'])

       elif mpu.is_pipeline_last_stage():
           # Multi-Token Prediction (MTP) layers need tokens and position_ids to calculate embedding.
           # Currently the Multi-Token Prediction (MTP) layers is fixed on the last stage, so we need
           # to broadcast tokens and position_ids to all of the tensor parallel ranks on the last stage.
           if args.mtp_num_layers is not None:
=======
        if item is not None:
            torch.distributed.broadcast(
                item,
                mpu.get_tensor_model_parallel_src_rank(),
                group=mpu.get_tensor_model_parallel_group(),
            )

    if mpu.get_tensor_model_parallel_rank() == 0:

        if data_iterator is not None:
            data = next(data_iterator)
        else:
            data = None

        batch = {
            'tokens': data["tokens"].cuda(non_blocking=True),
            'labels': data["labels"].cuda(non_blocking=True),
            'loss_mask': data["loss_mask"].cuda(non_blocking=True),
            'attention_mask': (
                None
                if "attention_mask" not in data
                else data["attention_mask"].cuda(non_blocking=True)
            ),
            'position_ids': data["position_ids"].cuda(non_blocking=True),
        }

        if args.pipeline_model_parallel_size == 1:
            _broadcast(batch['tokens'])
            _broadcast(batch['labels'])
            _broadcast(batch['loss_mask'])
            _broadcast(batch['attention_mask'])
            _broadcast(batch['position_ids'])

        elif mpu.is_pipeline_first_stage(ignore_virtual=False):
            _broadcast(batch['tokens'])
            _broadcast(batch['attention_mask'])
            _broadcast(batch['position_ids'])

        elif mpu.is_pipeline_last_stage(ignore_virtual=False):
            # Multi-Token Prediction (MTP) layers need tokens and position_ids to calculate embedding.
            # Currently the Multi-Token Prediction (MTP) layers is fixed on the last stage, so we need
            # to broadcast tokens and position_ids to all of the tensor parallel ranks on the last stage.
            if args.mtp_num_layers is not None:
>>>>>>> d905ac7f
                _broadcast(batch['tokens'])
                _broadcast(batch['position_ids'])
            _broadcast(batch['labels'])
            _broadcast(batch['loss_mask'])
            _broadcast(batch['attention_mask'])

    else:

<<<<<<< HEAD
       tokens=torch.empty((args.micro_batch_size,args.seq_length), dtype = torch.int64 , device = get_current_device())
       labels=torch.empty((args.micro_batch_size,args.seq_length), dtype = torch.int64 , device = get_current_device())
       loss_mask=torch.empty((args.micro_batch_size,args.seq_length), dtype = torch.float32 , device = get_current_device())
       if args.create_attention_mask_in_dataloader:
           attention_mask=torch.empty(
                (args.micro_batch_size,1,args.seq_length,args.seq_length), dtype = torch.bool , device = get_current_device()
            )
       else:
           attention_mask=None
       position_ids=torch.empty((args.micro_batch_size,args.seq_length), dtype = torch.int64 , device = get_current_device())

       if args.pipeline_model_parallel_size == 1:
           _broadcast(tokens)
           _broadcast(labels)
           _broadcast(loss_mask)
           _broadcast(attention_mask)
           _broadcast(position_ids)

       elif mpu.is_pipeline_first_stage():
           labels=None
           loss_mask=None

           _broadcast(tokens)
           _broadcast(attention_mask)
           _broadcast(position_ids)

       elif mpu.is_pipeline_last_stage():
           # Multi-Token Prediction (MTP) layers need tokens and position_ids to calculate embedding.
           # Currently the Multi-Token Prediction (MTP) layers is fixed on the last stage, so we need
           # to broadcast tokens and position_ids to all of the tensor parallel ranks on the last stage.
           if args.mtp_num_layers is not None:
=======
        tokens = torch.empty(
            (args.micro_batch_size, args.seq_length),
            dtype=torch.int64,
            device=torch.cuda.current_device(),
        )
        labels = torch.empty(
            (args.micro_batch_size, args.seq_length),
            dtype=torch.int64,
            device=torch.cuda.current_device(),
        )
        loss_mask = torch.empty(
            (args.micro_batch_size, args.seq_length),
            dtype=torch.float32,
            device=torch.cuda.current_device(),
        )
        if args.create_attention_mask_in_dataloader:
            attention_mask = torch.empty(
                (args.micro_batch_size, 1, args.seq_length, args.seq_length),
                dtype=torch.bool,
                device=torch.cuda.current_device(),
            )
        else:
            attention_mask = None
        position_ids = torch.empty(
            (args.micro_batch_size, args.seq_length),
            dtype=torch.int64,
            device=torch.cuda.current_device(),
        )

        if args.pipeline_model_parallel_size == 1:
            _broadcast(tokens)
            _broadcast(labels)
            _broadcast(loss_mask)
            _broadcast(attention_mask)
            _broadcast(position_ids)

        elif mpu.is_pipeline_first_stage(ignore_virtual=False):
            labels = None
            loss_mask = None

            _broadcast(tokens)
            _broadcast(attention_mask)
            _broadcast(position_ids)

        elif mpu.is_pipeline_last_stage(ignore_virtual=False):
            # Multi-Token Prediction (MTP) layers need tokens and position_ids to calculate embedding.
            # Currently the Multi-Token Prediction (MTP) layers is fixed on the last stage, so we need
            # to broadcast tokens and position_ids to all of the tensor parallel ranks on the last stage.
            if args.mtp_num_layers is not None:
>>>>>>> d905ac7f
                _broadcast(tokens)
                _broadcast(position_ids)
            else:
                tokens = None
                position_ids = None

            _broadcast(labels)
            _broadcast(loss_mask)
            _broadcast(attention_mask)

        batch = {
            'tokens': tokens,
            'labels': labels,
            'loss_mask': loss_mask,
            'attention_mask': attention_mask,
            'position_ids': position_ids,
        }

    return batch


def update_use_dist_ckpt(args):
    args.use_dist_ckpt = args.ckpt_format != "torch"<|MERGE_RESOLUTION|>--- conflicted
+++ resolved
@@ -19,36 +19,21 @@
 
         import warnings
 
-<<<<<<< HEAD
         if torch.cuda.is_available():
             warnings.warn(
                 f'Transformer Engine and Apex are not installed. '
                 'Falling back to local implementations of '
                 'multi_tensor_applier and multi_tensor_l2norm'
             )
-=======
-        warnings.warn(
-            f'Transformer Engine and Apex are not installed. '
-            'Falling back to local implementations of '
-            'multi_tensor_applier and multi_tensor_l2norm'
-        )
->>>>>>> d905ac7f
 
         from megatron.core.utils import (
             local_multi_tensor_l2_norm as multi_tensor_l2norm,
             local_multi_tensor_applier as multi_tensor_applier,
         )
 
-<<<<<<< HEAD
 from megatron.core.tensor_parallel.mappings import all_reduce
 from megatron.core.wrapped_process_group import WrappedProcessGroup
-from megatron.training import (
-    get_args,
-    get_adlr_autoresume,
-)
-=======
 from megatron.training import get_args, get_adlr_autoresume
->>>>>>> d905ac7f
 from megatron.core import DistributedDataParallel as DDP
 from megatron.core.distributed.custom_fsdp import FullyShardedDataParallel as custom_FSDP
 from megatron.core import mpu
@@ -146,16 +131,10 @@
     else:
         norm_2 = torch.zeros((1,), dtype=torch.float32, device=get_current_device())
 
-<<<<<<< HEAD
-    if data_parallel_group:
-        group = WrappedProcessGroup(process_group=data_parallel_group)
-        all_reduce(tensor=norm_2, group=group)
-=======
     if data_parallel_group is not None:
-        torch.distributed.all_reduce(
+        all_reduce(
             norm_2, op=torch.distributed.ReduceOp.SUM, group=data_parallel_group
         )
->>>>>>> d905ac7f
 
     # Add norm contribution from params with sharded main_params. These norms need to be
     # accumulated across the DP group since the main parameters are sharded because
@@ -170,18 +149,14 @@
         )
         sharded_norm_2 = sharded_norm * sharded_norm
         # Sum over all DP groups.
-<<<<<<< HEAD
-        all_reduce(tensor=sharded_norm_2, group=mpu.get_data_parallel_group())
-=======
-        torch.distributed.all_reduce(
-            sharded_norm_2, op=torch.distributed.ReduceOp.SUM, group=mpu.get_data_parallel_group()
-        )
->>>>>>> d905ac7f
+        all_reduce(
+            sharded_norm_2, op=torch.distributed.ReduceOp.SUM, group=mpu.get_data_parallel_group(wrapped=True)
+        )
         norm_2 += sharded_norm_2
 
     if custom_fsdp_all_param_is_shared:
-        torch.distributed.all_reduce(
-            norm_2, op=torch.distributed.ReduceOp.SUM, group=mpu.get_data_parallel_group()
+        all_reduce(
+            norm_2, op=torch.distributed.ReduceOp.SUM, group=mpu.get_data_parallel_group(wrapped=True)
         )
 
     # Add norm contribution from expert layers in MoEs.
@@ -195,16 +170,11 @@
         moe_norm_2 = moe_norm * moe_norm
 
         if custom_fsdp_all_param_is_shared:
-<<<<<<< HEAD
-            all_reduce(tensor=moe_norm_2, group=mpu.get_expert_data_parallel_group())
-            
-=======
-            torch.distributed.all_reduce(
+            all_reduce(
                 moe_norm_2,
                 op=torch.distributed.ReduceOp.SUM,
-                group=mpu.get_expert_data_parallel_group(),
+                group=mpu.get_expert_data_parallel_group(wrapped=True),
             )
->>>>>>> d905ac7f
     # Account for MoE norm even if current rank doesn't have any expert params to prevent
     # hang in models with un-even numbers of MoE layers.
     # See details in https://gitlab-master.nvidia.com/ADLR/megatron-lm/-/issues/409
@@ -222,26 +192,17 @@
     # If dense and expert reduce groups are the same, sum then reduce.
     if ranks_in_dense_reduce_group == ranks_in_expert_reduce_group:
         norm_2 += moe_norm_2
-<<<<<<< HEAD
-        all_reduce(tensor=norm_2, group=dense_reduce_group)
-        
+        all_reduce(
+            norm_2, op=torch.distributed.ReduceOp.SUM, group=dense_reduce_group
+        )
     # If dense and expert reduce groups are different, reduce then sum.
     else:
-        all_reduce(tensor=norm_2, group=dense_reduce_group)
-        all_reduce(tensor=moe_norm_2, group=expert_reduce_group)
-=======
-        torch.distributed.all_reduce(
+        all_reduce(
             norm_2, op=torch.distributed.ReduceOp.SUM, group=dense_reduce_group
         )
-    # If dense and expert reduce groups are different, reduce then sum.
-    else:
-        torch.distributed.all_reduce(
-            norm_2, op=torch.distributed.ReduceOp.SUM, group=dense_reduce_group
-        )
-        torch.distributed.all_reduce(
+        all_reduce(
             moe_norm_2, op=torch.distributed.ReduceOp.SUM, group=expert_reduce_group
         )
->>>>>>> d905ac7f
         norm_2 += moe_norm_2
 
     return norm_2.item() ** 0.5
@@ -249,19 +210,11 @@
 
 def average_losses_across_data_parallel_group(losses):
     """Reduce a tensor of losses across all GPUs."""
-<<<<<<< HEAD
-    averaged_losses = torch.cat(
-        [loss.clone().detach().view(1) for loss in losses])
-    all_reduce(tensor=averaged_losses, group=mpu.get_data_parallel_group())
-    averaged_losses = averaged_losses / \
-        torch.distributed.get_world_size(group=mpu.get_data_parallel_group())
-=======
     averaged_losses = torch.cat([loss.clone().detach().view(1) for loss in losses])
-    torch.distributed.all_reduce(averaged_losses, group=mpu.get_data_parallel_group())
+    all_reduce(averaged_losses, group=mpu.get_data_parallel_group(wrapped=True))
     averaged_losses = averaged_losses / torch.distributed.get_world_size(
         group=mpu.get_data_parallel_group()
     )
->>>>>>> d905ac7f
 
     return averaged_losses
 
@@ -277,7 +230,7 @@
     if stat is None:
         stat = -1.0
     stat = torch.tensor([stat], dtype=torch.float32, device=get_current_device())
-    all_reduce(tensor=stat, group=mpu.get_model_parallel_group(), op=torch.distributed.ReduceOp.MAX)
+    all_reduce(tensor=stat, group=mpu.get_model_parallel_group(wrapped=True), op=torch.distributed.ReduceOp.MAX)
     if stat.item() == -1.0:
         return None
     else:
@@ -293,7 +246,7 @@
     else:
         input = 0
     input = torch.tensor([input], dtype=torch.int, device=get_current_device())
-    all_reduce(tensor=input, group=mpu.get_model_parallel_group(), op=torch.distributed.ReduceOp.MIN)
+    all_reduce(tensor=input, group=mpu.get_model_parallel_group(wrapped=True), op=torch.distributed.ReduceOp.MIN)
     return bool(input.item())
 
 
@@ -510,7 +463,6 @@
     args = get_args()
 
     def _broadcast(item):
-<<<<<<< HEAD
        if item is not None:
             xm = get_xla_model()
             if xm:
@@ -524,61 +476,17 @@
 
     if mpu.get_tensor_model_parallel_rank() == 0:
 
-       if data_iterator is not None:
-           data = next(data_iterator)
-       else:
-           data = None
-
-       batch = {
+        if data_iterator is not None:
+            data = next(data_iterator)
+        else:
+            data = None
+
+        batch = {
            'tokens': data["tokens"].to(get_current_device()),
            'labels': data["labels"].to(get_current_device()),
            'loss_mask': data["loss_mask"].to(get_current_device()),
            'attention_mask': None if "attention_mask" not in data else data["attention_mask"].to(get_current_device()),
            'position_ids': data["position_ids"].to(get_current_device())
-       }
-
-       if args.pipeline_model_parallel_size == 1:
-           _broadcast(batch['tokens'])
-           _broadcast(batch['labels'])
-           _broadcast(batch['loss_mask'])
-           _broadcast(batch['attention_mask'])
-           _broadcast(batch['position_ids'])
-
-       elif mpu.is_pipeline_first_stage():
-           _broadcast(batch['tokens'])
-           _broadcast(batch['attention_mask'])
-           _broadcast(batch['position_ids'])
-
-       elif mpu.is_pipeline_last_stage():
-           # Multi-Token Prediction (MTP) layers need tokens and position_ids to calculate embedding.
-           # Currently the Multi-Token Prediction (MTP) layers is fixed on the last stage, so we need
-           # to broadcast tokens and position_ids to all of the tensor parallel ranks on the last stage.
-           if args.mtp_num_layers is not None:
-=======
-        if item is not None:
-            torch.distributed.broadcast(
-                item,
-                mpu.get_tensor_model_parallel_src_rank(),
-                group=mpu.get_tensor_model_parallel_group(),
-            )
-
-    if mpu.get_tensor_model_parallel_rank() == 0:
-
-        if data_iterator is not None:
-            data = next(data_iterator)
-        else:
-            data = None
-
-        batch = {
-            'tokens': data["tokens"].cuda(non_blocking=True),
-            'labels': data["labels"].cuda(non_blocking=True),
-            'loss_mask': data["loss_mask"].cuda(non_blocking=True),
-            'attention_mask': (
-                None
-                if "attention_mask" not in data
-                else data["attention_mask"].cuda(non_blocking=True)
-            ),
-            'position_ids': data["position_ids"].cuda(non_blocking=True),
         }
 
         if args.pipeline_model_parallel_size == 1:
@@ -598,7 +506,6 @@
             # Currently the Multi-Token Prediction (MTP) layers is fixed on the last stage, so we need
             # to broadcast tokens and position_ids to all of the tensor parallel ranks on the last stage.
             if args.mtp_num_layers is not None:
->>>>>>> d905ac7f
                 _broadcast(batch['tokens'])
                 _broadcast(batch['position_ids'])
             _broadcast(batch['labels'])
@@ -607,66 +514,33 @@
 
     else:
 
-<<<<<<< HEAD
-       tokens=torch.empty((args.micro_batch_size,args.seq_length), dtype = torch.int64 , device = get_current_device())
-       labels=torch.empty((args.micro_batch_size,args.seq_length), dtype = torch.int64 , device = get_current_device())
-       loss_mask=torch.empty((args.micro_batch_size,args.seq_length), dtype = torch.float32 , device = get_current_device())
-       if args.create_attention_mask_in_dataloader:
-           attention_mask=torch.empty(
-                (args.micro_batch_size,1,args.seq_length,args.seq_length), dtype = torch.bool , device = get_current_device()
-            )
-       else:
-           attention_mask=None
-       position_ids=torch.empty((args.micro_batch_size,args.seq_length), dtype = torch.int64 , device = get_current_device())
-
-       if args.pipeline_model_parallel_size == 1:
-           _broadcast(tokens)
-           _broadcast(labels)
-           _broadcast(loss_mask)
-           _broadcast(attention_mask)
-           _broadcast(position_ids)
-
-       elif mpu.is_pipeline_first_stage():
-           labels=None
-           loss_mask=None
-
-           _broadcast(tokens)
-           _broadcast(attention_mask)
-           _broadcast(position_ids)
-
-       elif mpu.is_pipeline_last_stage():
-           # Multi-Token Prediction (MTP) layers need tokens and position_ids to calculate embedding.
-           # Currently the Multi-Token Prediction (MTP) layers is fixed on the last stage, so we need
-           # to broadcast tokens and position_ids to all of the tensor parallel ranks on the last stage.
-           if args.mtp_num_layers is not None:
-=======
         tokens = torch.empty(
             (args.micro_batch_size, args.seq_length),
             dtype=torch.int64,
-            device=torch.cuda.current_device(),
+            device=get_current_device(),
         )
         labels = torch.empty(
             (args.micro_batch_size, args.seq_length),
             dtype=torch.int64,
-            device=torch.cuda.current_device(),
+            device=get_current_device(),
         )
         loss_mask = torch.empty(
             (args.micro_batch_size, args.seq_length),
             dtype=torch.float32,
-            device=torch.cuda.current_device(),
+            device=get_current_device(),
         )
         if args.create_attention_mask_in_dataloader:
             attention_mask = torch.empty(
                 (args.micro_batch_size, 1, args.seq_length, args.seq_length),
                 dtype=torch.bool,
-                device=torch.cuda.current_device(),
+                device=get_current_device(),
             )
         else:
             attention_mask = None
         position_ids = torch.empty(
             (args.micro_batch_size, args.seq_length),
             dtype=torch.int64,
-            device=torch.cuda.current_device(),
+            device=get_current_device(),
         )
 
         if args.pipeline_model_parallel_size == 1:
@@ -689,7 +563,6 @@
             # Currently the Multi-Token Prediction (MTP) layers is fixed on the last stage, so we need
             # to broadcast tokens and position_ids to all of the tensor parallel ranks on the last stage.
             if args.mtp_num_layers is not None:
->>>>>>> d905ac7f
                 _broadcast(tokens)
                 _broadcast(position_ids)
             else:
