--- conflicted
+++ resolved
@@ -54,18 +54,7 @@
 )
 from megatron.legacy.model.module import param_is_not_shared
 
-<<<<<<< HEAD
 from megatron.training.tokenizer import get_tokenizer
-
-
-try:
-    from megatron.core.distributed import TorchFullyShardedDataParallel as torch_FSDP
-    ALL_MODULE_WRAPPER_CLASSNAMES = (DDP, torch_FSDP, Float16Module)
-except ImportError:
-    ALL_MODULE_WRAPPER_CLASSNAMES = (DDP, Float16Module)
-
-=======
->>>>>>> bf341cb4
 
 def calc_params_l2_norm(model, force_create_fp32_copy=False):
     """Calculate l2 norm of parameters"""
@@ -390,7 +379,6 @@
     return attention_mask, loss_mask, position_ids
 
 
-<<<<<<< HEAD
 def get_batch_on_this_cp_rank(batch):
     """ Slice batch input along sequence dimension into multiple chunks,
         which are parallelized across GPUs in a context parallel group.
@@ -423,18 +411,12 @@
 
     return batch
 
-
-def print_rank_0(message):
-    """If distributed is initialized, print only on rank 0."""
-    if torch.distributed.is_initialized():
-=======
 def print_rank_0(message, rank=None):
     """If distributed is initialized or rank is specified, print only on rank 0."""
     if rank is not None:
         if rank == 0:
             print(message, flush=True)
     elif torch.distributed.is_initialized():
->>>>>>> bf341cb4
         if torch.distributed.get_rank() == 0:
             print(message, flush=True)
     else:
