--- conflicted
+++ resolved
@@ -60,16 +60,11 @@
 
         torch._C._cuda_attach_out_of_memory_observer(oom_observer)
 
-<<<<<<< HEAD
-    return model_builder(args, pre_process, post_process, vp_stage, pg_collection, config)
-=======
     if has_nvidia_modelopt and getattr(args, 'modelopt_enabled', False):
         # [ModelOpt]: Use custom builder + spec when modelopt is enabled
         model_builder = modelopt_gpt_mamba_builder
 
-    return model_builder(args, pre_process, post_process, vp_stage)
->>>>>>> 6f655365
-
+    return model_builder(args, pre_process, post_process, vp_stage, pg_collection, config)
 
 def count_parameters_in_layer(model, layer_name):
     num_params = 0
