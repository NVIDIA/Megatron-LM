--- conflicted
+++ resolved
@@ -22,11 +22,7 @@
 
 
 def model_provider(
-<<<<<<< HEAD
-    model_builder: Callable, pre_process=True, post_process=True, vp_stage: Optional[int] = None, pg_collection=None, config=None
-=======
     model_builder: Callable, pre_process=True, post_process=True, vp_stage: Optional[int] = None, config=None, pg_collection=None,
->>>>>>> dcee1c58
 ) -> Union[GPTModel, megatron.legacy.model.GPTModel, MambaModel]:
     """Builds the model.
 
@@ -68,12 +64,8 @@
         # [ModelOpt]: Use custom builder + spec when modelopt is enabled
         model_builder = modelopt_gpt_mamba_builder
 
-<<<<<<< HEAD
-    return model_builder(args, pre_process, post_process, vp_stage, pg_collection, config)
-=======
     return model_builder(args, pre_process, post_process, vp_stage, config=config, pg_collection=pg_collection)
 
->>>>>>> dcee1c58
 
 def count_parameters_in_layer(model, layer_name):
     num_params = 0
