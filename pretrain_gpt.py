# Copyright (c) 2023, NVIDIA CORPORATION.  All rights reserved.

"""Pretrain and SFT GPT."""

import torch

from functools import partial
from typing import List, Optional, Tuple
from megatron.core import parallel_state
from megatron.training import inprocess_restart
from megatron.core.packed_seq_params import PackedSeqParams
from megatron.core.parallel_state import (
    get_context_parallel_rank,
    get_context_parallel_world_size,
)
from megatron.core.datasets.blended_megatron_dataset_builder import BlendedMegatronDatasetBuilder
from megatron.core.datasets.gpt_dataset import GPTDataset, GPTDatasetConfig, MockGPTDataset
from megatron.core.enums import ModelType
from megatron.core.models.gpt import GPTModel
from megatron.core.rerun_state_machine import get_rerun_state_machine
from megatron.core.utils import get_attr_wrapped_model, get_thd_batch_on_this_cp_rank, get_batch_on_this_hybrid_cp_rank, StragglerDetector
from megatron.core.tokenizers.text.utils.build_tokenizer import build_tokenizer
from megatron.training import get_args, get_timers, get_tokenizer, pretrain, print_rank_0
from megatron.training.utils import (
    get_batch_on_this_cp_rank,
    get_batch_on_this_tp_rank,
    get_blend_and_blend_per_split,
    is_first_or_last_pipeline_stage,
)
from megatron.training.datasets.sft_dataset import SFTDataset
from model_provider import model_provider
from gpt_builders import gpt_builder

try:
    from megatron.post_training.arguments import add_modelopt_args
    from megatron.post_training.loss_func import loss_func as loss_func_modelopt

    has_nvidia_modelopt = True
except ImportError:
    has_nvidia_modelopt = False

try:
    # Register the TE CUDA kernels
    import transformer_engine  # pylint: disable=unused-import

    # Alias the PyTorch wrapper so we can call tex.* APIs
    import transformer_engine_torch as tex
except ImportError:
    # TE isn’t installed or the torch wrapper is missing
    tex = None

stimer = StragglerDetector()


def get_batch(data_iterator, vp_stage=None):
    """Generate a batch."""
    # TODO: this is pretty hacky, find a better way
    if not is_first_or_last_pipeline_stage(vp_stage):
        return None, None, None, None, None

    # get batches based on the TP rank you are on
    batch = get_batch_on_this_tp_rank(data_iterator)

    cu_seqlens = batch.pop('cu_seqlens')
    max_seqlen = batch.pop('max_seqlen')
    local_cp_size = batch.pop('local_cp_size')
    if local_cp_size is not None:
        local_cp_size = int(local_cp_size.item())

    if cu_seqlens is None and local_cp_size is None:
        # slice batch along sequence dimension for context parallelism
        batch = get_batch_on_this_cp_rank(batch)  # The implementation of this function is in MCore
        packed_seq_params = None
    elif local_cp_size is None:  # Packed THD format
        cu_seqlens = cu_seqlens[0]
        assert max_seqlen.dim() == 1
        batch, packed_seq_params = get_thd_batch_on_this_cp_rank(batch, cu_seqlens, max_seqlen)
    else: # Hybrid CP format
        batch, packed_seq_params = get_batch_on_this_hybrid_cp_rank(batch, local_cp_size)
    
    return (*batch.values(), packed_seq_params)


# define spiky loss as a loss that's 10x the max loss observed
SPIKY_LOSS_FACTOR = 10


def loss_func(
    loss_mask: torch.Tensor, output_tensor: torch.Tensor, model: Optional[GPTModel] = None
):
    """Loss function.

    Args:
        loss_mask (torch.Tensor): Used to mask out some portions of the loss
        output_tensor (torch.Tensor): The tensor with the losses
        model (GPTModel, optional): The model (can be wrapped)

    Returns:
        the loss scalar for this micro-batch
        the number of non-padded tokens in this microbatch
        a dict containing reporting metrics on the loss and number of tokens across
            the data parallel ranks
    """
    args = get_args()

    if has_nvidia_modelopt and getattr(args, 'modelopt_enabled', False):  # [ModelOpt]
        return loss_func_modelopt(loss_mask, output_tensor, model=model)

    losses = output_tensor.view(-1).float()
    loss_mask = loss_mask.view(-1).float()
    loss = torch.sum(losses * loss_mask)

    # Check individual rank losses are not NaN prior to DP all-reduce.
    rerun_state_machine = get_rerun_state_machine()
    if args.check_for_nan_in_loss_and_grad:
        rerun_state_machine.validate_result(
            result=loss,
            rejection_func=torch.isnan,
            message="found NaN in local forward loss calculation",
            tolerance=0.0,  # forward pass calculations are determinisic
            fatal=True,
        )
        rerun_state_machine.validate_result(
            result=loss,
            rejection_func=torch.isinf,
            message="found Inf in local forward loss calculation",
            tolerance=0.0,  # forward pass calculations are determinisic
            fatal=True,
        )
    # Check for spiky loss
    if args.check_for_spiky_loss:
        rerun_state_machine.validate_result(
            result=loss,
            rejection_func=partial(
                rerun_state_machine.is_unexpectedly_large,
                threshold=SPIKY_LOSS_FACTOR,
                context="loss",
            ),
            message="Spiky loss",
            tolerance=0.0,  # forward pass calculations are determinisic
            fatal=False,
        )

    num_tokens = loss_mask.sum().clone().detach().to(torch.int)
    reporting_loss = torch.cat([loss.clone().detach().view(1), num_tokens.view(1)])

    return (loss, num_tokens, {'lm loss': reporting_loss})


def forward_step(data_iterator, model: GPTModel, return_schedule_plan: bool = False):
    """Forward training step.

    Args:
        data_iterator : Input data iterator
        model (GPTModel): The GPT Model
        return_schedule_plan (bool): Whether to return the schedule plan instead of the output tensor
    """
    args = get_args()
    timers = get_timers()

    # Get the batch.
    timers('batch-generator', log_level=2).start()
    global stimer
    with stimer(bdata=True):
        vp_stage = get_attr_wrapped_model(model, "vp_stage")
        tokens, labels, loss_mask, attention_mask, position_ids, packed_seq_params = get_batch(data_iterator, vp_stage)
    timers('batch-generator').stop()

    with stimer:
        if args.use_legacy_models:
            output_tensor = model(tokens, position_ids, attention_mask, labels=labels)
        else:
            if return_schedule_plan:
                assert args.overlap_moe_expert_parallel_comm, \
                    "overlap_moe_expert_parallel_comm must be enabled to return the schedule plan"
                schedule_plan = model.build_schedule_plan(
                    tokens, position_ids, attention_mask, labels=labels, loss_mask=loss_mask
                )
                return schedule_plan, partial(loss_func, loss_mask, model=model)
            else:
                output_tensor = model(
                    tokens, position_ids, attention_mask, labels=labels, loss_mask=loss_mask, packed_seq_params=packed_seq_params
                )

    # [ModelOpt]: model is needed to access ModelOpt distillation losses
    return output_tensor, partial(loss_func, loss_mask, model=model)


def is_dataset_built_on_rank(vp_stage=None):
    return is_first_or_last_pipeline_stage(vp_stage) and parallel_state.get_tensor_model_parallel_rank() == 0


def core_gpt_dataset_config_from_args(args):
    if args.legacy_tokenizer:
        tokenizer = get_tokenizer()
    else:
        tokenizer = build_tokenizer(args)

    # Sometimes --data-path is too long, instead we parse it from a file.
    blend: Optional[Tuple[List[str], Optional[List[float]]]]
    blend_per_split: Optional[List[Optional[Tuple[List[str], Optional[List[float]]]]]]
    blend, blend_per_split = get_blend_and_blend_per_split(args)

    return GPTDatasetConfig(
        random_seed=args.seed,
        sequence_length=args.seq_length,
        blend=blend,
        blend_per_split=blend_per_split,
        split=args.split,
        multiple_validation_sets=args.multiple_validation_sets,
        full_validation=args.full_validation,
        num_dataset_builder_threads=args.num_dataset_builder_threads,
        path_to_cache=args.data_cache_path,
        mmap_bin_files=args.mmap_bin_files,
        tokenizer=tokenizer,
        reset_position_ids=args.reset_position_ids,
        reset_attention_mask=args.reset_attention_mask,
        eod_mask_loss=args.eod_mask_loss,
        create_attention_mask=args.create_attention_mask_in_dataloader,
        object_storage_cache_path=args.object_storage_cache_path,
        mid_level_dataset_surplus=args.mid_level_dataset_surplus,
<<<<<<< HEAD
        context_parallel_size=args.context_parallel_size,
        data_parallel_size=args.data_parallel_size,
        sequence_parallel_size=args.tensor_model_parallel_size*args.sequence_parallel,
        hybrid_context_parallel=args.hybrid_context_parallel,
=======
        allow_ambiguous_pad_tokens=args.allow_ambiguous_pad_tokens,
>>>>>>> 0d0f29cd
    )


def train_valid_test_datasets_provider(train_val_test_num_samples, vp_stage=None):
    """Build the train test and validation datasets.

    Args:
        train_val_test_num_samples : A list containing the number of samples in train test and validation.
    """
    args = get_args()

    config = core_gpt_dataset_config_from_args(args)

    if args.sft:
        dataset_type = SFTDataset
    else:
        if args.mock_data:
            dataset_type = MockGPTDataset
        else:
            dataset_type = GPTDataset

    print_rank_0("> building train, validation, and test datasets for GPT ...")

    train_ds, valid_ds, test_ds = BlendedMegatronDatasetBuilder(
        dataset_type, train_val_test_num_samples, partial(is_dataset_built_on_rank, vp_stage=vp_stage), config
    ).build()

    print_rank_0("> finished creating GPT datasets ...")

    return train_ds, valid_ds, test_ds


if __name__ == "__main__":

    # Temporary for transition to core datasets
    train_valid_test_datasets_provider.is_distributed = True

    # Optionally enable inprocess restart on pretrain
    pretrain, store = inprocess_restart.maybe_wrap_for_inprocess_restart(pretrain)

    pretrain(
        train_valid_test_datasets_provider,
        partial(model_provider, gpt_builder),
        ModelType.encoder_or_decoder,
        forward_step,
        args_defaults={'tokenizer_type': 'GPT2BPETokenizer'},
        extra_args_provider=add_modelopt_args if has_nvidia_modelopt else None,
        store=store,
    )<|MERGE_RESOLUTION|>--- conflicted
+++ resolved
@@ -219,14 +219,11 @@
         create_attention_mask=args.create_attention_mask_in_dataloader,
         object_storage_cache_path=args.object_storage_cache_path,
         mid_level_dataset_surplus=args.mid_level_dataset_surplus,
-<<<<<<< HEAD
+        allow_ambiguous_pad_tokens=args.allow_ambiguous_pad_tokens,
         context_parallel_size=args.context_parallel_size,
         data_parallel_size=args.data_parallel_size,
         sequence_parallel_size=args.tensor_model_parallel_size*args.sequence_parallel,
         hybrid_context_parallel=args.hybrid_context_parallel,
-=======
-        allow_ambiguous_pad_tokens=args.allow_ambiguous_pad_tokens,
->>>>>>> 0d0f29cd
     )
 
 
