# Copyright (c) 2023, NVIDIA CORPORATION.  All rights reserved.

"""Pretrain and SFT GPT."""

from functools import partial
from typing import List, Optional, Tuple

import torch

from gpt_builders import gpt_builder
from megatron.core import parallel_state
<<<<<<< HEAD
from megatron.training import inprocess_restart
from megatron.core.packed_seq_params import PackedSeqParams
from megatron.core.parallel_state import (
    get_context_parallel_rank,
    get_context_parallel_world_size,
)
=======
>>>>>>> a2d85192
from megatron.core.datasets.blended_megatron_dataset_builder import BlendedMegatronDatasetBuilder
from megatron.core.datasets.gpt_dataset import GPTDataset, GPTDatasetConfig, MockGPTDataset
from megatron.core.enums import ModelType
from megatron.core.models.gpt import GPTModel
from megatron.core.rerun_state_machine import get_rerun_state_machine
<<<<<<< HEAD
from megatron.core.utils import get_attr_wrapped_model, get_thd_batch_on_this_cp_rank, get_batch_on_this_hybrid_cp_rank, StragglerDetector
=======
>>>>>>> a2d85192
from megatron.core.tokenizers.text.utils.build_tokenizer import build_tokenizer
from megatron.core.utils import StragglerDetector, get_attr_wrapped_model
from megatron.training import get_args, get_timers, get_tokenizer, inprocess_restart, pretrain, print_rank_0
from megatron.training.datasets.sft_dataset import SFTDataset
from megatron.training.utils import (
    get_batch_on_this_cp_rank,
    get_batch_on_this_tp_rank,
    get_blend_and_blend_per_split,
    is_first_or_last_pipeline_stage,
)
from model_provider import model_provider

try:
    from megatron.post_training.arguments import add_modelopt_args
    from megatron.post_training.loss_func import loss_func as loss_func_modelopt

    has_nvidia_modelopt = True
except ImportError:
    has_nvidia_modelopt = False

stimer = StragglerDetector()


def get_batch(data_iterator, vp_stage=None):
    """Generate a batch."""
    # TODO: this is pretty hacky, find a better way
    if not is_first_or_last_pipeline_stage(vp_stage):
        return None, None, None, None, None

    # get batches based on the TP rank you are on
    batch = get_batch_on_this_tp_rank(data_iterator)

    cu_seqlens = batch.pop('cu_seqlens')
    max_seqlen = batch.pop('max_seqlen')
    local_cp_size = batch.pop('local_cp_size')
    if local_cp_size is not None:
        local_cp_size = int(local_cp_size.item())

    if cu_seqlens is None and local_cp_size is None:
        # slice batch along sequence dimension for context parallelism
        batch = get_batch_on_this_cp_rank(batch)  # The implementation of this function is in MCore
        packed_seq_params = None
    elif local_cp_size is None:  # Packed THD format
        cu_seqlens = cu_seqlens[0]
        assert max_seqlen.dim() == 1
        batch, packed_seq_params = get_thd_batch_on_this_cp_rank(batch, cu_seqlens, max_seqlen)
    else: # Hybrid CP format
        batch, packed_seq_params = get_batch_on_this_hybrid_cp_rank(batch, local_cp_size)
    
    return (*batch.values(), packed_seq_params)


# define spiky loss as a loss that's 10x the max loss observed
SPIKY_LOSS_FACTOR = 10


def loss_func(
    loss_mask: torch.Tensor, output_tensor: torch.Tensor, model: Optional[GPTModel] = None
):
    """Loss function.

    Args:
        loss_mask (torch.Tensor): Used to mask out some portions of the loss
        output_tensor (torch.Tensor): The tensor with the losses
        model (GPTModel, optional): The model (can be wrapped)

    Returns:
        the loss scalar for this micro-batch
        the number of non-padded tokens in this microbatch
        a dict containing reporting metrics on the loss and number of tokens across
            the data parallel ranks
    """
    args = get_args()

    if has_nvidia_modelopt and getattr(args, 'modelopt_enabled', False):  # [ModelOpt]
        loss, num_tokens, report = loss_func_modelopt(loss_mask, output_tensor, model=model)
    else:
        losses = output_tensor.view(-1).float()
        loss_mask = loss_mask.view(-1).float()
        loss = torch.sum(losses * loss_mask)

        num_tokens = loss_mask.sum().clone().detach().to(torch.int)
        report = {'lm loss': torch.cat([loss.clone().detach().view(1), num_tokens.view(1)])}

    # Check individual rank losses are not NaN prior to DP all-reduce.
    rerun_state_machine = get_rerun_state_machine()
    if args.check_for_nan_in_loss_and_grad:
        rerun_state_machine.validate_result(
            result=loss,
            rejection_func=torch.isnan,
            message="found NaN in local forward loss calculation",
            tolerance=0.0,  # forward pass calculations are determinisic
            fatal=True,
        )
        rerun_state_machine.validate_result(
            result=loss,
            rejection_func=torch.isinf,
            message="found Inf in local forward loss calculation",
            tolerance=0.0,  # forward pass calculations are determinisic
            fatal=True,
        )
    # Check for spiky loss
    if args.check_for_spiky_loss:
        rerun_state_machine.validate_result(
            result=loss,
            rejection_func=partial(
                rerun_state_machine.is_unexpectedly_large,
                threshold=SPIKY_LOSS_FACTOR,
                context="loss",
            ),
            message="Spiky loss",
            tolerance=0.0,  # forward pass calculations are determinisic
            fatal=False,
        )

    return loss, num_tokens, report


def forward_step(data_iterator, model: GPTModel, return_schedule_plan: bool = False):
    """Forward training step.

    Args:
        data_iterator : Input data iterator
        model (GPTModel): The GPT Model
        return_schedule_plan (bool): Whether to return the schedule plan instead of the output tensor
    """
    args = get_args()
    timers = get_timers()

    # Get the batch.
    timers('batch-generator', log_level=2).start()
    global stimer
    with stimer(bdata=True):
        vp_stage = get_attr_wrapped_model(model, "vp_stage")
        tokens, labels, loss_mask, attention_mask, position_ids, packed_seq_params = get_batch(data_iterator, vp_stage)
    timers('batch-generator').stop()

    with stimer:
        if args.use_legacy_models:
            output_tensor = model(tokens, position_ids, attention_mask, labels=labels)
        else:
            if return_schedule_plan:
                assert args.overlap_moe_expert_parallel_comm, \
                    "overlap_moe_expert_parallel_comm must be enabled to return the schedule plan"
                schedule_plan = model.build_schedule_plan(
                    tokens, position_ids, attention_mask, labels=labels, loss_mask=loss_mask
                )
                return schedule_plan, partial(loss_func, loss_mask, model=model)
            else:
                output_tensor = model(
                    tokens, position_ids, attention_mask, labels=labels, loss_mask=loss_mask, packed_seq_params=packed_seq_params
                )

    # [ModelOpt]: model is needed to access ModelOpt distillation losses
    return output_tensor, partial(loss_func, loss_mask, model=model)


def is_dataset_built_on_rank(vp_stage=None):
    return is_first_or_last_pipeline_stage(vp_stage) and parallel_state.get_tensor_model_parallel_rank() == 0


def core_gpt_dataset_config_from_args(args):
    if args.legacy_tokenizer:
        tokenizer = get_tokenizer()
    else:
        tokenizer = build_tokenizer(args)

    # Sometimes --data-path is too long, instead we parse it from a file.
    blend: Optional[Tuple[List[str], Optional[List[float]]]]
    blend_per_split: Optional[List[Optional[Tuple[List[str], Optional[List[float]]]]]]
    blend, blend_per_split = get_blend_and_blend_per_split(args)

    return GPTDatasetConfig(
        random_seed=args.seed,
        sequence_length=args.seq_length,
        blend=blend,
        blend_per_split=blend_per_split,
        split=args.split,
        multiple_validation_sets=args.multiple_validation_sets,
        full_validation=args.full_validation,
        num_dataset_builder_threads=args.num_dataset_builder_threads,
        path_to_cache=args.data_cache_path,
        mmap_bin_files=args.mmap_bin_files,
        tokenizer=tokenizer,
        reset_position_ids=args.reset_position_ids,
        reset_attention_mask=args.reset_attention_mask,
        eod_mask_loss=args.eod_mask_loss,
        create_attention_mask=args.create_attention_mask_in_dataloader,
        object_storage_cache_path=args.object_storage_cache_path,
        mid_level_dataset_surplus=args.mid_level_dataset_surplus,
<<<<<<< HEAD
        context_parallel_size=args.context_parallel_size,
        data_parallel_size=args.data_parallel_size,
        sequence_parallel_size=args.tensor_model_parallel_size*args.sequence_parallel,
        hybrid_context_parallel=args.hybrid_context_parallel,
=======
        allow_ambiguous_pad_tokens=args.allow_ambiguous_pad_tokens,
>>>>>>> a2d85192
    )


def train_valid_test_datasets_provider(train_val_test_num_samples, vp_stage=None):
    """Build the train test and validation datasets.

    Args:
        train_val_test_num_samples : A list containing the number of samples in train test and validation.
    """
    args = get_args()

    config = core_gpt_dataset_config_from_args(args)

    if args.sft:
        dataset_type = SFTDataset
    else:
        if args.mock_data:
            dataset_type = MockGPTDataset
        else:
            dataset_type = GPTDataset

    print_rank_0("> building train, validation, and test datasets for GPT ...")

    train_ds, valid_ds, test_ds = BlendedMegatronDatasetBuilder(
        dataset_type, train_val_test_num_samples, partial(is_dataset_built_on_rank, vp_stage=vp_stage), config
    ).build()

    print_rank_0("> finished creating GPT datasets ...")

    return train_ds, valid_ds, test_ds


if __name__ == "__main__":

    # Temporary for transition to core datasets
    train_valid_test_datasets_provider.is_distributed = True

    # Optionally enable inprocess restart on pretrain
    pretrain, store = inprocess_restart.maybe_wrap_for_inprocess_restart(pretrain)

    pretrain(
        train_valid_test_datasets_provider,
        partial(model_provider, gpt_builder),
        ModelType.encoder_or_decoder,
        forward_step,
        args_defaults={'tokenizer_type': 'GPT2BPETokenizer'},
        extra_args_provider=add_modelopt_args if has_nvidia_modelopt else None,
        store=store,
    )<|MERGE_RESOLUTION|>--- conflicted
+++ resolved
@@ -9,26 +9,13 @@
 
 from gpt_builders import gpt_builder
 from megatron.core import parallel_state
-<<<<<<< HEAD
-from megatron.training import inprocess_restart
-from megatron.core.packed_seq_params import PackedSeqParams
-from megatron.core.parallel_state import (
-    get_context_parallel_rank,
-    get_context_parallel_world_size,
-)
-=======
->>>>>>> a2d85192
 from megatron.core.datasets.blended_megatron_dataset_builder import BlendedMegatronDatasetBuilder
 from megatron.core.datasets.gpt_dataset import GPTDataset, GPTDatasetConfig, MockGPTDataset
 from megatron.core.enums import ModelType
 from megatron.core.models.gpt import GPTModel
 from megatron.core.rerun_state_machine import get_rerun_state_machine
-<<<<<<< HEAD
 from megatron.core.utils import get_attr_wrapped_model, get_thd_batch_on_this_cp_rank, get_batch_on_this_hybrid_cp_rank, StragglerDetector
-=======
->>>>>>> a2d85192
 from megatron.core.tokenizers.text.utils.build_tokenizer import build_tokenizer
-from megatron.core.utils import StragglerDetector, get_attr_wrapped_model
 from megatron.training import get_args, get_timers, get_tokenizer, inprocess_restart, pretrain, print_rank_0
 from megatron.training.datasets.sft_dataset import SFTDataset
 from megatron.training.utils import (
@@ -217,14 +204,11 @@
         create_attention_mask=args.create_attention_mask_in_dataloader,
         object_storage_cache_path=args.object_storage_cache_path,
         mid_level_dataset_surplus=args.mid_level_dataset_surplus,
-<<<<<<< HEAD
+        allow_ambiguous_pad_tokens=args.allow_ambiguous_pad_tokens,
         context_parallel_size=args.context_parallel_size,
         data_parallel_size=args.data_parallel_size,
         sequence_parallel_size=args.tensor_model_parallel_size*args.sequence_parallel,
         hybrid_context_parallel=args.hybrid_context_parallel,
-=======
-        allow_ambiguous_pad_tokens=args.allow_ambiguous_pad_tokens,
->>>>>>> a2d85192
     )
 
 
