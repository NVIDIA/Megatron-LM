# Copyright (c) 2025 NVIDIA CORPORATION & AFFILIATES. All rights reserved.

"""Pretrain and SFT GPT."""

from functools import partial
from typing import List, Optional, Tuple

import torch

from gpt_builders import gpt_builder
from megatron.core import parallel_state
from megatron.core.datasets.blended_megatron_dataset_builder import BlendedMegatronDatasetBuilder
from megatron.core.datasets.gpt_dataset import GPTDataset, GPTDatasetConfig, MockGPTDataset
from megatron.core.enums import ModelType
from megatron.core.models.gpt import GPTModel
from megatron.core.rerun_state_machine import get_rerun_state_machine
from megatron.core.utils import get_attr_wrapped_model, get_thd_batch_on_this_cp_rank, get_batch_on_this_hybrid_cp_rank, StragglerDetector
from megatron.core.tokenizers.text.utils.build_tokenizer import build_tokenizer
from megatron.core.transformer.multi_token_prediction import mtp_on_this_rank, get_mtp_ranks
from megatron.training.arguments import core_transformer_config_from_args
from megatron.training import get_args, get_timers, get_tokenizer, inprocess_restart, pretrain, print_rank_0
from megatron.training.datasets.sft_dataset import SFTDataset
from megatron.training.datasets.fim_dataset import GPTFIMDataset, GPTFIMDatasetConfig
from megatron.training.utils import (
    get_batch_on_this_cp_rank,
    get_batch_on_this_tp_rank,
    get_blend_and_blend_per_split,
    is_first_or_last_pipeline_stage,
)
from model_provider import model_provider

try:
    from megatron.post_training.arguments import add_modelopt_args
    from megatron.post_training.loss_func import loss_func as loss_func_modelopt

    has_nvidia_modelopt = True
except ImportError:
    has_nvidia_modelopt = False

stimer = StragglerDetector()


def get_batch(data_iterator, vp_stage: Optional[int] = None):
    """Generate a batch."""
    args = get_args()
    config = core_transformer_config_from_args(args)
    # TODO: this is pretty hacky, find a better way
    if not is_first_or_last_pipeline_stage(vp_stage) and (
    (not mtp_on_this_rank(config, ignore_virtual=False, vp_stage=vp_stage))):
        return None, None, None, None, None, None

    # get batches based on the TP rank you are on
    batch = get_batch_on_this_tp_rank(
        data_iterator,
        mtp_on_this_rank=mtp_on_this_rank(config, ignore_virtual=False, vp_stage=vp_stage)
        )

    cu_seqlens = batch.pop('cu_seqlens', None)
    cu_seqlens_padded = batch.pop('cu_seqlens_padded', None)
    max_seqlen = batch.pop('max_seqlen', None)
    local_cp_size = batch.pop('local_cp_size', None)
    if local_cp_size is not None:
        local_cp_size = int(local_cp_size.item())

    if cu_seqlens is None and local_cp_size is None:
        # slice batch along sequence dimension for context parallelism
        batch = get_batch_on_this_cp_rank(batch)  # The implementation of this function is in MCore
        packed_seq_params = None
    elif local_cp_size is None:  # Packed THD format
        assert max_seqlen.dim() == 1
        batch, packed_seq_params = get_thd_batch_on_this_cp_rank(batch, cu_seqlens, cu_seqlens_padded, max_seqlen)
    else: # Hybrid CP format
        batch, packed_seq_params = get_batch_on_this_hybrid_cp_rank(batch, local_cp_size)

    return (*batch.values(), packed_seq_params)


# define spiky loss as a loss that's 10x the max loss observed
SPIKY_LOSS_FACTOR = 10


def loss_func(
    loss_mask: torch.Tensor, output_tensor: torch.Tensor, model: Optional[GPTModel] = None
):
    """Loss function.

    Args:
        loss_mask (torch.Tensor): Used to mask out some portions of the loss
        output_tensor (torch.Tensor): The tensor with the losses
        model (GPTModel, optional): The model (can be wrapped)

    Returns:
        the loss scalar for this micro-batch
        the number of non-padded tokens in this microbatch
        a dict containing reporting metrics on the loss and number of tokens across
            the data parallel ranks
    """
    args = get_args()

    if has_nvidia_modelopt and getattr(args, 'modelopt_enabled', False):  # [ModelOpt]
        loss, num_tokens, report = loss_func_modelopt(loss_mask, output_tensor, model=model)
    else:
        losses = output_tensor.view(-1).float()
        loss_mask = loss_mask.view(-1).float()
        loss = torch.sum(losses * loss_mask)

        num_tokens = loss_mask.sum().clone().detach().to(torch.int)
        report = {'lm loss': torch.cat([loss.clone().detach().view(1), num_tokens.view(1)])}

    # Check individual rank losses are not NaN prior to DP all-reduce.
    rerun_state_machine = get_rerun_state_machine()
    if args.check_for_nan_in_loss_and_grad:
        rerun_state_machine.validate_result(
            result=loss,
            rejection_func=torch.isnan,
            message="found NaN in local forward loss calculation",
            tolerance=0.0,  # forward pass calculations are determinisic
            fatal=True,
        )
        rerun_state_machine.validate_result(
            result=loss,
            rejection_func=torch.isinf,
            message="found Inf in local forward loss calculation",
            tolerance=0.0,  # forward pass calculations are determinisic
            fatal=True,
        )
    # Check for spiky loss
    if args.check_for_spiky_loss:
        rerun_state_machine.validate_result(
            result=loss,
            rejection_func=partial(
                rerun_state_machine.is_unexpectedly_large,
                threshold=SPIKY_LOSS_FACTOR,
                context="loss",
            ),
            message="Spiky loss",
            tolerance=0.0,  # forward pass calculations are determinisic
            fatal=False,
        )

    return loss, num_tokens, report


def forward_step(data_iterator, model: GPTModel, return_schedule_plan: bool = False):
    """Forward training step.

    Args:
        data_iterator : Input data iterator
        model (GPTModel): The GPT Model
        return_schedule_plan (bool): Whether to return the schedule plan instead of the output tensor
    """
    args = get_args()
    timers = get_timers()

    # Get the batch.
    timers('batch-generator', log_level=2).start()
    global stimer
    with stimer(bdata=True):
        vp_stage = get_attr_wrapped_model(model, "vp_stage")
        tokens, labels, loss_mask, attention_mask, position_ids, packed_seq_params = get_batch(data_iterator, vp_stage)
    timers('batch-generator').stop()

    with stimer:
        if args.use_legacy_models:
            output_tensor = model(tokens, position_ids, attention_mask, labels=labels)
        else:
            if return_schedule_plan:
                assert args.overlap_moe_expert_parallel_comm, \
                    "overlap_moe_expert_parallel_comm must be enabled to return the schedule plan"
                schedule_plan = model.build_schedule_plan(
                    tokens, position_ids, attention_mask, labels=labels, loss_mask=loss_mask
                )
                return schedule_plan, partial(loss_func, loss_mask, model=model)
            else:
                output_tensor = model(
                    tokens, position_ids, attention_mask, labels=labels, loss_mask=loss_mask, packed_seq_params=packed_seq_params
                )

    # [ModelOpt]: model is needed to access ModelOpt distillation losses
    return output_tensor, partial(loss_func, loss_mask, model=model)


def is_dataset_built_on_rank(vp_stage=None):
    args = get_args()
    config = core_transformer_config_from_args(args)
    return (
        is_first_or_last_pipeline_stage(vp_stage)
        or mtp_on_this_rank(config, ignore_virtual=False, vp_stage=vp_stage)
    ) and parallel_state.get_tensor_model_parallel_rank() == 0


def core_gpt_dataset_config_from_args(args):
    if args.legacy_tokenizer:
        tokenizer = get_tokenizer()
    else:
        tokenizer = build_tokenizer(args)

    # Sometimes --data-path is too long, instead we parse it from a file.
    blend: Optional[Tuple[List[str], Optional[List[float]]]]
    blend_per_split: Optional[List[Optional[Tuple[List[str], Optional[List[float]]]]]]
    blend, blend_per_split = get_blend_and_blend_per_split(args)

    data_args = {
        "random_seed": args.seed,
        "sequence_length": args.seq_length,
        "blend": blend,
        "blend_per_split": blend_per_split,
        "split": args.split,
        "multiple_validation_sets": args.multiple_validation_sets,
        "full_validation": args.full_validation,
        "num_dataset_builder_threads": args.num_dataset_builder_threads,
        "path_to_cache": args.data_cache_path,
        "mmap_bin_files": args.mmap_bin_files,
        "tokenizer": tokenizer,
        "reset_position_ids": args.reset_position_ids,
        "reset_attention_mask": args.reset_attention_mask,
        "eod_mask_loss": args.eod_mask_loss,
        "create_attention_mask": args.create_attention_mask_in_dataloader,
        "object_storage_cache_path": args.object_storage_cache_path,
        "mid_level_dataset_surplus": args.mid_level_dataset_surplus,
        "allow_ambiguous_pad_tokens": args.allow_ambiguous_pad_tokens,
        "context_parallel_size": args.context_parallel_size,
        "data_parallel_size": args.data_parallel_size,
<<<<<<< HEAD
        "sequence_parallel_size": args.tensor_model_parallel_size * args.sequence_parallel,
=======
        "sequence_parallel_size": args.tensor_model_parallel_size*args.sequence_parallel,
>>>>>>> e93814b4
        "hybrid_context_parallel": args.hybrid_context_parallel,
    }

    # add FIM args to the config
    if args.fim_data:
        extra_tokens = {
            "prefix": args.fim_prefix_token,
            "middle": args.fim_middle_token,
            "suffix": args.fim_suffix_token,
            "pad": args.fim_pad_token,
            "eod": args.fim_eod_token,
        }
        data_args.update(
            {
                "fim_rate": args.fim_rate,
                "fim_spm_rate": args.fim_spm_rate,
                "fim_extra_tokens": extra_tokens,
                "fim_split_sample": args.fim_split_sample,
                "fim_fragment_rate": args.fim_fragment_rate,
                "fim_no_prefix": args.fim_no_prefix,
            }
        )
        return GPTFIMDatasetConfig(**data_args)

    return GPTDatasetConfig(**data_args)


def train_valid_test_datasets_provider(train_val_test_num_samples, vp_stage=None):
    """Build the train test and validation datasets.

    Args:
        train_val_test_num_samples : A list containing the number of samples in train test and validation.
    """
    args = get_args()

    config = core_gpt_dataset_config_from_args(args)

    if args.sft:
        dataset_type = SFTDataset
    else:
        if args.mock_data:
            dataset_type = MockGPTDataset
        elif args.fim_data:
            dataset_type = GPTFIMDataset
        else:
            dataset_type = GPTDataset

    print_rank_0("> building train, validation, and test datasets for GPT ...")

    is_dataset_built = partial(is_dataset_built_on_rank, vp_stage=vp_stage)
    train_ds, valid_ds, test_ds = BlendedMegatronDatasetBuilder(
        dataset_type, train_val_test_num_samples, partial(is_dataset_built_on_rank, vp_stage=vp_stage), config
    ).build()

    print_rank_0("> finished creating GPT datasets ...")

    return train_ds, valid_ds, test_ds


def get_embedding_ranks(pp_ranks: List[int]):
    """Get the embedding ranks."""
    embedding_ranks = [pp_ranks[0]]
    if len(pp_ranks) > 1:
        args = get_args()
        if not args.untie_embeddings_and_output_weights:
            embedding_ranks.append(pp_ranks[-1])
        config = core_transformer_config_from_args(args)
        mtp_ranks = get_mtp_ranks(pp_ranks, config)
        embedding_ranks.extend(mtp_ranks)
    embedding_ranks = list(set(embedding_ranks))
    embedding_ranks = sorted(embedding_ranks)
    return embedding_ranks


if __name__ == "__main__":

    # Temporary for transition to core datasets
    train_valid_test_datasets_provider.is_distributed = True

    # Optionally enable inprocess restart on pretrain
    pretrain, store = inprocess_restart.maybe_wrap_for_inprocess_restart(pretrain)

    pretrain(
        train_valid_test_datasets_provider,
        partial(model_provider, gpt_builder),
        ModelType.encoder_or_decoder,
        forward_step,
        args_defaults={'tokenizer_type': 'GPT2BPETokenizer'},
        extra_args_provider=add_modelopt_args if has_nvidia_modelopt else None,
        store=store,
        get_embedding_ranks=get_embedding_ranks,
    )<|MERGE_RESOLUTION|>--- conflicted
+++ resolved
@@ -221,11 +221,7 @@
         "allow_ambiguous_pad_tokens": args.allow_ambiguous_pad_tokens,
         "context_parallel_size": args.context_parallel_size,
         "data_parallel_size": args.data_parallel_size,
-<<<<<<< HEAD
-        "sequence_parallel_size": args.tensor_model_parallel_size * args.sequence_parallel,
-=======
         "sequence_parallel_size": args.tensor_model_parallel_size*args.sequence_parallel,
->>>>>>> e93814b4
         "hybrid_context_parallel": args.hybrid_context_parallel,
     }
 
