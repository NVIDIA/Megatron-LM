--- conflicted
+++ resolved
@@ -8,16 +8,10 @@
 from megatron import print_rank_0
 from megatron import get_timers
 from megatron import get_tokenizer
-<<<<<<< HEAD
-from megatron import mpu
-from megatron.data.gpt_dataset import build_train_valid_test_datasets, build_dataset_group
-from megatron.model import GPTModel, ModelType
-=======
 from megatron.core import tensor_parallel
 from megatron.core.enums import ModelType
-from megatron.data.gpt_dataset import build_train_valid_test_datasets
+from megatron.data.gpt_dataset import build_train_valid_test_datasets, build_dataset_group
 from megatron.model import GPTModel
->>>>>>> 37563bc1
 from megatron.training import pretrain
 from megatron.utils import get_ltor_masks_and_position_ids
 from megatron.utils import average_losses_across_data_parallel_group
@@ -101,7 +95,6 @@
 
     print_rank_0('> building train, validation, and test datasets '
                  'for GPT ...')
-<<<<<<< HEAD
     # Option 1 of data loading using --data-path
     if args.data_path:
         train_ds, valid_ds, test_ds = build_train_valid_test_datasets(
@@ -111,7 +104,10 @@
             train_valid_test_num_samples=train_val_test_num_samples,
             seq_length=args.seq_length,
             seed=args.seed,
-            skip_warmup=(not args.mmap_warmup))
+            skip_warmup=(not args.mmap_warmup),
+            train_data_prefix=args.train_data_path,
+            valid_data_prefix=args.valid_data_path,
+            test_data_prefix=args.test_data_path)
     # Option 2 of data loading using --(train|valid|test)-weighted-split-paths
     elif args.train_weighted_split_paths:
         assigned_train_valid_test = []
@@ -143,19 +139,6 @@
     else:
         raise NotImplementedError("No dataloading argument passed")
 
-=======
-    train_ds, valid_ds, test_ds = build_train_valid_test_datasets(
-        data_prefix=args.data_path,
-        data_impl=args.data_impl,
-        splits_string=args.split,
-        train_valid_test_num_samples=train_val_test_num_samples,
-        seq_length=args.seq_length,
-        seed=args.seed,
-        skip_warmup=(not args.mmap_warmup),
-        train_data_prefix=args.train_data_path,
-        valid_data_prefix=args.valid_data_path,
-        test_data_prefix=args.test_data_path)
->>>>>>> 37563bc1
     print_rank_0("> finished creating GPT datasets ...")
 
     return train_ds, valid_ds, test_ds
