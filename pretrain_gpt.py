--- conflicted
+++ resolved
@@ -8,32 +8,19 @@
 from typing import List, Optional, Tuple
 from megatron.core import parallel_state
 from megatron.training import inprocess_restart
-<<<<<<< HEAD
-from megatron.training import print_rank_0
-from megatron.training import get_timers
-from megatron.training import get_tokenizer
-from megatron.core import mpu
-from megatron.core.enums import ModelType
 from megatron.core.packed_seq_params import PackedSeqParams
 from megatron.core.parallel_state import (
     get_context_parallel_rank,
     get_context_parallel_world_size,
 )
 from megatron.core.pipeline_parallel.hybrid_cp_schedule import HybridCPDatasetWrapper
-=======
->>>>>>> 6c666b61
 from megatron.core.datasets.blended_megatron_dataset_builder import BlendedMegatronDatasetBuilder
 from megatron.core.datasets.gpt_dataset import GPTDataset, GPTDatasetConfig, MockGPTDataset
 from megatron.core.enums import ModelType
 from megatron.core.models.gpt import GPTModel
 from megatron.core.rerun_state_machine import get_rerun_state_machine
-<<<<<<< HEAD
-from megatron.core.transformer.spec_utils import import_module
-from megatron.core.utils import is_te_min_version, StragglerDetector, get_sub_sample_on_this_cp_rank
-=======
-from megatron.core.utils import get_attr_wrapped_model, StragglerDetector
+from megatron.core.utils import get_attr_wrapped_model, is_te_min_version, StragglerDetector, get_sub_sample_on_this_cp_rank
 from megatron.core.tokenizers.text.utils.build_tokenizer import build_tokenizer
->>>>>>> 6c666b61
 from megatron.training import get_args, get_timers, get_tokenizer, pretrain, print_rank_0
 from megatron.training.utils import (
     get_batch_on_this_cp_rank,
@@ -250,13 +237,8 @@
     timers('batch-generator', log_level=2).start()
     global stimer
     with stimer(bdata=True):
-<<<<<<< HEAD
+        vp_stage = get_attr_wrapped_model(model, "vp_stage")
         tokens, labels, loss_mask, attention_mask, position_ids, packed_seq_params = get_batch(data_iterator)
-    
-=======
-        vp_stage = get_attr_wrapped_model(model, "vp_stage")
-        tokens, labels, loss_mask, attention_mask, position_ids = get_batch(data_iterator, vp_stage)
->>>>>>> 6c666b61
     timers('batch-generator').stop()
 
     with stimer:
