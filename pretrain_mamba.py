--- conflicted
+++ resolved
@@ -40,69 +40,7 @@
 
 stimer = StragglerDetector()
 
-<<<<<<< HEAD
-def count_parameters_in_layer(model, layer_name):
-    num_params = 0
-    for name, param in model.named_parameters():
-        if layer_name in name:
-            num_params += param.numel()
-            print_rank_0(f" - {name}: {param.numel()}")
-    return num_params
-
-
-def model_provider(pre_process=True, post_process=True) -> MambaModel:
-    """Builds the model.
-
-    Args:
-        pre_process (bool, optional): Set to true if you need to compute embedings. Defaults to True.
-        post_process (bool, optional): Set to true if you need to want to compute output logits/loss. Defaults to True.
-
-
-    Returns:
-        MambaModel: The returned model
-    """
-    args = get_args()
-
-    print_rank_0('building Mamba model ...')
-    config = core_transformer_config_from_args(args, TransformerConfig)
-
-    assert args.use_legacy_models == False, "Mamba only supported in Mcore!"
-
-    if args.spec is not None:
-        mamba_stack_spec = import_module(args.spec)
-    else:
-        raise("You must provide a valid Mamba layer spec!")
-
-    model = MambaModel(
-        config=config,
-        mamba_stack_spec=mamba_stack_spec,
-        vocab_size=args.padded_vocab_size,
-        max_sequence_length=args.max_position_embeddings,
-        pre_process=pre_process,
-        hybrid_attention_ratio=args.hybrid_attention_ratio,
-        hybrid_mlp_ratio=args.hybrid_mlp_ratio,
-        parallel_hybrid_ratio=args.parallel_hybrid_ratio,
-        hybrid_override_pattern=args.hybrid_override_pattern,
-        post_process=post_process,
-        fp16_lm_cross_entropy=args.fp16_lm_cross_entropy,
-        parallel_output=True,
-        share_embeddings_and_output_weights=not args.untie_embeddings_and_output_weights,
-        position_embedding_type=args.position_embedding_type,
-        rotary_percent=args.rotary_percent,
-        rotary_base=args.rotary_base
-    )
-
-    for l in range(model.decoder.num_layers_per_pipeline_rank):
-        layer_params = count_parameters_in_layer(model, f'decoder.layers.{l}.')
-        print_rank_0(f" == params layer {l}: {layer_params}")
-
-    return model
-
-
-def get_batch(data_iterator):
-=======
 def get_batch(data_iterator, vp_stage=None):
->>>>>>> aacc3b8a
     """Generate a batch."""
 
     # TODO: this is pretty hacky, find a better way
