# Copyright (c) 2023, NVIDIA CORPORATION.  All rights reserved.

[build-system]
requires = ["setuptools<80.0.0", "pybind11"]

[tool.setuptools]
include-package-data = true

[tool.setuptools.packages.find]
include = ["megatron.core", "megatron.core.*"]

[tool.setuptools.dynamic]
version = { attr = "megatron.core.package_info.__version__" }
readme = { file = "README.md", content-type = "text/markdown" }

[project]
name = "megatron-core"
dynamic = ["version", "readme"]
description = "Megatron Core - a library for efficient and scalable training of transformer based models"
requires-python = ">=3.10"
license = { text = "Apache 2.0" }
<<<<<<< HEAD
dependencies = ["torch"]
=======
dependencies = ["torch", "numpy<2.0.0"]
>>>>>>> 3450806c
authors = [{ name = "NVIDIA", email = "nemo-toolkit@nvidia.com" }]
maintainers = [{ name = "NVIDIA", email = "nemo-toolkit@nvidia.com" }]
keywords = [
    "NLP",
    "NLU",
    "deep",
    "gpu",
    "language",
    "learning",
    "learning",
    "machine",
    "nvidia",
    "pytorch",
    "torch",
    "transformer",
]
classifiers = [
    "Development Status :: 5 - Production/Stable",
    "Environment :: Console",
    "Intended Audience :: Developers",
    "Intended Audience :: Information Technology",
    "Intended Audience :: Science/Research",
    "License :: OSI Approved :: BSD License",
    "Natural Language :: English",
    "Operating System :: OS Independent",
    "Programming Language :: Python :: 3",
    "Programming Language :: Python :: 3.8",
    "Programming Language :: Python :: 3.9",
    "Topic :: Scientific/Engineering :: Artificial Intelligence",
    "Topic :: Scientific/Engineering :: Image Recognition",
    "Topic :: Scientific/Engineering :: Mathematics",
    "Topic :: Scientific/Engineering",
    "Topic :: Software Development :: Libraries :: Python Modules",
    "Topic :: Software Development :: Libraries",
    "Topic :: Utilities",
]

[project.urls]
Download = "https://github.com/NVIDIA/Megatron-LM/releases"
Homepage = "https://github.com/NVIDIA/Megatron-LM/megatron/core"

[project.optional-dependencies]
mlm = ["flask-restful", "sentencepiece", "tiktoken", "wandb"]

dev = [
    "tqdm",
    "einops",
    "tensorstore!=0.1.46,!=0.1.72",
    "nvtx",
<<<<<<< HEAD
    "numpy<2.0.0",
    "transformers",
    "multi-storage-client",
    "setuptools<80.0.0",
=======
    "transformers",
    "multi-storage-client",
    "setuptools<80.0.0",
    "nvidia-modelopt[torch]; sys_platform != 'darwin'",
    "megatron-energon[av_decode]<7",
>>>>>>> 3450806c
]

lts = [
    "tqdm",
    "einops",
    "tensorstore!=0.1.46,!=0.1.72",
    "nvtx",
<<<<<<< HEAD
    "numpy<2.0.0",
=======
>>>>>>> 3450806c
    "transformers",
    "zarr",
    "setuptools<80.0.0",
]

[dependency-groups]
test = [
    "nltk",
    "wrapt",
    "pytest",
    "pytest-mock",
    "pytest-cov",
    "pytest-random-order",
<<<<<<< HEAD
=======
    "pytest-asyncio",
>>>>>>> 3450806c
]

build = [
    "setuptools<80.0.0",
    "packaging",
    "hatchling",
    "pybind11",
    "Cython>=3.0.0",
]
linting = ["ruff~=0.9.0"]

[tool.uv]
default-groups = ["linting", "build", "test"]

link-mode = "copy"
conflicts = [[{ extra = "lts" }, { extra = "dev" }]]
# We don't want to install torch, torchvision, and triton 
# because they are already installed in the base image.
override-dependencies = [
    "torch; sys_platform == 'never'",
    "torchvision; sys_platform == 'never'",
    "triton; sys_platform == 'never'",
]

[tool.isort]
profile = "black"                                                          # black-compatible
line_length = 100                                                          # should match black parameters
py_version = 310                                                           # python 3.8 as a target version
known_first_party = ["megatron"]                                           # FIRSTPARTY section
known_third_party = ["transformer_engine"]                                 # THIRDPARTY section
sections = ["FUTURE", "STDLIB", "THIRDPARTY", "FIRSTPARTY", "LOCALFOLDER"]
default_section = "THIRDPARTY"
extend_skip = ["setup.py"]

[tool.black]
line_length = 100
skip_string_normalization = true
# recongized by future versions, disallows to reformat code with incompatible versions
# Matches NeMO version so people working on both codebases don't need two different version of black installed
required_version = "24"
skip_magic_trailing_comma = true
include = '\.pyi?$'
exclude = '''
/(
    \.git
  | \.venv
  | build
)/
'''

[tool.pytest.ini_options]
addopts = "--durations=15 -s -rA -x"
testpaths = ["tests"]
python_files = "test_*.py"
markers = [
<<<<<<< HEAD
    "internal = mark a test as a test to private/internal functions.",
    "flaky = mark flaky tests for LTS environment",
    "flaky_in_dev = mark flaky tests for DEV environment",
=======
    "internal: mark a test as a test to private/internal functions.",
    "flaky: mark flaky tests for LTS environment",
    "flaky_in_dev: mark flaky tests for DEV environment",
>>>>>>> 3450806c
]

[tool.coverage.run]
data_file = ".coverage_$LOCAL_RANK"
concurrency = ["thread", "multiprocessing"]
omit = [
    "/tmp/*",
    "/workspace/tests/*",
    "/usr/local/lib/python3.12/dist-packages/*",
]
relative_files = true

[tool.coverage.paths]
source = ["/opt/megatron-lm/"]

[tool.ruff.lint]
# Enable all `pydocstyle` rules, limiting to those that adhere to the
# Google convention via `convention = "google"`, below.
select = ["D", "F"]

# - On top of the Google convention, disable `D417`, which requires
#   documentation for every function parameter.
# - F841: local variable assigned but never used (exluced to favor readability)
# TODO: Remove D10 once we are about to release to get all the docstrings written
ignore = ["D417", "D10", "F841"]

[tool.ruff.lint.pydocstyle]
convention = "google"

# Section to exclude errors for different file types
[tool.ruff.per-file-ignores]
# Ignore all directories named `tests`.
"tests/**" = ["D"]
# Ignore all files that end in `_test.py`.
"*_test.py" = ["D"]
# Ignore F401 (import but unused) in __init__.py
"__init__.py" = ["F401"]<|MERGE_RESOLUTION|>--- conflicted
+++ resolved
@@ -19,11 +19,7 @@
 description = "Megatron Core - a library for efficient and scalable training of transformer based models"
 requires-python = ">=3.10"
 license = { text = "Apache 2.0" }
-<<<<<<< HEAD
-dependencies = ["torch"]
-=======
 dependencies = ["torch", "numpy<2.0.0"]
->>>>>>> 3450806c
 authors = [{ name = "NVIDIA", email = "nemo-toolkit@nvidia.com" }]
 maintainers = [{ name = "NVIDIA", email = "nemo-toolkit@nvidia.com" }]
 keywords = [
@@ -73,18 +69,11 @@
     "einops",
     "tensorstore!=0.1.46,!=0.1.72",
     "nvtx",
-<<<<<<< HEAD
-    "numpy<2.0.0",
-    "transformers",
-    "multi-storage-client",
-    "setuptools<80.0.0",
-=======
     "transformers",
     "multi-storage-client",
     "setuptools<80.0.0",
     "nvidia-modelopt[torch]; sys_platform != 'darwin'",
     "megatron-energon[av_decode]<7",
->>>>>>> 3450806c
 ]
 
 lts = [
@@ -92,10 +81,6 @@
     "einops",
     "tensorstore!=0.1.46,!=0.1.72",
     "nvtx",
-<<<<<<< HEAD
-    "numpy<2.0.0",
-=======
->>>>>>> 3450806c
     "transformers",
     "zarr",
     "setuptools<80.0.0",
@@ -109,10 +94,7 @@
     "pytest-mock",
     "pytest-cov",
     "pytest-random-order",
-<<<<<<< HEAD
-=======
     "pytest-asyncio",
->>>>>>> 3450806c
 ]
 
 build = [
@@ -168,15 +150,9 @@
 testpaths = ["tests"]
 python_files = "test_*.py"
 markers = [
-<<<<<<< HEAD
-    "internal = mark a test as a test to private/internal functions.",
-    "flaky = mark flaky tests for LTS environment",
-    "flaky_in_dev = mark flaky tests for DEV environment",
-=======
     "internal: mark a test as a test to private/internal functions.",
     "flaky: mark flaky tests for LTS environment",
     "flaky_in_dev: mark flaky tests for DEV environment",
->>>>>>> 3450806c
 ]
 
 [tool.coverage.run]
