--- conflicted
+++ resolved
@@ -69,11 +69,7 @@
 dev = [
     "nvidia-modelopt[torch]; sys_platform != 'darwin'",
     "transformer-engine[pytorch]>=2.9.0a0,<2.10.0",
-<<<<<<< HEAD
-    "nvidia-resiliency-ext>=0.4.0a0,<0.5.0",
-=======
     "nvidia-resiliency-ext",
->>>>>>> 419da0f5
     "tqdm",
     "einops~=0.8",
     "tensorstore~=0.1,!=0.1.46,!=0.1.72",
