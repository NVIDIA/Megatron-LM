--- conflicted
+++ resolved
@@ -80,12 +80,6 @@
     "mamba-ssm~=2.2",
     "causal-conv1d~=1.5",
     "nv-grouped-gemm~=1.1",
-<<<<<<< HEAD
-    "transformer-engine[pytorch]>=2.7.0a0,<2.10.0",
-    "nvidia-resiliency-ext>=0.4.0a0,<0.5.0",
-    "nvidia-modelopt[torch]>=0.33.0a0,<0.34.0; sys_platform != 'darwin'",
-=======
->>>>>>> 88e3a8a3
     "megatron-energon[av_decode]~=6.0",
     "av<16.0.0",                                        # At the time, av 16.0.0 is not compatible with Python 3.12
     "flashinfer-python",
@@ -162,7 +156,7 @@
 link-mode = "copy"
 conflicts = [[{ extra = "lts" }, { extra = "dev" }]]
 # We don't define override-dependencies globally but rather locally where we need it.
-# For instance, when installing into a PyTorch base image, we don't want to install torch, 
+# For instance, when installing into a PyTorch base image, we don't want to install torch,
 # torchvision, and triton.
 override-dependencies = [
     "torch; sys_platform == 'never'",
@@ -176,11 +170,7 @@
 ]
 transformer-engine = { git = "https://github.com/NVIDIA/TransformerEngine.git", rev = "release_v2.9" } # on `release_v2.9`
 nemo-run = { git = "https://github.com/NVIDIA-NeMo/Run.git", rev = "01a9a8ba360f7b2908728ad0516e0ad9d936966d" }
-<<<<<<< HEAD
 emerging_optimizers = { git = "https://github.com/NVIDIA-NeMo/Emerging-Optimizers.git", rev = "cf9909b777ffac18e05b67a6708282cadc000942" }
-=======
-emerging_optimizers = { git = "https://github.com/NVIDIA-NeMo/Emerging-Optimizers.git", rev = "fb1add873e7851ec34b48581ea1b15761b73d189" }
->>>>>>> 88e3a8a3
 
 [tool.isort]
 profile = "black"                                                          # black-compatible
