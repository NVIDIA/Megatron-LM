# Copyright (c) 2023, NVIDIA CORPORATION.  All rights reserved.

[build-system]
requires = ["setuptools>=80.0.0", "pybind11", "packaging>=24.2"]
build-backend = "setuptools.build_meta"

[tool.setuptools]
include-package-data = true

[tool.setuptools.packages.find]
include = ["megatron.core", "megatron.core.*"]

[tool.setuptools.dynamic]
version = { attr = "megatron.core.package_info.__version__" }
readme = { file = "README.md", content-type = "text/markdown" }

[project]
name = "megatron-core"
dynamic = ["version", "readme"]
description = "Megatron Core - a library for efficient and scalable training of transformer based models"
requires-python = ">=3.10"
license = { text = "Apache 2.0" }
dependencies = ["torch", "numpy<2.0.0", "packaging>=24.2"]
authors = [{ name = "NVIDIA", email = "nemo-toolkit@nvidia.com" }]
maintainers = [{ name = "NVIDIA", email = "nemo-toolkit@nvidia.com" }]
keywords = [
    "NLP",
    "NLU",
    "deep",
    "gpu",
    "language",
    "learning",
    "learning",
    "machine",
    "nvidia",
    "pytorch",
    "torch",
    "transformer",
]
classifiers = [
    "Development Status :: 5 - Production/Stable",
    "Environment :: Console",
    "Intended Audience :: Developers",
    "Intended Audience :: Information Technology",
    "Intended Audience :: Science/Research",
    "License :: OSI Approved :: BSD License",
    "Natural Language :: English",
    "Operating System :: OS Independent",
    "Programming Language :: Python :: 3",
    "Programming Language :: Python :: 3.10",
    "Programming Language :: Python :: 3.11",
    "Programming Language :: Python :: 3.12",
    "Topic :: Scientific/Engineering :: Artificial Intelligence",
    "Topic :: Scientific/Engineering :: Image Recognition",
    "Topic :: Scientific/Engineering :: Mathematics",
    "Topic :: Scientific/Engineering",
    "Topic :: Software Development :: Libraries :: Python Modules",
    "Topic :: Software Development :: Libraries",
    "Topic :: Utilities",
]

[project.urls]
Download = "https://github.com/NVIDIA/Megatron-LM/releases"
Homepage = "https://github.com/NVIDIA/Megatron-LM/megatron/core"

[project.optional-dependencies]
mlm = ["flask-restful", "sentencepiece", "tiktoken", "wandb", "transformers"]

dev = [
    "tqdm",
    "einops~=0.8",
    "tensorstore~=0.1,!=0.1.46,!=0.1.72",
    "nvtx~=0.2",
    "multi-storage-client~=0.27",
    "opentelemetry-api~=1.33.1",
    "setuptools<80.0.0",
    "mamba-ssm~=2.2",
    "causal-conv1d~=1.5",
    "nv-grouped-gemm~=1.1",
    "transformer-engine[pytorch]>=2.7.0a0,<2.9.0",
    "nvidia-resiliency-ext>=0.4.0a0,<0.5.0",
    "nvidia-modelopt[torch]>=0.33.0a0,<0.34.0; sys_platform != 'darwin'",
    "megatron-energon[av_decode]~=6.0",
    "av<16.0.0",                                                          # At the time, av 16.0.0 is not compatible with Python 3.12
    "flashinfer-python",
    "wget",
    "onnxscript",
]

lts = [
    "tqdm",
    "einops",
    "tensorstore!=0.1.46,!=0.1.72",
    "nvtx",
    "transformers",
    "zarr",
    "setuptools<80.0.0",
    "wget",
]

[dependency-groups]
test = [
    "coverage",
    "nltk",
    "wrapt",
    "pytest==8.3.5",
    "pytest-mock",
    "pytest-cov",
    "pytest-random-order",
    "pytest-asyncio",
    "pygithub",
    "pydantic",
    "tensorboard",
    "pyyaml",
    "nemo-run",
]
docs = [
    "sphinx",
    "sphinx-autobuild",    # For live doc serving while editing docs
    "sphinx-autodoc2",     # For documenting Python API
    "sphinx-copybutton",   # Adds a copy button for code blocks
    "myst_parser",         # For our markdown docs
    "nvidia-sphinx-theme", # Our NVIDIA theme
]
build = [
    "setuptools<80.0.0",
    "packaging>=24.2",
    "hatchling",
    "pybind11",
    "Cython>=3.0.0",
    "torch",
    "nvidia-mathdx",     # for TE
]
linting = [
    "ruff~=0.9.0",
    "black==24.4.2",
    "isort==5.13.2",
    "flake8==7.1.0",
    "pylint==3.2.6",
]
ci = ["python-gitlab", "slack-sdk", "pandas"]
flash_mla = ["flash_mla"]

[tool.uv]
default-groups = ["linting", "build", "test"]
no-build-isolation-package = [
    "causal-conv1d",
    "nv-grouped-gemm",
    "flash_mla",
    "mamba-ssm",
    "transformer-engine",
    "transformer-engine-torch",
]
link-mode = "copy"
conflicts = [[{ extra = "lts" }, { extra = "dev" }]]
# We don't define override-dependencies globally but rather locally where we need it.
# For instance, when installing into a PyTorch base image, we don't want to install torch, 
# torchvision, and triton.
override-dependencies = [
    "torch; sys_platform == 'never'",
    "torchvision; sys_platform == 'never'",
    "triton; sys_platform == 'never'",
]

[tool.uv.sources]
flash_mla = [
    { git = "https://github.com/deepseek-ai/FlashMLA", rev = "9edee0c022cd0938148a18e334203b0aab43aa19" },
]
<<<<<<< HEAD
grouped-gemm = [
    { git = "https://github.com/fanshiqing/grouped_gemm", rev = "v1.1.2" },
]
mamba-ssm = [
    { git = "https://github.com/state-spaces/mamba", rev = "v2.2.6.post2" },
]
causal-conv1d = [
    { git = "https://github.com/Dao-AILab/causal-conv1d", rev = "9d700d167c4ad299b0a5265ed1bdb4ee4a0ca111" },
]
transformer-engine = { git = "https://github.com/NVIDIA/TransformerEngine.git", rev = "release_v2.8" } # on `release_v2.7
nemo-run = { git = "https://github.com/NVIDIA-NeMo/Run.git", rev = "8ca8f7952a597f944985f1f1368a7acb9aa3a6c2" }
=======
transformer-engine = { git = "https://github.com/NVIDIA/TransformerEngine.git", rev = "release_v2.8" } # on `release_v2.8`
>>>>>>> 572f0198

[tool.isort]
profile = "black"                                                          # black-compatible
line_length = 100                                                          # should match black parameters
py_version = 310                                                           # python 3.8 as a target version
known_first_party = ["megatron"]                                           # FIRSTPARTY section
known_third_party = ["transformer_engine"]                                 # THIRDPARTY section
sections = ["FUTURE", "STDLIB", "THIRDPARTY", "FIRSTPARTY", "LOCALFOLDER"]
default_section = "THIRDPARTY"
extend_skip = ["setup.py"]

[tool.black]
line_length = 100
skip_string_normalization = true
# recongized by future versions, disallows to reformat code with incompatible versions
# Matches NeMO version so people working on both codebases don't need two different version of black installed
required_version = "24"
skip_magic_trailing_comma = true
include = '\.pyi?$'
exclude = '''
/(
    \.git
  | \.venv
  | build
)/
'''

[tool.pytest.ini_options]
addopts = "--durations=15 -s -rA -x"
testpaths = ["tests"]
python_files = "test_*.py"
markers = [
    "internal: mark a test as a test to private/internal functions.",
    "flaky: mark flaky tests for LTS environment",
    "flaky_in_dev: mark flaky tests for DEV environment",
]

[tool.coverage.run]
concurrency = ["thread", "multiprocessing"]
omit = [
    "/tmp/*",
    "/workspace/tests/*",
    "/usr/local/lib/python3.12/dist-packages/*",
]
parallel = true
sigterm = false

[tool.coverage.paths]
source = [
    ".",
    "/opt/megatron-lm/",
    "/opt/megatron-lm-legacy/",
    "/home/runner/work/Megatron-LM/Megatron-LM/",
]

[tool.ruff.lint]
# Enable all `pydocstyle` rules, limiting to those that adhere to the
# Google convention via `convention = "google"`, below.
# select = ["D", "F"]
select = ["S506"]

# - On top of the Google convention, disable `D417`, which requires
#   documentation for every function parameter.
# - F841: local variable assigned but never used (exluced to favor readability)
# TODO: Remove D10 once we are about to release to get all the docstrings written
ignore = ["D417", "D10", "F841"]

[tool.ruff.lint.pydocstyle]
convention = "google"

# Section to exclude errors for different file types
[tool.ruff.per-file-ignores]
# Ignore all directories named `tests`.
"tests/**" = ["D"]
# Ignore all files that end in `_test.py`.
"*_test.py" = ["D"]
# Ignore F401 (import but unused) in __init__.py
"__init__.py" = ["F401"]<|MERGE_RESOLUTION|>--- conflicted
+++ resolved
@@ -166,21 +166,7 @@
 flash_mla = [
     { git = "https://github.com/deepseek-ai/FlashMLA", rev = "9edee0c022cd0938148a18e334203b0aab43aa19" },
 ]
-<<<<<<< HEAD
-grouped-gemm = [
-    { git = "https://github.com/fanshiqing/grouped_gemm", rev = "v1.1.2" },
-]
-mamba-ssm = [
-    { git = "https://github.com/state-spaces/mamba", rev = "v2.2.6.post2" },
-]
-causal-conv1d = [
-    { git = "https://github.com/Dao-AILab/causal-conv1d", rev = "9d700d167c4ad299b0a5265ed1bdb4ee4a0ca111" },
-]
-transformer-engine = { git = "https://github.com/NVIDIA/TransformerEngine.git", rev = "release_v2.8" } # on `release_v2.7
-nemo-run = { git = "https://github.com/NVIDIA-NeMo/Run.git", rev = "8ca8f7952a597f944985f1f1368a7acb9aa3a6c2" }
-=======
 transformer-engine = { git = "https://github.com/NVIDIA/TransformerEngine.git", rev = "release_v2.8" } # on `release_v2.8`
->>>>>>> 572f0198
 
 [tool.isort]
 profile = "black"                                                          # black-compatible
