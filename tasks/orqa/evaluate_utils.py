--- conflicted
+++ resolved
@@ -120,13 +120,9 @@
             start_rank = node * device_count
             end_rank = (node + 1) * device_count
             ranks_list = list(range(start_rank, end_rank))
-<<<<<<< HEAD
 
             groups.append(ranks_list)
-            node_group = torch.distributed.new_group(ranks=ranks_list)
-=======
             node_group = create_group(ranks=ranks_list, group_desc=f'QA_EVALUATOR_NODE_GROUP')
->>>>>>> f8887ce6
 
             if node_id == node:
                 device_start_rank = start_rank
