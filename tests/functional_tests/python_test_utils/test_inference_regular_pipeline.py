<<<<<<< HEAD
# Copyright (c) 2025, NVIDIA CORPORATION. All rights reserved.
=======
# Copyright (c) 2025 NVIDIA CORPORATION & AFFILIATES. All rights reserved.
>>>>>>> bc242d9a

import json
import logging
import math
from statistics import median

logging.basicConfig(level=logging.INFO)
logger = logging.getLogger(__name__)


def test_inference_pipeline(golden_values_path: str, test_values_path: str) -> None:

    with open(golden_values_path, 'r') as f1, open(test_values_path, 'r') as f2:
        golden_values_content = f1.read()
        tensorboard_content = f2.read()

    output_groundtruth = json.loads(golden_values_content)

    if isinstance(output_groundtruth, str):
        # Handle JSONL output, assume only one line in this case.
        output_groundtruth = json.loads(output_groundtruth)

    output_current = json.loads(tensorboard_content)
    if isinstance(output_current, str):
        # Handle JSONL output, assume only one line in this case.
        output_current = json.loads(output_current)

    assert set(output_groundtruth.keys()).issuperset(
        set(output_current.keys())
    ), f"Some IDs from groundtruth are missing in current: {output_groundtruth.keys()} vs {output_current.keys()}"
    if set(output_groundtruth.keys()) != set(output_current.keys()):
        logger.warning(
            f"Some IDs from groundtruth are missing in output, only the subset of ids in groundtruth will be tested: {output_groundtruth.keys()} vs {output_current.keys()}"
        )
    assert len(output_groundtruth) > 0, "No test performed for output"

    # Throughput assertions.
    if "throughput" in output_groundtruth.keys():

        # First warmup iteration is excluded from throughput statistics.
        throughput_sampled = median(output_current["throughput"][1:])
        throughput_golden = median(output_groundtruth["throughput"][1:])

        # 10% is empirically observed to be within hardware variance.
        assert (
            throughput_sampled >= 0.9 * throughput_golden
        ), f"Throughput is slower than expected! Expected to be within 10% of ~{throughput_golden} tok/s but benchmarked {output_current['throughput']} tok/s"

        # If throughput is significantly improved (> 20%), update golden values accordingly.
        assert (
            throughput_sampled < throughput_golden * 1.2
        ), f"Throughput has been improved from expected ~{throughput_golden} tok/s to {output_current['throughput']} tok/s. Please update golden values in the functional tests."

        output_groundtruth.pop('throughput')

    for request_id, groundtruth_results in output_groundtruth.items():
        current_results = output_current[request_id]

        at_least_one_test_loop = False
        if "generated_tokens" in groundtruth_results:
            at_least_one_test_loop = True
            tokens_groundtruth = groundtruth_results["generated_tokens"]
            tokens_current = current_results["generated_tokens"]
            # Check token equality
            assert (
                tokens_groundtruth == tokens_current
            ), f"Token mismatch:\nGround truth: {tokens_groundtruth}\nCurrent: {tokens_current}"

        if "logprobs" in groundtruth_results:
            at_least_one_test_loop = True
            logprobs_groundtruth = groundtruth_results["logprobs"]
            logprobs_current = current_results["logprobs"]
            # Check logprobs length and tolerance
            assert len(logprobs_groundtruth) == len(
                logprobs_current
            ), f"Logprobs length mismatch: {len(logprobs_groundtruth)} vs {len(logprobs_current)}"

            for i, (lp1, lp2) in enumerate(zip(logprobs_groundtruth, logprobs_current)):
                assert math.isclose(
                    lp1, lp2, abs_tol=0.001
                ), f"Logprobs differ at index {i}: {lp1:.5f} vs {lp2:.5f}"

        if "generated_text" in groundtruth_results:
            at_least_one_test_loop = True
            generated_text_groundtruth = groundtruth_results["generated_text"]
            generated_text_current = current_results["generated_text"]
            min_len = min(len(generated_text_groundtruth), len(generated_text_current))
            assert min_len > 0, (
                "Generated text mismatch:"
                f"\nGround truth: {generated_text_groundtruth}\nCurrent: {generated_text_current}"
            )
            assert generated_text_groundtruth[:min_len] == generated_text_current[:min_len], (
                "Generated text mismatch:"
                f"\nGround truth (truncated to {min_len} chars): {generated_text_groundtruth[:min_len]}"
                f"\nCurrent (truncated to {min_len} chars): {generated_text_current[:min_len]}"
            )

        if not at_least_one_test_loop:
            raise AssertionError(f"No test performed for output {groundtruth_results}")<|MERGE_RESOLUTION|>--- conflicted
+++ resolved
@@ -1,8 +1,4 @@
-<<<<<<< HEAD
-# Copyright (c) 2025, NVIDIA CORPORATION. All rights reserved.
-=======
 # Copyright (c) 2025 NVIDIA CORPORATION & AFFILIATES. All rights reserved.
->>>>>>> bc242d9a
 
 import json
 import logging
