# Copyright (c) 2025 NVIDIA CORPORATION & AFFILIATES. All rights reserved.

import logging
from typing import Dict

import yaml

from tests.functional_tests.python_test_utils import common, test_pretraining_regular_pipeline

logging.basicConfig(level=logging.INFO)
logger = logging.getLogger(__name__)


def test_resume_checkpoint_pipeline(
    compare_approximate_results: bool,
    actual_values_first_run: Dict[str, common.GoldenValueMetric],
    actual_values_second_run: Dict[str, common.GoldenValueMetric],
    train_iters: int,
    model_config_path: str,
):
    with open(model_config_path) as f:
        model_config = yaml.safe_load(f)

    checks_types = (
<<<<<<< HEAD
        model_config["METRICS"] if "METRICS" in model_config else ["lm loss", "num-zeros"]
=======
        model_config["METRICS"]
        if "METRICS" in model_config
        else ["lm loss", "num-zeros"]
>>>>>>> f150f42e
    )
    checks = {
        metric: test_pretraining_regular_pipeline.CHECK_THRESHOLDS[metric]
        for metric in checks_types
    }

    if (
        len(
            missing_metrics := [
                golden_metric
                for golden_metric in checks.keys()
                if golden_metric not in actual_values_first_run.keys()
            ]
        )
        > 0
    ):
        logger.error(
            f"The following metrics are required but not logged during training: {', '.join(missing_metrics)}"
        )
        assert False

    # actual_values_second_run is NaN for the first 50 steps. We want to replace those
    # with the first 50 steps of actual_values_first_run

    actual_values_first_run = {
        metric_name: metric_values
        for (metric_name, metric_values) in actual_values_first_run.items()
        if metric_name in checks.keys()
    }

    actual_values_second_run = {
        metric_name: metric_values
        for (metric_name, metric_values) in actual_values_second_run.items()
        if metric_name in checks.keys()
    }

    for metric_name in checks.keys():
        actual_values_first_run[metric_name].start_step = train_iters // 2 + 1
        actual_values_first_run[metric_name].values = {
            k: v
            for k, v in actual_values_first_run[metric_name].values.items()
            if k > train_iters // 2
        }

        actual_values_second_run[metric_name].start_step = train_iters // 2 + 1
        actual_values_second_run[metric_name].values = {
            k: v
            for k, v in actual_values_second_run[metric_name].values.items()
            if k > train_iters // 2
        }

    logger.info(actual_values_first_run)
    logger.info(actual_values_second_run)

    test_pretraining_regular_pipeline.test_regular_pipeline(
        compare_approximate_results=compare_approximate_results,
        golden_values=actual_values_first_run,
        actual_values=actual_values_second_run,
        checks=checks,
        model_config_path=model_config_path,
    )<|MERGE_RESOLUTION|>--- conflicted
+++ resolved
@@ -22,13 +22,9 @@
         model_config = yaml.safe_load(f)
 
     checks_types = (
-<<<<<<< HEAD
-        model_config["METRICS"] if "METRICS" in model_config else ["lm loss", "num-zeros"]
-=======
         model_config["METRICS"]
         if "METRICS" in model_config
         else ["lm loss", "num-zeros"]
->>>>>>> f150f42e
     )
     checks = {
         metric: test_pretraining_regular_pipeline.CHECK_THRESHOLDS[metric]
