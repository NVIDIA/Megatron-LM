ENV_VARS:
  NCCL_IB_SL: 1
  NCCL_IB_TIMEOUT: 19
  CUDA_DEVICE_MAX_CONNECTIONS: 1
  NVTE_FWD_LAYERNORM_SM_MARGIN: 16
  NVTE_BWD_LAYERNORM_SM_MARGIN: 16
  NCCL_P2P_NET_CHUNKSIZE: 2097152
  NVTE_ALLOW_NONDETERMINISTIC_ALGO: 1
  SKIP_PYTEST: 1
TEST_TYPE: "release"
MODEL_ARGS:
  # Distributed args
  --distributed-timeout-minutes: 60
  --tensor-model-parallel-size: 8
  --pipeline-model-parallel-size: 1
  --use-distributed-optimizer: true
  --overlap-grad-reduce: true
  --overlap-param-gather: true
  # Training args
  --use-mcore-models: true
  --sequence-parallel: true
  --disable-bias-linear: true
  --micro-batch-size: 4
  --rampup-batch-size: "[384 384 97656250]"
  --global-batch-size: 1152
  --train-samples: 4882812
  --manual-gc: true
  # Transformer Engine args
  --transformer-impl: transformer_engine
  # Data args
  --data-cache-path: ${DATA_CACHE_PATH}
  --tokenizer-type: GPTSentencePieceTokenizer
  --tokenizer-model: ${DATA_PATH}/utils/nemotron_2_256k.model
  --data-path: $DATA_BLEND
  --split: 99,1,0
  --no-mmap-bin-files: true
  --num-workers: 6
  # Add network size args
  --apply-layernorm-1p: true
  --untie-embeddings-and-output-weights: true
  --position-embedding-type: rope
  --no-rope-fusion: true #TODO: We can remove this once upgrading to the DEV container
  --rotary-percent: 0.5
  --squared-relu: true
  --num-layers: 32
  --hidden-size: 6144
  --num-attention-heads: 48
  --group-query-attention: true
  --num-query-groups: 8
  --seq-length: 4096
  --max-position-embeddings: 4096
  # Add regularization args
  --attention-dropout: 0.0
  --hidden-dropout: 0.0
  --clip-grad: 1.0
  --weight-decay: 0.1
  # Add learning rate args
  --lr-decay-samples: 1949218748
  --lr-warmup-samples: 3906252
  --lr: 4.5e-4
  --min-lr: 4.5e-5
  --decoupled-lr: 5.0e-4
  --decoupled-min-lr: 4.5e-5
  --lr-decay-style: cosine
  --adam-beta1: 0.9
  --adam-beta2: 0.95
  # Add validation args
  --eval-iters: 32
  --eval-interval: 2000
  # Add checkpointing args
<<<<<<< HEAD
  --save: ${CHECKPOINT_SAVE_PATH}
  --load: ${CHECKPOINT_LOAD_PATH}
=======
  --load: ${CHECKPOINT_LOAD_PATH}
  --save: ${CHECKPOINT_SAVE_PATH}
>>>>>>> 3450806c
  --save-interval: 1000
  # Add initialization args
  --init-method-std: 0.0134
  # Add logging args
  --log-timers-to-tensorboard: true
  --log-memory-to-tensorboard: true
  --log-num-zeros-in-grad: true
  --log-params-norm: true
  --log-validation-ppl-to-tensorboard: true
  --log-throughput: true
  --log-interval: 100
  --tensorboard-dir: ${TENSORBOARD_PATH}
  --wandb-project: megatron-core-release-runs
  --wandb-exp-name: ${WANDB_EXPERIMENT}
  # Add mixed precision args
  --bf16: true
  --exit-interval: 13000<|MERGE_RESOLUTION|>--- conflicted
+++ resolved
@@ -68,13 +68,8 @@
   --eval-iters: 32
   --eval-interval: 2000
   # Add checkpointing args
-<<<<<<< HEAD
-  --save: ${CHECKPOINT_SAVE_PATH}
-  --load: ${CHECKPOINT_LOAD_PATH}
-=======
   --load: ${CHECKPOINT_LOAD_PATH}
   --save: ${CHECKPOINT_SAVE_PATH}
->>>>>>> 3450806c
   --save-interval: 1000
   # Add initialization args
   --init-method-std: 0.0134
