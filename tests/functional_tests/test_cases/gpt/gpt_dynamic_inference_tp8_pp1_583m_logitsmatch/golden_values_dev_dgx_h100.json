{
    "0": {
        "input_prompt": "Time travel to 2008, and go to a bar or a club or one of the myriad disco-basements on the Lower East Side that does not quite know which of those it is. Dance awkwardly in a room full of other glittered-up nerds, and wait for something to happen, buoyed on the feeling that this is the big swollen heart of life, that this is New York like the movies.",
        "generated_text": " And that this is the place where you can be yourself, and be yourself in the most beautiful way. And that this is the place where you can",
        "generated_tokens": [
            3060,
            1455,
            1593,
            1395,
            1278,
            3535,
            2478,
            1636,
            1710,
            1402,
            14019,
            1044,
            1321,
            1402,
            14019,
            1294,
            1278,
            2725,
            15568,
            3039,
            1046,
            3060,
            1455,
            1593,
            1395,
            1278,
            3535,
            2478,
            1636,
            1710
        ],
<<<<<<< HEAD
        "latency": 2.2049803733825684,
=======
        "latency": 2.1402676105499268,
>>>>>>> 88e3a8a3
        "cuda_graph_request_count_map": null,
        "step_count": 240,
        "logprobs": [
            -9.358587265014648,
            -2.7594826221466064,
            -4.608366012573242,
            -1.4093360900878906,
            -0.6152952313423157,
            -1.7217562198638916,
            -2.496668815612793,
            -2.0547454357147217,
            -2.441960573196411,
            -6.280838966369629,
            -1.5643692016601562,
            -3.462346076965332,
            -4.428728103637695,
            -3.8633861541748047,
            -1.9936373233795166,
            -1.8929449319839478,
            -3.796365737915039,
            -6.8360137939453125,
            -0.2901247441768646,
            -0.9246833324432373,
            -6.633338928222656,
            -7.166708469390869,
            -12.771251678466797,
            -2.198296308517456,
            -3.7778120040893555,
            -0.4983733296394348,
            -4.381269454956055,
            -0.0666784718632698,
            -0.09580295532941818,
            -3.2437636852264404,
            -10.079947471618652,
            -1.172220230102539,
            -5.977442741394043,
            -5.046236038208008,
            -3.855658531188965,
            -2.5585858821868896,
            -3.356245994567871,
            -5.557229518890381,
            -1.6787731647491455,
            -5.483290672302246,
            -12.218501091003418,
            -12.61402702331543,
            -0.09662941098213196,
            -2.5431432723999023,
            -1.4071024656295776,
            -2.9154715538024902,
            -1.1964417695999146,
            -0.006458481773734093,
            -3.3625335693359375,
            -13.262511253356934,
            -4.314079761505127,
            -2.617699146270752,
            -5.987792015075684,
            -0.778266429901123,
            -0.048888545483350754,
            -1.548882007598877,
            -1.1381981372833252,
            -5.627166748046875,
            -0.4078553318977356,
            -4.958505630493164,
            -0.6187160611152649,
            -0.7174848914146423,
            -2.469533920288086,
            -13.620073318481445,
            -0.09088654816150665,
            -3.526974678039551,
            -1.4195809364318848,
            -6.402483940124512,
            -0.5898402333259583,
            -3.565917491912842,
            -0.8561318516731262,
            -1.6140165328979492,
            -5.370549201965332,
            -17.159223556518555,
            -6.583524703979492,
            -0.8855001926422119,
            -4.19431209564209,
            -1.2012220621109009,
            -2.2563133239746094,
            -1.7674944400787354,
            -0.22064533829689026,
            -9.292220115661621,
            -0.12445646524429321,
            -7.29617977142334,
            -2.526529312133789,
            -4.071560859680176,
            -3.5568013191223145,
            -1.926215410232544,
            -2.349026918411255,
            -2.2132363319396973,
            -0.3125414550304413,
            -1.4718132019042969,
            -2.149106740951538,
            -1.0855519771575928,
            -1.631832242012024,
            -1.3751734495162964,
            -1.9396103620529175,
            -1.5293723344802856,
            -0.8444125056266785,
            -1.2414811849594116,
            -1.9522171020507812,
            -2.4338042736053467,
            -1.5651824474334717,
            -0.9498789310455322,
            -1.8044980764389038,
            -2.356677770614624,
            -1.247452974319458,
            -1.550165057182312,
            -0.5635553598403931,
            -0.6177330017089844,
            -0.4778785705566406,
            -0.020452087745070457,
            -0.48500269651412964,
            -0.23854275047779083,
            -0.06543659418821335,
            -0.11837350577116013,
            -0.0585334412753582
        ]
    },
<<<<<<< HEAD
    "throughput": 13.337338555385374
=======
    "throughput": 13.93210545115292
>>>>>>> 88e3a8a3
}<|MERGE_RESOLUTION|>--- conflicted
+++ resolved
@@ -34,11 +34,7 @@
             1636,
             1710
         ],
-<<<<<<< HEAD
         "latency": 2.2049803733825684,
-=======
-        "latency": 2.1402676105499268,
->>>>>>> 88e3a8a3
         "cuda_graph_request_count_map": null,
         "step_count": 240,
         "logprobs": [
@@ -161,9 +157,5 @@
             -0.0585334412753582
         ]
     },
-<<<<<<< HEAD
     "throughput": 13.337338555385374
-=======
-    "throughput": 13.93210545115292
->>>>>>> 88e3a8a3
 }