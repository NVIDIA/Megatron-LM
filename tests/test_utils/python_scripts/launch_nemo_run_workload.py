<<<<<<< HEAD
=======
# Copyright (c) 2025 NVIDIA CORPORATION & AFFILIATES. All rights reserved.

>>>>>>> ca524168
import logging
import os
import pathlib
import sys
from typing import Optional

import click
import nemo_run as run

from tests.test_utils.python_scripts import recipe_parser

logging.basicConfig(level=logging.INFO)
logger = logging.getLogger(__name__)


def is_flaky_failure(concat_allranks_logs: str) -> bool:
    """Assumes that certain keywords hint towards intermittent failures"""

    return (
        "The server socket has failed to listen on any local network address."
        in concat_allranks_logs
        or "Some NCCL operations have failed or timed out." in concat_allranks_logs
        or "uncorrectable ECC error encountered" in concat_allranks_logs
        or "illegal memory access" in concat_allranks_logs
        or "illegal instruction" in concat_allranks_logs
        or "torch.distributed.DistNetworkError" in concat_allranks_logs
        or "Segmentation fault" in concat_allranks_logs
        or "found NaN in" in concat_allranks_logs
        or "For debugging consider passing CUDA_LAUNCH_BLOCKING=1" in concat_allranks_logs
        or "double free or corruption" in concat_allranks_logs
        or "Call to CUDA function failed." in concat_allranks_logs
        or "Connection reset by peer" in concat_allranks_logs
        or "invalid pointer" in concat_allranks_logs
        or "malloc(): unaligned tcache chunk detected" in concat_allranks_logs
        or "zmq.error.ZMQError: Address already in use" in concat_allranks_logs
        or "We couldn't connect to 'https://huggingface.co'" in concat_allranks_logs
        or "Unpack failed: incomplete input" in concat_allranks_logs
        or "unspecified launch failure" in concat_allranks_logs
        or "free(): corrupted unsorted chunks" in concat_allranks_logs
        or "Segfault encountered" in concat_allranks_logs
    )


@click.command()
@click.option("--scope", required=True, type=str, help="Scope of the workload")
@click.option("--model", required=True, type=str, help="Model of the workload")
@click.option("--test-case", required=True, type=str, help="Test case of the workload")
@click.option("--environment", required=True, type=str, help="Environment of the workload")
@click.option("--platform", required=True, type=str, help="Platform of the workload")
@click.option("--container-image", required=True, type=str, help="Container image of the workload")
@click.option("--data-dir", required=False, type=str, help="Data directory of the workload")
@click.option("--tag", required=False, type=str, help="Tag of the workload")
@click.option(
    "--enable-lightweight-mode",
    is_flag=True,
    show_default=True,
    required=False,
    type=bool,
    default=False,
    help="To enable lightweight mode",
)
def main(
    scope,
    model,
    test_case,
    environment,
    platform,
    container_image,
    data_dir: Optional[str] = None,
    tag: Optional[str] = None,
    enable_lightweight_mode: Optional[bool] = False,
):
    workloads = recipe_parser.load_workloads(
        container_image="none",
        scope=scope,
        model=model,
        test_case=test_case,
        environment=environment,
        container_tag="none",
        platform=platform,
        tag=tag,
    )

    workloads = [workload for workload in workloads if workload.type != "build"]

    assert len(workloads) == 1, f"Expected exactly one workload, got {len(workloads)}"

    workload = workloads[0]
    magic_values = dict(workload.spec)
    magic_values["assets_dir"] = "/opt/megatron-lm/assets_dir"
    magic_values["artifacts_dir"] = "/opt/megatron-lm/artifacts_dir"
    magic_values["environment"] = environment
    magic_values["test_case"] = workload.spec["test_case"]
    magic_values["name"] = workload.spec["name"].format(**magic_values)
    workload.spec["script"] = workload.spec["script"].format(**magic_values)

    inline_script = run.Script(inline=workload.spec["script"])

    artifacts = []
    artifacts.append(f"{os.getcwd()}:/opt/megatron-lm")
    if data_dir:
        artifacts.append(f"{pathlib.Path(data_dir)}:/mnt/artifacts")

    executor = run.DockerExecutor(
        container_image=container_image,
        num_gpus=-1,
        runtime="nvidia",
        ipc_mode="host",
        shm_size="30g",
        env_vars={
            "PYTHONUNBUFFERED": "1",
            "OUTPUT_PATH": os.getcwd(),
            "ENABLE_LIGHTWEIGHT_MODE": str(enable_lightweight_mode).lower(),
            "N_REPEAT": "1",
            "CLUSTER": "dgxh100_dgxc",
        },
        packager=run.Packager(),
        volumes=artifacts,
    )

    n_attempts = 0
    while n_attempts < 3:
        with run.Experiment("mcore-ci-test", executor=executor, log_level="INFO") as exp:
            _ = exp.add([inline_script], tail_logs=False, name="task-1")

            exp.dryrun(log=True)
            exp.run(detach=False, tail_logs=True, sequential=False)

        result_dict = exp.status(return_dict=True)
        _, job_dict = list(result_dict.items())[0]
        succeeded = str(job_dict["status"]) == "SUCCEEDED"

        if succeeded:
            logger.info(f"Job succeeded with status: {job_dict["status"]}")
            sys.exit(0)

        logger.error(f"Job failed with status: {job_dict["status"]}")
        log_file_paths = pathlib.Path(os.getcwd()).glob("assets_dir/logs/*/*/attempt_0/*/std*.log")
        all_ranks_all_logs = []
        for log_file_path in log_file_paths:
            with open(log_file_path, "r") as f:
                all_logs = f.readlines()
            all_ranks_all_logs.extend(all_logs)
        all_ranks_all_logs_string = "\n".join(all_ranks_all_logs)
        if is_flaky_failure(all_ranks_all_logs_string):
            logger.warning("Detected flaky failure, attempt restart.")
            n_attempts += 1
            continue

        sys.exit(1)

    sys.exit(1)
<<<<<<< HEAD

    result_dict = exp.status(return_dict=True)
    _, job_dict = list(result_dict.items())[0]

    logger.info(f"Job status: {job_dict["status"]}")
    sys.exit(0 if str(job_dict["status"]) == "SUCCEEDED" else 1)
=======
>>>>>>> ca524168


if __name__ == "__main__":
    main()<|MERGE_RESOLUTION|>--- conflicted
+++ resolved
@@ -1,8 +1,5 @@
-<<<<<<< HEAD
-=======
 # Copyright (c) 2025 NVIDIA CORPORATION & AFFILIATES. All rights reserved.
 
->>>>>>> ca524168
 import logging
 import os
 import pathlib
@@ -155,15 +152,6 @@
         sys.exit(1)
 
     sys.exit(1)
-<<<<<<< HEAD
-
-    result_dict = exp.status(return_dict=True)
-    _, job_dict = list(result_dict.items())[0]
-
-    logger.info(f"Job status: {job_dict["status"]}")
-    sys.exit(0 if str(job_dict["status"]) == "SUCCEEDED" else 1)
-=======
->>>>>>> ca524168
 
 
 if __name__ == "__main__":
