--- conflicted
+++ resolved
@@ -47,9 +47,5 @@
   - test_case: [gpt_dynamic_inference_tp1_pp1_583m_cuda_graphs_validation]
     products:
       - environment: [dev]
-<<<<<<< HEAD
-        scope: [mr-broken, mr-github]
-=======
         scope: [mr-broken, mr-github-broken]
->>>>>>> a07e00bb
         platforms: [dgx_h100]