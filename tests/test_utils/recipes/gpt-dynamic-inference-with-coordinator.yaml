--- conflicted
+++ resolved
@@ -69,15 +69,12 @@
       - environment: [dev]
         scope: [mr, mr-github]
         platforms: [dgx_h100]
-<<<<<<< HEAD
+  - test_case: [gpt_dynamic_inference_tp1_pp1_dp8_583m_throughputtest_zmq]
+    products:
+      - environment: [dev]
+        scope: [mr, mr-github]
+        platforms: [dgx_h100]
   - test_case: [gpt_dynamic_inference_tp2_pp2_dp2_583m_logitsmatch_zmq]
     products:
       - environment: [dev]
         scope: [flaky]
-=======
-  - test_case: [gpt_dynamic_inference_tp1_pp1_dp8_583m_throughputtest_zmq]
-    products:
-      - environment: [dev]
-        scope: [mr, mr-github]
->>>>>>> 744505ea
-        platforms: [dgx_h100]