type: basic
format_version: 1
maintainers: [mcore]
loggers: [stdout]
spec:
  name: '{test_case}_{environment}_{platforms}'
  model: gpt
  build: mcore-pyt-{environment}
  nodes: 1
  gpus: 1
  n_repeat: 1
  platforms: dgx_a100
  script_setup: |
    unset https_proxy
    echo "machine gitlab-master.nvidia.com login okoenig password $RO_API_TOKEN" | tee -a /root/.netrc

    # Checkout latest
    cd /opt
    rm -rf /opt/megatron-lm; mkdir megatron-lm; cd megatron-lm
    git init
    git remote add origin $MCORE_REPO
    git fetch origin '+refs/merge-requests/*:refs/remotes/merge-requests/*'
    git fetch origin $MCORE_MR_COMMIT
    git checkout $MCORE_MR_COMMIT
    git rev-parse HEAD
    # Checkout backwards-ref
    cd /opt
    rm -rf /opt/megatron-lm-legacy; mkdir megatron-lm-legacy; cd megatron-lm-legacy
    git init
    git remote add origin $MCORE_REPO
    git fetch origin $MCORE_BACKWARDS_COMMIT
    git checkout $MCORE_BACKWARDS_COMMIT
    git rev-parse HEAD
    rm -rf megatron; cp -a /opt/megatron-lm/megatron ./
  script: |-
    ls
    cd /opt/megatron-lm

    ARGUMENTS=(
        "CHECKPOINT_LOAD_PATH=/mnt/artifacts"
        "CHECKPOINT_SAVE_PATH=/tmp/checkpoints"
        "DATA_PATH=/mnt/artifacts/"
        "DATA_CACHE_PATH=/workspace/data/cache"
        "TRAINING_SCRIPT_PATH=examples/inference/gpt/gpt_dynamic_inference_with_coordinator.py"
        "TRAINING_PARAMS_PATH=./tests/functional_tests/test_cases/{model}/{test_case}/model_config.yaml"
        "GOLDEN_VALUES_PATH=./tests/functional_tests/test_cases/{model}/{test_case}/golden_values_{environment}_{platforms}.json"
        "OUTPUT_PATH={assets_dir}"
        "TENSORBOARD_PATH={assets_dir}/generations_{environment}_{platforms}.json"
        "N_REPEAT={n_repeat}"
        "ENABLE_LIGHTWEIGHT_MODE=${{ENABLE_LIGHTWEIGHT_MODE}}"
        "RECORD_CHECKPOINTS=${{RECORD_CHECKPOINTS}}"
    )

    bash ./tests/functional_tests/shell_test_utils/run_ci_test.sh ${{ARGUMENTS[@]}}

products:
  - test_case: [gpt_dynamic_inference_tp8_pp1_dp1_583m_logitsmatch_zmq]
    products:
      - environment: [dev]
        scope: [flaky]
        platforms: [dgx_h100]
  - test_case: [gpt_dynamic_inference_tp1_pp8_dp1_583m_logitsmatch_zmq]
    products:
      - environment: [dev]
        scope: [flaky]
        platforms: [dgx_h100]
  - test_case: [gpt_dynamic_inference_tp1_pp1_dp8_583m_logitsmatch_zmq]
    products:
      - environment: [dev]
<<<<<<< HEAD
        scope: [mr]
        platforms: [dgx_h100]
=======
        scope: [mr, mr-github]
        platforms: [dgx_h100]
  - test_case: [gpt_dynamic_inference_tp1_pp1_dp8_583m_throughputtest_zmq]
    products:
      - environment: [dev]
        scope: [mr, mr-github]
        platforms: [dgx_h100]
  - test_case: [gpt_dynamic_inference_tp2_pp2_dp2_583m_logitsmatch_zmq]
    products:
      - environment: [dev]
        scope: [flaky]
>>>>>>> bc242d9a
<|MERGE_RESOLUTION|>--- conflicted
+++ resolved
@@ -67,11 +67,7 @@
   - test_case: [gpt_dynamic_inference_tp1_pp1_dp8_583m_logitsmatch_zmq]
     products:
       - environment: [dev]
-<<<<<<< HEAD
         scope: [mr]
-        platforms: [dgx_h100]
-=======
-        scope: [mr, mr-github]
         platforms: [dgx_h100]
   - test_case: [gpt_dynamic_inference_tp1_pp1_dp8_583m_throughputtest_zmq]
     products:
@@ -82,4 +78,3 @@
     products:
       - environment: [dev]
         scope: [flaky]
->>>>>>> bc242d9a
