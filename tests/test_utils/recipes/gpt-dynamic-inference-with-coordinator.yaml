--- conflicted
+++ resolved
@@ -68,9 +68,6 @@
     products:
       - environment: [dev]
         scope: [mr]
-<<<<<<< HEAD
-        platforms: [dgx_h100]
-=======
         platforms: [dgx_h100]
   - test_case: [gpt_dynamic_inference_tp1_pp1_dp8_583m_throughputtest_zmq]
     products:
@@ -80,5 +77,4 @@
   - test_case: [gpt_dynamic_inference_tp2_pp2_dp2_583m_logitsmatch_zmq]
     products:
       - environment: [dev]
-        scope: [flaky]
->>>>>>> 72416d0b
+        scope: [flaky]