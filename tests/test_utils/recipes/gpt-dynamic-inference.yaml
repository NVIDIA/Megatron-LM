type: basic
format_version: 1
maintainers: [mcore]
loggers: [stdout]
spec:
  name: "{test_case}_{environment}_{platforms}"
  model: gpt
  build: mcore-pyt-{environment}
  nodes: 1
  gpus: 1
  n_repeat: 1
  platforms: dgx_a100
  script_setup: |
    unset https_proxy
    echo "machine gitlab-master.nvidia.com login okoenig password $RO_API_TOKEN" | tee -a /root/.netrc

    # Checkout latest
    cd /opt
    rm -rf /opt/megatron-lm; mkdir megatron-lm; cd megatron-lm
    git init
    git remote add origin $MCORE_REPO
    git fetch origin '+refs/merge-requests/*:refs/remotes/merge-requests/*'
    git fetch origin $MCORE_MR_COMMIT
    git checkout $MCORE_MR_COMMIT
    git rev-parse HEAD
    # Checkout backwards-ref
    cd /opt
    rm -rf /opt/megatron-lm-legacy; mkdir megatron-lm-legacy; cd megatron-lm-legacy
    git init
    git remote add origin $MCORE_REPO
    git fetch origin $MCORE_BACKWARDS_COMMIT
    git checkout $MCORE_BACKWARDS_COMMIT
    git rev-parse HEAD
    rm -rf megatron; cp -a /opt/megatron-lm/megatron ./
  script: |-
    ls
    cd /opt/megatron-lm

    ARGUMENTS=(
        "CHECKPOINT_LOAD_PATH=/mnt/artifacts"
        "CHECKPOINT_SAVE_PATH=/tmp/checkpoints"
        "DATA_PATH=/mnt/artifacts/"
        "DATA_CACHE_PATH=/workspace/data/cache" 
        "TRAINING_SCRIPT_PATH=examples/inference/gpt/gpt_dynamic_inference.py"
        "TRAINING_PARAMS_PATH=./tests/functional_tests/test_cases/{model}/{test_case}/model_config.yaml"
        "GOLDEN_VALUES_PATH=./tests/functional_tests/test_cases/{model}/{test_case}/golden_values_{environment}_{platforms}.json"
        "OUTPUT_PATH={assets_dir}"
        "TENSORBOARD_PATH={assets_dir}/generations_{environment}_{platforms}.json"
        "N_REPEAT={n_repeat}"
        "ENABLE_LIGHTWEIGHT_MODE=${{ENABLE_LIGHTWEIGHT_MODE}}"
        "RECORD_CHECKPOINTS=${{RECORD_CHECKPOINTS}}"
    )

    bash ./tests/functional_tests/shell_test_utils/run_ci_test.sh ${{ARGUMENTS[@]}}

products:
  - test_case: [gpt_dynamic_inference_tp1_pp1_583m_logitsmatch]
    products:
      - environment: [dev]
<<<<<<< HEAD
        scope: [mr-broken, mr-github] # Broken since: [Was PR1912][Dev] feat(moe): Fine-grained activation offloading (#1969)
=======
        scope: [mr-broken, mr-github-broken] # this test takes too long for github CI
>>>>>>> 88e3a8a3
        platforms: [dgx_h100]
  - test_case: [gpt_dynamic_inference_tp8_pp1_583m_logitsmatch]
    products:
      - environment: [dev]
        scope: [mr, mr-github]
        platforms: [dgx_h100]
  - test_case: [gpt_dynamic_inference_tp1_pp1_583m_cuda_graphs_fp8_logitsmatch]
    products:
      - environment: [dev]
        scope: [mr, mr-github]
        platforms: [dgx_h100]
  - test_case: [gpt_dynamic_inference_tp1_pp1_583m_cuda_graphs_logitsmatch_decode_graphs_only]
    products:
      - environment: [dev]
        scope: [mr, mr-github]
        platforms: [dgx_h100]<|MERGE_RESOLUTION|>--- conflicted
+++ resolved
@@ -40,7 +40,7 @@
         "CHECKPOINT_LOAD_PATH=/mnt/artifacts"
         "CHECKPOINT_SAVE_PATH=/tmp/checkpoints"
         "DATA_PATH=/mnt/artifacts/"
-        "DATA_CACHE_PATH=/workspace/data/cache" 
+        "DATA_CACHE_PATH=/workspace/data/cache"
         "TRAINING_SCRIPT_PATH=examples/inference/gpt/gpt_dynamic_inference.py"
         "TRAINING_PARAMS_PATH=./tests/functional_tests/test_cases/{model}/{test_case}/model_config.yaml"
         "GOLDEN_VALUES_PATH=./tests/functional_tests/test_cases/{model}/{test_case}/golden_values_{environment}_{platforms}.json"
@@ -57,11 +57,7 @@
   - test_case: [gpt_dynamic_inference_tp1_pp1_583m_logitsmatch]
     products:
       - environment: [dev]
-<<<<<<< HEAD
-        scope: [mr-broken, mr-github] # Broken since: [Was PR1912][Dev] feat(moe): Fine-grained activation offloading (#1969)
-=======
         scope: [mr-broken, mr-github-broken] # this test takes too long for github CI
->>>>>>> 88e3a8a3
         platforms: [dgx_h100]
   - test_case: [gpt_dynamic_inference_tp8_pp1_583m_logitsmatch]
     products:
