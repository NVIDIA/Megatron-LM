--- conflicted
+++ resolved
@@ -57,11 +57,7 @@
   - test_case: [gpt_dynamic_inference_tp1_pp1_583m_logitsmatch]
     products:
       - environment: [dev]
-<<<<<<< HEAD
-        scope: [mr-broken, mr-github] # Broken since: [Was PR1912][Dev] feat(moe): Fine-grained activation offloading (#1969)
-=======
         scope: [mr-broken, mr-github-broken] # this test takes too long for github CI
->>>>>>> f150f42e
         platforms: [dgx_h100]
   - test_case: [gpt_dynamic_inference_tp8_pp1_583m_logitsmatch]
     products:
