--- conflicted
+++ resolved
@@ -117,11 +117,7 @@
   - test_case: [gpt3_mcore_te_tp1_pp1_resume_torch_dist_dist_optimizer]
     products:
       - environment: [dev]
-<<<<<<< HEAD
-        scope: [mr, mr-github]
-=======
         scope: [mr, mr-github-broken]
->>>>>>> f150f42e
         platforms: [dgx_h100]
       - environment: [lts]
         scope: [nightly]
@@ -442,11 +438,7 @@
   - test_case: [gpt3_mcore_reruns_persistent_1]
     products:
       - environment: [dev]
-<<<<<<< HEAD
-        scope: [mr, mr-github]
-=======
         scope: [mr, mr-github-broken]
->>>>>>> f150f42e
         platforms: [dgx_h100]
       # - environment: [lts]
       #   scope: [nightly]
@@ -476,11 +468,7 @@
       - environment: [lts]
         scope: [mr, mr-github]
       - environment: [dev]
-<<<<<<< HEAD
         scope: [mr, mr-github, mr-slim]
-=======
-        scope: [mr, mr-slim]
->>>>>>> f150f42e
         platforms: [dgx_h100]
   - test_case: [gpt3_mcore_te_tp4_pp2_resume_torch_dist_reshard_8x1xNone]
     products:
