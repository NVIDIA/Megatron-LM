type: basic
format_version: 1
maintainers: [mcore]
loggers: [stdout]
spec:
  name: "{test_case}_{environment}_{platforms}"
  model: gpt
  build: mcore-pyt-{environment}
  nodes: 1
  gpus: 8
  n_repeat: 5
  platforms: dgx_a100
  script_setup: |
    unset https_proxy
    echo "machine gitlab-master.nvidia.com login okoenig password $RO_API_TOKEN" | tee -a /root/.netrc

    # Checkout latest
    cd /opt
    rm -rf /opt/megatron-lm; mkdir megatron-lm; cd megatron-lm
    git init
    git remote add origin $MCORE_REPO
    git fetch origin '+refs/merge-requests/*:refs/remotes/merge-requests/*'
    git fetch origin $MCORE_MR_COMMIT
    git checkout $MCORE_MR_COMMIT
    git rev-parse HEAD

    # Checkout backwards-ref
    cd /opt
    rm -rf /opt/megatron-lm-legacy; mkdir megatron-lm-legacy; cd megatron-lm-legacy
    git init
    git remote add origin $MCORE_REPO
    git fetch origin $MCORE_BACKWARDS_COMMIT
    git checkout $MCORE_BACKWARDS_COMMIT
    git rev-parse HEAD
    rm -rf megatron; cp -a /opt/megatron-lm/megatron ./
  script: |-
    ls
    cd /opt/megatron-lm

    NAME=$(echo {test_case}_{environment} | sed 's/dgx_h100/dgx_a100/g')

    ARGUMENTS=(
        "DATA_PATH=/mnt/artifacts"
        "DATA_CACHE_PATH=/workspace/data/cache"
        "OUTPUT_PATH={assets_dir}"
        "TENSORBOARD_PATH={assets_dir}/tensorboard"
        "CHECKPOINT_SAVE_PATH={artifacts_dir}/checkpoints"
        "CHECKPOINT_LOAD_PATH=/mnt/artifacts/"
        "TRAINING_SCRIPT_PATH=pretrain_gpt.py"
        "TRAINING_PARAMS_PATH=./tests/functional_tests/test_cases/{model}/{test_case}/model_config.yaml"
        "GOLDEN_VALUES_PATH=./tests/functional_tests/test_cases/{model}/{test_case}/golden_values_{environment}_$CLUSTER.json"
        "N_REPEAT={n_repeat}"
        "ENABLE_LIGHTWEIGHT_MODE=${{ENABLE_LIGHTWEIGHT_MODE}}"
        "RECORD_CHECKPOINTS=${{RECORD_CHECKPOINTS}}"
    )

    bash ./tests/functional_tests/shell_test_utils/run_ci_test.sh ${{ARGUMENTS[@]}}

products:
  #######################################################################
  # Nightly tests: Run both DEV and LTS unless something is flaky       #
  #######################################################################
  - test_case: [gpt3_mcore_tp1_pp1_resume_torch_dist_dist_optimizer_overlap_grad_reduce_param_gather]
    products:
      - environment: [dev]
        scope: [nightly]
        platforms: [dgx_h100]
      - environment: [lts]
        scope: [nightly]
  - test_case: [gpt3_mcore_tp1_pp2]
    products:
      - environment: [lts]
        scope: [nightly]
      - environment: [dev]
        scope: [nightly]
        platforms: [dgx_h100]
  - test_case: [gpt3_mcore_tp1_pp2_resume_torch_dist]
    products:
      - environment: [dev, lts]
        scope: [nightly]
  - test_case: [gpt3_mcore_tp1_pp4]
    products:
      - environment: [lts]
        scope: [nightly]
      - environment: [dev]
        scope: [nightly]
        platforms: [dgx_h100]
  - test_case: [gpt3_mcore_tp1_pp4_resume_torch_dist]
    products:
      - environment: [dev, lts]
        scope: [nightly]
  - test_case: [gpt3_mcore_tp4_pp1_resume_torch]
    products:
      - environment: [lts]
        scope: [nightly]
      - environment: [dev]
        scope: [nightly]
        platforms: [dgx_h100]
  - test_case: [gpt3_mcore_tp4_pp1_resume_torch_dist]
    products:
      - environment: [lts]
        scope: [nightly]
      - environment: [dev]
        scope: [nightly]
        platforms: [dgx_h100]
  #######################################################################
  # mr, mr-github tests: Mostly DEV on mr, mr-github, and LTS on nightly cadence, except for  #
  #             some very important tests.                              #
  #######################################################################
  - test_case: [gpt3_mcore_te_tp1_pp1_dist_optimizer_no_mmap_bin_files]
    products:
      - environment: [dev]
        scope: [mr, mr-github]
        platforms: [dgx_h100]
      - environment: [lts]
        scope: [nightly]
  - test_case: [gpt3_mcore_te_tp1_pp1_resume_torch_dist_dist_optimizer]
    products:
      - environment: [dev]
        scope: [mr, mr-github]
        platforms: [dgx_h100]
      - environment: [lts]
        scope: [nightly]
  - test_case: [gpt3_mcore_te_tp1_pp1_resume_torch_dist_uniform_full_recompute]
    products:
      - environment: [dev]
        scope: [mr, mr-github]
        platforms: [dgx_h100]
      - environment: [lts]
        scope: [nightly]
  # - test_case: [gpt3_mcore_te_tp1_pp2_resume_torch_dist_cp4_a2a_p2p_nondeterministic]
  #   products:
  #     - environment: [dev]
  #       scope: [mr, mr-github]
  #     - environment: [lts]
  #       scope: [nightly] # Non-deterministic: #487
  - test_case: [gpt3_mcore_te_tp1_pp2_resume_torch_dist_rope_embeddings]
    products:
      - environment: [dev]
        scope: [mr, mr-github]
        platforms: [dgx_h100]
      # - environment: [lts]
      #   scope: [nightly] # outdated TE: #501
  - test_case: [gpt3_mcore_te_tp1_pp2_resume_torch_dist_rope_embeddings_interleaved_no_fusion]
    products:
      - environment: [dev]
        scope: [mr, mr-github]
        platforms: [dgx_h100]
      - environment: [lts]
        scope: [nightly]
  - test_case: [gpt3_mcore_te_tp1_pp4_resume_torch_dist_disable_bias_linear]
    products:
      - environment: [dev]
        scope: [mr, mr-github]
        platforms: [dgx_h100]
      # - environment: [lts]
      #   scope: [nightly] # non-determinism: #436
  - test_case: [gpt3_mcore_te_tp1_pp4_resume_torch_dist_persistent_disable_bias_linear]
    products:
      - environment: [dev]
        scope: [mr, mr-github]
        platforms: [dgx_h100]
      - environment: [lts]
        scope: [nightly]
  - test_case: [gpt3_mcore_te_tp1_pp4_resume_torch_dist_swiglu]
    products:
      - environment: [dev]
        scope: [mr, mr-github]
        platforms: [dgx_h100]
      # - environment: [lts]
      #   scope: [nightly] # non-determinism: #437
  - test_case: [gpt3_mcore_te_tp1_pp4_resume_torch_dist_untie_embeddings_and_outputs]
    products:
      - environment: [dev]
        scope: [mr, mr-github]
        platforms: [dgx_h100]
      - environment: [lts]
        scope: [nightly]
  - test_case: [gpt3_mcore_te_tp1_pp4_vp1]
    products:
      - environment: [dev]
        scope: [mr, mr-github]
        platforms: [dgx_h100]
      - environment: [lts]
        scope: [nightly]
  - test_case: [gpt3_mcore_te_tp1_pp4_vp1_resume_torch_decoupled_lr]
    products:
      - environment: [dev]
        scope: [mr, mr-github]
        platforms: [dgx_h100]
      - environment: [lts]
        scope: [nightly]
  - test_case: [gpt3_mcore_te_tp1_pp4_vp1_resume_torch_dist_calculate_per_token_loss]
    products:
      - environment: [dev]
        scope: [mr, mr-github]
        platforms: [dgx_h100]
      - environment: [lts]
        scope: [nightly]
      # - test_case: [gpt3_mcore_te_tp1_pp4_vp1_resume_torch_dist]
      #   products:
      #     - environment: [dev]
      #       scope: [mr, mr-github]
      #       platforms: [dgx_h100] # Hangs: #513
      # - environment: [lts]
      #   scope: [nightly]
  - test_case: [gpt3_mcore_te_tp1_pp4_vp1_resume_torch_dist_dist_optimizer_overlap_grad_reduce]
    products:
      - environment: [dev]
        scope: [mr, mr-github]
        platforms: [dgx_h100]
      - environment: [lts]
        scope: [nightly]
  - test_case: [gpt3_mcore_te_tp1_pp4_vp1_resume_torch_dist_dist_optimizer_overlap_grad_reduce_param_gather]
    products:
      # - environment: [dev]
      #   scope: [mr, mr-github]
      #   platforms: [dgx_h100] # Hangs: #513
      - environment: [lts]
        scope: [nightly]
  - test_case: [gpt3_mcore_te_tp1_pp4_vp1_resume_torch_dist_dist_optimizer_overlap_grad_reduce_untied]
    products:
      # - environment: [dev]
      #   scope: [mr, mr-github] # Hangs: #513
      #   platforms: [dgx_h100]
      - environment: [lts]
        scope: [nightly]
  - test_case: [gpt3_mcore_te_tp1_pp4_vp1_resume_torch_dist_tunable_overlap]
    products:
      # - environment: [dev]
      #   scope: [mr, mr-github] # Hangs: #513
      #   platforms: [dgx_h100]
      - environment: [lts]
        scope: [nightly]
  - test_case: [gpt3_mcore_te_tp1_pp4_vp1_tunable_overlap]
    products:
      - environment: [dev]
        scope: [mr, mr-github]
        platforms: [dgx_h100]
      - environment: [lts]
        scope: [nightly]
  - test_case: [gpt3_mcore_te_tp1_pp4_vp1_uneven_pipeline]
    products:
      - environment: [dev]
        scope: [mr, mr-github]
        platforms: [dgx_h100]
      - environment: [lts]
        scope: [nightly]
  - test_case: [gpt3_mcore_te_tp1_pp4_vp2_account_for_embedding_loss_in_pipeline_split]
    products:
      - environment: [dev]
        scope: [mr, mr-github]
        platforms: [dgx_h100]
      - environment: [lts]
        scope: [nightly]
  - test_case: [gpt3_mcore_te_tp2_pp1_resume_torch_dist_cp2_nondeterministic]
    products:
      - environment: [dev]
        scope: [mr, mr-github]
        platforms: [dgx_h100]
      - environment: [lts]
        scope: [nightly]
  - test_case: [gpt3_mcore_te_tp2_pp1_resume_torch_dist_multi_dist_optimizer_instances]
    products:
      - environment: [dev]
        scope: [mr, mr-github]
        platforms: [dgx_h100]
      - environment: [lts]
        scope: [nightly]
  - test_case: [gpt3_mcore_te_tp2_pp2_cp2]
    products:
      - environment: [dev]
        scope: [mr, mr-github]
        platforms: [dgx_h100]
  - test_case: [gpt3_mcore_te_tp2_pp2_cp2_etp4_dp_last]
    products:
      - environment: [dev]
        scope: [mr, mr-github]
        platforms: [dgx_h100]
  - test_case: [gpt3_mcore_te_tp2_pp2_cp2_calculate_per_token_loss]
    products:
      - environment: [dev]
        scope: [mr, mr-github]
        platforms: [dgx_h100]
  - test_case: [gpt3_mcore_te_tp2_pp2_cp2_etp4_calculate_per_token_loss_dp_last]
    products:
      - environment: [dev]
        scope: [mr, mr-github]
        platforms: [dgx_h100]
  - test_case: [gpt3_mcore_te_tp2_pp2_cp2_nondeterministic]
    products:
      - environment: [dev]
        scope: [mr, mr-github]
        platforms: [dgx_h100]
      - environment: [lts]
        scope: [nightly]
  - test_case: [gpt3_mcore_te_tp2_pp2_cp2_etp4_nondeterministic_dp_last]
    products:
      - environment: [dev]
        scope: [mr, mr-github]
        platforms: [dgx_h100]
      - environment: [lts]
        scope: [nightly]
  - test_case: [gpt3_mcore_te_tp2_pp2_cp2_calculate_per_token_loss_nondeterministic]
    products:
      - environment: [dev]
        scope: [mr, mr-github]
        platforms: [dgx_h100]
      - environment: [lts]
        scope: [nightly]
  - test_case: [gpt3_mcore_te_tp2_pp2_cp2_etp4_calculate_per_token_loss_nondeterministic_dp_last]
    products:
      - environment: [dev]
        scope: [mr, mr-github]
        platforms: [dgx_h100]
      - environment: [lts]
        scope: [nightly]
  - test_case: [gpt3_mcore_te_tp2_pp2_cross_entropy_loss_fusion]
    products:
      - environment: [dev]
        scope: [mr, mr-github]
        platforms: [dgx_h100]
      - environment: [lts]
        scope: [nightly]

  - test_case: [gpt3_mcore_te_tp2_pp2_resume_torch_dist_cp2_nondeterministic]
    products:
      - environment: [dev]
        scope: [mr, mr-github]
        platforms: [dgx_h100]
      - environment: [lts]
        scope: [nightly]
  - test_case: [gpt3_mcore_te_tp2_pp2_resume_torch_dist_cross_entropy_loss_fusion]
    products:
      - environment: [dev]
        scope: [mr, mr-github]
        platforms: [dgx_h100]
      - environment: [lts]
        scope: [nightly]
  - test_case: [gpt3_mcore_te_tp2_pp2_mla]
    products:
      - environment: [dev]
        scope: [mr, mr-github]
        platforms: [dgx_h100]
  - test_case: [gpt3_mcore_te_tp2_pp2_resume_torch_dist_ddp_average_in_collective]
    products:
      - environment: [dev]
        scope: [mr, mr-github]
        platforms: [dgx_h100]
      - environment: [lts]
        scope: [nightly]
  - test_case: [gpt3_mcore_te_tp2_pp2_resume_torch_dist_defer_embedding_wgrad_compute]
    products:
      - environment: [dev]
        scope: [mr, mr-github]
        platforms: [dgx_h100]
      - environment: [lts]
        scope: [nightly]
  - test_case: [gpt3_mcore_te_tp2_pp2_resume_torch_dist]
    products:
      - environment: [dev]
        scope: [mr, mr-github]
        platforms: [dgx_h100]
      - environment: [lts]
        scope: [nightly]
  - test_case: [gpt3_mcore_te_tp2_pp2_resume_torch_dist_no_create_attention_mask_in_dataloader]
    products:
      # - environment: [dev]
      #   scope: [mr, mr-github] # Hangs: #513
      #   platforms: [dgx_h100]
      - environment: [lts]
        scope: [nightly]
  - test_case: [gpt3_mcore_te_tp2_pp2_resume_torch_dist_reshard_1x4xNone]
    products:
      - environment: [dev]
        scope: [mr, mr-github]
        platforms: [dgx_h100]
      - environment: [lts]
        scope: [nightly]
  - test_case: [gpt3_mcore_te_tp4_pp1_resume_torch_dist_dist_optimizer_overlap_grad_reduce]
    products:
      - environment: [dev]
        scope: [mr, mr-github]
        platforms: [dgx_h100]
      - environment: [lts]
        scope: [nightly]
  - test_case: [gpt3_mcore_te_tp4_pp1_resume_torch_dist_qk_layernorm_test_mode]
    products:
      - environment: [dev]
        scope: [mr, mr-github]
        platforms: [dgx_h100]
      - environment: [lts]
        scope: [nightly]
  - test_case: [gpt3_mcore_tp2_pp2_uninstall_te]
    products:
      - environment: [dev]
        scope: [mr, mr-github]
        platforms: [dgx_h100]
      - environment: [lts]
        scope: [nightly]
  - test_case: [gpt3_7b_tp1_pp4_memory_speed]
    products:
      - environment: [dev]
        scope: [mr, mr-github]
        platforms: [dgx_h100]
      # - environment: [lts]
      #   scope: [nightly] # OOM: #434
  - test_case: [gpt3_7b_tp4_pp1_memory_speed]
    products:
      - environment: [dev]
        scope: [mr, mr-github]
        platforms: [dgx_h100]
      # - environment: [lts]
      #   scope: [nightly] # OOM: #434
  - test_case: [gpt3_mcore_te_tp2_zp_z3_resume_fsdp_dtensor]
    products:
      - environment: [dev]
        scope: [mr, mr-github]
        platforms: [dgx_h100]
      # - environment: [lts]
      #   scope: [nightly]
  - test_case: [gpt3_mcore_te_tp2_pp1_modelopt_distill_resume]
    products:
      - environment: [dev]
        scope: [mr, mr-github]
        platforms: [dgx_h100]
      # - environment: [lts]
      #   scope: [nightly] # Outdated: #502
  # - test_case: [gpt3_mcore_te_tp2_pp1_fsdp2_resume_torch_dist]
  #   products:
  # - environment: [dev]
  #   scope: [mr, mr-github] # Broken: #484
  # - environment: [lts]
  #   scope: [nightly] # Requires PyT 2.4: #481
  #######################################################################
  # Super important mr, mr-github tests that run for both DEV and LTS per mr, mr-github       #
  #######################################################################
  - test_case: [gpt3_mcore_reruns_persistent_1]
    products:
      - environment: [dev]
        scope: [mr, mr-github]
        platforms: [dgx_h100]
      # - environment: [lts]
      #   scope: [nightly]
  # - test_case: [gpt3_mcore_reruns_persistent_2]
  #   products:
  # - environment: [dev]
  #   scope: [mr, mr-github]
  #   platforms: [dgx_h100]
  # - environment: [lts]
  #   scope: [nightly]
  - test_case: [gpt3_mcore_te_tp1_pp4_vp1_dist_optimizer_overlap_grad_reduce_param_gather_overlap_optimizer]
    products:
      - environment: [lts]
        scope: [mr, mr-github]
      - environment: [dev]
<<<<<<< HEAD
        scope: [mr, mr-github]
        platforms: [dgx_h100]
      - environment: [dev]
        scope: [mr-slim]
        platforms: [dgx_h100]
=======
        scope: [mr, mr-github, mr-slim]
        platforms: [dgx_h100]
>>>>>>> ca524168
  - test_case: [gpt3_mcore_te_tp4_pp1_dist_optimizer_overlap_grad_reduce_param_gather]
    products:
      - environment: [dev]
        scope: [mr, mr-github]
        platforms: [dgx_h100]
      - environment: [lts]
<<<<<<< HEAD
        scope: [mr]
  - test_case: [gpt3_mcore_te_tp4_pp1_resume_torch_dist_dist_optimizer_overlap_grad_reduce_param_gather]
    products:
      - environment: [lts]
        scope: [mr]
      - environment: [dev]
        scope: [mr, mr-github]
        platforms: [dgx_h100]
=======
        scope: [mr, mr-github]
  - test_case: [gpt3_mcore_te_tp4_pp1_resume_torch_dist_dist_optimizer_overlap_grad_reduce_param_gather]
    products:
      - environment: [lts]
        scope: [mr, mr-github]
>>>>>>> ca524168
      - environment: [dev]
        scope: [mr, mr-slim]
        platforms: [dgx_h100]
  - test_case: [gpt3_mcore_te_tp4_pp2_resume_torch_dist_reshard_8x1xNone]
    products:
      - environment: [dev]
        scope: [mr, mr-github]
        platforms: [dgx_h100]
      - environment: [lts]
<<<<<<< HEAD
        scope: [mr]
=======
        scope: [mr, mr-github]
>>>>>>> ca524168
  # - test_case: [gpt3_mcore_te_tp4_pp2_frozen_resume_torch_dist_reshard_8x1xNone]
  #   products:
  #     - environment: [dev]
  #       scope: [mr, mr-github]
  #       platforms: [dgx_h100]
  # - test_case: [gpt3_mcore_te_tp1_pp1_frozen_resume_torch_dist_dist_optimizer]
  #   products:
  #     - environment: [dev]
  #       scope: [mr, mr-github]
  #       platforms: [dgx_h100]
  # - test_case: [gpt3_mcore_te_tp1_pp4_frozen_resume_torch_dist_swiglu]
  #   products:
  #     - environment: [dev]
  #       scope: [mr, mr-github]
  #       platforms: [dgx_h100]
  # - test_case: [gpt3_mcore_te_tp2_pp1_frozen_resume_torch_dist_cp2_nondeterministic]
  #   products:
  #     - environment: [dev]
  #       scope: [mr, mr-github]
  #       platforms: [dgx_a100, dgx_h100]
  # - test_case: [gpt3_weekly_dgx_b200_mcore_tp2_pp2_current_scaling_native_fp8_tp_pp_sp_tp_overlap]
  #   products:
  #     - environment: [dev]
  #       scope: [weekly]
  #       platforms: [dgx_b200]
  # - test_case: [gpt3_weekly_dgx_b200_mcore_tp4_cp2_current_scaling_native_fp8_tp_fsdp]
  #   products:
  #     - environment: [dev]
  #       scope: [weekly]
  #       platforms: [dgx_b200]
  # - test_case: [gpt3_weekly_dgx_b200_mcore_tp4_cp2_current_scaling_native_fp8_tp_sp_cp_tp_overlap]
  #   products:
  #     - environment: [dev]
  #       scope: [weekly]
  #       platforms: [dgx_b200]
  # - test_case: [gpt3_weekly_dgx_b200_mcore_tp4_cp2_mxfp8_tp_sp_cp]
  #   products:
  #     - environment: [dev]
  #       scope: [weekly]
  #       platforms: [dgx_b200]
  # - test_case: [gpt3_weekly_dgx_b200_mcore_tp4_cp2_native_fp8_tp_sp_cp_tp_overlap]
  #   products:
  #     - environment: [dev]
  #       scope: [weekly]
  #       platforms: [dgx_b200]
  - test_case: [gpt3_weekly_dgx_h100_mcore_tp2_pp2_current_scaling_native_fp8_tp_pp_sp_tp_overlap]
    products:
      - environment: [dev]
        scope: [weekly]
        platforms: [dgx_h100]
  # - test_case: [gpt3_weekly_dgx_h100_mcore_tp4_cp2_current_scaling_native_fp8_tp_fsdp]
  #   products:
  #     - environment: [dev]
  #       scope: [weekly]
  #       platforms: [dgx_h100]
  # - test_case: [gpt3_weekly_dgx_h100_mcore_tp4_cp2_current_scaling_native_fp8_tp_sp_cp_tp_overlap]
  #   products:
  #     - environment: [dev]
  #       scope: [weekly]
  #       platforms: [dgx_h100]
  - test_case: [gpt3_weekly_dgx_h100_mcore_tp4_cp2_native_fp8_tp_sp_cp_tp_overlap]
    products:
      - environment: [dev]
        scope: [weekly]
        platforms: [dgx_h100]
  # - test_case: [gpt3_mcore_tp2_pp2_resume_torch_dist_uninstall_te]
  #   products:
  #     - environment: [dev, lts]
  #       scope: [mr, mr-github] # Non-deterministic: #483<|MERGE_RESOLUTION|>--- conflicted
+++ resolved
@@ -454,52 +454,35 @@
       - environment: [lts]
         scope: [mr, mr-github]
       - environment: [dev]
-<<<<<<< HEAD
         scope: [mr, mr-github]
         platforms: [dgx_h100]
       - environment: [dev]
         scope: [mr-slim]
         platforms: [dgx_h100]
-=======
-        scope: [mr, mr-github, mr-slim]
-        platforms: [dgx_h100]
->>>>>>> ca524168
   - test_case: [gpt3_mcore_te_tp4_pp1_dist_optimizer_overlap_grad_reduce_param_gather]
     products:
       - environment: [dev]
         scope: [mr, mr-github]
         platforms: [dgx_h100]
       - environment: [lts]
-<<<<<<< HEAD
         scope: [mr]
   - test_case: [gpt3_mcore_te_tp4_pp1_resume_torch_dist_dist_optimizer_overlap_grad_reduce_param_gather]
     products:
       - environment: [lts]
+        scope: [mr, mr-github]
+      - environment: [dev]
+        scope: [mr, mr-github]
+        platforms: [dgx_h100]
+      - environment: [dev]
+        scope: [mr-slim]
+        platforms: [dgx_h100]
+  - test_case: [gpt3_mcore_te_tp4_pp2_resume_torch_dist_reshard_8x1xNone]
+    products:
+      - environment: [dev]
+        scope: [mr, mr-github]
+        platforms: [dgx_h100]
+      - environment: [lts]
         scope: [mr]
-      - environment: [dev]
-        scope: [mr, mr-github]
-        platforms: [dgx_h100]
-=======
-        scope: [mr, mr-github]
-  - test_case: [gpt3_mcore_te_tp4_pp1_resume_torch_dist_dist_optimizer_overlap_grad_reduce_param_gather]
-    products:
-      - environment: [lts]
-        scope: [mr, mr-github]
->>>>>>> ca524168
-      - environment: [dev]
-        scope: [mr, mr-slim]
-        platforms: [dgx_h100]
-  - test_case: [gpt3_mcore_te_tp4_pp2_resume_torch_dist_reshard_8x1xNone]
-    products:
-      - environment: [dev]
-        scope: [mr, mr-github]
-        platforms: [dgx_h100]
-      - environment: [lts]
-<<<<<<< HEAD
-        scope: [mr]
-=======
-        scope: [mr, mr-github]
->>>>>>> ca524168
   # - test_case: [gpt3_mcore_te_tp4_pp2_frozen_resume_torch_dist_reshard_8x1xNone]
   #   products:
   #     - environment: [dev]
