--- conflicted
+++ resolved
@@ -452,11 +452,6 @@
   - test_case: [gpt3_mcore_te_tp1_pp4_vp1_dist_optimizer_overlap_grad_reduce_param_gather_overlap_optimizer]
     products:
       - environment: [lts]
-<<<<<<< HEAD
-        scope: [mr, mr-github]
-      - environment: [dev]
-=======
->>>>>>> bada8f96
         scope: [mr, mr-github]
       - environment: [dev]
         scope: [mr, mr-github, mr-slim]
@@ -471,14 +466,9 @@
   - test_case: [gpt3_mcore_te_tp4_pp1_resume_torch_dist_dist_optimizer_overlap_grad_reduce_param_gather]
     products:
       - environment: [lts]
-<<<<<<< HEAD
-        scope: [mr, mr-github]
-      - environment: [dev]
-=======
->>>>>>> bada8f96
-        scope: [mr, mr-github]
-      - environment: [dev]
-        scope: [mr, mr-slim]
+        scope: [mr, mr-github]
+      - environment: [dev]
+        scope: [mr, mr-github, mr-slim]
         platforms: [dgx_h100]
   - test_case: [gpt3_mcore_te_tp4_pp2_resume_torch_dist_reshard_8x1xNone]
     products:
