type: basic
format_version: 1
maintainers: [mcore]
loggers: [stdout]
spec:
  name: '{test_case}_{environment}_{platforms}'
  model: moe
  build: mcore-pyt-{environment}
  nodes: 1
  gpus: 8
  n_repeat: 5
  platforms: dgx_a100
  script_setup: |
    unset https_proxy
    echo "machine gitlab-master.nvidia.com login okoenig password $RO_API_TOKEN" | tee -a /root/.netrc

    # Checkout latest
    cd /opt
    rm -rf /opt/megatron-lm; mkdir megatron-lm; cd megatron-lm
    git init
    git remote add origin $MCORE_REPO
    git fetch origin '+refs/merge-requests/*:refs/remotes/merge-requests/*'
    git fetch origin $MCORE_MR_COMMIT
    git checkout $MCORE_MR_COMMIT
    git rev-parse HEAD

    # Checkout backwards-ref
    cd /opt
    rm -rf /opt/megatron-lm-legacy; mkdir megatron-lm-legacy; cd megatron-lm-legacy
    git init
    git remote add origin $MCORE_REPO
    git fetch origin $MCORE_BACKWARDS_COMMIT
    git checkout $MCORE_BACKWARDS_COMMIT
    git rev-parse HEAD
    rm -rf megatron; cp -a /opt/megatron-lm/megatron ./
  script: |-
    ls
    cd /opt/megatron-lm

    NAME=$(echo {test_case}_{environment} | sed 's/dgx_h100/dgx_a100/g')

    ARGUMENTS=(
        "DATA_PATH=/mnt/artifacts"
        "DATA_CACHE_PATH=/workspace/data/cache"
        "OUTPUT_PATH={assets_dir}"
        "TENSORBOARD_PATH={assets_dir}/tensorboard"
        "CHECKPOINT_SAVE_PATH={artifacts_dir}/checkpoints"
        "CHECKPOINT_LOAD_PATH=/mnt/artifacts"
        "TRAINING_SCRIPT_PATH=pretrain_gpt.py"
        "TRAINING_PARAMS_PATH=./tests/functional_tests/test_cases/{model}/{test_case}/model_config.yaml"
        "GOLDEN_VALUES_PATH=./tests/functional_tests/test_cases/{model}/{test_case}/golden_values_{environment}_{platforms}.json"
        "N_REPEAT={n_repeat}"
        "ENABLE_LIGHTWEIGHT_MODE=${{ENABLE_LIGHTWEIGHT_MODE}}"
        "RECORD_CHECKPOINTS=${{RECORD_CHECKPOINTS}}"
    )

    bash ./tests/functional_tests/shell_test_utils/run_ci_test.sh ${{ARGUMENTS[@]}}

products:
  #######################################################################
  # Nightly tests: Run both DEV and LTS unless something is flaky       #
  #######################################################################
  - test_case: [gpt3_mcore_tp2_pp2_ep2_etp2_te_4experts2parallel]
    products:
      - environment: [dev]
        scope: [nightly]
        platforms: [dgx_a100, dgx_h100]
  - test_case: [gpt3_mcore_tp2_cp2_pp2_ep2_te_4experts2parallel_dp_last]
    products:
      - environment: [dev]
        scope: [nightly]
        platforms: [dgx_a100, dgx_h100]
  # - test_case: [gpt3_mcore_tp2_pp2_resume_torch_dist_te_2experts]
  #   products: # non-determinism: #478
  #     - environment: [dev, lts]
  #       scope: [nightly]
  #######################################################################
  # Weekly tests: Run both DEV and LTS unless something is flaky        #
  #######################################################################
  #######################################################################
  # mr, mr-github tests: Mostly DEV on mr, mr-github, and LTS on nightly cadence, except for  #
  #             some very important tests.                              #
  #######################################################################
  - test_case: [gpt3_mcore_te_tp1_pp2_resume_torch_dist_reshard_2x1x4_te_8experts2parallel_dist_optimizer]
    products:
      - environment: [dev]
        scope: [mr]
        platforms: [dgx_h100]
<<<<<<< HEAD
=======
  # - test_case: [gpt3_mcore_te_tp2_pp2_ep4_etp1_mtp_resume_torch_dist_fp8]
  #   products:
  #     - environment: [dev]
  #       scope: [mr]
  #       platforms: [dgx_h100] # hang: #513
>>>>>>> 6cc29a20
  - test_case: [gpt3_mcore_te_tp2_pp2_ep4_etp1_resume_torch_dist_attn_cudagraph]
    products:
      - environment: [dev]
        scope: [mr]
        platforms: [dgx_h100] # hang: #513
  # - test_case: [gpt3_mcore_te_tp2_pp2_ep4_etp1_selective_recompute_experimental]
  #   products:
  #     - environment: [dev]
  #       scope: [mr]
  #       platforms: [dgx_h100] # hang: #513
  - test_case: [gpt3_mcore_te_tp2_pp1_resume_torch_dist_te_8experts2parallel_multi_dist_optimizer_instances]
    products:
      - environment: [dev]
        scope: [mr]
        platforms: [dgx_h100]
  - test_case: [gpt3_mcore_te_tp2_pp1_te_a2a_ovlp_8experts_etp1_ep4]
    products:
      - environment: [dev]
        scope: [mr]
        platforms: [dgx_h100]
  - test_case: [gpt3_mcore_te_tp2_zp_z3_resume_torch_dist_te_8experts2parallel_top2router]
    products:
      - environment: [dev]
        scope: [mr]
        platforms: [dgx_h100]
  - test_case: [gpt3_mcore_te_tp2_pp1_te_8experts2parallel_ddp_average_in_collective]
    products:
<<<<<<< HEAD
      - environment: [dev]
        scope: [mr]
        platforms: [dgx_h100]
  - test_case: [gpt3_moe_mcore_te_ep8_resume_torch_dist_dist_optimizer]
    products:
      - environment: [dev]
        scope: [mr]
        platforms: [dgx_h100]
  - test_case: [gpt3_moe_mcore_te_ep8_resume_torch_dist_dist_muon]
=======
      # - environment: [dev]
      #   scope: [mr]
      #   platforms: [dgx_h100] # hang: #513
      - environment: [lts]
        scope: [nightly]
  - test_case: [gpt3_mcore_te_tp2_pp1_te_a2a_ovlp_8experts_etp1_ep4]
>>>>>>> 6cc29a20
    products:
      - environment: [dev]
        scope: [mr]
        platforms: [dgx_h100]
  - test_case: [gpt3_moe_mcore_te_ep8_resume_torch_dist_muon]
    products:
      - environment: [dev]
        scope: [mr]
        platforms: [dgx_h100]
  - test_case: [gpt3_moe_mcore_te_tp2_pp2_ep4_etp1_no_mtp_no_a2a_ovlp_fine_grained_offloading]
    products:
      - environment: [dev]
        scope: [mr]
        platforms: [dgx_h100]
  - test_case: [gpt3_moe_mcore_te_tp2_pp2_ep4_etp1_fine_grained_offloading]
    products:
      - environment: [dev]
        scope: [mr, mr-github]
        platforms: [dgx_h100]
  - test_case: [gpt3_moe_mcore_te_tp4_ep2_etp2_pp2_scoped_cudagraph]
    products:
      - environment: [dev]
        scope: [mr]
        platforms: [dgx_h100]
  #######################################################################
  # Super important mr, mr-github tests that run for both DEV and LTS per mr, mr-github       #
  #######################################################################
  # - test_case: [gpt3_mcore_te_tp2_pp1_frozen_resume_torch_dist_te_8experts2parallel_dist_optimizer]
  #   products:
  #     - environment: [dev]
  #       scope: [mr]
  #       platforms: [dgx_h100]
  # - test_case: [gpt3_mcore_te_tp2_pp1_frozen_resume_torch_dist_te_8experts2parallel_groupedGEMM]
  #   products:
  #     - environment: [dev]
  #       scope: [mr]
  #       platforms: [dgx_h100]
  ###########################
  # Merge train tests       #
  ###########################
  - test_case: [gpt3_moe_mcore_te_tp4_ep2_etp2_pp2_resume_torch_dist_dist_optimizer]
    products:
      - environment: [dev]
        scope: [mr, mr-github, mr-github-slim]
        platforms: [dgx_h100]
  - test_case: [gpt3_mcore_te_tp2_pp2_ep4_etp1_memory_speed]
    products:
      - environment: [dev]
        scope: [mr]
<<<<<<< HEAD
        platforms: [dgx_h100]
  - test_case: [gpt3_mcore_te_tp2_pp2_ep4_etp1_mtp_resume_torch_dist_fp8]
    products:
      - environment: [dev]
        scope: [mr]
        platforms: [dgx_h100] # hang: #513
      - environment: [dev]
        scope: [mr-slim]
=======
>>>>>>> 6cc29a20
        platforms: [dgx_h100]<|MERGE_RESOLUTION|>--- conflicted
+++ resolved
@@ -86,14 +86,6 @@
       - environment: [dev]
         scope: [mr]
         platforms: [dgx_h100]
-<<<<<<< HEAD
-=======
-  # - test_case: [gpt3_mcore_te_tp2_pp2_ep4_etp1_mtp_resume_torch_dist_fp8]
-  #   products:
-  #     - environment: [dev]
-  #       scope: [mr]
-  #       platforms: [dgx_h100] # hang: #513
->>>>>>> 6cc29a20
   - test_case: [gpt3_mcore_te_tp2_pp2_ep4_etp1_resume_torch_dist_attn_cudagraph]
     products:
       - environment: [dev]
@@ -104,11 +96,28 @@
   #     - environment: [dev]
   #       scope: [mr]
   #       platforms: [dgx_h100] # hang: #513
+  - test_case: [gpt3_mcore_te_tp2_pp1_resume_torch_dist_te_8experts2parallel_dist_optimizer]
+    products:
+      - environment: [dev]
+        scope: [mr]
+        platforms: [dgx_h100]
   - test_case: [gpt3_mcore_te_tp2_pp1_resume_torch_dist_te_8experts2parallel_multi_dist_optimizer_instances]
     products:
       - environment: [dev]
         scope: [mr]
         platforms: [dgx_h100]
+  - test_case: [gpt3_mcore_te_tp2_pp1_te_8experts2parallel_overlap_grad_reduce_param_gather_groupedGEMM]
+    products:
+      - environment: [dev]
+        scope: [mr]
+        platforms: [dgx_h100]
+  - test_case: [gpt3_mcore_te_tp2_pp1_te_8experts_etp1_ep4]
+    products:
+      # - environment: [dev]
+      #   scope: [mr]
+      #   platforms: [dgx_h100] # hang: #513
+      - environment: [lts]
+        scope: [nightly]
   - test_case: [gpt3_mcore_te_tp2_pp1_te_a2a_ovlp_8experts_etp1_ep4]
     products:
       - environment: [dev]
@@ -117,11 +126,10 @@
   - test_case: [gpt3_mcore_te_tp2_zp_z3_resume_torch_dist_te_8experts2parallel_top2router]
     products:
       - environment: [dev]
-        scope: [mr]
+        scope: [mr, mr-github]
         platforms: [dgx_h100]
   - test_case: [gpt3_mcore_te_tp2_pp1_te_8experts2parallel_ddp_average_in_collective]
     products:
-<<<<<<< HEAD
       - environment: [dev]
         scope: [mr]
         platforms: [dgx_h100]
@@ -131,27 +139,19 @@
         scope: [mr]
         platforms: [dgx_h100]
   - test_case: [gpt3_moe_mcore_te_ep8_resume_torch_dist_dist_muon]
-=======
-      # - environment: [dev]
-      #   scope: [mr]
-      #   platforms: [dgx_h100] # hang: #513
-      - environment: [lts]
-        scope: [nightly]
-  - test_case: [gpt3_mcore_te_tp2_pp1_te_a2a_ovlp_8experts_etp1_ep4]
->>>>>>> 6cc29a20
     products:
       - environment: [dev]
-        scope: [mr]
+        scope: [mr, mr-github]
         platforms: [dgx_h100]
   - test_case: [gpt3_moe_mcore_te_ep8_resume_torch_dist_muon]
     products:
       - environment: [dev]
-        scope: [mr]
+        scope: [mr, mr-github]
         platforms: [dgx_h100]
   - test_case: [gpt3_moe_mcore_te_tp2_pp2_ep4_etp1_no_mtp_no_a2a_ovlp_fine_grained_offloading]
     products:
       - environment: [dev]
-        scope: [mr]
+        scope: [mr, mr-github]
         platforms: [dgx_h100]
   - test_case: [gpt3_moe_mcore_te_tp2_pp2_ep4_etp1_fine_grained_offloading]
     products:
@@ -161,7 +161,7 @@
   - test_case: [gpt3_moe_mcore_te_tp4_ep2_etp2_pp2_scoped_cudagraph]
     products:
       - environment: [dev]
-        scope: [mr]
+        scope: [mr, mr-github]
         platforms: [dgx_h100]
   #######################################################################
   # Super important mr, mr-github tests that run for both DEV and LTS per mr, mr-github       #
@@ -188,7 +188,6 @@
     products:
       - environment: [dev]
         scope: [mr]
-<<<<<<< HEAD
         platforms: [dgx_h100]
   - test_case: [gpt3_mcore_te_tp2_pp2_ep4_etp1_mtp_resume_torch_dist_fp8]
     products:
@@ -197,6 +196,4 @@
         platforms: [dgx_h100] # hang: #513
       - environment: [dev]
         scope: [mr-slim]
-=======
->>>>>>> 6cc29a20
         platforms: [dgx_h100]