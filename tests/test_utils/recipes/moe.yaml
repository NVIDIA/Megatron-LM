--- conflicted
+++ resolved
@@ -129,27 +129,18 @@
         scope: [mr]
       - environment: [lts]
         scope: [nightly]
-<<<<<<< HEAD
   - test_case: [gpt3_mr_mcore_te_tp1_pp4_vp2_te_a2a_ovlp_8experts_etp1_ep4_dgx_a100_1N8G]
-=======
+    products:
+      - environment: [dev]
+        scope: [mr]
+      # - environment: [lts]
+      #  scope: [nightly] # hang, needs to be fixed
   - test_case: [gpt3_mr_mcore_te_tp2_zp_z3_resume_torch_dist_te_8experts2parallel_top2router_dgx_a100_1N8G]
->>>>>>> 4429e8eb
     products:
       - environment: [dev]
         scope: [mr]
       - environment: [lts]
-<<<<<<< HEAD
-        scope: [mr]
-  # TODO: Enable this test once the compatibility issue is fixed
-  # - test_case: [gpt3_mr_mcore_te_tp2_zp_z3_resume_torch_dist_te_8experts2parallel_top2router_dgx_a100_1N8G]
-  #   products:
-  #     - environment: [dev]
-  #       scope: [mr]
-  #     - environment: [lts]
-  #       scope: [nightly]
-=======
         scope: [nightly]
->>>>>>> 4429e8eb
 
   # - test_case: [gpt3_mr_mcore_te_tp2_pp1_te_8experts2parallel_ddp_average_in_collective_dgx_a100_1N8G]
   #   products:
