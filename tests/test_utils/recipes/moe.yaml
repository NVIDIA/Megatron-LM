--- conflicted
+++ resolved
@@ -123,19 +123,6 @@
     products:
       - environment: [dev]
         scope: [mr, mr-github]
-<<<<<<< HEAD
-=======
-        platforms: [dgx_h100]
-  - test_case: [gpt3_moe_mcore_te_tp2_pp2_ep4_etp1_no_mtp_no_a2a_ovlp_fine_grained_offloading]
-    products:
-      - environment: [dev]
-        scope: [mr]
-        platforms: [dgx_h100]
-  - test_case: [gpt3_moe_mcore_te_tp2_pp2_ep4_etp1_fine_grained_offloading]
-    products:
-      - environment: [dev]
-        scope: [mr]
->>>>>>> bada8f96
         platforms: [dgx_h100]
   #######################################################################
   # Super important mr, mr-github tests that run for both DEV and LTS per mr, mr-github       #
