type: basic
format_version: 1
maintainers: [mcore]
loggers: [stdout]
spec:
  name: '{test_case}_{environment}_{platforms}'
  model: moe
  build: mcore-pyt-{environment}
  nodes: 1
  gpus: 8
  n_repeat: 5
  platforms: dgx_a100
  script_setup: |
    unset https_proxy
    echo "machine gitlab-master.nvidia.com login okoenig password $RO_API_TOKEN" | tee -a /root/.netrc

    # Checkout latest
    cd /opt
    rm -rf /opt/megatron-lm; mkdir megatron-lm; cd megatron-lm
    git init
    git remote add origin $MCORE_REPO
    git fetch origin '+refs/merge-requests/*:refs/remotes/merge-requests/*'
    git fetch origin $MCORE_MR_COMMIT
    git checkout $MCORE_MR_COMMIT
    git rev-parse HEAD

    # Checkout backwards-ref
    cd /opt
    rm -rf /opt/megatron-lm-legacy; mkdir megatron-lm-legacy; cd megatron-lm-legacy
    git init
    git remote add origin $MCORE_REPO
    git fetch origin $MCORE_BACKWARDS_COMMIT
    git checkout $MCORE_BACKWARDS_COMMIT
    git rev-parse HEAD
    rm -rf megatron; cp -a /opt/megatron-lm/megatron ./
  script: |-
    ls
    cd /opt/megatron-lm

    NAME=$(echo {test_case}_{environment} | sed 's/dgx_h100/dgx_a100/g')

    ARGUMENTS=(
        "DATA_PATH=/mnt/artifacts"
        "DATA_CACHE_PATH=/workspace/data/cache"
        "OUTPUT_PATH={assets_dir}"
        "TENSORBOARD_PATH={assets_dir}/tensorboard"
        "CHECKPOINT_SAVE_PATH={artifacts_dir}/checkpoints"
        "CHECKPOINT_LOAD_PATH=/mnt/artifacts"
        "TRAINING_SCRIPT_PATH=pretrain_gpt.py"
        "TRAINING_PARAMS_PATH=./tests/functional_tests/test_cases/{model}/{test_case}/model_config.yaml"
        "GOLDEN_VALUES_PATH=./tests/functional_tests/test_cases/{model}/{test_case}/golden_values_{environment}_{platforms}.json"
        "N_REPEAT={n_repeat}"
        "ENABLE_LIGHTWEIGHT_MODE=${{ENABLE_LIGHTWEIGHT_MODE}}"
        "RECORD_CHECKPOINTS=${{RECORD_CHECKPOINTS}}"
    )

    bash ./tests/functional_tests/shell_test_utils/run_ci_test.sh ${{ARGUMENTS[@]}}

products:
  #######################################################################
  # Nightly tests: Run both DEV and LTS unless something is flaky       #
  #######################################################################
  - test_case: [gpt3_mcore_tp2_pp2_ep2_etp2_te_4experts2parallel]
    products:
      - environment: [dev]
        scope: [nightly]
        platforms: [dgx_a100, dgx_h100]
  - test_case: [gpt3_mcore_tp2_cp2_pp2_ep2_te_4experts2parallel_dp_last]
    products:
      - environment: [dev]
        scope: [nightly]
        platforms: [dgx_a100, dgx_h100]
  # - test_case: [gpt3_mcore_tp2_pp2_resume_torch_dist_te_2experts]
  #   products: # non-determinism: #478
  #     - environment: [dev, lts]
  #       scope: [nightly]
  #######################################################################
  # Weekly tests: Run both DEV and LTS unless something is flaky        #
  #######################################################################
  #######################################################################
  # mr, mr-github tests: Mostly DEV on mr, mr-github, and LTS on nightly cadence, except for  #
  #             some very important tests.                              #
  #######################################################################
  - test_case: [gpt3_mcore_te_tp1_pp2_resume_torch_dist_reshard_2x1x4_te_8experts2parallel_dist_optimizer]
    products:
      - environment: [dev]
        scope: [mr]
        platforms: [dgx_h100]
<<<<<<< HEAD
=======
  # - test_case: [gpt3_mcore_te_tp2_pp2_ep4_etp1_mtp_resume_torch_dist_fp8]
  #   products:
  #     - environment: [dev]
  #       scope: [mr]
  #       platforms: [dgx_h100] # hang: #513
>>>>>>> 72416d0b
  - test_case: [gpt3_mcore_te_tp2_pp2_ep4_etp1_resume_torch_dist_attn_cudagraph]
    products:
      - environment: [dev]
        scope: [mr]
        platforms: [dgx_h100] # hang: #513
  # - test_case: [gpt3_mcore_te_tp2_pp2_ep4_etp1_selective_recompute_experimental]
  #   products:
  #     - environment: [dev]
  #       scope: [mr]
  #       platforms: [dgx_h100] # hang: #513
  - test_case: [gpt3_mcore_te_tp2_pp1_resume_torch_dist_te_8experts2parallel_multi_dist_optimizer_instances]
    products:
      - environment: [dev]
        scope: [mr]
        platforms: [dgx_h100]
  - test_case: [gpt3_mcore_te_tp2_pp1_te_a2a_ovlp_8experts_etp1_ep4]
    products:
      - environment: [dev]
        scope: [mr]
        platforms: [dgx_h100]
  - test_case: [gpt3_mcore_te_tp2_zp_z3_resume_torch_dist_te_8experts2parallel_top2router]
    products:
      - environment: [dev]
        scope: [mr]
        platforms: [dgx_h100]
  - test_case: [gpt3_mcore_te_tp2_pp1_te_8experts2parallel_ddp_average_in_collective]
    products:
<<<<<<< HEAD
      - environment: [dev]
        scope: [mr]
        platforms: [dgx_h100]
  - test_case: [gpt3_moe_mcore_te_ep8_resume_torch_dist_dist_optimizer]
    products:
      - environment: [dev]
        scope: [mr]
        platforms: [dgx_h100]
  - test_case: [gpt3_moe_mcore_te_ep8_resume_torch_dist_dist_muon]
=======
      # - environment: [dev]
      #   scope: [mr]
      #   platforms: [dgx_h100] # hang: #513
      - environment: [lts]
        scope: [nightly]
  - test_case: [gpt3_mcore_te_tp2_pp1_te_a2a_ovlp_8experts_etp1_ep4]
>>>>>>> 72416d0b
    products:
      - environment: [dev]
        scope: [mr]
        platforms: [dgx_h100]
  - test_case: [gpt3_moe_mcore_te_ep8_resume_torch_dist_muon]
    products:
      - environment: [dev]
        scope: [mr]
        platforms: [dgx_h100]
  - test_case: [gpt3_moe_mcore_te_tp2_pp2_ep4_etp1_no_mtp_no_a2a_ovlp_fine_grained_offloading]
    products:
      - environment: [dev]
        scope: [mr]
        platforms: [dgx_h100]
  - test_case: [gpt3_moe_mcore_te_tp2_pp2_ep4_etp1_fine_grained_offloading]
    products:
      - environment: [dev]
        scope: [mr, mr-github]
        platforms: [dgx_h100]
  - test_case: [gpt3_moe_mcore_te_tp4_ep2_etp2_pp2_scoped_cudagraph]
    products:
      - environment: [dev]
        scope: [mr]
        platforms: [dgx_h100]
  #######################################################################
  # Super important mr, mr-github tests that run for both DEV and LTS per mr, mr-github       #
  #######################################################################
  # - test_case: [gpt3_mcore_te_tp2_pp1_frozen_resume_torch_dist_te_8experts2parallel_dist_optimizer]
  #   products:
  #     - environment: [dev]
  #       scope: [mr]
  #       platforms: [dgx_h100]
  # - test_case: [gpt3_mcore_te_tp2_pp1_frozen_resume_torch_dist_te_8experts2parallel_groupedGEMM]
  #   products:
  #     - environment: [dev]
  #       scope: [mr]
  #       platforms: [dgx_h100]
  ###########################
  # Merge train tests       #
  ###########################
  - test_case: [gpt3_moe_mcore_te_tp4_ep2_etp2_pp2_resume_torch_dist_dist_optimizer]
    products:
      - environment: [dev]
        scope: [mr, mr-github, mr-github-slim]
        platforms: [dgx_h100]
  - test_case: [gpt3_mcore_te_tp2_pp2_ep4_etp1_memory_speed]
    products:
      - environment: [dev]
        scope: [mr]
<<<<<<< HEAD
        platforms: [dgx_h100]
  - test_case: [gpt3_mcore_te_tp2_pp2_ep4_etp1_mtp_resume_torch_dist_fp8]
    products:
      - environment: [dev]
        scope: [mr]
        platforms: [dgx_h100] # hang: #513
      - environment: [dev]
        scope: [mr-slim]
=======
>>>>>>> 72416d0b
        platforms: [dgx_h100]<|MERGE_RESOLUTION|>--- conflicted
+++ resolved
@@ -86,14 +86,6 @@
       - environment: [dev]
         scope: [mr]
         platforms: [dgx_h100]
-<<<<<<< HEAD
-=======
-  # - test_case: [gpt3_mcore_te_tp2_pp2_ep4_etp1_mtp_resume_torch_dist_fp8]
-  #   products:
-  #     - environment: [dev]
-  #       scope: [mr]
-  #       platforms: [dgx_h100] # hang: #513
->>>>>>> 72416d0b
   - test_case: [gpt3_mcore_te_tp2_pp2_ep4_etp1_resume_torch_dist_attn_cudagraph]
     products:
       - environment: [dev]
@@ -121,7 +113,6 @@
         platforms: [dgx_h100]
   - test_case: [gpt3_mcore_te_tp2_pp1_te_8experts2parallel_ddp_average_in_collective]
     products:
-<<<<<<< HEAD
       - environment: [dev]
         scope: [mr]
         platforms: [dgx_h100]
@@ -131,14 +122,6 @@
         scope: [mr]
         platforms: [dgx_h100]
   - test_case: [gpt3_moe_mcore_te_ep8_resume_torch_dist_dist_muon]
-=======
-      # - environment: [dev]
-      #   scope: [mr]
-      #   platforms: [dgx_h100] # hang: #513
-      - environment: [lts]
-        scope: [nightly]
-  - test_case: [gpt3_mcore_te_tp2_pp1_te_a2a_ovlp_8experts_etp1_ep4]
->>>>>>> 72416d0b
     products:
       - environment: [dev]
         scope: [mr]
@@ -151,12 +134,12 @@
   - test_case: [gpt3_moe_mcore_te_tp2_pp2_ep4_etp1_no_mtp_no_a2a_ovlp_fine_grained_offloading]
     products:
       - environment: [dev]
-        scope: [mr]
+        scope: [mr, mr-github]
         platforms: [dgx_h100]
   - test_case: [gpt3_moe_mcore_te_tp2_pp2_ep4_etp1_fine_grained_offloading]
     products:
       - environment: [dev]
-        scope: [mr, mr-github]
+        scope: [mr]
         platforms: [dgx_h100]
   - test_case: [gpt3_moe_mcore_te_tp4_ep2_etp2_pp2_scoped_cudagraph]
     products:
@@ -188,7 +171,6 @@
     products:
       - environment: [dev]
         scope: [mr]
-<<<<<<< HEAD
         platforms: [dgx_h100]
   - test_case: [gpt3_mcore_te_tp2_pp2_ep4_etp1_mtp_resume_torch_dist_fp8]
     products:
@@ -197,6 +179,4 @@
         platforms: [dgx_h100] # hang: #513
       - environment: [dev]
         scope: [mr-slim]
-=======
->>>>>>> 72416d0b
         platforms: [dgx_h100]