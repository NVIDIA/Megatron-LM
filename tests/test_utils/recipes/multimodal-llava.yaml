--- conflicted
+++ resolved
@@ -62,11 +62,6 @@
       - environment: [dev]
         scope: [mr]
         platforms: [dgx_h100]
-<<<<<<< HEAD
-      - environment: [lts]
-        scope: [nightly]
-=======
->>>>>>> 3450806c
   - test_case: [multimodal_llava_mr_mcore_te_tp4_sp_cp2_dgx_a100_1N8G]
     products:
       - environment: [dev]
