--- conflicted
+++ resolved
@@ -59,63 +59,41 @@
     cp coverage.xml {assets_dir}
 
 products:
-<<<<<<< HEAD
-  - test_case: [tests/unit_tests/test_fp8_param.py]
-=======
   - test_case: [tests/unit_tests/test_model_configs.py]
->>>>>>> a07e00bb
     products:
       - environment: [lts, dev]
         tag: [latest, legacy]
         scope: [unit-tests]
         n_repeat: [1]
         time_limit: [1800]
-<<<<<<< HEAD
-  - test_case: [tests/unit_tests/pipeline_parallel/**/*.py]
-=======
   - test_case: [tests/unit_tests/test_fp8_param.py]
->>>>>>> a07e00bb
     products:
       - environment: [lts, dev]
         tag: [latest, legacy]
         scope: [unit-tests]
         n_repeat: [1]
         time_limit: [1800]
-<<<<<<< HEAD
-  - test_case: [tests/unit_tests/models/**/*.py]
-=======
   - test_case: [tests/unit_tests/pipeline_parallel/**/*.py]
->>>>>>> a07e00bb
     products:
       - environment: [lts, dev]
         tag: [latest, legacy]
         scope: [unit-tests]
         n_repeat: [1]
         time_limit: [1800]
-<<<<<<< HEAD
-  - test_case: [tests/unit_tests/data/**/*.py]
-=======
   - test_case: [tests/unit_tests/models/**/*.py]
->>>>>>> a07e00bb
     products:
       - environment: [lts, dev]
         tag: [latest, legacy]
         scope: [unit-tests]
         n_repeat: [1]
         time_limit: [1800]
-<<<<<<< HEAD
-  - test_case: [tests/unit_tests/dist_checkpointing/test_optimizer.py]
-=======
   - test_case: [tests/unit_tests/data/**/*.py]
->>>>>>> a07e00bb
     products:
       - environment: [lts, dev]
         tag: [latest, legacy]
         scope: [unit-tests]
         n_repeat: [1]
         time_limit: [1800]
-<<<<<<< HEAD
-=======
   - test_case: [tests/unit_tests/dist_checkpointing/test_optimizer.py]
     products:
       - environment: [lts, dev]
@@ -123,7 +101,6 @@
         scope: [unit-tests]
         n_repeat: [1]
         time_limit: [1800]
->>>>>>> a07e00bb
   - test_case: [tests/unit_tests/dist_checkpointing/**/*.py]
     products:
       - environment: [lts, dev]
