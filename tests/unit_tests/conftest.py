--- conflicted
+++ resolved
@@ -2,11 +2,8 @@
 from pathlib import Path
 
 import pytest
-<<<<<<< HEAD
-=======
 import torch
 import torch.distributed
->>>>>>> ae832c7b
 
 from megatron.core.utils import is_te_min_version
 from tests.unit_tests.dist_checkpointing import TempNamedDir
