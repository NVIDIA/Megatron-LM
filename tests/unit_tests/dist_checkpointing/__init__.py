--- conflicted
+++ resolved
@@ -57,13 +57,8 @@
         if sync:
             import torch
 
-<<<<<<< HEAD
-            torch.distributed.barrier(group=self.process_group)
-
-=======
             if torch.distributed.is_available() and torch.distributed.is_initialized():
-                torch.distributed.barrier()
->>>>>>> 1b8fce7e
+                torch.distributed.barrier(group=self.process_group)
         if Utils.rank == 0:
             super().cleanup()
 
@@ -72,12 +67,8 @@
         if self.sync:
             import torch
 
-<<<<<<< HEAD
-            torch.distributed.barrier(group=self.process_group)
-=======
             if torch.distributed.is_available() and torch.distributed.is_initialized():
-                torch.distributed.barrier()
->>>>>>> 1b8fce7e
+                torch.distributed.barrier(group=self.process_group)
         return path
 
     def __exit__(self, exc_type, exc_val, exc_tb):
