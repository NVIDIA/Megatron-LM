--- conflicted
+++ resolved
@@ -4,7 +4,7 @@
 import torch
 
 from megatron.core import parallel_state
-from megatron.core.device_utils import get_xla_model, set_manual_seed
+from megatron.core.device_utils import set_manual_seed
 from megatron.core.dist_checkpointing import load, load_plain_tensors, save
 from megatron.core.dist_checkpointing.dict_utils import diff
 from megatron.core.dist_checkpointing.serialization import (
@@ -15,8 +15,15 @@
     FullyParallelLoadStrategyWrapper,
     FullyParallelSaveStrategyWrapper,
 )
-from megatron.core.models.mamba.mamba_layer_specs import mamba_stack_spec
-from megatron.core.ssm.mamba_mixer import MambaMixer
+try: 
+    from megatron.core.extensions.transformer_engine import (
+        TELayerNormColumnParallelLinear,
+        TERowParallelLinear,
+    )
+    HAVE_TE=True
+except ImportError:
+    HAVE_TE = False
+from megatron.core.ssm.mamba_mixer import MambaMixer, MambaMixerSubmodules
 from megatron.core.tensor_parallel.random import model_parallel_device_manual_seed
 from megatron.core.transformer.transformer_config import TransformerConfig
 from megatron.core.transformer import TransformerConfig
@@ -42,10 +49,6 @@
     )
     default_config_kwargs.update(**config_kwargs)
     transformer_config = TransformerConfig(**default_config_kwargs)
-<<<<<<< HEAD
-    submodules = mamba_stack_spec.submodules.mamba_layer.submodules.mixer.submodules
-    model = MambaMixer(transformer_config, submodules, transformer_config.hidden_size, rmsnorm=True)
-=======
     submodules = MambaMixerSubmodules(
         in_proj=TELayerNormColumnParallelLinear, out_proj=TERowParallelLinear
     )
@@ -56,7 +59,6 @@
         rmsnorm=True,
         tp_group=parallel_state.get_tensor_model_parallel_group(),
     )
->>>>>>> a73b4d2d
     return model
 
 
@@ -65,7 +67,7 @@
     pp_size = parallel_state.get_pipeline_model_parallel_world_size()
     return ((0, pp_rank, pp_size),)
 
-@pytest.mark.skipif(not torch.cuda.is_available(), reason="Mamba model requires CUDA at this time.")
+@pytest.mark.skipif(not HAVE_TE, reason="Tansformer engine is not available")
 class TestMambaReconfiguration:
     @pytest.mark.parametrize(
         "use_fpsl,src_tp_pp_exp,dest_tp_pp_exp,use_glu",
@@ -112,11 +114,9 @@
 
             save_strategy = get_default_save_sharded_strategy()
             if use_fpsl:
-                xm = get_xla_model()
                 save_strategy = FullyParallelSaveStrategyWrapper(
                     save_strategy,
-                    parallel_state.get_data_parallel_group(with_context_parallel=True) if xm is None else \
-                        parallel_state.get_data_parallel_group_gloo(with_context_parallel=True),
+                    parallel_state.get_data_parallel_group(with_context_parallel=True),
                     parallel_state.get_default_process_group(),
                     True,
                 )
@@ -136,8 +136,7 @@
                 sequence_parallel=(dest_exp > 1 and dest_pp > 1),
             )
             if use_fpsl:
-                parallelization_group = parallel_state.get_data_parallel_group(with_context_parallel=True) if xm is None else \
-                    parallel_state.get_data_parallel_group_gloo(with_context_parallel=True)
+                parallelization_group = parallel_state.get_data_parallel_group(with_context_parallel=True)
                 load_strategy = get_default_load_sharded_strategy(ckpt_dir_A)
                 load_strategy = FullyParallelLoadStrategyWrapper(load_strategy,
                                                                 parallelization_group=parallelization_group)
