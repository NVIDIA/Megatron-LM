--- conflicted
+++ resolved
@@ -15,17 +15,11 @@
     FullyParallelLoadStrategyWrapper,
     FullyParallelSaveStrategyWrapper,
 )
-<<<<<<< HEAD
-from megatron.core.dist_checkpointing.validation import StrictHandling
-from megatron.core.models.gpt.gpt_layer_specs import get_gpt_layer_with_transformer_engine_spec
-from megatron.core.tensor_parallel.random import model_parallel_device_manual_seed
-=======
 from megatron.core.models.gpt.gpt_layer_specs import (
     get_gpt_layer_local_spec,
     get_gpt_layer_with_transformer_engine_spec,
 )
-from megatron.core.tensor_parallel.random import model_parallel_cuda_manual_seed
->>>>>>> d4e72c0d
+from megatron.core.tensor_parallel.random import model_parallel_device_manual_seed
 from megatron.core.transformer.moe.experts import GroupedMLP, SequentialMLP, TEGroupedMLP
 from megatron.core.transformer.transformer_config import TransformerConfig
 from megatron.core.utils import is_te_min_version
@@ -63,14 +57,10 @@
     transformer_config = TransformerConfig(**default_config_kwargs)
     if expert_type == 'grouped':
         model = GroupedMLP(num_local_experts, transformer_config)
-<<<<<<< HEAD
     elif HAVE_TE and expert_type == 'te_grouped':
-=======
-    elif expert_type == 'te_grouped':
         transformer_layer_spec = get_gpt_layer_with_transformer_engine_spec(
             num_experts=num_moe_experts, moe_grouped_gemm=True
         )
->>>>>>> d4e72c0d
         model = TEGroupedMLP(
             num_local_experts,
             transformer_config,
@@ -233,14 +223,7 @@
             diffs = diff(state_dict_A, state_dict_B)
             assert not any(map(bool, diffs)), diffs
 
-<<<<<<< HEAD
-    @pytest.mark.skipif(
-        not is_te_min_version("1.9.0.dev0"),
-        reason="TE Grouped MLP is only supported in TE 1.9.0.dev0 and later.",
-    )
-=======
     @pytest.mark.internal
->>>>>>> d4e72c0d
     @pytest.mark.parametrize(
         "src_tp_pp_exp,dest_tp_pp_exp,use_glu",
         [
