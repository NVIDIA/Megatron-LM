--- conflicted
+++ resolved
@@ -325,12 +325,8 @@
             tmp_path_dist_ckpt / 'test_grouped_mlp_extra_state_model_B'
         ) as ckpt_dir_B, fp8_autocast():
             tokens_per_expert = torch.tensor([16] * (8 // src_exp))
-<<<<<<< HEAD
             input_tensor = torch.randn(tokens_per_expert.sum(), 16, device=get_current_device())
-=======
-            input_tensor = torch.randn(tokens_per_expert.sum(), 16, device="cuda")
-            probs = torch.rand((tokens_per_expert.sum(),), dtype=torch.float32, device="cuda")
->>>>>>> a8aab72a
+            probs = torch.rand((tokens_per_expert.sum(),), dtype=torch.float32, device=get_current_device())
 
             # Save checkpoint A
             model_A = initialize_expert_layer(1, use_glu, expert_type=src_module, fp8=True)
@@ -416,22 +412,13 @@
         Utils.initialize_model_parallel(1, 1, expert_model_parallel_size=ep_size)
         with TempNamedDir(tmp_path_dist_ckpt / 'test_te_grouped_linear_torch_native') as ckpt_dir:
             tokens_per_expert = torch.tensor([16] * (8 // ep_size))
-<<<<<<< HEAD
             input_tensor = torch.randn(tokens_per_expert.sum(), 16, device=get_current_device())
+            probs = torch.rand((tokens_per_expert.sum(),), dtype=torch.float32, device=get_current_device())
 
             # Save checkpoint
             model = initialize_expert_layer(1, use_glu, expert_type="te_grouped")
             model = model.to(device=get_current_device())
-            model(input_tensor, tokens_per_expert)
-=======
-            input_tensor = torch.randn(tokens_per_expert.sum(), 16, device="cuda")
-            probs = torch.rand((tokens_per_expert.sum(),), dtype=torch.float32, device="cuda")
-
-            # Save checkpoint
-            model = initialize_expert_layer(1, use_glu, expert_type="te_grouped")
-            model = model.cuda()
             model(input_tensor, tokens_per_expert, probs)
->>>>>>> a8aab72a
             torch.save(model.state_dict(), ckpt_dir / f"model_ep{torch.distributed.get_rank()}.pt")
 
             # Load checkpoint
