# Copyright (c) 2023, NVIDIA CORPORATION. All rights reserved.

import pytest
import torch
from transformer_engine.pytorch.float8_tensor import Float8Tensor

from megatron.core.dist_checkpointing import ShardedTensor, load, save
from megatron.core.dist_checkpointing.serialization import (
    get_default_load_sharded_strategy,
    get_default_save_sharded_strategy,
)
from megatron.core.dist_checkpointing.strategies.fully_parallel import (
    FullyParallelLoadStrategyWrapper,
    FullyParallelSaveStrategyWrapper,
)
from tests.unit_tests.dist_checkpointing import TempNamedDir
from tests.unit_tests.test_utilities import Utils


class TestFP8:
    @pytest.mark.parametrize('dtype', ['bf16', 'fp16', 'fp8'])
    @pytest.mark.parametrize('src_rank', [0, 6])
    @pytest.mark.failing_on_rocm
    def test_simple_broadcast(self, dtype, src_rank):
        Utils.initialize_model_parallel()

        def get_ten(dtype: str = 'fp8'):
            if dtype == 'fp8':
                return Float8Tensor.to_float8(
                    torch.full((3,), Utils.rank, dtype=torch.bfloat16, device='cuda')
                )
            elif dtype == 'bf16':
                return torch.full((3,), Utils.rank, dtype=torch.bfloat16, device='cuda')
            elif dtype == 'fp16':
                return torch.full((3,), Utils.rank, dtype=torch.float16, device='cuda')
            else:
                raise NotImplementedError(dtype)

        ten = get_ten(dtype)

        # because of a bug in TE, with the cast broadcast fails
        if isinstance(ten, Float8Tensor):
            ten = ten.from_float8()
        torch.distributed.broadcast(ten, src=src_rank)
        assert torch.all(ten == src_rank)

    @pytest.mark.parametrize(
        ('use_fpsl', 'src_tp_pp', 'dest_tp_pp', 'load_exchange_algo'),
        [
            (True, (2, 4), (2, 4), 'broadcast'),
            (True, (2, 4), (2, 4), 'gather_rounds'),
            (False, (2, 4), (2, 4), None),
        ],
    )
<<<<<<< HEAD
    @pytest.mark.flaky
    @pytest.mark.failing_on_rocm
=======
>>>>>>> 371feef2
    def test_fp8_save_load(
        self, tmp_path_dist_ckpt, use_fpsl, src_tp_pp, dest_tp_pp, load_exchange_algo
    ):
        Utils.initialize_model_parallel(*src_tp_pp)

        def get_fp8_tensor(fill_val=1):
            return Float8Tensor.to_float8(
                torch.full((3,), fill_val, dtype=torch.bfloat16, device='cuda')
            )

        def get_state_dict(fill_val=1):
            return {
                'a': ShardedTensor.from_rank_offsets(
                    'a', get_fp8_tensor(fill_val), (0, Utils.rank, Utils.world_size), replica_id=0
                ),
                'b': ShardedTensor.from_rank_offsets(
                    'b', get_fp8_tensor(fill_val), replica_id=Utils.rank
                ),
                'c': ShardedTensor.from_rank_offsets(
                    'c', get_fp8_tensor(fill_val), replica_id=Utils.rank
                ),
            }

        with TempNamedDir(tmp_path_dist_ckpt / 'test_fp8_save_load', sync=True) as ckpt_dir:
            save_strategy = get_default_save_sharded_strategy()
            if use_fpsl:
                save_strategy = FullyParallelSaveStrategyWrapper(save_strategy, None, True)
            save(get_state_dict(4), ckpt_dir, save_strategy)

            Utils.destroy_model_parallel()
            Utils.initialize_model_parallel(*dest_tp_pp)

            if use_fpsl:
                load_strategy = get_default_load_sharded_strategy(ckpt_dir)
                load_strategy = FullyParallelLoadStrategyWrapper(
                    load_strategy, None, False, load_exchange_algo
                )
            else:
                load_strategy = None

            loaded_state_dict = load(get_state_dict(8), ckpt_dir, load_strategy)
            assert torch.all(loaded_state_dict['a'] == 4)
            assert torch.all(loaded_state_dict['b'] == 4)
        Utils.destroy_model_parallel()<|MERGE_RESOLUTION|>--- conflicted
+++ resolved
@@ -52,11 +52,6 @@
             (False, (2, 4), (2, 4), None),
         ],
     )
-<<<<<<< HEAD
-    @pytest.mark.flaky
-    @pytest.mark.failing_on_rocm
-=======
->>>>>>> 371feef2
     def test_fp8_save_load(
         self, tmp_path_dist_ckpt, use_fpsl, src_tp_pp, dest_tp_pp, load_exchange_algo
     ):
