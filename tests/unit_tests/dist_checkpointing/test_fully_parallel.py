--- conflicted
+++ resolved
@@ -7,7 +7,7 @@
 import torch
 
 from megatron.core import parallel_state
-from megatron.core.device_utils import get_xla_model
+from megatron.core.device_utils import get_current_device, get_xla_model
 from megatron.core.dist_checkpointing import ShardedTensor
 from megatron.core.dist_checkpointing.dict_utils import (
     dict_list_map_outplace,
@@ -303,14 +303,9 @@
 
         assert loaded_state_dict.keys() == state_dict.keys()
 
-<<<<<<< HEAD
     @pytest.mark.skipif(not torch.cuda.is_available(), reason="CUDA not available")
     @pytest.mark.skip(reason="Tests are flaky and need to be debugged")
-=======
->>>>>>> 1b8fce7e
     @pytest.mark.parametrize('state_dict_device', ['cpu', 'cuda'])
-    @pytest.mark.flaky
-    @pytest.mark.flaky_in_dev
     def test_memory_usage(self, state_dict_device, tmp_path_dist_ckpt):
         Utils.initialize_model_parallel(2, 1)
 
@@ -365,12 +360,12 @@
         sharded_state_dict_baseline_two_exchanges = {
             'needed_by_all_A': ShardedTensor.from_rank_offsets(
                 'needed_by_all_A',
-                torch.ones(4, dtype=torch.float, device='cuda'),
+                torch.ones(4, dtype=torch.float, device=get_current_device()),
                 replica_id=Utils.rank,
             ),
             'needed_by_all_B': ShardedTensor.from_rank_offsets(
                 'needed_by_all_B',
-                torch.ones(4, dtype=torch.float, device='cuda'),
+                torch.ones(4, dtype=torch.float, device=get_current_device()),
                 replica_id=Utils.rank,
             ),
         }
@@ -382,7 +377,7 @@
         sharded_state_dict_test_one_exchange = sharded_state_dict_baseline_one_exchange.copy()
         sharded_state_dict_test_one_exchange['unique'] = ShardedTensor.from_rank_offsets(
             'unique',
-            torch.ones(4, dtype=torch.float, device='cuda'),
+            torch.ones(4, dtype=torch.float, device=get_current_device()),
             (0, Utils.rank, Utils.world_size),
         )
 
