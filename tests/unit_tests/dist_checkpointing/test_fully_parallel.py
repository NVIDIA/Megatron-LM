--- conflicted
+++ resolved
@@ -305,27 +305,19 @@
                     'keyE': [0],  # second largest tensor, round-robin
                 }
 
-<<<<<<< HEAD
-       
         default_process_group = parallel_state.get_default_process_group()
         if xm is None:
-             parallelization_group = (
+            parallelization_group = (
                 parallel_state.get_data_parallel_group(with_context_parallel=True)
-                    if parallelization_along_dp else default_process_group
+                if parallelize_within_dp
+                else default_process_group
             )
         else:
             parallelization_group = (
                 parallel_state.get_data_parallel_group_gloo(with_context_parallel=True)
-                    if parallelization_along_dp else default_process_group
-            )
-        
-=======
-        parallelization_group = (
-            parallel_state.get_data_parallel_group(with_context_parallel=True)
-            if parallelize_within_dp
-            else None
-        )
->>>>>>> a58f3810
+                if parallelize_within_dp
+                else default_process_group
+            )
         dp_rank = torch.distributed.get_rank(parallelization_group)
         expected_keys_loaded_by_current_rank = {
             k for k, v in expected_key_to_loading_ranks.items() if dp_rank in v
@@ -612,13 +604,20 @@
         parallel_within_dp: bool = True,
     ):
         Utils.initialize_model_parallel(tp_size, 1)
-        parallelization_group = (
-            parallel_state.get_data_parallel_group() if parallel_within_dp else None
-        )
+        default_process_group = parallel_state.get_default_process_group()
+        if xm is None:
+            parallelization_group = (
+                parallel_state.get_data_parallel_group() if parallel_within_dp else default_process_group
+            )
+        else:
+             parallelization_group = (
+                parallel_state.get_data_parallel_group_gloo() if parallel_within_dp else default_process_group
+            )
         state_dict = self.get_sharded_state_dict(ranks_placement)
         with TempNamedDir(tmp_path_dist_ckpt / 'determine_cross_rank_reads') as ckpt_dir:
             save_strategy = FullyParallelSaveStrategyWrapper(
-                get_default_save_sharded_strategy(), parallelization_group
+                get_default_save_sharded_strategy(), parallelization_group=parallelization_group,
+                process_group=default_process_group
             )
             save_strategy.save(state_dict, ckpt_dir)
 
