# Copyright (c) 2024, NVIDIA CORPORATION. All rights reserved.
import filecmp
import logging
import shutil
import tempfile
from pathlib import Path
from types import SimpleNamespace
from typing import Any, Callable, Tuple, Union
from unittest import mock

import pytest
import torch

<<<<<<< HEAD
from megatron.core.device_utils import get_xla_model
=======
nvidia_resiliency_ext = pytest.importorskip(
    "nvidia_resiliency_ext",
    reason="nvidia_resiliency_ext is required for local checkpointing tests",
)

from nvidia_resiliency_ext.checkpointing.local.ckpt_managers.base_manager import (
    CheckpointingException,
)
from nvidia_resiliency_ext.checkpointing.local.ckpt_managers.local_manager import (
    LocalCheckpointManager,
)

>>>>>>> 04f93447
from megatron.core.dist_checkpointing import ShardedTensor
from megatron.core.dist_checkpointing.dict_utils import diff
from megatron.core.dist_checkpointing.mapping import ShardedBase, ShardedTensorFactory
from megatron.core.dist_checkpointing.tensor_aware_state_dict import MCoreTensorAwareStateDict
from megatron.core.dist_checkpointing.utils import extract_nonpersistent
from megatron.core.parallel_state import get_data_parallel_group, get_data_parallel_group_gloo, get_default_process_group
from megatron.training.async_utils import maybe_finalize_async_save
from megatron.training.checkpointing import generate_state_dict, load_checkpoint, save_checkpoint
from tests.unit_tests.dist_checkpointing import (
    TempNamedDir,
    init_basic_mock_args,
    init_checkpointing_mock_args,
    setup_model_and_optimizer,
)
from tests.unit_tests.test_utilities import Utils

<<<<<<< HEAD
xm = get_xla_model()
=======
from .utils import find_matching_values
>>>>>>> 04f93447


# TODO: Use mock local checkpointing?
class TestLocalCheckpointingReplication:

    def test_filename_to_id(self):
        iteration_string = "0000123"
        rank = "4"
        with tempfile.TemporaryDirectory() as tmpdir:
            ckpt_mgr = LocalCheckpointManager(tmpdir)
            filename = ckpt_mgr._filename_from_template(iteration_string, rank)
            assert (123, 4) == ckpt_mgr._filename_to_id(filename)[:2]

    @pytest.mark.parametrize(('tp,pp'), [(2, 4)])
    def test_sharded_tensors(self, tp, pp):
        Utils.initialize_model_parallel(tp, pp)
        num_floating_point_operations_so_far = 0
        model, optimizer = setup_model_and_optimizer(1, tp, pp)


class TestLocalCheckpointing:
    def setup_method(self, method):
        pass

    def teardown_method(self, method):
        Utils.destroy_model_parallel()

    @pytest.mark.parametrize(('tp,pp'), [(2, 4)])
    @pytest.mark.parametrize(('use_torch_fsdp2'), [True, False])
    def test_sharded_tensors(self, tp, pp, use_torch_fsdp2):
        Utils.initialize_model_parallel(tp, pp)
        num_floating_point_operations_so_far = 0
        dist_opt = xm is None
        model, optimizer = setup_model_and_optimizer(1, tp, pp, dist_opt=dist_opt)
        opt_param_scheduler = None
        rng_state = None
        use_dist_ckpt = True
        iteration = None
        optim_sd_kwargs = dict(sharding_type='fully_sharded_model_space') if dist_opt else {}
        mock_args = SimpleNamespace()
        mock_args.no_save_optim = False
        mock_args.no_save_rng = True
        mock_args.use_torch_fsdp2 = use_torch_fsdp2
        # Test save_local
        state_dict = generate_state_dict(
            mock_args,
            model,
            optimizer,
            opt_param_scheduler,
            rng_state,
            use_dist_ckpt=use_dist_ckpt,
            iteration=iteration,
            optim_sd_kwargs=optim_sd_kwargs,
        )
        sharded_tensor_factories = find_matching_values(
            state_dict, lambda x: isinstance(x, ShardedTensorFactory)
        )
        sharded_tensors = find_matching_values(state_dict, lambda x: isinstance(x, ShardedTensor))
        for ten in sharded_tensors:
            assert ten.data != None
<<<<<<< HEAD
        parallelization_group = get_data_parallel_group() if not xm else get_data_parallel_group_gloo()
        saved_state_dict = prepare_state_dict_for_save(state_dict, 
                                                       parallelization_group=parallelization_group,
                                                       process_group=get_default_process_group())

=======
        saved_state_dict, _ = MCoreTensorAwareStateDict.from_state_dict(state_dict, algo='atomic')
>>>>>>> 04f93447
        saved_sharded_tensors = find_matching_values(
            saved_state_dict, lambda x: isinstance(x, ShardedTensor)
        )
        assert (
            len(saved_sharded_tensors)
            == len(sharded_tensors) + 2 * len(sharded_tensor_factories)
            == len(list(saved_state_dict.tensors))
        )
        tensors = saved_state_dict.pop_tensors()
        for ten in saved_sharded_tensors:
            assert ten.data is None
        assert saved_state_dict.is_hollow
        hollow_sharded_tensors = find_matching_values(
            saved_state_dict, lambda x: isinstance(x, torch.Tensor)
        )
        assert hollow_sharded_tensors == []
        saved_state_dict.insert_tensors(tensors)
        common_sharded_tensors = find_matching_values(
            saved_state_dict.common_state_dict, lambda x: isinstance(x, ShardedTensor)
        )
        assert common_sharded_tensors == []
        # Test load_local
        state_dict = generate_state_dict(
            mock_args,
            model,
            optimizer,
            opt_param_scheduler,
            rng_state,
            use_dist_ckpt=use_dist_ckpt,
            iteration=iteration,
            optim_sd_kwargs=optim_sd_kwargs,
        )
        nonpersistent_state_dict, _ = extract_nonpersistent(state_dict)
        # For a given use case
<<<<<<< HEAD
        if dist_opt:
            assert not nonpersistent_state_dict
        else:
            assert nonpersistent_state_dict['optimizer']['optimizer']['param_groups']

        loaded_state_dict = recreate_state_dict_after_load(state_dict, saved_state_dict, 
                                                           parallelization_group=parallelization_group,
                                                           process_group=get_default_process_group())
        
        if not dist_opt:
            for group in state_dict['optimizer']['optimizer']['param_groups']:
                del group['params']

            for group in loaded_state_dict['optimizer']['optimizer']['param_groups']:
                del group['params']
        
=======
        assert not nonpersistent_state_dict
        loaded_state_dict = saved_state_dict.to_state_dict(state_dict)
>>>>>>> 04f93447
        only_left, only_right, mismatch = diff(loaded_state_dict, state_dict)
        assert not only_left
        assert not only_right
        for i in mismatch:
            # ShardedObjects and ShardedTensors should be replaced
            assert issubclass(i[-1], ShardedBase)

    @pytest.mark.parametrize(('tp,pp'), [(2, 4), (1, 1)])
    @pytest.mark.parametrize(('use_ramdisk'), [True, False])
    @pytest.mark.parametrize(('async_save'), [True, False])
    @pytest.mark.parametrize(('algo'), ['atomic', 'fully_parallel'])
    def test_basic_save_load_scenarios(
        self, tmp_path_dist_ckpt, tp, pp, use_ramdisk, async_save, algo
    ):
        Utils.initialize_model_parallel(tp, pp)
        num_floating_point_operations_so_far = 0
        dist_opt = xm is None
        model, optimizer = setup_model_and_optimizer(1, tp, pp, dist_opt=dist_opt)
        opt_param_scheduler = None

        mock_args = SimpleNamespace()
        if use_ramdisk:
            tmp_path_dist_ckpt = Path("/dev/shm")
        with TempNamedDir(tmp_path_dist_ckpt / "test_local") as local_ckpt_dir, mock.patch(
            'megatron.training.checkpointing.get_args', new=lambda: mock_args
        ), mock.patch('megatron.training.async_utils.get_args', new=lambda: mock_args), mock.patch(
            "megatron.training.checkpointing.update_num_microbatches"
        ):
            local_ckpt_dir = local_ckpt_dir / "subdir"  # Test handling of non-existent directories
            init_basic_mock_args(mock_args, tp, pp)
            init_checkpointing_mock_args(mock_args, None)
            mock_args.non_persistent_ckpt_type = 'local'
            mock_args.non_persistent_local_ckpt_algo = algo
            mock_args.async_save = async_save
            checkpointing_context = {
                'local_checkpoint_manager': LocalCheckpointManager(local_ckpt_dir)
            }

            save_checkpoint(
                1,
                model,
                optimizer,
                opt_param_scheduler,
                num_floating_point_operations_so_far,
                checkpointing_context=checkpointing_context,
                non_persistent_ckpt=True,
            )
            if async_save:
                maybe_finalize_async_save(True)
            iteration, _ = load_checkpoint(
                model, optimizer, opt_param_scheduler, checkpointing_context=checkpointing_context
            )
            assert iteration == 1
            ckpt_id = checkpointing_context['local_checkpoint_manager']._ckpt_id(iteration)
            ckpt_path = checkpointing_context['local_checkpoint_manager']._local_ckpt_path_from_id(
                ckpt_id
            )
            backup_path = ckpt_path.with_name('backup_' + ckpt_path.name)
            checkpointing_context['local_checkpoint_manager'].latest_iteration = -1
            iteration, _ = load_checkpoint(
                model, optimizer, opt_param_scheduler, checkpointing_context=checkpointing_context
            )
            assert iteration == 1
            shutil.move(ckpt_path, backup_path)
            checkpointing_context['local_checkpoint_manager'].latest_iteration = -1
            torch.distributed.barrier()
            iteration, _ = load_checkpoint(
                model, optimizer, opt_param_scheduler, checkpointing_context=checkpointing_context
            )
            assert iteration == 0
            save_checkpoint(
                1,
                model,
                optimizer,
                opt_param_scheduler,
                num_floating_point_operations_so_far,
                checkpointing_context=checkpointing_context,
                non_persistent_ckpt=True,
            )
            if async_save:
                maybe_finalize_async_save(True)
            assert filecmp.cmp(ckpt_path, backup_path, shallow=False), [ckpt_path, backup_path]
            save_checkpoint(
                2,
                model,
                optimizer,
                opt_param_scheduler,
                num_floating_point_operations_so_far,
                checkpointing_context=checkpointing_context,
                non_persistent_ckpt=True,
            )
            if async_save:
                maybe_finalize_async_save(True)
            assert not ckpt_path.exists()
            ckpt_id = checkpointing_context['local_checkpoint_manager']._ckpt_id(2)
            ckpt_path = checkpointing_context['local_checkpoint_manager']._local_ckpt_path_from_id(
                ckpt_id
            )
            assert ckpt_path.exists()

        Utils.destroy_model_parallel()

    @pytest.mark.parametrize(('tp,pp'), [(1, 1), (2, 4)])
    @pytest.mark.parametrize(('use_ramdisk'), [True, False])
    @pytest.mark.parametrize(('async_save'), [True, False])
    @pytest.mark.parametrize(('algo'), ['atomic', 'fully_parallel'])
    def test_failed_save(self, caplog, tmp_path_dist_ckpt, tp, pp, use_ramdisk, async_save, algo):
        Utils.initialize_model_parallel(tp, pp)
        num_floating_point_operations_so_far = 0
        model, optimizer = setup_model_and_optimizer(1, tp, pp)
        opt_param_scheduler = None

        mock_args = SimpleNamespace()
        if use_ramdisk:
            tmp_path_dist_ckpt = Path("/dev/shm")

        def test_save_wrapper(save_wrapper):
            with TempNamedDir(
                tmp_path_dist_ckpt / "test_local", sync=True
            ) as local_ckpt_dir, mock.patch(
                'megatron.training.checkpointing.get_args', new=lambda: mock_args
            ), mock.patch(
                'megatron.training.async_utils.get_args', new=lambda: mock_args
            ), mock.patch(
                "megatron.training.checkpointing.update_num_microbatches"
            ), mock.patch.object(
                LocalCheckpointManager, '_save', new=save_wrapper
            ), caplog.at_level(
                logging.INFO
            ):

                local_ckpt_dir = (
                    local_ckpt_dir / "subdir"
                )  # Test handling of non-existent directories
                init_basic_mock_args(mock_args, tp, pp)
                init_checkpointing_mock_args(mock_args, None)
                mock_args.non_persistent_ckpt_type = 'local'
                mock_args.non_persistent_local_ckpt_algo = algo
                mock_args.async_save = async_save
                checkpointing_context = {
                    'local_checkpoint_manager': LocalCheckpointManager(local_ckpt_dir)
                }

                with pytest.raises(CheckpointingException):
                    save_checkpoint(
                        1,
                        model,
                        optimizer,
                        opt_param_scheduler,
                        num_floating_point_operations_so_far,
                        checkpointing_context=checkpointing_context,
                        non_persistent_ckpt=True,
                    )
                    if async_save:
                        maybe_finalize_async_save(True)
                iteration, _ = load_checkpoint(
                    model,
                    optimizer,
                    opt_param_scheduler,
                    checkpointing_context=checkpointing_context,
                )
                assert iteration == 0
                assert not any((local_ckpt_dir / str(Utils.rank)).iterdir())

            if Utils.rank == 1:
                assert f"iter_0000001_{Utils.rank}_local.pt" not in caplog.text
            else:
                assert f"iter_0000001_{Utils.rank}_local.pt" in caplog.text

        original_save = LocalCheckpointManager._save

        def silent_error(self, *args, **kwargs):
            if self.rank == 1:
                return
            return original_save(self, *args, **kwargs)

        def exception(self, *args, **kwargs):
            if self.rank == 1:
                raise Exception("TEST")
            return original_save(self, *args, **kwargs)

        test_save_wrapper(silent_error)
        if async_save:
            test_save_wrapper(exception)
        Utils.destroy_model_parallel()<|MERGE_RESOLUTION|>--- conflicted
+++ resolved
@@ -4,6 +4,8 @@
 import shutil
 import tempfile
 from pathlib import Path
+import time
+import traceback
 from types import SimpleNamespace
 from typing import Any, Callable, Tuple, Union
 from unittest import mock
@@ -11,9 +13,7 @@
 import pytest
 import torch
 
-<<<<<<< HEAD
 from megatron.core.device_utils import get_xla_model
-=======
 nvidia_resiliency_ext = pytest.importorskip(
     "nvidia_resiliency_ext",
     reason="nvidia_resiliency_ext is required for local checkpointing tests",
@@ -26,7 +26,6 @@
     LocalCheckpointManager,
 )
 
->>>>>>> 04f93447
 from megatron.core.dist_checkpointing import ShardedTensor
 from megatron.core.dist_checkpointing.dict_utils import diff
 from megatron.core.dist_checkpointing.mapping import ShardedBase, ShardedTensorFactory
@@ -43,21 +42,22 @@
 )
 from tests.unit_tests.test_utilities import Utils
 
-<<<<<<< HEAD
 xm = get_xla_model()
-=======
 from .utils import find_matching_values
->>>>>>> 04f93447
-
-
-# TODO: Use mock local checkpointing?
+
 class TestLocalCheckpointingReplication:
+    def setup_method(self, method):
+        pass
+
+    def teardown_method(self, method):
+        Utils.destroy_model_parallel()
 
     def test_filename_to_id(self):
+        Utils.initialize_model_parallel()
         iteration_string = "0000123"
         rank = "4"
         with tempfile.TemporaryDirectory() as tmpdir:
-            ckpt_mgr = LocalCheckpointManager(tmpdir)
+            ckpt_mgr = LocalCheckpointManager(tmpdir, group=get_default_process_group())
             filename = ckpt_mgr._filename_from_template(iteration_string, rank)
             assert (123, 4) == ckpt_mgr._filename_to_id(filename)[:2]
 
@@ -65,8 +65,8 @@
     def test_sharded_tensors(self, tp, pp):
         Utils.initialize_model_parallel(tp, pp)
         num_floating_point_operations_so_far = 0
-        model, optimizer = setup_model_and_optimizer(1, tp, pp)
-
+        dist_opt = xm is None
+        model, optimizer = setup_model_and_optimizer(1, tp, pp, dist_opt=dist_opt)
 
 class TestLocalCheckpointing:
     def setup_method(self, method):
@@ -108,15 +108,10 @@
         sharded_tensors = find_matching_values(state_dict, lambda x: isinstance(x, ShardedTensor))
         for ten in sharded_tensors:
             assert ten.data != None
-<<<<<<< HEAD
         parallelization_group = get_data_parallel_group() if not xm else get_data_parallel_group_gloo()
-        saved_state_dict = prepare_state_dict_for_save(state_dict, 
-                                                       parallelization_group=parallelization_group,
-                                                       process_group=get_default_process_group())
-
-=======
-        saved_state_dict, _ = MCoreTensorAwareStateDict.from_state_dict(state_dict, algo='atomic')
->>>>>>> 04f93447
+        saved_state_dict, _ = MCoreTensorAwareStateDict.from_state_dict(state_dict, algo='atomic', 
+                                                                        parallelization_group=parallelization_group,
+                                                                        process_group=get_default_process_group())
         saved_sharded_tensors = find_matching_values(
             saved_state_dict, lambda x: isinstance(x, ShardedTensor)
         )
@@ -151,27 +146,18 @@
         )
         nonpersistent_state_dict, _ = extract_nonpersistent(state_dict)
         # For a given use case
-<<<<<<< HEAD
         if dist_opt:
             assert not nonpersistent_state_dict
         else:
             assert nonpersistent_state_dict['optimizer']['optimizer']['param_groups']
-
-        loaded_state_dict = recreate_state_dict_after_load(state_dict, saved_state_dict, 
-                                                           parallelization_group=parallelization_group,
-                                                           process_group=get_default_process_group())
-        
+        loaded_state_dict = saved_state_dict.to_state_dict(state_dict)
         if not dist_opt:
             for group in state_dict['optimizer']['optimizer']['param_groups']:
                 del group['params']
 
             for group in loaded_state_dict['optimizer']['optimizer']['param_groups']:
                 del group['params']
-        
-=======
-        assert not nonpersistent_state_dict
-        loaded_state_dict = saved_state_dict.to_state_dict(state_dict)
->>>>>>> 04f93447
+
         only_left, only_right, mismatch = diff(loaded_state_dict, state_dict)
         assert not only_left
         assert not only_right
@@ -195,11 +181,12 @@
         mock_args = SimpleNamespace()
         if use_ramdisk:
             tmp_path_dist_ckpt = Path("/dev/shm")
-        with TempNamedDir(tmp_path_dist_ckpt / "test_local") as local_ckpt_dir, mock.patch(
-            'megatron.training.checkpointing.get_args', new=lambda: mock_args
+        with TempNamedDir(tmp_path_dist_ckpt / "test_local", process_group=get_default_process_group()) as local_ckpt_dir, mock.patch(
+            'megatron.training.checkpointing.get_args', new=lambda: mock_args,
         ), mock.patch('megatron.training.async_utils.get_args', new=lambda: mock_args), mock.patch(
             "megatron.training.checkpointing.update_num_microbatches"
         ):
+            
             local_ckpt_dir = local_ckpt_dir / "subdir"  # Test handling of non-existent directories
             init_basic_mock_args(mock_args, tp, pp)
             init_checkpointing_mock_args(mock_args, None)
@@ -207,9 +194,11 @@
             mock_args.non_persistent_local_ckpt_algo = algo
             mock_args.async_save = async_save
             checkpointing_context = {
-                'local_checkpoint_manager': LocalCheckpointManager(local_ckpt_dir)
+                'local_checkpoint_manager': LocalCheckpointManager(local_ckpt_dir,
+                                                                    group=get_default_process_group())
             }
-
+            torch.distributed.barrier(group=get_default_process_group())
+            
             save_checkpoint(
                 1,
                 model,
@@ -221,6 +210,7 @@
             )
             if async_save:
                 maybe_finalize_async_save(True)
+                torch.distributed.barrier(group=get_default_process_group())
             iteration, _ = load_checkpoint(
                 model, optimizer, opt_param_scheduler, checkpointing_context=checkpointing_context
             )
@@ -237,7 +227,6 @@
             assert iteration == 1
             shutil.move(ckpt_path, backup_path)
             checkpointing_context['local_checkpoint_manager'].latest_iteration = -1
-            torch.distributed.barrier()
             iteration, _ = load_checkpoint(
                 model, optimizer, opt_param_scheduler, checkpointing_context=checkpointing_context
             )
@@ -253,6 +242,7 @@
             )
             if async_save:
                 maybe_finalize_async_save(True)
+                torch.distributed.barrier(group=get_default_process_group())
             assert filecmp.cmp(ckpt_path, backup_path, shallow=False), [ckpt_path, backup_path]
             save_checkpoint(
                 2,
@@ -265,15 +255,14 @@
             )
             if async_save:
                 maybe_finalize_async_save(True)
-            assert not ckpt_path.exists()
+                torch.distributed.barrier(group=get_default_process_group())
+            assert not ckpt_path.exists(), f"rank: {Utils.rank} path: {ckpt_path}"
             ckpt_id = checkpointing_context['local_checkpoint_manager']._ckpt_id(2)
             ckpt_path = checkpointing_context['local_checkpoint_manager']._local_ckpt_path_from_id(
                 ckpt_id
             )
-            assert ckpt_path.exists()
-
-        Utils.destroy_model_parallel()
-
+            assert ckpt_path.exists(), f"rank: {Utils.rank} path: {ckpt_path}"
+            
     @pytest.mark.parametrize(('tp,pp'), [(1, 1), (2, 4)])
     @pytest.mark.parametrize(('use_ramdisk'), [True, False])
     @pytest.mark.parametrize(('async_save'), [True, False])
@@ -281,7 +270,8 @@
     def test_failed_save(self, caplog, tmp_path_dist_ckpt, tp, pp, use_ramdisk, async_save, algo):
         Utils.initialize_model_parallel(tp, pp)
         num_floating_point_operations_so_far = 0
-        model, optimizer = setup_model_and_optimizer(1, tp, pp)
+        dist_opt = xm is None
+        model, optimizer = setup_model_and_optimizer(1, tp, pp, dist_opt=dist_opt)
         opt_param_scheduler = None
 
         mock_args = SimpleNamespace()
@@ -290,7 +280,8 @@
 
         def test_save_wrapper(save_wrapper):
             with TempNamedDir(
-                tmp_path_dist_ckpt / "test_local", sync=True
+                tmp_path_dist_ckpt / "test_local", sync=True,
+                process_group=get_default_process_group()
             ) as local_ckpt_dir, mock.patch(
                 'megatron.training.checkpointing.get_args', new=lambda: mock_args
             ), mock.patch(
@@ -312,7 +303,8 @@
                 mock_args.non_persistent_local_ckpt_algo = algo
                 mock_args.async_save = async_save
                 checkpointing_context = {
-                    'local_checkpoint_manager': LocalCheckpointManager(local_ckpt_dir)
+                    'local_checkpoint_manager': LocalCheckpointManager(local_ckpt_dir,
+                                                                       group=get_default_process_group())
                 }
 
                 with pytest.raises(CheckpointingException):
@@ -327,6 +319,7 @@
                     )
                     if async_save:
                         maybe_finalize_async_save(True)
+                        torch.distributed.barrier(group=get_default_process_group())
                 iteration, _ = load_checkpoint(
                     model,
                     optimizer,
@@ -356,4 +349,4 @@
         test_save_wrapper(silent_error)
         if async_save:
             test_save_wrapper(exception)
-        Utils.destroy_model_parallel()+        