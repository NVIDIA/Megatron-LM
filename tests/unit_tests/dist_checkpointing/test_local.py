# Copyright (c) 2025 NVIDIA CORPORATION & AFFILIATES. All rights reserved.

import filecmp
import logging
import shutil
import tempfile
import time
from pathlib import Path
from types import SimpleNamespace
from typing import Any, Callable, Tuple, Union
from unittest import mock

import pytest
import torch

from megatron.training.arguments import parse_args

nvidia_resiliency_ext = pytest.importorskip(
    "nvidia_resiliency_ext",
    reason="nvidia_resiliency_ext is required for local checkpointing tests",
)

from nvidia_resiliency_ext.checkpointing.local.ckpt_managers.base_manager import (
    CheckpointingException,
)
from nvidia_resiliency_ext.checkpointing.local.ckpt_managers.local_manager import (
    LocalCheckpointManager,
)

from megatron.core import parallel_state
from megatron.core.dist_checkpointing import ShardedTensor
from megatron.core.dist_checkpointing.dict_utils import diff
from megatron.core.dist_checkpointing.mapping import ShardedBase, ShardedTensorFactory
from megatron.core.dist_checkpointing.tensor_aware_state_dict import MCoreTensorAwareStateDict
from megatron.core.dist_checkpointing.utils import extract_nonpersistent
from megatron.training.async_utils import maybe_finalize_async_save
from megatron.training.checkpointing import generate_state_dict, load_checkpoint, save_checkpoint
from tests.unit_tests.dist_checkpointing import (
    TempNamedDir,
    init_basic_mock_args,
    init_checkpointing_mock_args,
    setup_model_and_optimizer,
)
from tests.unit_tests.test_utilities import Utils

from .utils import find_matching_values


# TODO: Use mock local checkpointing?
class TestLocalCheckpointingReplication:

    def test_filename_to_id(self):
        iteration_string = "0000123"
        rank = "4"
        with tempfile.TemporaryDirectory() as tmpdir:
            ckpt_mgr = LocalCheckpointManager(tmpdir)
            filename = ckpt_mgr._filename_from_template(iteration_string, rank)
            assert (123, 4) == ckpt_mgr._filename_to_id(filename)[:2]

    @pytest.mark.parametrize(('tp,pp'), [(2, 4)])
    def test_sharded_tensors(self, tp, pp):
        Utils.initialize_model_parallel(tp, pp)
        num_floating_point_operations_so_far = 0
        model, optimizer = setup_model_and_optimizer(1, tp, pp)


class TestLocalCheckpointing:
    def setup_method(self, method):
        pass

    def teardown_method(self, method):
        Utils.destroy_model_parallel()

    @pytest.mark.parametrize(('tp,pp'), [(2, 4)])
    @pytest.mark.parametrize(('use_torch_fsdp2'), [True, False])
    def test_sharded_tensors(self, tp, pp, use_torch_fsdp2):
        Utils.initialize_model_parallel(tp, pp)
        num_floating_point_operations_so_far = 0
        model, optimizer = setup_model_and_optimizer(1, tp, pp)
        opt_param_scheduler = None
        rng_state = None
        iteration = None
<<<<<<< HEAD
        metadata = dict(
            dp_cp_group=parallel_state.get_data_parallel_group(with_context_parallel=True)
        )
        model_sd_kwargs = dict(metadata=metadata)
        optim_sd_kwargs = dict(sharding_type='fully_sharded_model_space', metadata=metadata)
=======
        dp_cp_group = parallel_state.get_data_parallel_group(with_context_parallel=True)
        metadata = {'distrib_optim_sharding_type': 'fully_reshardable', 'dp_cp_group': dp_cp_group}
        model_sd_kwargs = dict(metadata={'dp_cp_group': dp_cp_group})
        optim_sd_kwargs = dict(metadata=metadata)
>>>>>>> 4bdd7b10
        mock_args = parse_args(ignore_unknown_args=True)
        mock_args.no_save_optim = False
        mock_args.no_save_rng = True
        mock_args.use_torch_fsdp2 = use_torch_fsdp2
        # Test save_local
        state_dict = generate_state_dict(
            mock_args,
            model,
            optimizer,
            opt_param_scheduler,
            rng_state,
            iteration=iteration,
            model_sd_kwargs=model_sd_kwargs,
            optim_sd_kwargs=optim_sd_kwargs,
        )
        sharded_tensor_factories = find_matching_values(
            state_dict, lambda x: isinstance(x, ShardedTensorFactory)
        )
        sharded_tensors = find_matching_values(state_dict, lambda x: isinstance(x, ShardedTensor))
        for ten in sharded_tensors:
            assert ten.data != None
        saved_state_dict, _ = MCoreTensorAwareStateDict.from_state_dict(state_dict, algo='atomic')
        saved_sharded_tensors = find_matching_values(
            saved_state_dict, lambda x: isinstance(x, ShardedTensor)
        )
        assert (
            len(saved_sharded_tensors)
            == len(sharded_tensors) + 2 * len(sharded_tensor_factories)
            == len(list(saved_state_dict.tensors))
        )
        tensors = saved_state_dict.pop_tensors()
        for ten in saved_sharded_tensors:
            assert ten.data is None
        assert saved_state_dict.is_hollow
        hollow_sharded_tensors = find_matching_values(
            saved_state_dict, lambda x: isinstance(x, torch.Tensor)
        )
        assert hollow_sharded_tensors == []
        saved_state_dict.insert_tensors(tensors)
        common_sharded_tensors = find_matching_values(
            saved_state_dict.common_state_dict, lambda x: isinstance(x, ShardedTensor)
        )
        assert common_sharded_tensors == []
        # Test load_local
        state_dict = generate_state_dict(
            mock_args,
            model,
            optimizer,
            opt_param_scheduler,
            rng_state,
            iteration=iteration,
            optim_sd_kwargs=optim_sd_kwargs,
        )
        nonpersistent_state_dict, _ = extract_nonpersistent(state_dict)
        # For a given use case
        assert not nonpersistent_state_dict
        loaded_state_dict = saved_state_dict.to_state_dict(state_dict)
        only_left, only_right, mismatch = diff(loaded_state_dict, state_dict)
        assert not only_left
        assert not only_right
        for i in mismatch:
            # ShardedObjects and ShardedTensors should be replaced
            assert issubclass(i[-1], ShardedBase)

    @pytest.mark.internal
    @pytest.mark.parametrize(('tp,pp'), [(2, 4), (1, 1)])
    @pytest.mark.parametrize(('use_ramdisk'), [True, False])
    @pytest.mark.parametrize(('async_save'), [True, False])
    @pytest.mark.parametrize(('algo'), ['atomic', 'fully_parallel'])
    def test_basic_save_load_scenarios(
        self, tmp_path_dist_ckpt, tp, pp, use_ramdisk, async_save, algo
    ):
        Utils.initialize_model_parallel(tp, pp)
        num_floating_point_operations_so_far = 0
        model, optimizer = setup_model_and_optimizer(1, tp, pp)
        opt_param_scheduler = None

        mock_args = (
            SimpleNamespace()
        )  # FIXME: fails with additional arguments (e.g.,'weight_decay')
        if use_ramdisk:
            tmp_path_dist_ckpt = Path("/dev/shm")

        original_empty = torch.empty

        def deterministic_empty(*args, **kwargs):
            return original_empty(*args, **kwargs).zero_()

        with (
            TempNamedDir(tmp_path_dist_ckpt / "test_local", sync=True) as local_ckpt_dir,
            mock.patch('megatron.training.checkpointing.get_args', new=lambda: mock_args),
            mock.patch('megatron.training.async_utils.get_args', new=lambda: mock_args),
            mock.patch("megatron.training.checkpointing.update_num_microbatches"),
            mock.patch('torch.empty', new=deterministic_empty),
        ):
            local_ckpt_dir = local_ckpt_dir / "subdir"  # Test handling of non-existent directories
            init_basic_mock_args(mock_args, tp, pp)
            init_checkpointing_mock_args(mock_args, None)
            mock_args.non_persistent_ckpt_type = 'local'
            mock_args.non_persistent_local_ckpt_algo = algo
            mock_args.async_save = async_save
            mock_args.ckpt_fully_parallel_save = True  # ensure proper sharding_type is set
            checkpointing_context = {
                'local_checkpoint_manager': LocalCheckpointManager(local_ckpt_dir)
            }

            save_checkpoint(
                1,
                model,
                optimizer,
                opt_param_scheduler,
                num_floating_point_operations_so_far,
                checkpointing_context=checkpointing_context,
                non_persistent_ckpt=True,
            )
            if async_save:
                maybe_finalize_async_save(True)
            iteration, _ = load_checkpoint(
                model, optimizer, opt_param_scheduler, checkpointing_context=checkpointing_context
            )
            assert iteration == 1
            ckpt_id = checkpointing_context['local_checkpoint_manager']._ckpt_id(iteration)
            ckpt_path = checkpointing_context['local_checkpoint_manager']._local_ckpt_path_from_id(
                ckpt_id
            )
            backup_path = ckpt_path.with_name('backup_' + ckpt_path.name)
            checkpointing_context['local_checkpoint_manager'].latest_iteration = -1
            iteration, _ = load_checkpoint(
                model, optimizer, opt_param_scheduler, checkpointing_context=checkpointing_context
            )
            assert iteration == 1
            shutil.move(ckpt_path, backup_path)
            checkpointing_context['local_checkpoint_manager'].latest_iteration = -1
            torch.distributed.barrier()
            iteration, _ = load_checkpoint(
                model, optimizer, opt_param_scheduler, checkpointing_context=checkpointing_context
            )
            assert iteration == 0
            save_checkpoint(
                1,
                model,
                optimizer,
                opt_param_scheduler,
                num_floating_point_operations_so_far,
                checkpointing_context=checkpointing_context,
                non_persistent_ckpt=True,
            )
            if async_save:
                maybe_finalize_async_save(True)
            if Utils.rank > 0:  # Skip assertion on rank 0 due to harmless nondeterminism
                assert filecmp.cmp(ckpt_path, backup_path, shallow=False), [ckpt_path, backup_path]
            save_checkpoint(
                2,
                model,
                optimizer,
                opt_param_scheduler,
                num_floating_point_operations_so_far,
                checkpointing_context=checkpointing_context,
                non_persistent_ckpt=True,
            )
            if async_save:
                maybe_finalize_async_save(True)
            time.sleep(0.01)  # Allow sufficient time for async cleanup to complete
            assert not ckpt_path.exists()
            ckpt_id = checkpointing_context['local_checkpoint_manager']._ckpt_id(2)
            ckpt_path = checkpointing_context['local_checkpoint_manager']._local_ckpt_path_from_id(
                ckpt_id
            )
            assert ckpt_path.exists()

        Utils.destroy_model_parallel()

    @pytest.mark.internal
    @pytest.mark.parametrize(('tp,pp'), [(1, 1), (2, 4)])
    @pytest.mark.parametrize(('use_ramdisk'), [True, False])
    @pytest.mark.parametrize(('async_save'), [True, False])
    @pytest.mark.parametrize(('algo'), ['atomic', 'fully_parallel'])
    @pytest.mark.flaky
    @pytest.mark.flaky_in_dev
    def test_failed_save(self, caplog, tmp_path_dist_ckpt, tp, pp, use_ramdisk, async_save, algo):
        Utils.initialize_model_parallel(tp, pp)
        num_floating_point_operations_so_far = 0
        model, optimizer = setup_model_and_optimizer(1, tp, pp)
        opt_param_scheduler = None

        mock_args = parse_args(ignore_unknown_args=True)
        if use_ramdisk:
            tmp_path_dist_ckpt = Path("/dev/shm")

        def test_save_wrapper(save_wrapper, subdir):
            with (
                TempNamedDir(tmp_path_dist_ckpt / subdir, sync=True) as local_ckpt_dir,
                mock.patch('megatron.training.checkpointing.get_args', new=lambda: mock_args),
                mock.patch('megatron.training.async_utils.get_args', new=lambda: mock_args),
                mock.patch("megatron.training.checkpointing.update_num_microbatches"),
                mock.patch.object(LocalCheckpointManager, '_save', new=save_wrapper),
                caplog.at_level(logging.INFO),
            ):

                local_ckpt_dir = (
                    local_ckpt_dir / "subdir"
                )  # Test handling of non-existent directories
                init_basic_mock_args(mock_args, tp, pp)
                init_checkpointing_mock_args(mock_args, None)
                mock_args.non_persistent_ckpt_type = 'local'
                mock_args.non_persistent_local_ckpt_algo = algo
                mock_args.async_save = async_save
                mock_args.ckpt_fully_parallel_save = True  # ensure proper sharding_type is set
                checkpointing_context = {
                    'local_checkpoint_manager': LocalCheckpointManager(local_ckpt_dir)
                }

                with pytest.raises(CheckpointingException):
                    save_checkpoint(
                        1,
                        model,
                        optimizer,
                        opt_param_scheduler,
                        num_floating_point_operations_so_far,
                        checkpointing_context=checkpointing_context,
                        non_persistent_ckpt=True,
                    )
                    if async_save:
                        maybe_finalize_async_save(True)
                iteration, _ = load_checkpoint(
                    model,
                    optimizer,
                    opt_param_scheduler,
                    checkpointing_context=checkpointing_context,
                )
                assert iteration == 0
                assert not any((local_ckpt_dir / str(Utils.rank)).iterdir())

            if Utils.rank == 1:
                assert f"iter_0000001_{Utils.rank}_local.pt" not in caplog.text
            else:
                assert f"iter_0000001_{Utils.rank}_local.pt" in caplog.text

        original_save = LocalCheckpointManager._save

        def silent_error(self, *args, **kwargs):
            if self.rank == 1:
                return
            return original_save(self, *args, **kwargs)

        def exception(self, *args, **kwargs):
            if self.rank == 1:
                raise Exception("TEST")
            return original_save(self, *args, **kwargs)

        test_save_wrapper(silent_error, "test_sync")
        if async_save:
            test_save_wrapper(exception, "test_async")
        Utils.destroy_model_parallel()<|MERGE_RESOLUTION|>--- conflicted
+++ resolved
@@ -80,18 +80,10 @@
         opt_param_scheduler = None
         rng_state = None
         iteration = None
-<<<<<<< HEAD
-        metadata = dict(
-            dp_cp_group=parallel_state.get_data_parallel_group(with_context_parallel=True)
-        )
-        model_sd_kwargs = dict(metadata=metadata)
-        optim_sd_kwargs = dict(sharding_type='fully_sharded_model_space', metadata=metadata)
-=======
         dp_cp_group = parallel_state.get_data_parallel_group(with_context_parallel=True)
         metadata = {'distrib_optim_sharding_type': 'fully_reshardable', 'dp_cp_group': dp_cp_group}
         model_sd_kwargs = dict(metadata={'dp_cp_group': dp_cp_group})
         optim_sd_kwargs = dict(metadata=metadata)
->>>>>>> 4bdd7b10
         mock_args = parse_args(ignore_unknown_args=True)
         mock_args.no_save_optim = False
         mock_args.no_save_rng = True
