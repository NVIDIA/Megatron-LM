--- conflicted
+++ resolved
@@ -259,14 +259,9 @@
             )
             if async_save:
                 maybe_finalize_async_save(True)
-<<<<<<< HEAD
             torch.distributed.barrier(group=get_default_process_group())
-            time.sleep(1) # race condiiton between removing a file and checking it does not exist
-            assert not ckpt_path.exists(), f"rank: {Utils.rank} path: {ckpt_path}"
-=======
-            time.sleep(0.01)  # Allow sufficient time for async cleanup to complete
+            time.sleep(1)  # Allow sufficient time for async cleanup to complete
             assert not ckpt_path.exists()
->>>>>>> a8aab72a
             ckpt_id = checkpointing_context['local_checkpoint_manager']._ckpt_id(2)
             ckpt_path = checkpointing_context['local_checkpoint_manager']._local_ckpt_path_from_id(
                 ckpt_id
