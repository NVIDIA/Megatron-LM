# Copyright (c) 2024, NVIDIA CORPORATION. All rights reserved.
import filecmp
import shutil
from pathlib import Path
from types import SimpleNamespace
from typing import Any, Callable, Tuple, Union
from unittest import mock

import pytest
import torch

from megatron.core.device_utils import get_xla_model
from megatron.core.dist_checkpointing import ShardedTensor
from megatron.core.dist_checkpointing.dict_utils import diff
from megatron.core.dist_checkpointing.mapping import ShardedBase, ShardedTensorFactory
from megatron.core.dist_checkpointing.state_dict_transformation import (
    prepare_state_dict_for_save,
    recreate_state_dict_after_load,
)
from megatron.core.dist_checkpointing.utils import extract_nonpersistent
from megatron.core.parallel_state import get_data_parallel_group, get_data_parallel_group_gloo, get_default_process_group
from megatron.training.async_utils import maybe_finalize_async_save
from megatron.training.checkpointing import generate_state_dict, load_checkpoint, save_checkpoint
from tests.unit_tests.dist_checkpointing import (
    TempNamedDir,
    init_basic_mock_args,
    init_checkpointing_mock_args,
    setup_model_and_optimizer,
)
from tests.unit_tests.test_utilities import Utils

xm = get_xla_model()

def find_matching_values(
    x: Union[dict, list], predicate: Callable[[Any], bool]
) -> Tuple[Union[dict, list], Union[dict, list]]:
    """Return matching values in a single list

    Args:
        x (Union[dict, list]) : state dict to process. Top-level argument must be a dict or list
        predicate (object -> bool): determines matching values
    """

    matching_vals = []
    if isinstance(x, dict):
        values = x.values()
    elif isinstance(x, list):
        values = x
    else:
        raise ValueError(f'Unexpected top-level object type: {type(x)}')
    for v in values:
        if isinstance(v, (list, dict)):
            matching_vals += find_matching_values(v, predicate)
        elif predicate(v):
            matching_vals.append(v)
    return matching_vals


class TestLocalCheckpointing:
    def setup_method(self, method):
        pass

    def teardown_method(self, method):
        Utils.destroy_model_parallel()

    @pytest.mark.parametrize(('tp,pp'), [(2, 4)])
    @pytest.mark.parametrize(('use_torch_fsdp2'), [True, False])
    def test_sharded_tensors(self, tp, pp, use_torch_fsdp2):
        Utils.initialize_model_parallel(tp, pp)
        num_floating_point_operations_so_far = 0
        dist_opt = xm is None
        model, optimizer = setup_model_and_optimizer(1, tp, pp, dist_opt=dist_opt)
        opt_param_scheduler = None
        rng_state = None
        use_dist_ckpt = True
        iteration = None
        optim_sd_kwargs = dict(sharding_type='fully_sharded_model_space') if dist_opt else {}
        mock_args = SimpleNamespace()
        mock_args.no_save_optim = False
        mock_args.no_save_rng = True
        mock_args.use_torch_fsdp2 = use_torch_fsdp2
        # Test save_local
        state_dict = generate_state_dict(
            mock_args,
            model,
            optimizer,
            opt_param_scheduler,
            rng_state,
            use_dist_ckpt=use_dist_ckpt,
            iteration=iteration,
            optim_sd_kwargs=optim_sd_kwargs,
        )
        sharded_tensor_factories = find_matching_values(
            state_dict, lambda x: isinstance(x, ShardedTensorFactory)
        )
        sharded_tensors = find_matching_values(state_dict, lambda x: isinstance(x, ShardedTensor))
        for ten in sharded_tensors:
            assert ten.data != None
        parallelization_group = get_data_parallel_group() if not xm else get_data_parallel_group_gloo()
        saved_state_dict = prepare_state_dict_for_save(state_dict, 
                                                       parallelization_group=parallelization_group,
                                                       process_group=get_default_process_group())

        saved_sharded_tensors = find_matching_values(
            saved_state_dict, lambda x: isinstance(x, ShardedTensor)
        )
        for ten in saved_sharded_tensors:
            assert ten.data == None
        assert (
            len(saved_sharded_tensors)
            == len(sharded_tensors) + 2 * len(sharded_tensor_factories)
            == len(saved_state_dict['raw_tensors'])
        )
        common_sharded_tensors = find_matching_values(
            saved_state_dict["common"], lambda x: isinstance(x, ShardedTensor)
        )
        assert common_sharded_tensors == []
        # Test load_local
        state_dict = generate_state_dict(
            mock_args,
            model,
            optimizer,
            opt_param_scheduler,
            rng_state,
<<<<<<< HEAD
            use_dist_ckpt,
            iteration,
=======
            use_dist_ckpt=True,
            iteration=iteration,
>>>>>>> 6dfeb259
            optim_sd_kwargs=optim_sd_kwargs,
        )
        nonpersistent_state_dict, _ = extract_nonpersistent(state_dict)
        # For a given use case
        if dist_opt:
            assert not nonpersistent_state_dict
        else:
            assert nonpersistent_state_dict['optimizer']['optimizer']['param_groups']

        loaded_state_dict = recreate_state_dict_after_load(state_dict, saved_state_dict, 
                                                           parallelization_group=parallelization_group,
                                                           process_group=get_default_process_group())
        
        if not dist_opt:
            for group in state_dict['optimizer']['optimizer']['param_groups']:
                del group['params']

            for group in loaded_state_dict['optimizer']['optimizer']['param_groups']:
                del group['params']
        
        only_left, only_right, mismatch = diff(loaded_state_dict, state_dict)
        assert not only_left
        assert not only_right
        for i in mismatch:
            # ShardedObjects and ShardedTensors should be replaced
            assert issubclass(i[-1], ShardedBase)

    @pytest.mark.parametrize(('tp,pp'), [(2, 4), (1, 1)])
    @pytest.mark.parametrize(('use_ramdisk'), [True, False])
    @pytest.mark.parametrize(('async_save'), [True, False])
    @pytest.mark.parametrize(('algo'), ['atomic', 'fully_parallel'])
    @pytest.mark.skip(reason="BasicLocalCheckpointManager is not yet integrated")
    def test_basic_save_load_scenarios(
        self, tmp_path_dist_ckpt, tp, pp, use_ramdisk, async_save, algo
    ):
        Utils.initialize_model_parallel(tp, pp)
        num_floating_point_operations_so_far = 0
        dist_opt = xm is None
        model, optimizer = setup_model_and_optimizer(1, tp, pp, dist_opt=dist_opt)
        opt_param_scheduler = None

        mock_args = SimpleNamespace()
        if use_ramdisk:
            tmp_path_dist_ckpt = Path("/dev/shm")
        with TempNamedDir(tmp_path_dist_ckpt / "test_local") as local_ckpt_dir, mock.patch(
            'megatron.training.checkpointing.get_args', new=lambda: mock_args
        ), mock.patch('megatron.training.async_utils.get_args', new=lambda: mock_args), mock.patch(
            "megatron.training.checkpointing.update_num_microbatches"
        ):
            local_ckpt_dir = local_ckpt_dir / "subdir"  # Test handling of non-existent directories
            init_basic_mock_args(mock_args, tp, pp)
            init_checkpointing_mock_args(mock_args, None)
            mock_args.non_persistent_ckpt_type = 'local'
            mock_args.non_persistent_local_ckpt_algo = algo
            mock_args.async_save = async_save
            checkpointing_context = {
                'local_checkpoint_manager': BasicLocalCheckpointManager(local_ckpt_dir)
            }

            save_checkpoint(
                1,
                model,
                optimizer,
                opt_param_scheduler,
                num_floating_point_operations_so_far,
                checkpointing_context=checkpointing_context,
                non_persistent_ckpt=True,
            )
            if async_save:
                maybe_finalize_async_save(True)
            iteration, _ = load_checkpoint(
                model, optimizer, opt_param_scheduler, checkpointing_context=checkpointing_context
            )
            assert iteration == 1
            ckpt_path = checkpointing_context['local_checkpoint_manager'].local_ckpt_path
            backup_path = ckpt_path.with_name('backup_' + ckpt_path.name)
            checkpointing_context['local_checkpoint_manager'].latest_iteration = -1
            iteration, _ = load_checkpoint(
                model, optimizer, opt_param_scheduler, checkpointing_context=checkpointing_context
            )
            assert iteration == 1
            shutil.move(ckpt_path, backup_path)
            checkpointing_context['local_checkpoint_manager'].latest_iteration = -1
            torch.distributed.barrier()
            iteration, _ = load_checkpoint(
                model, optimizer, opt_param_scheduler, checkpointing_context=checkpointing_context
            )
            assert iteration == 0
            save_checkpoint(
                1,
                model,
                optimizer,
                opt_param_scheduler,
                num_floating_point_operations_so_far,
                checkpointing_context=checkpointing_context,
                non_persistent_ckpt=True,
            )
            if async_save:
                maybe_finalize_async_save(True)
            assert filecmp.cmp(ckpt_path, backup_path, shallow=False), [ckpt_path, backup_path]
            save_checkpoint(
                2,
                model,
                optimizer,
                opt_param_scheduler,
                num_floating_point_operations_so_far,
                checkpointing_context=checkpointing_context,
                non_persistent_ckpt=True,
            )
            if async_save:
                maybe_finalize_async_save(True)
            assert not ckpt_path.exists()
            ckpt_path = checkpointing_context['local_checkpoint_manager'].local_ckpt_path
            assert ckpt_path.exists()

        Utils.destroy_model_parallel()<|MERGE_RESOLUTION|>--- conflicted
+++ resolved
@@ -122,13 +122,8 @@
             optimizer,
             opt_param_scheduler,
             rng_state,
-<<<<<<< HEAD
-            use_dist_ckpt,
-            iteration,
-=======
-            use_dist_ckpt=True,
+            use_dist_ckpt=use_dist_ckpt,
             iteration=iteration,
->>>>>>> 6dfeb259
             optim_sd_kwargs=optim_sd_kwargs,
         )
         nonpersistent_state_dict, _ = extract_nonpersistent(state_dict)
