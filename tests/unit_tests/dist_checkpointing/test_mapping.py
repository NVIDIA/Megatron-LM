--- conflicted
+++ resolved
@@ -95,9 +95,6 @@
         with pytest.raises(CheckpointingException):
             sh_ten.local_shape = (5,)
             sh_ten.validate_metadata_integrity()
-<<<<<<< HEAD
-        Utils.destroy_model_parallel()
-=======
 
     def test_narrowing(self):
         data = torch.ones((1, 3, 7, 9))
@@ -145,7 +142,6 @@
         narrow_sh_ten = sh_ten.narrow(0, 2, 1)  # empty intersection
         assert not narrow_sh_ten, narrow_sh_ten
 
->>>>>>> 1b8fce7e
 
 class TestShardedTensorFactory:
     def test_build_and_merge(self):
