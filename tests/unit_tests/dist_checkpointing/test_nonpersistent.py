--- conflicted
+++ resolved
@@ -8,12 +8,9 @@
 import torch
 import torch.distributed
 
-<<<<<<< HEAD
 from megatron.core.device_utils import get_xla_model
 from megatron.core.parallel_state import get_default_process_group
-=======
 from megatron.training.arguments import parse_args
->>>>>>> e1586c21
 from megatron.training.checkpointing import (
     _NON_PERSISTENT_CKPT_SUBDIR,
     load_checkpoint,
@@ -146,14 +143,9 @@
         model, optimizer = setup_model_and_optimizer(1, tp, pp, dist_opt=dist_opt)
         opt_param_scheduler = None
 
-<<<<<<< HEAD
-        mock_args = SimpleNamespace()
-        with TempNamedDir(tmp_path_dist_ckpt / "test_legacy", sync=True,
-                          process_group=get_default_process_group()) as legacy_ckpt_dir, mock.patch(
-=======
         mock_args = parse_args(ignore_unknown_args=True)
-        with TempNamedDir(tmp_path_dist_ckpt / "test_legacy") as legacy_ckpt_dir, mock.patch(
->>>>>>> e1586c21
+        with TempNamedDir(tmp_path_dist_ckpt / "test_legacy", 
+                          sync=True, process_group=get_default_process_group()) as legacy_ckpt_dir, mock.patch(
             'megatron.training.checkpointing.get_args', new=lambda: mock_args
         ), mock.patch("megatron.training.checkpointing.update_num_microbatches"):
             init_basic_mock_args(mock_args, tp, pp)
