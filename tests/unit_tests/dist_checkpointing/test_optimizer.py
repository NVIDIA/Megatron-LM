# Copyright (c) 2023, NVIDIA CORPORATION. All rights reserved.
from copy import deepcopy
from functools import partial
from time import sleep
from unittest import mock

import pytest
import torch
from torch.optim import Adam

from megatron.core import parallel_state
from megatron.core.dist_checkpointing import (
    ShardedTensor,
    load,
    load_plain_tensors,
    load_tensors_metadata,
    save,
)
from megatron.core.dist_checkpointing.dict_utils import diff, nested_values
from megatron.core.dist_checkpointing.optimizer import (
    get_param_id_to_sharded_param_map,
    optim_state_to_sharding_state,
)
from megatron.core.dist_checkpointing.serialization import get_default_save_sharded_strategy
from megatron.core.dist_checkpointing.strategies.fully_parallel import (
    FullyParallelSaveStrategyWrapper,
)
from megatron.core.dist_checkpointing.utils import extract_sharded_tensors
from megatron.core.models.gpt.gpt_layer_specs import get_gpt_decoder_block_spec
from megatron.core.models.gpt.gpt_layer_specs import (
    get_gpt_layer_with_transformer_engine_spec as gpt_te_spec,
)
from megatron.core.models.gpt.gpt_model import GPTModel
from megatron.core.tensor_parallel import model_parallel_cuda_manual_seed
from megatron.core.transformer import MLATransformerConfig, TransformerConfig
from megatron.core.transformer.mlp import apply_swiglu_sharded_factory
from megatron.training.arguments import parse_args
from megatron.training.checkpointing import load_checkpoint, save_checkpoint
from tests.unit_tests.dist_checkpointing import (
    TempNamedDir,
    init_basic_mock_args,
    init_checkpointing_mock_args,
    initialize_gpt_model,
    setup_model_and_optimizer,
    setup_moe_model_and_optimizer,
)
from tests.unit_tests.test_utilities import Utils


class Model(torch.nn.Module):
    def __init__(self):
        super().__init__()
        self.conv = torch.nn.Conv1d(8, 16, 3)
        self.proj = torch.nn.Linear(8, 5)
        self.config = TransformerConfig(hidden_size=8, num_attention_heads=1, num_layers=1)

    def sharded_state_dict(self):
        sharded_state_dict = self.state_dict(keep_vars=True)
        # conv
        sharded_state_dict['conv.weight'] = ShardedTensor.from_rank_offsets(
            'conv.weight',
            sharded_state_dict['conv.weight'],
            (
                1,
                parallel_state.get_tensor_model_parallel_rank(),
                parallel_state.get_tensor_model_parallel_world_size(),
            ),
        )
        # bias is non-sharded
        sharded_state_dict['conv.bias'] = ShardedTensor.from_rank_offsets(
            'conv.bias', sharded_state_dict['conv.bias']
        )

        # proj
        sharded_state_dict['proj.weight'] = ShardedTensor.from_rank_offsets(
            'proj.weight', sharded_state_dict['proj.weight'], (0, Utils.rank, Utils.world_size)
        )
        sharded_state_dict['proj.bias'] = ShardedTensor.from_rank_offsets(
            'proj.bias', sharded_state_dict['proj.bias'], (0, Utils.rank, Utils.world_size)
        )
        return sharded_state_dict


class SwigluFactoryModel(torch.nn.Module):
    def __init__(self):
        super().__init__()
        self.linear = torch.nn.Linear(
            5, 64 // parallel_state.get_tensor_model_parallel_world_size(), bias=False
        )
        self.config = TransformerConfig(hidden_size=8, num_attention_heads=1, num_layers=1)

    def sharded_state_dict(self):
        sharded_state_dict = self.state_dict(keep_vars=True)
        sharded_state_dict['linear.weight'] = ShardedTensor.from_rank_offsets(
            'linear.weight',
            sharded_state_dict['linear.weight'],
            (
                (
                    0,
                    parallel_state.get_tensor_model_parallel_rank(),
                    parallel_state.get_tensor_model_parallel_world_size(),
                )
            ),
            replica_id=(
                (
                    parallel_state.get_pipeline_model_parallel_rank(),
                    0,
                    parallel_state.get_data_parallel_rank(with_context_parallel=True),
                )
            ),
        )
        sharded_state_dict['linear.weight'] = apply_swiglu_sharded_factory(
            sharded_state_dict['linear.weight'], ()
        )
        return sharded_state_dict


class Model1dFlattenTensor(torch.nn.Module):
    """This model is used to test whether a 1d flatten tensor can be correctly
    transformed into torch dist-ckpt form
    """

    def __init__(self):
        super().__init__()
        self.config = TransformerConfig(hidden_size=128, num_attention_heads=1, num_layers=1)
        self.weight_1d = torch.nn.Parameter(torch.randn(self.config.hidden_size))

    def sharded_state_dict(self):
        sharded_state_dict = self.state_dict(keep_vars=True)
        sharded_state_dict['weight_1d'] = ShardedTensor.from_rank_offsets(
            'weight_1d',
            sharded_state_dict['weight_1d'],
            (
                (
                    0,
                    parallel_state.get_tensor_model_parallel_rank(),
                    parallel_state.get_tensor_model_parallel_world_size(),
                )
            ),
            replica_id=(
                (
                    parallel_state.get_pipeline_model_parallel_rank(),
                    0,
                    parallel_state.get_data_parallel_rank(with_context_parallel=True),
                )
            ),
        )
        return sharded_state_dict


class TestOptimizer:
    def setup_method(self, method):
        pass

    def teardown_method(self, method):
        Utils.destroy_model_parallel()

    def test_optimizer_params(self, tmp_path_dist_ckpt):
        Utils.initialize_model_parallel(1, 1)
        model = Model()
        # Force optimizer state initialization
        for p in model.parameters():
            p.grad = torch.ones_like(p.data)
        optim = Adam(model.parameters())
        optim.step()

        model_state_dict = model.sharded_state_dict()
        param_map = get_param_id_to_sharded_param_map(
            model_state_dict, optim.param_groups[0]['params']
        )
        optim_state_dict = optim.state_dict()
        optim_state_to_sharding_state(optim_state_dict, param_map, exclude_keys=('step',))

        optim_sharded_tensors = nested_values(extract_sharded_tensors(optim_state_dict)[0])
        optim_sharded_keys = {sh_ten.key for sh_ten in optim_sharded_tensors}
        assert len(optim_sharded_keys) == 2 * len(model_state_dict)
        assert optim_sharded_keys == set(
            [
                f'optimizer.state.{state_key}.{layer_name}'
                for state_key in ['exp_avg', 'exp_avg_sq']
                for layer_name in model_state_dict
            ]
        )


def initialize_small_model(pre_process=True, post_process=True, seed=0, **config_kwargs):
    torch.manual_seed(seed)
    model_parallel_cuda_manual_seed(seed)

    return SwigluFactoryModel()


def initialize_1d_flatten_tensor_model(
    pre_process=True, post_process=True, seed=0, **config_kwargs
):
    # This model is used to test whether a 1d flatten tensor can be correctly
    # transformed into torch dist-ckpt form
    torch.manual_seed(seed)
    model_parallel_cuda_manual_seed(seed)

    return Model1dFlattenTensor()


def initialize_real_model(
    seed,
    pre_process,
    post_process,
    vp_stage=None,
    is_moe=False,
    is_mla=False,
    virtual_pipeline_model_parallel_size=None,
    **config_kwargs,
):
    torch.manual_seed(seed)
    model_parallel_cuda_manual_seed(seed)

    default_config_kwargs = dict(
        num_layers=6,
        hidden_size=16,
        num_attention_heads=8,
        use_cpu_initialization=True,
        pipeline_dtype=torch.bfloat16,
        bf16=True,
        virtual_pipeline_model_parallel_size=virtual_pipeline_model_parallel_size,
    )
    if is_moe:
        default_config_kwargs["moe_ffn_hidden_size"] = 128
        default_config_kwargs["num_moe_experts"] = 4
        default_config_kwargs["add_bias_linear"] = False
        # Pop unused fields
        config_kwargs.pop("use_sp")
        config_kwargs.pop("use_te")
        config_kwargs.pop("use_grouped_mlp")
        config_kwargs.pop("use_glu")
    if is_mla:
        default_config_kwargs["multi_latent_attention"] = True
        default_config_kwargs["q_lora_rank"] = 96
        default_config_kwargs["kv_lora_rank"] = 512
        default_config_kwargs["qk_head_dim"] = 64
        default_config_kwargs["qk_pos_emb_head_dim"] = 32
        default_config_kwargs["v_head_dim"] = 64
    default_config_kwargs.update(**config_kwargs)
    config_cls = MLATransformerConfig if is_mla else TransformerConfig
    transformer_config = config_cls(**default_config_kwargs)

    if is_moe:
        layer_spec = get_gpt_decoder_block_spec(
            transformer_config, use_transformer_engine=True, vp_stage=vp_stage
        )
    else:
        layer_spec = gpt_te_spec(multi_latent_attention=is_mla)
    this_model = GPTModel(
        config=transformer_config,
        transformer_layer_spec=layer_spec,
        vocab_size=128,
        max_sequence_length=4,
        pre_process=pre_process,
        post_process=post_process,
        vp_stage=vp_stage,
    )

    return this_model


def load_checkpoint_no_arg_checks(*args, **kwargs):
    with mock.patch('megatron.training.checkpointing.check_checkpoint_args'):
        with mock.patch('megatron.training.checkpointing.update_num_microbatches'):
            return load_checkpoint(*args, **kwargs)


class TestDistributedOptimizer:
    def setup_method(self, method):
        pass

    def teardown_method(self, method):
        Utils.destroy_model_parallel()

    @pytest.mark.parametrize("fully_parallel", [False, True])
    @pytest.mark.parametrize(
        ("tp_pp_ep", "is_moe", "is_mla", "test_step", "kwargs"),
        [
            ((2, 2, 1), False, False, False, {}),  # check TP
            ((1, 2, 1), False, False, True, {}),  # check "step" is synced
            ((1, 2, 1), False, True, False, {}),  # check param group order is right
            (
                (1, 8, 1),
                False,
                False,
                False,
                {
                    "account_for_embedding_in_pipeline_split": True,
                    "account_for_loss_in_pipeline_split": True,
                },
            ),  # check embedding standalone
            (
                (1, 2, 2),
                True,
                False,
                True,
                {"moe_layer_freq": [0, 0, 0, 1, 1, 1]},
            ),  # check moe not on all ranks (case 1)
            (
                (1, 2, 2),
                True,
                False,
                True,
                {"moe_layer_freq": [1, 1, 1, 0, 0, 0]},
            ),  # check moe not on all ranks (case 2)
        ],
    )
    def test_optimizer_common_state_dict(
        self, tmp_path_dist_ckpt, fully_parallel, tp_pp_ep, is_moe, is_mla, test_step, kwargs
    ):
        initialize_fn = partial(initialize_real_model, is_moe=is_moe, is_mla=is_mla, **kwargs)

        # Initialize parallel
        tp, pp, ep = tp_pp_ep
        Utils.initialize_model_parallel(
            tensor_model_parallel_size=tp,
            pipeline_model_parallel_size=pp,
            expert_model_parallel_size=ep,
        )
        rank = torch.distributed.get_rank()

        with TempNamedDir(tmp_path_dist_ckpt / 'test_dp_sharding', sync=True) as ckpt_dir:
            mock_args = parse_args(ignore_unknown_args=True)
            mock_args.use_distributed_optimizer = True
            with mock.patch('megatron.training.checkpointing.get_args', new=lambda: mock_args):
                # Initialize model and optimizer A
                if is_moe:
                    model, optimizer_A = setup_moe_model_and_optimizer(
                        seed=2, tp=tp, pp=pp, ep=ep, initialize_fn=initialize_fn
                    )
                else:
                    model, optimizer_A = setup_model_and_optimizer(
                        seed=2, tp=tp, pp=pp, initialize_fn=initialize_fn
                    )
                if test_step:
                    # Simulate "step" not set in some of the param groups on rank 0.
                    # TE FusedAdam may have "step" not set in some of the param groups on some ranks.
                    for i, param_group in enumerate(
                        optimizer_A.chained_optimizers[0].optimizer.param_groups
                    ):
                        if rank > 0 or i == 0:
                            param_group['step'] = 1234

                # Save checkpoint
                init_checkpointing_mock_args(mock_args, ckpt_dir, fully_parallel=fully_parallel)
                from megatron.training.training import preprocess_common_state_dict

                save_checkpoint(
                    10,
                    model,
                    optimizer_A,
                    None,
                    0,
                    preprocess_common_state_dict_fn=preprocess_common_state_dict,
                )

                # Get optimizer A param state
                optim_param_state_A = optimizer_A.state_dict()

                # Initialize model and optimizer B
                if is_moe:
                    model, optimizer_B = setup_moe_model_and_optimizer(
                        seed=3, tp=tp, pp=pp, ep=ep, initialize_fn=initialize_fn
                    )
                else:
                    model, optimizer_B = setup_model_and_optimizer(
                        seed=3, tp=tp, pp=pp, initialize_fn=initialize_fn
                    )
                # Load optimizer B from checkpoint
                load_checkpoint_no_arg_checks(model, optimizer_B, None)
                if test_step:
                    # Complete "step" for comparison
                    for i, param_group in enumerate(
                        optimizer_A.chained_optimizers[0].optimizer.param_groups
                    ):
                        if rank == 0 and i > 0:
                            param_group['step'] = 1234
                # Get optimizer B param state
                optim_param_state_B = optimizer_B.state_dict()

                # Test both param state dicts are equal
                diffs = diff(optim_param_state_A, optim_param_state_B)
                assert not any(map(bool, diffs)), (rank, diffs)

        Utils.destroy_model_parallel()

    @pytest.mark.parametrize(
        "initialize_fn",
        [initialize_small_model, initialize_gpt_model, initialize_1d_flatten_tensor_model],
    )
    @pytest.mark.parametrize("use_fpsl", [False, True])
    # TODO: changing DP doesn't work in unit tests because of NCCL crashes
    @pytest.mark.parametrize(
        "tp_pp,src_dp,dest_dp",
        [
            ((4, 1), 2, 2),
            # ((1, 1), 8, 1),
            # ((1, 1), 1, 8),
            # ((2, 1), 2, 1),
            # ((2, 1), 2, 2),
        ],
    )
<<<<<<< HEAD

=======
    @pytest.mark.flaky
    @pytest.mark.flaky_in_dev
>>>>>>> bf341cb4
    def test_dp_sharding(self, tmp_path_dist_ckpt, tp_pp, src_dp, dest_dp, use_fpsl, initialize_fn):
        src_world_size = tp_pp[0] * tp_pp[1] * src_dp
        dest_world_size = tp_pp[0] * tp_pp[1] * dest_dp
        assert src_world_size <= Utils.world_size, (tp_pp, src_dp)
        assert dest_world_size <= Utils.world_size, (tp_pp, dest_dp)

        sharding_type = 'fully_sharded_model_space' if use_fpsl else 'dp_zero_gather_scatter'

        Utils.initialize_model_parallel(*tp_pp)

        # sync=True to make sure other ranks wait for rank 0 to finish creating directory.
        with TempNamedDir(tmp_path_dist_ckpt / 'test_dp_sharding', sync=True) as ckpt_dir:
            try:
                Utils.set_world_size(src_world_size)
                if Utils.rank >= 0:
                    # Save checkpoint A
                    model, optimizer_A = setup_model_and_optimizer(
                        seed=2, tp=tp_pp[0], pp=tp_pp[1], initialize_fn=initialize_fn
                    )

                    save_strategy = get_default_save_sharded_strategy()
                    if use_fpsl:
                        save_strategy = FullyParallelSaveStrategyWrapper(
                            save_strategy,
                            parallel_state.get_data_parallel_group(with_context_parallel=True),
                            True,
                        )
                    optim_state_dict = optimizer_A.sharded_state_dict(
                        model[0].sharded_state_dict(), sharding_type=sharding_type
                    )
                    save(optim_state_dict, ckpt_dir, save_strategy)
                    optim_param_state_A = optimizer_A.get_parameter_state_dp_zero()
                    Utils.destroy_model_parallel()
                else:
                    # this prevents NCCL errors when changing DP. TODO: fix it properly
                    sleep(20)

                # Load checkpoint A with different TP/PP and save as checkpoint B
                Utils.set_world_size(dest_world_size)
                if Utils.rank == 0:
                    print('_____________________')
                if Utils.rank >= 0:
                    Utils.initialize_model_parallel(*tp_pp)

                    model, optimizer_B = setup_model_and_optimizer(
                        seed=3, tp=tp_pp[0], pp=tp_pp[1], initialize_fn=initialize_fn
                    )
                    optim_param_state_B = optimizer_B.get_parameter_state_dp_zero()
                    diffs = diff(optim_param_state_A, optim_param_state_B)
                    # Expect a mismatch in values - diffs[2] nonempty
                    if parallel_state.get_data_parallel_rank(with_context_parallel=True) == 0:
                        assert not diffs[0] and not diffs[1] and diffs[2], diffs

                    sharded_state_dict = optimizer_B.sharded_state_dict(
                        model[0].sharded_state_dict(), is_loading=True, sharding_type=sharding_type
                    )
                    optim_state_dict = load(sharded_state_dict, ckpt_dir)
                    optimizer_B.load_state_dict(optim_state_dict)
                    optim_param_state_B = optimizer_B.get_parameter_state_dp_zero()

                    # Test both param state dicts are equal
                    diffs = diff(optim_param_state_A, optim_param_state_B)
                    assert not any(map(bool, diffs)), diffs
                else:
                    # this prevents NCCL errors when changing DP. TODO: fix it properly
                    sleep(20)
            finally:
                Utils.set_world_size()

    @pytest.mark.parametrize(
        ('src_tp_pp', 'dest_tp_pp', 'use_glu'),
        [((2, 2), (2, 4), False), ((1, 8), (4, 1), True), ((2, 4), (4, 2), False)],
    )
    @pytest.mark.skip(reason="Fails due to MoE layer requirements")
    @pytest.mark.failing_on_rocm_mi250
    @pytest.mark.failing_on_rocm
    def test_finetune_doesnt_load_optimizer(
        self, tmp_path_dist_ckpt, src_tp_pp, dest_tp_pp, use_glu
    ):
        # sync=True to make sure other ranks wait for rank 0 to finish creating directory.
        Utils.initialize_model_parallel(*src_tp_pp)
        with TempNamedDir(
            tmp_path_dist_ckpt / 'test_finetune_doesnt_load_optimizer', sync=True
        ) as ckpt_dir:
            mock_args = parse_args(ignore_unknown_args=True)
            with mock.patch('megatron.training.checkpointing.get_args', new=lambda: mock_args):
                init_basic_mock_args(mock_args, tp=src_tp_pp[0], pp=src_tp_pp[1])
                init_checkpointing_mock_args(mock_args, ckpt_dir, False)

                model, optimizer = setup_model_and_optimizer(
                    seed=2,
                    tp=src_tp_pp[0],
                    pp=src_tp_pp[1],
                    initialize_fn=partial(initialize_gpt_model, use_glu=use_glu),
                )

                save_checkpoint(10, model, optimizer, None, 0)
                Utils.destroy_model_parallel()

                Utils.initialize_model_parallel(*dest_tp_pp)
                mock_args.tensor_model_parallel_size = dest_tp_pp[0]
                mock_args.pipeline_model_parallel_size = dest_tp_pp[1]
                model, optimizer = setup_model_and_optimizer(
                    seed=3,
                    tp=dest_tp_pp[0],
                    pp=dest_tp_pp[1],
                    initialize_fn=partial(initialize_gpt_model, use_glu=use_glu),
                )
                model_unloaded_state_dict = deepcopy(model[0].state_dict())
                optim_unloaded_state_dict = deepcopy(optimizer.state_dict())

                # Load with different TPxPP should raise DistributeOptimizer error
                with pytest.raises(RuntimeError) as exc_info:
                    load_checkpoint_no_arg_checks(model, optimizer, None)
                # "(TP, PP) mismatch" check is for backwards compatibility tests
                assert "(TP, PP) mismatch" in str(
                    exc_info.value
                ) or "(TP, PP, encoder TP, encoder PP) mismatch" in str(exc_info.value)

                # Check that the state didn't change
                assert not any(diff(model[0].state_dict(), model_unloaded_state_dict))
                assert not any(diff(optimizer.state_dict(), optim_unloaded_state_dict))

                # Now test the same with a `finetune` flag
                mock_args.finetune = True
                load_checkpoint_no_arg_checks(model, optimizer, None)

                # Model weights should be different, but optimizer state is unchanged
                diffs = diff(model[0].state_dict(), model_unloaded_state_dict)
                # diffs[0] and diffs[1] is structural diff, diffs[2] is values diff -
                # we expect only values diff
                assert not diffs[0] and not diffs[1] and diffs[2]
                assert not any(diff(optimizer.state_dict(), optim_unloaded_state_dict))

                # ... or `no_load_optim` flag
                model, optimizer = setup_model_and_optimizer(
                    seed=3,
                    tp=dest_tp_pp[0],
                    pp=dest_tp_pp[1],
                    initialize_fn=partial(initialize_gpt_model, use_glu=use_glu),
                )
                mock_args.finetune = False
                mock_args.no_load_optim = True
                mock_args.no_load_rng = True
                load_checkpoint_no_arg_checks(model, optimizer, None)

                # Model weights should be different, but optimizer state is unchanged
                diffs = diff(model[0].state_dict(), model_unloaded_state_dict)
                # diffs[0] and diffs[1] is structural diff, diffs[2] is values diff -
                # we expect only values diff
                assert not diffs[0] and not diffs[1] and diffs[2]
                assert not any(diff(optimizer.state_dict(), optim_unloaded_state_dict))


class TestFP32Optimizer:
    def setup_method(self, method):
        pass

    def teardown_method(self, method):
        Utils.destroy_model_parallel()

    @pytest.mark.parametrize(
        ('src_tp_pp', 'dest_tp_pp'), [((2, 4), (2, 4)), ((2, 4), (4, 2)), ((8, 1), (1, 2))]
    )
    def test_fp32_optimizer_resharding(self, tmp_path_dist_ckpt, src_tp_pp, dest_tp_pp):
        # sync=True to make sure other ranks wait for rank 0 to finish creating directory.

        def preprocess_fn(optim_common_dict):
            import copy

            preprocessed_optimzier_common_dict = copy.deepcopy(optim_common_dict)
            list = preprocessed_optimzier_common_dict['optimizer']['param_groups']
            for dict_item in list:
                del dict_item['wd_mult']
            return preprocessed_optimzier_common_dict

        Utils.initialize_model_parallel(*src_tp_pp)
        with TempNamedDir(
            tmp_path_dist_ckpt / 'test_fp32_optimizer_state_dict_A', sync=True
        ) as ckpt_dir_A:
            with TempNamedDir(
                tmp_path_dist_ckpt / 'test_fp32_optimizer_state_dict_B', sync=True
            ) as ckpt_dir_B:

                model_A, optimizer_A = setup_model_and_optimizer(
                    seed=2,
                    tp=src_tp_pp[0],
                    pp=src_tp_pp[1],
                    initialize_fn=initialize_small_model,
                    bf16=False,
                )

                save(
                    optimizer_A.sharded_state_dict(model_A[0].sharded_state_dict()),
                    ckpt_dir_A,
                    preprocess_common_before_consistancy_check=preprocess_fn,
                )
                Utils.destroy_model_parallel()

                # Load checkpoint A with different TP/PP and save as checkpoint B
                Utils.initialize_model_parallel(*dest_tp_pp)
                model_B, optimizer_B = setup_model_and_optimizer(
                    seed=3,
                    tp=dest_tp_pp[0],
                    pp=dest_tp_pp[1],
                    initialize_fn=initialize_small_model,
                    bf16=False,
                )
                load_sharded_state_dict = optimizer_B.sharded_state_dict(
                    model_B[0].sharded_state_dict()
                )
                state_dict = load(load_sharded_state_dict, ckpt_dir_A)

                optimizer_B.load_state_dict(state_dict)
                save(optimizer_B.sharded_state_dict(model_B[0].sharded_state_dict()), ckpt_dir_B)
                Utils.destroy_model_parallel()

                # Test both checkpoints are equal
                Utils.initialize_model_parallel(1, 1)
                plain_state_dict_A = load_plain_tensors(ckpt_dir_A)
                plain_state_dict_B = load_plain_tensors(ckpt_dir_B)
                diffs = diff(plain_state_dict_A, plain_state_dict_B)
                assert not any(map(bool, diffs)), diffs


class TestOptimizerResharding:
    def setup_method(self, method):
        pass

    def teardown_method(self, method):
        Utils.destroy_model_parallel()

    @pytest.mark.parametrize(
        ('use_dist_opt', 'bf16'),
        (
            (False, True),  # regular BF16
            (True, True),  # DistOpt BF16
            # (False, False), # FP32
        ),
    )
    @pytest.mark.parametrize(
        ('src_tp_pp', 'dest_tp_pp'),
        [((2, 4), (2, 4)), ((2, 4), (2, 2)), ((2, 4), (4, 2)), ((8, 1), (1, 2))],
    )
    @pytest.mark.failing_on_rocm
    def test_optimizer_resharding(
        self, tmp_path_dist_ckpt, src_tp_pp, dest_tp_pp, use_dist_opt, bf16
    ):
        if bf16:
            pytest.skip("Skipping bf16=True tests due to NoneType error")

        Utils.initialize_model_parallel(*src_tp_pp)
        with TempNamedDir(
            tmp_path_dist_ckpt / 'test_fp32_optimizer_state_dict_A', sync=False
        ) as ckpt_dir_A:
            with TempNamedDir(
                tmp_path_dist_ckpt / 'test_fp32_optimizer_state_dict_B', sync=False
            ) as ckpt_dir_B:
                model_A, optimizer_A = setup_model_and_optimizer(
                    seed=2, tp=src_tp_pp[0], pp=src_tp_pp[1], bf16=bf16, dist_opt=use_dist_opt
                )

                save(optimizer_A.sharded_state_dict(model_A[0].sharded_state_dict()), ckpt_dir_A)
                Utils.destroy_model_parallel()

                # Load checkpoint A with different TP/PP and save as checkpoint B
                Utils.initialize_model_parallel(*dest_tp_pp)
                model_B, optimizer_B = setup_model_and_optimizer(
                    seed=3, tp=dest_tp_pp[0], pp=dest_tp_pp[1], bf16=bf16, dist_opt=use_dist_opt
                )
                load_sharded_state_dict = optimizer_B.sharded_state_dict(
                    model_B[0].sharded_state_dict()
                )
                state_dict = load(load_sharded_state_dict, ckpt_dir_A)

                optimizer_B.load_state_dict(state_dict)
                save(optimizer_B.sharded_state_dict(model_B[0].sharded_state_dict()), ckpt_dir_B)
                Utils.destroy_model_parallel()

                # Test both checkpoints are equal
                Utils.initialize_model_parallel(1, 1)
                plain_state_dict_A = load_plain_tensors(ckpt_dir_A)
                plain_state_dict_B = load_plain_tensors(ckpt_dir_B)
                diffs = diff(plain_state_dict_A, plain_state_dict_B)
                assert not any(map(bool, diffs)), diffs

    @pytest.mark.parametrize(('use_dist_opt', 'bf16'), ((True, True),))  # DistOpt BF16
    @pytest.mark.parametrize(('use_te', 'use_grouped_mlp'), ((False, False), (False, True)))
    @pytest.mark.parametrize('use_glu', [False, True])
    @pytest.mark.parametrize(
        ('src_tp_pp_exp', 'dest_tp_pp_exp'),
        [
            ((2, 2, 2), (2, 2, 2)),
            ((4, 1, 2), (1, 2, 2)),
            ((1, 1, 2), (1, 1, 4)),
            ((2, 1, 2), (1, 1, 8)),
        ],
    )
    def test_chained_optimizer_resharding(
        self,
        tmp_path_dist_ckpt,
        src_tp_pp_exp,
        dest_tp_pp_exp,
        use_dist_opt,
        bf16,
        use_te,
        use_grouped_mlp,
        use_glu,
    ):
        src_tp, src_pp, src_exp = src_tp_pp_exp
        dest_tp, dest_pp, dest_exp = dest_tp_pp_exp
        with TempNamedDir(
            tmp_path_dist_ckpt / 'test_fp32_optimizer_state_dict_A', sync=False
        ) as ckpt_dir_A:
            with TempNamedDir(
                tmp_path_dist_ckpt / 'test_fp32_optimizer_state_dict_B', sync=False
            ) as ckpt_dir_B:
                Utils.initialize_model_parallel(src_tp, src_pp, expert_model_parallel_size=src_exp)
                model_A, optimizer_A = setup_moe_model_and_optimizer(
                    seed=2,
                    tp=src_tp,
                    pp=src_pp,
                    ep=src_exp,
                    bf16=bf16,
                    dist_opt=use_dist_opt,
                    use_te=use_te,
                    use_grouped_mlp=use_grouped_mlp,
                    use_glu=use_glu,
                )

                save(optimizer_A.sharded_state_dict(model_A[0].sharded_state_dict()), ckpt_dir_A)
                Utils.destroy_model_parallel()

                # Load checkpoint A with different TP/PP and save as checkpoint B
                Utils.initialize_model_parallel(
                    dest_tp, dest_pp, expert_model_parallel_size=dest_exp
                )
                model_B, optimizer_B = setup_moe_model_and_optimizer(
                    seed=3,
                    tp=dest_tp,
                    pp=dest_pp,
                    ep=dest_exp,
                    bf16=bf16,
                    dist_opt=use_dist_opt,
                    use_te=use_te,
                    use_grouped_mlp=use_grouped_mlp,
                    use_glu=use_glu,
                )
                load_sharded_state_dict = optimizer_B.sharded_state_dict(
                    model_B[0].sharded_state_dict()
                )
                state_dict = load(load_sharded_state_dict, ckpt_dir_A)

                optimizer_B.load_state_dict(state_dict)
                save(optimizer_B.sharded_state_dict(model_B[0].sharded_state_dict()), ckpt_dir_B)
                Utils.destroy_model_parallel()

                # Test both checkpoints are equal
                Utils.initialize_model_parallel(1, 1)
                plain_state_dict_A = load_plain_tensors(ckpt_dir_A)
                plain_state_dict_B = load_plain_tensors(ckpt_dir_B)
                diffs = diff(plain_state_dict_A, plain_state_dict_B)
                assert not any(map(bool, diffs)), diffs
                Utils.destroy_model_parallel()<|MERGE_RESOLUTION|>--- conflicted
+++ resolved
@@ -403,12 +403,8 @@
             # ((2, 1), 2, 2),
         ],
     )
-<<<<<<< HEAD
-
-=======
     @pytest.mark.flaky
     @pytest.mark.flaky_in_dev
->>>>>>> bf341cb4
     def test_dp_sharding(self, tmp_path_dist_ckpt, tp_pp, src_dp, dest_dp, use_fpsl, initialize_fn):
         src_world_size = tp_pp[0] * tp_pp[1] * src_dp
         dest_world_size = tp_pp[0] * tp_pp[1] * dest_dp
