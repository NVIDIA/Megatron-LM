--- conflicted
+++ resolved
@@ -268,24 +268,11 @@
                             parallel_state.get_default_process_group(),
                             True,
                         )
-<<<<<<< HEAD
-                    sharded_state_dict = optimizer_A.sharded_state_dict(
-                        model[0].sharded_state_dict(), sharding_type=sharding_type
-                    )
-                    save(
-                        sharded_state_dict,
-                        ckpt_dir,
-                        save_strategy,
-                        process_group=parallel_state.get_default_process_group()
-                    )
-                    optim_param_state_A = optimizer_A.chained_optimizers[0].get_parameter_state_dp_zero()
-=======
                     optim_state_dict = optimizer_A.sharded_state_dict(
                         model[0].sharded_state_dict(), sharding_type=sharding_type
                     )
                     save(optim_state_dict, ckpt_dir, save_strategy)
-                    optim_param_state_A = optimizer_A.get_parameter_state_dp_zero()
->>>>>>> a58f3810
+                    optim_param_state_A = optimizer_A.chained_optimizers[0].get_parameter_state_dp_zero()
                     Utils.destroy_model_parallel()
                 else:
                     # this prevents NCCL errors when changing DP. TODO: fix it properly
