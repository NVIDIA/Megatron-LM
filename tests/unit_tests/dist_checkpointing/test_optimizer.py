# Copyright (c) 2023, NVIDIA CORPORATION. All rights reserved.
from copy import deepcopy
from functools import partial
from time import sleep
from types import MethodType, SimpleNamespace
from unittest import mock

import pytest
import torch
import torch.distributed
from torch.optim import Adam

from megatron.core import parallel_state
from megatron.core.dist_checkpointing import (
    ShardedTensor,
    load,
    load_plain_tensors,
    load_tensors_metadata,
    save,
)
from megatron.core.dist_checkpointing.dict_utils import diff, nested_values
from megatron.core.dist_checkpointing.optimizer import (
    get_param_id_to_sharded_param_map,
    optim_state_to_sharding_state,
)
from megatron.core.dist_checkpointing.serialization import get_default_save_sharded_strategy
from megatron.core.dist_checkpointing.strategies.fully_parallel import (
    FullyParallelSaveStrategyWrapper,
)
from megatron.core.dist_checkpointing.utils import extract_sharded_tensors
from megatron.core.tensor_parallel.random import model_parallel_device_manual_seed
from megatron.core.transformer import TransformerConfig
from megatron.core.transformer.mlp import apply_swiglu_sharded_factory
from megatron.training.checkpointing import load_checkpoint, save_checkpoint
from tests.unit_tests.dist_checkpointing import (
    TempNamedDir,
    init_basic_mock_args,
    init_checkpointing_mock_args,
    initialize_gpt_model,
    setup_model_and_optimizer,
    setup_moe_model_and_optimizer,
)
from tests.unit_tests.test_utilities import Utils
from megatron.core.device_utils import get_current_device, get_xla_model

try:
    import transformer_engine # pylint: disable=unused-import
    HAVE_TE = True
except ImportError:
    HAVE_TE = False

xm = get_xla_model()

class Model(torch.nn.Module):
    def __init__(self):
        super().__init__()
        self.conv = torch.nn.Conv1d(8, 16, 3)
        self.proj = torch.nn.Linear(8, 5)
        self.config = TransformerConfig(hidden_size=8, num_attention_heads=1, num_layers=1)

    def sharded_state_dict(self):
        sharded_state_dict = self.state_dict(keep_vars=True)
        # conv
        sharded_state_dict['conv.weight'] = ShardedTensor.from_rank_offsets(
            'conv.weight',
            sharded_state_dict['conv.weight'],
            (
                1,
                parallel_state.get_tensor_model_parallel_rank(),
                parallel_state.get_tensor_model_parallel_world_size(),
            ),
        )
        # bias is non-sharded
        sharded_state_dict['conv.bias'] = ShardedTensor.from_rank_offsets(
            'conv.bias', sharded_state_dict['conv.bias']
        )

        # proj
        sharded_state_dict['proj.weight'] = ShardedTensor.from_rank_offsets(
            'proj.weight', sharded_state_dict['proj.weight'], (0, Utils.rank, Utils.world_size)
        )
        sharded_state_dict['proj.bias'] = ShardedTensor.from_rank_offsets(
            'proj.bias', sharded_state_dict['proj.bias'], (0, Utils.rank, Utils.world_size)
        )
        return sharded_state_dict


class SwigluFactoryModel(torch.nn.Module):
    def __init__(self):
        super().__init__()
        self.linear = torch.nn.Linear(
            5, 64 // parallel_state.get_tensor_model_parallel_world_size(), bias=False
        )
        self.config = TransformerConfig(hidden_size=8, num_attention_heads=1, num_layers=1)

    def sharded_state_dict(self):
        sharded_state_dict = self.state_dict(keep_vars=True)
        sharded_state_dict['linear.weight'] = ShardedTensor.from_rank_offsets(
            'linear.weight',
            sharded_state_dict['linear.weight'],
            (
                (
                    0,
                    parallel_state.get_tensor_model_parallel_rank(),
                    parallel_state.get_tensor_model_parallel_world_size(),
                )
            ),
            replica_id=(
                (
                    parallel_state.get_pipeline_model_parallel_rank(),
                    0,
                    parallel_state.get_data_parallel_rank(with_context_parallel=True),
                )
            ),
        )
        sharded_state_dict['linear.weight'] = apply_swiglu_sharded_factory(
            sharded_state_dict['linear.weight'], ()
        )
        return sharded_state_dict


class TestOptimizer:
    def setup_method(self, method):
        pass

    def teardown_method(self, method):
        Utils.destroy_model_parallel()

    def test_optimizer_params(self, tmp_path_dist_ckpt):
        Utils.initialize_model_parallel(1, 1)
        model = Model()
        model.to(device=get_current_device())
        # Force optimizer state initialization
        for p in model.parameters():
            p.grad = torch.ones_like(p.data, device=get_current_device())
        optim = Adam(model.parameters())
        optim.step()

        model_state_dict = model.sharded_state_dict()
        param_map = get_param_id_to_sharded_param_map(
            model_state_dict, optim.param_groups[0]['params']
        )
        optim_state_dict = optim.state_dict()
        optim_state_to_sharding_state(optim_state_dict, param_map, exclude_keys=('step',))

        optim_sharded_tensors = nested_values(extract_sharded_tensors(optim_state_dict)[0])
        optim_sharded_keys = {sh_ten.key for sh_ten in optim_sharded_tensors}
        assert len(optim_sharded_keys) == 2 * len(model_state_dict)
        assert optim_sharded_keys == set(
            [
                f'optimizer.state.{state_key}.{layer_name}'
                for state_key in ['exp_avg', 'exp_avg_sq']
                for layer_name in model_state_dict
            ]
        )


def initialize_small_model(pre_process=True, post_process=True, seed=0, **config_kwargs):
    torch.manual_seed(seed)
    model_parallel_device_manual_seed(seed)

    return SwigluFactoryModel()


def load_checkpoint_no_arg_checks(*args, **kwargs):
    with mock.patch('megatron.training.checkpointing.check_checkpoint_args'):
        with mock.patch('megatron.training.checkpointing.update_num_microbatches'):
            return load_checkpoint(*args, **kwargs)


@pytest.mark.skipif(xm is not None, reason="Distributed Optimizer not supported on XLA")
class TestDistributedOptimizer:
    def setup_method(self, method):
        pass

    def teardown_method(self, method):
        Utils.destroy_model_parallel()

    @pytest.mark.parametrize("initialize_fn", [initialize_small_model, initialize_gpt_model])
    @pytest.mark.parametrize("use_fpsl", [False, True])
    # TODO: changing DP doesn't work in unit tests because of NCCL crashes
    @pytest.mark.parametrize(
        "tp_pp,src_dp,dest_dp",
        [
            ((4, 1), 2, 2),
            # ((1, 1), 8, 1),
            # ((1, 1), 1, 8),
            # ((2, 1), 2, 1),
            # ((2, 1), 2, 2),
        ],
    )
    def test_dp_sharding(self, tmp_path_dist_ckpt, tp_pp, src_dp, dest_dp, use_fpsl, initialize_fn):
        src_world_size = tp_pp[0] * tp_pp[1] * src_dp
        dest_world_size = tp_pp[0] * tp_pp[1] * dest_dp
        assert src_world_size <= Utils.world_size, (tp_pp, src_dp)
        assert dest_world_size <= Utils.world_size, (tp_pp, dest_dp)

        sharding_type = 'fully_sharded_model_space' if use_fpsl else 'dp_zero_gather_scatter'

        Utils.initialize_model_parallel(*tp_pp)

        # sync=True to make sure other ranks wait for rank 0 to finish creating directory.
        with TempNamedDir(tmp_path_dist_ckpt / 'test_dp_sharding', sync=True,
                          process_group=parallel_state.get_default_process_group()) as ckpt_dir:
            try:
                Utils.set_world_size(src_world_size)
                if Utils.rank >= 0:
                    # Save checkpoint A
                    model, optimizer_A = setup_model_and_optimizer(
                        seed=2, tp=tp_pp[0], pp=tp_pp[1], initialize_fn=initialize_fn, dist_opt=True
                    )
                    save_strategy = get_default_save_sharded_strategy()
                    if use_fpsl:
                        save_strategy = FullyParallelSaveStrategyWrapper(
                            save_strategy,
                            parallel_state.get_data_parallel_group(with_context_parallel=True) if xm is None else \
                                parallel_state.get_data_parallel_group_gloo(with_context_parallel=True),
                            parallel_state.get_default_process_group(),
                            True,
                        )
                    sharded_state_dict = optimizer_A.sharded_state_dict(
                        model[0].sharded_state_dict(), sharding_type=sharding_type
                    )
                    save(
                        sharded_state_dict,
                        ckpt_dir,
                        save_strategy,
                        process_group=parallel_state.get_default_process_group()
                    )
                    optim_param_state_A = optimizer_A.get_parameter_state_dp_zero()
                    Utils.destroy_model_parallel()
                else:
                    # this prevents NCCL errors when changing DP. TODO: fix it properly
                    sleep(20)

                # Load checkpoint A with different TP/PP and save as checkpoint B
                Utils.set_world_size(dest_world_size)
                if Utils.rank == 0:
                    print('_____________________')
                if Utils.rank >= 0:
                    Utils.initialize_model_parallel(*tp_pp)

                    model, optimizer_B = setup_model_and_optimizer(
                        seed=3, tp=tp_pp[0], pp=tp_pp[1], initialize_fn=initialize_fn, dist_opt=True
                    )
                    optim_param_state_B = optimizer_B.get_parameter_state_dp_zero()
                    diffs = diff(optim_param_state_A, optim_param_state_B)
                    # Expect a mismatch in values - diffs[2] nonempty
                    if parallel_state.get_data_parallel_rank(with_context_parallel=True) == 0:
                        assert not diffs[0] and not diffs[1] and diffs[2], diffs

                    sharded_state_dict = optimizer_B.sharded_state_dict(
                        model[0].sharded_state_dict(), is_loading=True, sharding_type=sharding_type
                    )
                    optim_state_dict = load(sharded_state_dict, ckpt_dir,
                                            process_group=parallel_state.get_default_process_group())
                    optimizer_B.load_state_dict(optim_state_dict)
                    optim_param_state_B = optimizer_B.get_parameter_state_dp_zero()
                    # Test both param state dicts are equal
                    diffs = diff(optim_param_state_A, optim_param_state_B)
                    assert not any(map(bool, diffs)), diffs
                else:
                    # this prevents NCCL errors when changing DP. TODO: fix it properly
                    sleep(20)
            finally:
                Utils.set_world_size()

    @pytest.mark.parametrize(
        ('src_tp_pp', 'dest_tp_pp', 'use_glu'),
        [((2, 2), (2, 4), False), ((1, 8), (4, 1), True), ((2, 4), (4, 2), False)],
    )
    def test_finetune_doesnt_load_optimizer(
        self, tmp_path_dist_ckpt, src_tp_pp, dest_tp_pp, use_glu
    ):
        # sync=True to make sure other ranks wait for rank 0 to finish creating directory.
        Utils.initialize_model_parallel(*src_tp_pp)
        with TempNamedDir(
            tmp_path_dist_ckpt / 'test_finetune_doesnt_load_optimizer', sync=True,
            process_group=parallel_state.get_default_process_group()
        ) as ckpt_dir:
            mock_args = SimpleNamespace()
            with mock.patch('megatron.training.checkpointing.get_args', new=lambda: mock_args):
                init_basic_mock_args(mock_args, tp=src_tp_pp[0], pp=src_tp_pp[1])
                init_checkpointing_mock_args(mock_args, ckpt_dir, False)

                model, optimizer = setup_model_and_optimizer(
                    seed=2,
                    tp=src_tp_pp[0],
                    pp=src_tp_pp[1],
                    initialize_fn=partial(initialize_gpt_model, use_glu=use_glu),
                    dist_opt=True
                )

                save_checkpoint(10, model, optimizer, None, 0)
                Utils.destroy_model_parallel()

                Utils.initialize_model_parallel(*dest_tp_pp)
                mock_args.tensor_model_parallel_size = dest_tp_pp[0]
                mock_args.pipeline_model_parallel_size = dest_tp_pp[1]
                model, optimizer = setup_model_and_optimizer(
                    seed=3,
                    tp=dest_tp_pp[0],
                    pp=dest_tp_pp[1],
                    initialize_fn=partial(initialize_gpt_model, use_glu=use_glu),
                    dist_opt=True
                )
                model_unloaded_state_dict = deepcopy(model[0].state_dict())
                optim_unloaded_state_dict = deepcopy(optimizer.state_dict())
                optim_unloaded_state_dict.pop('fp32_from_fp16_params', None)
                
                # Load with different TPxPP should raise DistributeOptimizer error
                with pytest.raises(RuntimeError) as exc_info:
                    load_checkpoint_no_arg_checks(model, optimizer, None)
                # "(TP, PP) mismatch" check is for backwards compatibility tests
                assert "(TP, PP) mismatch" in str(
                    exc_info.value
                ) or "(TP, PP, encoder TP, encoder PP) mismatch" in str(exc_info.value)

                # Check that the state didn't change
                assert not any(diff(model[0].state_dict(), model_unloaded_state_dict))
                optim_state_dict = optimizer.state_dict()
                optim_state_dict.pop('fp32_from_fp16_params', None)
                assert not any(diff(optim_state_dict, optim_unloaded_state_dict))

                # Now test the same with a `finetune` flag
                mock_args.finetune = True
                load_checkpoint_no_arg_checks(model, optimizer, None)

                # Model weights should be different, but optimizer state is unchanged
                diffs = diff(model[0].state_dict(), model_unloaded_state_dict)
                # diffs[0] and diffs[1] is structural diff, diffs[2] is values diff -
                # we expect only values diff
                assert not diffs[0] and not diffs[1] and diffs[2]
                optim_state_dict = optimizer.state_dict()
                optim_state_dict.pop('fp32_from_fp16_params', None)
                assert not any(diff(optim_state_dict, optim_unloaded_state_dict))

                # ... or `no_load_optim` flag
                model, optimizer = setup_model_and_optimizer(
                    seed=3,
                    tp=dest_tp_pp[0],
                    pp=dest_tp_pp[1],
                    initialize_fn=partial(initialize_gpt_model, use_glu=use_glu),
                    dist_opt=True
                )
                mock_args.finetune = False
                mock_args.no_load_optim = True
                mock_args.no_load_rng = True
                load_checkpoint_no_arg_checks(model, optimizer, None)

                # Model weights should be different, but optimizer state is unchanged
                diffs = diff(model[0].state_dict(), model_unloaded_state_dict)
                # diffs[0] and diffs[1] is structural diff, diffs[2] is values diff -
                # we expect only values diff
                assert not diffs[0] and not diffs[1] and diffs[2]
                optim_state_dict = optimizer.state_dict()
                optim_state_dict.pop('fp32_from_fp16_params', None)
                assert not any(diff(optim_state_dict, optim_unloaded_state_dict))

    def test_can_load_deprecated_bucket_space_format(self, tmp_path_dist_ckpt):
        # sync=True to make sure other ranks wait for rank 0 to finish creating directory.
        tp = 4
        pp = 2

        Utils.initialize_model_parallel(tp, pp)
        with TempNamedDir(
            tmp_path_dist_ckpt / 'test_can_load_deprecated_bucket_space_format', sync=True,
            process_group=parallel_state.get_default_process_group()
        ) as ckpt_dir:
            mock_args = SimpleNamespace()
            with mock.patch('megatron.training.checkpointing.get_args', new=lambda: mock_args):

                init_basic_mock_args(mock_args, tp=tp, pp=pp)
                init_checkpointing_mock_args(mock_args, ckpt_dir, True)

                model, optimizer = setup_model_and_optimizer(
                    seed=2, tp=tp, pp=pp, initialize_fn=initialize_gpt_model,
                    dist_opt=True
                )

                # Mock optimizer sharded_state_dict so that it ignores the externally
                # passed sharding_type and uses 'fully_sharded_bucket_space' instead
                orig_optim_sharded_state_dict_fn = optimizer.sharded_state_dict

                def sharded_state_dict_bucket_space(
                    self, *args, sharding_type: str = 'fully_sharded_model_space', **kwargs
                ):
                    return orig_optim_sharded_state_dict_fn(
                        *args, sharding_type='fully_sharded_bucket_space', **kwargs
                    )

                optimizer.sharded_state_dict = MethodType(
                    sharded_state_dict_bucket_space, optimizer
                )
                save_checkpoint(10, model, optimizer, None, 0)

                flag = 0
                key_list = []
                torch.distributed.barrier(group=parallel_state.get_default_process_group())
                if Utils.rank == 0:
                    sharded_metadata = load_tensors_metadata(ckpt_dir / 'iter_0000010')
                    key_list = list(sharded_metadata.keys())
                    # Check if actually using `fully_parallel_bucket_space` format.
                    key = (
                        "optimizer.distributed.dp_group_idx_0.gbuf_idx_0.dtype_"
                        "(torch.bfloat16, torch.bfloat16).bucket_idx_0.exp_avg_sq"
                    )
                    if key in key_list:
                        flag = 1

                tensor = torch.tensor([flag], dtype=torch.long, device=get_current_device())
                torch.distributed.broadcast(tensor, 0, group=parallel_state.get_default_process_group())
                flag = tensor[0].item()
                assert flag == 1, key_list

                optimizer.sharded_state_dict = orig_optim_sharded_state_dict_fn
                load_checkpoint_no_arg_checks(model, optimizer, None)

class TestFP32Optimizer:
    def setup_method(self, method):
        pass

    def teardown_method(self, method):
        Utils.destroy_model_parallel()

    @pytest.mark.parametrize(
        ('src_tp_pp', 'dest_tp_pp'), [((2, 4), (2, 4)), ((2, 4), (4, 2)), ((8, 1), (1, 2))]
    )
    def test_fp32_optimizer_resharding(self, tmp_path_dist_ckpt, src_tp_pp, dest_tp_pp):
        # sync=True to make sure other ranks wait for rank 0 to finish creating directory.

        def preprocess_fn(optim_common_dict):
            import copy

            preprocessed_optimzier_common_dict = copy.deepcopy(optim_common_dict)
            list = preprocessed_optimzier_common_dict['optimizer']['param_groups']
            for dict_item in list:
                del dict_item['wd_mult']
            return preprocessed_optimzier_common_dict

        Utils.initialize_model_parallel(*src_tp_pp)
        with TempNamedDir(
            tmp_path_dist_ckpt / 'test_fp32_optimizer_state_dict_A', sync=True,
            process_group=parallel_state.get_default_process_group()
        ) as ckpt_dir_A:
            with TempNamedDir(
                tmp_path_dist_ckpt / 'test_fp32_optimizer_state_dict_B', sync=True,
                process_group=parallel_state.get_default_process_group()
            ) as ckpt_dir_B:

                dist_opt = xm is None
                model_A, optimizer_A = setup_model_and_optimizer(
                    seed=2,
                    tp=src_tp_pp[0],
                    pp=src_tp_pp[1],
                    initialize_fn=initialize_small_model,
                    bf16=False,
                    dist_opt=dist_opt
                )

<<<<<<< HEAD
                save(optimizer_A.sharded_state_dict(model_A[0].sharded_state_dict()), ckpt_dir_A,
                     process_group=parallel_state.get_default_process_group())
=======
                save(
                    optimizer_A.sharded_state_dict(model_A[0].sharded_state_dict()),
                    ckpt_dir_A,
                    preprocess_common_before_consistancy_check=preprocess_fn,
                )
>>>>>>> cc207f80
                Utils.destroy_model_parallel()

                # Load checkpoint A with different TP/PP and save as checkpoint B
                Utils.initialize_model_parallel(*dest_tp_pp)
                model_B, optimizer_B = setup_model_and_optimizer(
                    seed=3,
                    tp=dest_tp_pp[0],
                    pp=dest_tp_pp[1],
                    initialize_fn=initialize_small_model,
                    bf16=False,
                    dist_opt=dist_opt
                )
                load_sharded_state_dict = optimizer_B.sharded_state_dict(
                    model_B[0].sharded_state_dict()
                )
                state_dict = load(load_sharded_state_dict, ckpt_dir_A,
                                  process_group=parallel_state.get_default_process_group())

                optimizer_B.load_state_dict(state_dict)
                save(optimizer_B.sharded_state_dict(model_B[0].sharded_state_dict()), ckpt_dir_B,
                     process_group=parallel_state.get_default_process_group())
                Utils.destroy_model_parallel()

                # Test both checkpoints are equal
                Utils.initialize_model_parallel(1, 1)
                plain_state_dict_A = load_plain_tensors(ckpt_dir_A, process_group=parallel_state.get_default_process_group())
                plain_state_dict_B = load_plain_tensors(ckpt_dir_B, process_group=parallel_state.get_default_process_group())
                diffs = diff(plain_state_dict_A, plain_state_dict_B)
                assert not any(map(bool, diffs)), diffs

class TestOptimizerResharding:
    def setup_method(self, method):
        pass

    def teardown_method(self, method):
        Utils.destroy_model_parallel()

    @pytest.mark.parametrize(
        ('use_dist_opt', 'bf16'),
        (
            (False, True),  # regular BF16
            (True, True),  # DistOpt BF16
            # (False, False), # FP32
        ),
    )
    @pytest.mark.parametrize(
        ('src_tp_pp', 'dest_tp_pp'),
        [((2, 4), (2, 4)), ((2, 4), (2, 2)), ((2, 4), (4, 2)), ((8, 1), (1, 2))],
    )
    def test_optimizer_resharding(
        self, tmp_path_dist_ckpt, src_tp_pp, dest_tp_pp, use_dist_opt, bf16
    ):
        use_dist_opt = use_dist_opt and xm is None
        Utils.initialize_model_parallel(*src_tp_pp)
        with TempNamedDir(
            tmp_path_dist_ckpt / 'test_fp32_optimizer_state_dict_A', sync=False
        ) as ckpt_dir_A:
            with TempNamedDir(
                tmp_path_dist_ckpt / 'test_fp32_optimizer_state_dict_B', sync=False
            ) as ckpt_dir_B:

                model_A, optimizer_A = setup_model_and_optimizer(
                    seed=2, tp=src_tp_pp[0], pp=src_tp_pp[1], bf16=bf16, dist_opt=use_dist_opt
                )

                save(optimizer_A.sharded_state_dict(model_A[0].sharded_state_dict()), ckpt_dir_A,
                     process_group=parallel_state.get_default_process_group())
                Utils.destroy_model_parallel()

                # Load checkpoint A with different TP/PP and save as checkpoint B
                Utils.initialize_model_parallel(*dest_tp_pp)
                model_B, optimizer_B = setup_model_and_optimizer(
                    seed=3, tp=dest_tp_pp[0], pp=dest_tp_pp[1], bf16=bf16, dist_opt=use_dist_opt
                )
                load_sharded_state_dict = optimizer_B.sharded_state_dict(
                    model_B[0].sharded_state_dict()
                )
                state_dict = load(load_sharded_state_dict, ckpt_dir_A,
                                  process_group=parallel_state.get_default_process_group())

                optimizer_B.load_state_dict(state_dict)
                save(optimizer_B.sharded_state_dict(model_B[0].sharded_state_dict()), ckpt_dir_B,
                     process_group=parallel_state.get_default_process_group())
                Utils.destroy_model_parallel()

                # Test both checkpoints are equal
                Utils.initialize_model_parallel(1, 1)
                plain_state_dict_A = load_plain_tensors(ckpt_dir_A, process_group=parallel_state.get_default_process_group())
                plain_state_dict_B = load_plain_tensors(ckpt_dir_B, process_group=parallel_state.get_default_process_group())
                diffs = diff(plain_state_dict_A, plain_state_dict_B)
                assert not any(map(bool, diffs)), diffs

    @pytest.mark.parametrize(('use_dist_opt', 'bf16'), ((True, True),))  # DistOpt BF16
    @pytest.mark.parametrize(('use_te', 'use_grouped_mlp'), ((False, False), (False, True)))
    @pytest.mark.parametrize('use_glu', [False, True])
    @pytest.mark.parametrize(
        ('src_tp_pp_exp', 'dest_tp_pp_exp'),
        [
            ((2, 2, 2), (2, 2, 2)),
            ((4, 1, 2), (1, 2, 2)),
            ((1, 1, 2), (1, 1, 4)),
            ((2, 1, 2), (1, 1, 8)),
        ],
    )
    def test_chained_optimizer_resharding(
        self,
        tmp_path_dist_ckpt,
        src_tp_pp_exp,
        dest_tp_pp_exp,
        use_dist_opt,
        bf16,
        use_te,
        use_grouped_mlp,
        use_glu,
    ):
        use_dist_opt = use_dist_opt and xm is None
        use_te = use_te and HAVE_TE
        src_tp, src_pp, src_exp = src_tp_pp_exp
        dest_tp, dest_pp, dest_exp = dest_tp_pp_exp
        with TempNamedDir(
            tmp_path_dist_ckpt / 'test_fp32_optimizer_state_dict_A', sync=False
        ) as ckpt_dir_A:
            with TempNamedDir(
                tmp_path_dist_ckpt / 'test_fp32_optimizer_state_dict_B', sync=False
            ) as ckpt_dir_B:
                Utils.initialize_model_parallel(src_tp, src_pp, expert_model_parallel_size=src_exp)
                model_A, optimizer_A = setup_moe_model_and_optimizer(
                    seed=2,
                    tp=src_tp,
                    pp=src_pp,
                    ep=src_exp,
                    bf16=bf16,
                    dist_opt=use_dist_opt,
                    use_te=use_te,
                    use_grouped_mlp=use_grouped_mlp,
                    use_glu=use_glu,
                )

                save(optimizer_A.sharded_state_dict(model_A[0].sharded_state_dict()), ckpt_dir_A, 
                     process_group=parallel_state.get_default_process_group())
                Utils.destroy_model_parallel()

                # Load checkpoint A with different TP/PP and save as checkpoint B
                Utils.initialize_model_parallel(
                    dest_tp, dest_pp, expert_model_parallel_size=dest_exp
                )
                model_B, optimizer_B = setup_moe_model_and_optimizer(
                    seed=3,
                    tp=dest_tp,
                    pp=dest_pp,
                    ep=dest_exp,
                    bf16=bf16,
                    dist_opt=use_dist_opt,
                    use_te=use_te,
                    use_grouped_mlp=use_grouped_mlp,
                    use_glu=use_glu,
                )
                load_sharded_state_dict = optimizer_B.sharded_state_dict(
                    model_B[0].sharded_state_dict()
                )
                state_dict = load(load_sharded_state_dict, ckpt_dir_A, 
                                  process_group=parallel_state.get_default_process_group())

                optimizer_B.load_state_dict(state_dict)
                save(optimizer_B.sharded_state_dict(model_B[0].sharded_state_dict()), ckpt_dir_B, 
                     process_group=parallel_state.get_default_process_group())
                Utils.destroy_model_parallel()

                # Test both checkpoints are equal
                Utils.initialize_model_parallel(1, 1)
                plain_state_dict_A = load_plain_tensors(ckpt_dir_A, process_group=parallel_state.get_default_process_group())
                plain_state_dict_B = load_plain_tensors(ckpt_dir_B, process_group=parallel_state.get_default_process_group())
                diffs = diff(plain_state_dict_A, plain_state_dict_B)
                assert not any(map(bool, diffs)), diffs
                Utils.destroy_model_parallel()<|MERGE_RESOLUTION|>--- conflicted
+++ resolved
@@ -458,16 +458,12 @@
                     dist_opt=dist_opt
                 )
 
-<<<<<<< HEAD
-                save(optimizer_A.sharded_state_dict(model_A[0].sharded_state_dict()), ckpt_dir_A,
-                     process_group=parallel_state.get_default_process_group())
-=======
                 save(
                     optimizer_A.sharded_state_dict(model_A[0].sharded_state_dict()),
                     ckpt_dir_A,
+                    process_group=parallel_state.get_default_process_group(),
                     preprocess_common_before_consistancy_check=preprocess_fn,
                 )
->>>>>>> cc207f80
                 Utils.destroy_model_parallel()
 
                 # Load checkpoint A with different TP/PP and save as checkpoint B
