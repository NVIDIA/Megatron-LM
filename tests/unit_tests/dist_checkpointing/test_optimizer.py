--- conflicted
+++ resolved
@@ -9,8 +9,7 @@
 import torch
 from torch.optim import Adam
 
-<<<<<<< HEAD
-from megatron.core import parallel_state, DistributedDataParallel as DDP
+from megatron.core import parallel_state
 from megatron.core.device_utils import get_current_device
 from megatron.core.dist_checkpointing import ShardedTensor, save, load, \
     load_tensors_metadata, load_plain_tensors
@@ -22,33 +21,8 @@
 from megatron.core.dist_checkpointing.strategies.fully_parallel import \
     FullyParallelSaveStrategyWrapper
 from megatron.core.dist_checkpointing.utils import extract_sharded_tensors
-from megatron.core.models.gpt import GPTModel
-from megatron.core.models.gpt.gpt_layer_specs import get_gpt_layer_local_spec
-from megatron.core.optimizer import OptimizerConfig, \
-    get_megatron_optimizer
 from megatron.core.optimizer.distrib_optimizer import HAVE_APEX_OR_TE
-from megatron.core.tensor_parallel import model_parallel_device_manual_seed
-=======
-from megatron.core import parallel_state
-from megatron.core.dist_checkpointing import (
-    ShardedTensor,
-    load,
-    load_plain_tensors,
-    load_tensors_metadata,
-    save,
-)
-from megatron.core.dist_checkpointing.dict_utils import diff, nested_values
-from megatron.core.dist_checkpointing.optimizer import (
-    get_param_id_to_sharded_param_map,
-    optim_state_to_sharding_state,
-)
-from megatron.core.dist_checkpointing.serialization import get_default_save_sharded_strategy
-from megatron.core.dist_checkpointing.strategies.fully_parallel import (
-    FullyParallelSaveStrategyWrapper,
-)
-from megatron.core.dist_checkpointing.utils import extract_sharded_tensors
-from megatron.core.tensor_parallel import model_parallel_cuda_manual_seed
->>>>>>> e32b60b5
+from megatron.core.tensor_parallel.random import model_parallel_device_manual_seed
 from megatron.core.transformer import TransformerConfig
 from megatron.core.transformer.mlp import apply_swiglu_sharded_factory
 from megatron.training.checkpointing import load_checkpoint, save_checkpoint
@@ -409,10 +383,7 @@
                 load_checkpoint_no_arg_checks(model, optimizer, None)
 
 
-<<<<<<< HEAD
 @pytest.mark.skipif(not HAVE_APEX_OR_TE, reason="APEX or TE required for DistributedOptimizer")
-=======
->>>>>>> e32b60b5
 class TestFP32Optimizer:
     def setup_method(self, method):
         pass
