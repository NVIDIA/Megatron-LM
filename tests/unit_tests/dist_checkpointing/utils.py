--- conflicted
+++ resolved
@@ -1,8 +1,5 @@
 # Copyright (c) 2025 NVIDIA CORPORATION & AFFILIATES. All rights reserved.
-<<<<<<< HEAD
-
-=======
->>>>>>> d2bd9fa8
+
 from functools import partial
 from typing import Any, Callable, Tuple, Union
 from unittest import mock
