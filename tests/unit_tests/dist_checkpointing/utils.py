--- conflicted
+++ resolved
@@ -2,7 +2,6 @@
 from types import SimpleNamespace
 from unittest import mock
 
-from megatron.core.distributed import HAVE_APEX_OR_TE
 import torch
 
 from megatron.core.models.gpt import GPTModel
@@ -16,6 +15,17 @@
 from megatron.training.training import get_model
 from megatron.training.utils import unwrap_model
 
+try:
+    import transformer_engine # pylint: disable=unused-import
+    HAVE_TE = True
+    HAVE_APEX_OR_TE = True
+except ImportError:
+    try: 
+        import apex # pylint: disable=unused-import
+        HAVE_APEX_OR_TE = True
+    except ImportError:
+        HAVE_APEX_OR_TE = False
+
 NUM_LAYERS = 8
 HIDDEN_SIZE = 16
 NUM_ATTENTION_HEADS = 8
@@ -24,7 +34,6 @@
 def initialize_gpt_model(
     pre_process=True, post_process=True, seed=0, use_glu=True, **config_kwargs
 ):
-    torch.manual_seed(seed)
     model_parallel_device_manual_seed(seed)
 
     default_config_kwargs = dict(
@@ -61,10 +70,10 @@
     use_grouped_mlp=False,
     **config_kwargs
 ):
-    torch.manual_seed(seed)
-    model_parallel_cuda_manual_seed(seed)
+    model_parallel_device_manual_seed(seed)
     expert_num = 8
 
+    use_te = use_te and HAVE_TE
     default_config_kwargs = dict(
         num_layers=8,
         hidden_size=16,
@@ -106,13 +115,7 @@
     args.bf16 = bf16
     args.accumulate_allreduce_grads_in_fp32 = False
     args.overlap_grad_reduce = False
-<<<<<<< HEAD
-    args.use_distributed_optimizer = True and HAVE_APEX_OR_TE
-=======
-    args.overlap_param_gather_with_optimizer_step = False
-    args.fp8_param_gather = False
-    args.use_distributed_optimizer = True
->>>>>>> 1b8fce7e
+    args.use_distributed_optimizer = HAVE_APEX_OR_TE
     args.ddp_bucket_size = None
     args.check_for_nan_in_loss_and_grad = False
     args.ddp_average_in_collective = False
@@ -157,7 +160,7 @@
 
 
 def setup_model_and_optimizer(
-    seed, tp, pp, initialize_fn=initialize_gpt_model, bf16=True, dist_opt=True
+    seed, tp, pp, initialize_fn=initialize_gpt_model, bf16=True, dist_opt=HAVE_APEX_OR_TE
 ):
     mock_args = SimpleNamespace()
     with mock.patch('megatron.training.training.get_args', new=lambda: mock_args):
@@ -179,7 +182,6 @@
     )
     optimizer = get_megatron_optimizer(config, model)
 
-    torch.manual_seed(seed + 1)
     model_parallel_device_manual_seed(seed + 1)
 
     for group in optimizer.optimizer.param_groups:
@@ -230,8 +232,7 @@
     )
     optimizer = get_megatron_optimizer(config, model)
 
-    torch.manual_seed(seed + 1)
-    model_parallel_cuda_manual_seed(seed + 1)
+    model_parallel_device_manual_seed(seed + 1)
 
     for opt in optimizer.chained_optimizers:
         for group in opt.param_groups:
