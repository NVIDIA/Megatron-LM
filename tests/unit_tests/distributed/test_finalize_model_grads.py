# Copyright (c) 2023, NVIDIA CORPORATION. All rights reserved.

import inspect
import os

import pytest
import torch

from megatron.core import parallel_state
<<<<<<< HEAD
from megatron.core.device_utils import get_current_device
=======
from megatron.core.distributed import DistributedDataParallelConfig
>>>>>>> a8aab72a
from megatron.core.distributed.finalize_model_grads import _allreduce_layernorm_grads
from megatron.core.models.gpt.gpt_layer_specs import get_gpt_layer_local_spec, get_gpt_layer_with_transformer_engine_spec
from megatron.core.models.gpt.gpt_model import GPTModel
from megatron.core.tensor_parallel.random import model_parallel_device_manual_seed
from megatron.core.transformer.transformer_config import TransformerConfig
from tests.unit_tests.test_utilities import Utils

try:
    import transformer_engine  # pylint: disable=unused-import

    HAVE_TE = True
except ImportError:
    HAVE_TE = False


class TestAllReduceLNGrads:

    def init_model(self):
        self.transformer_config = TransformerConfig(
            num_layers=2,
            hidden_size=12,
            num_attention_heads=4,
            use_cpu_initialization=True,
            tensor_model_parallel_size=self.tp_size,
            qk_layernorm=True,
        )

        self.model = GPTModel(
            config=self.transformer_config,
            transformer_layer_spec=get_gpt_layer_with_transformer_engine_spec(qk_layernorm=True) if HAVE_TE else get_gpt_layer_local_spec(qk_layernorm=True),
            vocab_size=100,
            max_sequence_length=4,
        )

    def setup_method(self, method):
        os.environ.pop('NVTE_FUSED_ATTN', None)
        os.environ.pop('NVTE_FLASH_ATTN', None)
        os.environ.pop('NVTE_UNFUSED_ATTN', None)
        Utils.destroy_model_parallel()

    def teardown_method(self, method):
        Utils.destroy_model_parallel()

    @pytest.mark.parametrize("freeze_model,tp_size", [(True, 2), (False, 2)])
    def test_allreduce_layernorm_grads(self, freeze_model, tp_size):
        self.tp_size = tp_size
        Utils.initialize_model_parallel(tensor_model_parallel_size=self.tp_size)
        model_parallel_device_manual_seed(123)

        self.init_model()
<<<<<<< HEAD
        self.model.to(device=get_current_device())
=======
        self.model.cuda()
        self.model.ddp_config = DistributedDataParallelConfig()
>>>>>>> a8aab72a

        for param in self.model.parameters():
            if freeze_model:
                param.requires_grad = False
            else:
                param.grad = torch.ones_like(param)

        _allreduce_layernorm_grads([self.model], self.transformer_config)<|MERGE_RESOLUTION|>--- conflicted
+++ resolved
@@ -7,11 +7,8 @@
 import torch
 
 from megatron.core import parallel_state
-<<<<<<< HEAD
 from megatron.core.device_utils import get_current_device
-=======
 from megatron.core.distributed import DistributedDataParallelConfig
->>>>>>> a8aab72a
 from megatron.core.distributed.finalize_model_grads import _allreduce_layernorm_grads
 from megatron.core.models.gpt.gpt_layer_specs import get_gpt_layer_local_spec, get_gpt_layer_with_transformer_engine_spec
 from megatron.core.models.gpt.gpt_model import GPTModel
@@ -62,12 +59,8 @@
         model_parallel_device_manual_seed(123)
 
         self.init_model()
-<<<<<<< HEAD
         self.model.to(device=get_current_device())
-=======
-        self.model.cuda()
         self.model.ddp_config = DistributedDataParallelConfig()
->>>>>>> a8aab72a
 
         for param in self.model.parameters():
             if freeze_model:
