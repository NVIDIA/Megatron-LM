--- conflicted
+++ resolved
@@ -50,11 +50,7 @@
             expert_tensor_parallel_size=etp_size,
             bf16=True,
             params_dtype=torch.bfloat16,
-<<<<<<< HEAD
-            add_bias_linear=False
-=======
             add_bias_linear=False,
->>>>>>> d905ac7f
         )
 
         if HAVE_TE:
@@ -145,7 +141,6 @@
     use_distributed_optimizer = use_distributed_optimizer and xm is None
     average_in_collective = average_in_collective and xm is None
     
-    Utils.fake_initialize_model_parallel(expert_model_parallel_size=ep_size)
     Utils.initialize_model_parallel(
         expert_model_parallel_size=ep_size,
         expert_tensor_parallel_size=etp_size,
@@ -205,7 +200,7 @@
             parallel_state.get_data_parallel_world_size()
         )
     if ep_size > 1:
-        # For MoE models with exper parallelism, each expert will receive tokens from EPxETP times batches, such that the expert gradient will be EPxETP times after backward,
+        # For MoE models with expert parallelism, each expert will receive tokens from EPxETP times batches, such that the expert gradient will be EPxETP times after backward,
         # and the expected gradient after collective should be 1.0 as same as dense params.
         ep_param_and_grad_buffer.grad_data.data.fill_(float(ep_size * etp_size))
         ep_expected_grad_data_value_after_collective = 1
