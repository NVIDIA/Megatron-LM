--- conflicted
+++ resolved
@@ -134,17 +134,13 @@
     ep_size: int,
     etp_size: int,
 ):
-<<<<<<< HEAD
     use_distributed_optimizer = use_distributed_optimizer and xm is None
     average_in_collective = average_in_collective and xm is None
     
     Utils.fake_initialize_model_parallel(expert_model_parallel_size=ep_size)
-    Utils.initialize_model_parallel(expert_model_parallel_size=ep_size)
-=======
     Utils.initialize_model_parallel(
         expert_model_parallel_size=ep_size, expert_tensor_parallel_size=etp_size
     )
->>>>>>> 8a5521ac
 
     (
         model,
