# Copyright (c) 2025, NVIDIA CORPORATION. All rights reserved.
import random

import numpy as np
import pytest
import torch
from packaging import version
from torch import testing

<<<<<<< HEAD

from megatron.core.device_utils import get_current_device, get_current_device_type
=======
>>>>>>> 3450806c
import megatron.core.parallel_state as mpu
from megatron.core.distributed import DistributedDataParallelConfig
from megatron.core.distributed.custom_fsdp.fully_sharded_data_parallel import (
    FullyShardedDataParallel,
)
from megatron.core.hyper_comm_grid import HyperCommGrid
from megatron.core.optimizer import OptimizerConfig
from megatron.core.optimizer.distrib_optimizer import DistributedOptimizer
from megatron.core.process_groups_config import GradCommProcessGroups, ModelCommProcessGroups
from megatron.core.transformer import TransformerConfig
from tests.unit_tests.test_utilities import Utils


# Test model for testing FSDP
class TestModel(torch.nn.Module):
    def __init__(self, input_dim, output_dim):
        super().__init__()
        self.linear1 = torch.nn.Linear(input_dim, input_dim * 4)
        self.activation = torch.nn.ReLU()
        self.linear2 = torch.nn.Linear(input_dim * 4, output_dim)

    def forward(self, x):
        x = self.linear1(x)
        x = self.activation(x)
        x = self.linear2(x)
        return x


# Test model with uniform shaped weights for testing FSDP
class TestModelUniform(torch.nn.Module):
    def __init__(self, hidden_dim):
        super().__init__()
        self.linear1 = torch.nn.Linear(hidden_dim, hidden_dim)
        self.linear2 = torch.nn.Linear(hidden_dim, hidden_dim)
        self.linear3 = torch.nn.Linear(hidden_dim, hidden_dim)
        self.linear4 = torch.nn.Linear(hidden_dim, hidden_dim)
        self.activation = torch.nn.ReLU()

    def forward(self, x):
        x = self.linear1(x)
        x = self.activation(x)
        x = self.linear2(x)
        x = self.activation(x)
        x = self.linear3(x)
        x = self.activation(x)
        x = self.linear4(x)
        return x


def setup_seed(seed):
    random.seed(seed)  # Set Python's built-in random seed
    np.random.seed(seed)  # Set NumPy's random seed
    torch.manual_seed(seed)  # Set PyTorch's CPU seed
    torch.cuda.manual_seed(seed)  # Set PyTorch's GPU seed (if using CUDA)
    torch.cuda.manual_seed_all(seed)  # Set seed for all GPUs
    torch.backends.cudnn.deterministic = True  # Ensure deterministic behavior
    torch.backends.cudnn.benchmark = False  # Disable auto-tuner for reproducibility


class TestFullyShardedDataParallel:
    @classmethod
    def setup_class(cls):
        Utils.initialize_model_parallel()

    @classmethod
    def teardown_class(cls):
        Utils.destroy_model_parallel()

    @pytest.mark.skipif(
        version.parse(torch.__version__) < version.parse('2.3.0'),
        reason="Device mesh feature requires PyTorch 2.3 or later",
    )
    @pytest.mark.parametrize("dp_size", [2, 8])  # Test with 2 or 8 GPUs
    @pytest.mark.skipif(not torch.cuda.is_available(), reason="CUDA is required")
    def test_fsdp_with_process_groups(self, dp_size):
        """Test that FSDP works correctly with different process group configurations."""
        # Initialize torch.distributed if not already initialized
        if not torch.distributed.is_initialized():
            torch.distributed.init_process_group(backend='nccl')

        # Create HyperCommGrid with dp dimension
        grid = HyperCommGrid([dp_size], ["dp"])

        # Create process groups config with ONLY dp group
        grad_comm_pgs = GradCommProcessGroups()
        model_comm_pgs = ModelCommProcessGroups()

        grad_comm_pgs.dp = grid.create_pg("dp")

        # Skip test if we don't have enough GPUs
        world_size = torch.distributed.get_world_size()
        if world_size != dp_size:
            pytest.skip(f"This test requires {dp_size} GPUs, but only {world_size} are available")

        # Simple model config
        input_dim = 13
        output_dim = 17

        # Setup FSDP config - using optim_grads_params for full sharding test
        fsdp_config = DistributedDataParallelConfig(
            data_parallel_sharding_strategy="optim_grads_params",
            overlap_grad_reduce=True,
            overlap_param_gather=True,
            bucket_size=10000,
            use_custom_fsdp=True,
        )

        # Create two identical models
        model1 = TestModel(input_dim=input_dim, output_dim=output_dim).to(get_current_device())
        model2 = TestModel(input_dim=input_dim, output_dim=output_dim).to(get_current_device())

        # Ensure identical weights
        for p1, p2 in zip(model1.parameters(), model2.parameters()):
            p2.data.copy_(p1.data)

        transformer_config = TransformerConfig(
            num_attention_heads=1, num_layers=1, context_parallel_size=1  # Explicitly set CP=1
        )
        fsdp_model1 = FullyShardedDataParallel(
            config=transformer_config,
            ddp_config=fsdp_config,
            module=model1,
            fsdp_unit_modules=[torch.nn.Linear],
        )

        # Wrap second model with explicit process groups
        fsdp_model2 = FullyShardedDataParallel(
            config=transformer_config,
            ddp_config=fsdp_config,
            module=model2,
            grad_comm_pgs=grad_comm_pgs,
            fsdp_unit_modules=[torch.nn.Linear],
        )

        # Create optimizer config
        lr = 3
        optimizer_config = OptimizerConfig(optimizer="adam", lr=lr)
        grad_scaler = None

        optimizer1 = DistributedOptimizer(
            optimizer=None,
            config=optimizer_config,
            grad_scaler=grad_scaler,
            init_state_fn=None,
            model_chunks=[fsdp_model1],
            per_model_buffers={0: [fsdp_model1.param_and_grad_buffer]},
            data_parallel_group=fsdp_model1.dp_cp_group,
            data_parallel_group_gloo=None,
            data_parallel_group_idx=0,
            distributed_optimizer_instance_id=0,
        )

        optimizer2 = DistributedOptimizer(
            optimizer=None,
            config=optimizer_config,
            grad_scaler=grad_scaler,
            init_state_fn=None,
            model_chunks=[fsdp_model2],
            per_model_buffers={0: [fsdp_model2.param_and_grad_buffer]},
            data_parallel_group=fsdp_model2.dp_cp_group,
            data_parallel_group_gloo=None,
            data_parallel_group_idx=0,
            distributed_optimizer_instance_id=1,
        )

        # Create identical inputs
        batch_size = 2
        input_data = torch.randint(0, 10, (batch_size, input_dim), device=get_current_device(), dtype=torch.long)
        input_data = input_data.float()
        input_data.requires_grad = True

        def loss_fn(output, _):
            return output.sum()

        def train_step(model, optimizer, inputs):
            inputs_clone = inputs.clone().detach().requires_grad_(True)
            optimizer.zero_grad()
            outputs = model(inputs_clone)
            loss = loss_fn(outputs, None)
            loss.backward()
            optimizer.step()
            return outputs, loss

        out1, loss1 = train_step(fsdp_model1, optimizer1, input_data)
        out2, loss2 = train_step(fsdp_model2, optimizer2, input_data)

        testing.assert_close(out1, out2, rtol=0, atol=0)
        testing.assert_close(loss1, loss2, rtol=0, atol=0)

        # Check parameters after optimization step
        for (name1, param1), (_, param2) in zip(
            model1.named_parameters(), model2.named_parameters()
        ):
            if hasattr(param1, 'fully_shard_param_local_shard') and hasattr(
                param2, 'fully_shard_param_local_shard'
            ):
                testing.assert_close(
                    param1.fully_shard_param_local_shard,
                    param2.fully_shard_param_local_shard,
                    rtol=0,
                    atol=0,
                    msg=f"Parameters for {name1} don't match",
                )

        if hasattr(torch.nn.parameter.Parameter, "main_grad"):
            # Custom fsdp adds the `main_grad` attribute function to the
            # torch Parameter, remove this attribute function so that
            # it doesn't conflict with the code in the non-custom fsdp
            # test branch.
            delattr(torch.nn.parameter.Parameter, "main_grad")

<<<<<<< HEAD
    @pytest.mark.skipif(not torch.cuda.is_available(), reason="CUDA is required")
    @pytest.mark.skipif(
        version.parse(torch.__version__) < version.parse('2.3.0'),
        reason="nccl_ub requires a recent version of APEX",
    )
=======
>>>>>>> 3450806c
    # Testing fsdp_double_buffer with and without nccl_ub
    @pytest.mark.parametrize(
        ("dp_size", "nccl_ub", "fsdp_double_buffer"), [(8, False, True), (8, True, True)]
    )
    def test_fsdp_user_buffer_registration(self, dp_size, nccl_ub, fsdp_double_buffer):
        """Test that FSDP works correctly with user buffer registration.
        This test compares the training results of the baseline fsdp with the target fsdp config.
        Baseline fsdp: nccl_ub=False, fsdp_double_buffer=False
        Target fsdp: nccl_ub=[True, False], fsdp_double_buffer=[True, False]
        """

<<<<<<< HEAD
=======
        # Skip nccl_ub=True cases if PyTorch version is less than 2.7.0
        if nccl_ub and version.parse(torch.__version__) < version.parse('2.7.0'):
            pytest.skip("nccl_ub requires PyTorch 2.7.0 or later")

>>>>>>> 3450806c
        # Initialize torch.distributed if not already initialized
        if not torch.distributed.is_initialized():
            torch.distributed.init_process_group(backend='nccl')

        # Create HyperCommGrid with dp dimension
        grid = HyperCommGrid([dp_size], ["dp"])

        # Create process groups config with ONLY dp group
        grad_comm_pgs = GradCommProcessGroups()
        model_comm_pgs = ModelCommProcessGroups()

        grad_comm_pgs.dp = grid.create_pg("dp")

        # Skip test if we don't have enough GPUs
        world_size = torch.distributed.get_world_size()
        if world_size != dp_size:
            pytest.skip(f"This test requires {dp_size} GPUs, but only {world_size} are available")

        # Model config
        hidden_dim = 16

        # Setup FSDP config - baseline fsdp config
        baseline_fsdp_config = DistributedDataParallelConfig(
            data_parallel_sharding_strategy="optim_grads_params",
            overlap_grad_reduce=True,
            overlap_param_gather=True,
            bucket_size=10000,
            use_custom_fsdp=True,
            nccl_ub=False,
            fsdp_double_buffer=False,
        )

        # Setup FSDP config - target fsdp config
        target_fsdp_config = DistributedDataParallelConfig(
            data_parallel_sharding_strategy="optim_grads_params",
            overlap_grad_reduce=True,
            overlap_param_gather=True,
            bucket_size=10000,
            use_custom_fsdp=True,
            nccl_ub=nccl_ub,
            fsdp_double_buffer=fsdp_double_buffer,
        )

        # Create two identical models
        model1 = TestModelUniform(hidden_dim=hidden_dim).to(get_current_device())
        model2 = TestModelUniform(hidden_dim=hidden_dim).to(get_current_device())

        # Ensure identical weights
        for p1, p2 in zip(model1.parameters(), model2.parameters()):
            p2.data.copy_(p1.data)

        transformer_config = TransformerConfig(
            num_attention_heads=1, num_layers=1, context_parallel_size=1  # Explicitly set CP=1
        )
        baseline_fsdp_model = FullyShardedDataParallel(
            config=transformer_config,
            ddp_config=baseline_fsdp_config,
            module=model1,
            fsdp_unit_modules=[torch.nn.Linear],
        )

        target_fsdp_model = FullyShardedDataParallel(
            config=transformer_config,
            ddp_config=target_fsdp_config,
            module=model2,
            fsdp_unit_modules=[torch.nn.Linear],
        )

        # Create optimizer config
        lr = 3
        optimizer_config = OptimizerConfig(optimizer="adam", lr=lr)
        grad_scaler = None

        optimizer1 = DistributedOptimizer(
            optimizer=None,
            config=optimizer_config,
            grad_scaler=grad_scaler,
            init_state_fn=None,
            model_chunks=[baseline_fsdp_model],
            per_model_buffers={0: [baseline_fsdp_model.param_and_grad_buffer]},
            data_parallel_group=baseline_fsdp_model.dp_cp_group,
            data_parallel_group_gloo=None,
            data_parallel_group_idx=0,
            distributed_optimizer_instance_id=0,
        )

        optimizer2 = DistributedOptimizer(
            optimizer=None,
            config=optimizer_config,
            grad_scaler=grad_scaler,
            init_state_fn=None,
            model_chunks=[target_fsdp_model],
            per_model_buffers={0: [target_fsdp_model.param_and_grad_buffer]},
            data_parallel_group=target_fsdp_model.dp_cp_group,
            data_parallel_group_gloo=None,
            data_parallel_group_idx=0,
            distributed_optimizer_instance_id=1,
        )

        # Create identical inputs
        batch_size = 2
        input_data = torch.randint(0, 10, (batch_size, hidden_dim), device=get_current_device(), dtype=torch.long)
        input_data = input_data.float()
        input_data.requires_grad = True

        def loss_fn(output, _):
            return output.sum()

        def train_step(model, optimizer, inputs):
            inputs_clone = inputs.clone().detach().requires_grad_(True)
            optimizer.zero_grad()
            outputs = model(inputs_clone)
            loss = loss_fn(outputs, None)
            loss.backward()
            optimizer.step()
            return outputs, loss

        out1, loss1 = train_step(baseline_fsdp_model, optimizer1, input_data)
        out2, loss2 = train_step(target_fsdp_model, optimizer2, input_data)

        testing.assert_close(out1, out2, rtol=0, atol=0)
        testing.assert_close(loss1, loss2, rtol=0, atol=0)

        # Check parameters after optimization step
        for (name1, param1), (_, param2) in zip(
            model1.named_parameters(), model2.named_parameters()
        ):
            if hasattr(param1, 'fully_shard_param_local_shard') and hasattr(
                param2, 'fully_shard_param_local_shard'
            ):
                testing.assert_close(
                    param1.fully_shard_param_local_shard,
                    param2.fully_shard_param_local_shard,
                    rtol=0,
                    atol=0,
                    msg=f"Parameters for {name1} don't match",
                )

        if hasattr(torch.nn.parameter.Parameter, "main_grad"):
            # Custom fsdp adds the `main_grad` attribute function to the
            # torch Parameter, remove this attribute function so that
            # it doesn't conflict with the code in the non-custom fsdp
            # test branch.
            delattr(torch.nn.parameter.Parameter, "main_grad")

    @classmethod
    def hsdp_one_step_test(cls, num_fsdp_group):
        setup_seed(42)  # Ensure reproducibility
        Utils.initialize_model_parallel(num_distributed_optimizer_instances=num_fsdp_group)

        try:
            # Create two identical models
            input_dim = 13
            output_dim = 17
<<<<<<< HEAD
            model = TestModel(input_dim=input_dim, output_dim=output_dim).to(get_current_device())
=======
            model = TestModel(input_dim=input_dim, output_dim=output_dim).cuda()
>>>>>>> 3450806c

            # Setup FSDP config - using optim_grads_params for full sharding test
            fsdp_config = DistributedDataParallelConfig(
                data_parallel_sharding_strategy="optim_grads_params",
                overlap_grad_reduce=True,
                overlap_param_gather=True,
                bucket_size=10000,
                use_custom_fsdp=True,
                num_distributed_optimizer_instances=num_fsdp_group,
            )

            # Wrap first model with default process groups
            transformer_config = TransformerConfig(
                num_attention_heads=1, num_layers=1, context_parallel_size=1  # Explicitly set CP=1
            )
            fsdp_model = FullyShardedDataParallel(
                config=transformer_config,
                ddp_config=fsdp_config,
                module=model,
                fsdp_unit_modules=[torch.nn.Linear],
            )
            fsdp_model.is_last_microbatch = True  # Set to True for testing

            # Create optimizer config
            lr = 3
            optimizer_config = OptimizerConfig(optimizer="adam", lr=lr)
            grad_scaler = None

            if num_fsdp_group > 1:
                distributed_optimizer_instance_id = torch.distributed.get_rank(
                    mpu.get_inter_distributed_optimizer_instance_group()
                )
            else:
                distributed_optimizer_instance_id = 0

            distopt = DistributedOptimizer(
                optimizer=None,
                config=optimizer_config,
                grad_scaler=grad_scaler,
                init_state_fn=None,
                model_chunks=[fsdp_model],
                per_model_buffers={0: [fsdp_model.param_and_grad_buffer]},
                data_parallel_group=fsdp_model.dp_cp_group,
                data_parallel_group_gloo=None,
                data_parallel_group_idx=0,
                distributed_optimizer_instance_id=distributed_optimizer_instance_id,
            )

            # Create identical inputs
            batch_size = 2
            input_data = torch.randint(
<<<<<<< HEAD
                0, 10, (batch_size, input_dim), device=get_current_device(), dtype=torch.long
=======
                0, 10, (batch_size, input_dim), device='cuda', dtype=torch.long
>>>>>>> 3450806c
            )
            input_data = input_data.float()
            input_data.requires_grad = True

            def loss_fn(output, _):
                return output.sum()

            def train_step(model, optimizer, inputs):
                inputs_clone = inputs.clone().detach().requires_grad_(True)
                optimizer.zero_grad()
                outputs = model(inputs_clone)
                loss = loss_fn(outputs, None)
                loss.backward()
                optimizer.step()
                return outputs, loss

            out, loss = train_step(fsdp_model, distopt, input_data)

            return out, loss, fsdp_model.optimizer_named_parameters()
        finally:
            Utils.destroy_model_parallel()

<<<<<<< HEAD
    @pytest.mark.skipif(not torch.cuda.is_available(), reason="CUDA is required")
=======
>>>>>>> 3450806c
    @pytest.mark.parametrize("num_fsdp_group", [2])
    @pytest.mark.skipIf(
        torch.cuda.device_count() % 2 == 0, "This test requires an odd number of GPUs"
    )
    def test_fsdp_with_hybrid_sharding(self, num_fsdp_group):
        """Test that FSDP works correctly with hybrid sharding."""
        out1, loss1, named_params1 = self.hsdp_one_step_test(num_fsdp_group)
        out2, loss2, named_params2 = self.hsdp_one_step_test(1)

        testing.assert_close(out1, out2, rtol=0, atol=0)
        testing.assert_close(loss1, loss2, rtol=0, atol=0)

        for (name1, param1), (name2, param2) in zip(named_params1, named_params2):
            testing.assert_close(
                param1.grad,
                param2.grad,
                rtol=0,
                atol=0,
                msg=f"Parameter gradients for {name1} and {name2} don't match",
            )

        if hasattr(torch.nn.parameter.Parameter, "main_grad"):
            # Custom fsdp adds the `main_grad` attribute function to the
            # torch Parameter, remove this attribute function so that
            # it doesn't conflict with the code in the non-custom fsdp
            # test branch.
            delattr(torch.nn.parameter.Parameter, "main_grad")<|MERGE_RESOLUTION|>--- conflicted
+++ resolved
@@ -7,11 +7,8 @@
 from packaging import version
 from torch import testing
 
-<<<<<<< HEAD
 
 from megatron.core.device_utils import get_current_device, get_current_device_type
-=======
->>>>>>> 3450806c
 import megatron.core.parallel_state as mpu
 from megatron.core.distributed import DistributedDataParallelConfig
 from megatron.core.distributed.custom_fsdp.fully_sharded_data_parallel import (
@@ -223,15 +220,8 @@
             # test branch.
             delattr(torch.nn.parameter.Parameter, "main_grad")
 
-<<<<<<< HEAD
+    # Testing fsdp_double_buffer with and without nccl_ub
     @pytest.mark.skipif(not torch.cuda.is_available(), reason="CUDA is required")
-    @pytest.mark.skipif(
-        version.parse(torch.__version__) < version.parse('2.3.0'),
-        reason="nccl_ub requires a recent version of APEX",
-    )
-=======
->>>>>>> 3450806c
-    # Testing fsdp_double_buffer with and without nccl_ub
     @pytest.mark.parametrize(
         ("dp_size", "nccl_ub", "fsdp_double_buffer"), [(8, False, True), (8, True, True)]
     )
@@ -242,13 +232,10 @@
         Target fsdp: nccl_ub=[True, False], fsdp_double_buffer=[True, False]
         """
 
-<<<<<<< HEAD
-=======
         # Skip nccl_ub=True cases if PyTorch version is less than 2.7.0
         if nccl_ub and version.parse(torch.__version__) < version.parse('2.7.0'):
             pytest.skip("nccl_ub requires PyTorch 2.7.0 or later")
 
->>>>>>> 3450806c
         # Initialize torch.distributed if not already initialized
         if not torch.distributed.is_initialized():
             torch.distributed.init_process_group(backend='nccl')
@@ -403,11 +390,7 @@
             # Create two identical models
             input_dim = 13
             output_dim = 17
-<<<<<<< HEAD
             model = TestModel(input_dim=input_dim, output_dim=output_dim).to(get_current_device())
-=======
-            model = TestModel(input_dim=input_dim, output_dim=output_dim).cuda()
->>>>>>> 3450806c
 
             # Setup FSDP config - using optim_grads_params for full sharding test
             fsdp_config = DistributedDataParallelConfig(
@@ -459,11 +442,7 @@
             # Create identical inputs
             batch_size = 2
             input_data = torch.randint(
-<<<<<<< HEAD
                 0, 10, (batch_size, input_dim), device=get_current_device(), dtype=torch.long
-=======
-                0, 10, (batch_size, input_dim), device='cuda', dtype=torch.long
->>>>>>> 3450806c
             )
             input_data = input_data.float()
             input_data.requires_grad = True
@@ -486,10 +465,7 @@
         finally:
             Utils.destroy_model_parallel()
 
-<<<<<<< HEAD
     @pytest.mark.skipif(not torch.cuda.is_available(), reason="CUDA is required")
-=======
->>>>>>> 3450806c
     @pytest.mark.parametrize("num_fsdp_group", [2])
     @pytest.mark.skipIf(
         torch.cuda.device_count() % 2 == 0, "This test requires an odd number of GPUs"
