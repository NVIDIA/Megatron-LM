import contextlib
import math
<<<<<<< HEAD
import os
=======

>>>>>>> e32b60b5
import pytest
import torch

from megatron.core import parallel_state
from megatron.core.device_utils import get_xla_model
from megatron.core.distributed import DistributedDataParallelConfig, ParamAndGradBuffer
from tests.unit_tests.test_utilities import TestModel, Utils

xm = get_xla_model()

def get_model_and_buffers(
    input_dim: int,
    output_dim: int,
    num_layers: int,
    bias: bool,
    bucket_size: int,
    use_distributed_optimizer: bool,
    overlap_grad_reduce: bool,
):
    ddp_config = DistributedDataParallelConfig(
        grad_reduce_in_fp32=True,
        use_distributed_optimizer=use_distributed_optimizer,
        overlap_grad_reduce=overlap_grad_reduce,
    )
    model = TestModel(input_dim=input_dim, output_dim=output_dim, num_layers=num_layers, bias=bias)
    params = list(model.parameters())
    param_to_name = {}
    for name, param in model.named_parameters():
        param_to_name[param] = name

    param_and_grad_buffer = ParamAndGradBuffer(
        ddp_config,
        param_dtype=torch.bfloat16,
        grad_dtype=torch.float32,
        params=params,
        data_parallel_group=parallel_state.get_data_parallel_group(),
        bucket_size=bucket_size,
        param_to_name=param_to_name,
        gradient_scaling_factor=1.0,
    )

    return model, param_and_grad_buffer


@pytest.mark.parametrize("bucket_size", [None, 9999, 10000, 10001, 19999, 20000])
@pytest.mark.parametrize("use_distributed_optimizer", [False, True])
@pytest.mark.parametrize("bias", [False, True])
def test_bucket_sizes(bucket_size: int, use_distributed_optimizer: bool, bias: bool):
    Utils.initialize_model_parallel()

    input_dim = 100
    output_dim = 100
    num_layers = 10
    _, param_and_grad_buffer = get_model_and_buffers(
        input_dim=input_dim,
        output_dim=output_dim,
        num_layers=num_layers,
        bias=bias,
        bucket_size=bucket_size,
        use_distributed_optimizer=use_distributed_optimizer,
        overlap_grad_reduce=False,
    )

    actual_numel_in_each_bucket = [
        bucket.numel_unpadded for bucket in param_and_grad_buffer.buckets
    ]
    actual_numel_padded_in_each_bucket = [
        bucket.grad_data.numel() for bucket in param_and_grad_buffer.buckets
    ]

    def _pad_if_needed(numel_unpadded, divisor):
        if use_distributed_optimizer:
            return math.ceil(numel_unpadded / divisor) * divisor
        return numel_unpadded

    def _pad_bucket_if_needed(numel_unpadded):
        # Want 128-byte alignment for distributed optimizer.
        divisor = math.lcm(parallel_state.get_data_parallel_world_size(), 128)
        return _pad_if_needed(numel_unpadded, divisor)

    def _pad_param_if_needed(numel_unpadded):
        # Want 64-byte alignment for params.
        return _pad_if_needed(numel_unpadded, 64)

    if bucket_size is None:
        # If bucket_size is infinite (None), number of buckets should be 1.
        assert len(param_and_grad_buffer.buckets) == 1
    else:
        # Else, compute number of buckets.
        numel_in_each_bucket = []
        numel_padded_in_each_bucket = []
        numel_in_last_bucket = 0
        param_sizes = []
        for _ in range(num_layers):
            param_sizes.append(input_dim * output_dim)
            if bias:  # Include bias term.
                param_sizes.append(output_dim)
        # Iterate through params in backward direction.
        for param_size in param_sizes[::-1]:
            numel_in_last_bucket = _pad_param_if_needed(numel_in_last_bucket)
            numel_in_last_bucket += param_size
            if numel_in_last_bucket >= bucket_size:
                numel_in_each_bucket.append(numel_in_last_bucket)
                numel_padded_in_each_bucket.append(_pad_bucket_if_needed(numel_in_last_bucket))
                numel_in_last_bucket = 0
        if numel_in_last_bucket > 0:
            numel_in_each_bucket.append(numel_in_last_bucket)
            numel_padded_in_each_bucket.append(_pad_bucket_if_needed(numel_in_last_bucket))

        assert len(param_and_grad_buffer.buckets) == len(
            numel_in_each_bucket
        ), f"Buckets don't match (got {actual_numel_in_each_bucket} but should be {numel_in_each_bucket})"
        assert actual_numel_in_each_bucket == numel_in_each_bucket, (
            f"Number of parameters in each bucket should be {numel_in_each_bucket}, "
            f"but is {actual_numel_in_each_bucket}"
        )
        assert actual_numel_padded_in_each_bucket == numel_padded_in_each_bucket, (
            f"Number of parameters in each padded bucket should be {numel_padded_in_each_bucket}, "
            f"but is {actual_numel_padded_in_each_bucket}"
        )

    Utils.destroy_model_parallel()

@pytest.mark.parametrize("use_distributed_optimizer", [False, True])
@pytest.mark.parametrize("overlap_grad_reduce", [False, True])
def test_grad_sync(use_distributed_optimizer: bool, overlap_grad_reduce: bool):
    Utils.initialize_model_parallel()

    input_dim = 100
    output_dim = 100
    num_layers = 10
    model, param_and_grad_buffer = get_model_and_buffers(
        input_dim=input_dim,
        output_dim=output_dim,
        num_layers=num_layers,
        bias=True,
        bucket_size=None,  # Group all params into single bucket.
        use_distributed_optimizer=use_distributed_optimizer,
        overlap_grad_reduce=overlap_grad_reduce,
    )

    param_and_grad_buffer.grad_data.data.fill_(1.0)
    expected_grad_data_value_after_collective = 1
    if torch.distributed.get_rank() == 0 or not use_distributed_optimizer:
        expected_grad_data_value_after_collective = parallel_state.get_data_parallel_world_size()

    params = list(model.parameters())
    for i, param in enumerate(params):
        register_grad_sync_context = (
            contextlib.nullcontext() if overlap_grad_reduce else pytest.raises(AssertionError)
        )
        finish_grad_sync_context = contextlib.nullcontext()
        if i < (len(params) - 1) and overlap_grad_reduce:
            # Can't finish grad sync until all params have been registered ready.
            finish_grad_sync_context = pytest.raises(AssertionError)

        with register_grad_sync_context:
            param_and_grad_buffer.register_grad_ready(param)
        with finish_grad_sync_context:
            # When overlap_grad_reduce is True, this should throw an assertion error until all
            # params in the model have registered their grad above.
            # When overlap_grad_reduce is False, the collective is forced through.
            param_and_grad_buffer.finish_grad_sync()

        if xm:
            xm.mark_step()

        expected_grad_data_value = expected_grad_data_value_after_collective
        if overlap_grad_reduce and i < (len(params) - 1):
            expected_grad_data_value = 1
        assert int(param_and_grad_buffer.grad_data[0]) == expected_grad_data_value

        if not overlap_grad_reduce:
            # Reset grad_data for subsequent collectives.
            param_and_grad_buffer.grad_data.data.fill_(1.0)

    Utils.destroy_model_parallel()<|MERGE_RESOLUTION|>--- conflicted
+++ resolved
@@ -1,10 +1,6 @@
 import contextlib
 import math
-<<<<<<< HEAD
-import os
-=======
 
->>>>>>> e32b60b5
 import pytest
 import torch
 
