# Copyright (c) 2025, NVIDIA CORPORATION. All rights reserved.
import pytest
import torch

<<<<<<< HEAD
from megatron.core.device_utils import get_xla_model
=======
from megatron.core import parallel_state
>>>>>>> 1730f6a0
from megatron.core.distributed.distributed_data_parallel_config import DistributedDataParallelConfig
from megatron.core.distributed.torch_fully_sharded_data_parallel import (
    TorchFullyShardedDataParallel,
)
from megatron.core.num_microbatches_calculator import (
    init_num_microbatches_calculator,
    unset_num_microbatches_calculator,
)
from megatron.core.tensor_parallel import ColumnParallelLinear
from megatron.core.tensor_parallel.random import model_parallel_device_manual_seed
from megatron.core.transformer import MegatronModule
from megatron.core.transformer.module import Float16Module
from megatron.core.transformer.transformer_config import TransformerConfig
from megatron.core.utils import init_method_normal, is_torch_min_version
from tests.unit_tests.test_utilities import Utils

xm = get_xla_model()

class DummyModel(MegatronModule):
    """Setup a few modules to test the FSDP2 constructor."""

    _fsdp_modules = [torch.nn.Linear]

    def __init__(self, config: TransformerConfig):
        """Initialize a dummy model with a few modules."""
        super().__init__(config)
        self.linear = torch.nn.Linear(2, 2)
        self.column_parallel_linear = ColumnParallelLinear(
            input_size=2, output_size=2, config=config, init_method=init_method_normal(0.02)
        )
        self.conv = torch.nn.Conv2d(2, 2, 1)
    
@pytest.fixture
def init_model_parallel():
    """Init torch distributed."""
    Utils.initialize_model_parallel(1, 1)
    init_num_microbatches_calculator(0, None, 1, 1, 1)
    model_parallel_device_manual_seed(123)
    yield  # Run the actual test.
    Utils.destroy_model_parallel()
    unset_num_microbatches_calculator()

@pytest.mark.skipif(xm, reason="XLA FSDP requires FP 32")
def test_fsdp2_constructor(init_model_parallel):
    """Test the FSDP2 constructor."""
    if not is_torch_min_version("2.4.0"):
        pytest.skip("FSDP2 is not supported on this version of PyTorch.")

    # Create a dummy model and configs.
    config = TransformerConfig(num_layers=1, kv_channels=1, bf16=True)
    ddp_config = DistributedDataParallelConfig()
    model = DummyModel(config)
    model = Float16Module(config, model)
    ddp_config = DistributedDataParallelConfig()

    # Create the sharded model.
    fsdp_model = TorchFullyShardedDataParallel(config, ddp_config, model)

    def _is_fsdp_wrapped_module(instance):
        # FSDP adds a prefix to the class name.
        return instance.__class__.__name__.startswith("FSDP")

    assert isinstance(fsdp_model, TorchFullyShardedDataParallel)
    # We manually added Linear to the list of submodules to wrap.
    assert _is_fsdp_wrapped_module(fsdp_model.module.module.linear)
    # ColumnParallelLinear is in the default list of submodules to wrap.
    assert _is_fsdp_wrapped_module(fsdp_model.module.module.column_parallel_linear)
    # Conv2d is not in the list of submodules to wrap.
    assert not _is_fsdp_wrapped_module(fsdp_model.module.module.conv)


def test_fsdp2_constructor_with_process_group(init_model_parallel):
    """Test the FSDP2 constructor with explicit process group parameter."""
    if not is_torch_min_version("2.4.0"):
        pytest.skip("FSDP2 is not supported on this version of PyTorch.")

    # Create a dummy model and configs.
    config = TransformerConfig(num_layers=1, kv_channels=1, bf16=True)
    ddp_config = DistributedDataParallelConfig()
    model = DummyModel(config)
    model = Float16Module(config, model)

    # Create a custom process group (using the default world for testing)
    custom_process_group = parallel_state.get_data_parallel_group(with_context_parallel=True)

    # Create the sharded model with explicit process group
    fsdp_model = TorchFullyShardedDataParallel(
        config, ddp_config, model, process_group=custom_process_group
    )

    # Verify the process group was set correctly
    assert fsdp_model.process_group is custom_process_group

    # Check that module wrapping still works correctly
    def _is_fsdp_wrapped_module(instance):
        return instance.__class__.__name__.startswith("FSDP")

    assert isinstance(fsdp_model, TorchFullyShardedDataParallel)
    assert _is_fsdp_wrapped_module(fsdp_model.module.module.linear)
    assert _is_fsdp_wrapped_module(fsdp_model.module.module.column_parallel_linear)
    assert not _is_fsdp_wrapped_module(fsdp_model.module.module.conv)<|MERGE_RESOLUTION|>--- conflicted
+++ resolved
@@ -2,11 +2,8 @@
 import pytest
 import torch
 
-<<<<<<< HEAD
 from megatron.core.device_utils import get_xla_model
-=======
 from megatron.core import parallel_state
->>>>>>> 1730f6a0
 from megatron.core.distributed.distributed_data_parallel_config import DistributedDataParallelConfig
 from megatron.core.distributed.torch_fully_sharded_data_parallel import (
     TorchFullyShardedDataParallel,
@@ -77,7 +74,7 @@
     # Conv2d is not in the list of submodules to wrap.
     assert not _is_fsdp_wrapped_module(fsdp_model.module.module.conv)
 
-
+@pytest.mark.skipif(xm, reason="XLA FSDP requires FP 32")
 def test_fsdp2_constructor_with_process_group(init_model_parallel):
     """Test the FSDP2 constructor with explicit process group parameter."""
     if not is_torch_min_version("2.4.0"):
@@ -90,7 +87,8 @@
     model = Float16Module(config, model)
 
     # Create a custom process group (using the default world for testing)
-    custom_process_group = parallel_state.get_data_parallel_group(with_context_parallel=True)
+    custom_process_group = parallel_state.get_data_parallel_group(with_context_parallel=True) \
+        if xm is None else parallel_state.get_data_parallel_groups(with_context_parallel=True)
 
     # Create the sharded model with explicit process group
     fsdp_model = TorchFullyShardedDataParallel(
