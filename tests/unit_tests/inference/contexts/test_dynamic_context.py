--- conflicted
+++ resolved
@@ -199,13 +199,8 @@
         dynamic_context.active_token_count = 10
         dynamic_context.paused_request_count = 5
         dynamic_context.padded_active_token_count = 10
-<<<<<<< HEAD
         dynamic_context.padded_active_sample_count = 5
         dynamic_context.paused_tokens = torch.tensor([1, 2, 3], device=get_current_device())
-=======
-        dynamic_context.padded_active_request_count = 5
-        dynamic_context.paused_tokens = torch.tensor([1, 2, 3], device='cuda')
->>>>>>> 3149f23b
         dynamic_context.request_ids.fill_(1)
         dynamic_context.request_query_lengths.fill_(1)
         dynamic_context.request_kv_length_offsets.fill_(1)
@@ -656,17 +651,17 @@
         # Add a few requests to the context
         request_data = {
             1001: {
-                "tokens": torch.randint(0, 100, (10,), device='cuda'),
+                "tokens": torch.randint(0, 100, (10,), device=get_current_device()),
                 "prefill_len": 10,
                 "initial_token_offset": 0,
             },
             1002: {
-                "tokens": torch.randint(0, 100, (5,), device='cuda'),
+                "tokens": torch.randint(0, 100, (5,), device=get_current_device()),
                 "prefill_len": 5,
                 "initial_token_offset": 10,
             },
             1003: {
-                "tokens": torch.randint(0, 100, (7,), device='cuda'),
+                "tokens": torch.randint(0, 100, (7,), device=get_current_device()),
                 "prefill_len": 7,
                 "initial_token_offset": 15,
             },
@@ -684,7 +679,7 @@
         vocab_size = 50000
         # logits will have shape [1, total_active_tokens, vocab_size]
         prefill_logits = torch.randn(
-            1, total_active_tokens, vocab_size, device='cuda', dtype=torch.float32
+            1, total_active_tokens, vocab_size, device=get_current_device(), dtype=torch.float32
         )
 
         # Call the function for prefill
@@ -720,11 +715,11 @@
 
         # --- Simulate Decode Step ---
         # All requests are active, so the mask will be all ones for the current active requests
-        active_requests_mask = torch.ones(dynamic_context.total_request_count, device='cuda').int()
+        active_requests_mask = torch.ones(dynamic_context.total_request_count, device=get_current_device()).int()
 
         # New tokens for the decode step (one token per active request)
         num_active_requests = dynamic_context.total_request_count
-        decode_new_tokens = torch.randint(0, 100, (num_active_requests,), device='cuda').int()
+        decode_new_tokens = torch.randint(0, 100, (num_active_requests,), device=get_current_device()).int()
 
         dynamic_context.update_requests(
             active_requests_mask=active_requests_mask, new_tokens=decode_new_tokens
@@ -732,7 +727,7 @@
 
         # Generate new logits for the decode step. Now each request contributes 1 token.
         decode_logits = torch.randn(
-            1, num_active_requests, vocab_size, device='cuda', dtype=torch.float32
+            1, num_active_requests, vocab_size, device=get_current_device(), dtype=torch.float32
         )
         decode_log_probs = dynamic_context.calculate_log_probs(decode_logits)
 
