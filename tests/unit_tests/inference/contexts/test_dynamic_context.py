--- conflicted
+++ resolved
@@ -1039,59 +1039,4 @@
                     ].item()
                 )
 
-<<<<<<< HEAD
-                current_global_token_offset += expected_len
-
-    @pytest.mark.internal
-    def test_unified_memory(self):
-
-        from megatron.core.inference.unified_memory import (
-            UnifiedMemoryUnsupportedError,
-            create_unified_mempool,
-        )
-
-        # Check UVM support.
-        try:
-            create_unified_mempool()
-        except UnifiedMemoryUnsupportedError:
-            pytest.skip("Unified memory not available due to bad environment.")
-
-        # Setup.
-        self._setup_model_parallel_group(1, 1)
-
-        # Compute number of contexts needed to fill GPU memory.
-        gpu_size_gb = (
-            torch.cuda.get_device_properties(torch.cuda.current_device()).total_memory / 1024**3
-        )
-        buffer_size_gb = 20
-        num_contexts = math.ceil(gpu_size_gb / buffer_size_gb) + 1
-
-        # Allocate enough contexts to fill GPU memory.
-        def init_contexts(*, unified_memory_level):
-            contexts = []
-            for i in range(num_contexts):
-                contexts.append(
-                    DynamicInferenceContext(
-                        params_dtype=torch.float32,
-                        num_layers=64,
-                        kv_channels=16,
-                        num_attention_heads=4,
-                        max_sequence_length=512,
-                        buffer_size_gb=buffer_size_gb,
-                        unified_memory_level=unified_memory_level,
-                    )
-                )
-
-        # Pure GPU memory test should OOM.
-        try:
-            init_contexts(unified_memory_level=0)
-        except torch.OutOfMemoryError:
-            pass
-        else:
-            raise Exception("expected OOM.")
-
-        # Unified memory test should succeed.
-        init_contexts(unified_memory_level=1)
-=======
-                current_global_token_offset += expected_len
->>>>>>> 744505ea
+                current_global_token_offset += expected_len