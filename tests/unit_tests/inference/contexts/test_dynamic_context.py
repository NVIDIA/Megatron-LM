--- conflicted
+++ resolved
@@ -63,21 +63,13 @@
             num_attention_heads=num_attention_heads,
             max_sequence_length=max_sequence_length,
             num_cuda_graphs=None,
-<<<<<<< HEAD
+            use_cuda_graphs_for_non_decode_steps=not is_hybrid_model,
             active_buffer_size_gb=active_buffer_size_gb,
             block_size_tokens=block_size_tokens,
-=======
-            use_cuda_graphs_for_non_decode_steps=not is_hybrid_model,
-            buffer_size_gb=buffer_size_gb,
-            buffer_guaranteed_fraction=buffer_guaranteed_fraction,
-            block_size_tokens=block_size_tokens,
-            buffer_overflow_factor=buffer_overflow_factor,
-            max_requests_override=max_requests_override,
-            max_tokens_override=max_tokens_override,
+            max_tokens=max_tokens_override,
             layer_type_list=layer_type_list,
             mamba_conv_states_shape=(544, 4),
             mamba_ssm_states_shape=(8, 64, 16),
->>>>>>> e07c4a44
             use_flashinfer_fused_rope=None,  # default to using flash-infer if available
             # this is for compatibility with the LTS environment
         )
@@ -97,28 +89,12 @@
             kv_channels=8,
             num_attention_heads=2,
             max_sequence_length=512,
-<<<<<<< HEAD
             active_buffer_size_gb=0.03,
-            buffer_guarenteed_fraction=0.1,
-=======
-            buffer_size_gb=0.03,
-            buffer_guaranteed_fraction=0.1,
->>>>>>> e07c4a44
-            block_size_tokens=128,
-            max_requests_override=None,
-            max_tokens_override=None,
-            buffer_overflow_factor=None,
+            block_size_tokens=128,
+            max_tokens_override=None,
             is_hybrid_model=is_hybrid_model,
         )
 
-<<<<<<< HEAD
-        assert dynamic_context.block_allocator.total_count == 981
-        assert dynamic_context.block_allocator.active_count == 490
-        assert dynamic_context.block_allocator.paused_count == 490
-        assert dynamic_context.max_total_requests == 980
-        assert dynamic_context.max_active_requests == 490
-        assert dynamic_context.max_tokens == 16384
-=======
         if not is_hybrid_model:
             assert dynamic_context.gtd_block_count == 48
             assert dynamic_context.gtd_request_count == 12
@@ -135,7 +111,6 @@
             assert dynamic_context.max_tokens == 154176
             assert dynamic_context.num_mamba_layers == 1
             assert dynamic_context.mamba_metadata is not None
->>>>>>> e07c4a44
 
         # Check initializations to -1
         assert torch.all(dynamic_context.request_ids == -1)
@@ -149,13 +124,7 @@
             kv_channels=64,
             num_attention_heads=8,
             max_sequence_length=512,
-<<<<<<< HEAD
-            num_cuda_graphs=None,
             active_buffer_size_gb=1.0,
-=======
-            buffer_size_gb=1.0,
-            buffer_guaranteed_fraction=0.1,
->>>>>>> e07c4a44
             block_size_tokens=128,
             max_requests_override=None,
             max_tokens_override=None,
@@ -173,13 +142,7 @@
             kv_channels=64,
             num_attention_heads=8,
             max_sequence_length=512,
-<<<<<<< HEAD
-            num_cuda_graphs=None,
             active_buffer_size_gb=1.0,
-=======
-            buffer_size_gb=1.0,
-            buffer_guaranteed_fraction=0.1,
->>>>>>> e07c4a44
             block_size_tokens=128,
             max_requests_override=None,
             max_tokens_override=None,
@@ -205,13 +168,7 @@
             kv_channels=64,
             num_attention_heads=8,
             max_sequence_length=128,
-<<<<<<< HEAD
-            num_cuda_graphs=None,
             active_buffer_size_gb=0.01,
-=======
-            buffer_size_gb=0.01,
-            buffer_guaranteed_fraction=0.1,
->>>>>>> e07c4a44
             block_size_tokens=32,
             max_requests_override=None,
             max_tokens_override=None,
@@ -243,21 +200,11 @@
             kv_channels=64,
             num_attention_heads=8,
             max_sequence_length=512,
-<<<<<<< HEAD
-            num_cuda_graphs=None,
-            active_buffer_size_gb=0.015,
+            active_buffer_size_gb=0.1,
             block_size_tokens=128,
             max_tokens=20,  # Setting a very low token limit
-=======
-            buffer_size_gb=0.1,
-            buffer_guaranteed_fraction=0.1,
-            block_size_tokens=128,
-            buffer_overflow_factor=1.0,
-            max_requests_override=2,
-            max_tokens_override=20,  # Setting a very low token limit
             rounder=1,
             is_hybrid_model=is_hybrid_model,
->>>>>>> e07c4a44
         )
 
         with pytest.raises(TokenOverflowError):
@@ -282,13 +229,7 @@
             kv_channels=64,
             num_attention_heads=8,
             max_sequence_length=128,
-<<<<<<< HEAD
-            num_cuda_graphs=None,
             active_buffer_size_gb=1.0,
-=======
-            buffer_size_gb=1.0,
-            buffer_guaranteed_fraction=0.1,
->>>>>>> e07c4a44
             block_size_tokens=128,
             max_requests_override=None,
             max_tokens_override=None,
@@ -364,13 +305,7 @@
             kv_channels=8,
             num_attention_heads=2,
             max_sequence_length=512,
-<<<<<<< HEAD
             active_buffer_size_gb=0.03,
-            buffer_guarenteed_fraction=0.1,
-=======
-            buffer_size_gb=0.03,
-            buffer_guaranteed_fraction=0.1,
->>>>>>> e07c4a44
             block_size_tokens=128,
             max_requests_override=None,
             max_tokens_override=None,
@@ -378,12 +313,6 @@
             is_hybrid_model=is_hybrid_model,
         )
 
-<<<<<<< HEAD
-        assert dynamic_context.block_allocator.allocate_memory_blocks(
-            4
-        ).cpu().detach().numpy().tolist() == [976, 977, 978, 979]
-        assert dynamic_context.block_allocator.total_avail == 976
-=======
         if is_hybrid_model:
             expected_memory_blocks = [1151, 1152, 1153, 1154]
         else:
@@ -399,22 +328,15 @@
             == expected_memory_blocks
         )
         assert dynamic_context.block_allocator.block_count_avail == expected_block_count_avail
->>>>>>> e07c4a44
         dynamic_context.block_allocator.release_memory_blocks(
             torch.tensor(expected_memory_blocks[-2:], device='cuda')
         )
-<<<<<<< HEAD
-        assert dynamic_context.block_allocator.total_avail == 978
-        assert dynamic_context.block_allocator.allocate_memory_blocks(1).item() == 489
-        assert dynamic_context.block_allocator.total_avail == 977
-=======
         assert dynamic_context.block_allocator.block_count_avail == expected_block_count_avail + 2
         assert (
             dynamic_context.block_allocator.allocate_memory_blocks(1).item()
             == expected_memory_blocks[-1]
         )
         assert dynamic_context.block_allocator.block_count_avail == expected_block_count_avail + 1
->>>>>>> e07c4a44
         # Should return None since we allocate more blocks than what we have.
         assert (
             dynamic_context.block_allocator.allocate_memory_blocks(
@@ -434,13 +356,7 @@
             kv_channels=8,
             num_attention_heads=2,
             max_sequence_length=512,
-<<<<<<< HEAD
             active_buffer_size_gb=0.03,
-            buffer_guarenteed_fraction=0.1,
-=======
-            buffer_size_gb=0.03,
-            buffer_guaranteed_fraction=0.1,
->>>>>>> e07c4a44
             block_size_tokens=128,
             max_requests_override=None,
             max_tokens_override=None,
@@ -464,21 +380,10 @@
         assert torch.all(dynamic_context.request_ids[1:] == -1)
         assert dynamic_context.request_query_lengths[0] == context_length
         assert dynamic_context.request_kv_length_offsets[0] == 0
-<<<<<<< HEAD
-        assert dynamic_context.request_to_kv_block_ids[0].cpu().detach().numpy().tolist() == [
-            978,
-            979,
-            -1,
-            -1,
-        ]
-        assert dynamic_context.request_kv_block_counts[0] == 2
-        assert dynamic_context.request_last_kv_block_id[0] == 979
-=======
         assert dynamic_context.request_kv_block_counts[0] == 2
         assert dynamic_context.request_last_kv_block_id[0].item() == (
             1154 if is_hybrid_model else 489
         )
->>>>>>> e07c4a44
         assert dynamic_context.request_last_kv_block_offset[0].item() == 15
         assert torch.all(
             dynamic_context.token_to_pos_ids[0:context_length]
@@ -501,21 +406,13 @@
             dynamic_context.token_to_block_idx[0:context_length][
                 0 : dynamic_context.block_size_tokens
             ]
-<<<<<<< HEAD
-            == 978
-=======
             == first_block_id
->>>>>>> e07c4a44
         )
         assert torch.all(
             dynamic_context.token_to_block_idx[0:context_length][
                 dynamic_context.block_size_tokens : context_length
             ]
-<<<<<<< HEAD
-            == 979
-=======
             == second_block_id
->>>>>>> e07c4a44
         )
         assert torch.all(
             dynamic_context.token_to_local_position_within_kv_block[0:context_length]
@@ -534,13 +431,7 @@
             kv_channels=8,
             num_attention_heads=2,
             max_sequence_length=512,
-<<<<<<< HEAD
             active_buffer_size_gb=0.03,
-            buffer_guarenteed_fraction=0.1,
-=======
-            buffer_size_gb=0.03,
-            buffer_guaranteed_fraction=0.1,
->>>>>>> e07c4a44
             block_size_tokens=128,
             max_requests_override=None,
             max_tokens_override=None,
@@ -586,13 +477,7 @@
             kv_channels=8,
             num_attention_heads=2,
             max_sequence_length=512,
-<<<<<<< HEAD
             active_buffer_size_gb=0.03,
-            buffer_guarenteed_fraction=0.1,
-=======
-            buffer_size_gb=0.03,
-            buffer_guaranteed_fraction=0.1,
->>>>>>> e07c4a44
             block_size_tokens=128,
             max_requests_override=None,
             max_tokens_override=None,
@@ -704,23 +589,6 @@
 
         # The first 4 requests will require an extra block.
         # Since 3 requests have finished, the last 3 rows should be all -1.
-<<<<<<< HEAD
-        assert torch.all(
-            dynamic_context.request_to_kv_block_ids[0:10].cpu()
-            == torch.tensor(
-                [
-                    [969, 972, -1, -1],
-                    [970, 969, -1, -1],
-                    [974, 976, -1, -1],
-                    [975, 977, -1, -1],
-                    [973, -1, -1, -1],
-                    [971, -1, -1, -1],
-                    [978, -1, -1, -1],
-                    [-1, -1, -1, -1],
-                    [-1, -1, -1, -1],
-                    [-1, -1, -1, -1],
-                ]
-=======
         if is_hybrid_model:
             assert torch.all(
                 dynamic_context.request_to_kv_block_ids[0:10].cpu()
@@ -756,7 +624,6 @@
                         [-1, -1, -1, -1],
                     ]
                 )
->>>>>>> e07c4a44
             )
 
     @pytest.mark.internal
@@ -771,13 +638,7 @@
             kv_channels=8,
             num_attention_heads=2,
             max_sequence_length=512,
-<<<<<<< HEAD
             active_buffer_size_gb=0.03,
-            buffer_guarenteed_fraction=0.1,
-=======
-            buffer_size_gb=0.03,
-            buffer_guaranteed_fraction=0.1,
->>>>>>> e07c4a44
             block_size_tokens=128,
             max_requests_override=None,
             max_tokens_override=None,
@@ -851,13 +712,7 @@
             kv_channels=8,
             num_attention_heads=2,
             max_sequence_length=512,
-<<<<<<< HEAD
             active_buffer_size_gb=0.03,
-            buffer_guarenteed_fraction=0.1,
-=======
-            buffer_size_gb=0.03,
-            buffer_guaranteed_fraction=0.1,
->>>>>>> e07c4a44
             block_size_tokens=128,
             max_requests_override=None,
             max_tokens_override=None,
@@ -1009,13 +864,7 @@
             kv_channels=8,
             num_attention_heads=2,
             max_sequence_length=512,
-<<<<<<< HEAD
             active_buffer_size_gb=0.03,
-            buffer_guarenteed_fraction=0.1,
-=======
-            buffer_size_gb=0.03,
-            buffer_guaranteed_fraction=0.1,
->>>>>>> e07c4a44
             block_size_tokens=128,
             max_requests_override=None,
             max_tokens_override=None,
