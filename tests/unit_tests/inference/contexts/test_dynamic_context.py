import pytest
import torch

from megatron.core.inference.contexts.dynamic_context import (
    DynamicInferenceContext,
    RequestOverflowError,
    TokenOverflowError,
)
from megatron.core.ssm.mamba_hybrid_layer_allocation import Symbols
from megatron.core.tensor_parallel.random import model_parallel_cuda_manual_seed
from tests.unit_tests.test_utilities import Utils


def set_rounder(value):
    """Utility function to set the DynamicInferenceContext rounder."""
    DynamicInferenceContext.ROUNDER = value  # For backwards compatibility
    DynamicInferenceContext.TOKEN_ROUNDER = value
    DynamicInferenceContext.REQUEST_ROUNDER = value


class TestDynamicContext:

    def _setup_model_parallel_group(self, tensor_parallel_size, pipeline_parallel_size):

        Utils.initialize_model_parallel(
            tensor_model_parallel_size=tensor_parallel_size,
            pipeline_model_parallel_size=pipeline_parallel_size,
        )
        model_parallel_cuda_manual_seed(123)

    def _get_dynamic_context(
        self,
        params_dtype,
        num_layers,
        kv_channels,
        num_attention_heads,
        max_sequence_length,
        buffer_size_gb,
        chunk_size_tokens,
        buffer_guaranteed_fraction,
        buffer_overflow_factor,
        max_requests_override,
        max_tokens_override,
        # Mamba-specific parameters
        is_hybrid_model=False,
        layer_type_list=None,
        mamba_head_dim=None,
        mamba_num_groups=None,
        mamba_d_model=None,
        mamba_d_conv=None,
        mamba_d_state=None,
        rounder=64,
    ):
        set_rounder(rounder)
        dynamic_context = DynamicInferenceContext(
            params_dtype=params_dtype,
            num_layers=num_layers,
            kv_channels=kv_channels,
            num_attention_heads=num_attention_heads,
            max_sequence_length=max_sequence_length,
            num_cuda_graphs=None,
            buffer_size_gb=buffer_size_gb,
            buffer_guaranteed_fraction=buffer_guaranteed_fraction,
            chunk_size_tokens=chunk_size_tokens,
            buffer_overflow_factor=buffer_overflow_factor,
            max_requests_override=max_requests_override,
            max_tokens_override=max_tokens_override,
            is_hybrid_model=is_hybrid_model,
            layer_type_list=layer_type_list,
            mamba_head_dim=mamba_head_dim,
            mamba_num_groups=mamba_num_groups,
            mamba_d_model=mamba_d_model,
            mamba_d_conv=mamba_d_conv,
            mamba_d_state=mamba_d_state,
        )
        return dynamic_context

    def teardown_method(self, method):
        Utils.destroy_model_parallel()

    @pytest.mark.experimental
    @pytest.mark.parametrize("is_hybrid", [False, True])
    def test_initialize_dynamic_context(self, is_hybrid: bool):
        self._setup_model_parallel_group(1, 1)

        # Mamba-specific parameters if is_hybrid is True
        mamba_params = {}
        if is_hybrid:
            mamba_params = {
                "is_hybrid_model": True,
                "layer_type_list": [Symbols.MAMBA, Symbols.MLP, Symbols.ATTENTION, Symbols.MLP],
                "mamba_head_dim": 64,
                "mamba_num_groups": 1,
                "mamba_d_model": 256,
                "mamba_d_conv": 4,
                "mamba_d_state": 16,
            }

        dynamic_context = self._get_dynamic_context(
            params_dtype=torch.float32,
            num_layers=4,
            kv_channels=8,
            num_attention_heads=2,
            max_sequence_length=512,
            buffer_size_gb=0.03,
            buffer_guaranteed_fraction=0.1,
            chunk_size_tokens=128,
            max_requests_override=None,
            max_tokens_override=None,
            buffer_overflow_factor=None,
            **mamba_params,  # Unpack mamba_params here
        )

<<<<<<< HEAD
        if not is_hybrid:
            assert dynamic_context.gtd_chunk_count == 48
            assert dynamic_context.gtd_request_count == 12
            assert dynamic_context.chunk_allocator.chunk_count_total == 491
            assert dynamic_context.max_requests == 122
            assert dynamic_context.max_tokens == 62464
            assert dynamic_context.num_mamba_layers == 0
            assert dynamic_context.mamba_conv_states is None
            assert dynamic_context.mamba_ssm_states is None
        else:
            assert dynamic_context.gtd_chunk_count == 120
            assert dynamic_context.gtd_request_count == 30
            assert dynamic_context.chunk_allocator.chunk_count_total == 1206
            assert dynamic_context.max_requests == 300
            assert dynamic_context.max_tokens == 153600
            assert dynamic_context.is_hybrid_model == True
            assert dynamic_context.num_mamba_layers == 1
            assert dynamic_context.mamba_conv_states is not None
            assert dynamic_context.mamba_ssm_states is not None
=======
        assert dynamic_context.gtd_chunk_count == 48
        assert dynamic_context.gtd_request_count == 12
        assert dynamic_context.chunk_allocator.chunk_count_total == 491
        assert dynamic_context.max_requests == 128
        assert dynamic_context.max_tokens == 62848
>>>>>>> 84cf979c

        # Check initializations to -1
        assert torch.all(dynamic_context.request_ids == -1)

    @pytest.mark.experimental
    def test_is_static_batching(self):
        self._setup_model_parallel_group(1, 1)
        dynamic_context = DynamicInferenceContext(
            params_dtype=torch.float32,
            num_layers=2,
            kv_channels=64,
            num_attention_heads=8,
            max_sequence_length=512,
            num_cuda_graphs=None,
            buffer_size_gb=1.0,
            buffer_guaranteed_fraction=0.1,
            chunk_size_tokens=128,
        )
        assert not dynamic_context.is_static_batching()

    @pytest.mark.experimental
    def test_is_memory_available(self):
        self._setup_model_parallel_group(1, 1)
        dynamic_context = DynamicInferenceContext(
            params_dtype=torch.float32,
            num_layers=2,
            kv_channels=64,
            num_attention_heads=8,
            max_sequence_length=512,
            num_cuda_graphs=None,
            buffer_size_gb=1.0,
            buffer_guaranteed_fraction=0.1,
            chunk_size_tokens=128,
        )
        dynamic_context.chunk_allocator.chunk_count_avail = 10
        assert dynamic_context.chunk_allocator.is_memory_available(10)
        assert not dynamic_context.chunk_allocator.is_memory_available(11)

        assert dynamic_context.chunk_allocator.is_memory_available(1)
        dynamic_context.chunk_allocator.chunk_count_avail = 0
        assert not dynamic_context.chunk_allocator.is_memory_available(1)

        dynamic_context.chunk_allocator.chunk_count_avail = 10
        dynamic_context.gtd_chunk_count = 5
        assert dynamic_context.chunk_allocator.is_memory_available(6)
        assert not dynamic_context.chunk_allocator.is_memory_available(6, safe=True)

    @pytest.mark.experimental
    @pytest.mark.parametrize("is_hybrid", [False, True])
    def test_request_overflow(self, is_hybrid: bool):
        self._setup_model_parallel_group(1, 1)

        mamba_params = {}
        if is_hybrid:
            mamba_params = {
                "is_hybrid_model": True,
                "layer_type_list": [Symbols.MAMBA, Symbols.MLP, Symbols.ATTENTION, Symbols.MLP],
                "mamba_head_dim": 64,
                "mamba_num_groups": 1,
                "mamba_d_model": 256,
                "mamba_d_conv": 4,
                "mamba_d_state": 16,
            }

        dynamic_context = self._get_dynamic_context(
            params_dtype=torch.float32,
            num_layers=2,
            kv_channels=64,
            num_attention_heads=8,
            max_sequence_length=128,
            buffer_size_gb=0.01,
            buffer_guaranteed_fraction=0.1,
            chunk_size_tokens=32,
            max_requests_override=None,
            max_tokens_override=None,
            buffer_overflow_factor=None,
            rounder=1,
            **mamba_params,
        )
        with pytest.raises(RequestOverflowError):
            for i in range(dynamic_context.max_requests + 1):
                dynamic_context.add_request(
                    i, torch.zeros(10, device='cuda')
                )  # Adding more than allowed requests

    @pytest.mark.experimental
    @pytest.mark.parametrize("is_hybrid", [False, True])
    def test_token_overflow_error(self, is_hybrid: bool):
        self._setup_model_parallel_group(1, 1)

        mamba_params = {}
        if is_hybrid:
            mamba_params = {
                "is_hybrid_model": True,
                "layer_type_list": [Symbols.MAMBA, Symbols.MLP, Symbols.ATTENTION, Symbols.MLP],
                "mamba_head_dim": 64,
                "mamba_num_groups": 1,
                "mamba_d_model": 256,
                "mamba_d_conv": 4,
                "mamba_d_state": 16,
            }

        dynamic_context = self._get_dynamic_context(
            params_dtype=torch.float32,
            num_layers=2,
            kv_channels=64,
            num_attention_heads=8,
            max_sequence_length=512,
            buffer_size_gb=0.1,
            buffer_guaranteed_fraction=0.1,
            chunk_size_tokens=128,
            buffer_overflow_factor=1.0,
            max_requests_override=2,
            max_tokens_override=20,  # Setting a very low token limit
            rounder=1,
            **mamba_params,
        )

        with pytest.raises(TokenOverflowError):
            dynamic_context.add_request(
                1, torch.arange(0, 25, device='cuda')
            )  # Exceeding max token count

    @pytest.mark.experimental
    @pytest.mark.parametrize("is_hybrid", [False, True])
    def test_reset(self, is_hybrid: bool):
        self._setup_model_parallel_group(1, 1)

        mamba_params = {}
        if is_hybrid:
            mamba_params = {
                "is_hybrid_model": True,
                "layer_type_list": [Symbols.MAMBA, Symbols.MLP, Symbols.ATTENTION, Symbols.MLP],
                "mamba_head_dim": 64,
                "mamba_num_groups": 1,
                "mamba_d_model": 256,
                "mamba_d_conv": 4,
                "mamba_d_state": 16,
            }

        dynamic_context = self._get_dynamic_context(
            params_dtype=torch.float32,
            num_layers=2,
            kv_channels=64,
            num_attention_heads=8,
            max_sequence_length=128,
            buffer_size_gb=1.0,
            buffer_guaranteed_fraction=0.1,
            chunk_size_tokens=128,
            max_requests_override=None,
            max_tokens_override=None,
            buffer_overflow_factor=None,
            **mamba_params,
        )

        # Initialize all variables
        dynamic_context.total_request_count = 10
        dynamic_context.active_token_count = 10
        dynamic_context.paused_request_count = 5
        dynamic_context.padded_active_token_count = 10
        dynamic_context.padded_active_request_count = 5
        dynamic_context.paused_tokens = torch.tensor([1, 2, 3], device='cuda')
        dynamic_context.request_ids.fill_(1)
        dynamic_context.request_query_lengths.fill_(1)
        dynamic_context.request_kv_length_offsets.fill_(1)
        dynamic_context.request_kv_chunk_counts.fill_(1)
        dynamic_context.request_last_kv_chunk_id.fill_(1)
        dynamic_context.request_last_kv_chunk_offset.fill_(1)
        dynamic_context.token_to_input_ids.fill_(1)
        dynamic_context.token_to_pos_ids.fill_(1)
        dynamic_context.token_to_request_idx.fill_(1)
        dynamic_context.token_to_position_in_request.fill_(1)
        dynamic_context.token_to_chunk_idx.fill_(1)
        dynamic_context.token_to_local_position_within_kv_chunk.fill_(1)
        dynamic_context.chunk_allocator.chunk_count_avail = 5
        dynamic_context.memory_buffer.fill_(1)
        dynamic_context.request_to_kv_chunk_ids.fill_(1)
        if is_hybrid:
            dynamic_context.mamba_conv_states.fill_(1)
            dynamic_context.mamba_ssm_states.fill_(1)

        # Call reset
        dynamic_context.reset()

        # Assert all variables are reset to zero or their default values
        assert dynamic_context.total_request_count == 0
        assert dynamic_context.active_token_count == 0
        assert dynamic_context.paused_request_count == 0
        assert dynamic_context.padded_active_token_count == 0
        assert dynamic_context.padded_active_request_count == 0
        assert dynamic_context.paused_tokens is None
        assert torch.all(dynamic_context.request_ids == -1)
        assert torch.all(dynamic_context.request_query_lengths == 0)
        assert torch.all(dynamic_context.request_kv_length_offsets == 0)
        assert torch.all(dynamic_context.request_kv_chunk_counts == 0)
        assert torch.all(dynamic_context.request_last_kv_chunk_id == -1)
        assert torch.all(dynamic_context.request_last_kv_chunk_offset == 0)
        assert torch.all(dynamic_context.token_to_input_ids == 0)
        assert torch.all(dynamic_context.token_to_pos_ids == 0)
        assert torch.all(dynamic_context.token_to_request_idx == -1)
        assert torch.all(dynamic_context.token_to_position_in_request == 0)
        assert torch.all(dynamic_context.token_to_chunk_idx == -1)
        assert torch.all(dynamic_context.token_to_local_position_within_kv_chunk == 0)
        assert (
            dynamic_context.chunk_allocator.chunk_count_avail
            == dynamic_context.chunk_allocator.chunk_count_total - 1
        )
        assert torch.all(dynamic_context.request_to_kv_chunk_ids == -1)
        if is_hybrid:
            assert torch.all(dynamic_context.mamba_conv_states == 0)
            assert torch.all(dynamic_context.mamba_ssm_states == 0)

    @pytest.mark.experimental
    def test_allocate_and_release_memory_chunks(self):
        self._setup_model_parallel_group(1, 1)
        dynamic_context = self._get_dynamic_context(
            params_dtype=torch.float32,
            num_layers=4,
            kv_channels=8,
            num_attention_heads=2,
            max_sequence_length=512,
            buffer_size_gb=0.03,
            buffer_guaranteed_fraction=0.1,
            chunk_size_tokens=128,
            max_requests_override=None,
            max_tokens_override=None,
            buffer_overflow_factor=None,
        )

        assert dynamic_context.chunk_allocator.allocate_memory_chunks(
            4
        ).cpu().detach().numpy().tolist() == [486, 487, 488, 489]
        assert dynamic_context.chunk_allocator.chunk_count_avail == 486
        dynamic_context.chunk_allocator.release_memory_chunks(
            torch.tensor([488, 489], device='cuda')
        )
        assert dynamic_context.chunk_allocator.chunk_count_avail == 488
        assert dynamic_context.chunk_allocator.allocate_memory_chunks(1).item() == 489
        assert dynamic_context.chunk_allocator.chunk_count_avail == 487
        # Should return None since we allocate more chunks than what we have.
        assert (
            dynamic_context.chunk_allocator.allocate_memory_chunks(
                dynamic_context.chunk_allocator.chunk_count_avail + 100
            )
            == None
        )

    @pytest.mark.experimental
    @pytest.mark.parametrize("is_hybrid", [False, True])
    def test_add_request(self, is_hybrid: bool):
        self._setup_model_parallel_group(1, 1)

        mamba_params = {}
        if is_hybrid:
            mamba_params = {
                "is_hybrid_model": True,
                "layer_type_list": [Symbols.MAMBA, Symbols.MLP, Symbols.ATTENTION, Symbols.MLP],
                "mamba_head_dim": 64,
                "mamba_num_groups": 1,
                "mamba_d_model": 256,
                "mamba_d_conv": 4,
                "mamba_d_state": 16,
            }
            num_layers = len(mamba_params["layer_type_list"])
        else:
            num_layers = 4

        dynamic_context = self._get_dynamic_context(
            params_dtype=torch.float32,
            num_layers=num_layers,
            kv_channels=8,
            num_attention_heads=2,
            max_sequence_length=512,
            buffer_size_gb=0.03,
            buffer_guaranteed_fraction=0.1,
            chunk_size_tokens=128,
            max_requests_override=None,
            max_tokens_override=None,
            buffer_overflow_factor=None,
            **mamba_params,
        )
        assert dynamic_context.chunk_size_tokens == 128
        context_length = 144
        dynamic_context.add_request(
            request_id=0, tokens=torch.arange(0, context_length, dtype=torch.long, device='cuda')
        )
        assert dynamic_context.total_request_count == 1
        assert dynamic_context.active_token_count == context_length
        assert dynamic_context.request_ids[0] == 0
        assert torch.all(dynamic_context.request_ids[1:] == -1)
        assert dynamic_context.request_query_lengths[0] == context_length
        assert dynamic_context.request_kv_length_offsets[0] == 0

        assert dynamic_context.request_last_kv_chunk_id[0] == 1204 if is_hybrid else 489
        assert dynamic_context.request_last_kv_chunk_offset[0].item() == 15
        assert torch.all(
            dynamic_context.token_to_pos_ids[0:context_length]
            == torch.arange(0, context_length, dtype=torch.long, device='cuda')
        )
        assert torch.all(
            dynamic_context.token_to_input_ids[0:context_length]
            == torch.arange(0, context_length, dtype=torch.long, device='cuda')
        )
        assert torch.all(
            dynamic_context.token_to_position_in_request[0:context_length]
            == torch.arange(0, context_length, dtype=torch.long, device='cuda')
        )

        # Verify token_to_chunk_idx and token_to_local_position_within_kv_chunk based on assigned chunks
        first_chunk_id = dynamic_context.request_to_kv_chunk_ids[0, 0]
        second_chunk_id = dynamic_context.request_to_kv_chunk_ids[0, 1]

        assert torch.all(
            dynamic_context.token_to_chunk_idx[0:context_length][
                0 : dynamic_context.chunk_size_tokens
            ]
            == first_chunk_id
        )
        assert torch.all(
            dynamic_context.token_to_chunk_idx[0:context_length][
                dynamic_context.chunk_size_tokens : context_length
            ]
            == second_chunk_id
        )
        assert torch.all(
            dynamic_context.token_to_local_position_within_kv_chunk[0:context_length]
            == torch.arange(0, context_length, dtype=torch.long, device='cuda')
            % dynamic_context.chunk_size_tokens
        )

    @pytest.mark.experimental
    @pytest.mark.parametrize("is_hybrid", [False, True])
    def test_update_request(self, is_hybrid: bool):
        self._setup_model_parallel_group(1, 1)

        mamba_params = {}
        if is_hybrid:
            mamba_params = {
                "is_hybrid_model": True,
                "layer_type_list": [Symbols.MAMBA, Symbols.MLP, Symbols.ATTENTION, Symbols.MLP],
                "mamba_head_dim": 64,
                "mamba_num_groups": 1,
                "mamba_d_model": 256,
                "mamba_d_conv": 4,
                "mamba_d_state": 16,
            }
            num_layers = len(mamba_params["layer_type_list"])
        else:
            num_layers = 4

        dynamic_context = self._get_dynamic_context(
            params_dtype=torch.float32,
            num_layers=num_layers,
            kv_channels=8,
            num_attention_heads=2,
            max_sequence_length=512,
            buffer_size_gb=0.03,
            buffer_guaranteed_fraction=0.1,
            chunk_size_tokens=128,
            max_requests_override=None,
            max_tokens_override=None,
            buffer_overflow_factor=None,
            **mamba_params,
        )

        # This case should just reset and return since all requests are finished
        active_requests_mask = torch.Tensor([0, 0, 0])
        dynamic_context.paused_request_count = 0
        dynamic_context.total_request_count = 3
        dynamic_context.request_kv_chunk_counts[0:3] = 1
        new_chunk_ids = dynamic_context.chunk_allocator.allocate_memory_chunks(3, safe=True)
        dynamic_context.request_to_kv_chunk_ids[0:3, 0] = new_chunk_ids

        if is_hybrid:
            # Also initialize Mamba states for the dummy requests
            dynamic_context.mamba_conv_states[:, 0:3, :, :].fill_(1.0)
            dynamic_context.mamba_ssm_states[:, 0:3, :, :, :].fill_(1.0)

        dynamic_context.update_requests(
            active_requests_mask=active_requests_mask, new_tokens=torch.tensor([0, 1, 2])
        )
        assert dynamic_context.total_request_count == 0
        if is_hybrid:
            assert torch.all(dynamic_context.mamba_conv_states == 0)
            assert torch.all(dynamic_context.mamba_ssm_states == 0)

        # This case would cover all cases
        # 1. Already there will be 2 paused requests
        # 2. Active request mask will have active and finished requests.
        # 3. The active requests will also have some requests that have to be paused because of reaching max token limit within chunk
        # 4. Some of these requests will be resumed.
        # Setup is as follows :
        # Request ids 0, 1 are paused
        # Request ids 2, 4, 9 are active requests
        # Request ids 3, 7, 8 have completed
        # Request ids 5 and 6 will require on more chunk later on coz they finished their current chunk

        dynamic_context = self._get_dynamic_context(
            params_dtype=torch.float32,
            num_layers=num_layers,  # Use adjusted num_layers
            kv_channels=8,
            num_attention_heads=2,
            max_sequence_length=512,
            buffer_size_gb=0.03,
            buffer_guaranteed_fraction=0.1,
            chunk_size_tokens=128,
            max_requests_override=None,
            max_tokens_override=None,
            buffer_overflow_factor=None,
            **mamba_params,
        )

        active_requests_mask = torch.Tensor([1, 0, 1, 1, 1, 0, 0, 1]).cuda().int()
        next_tokens = torch.arange(2, 10, device='cuda').int()
        dynamic_context.paused_request_count = 2
        dynamic_context.paused_tokens = torch.Tensor([0, 1]).cuda().int()
        dynamic_context.total_request_count = 5

        # Total req count should be equal to paused + num elements in active request mask.
        # So here it will raise an assertion error
        with pytest.raises(AssertionError) as error:
            dynamic_context.update_requests(
                active_requests_mask=active_requests_mask, new_tokens=next_tokens
            )

        total_request_count = 10
        dynamic_context.chunk_allocator.chunk_count_avail -= 11  # We align 11 chunks to the 10 requests we have. 3rd request alone we setup like it requires 2 chunks
        dynamic_context.total_request_count = total_request_count

        dynamic_context.request_to_kv_chunk_ids[0:total_request_count, 0] = torch.arange(
            dynamic_context.chunk_allocator.chunk_count_avail,
            dynamic_context.chunk_allocator.chunk_count_avail + 10,
        )
        dynamic_context.request_to_kv_chunk_ids[3][
            1
        ] = (
            dynamic_context.chunk_allocator.chunk_count_avail
        )  # Assign one extra chunk  to request 3.
        dynamic_context.request_kv_length_offsets[0:total_request_count] = 10
        # For 0, 1, 5, 6, the total number of tokens in last chunk is chunk size -1, so that they will all need extra chunks
        dynamic_context.request_kv_length_offsets[0:2] = dynamic_context.chunk_size_tokens - 1
        dynamic_context.request_kv_length_offsets[5:7] = dynamic_context.chunk_size_tokens - 1
        # For the 3rd request, its completed and required 2 chunks. So we add more tokens than chunks size
        dynamic_context.request_kv_length_offsets[3] = dynamic_context.chunk_size_bytes + 10
        dynamic_context.request_query_lengths[0:total_request_count] = (
            1  # Everything is in decode phase
        )

        dynamic_context.request_ids[0:total_request_count] = torch.arange(0, total_request_count)
        dynamic_context.request_kv_chunk_counts[0:total_request_count] = 1
        dynamic_context.request_kv_chunk_counts[3] = 2  # 3rd chunk alone requies 2 chunks
        dynamic_context.request_last_kv_chunk_id[0:total_request_count] = torch.arange(
            0, total_request_count
        )
        dynamic_context.request_last_kv_chunk_id[3] = 11
        dynamic_context.request_last_kv_chunk_offset[0:total_request_count] = 10
        # For the 3rd request, its completed and required 2 chunks. So we add more tokens than chunks size
        dynamic_context.request_last_kv_chunk_offset[0:2] = dynamic_context.chunk_size_tokens - 1
        dynamic_context.request_last_kv_chunk_offset[5:7] = dynamic_context.chunk_size_tokens - 1

        if is_hybrid:
            # Dummy fill for states to be non-zero before update
            dynamic_context.mamba_conv_states[:, 0:total_request_count, :, :] = 1.0
            dynamic_context.mamba_ssm_states[:, 0:total_request_count, :, :, :] = 1.0

        dynamic_context.update_requests(
            active_requests_mask=active_requests_mask, new_tokens=next_tokens
        )

        # Then set up the test data
        dynamic_context.request_ids[0:10] = torch.tensor(
            [0, 1, 5, 6, 4, 2, 9, 7, 8, 9], device=torch.cuda.current_device()
        )

        # Now verify the values
        assert dynamic_context.request_ids[0:10].cpu().numpy().tolist() == [
            0,
            1,
            5,
            6,
            4,
            2,
            9,
            7,
            8,
            9,
        ]

        assert dynamic_context.paused_request_count == 0
        assert dynamic_context.total_request_count == 7
        assert dynamic_context.active_token_count == 7

        # The first four are zero because they have all obtained a new chunk
        assert dynamic_context.request_last_kv_chunk_offset[0:10].cpu().numpy().tolist() == [
            0,
            0,
            0,
            0,
            11,
            11,
            11,
            10,
            10,
            10,
        ]
        assert dynamic_context.token_to_input_ids[
            : dynamic_context.active_token_count
        ].cpu().numpy().tolist() == [0, 1, 5, 6, 4, 2, 9]

        assert dynamic_context.token_to_pos_ids[
            : dynamic_context.active_token_count
        ].cpu().numpy().tolist() == [128, 128, 128, 128, 11, 11, 11]

        # The first 4 requests will require an extra chunk.
        # Since 3 requests have finished, the last 3 rows should be all -1.
        if is_hybrid:
            assert torch.all(
                dynamic_context.request_to_kv_chunk_ids[0:10].cpu()
                == torch.tensor(
                    [
                        [1194, 1197, -1, -1],
                        [1195, 1194, -1, -1],
                        [1199, 1201, -1, -1],
                        [1200, 1202, -1, -1],
                        [1198, -1, -1, -1],
                        [1196, -1, -1, -1],
                        [1203, -1, -1, -1],
                        [-1, -1, -1, -1],
                        [-1, -1, -1, -1],
                        [-1, -1, -1, -1],
                    ]
                )
            )
        else:
            assert torch.all(
                dynamic_context.request_to_kv_chunk_ids[0:10].cpu()
                == torch.tensor(
                    [
                        [479, 482, -1, -1],
                        [480, 479, -1, -1],
                        [484, 486, -1, -1],
                        [485, 487, -1, -1],
                        [483, -1, -1, -1],
                        [481, -1, -1, -1],
                        [488, -1, -1, -1],
                        [-1, -1, -1, -1],
                        [-1, -1, -1, -1],
                        [-1, -1, -1, -1],
                    ]
                )
            )

        if is_hybrid:
            # Verify Mamba states for finished requests are reset (filled with 0)
            # and active requests are moved correctly.
            # The indices 7, 8, 9 (original request IDs 3, 7, 8) are the finished ones.
            # Their corresponding mamba states should be zeroed out.
            assert torch.all(dynamic_context.mamba_conv_states[:, 7:10, :, :] == 0)
            assert torch.all(dynamic_context.mamba_ssm_states[:, 7:10, :, :, :] == 0)

    @pytest.mark.experimental
    @pytest.mark.parametrize("is_hybrid", [False, True])
    def test_release_memory_chunks_for_finished_requests(self, is_hybrid: bool):
        """Test that memory chunks are correctly released for finished requests."""
        self._setup_model_parallel_group(1, 1)

        mamba_params = {}
        if is_hybrid:
            mamba_params = {
                "is_hybrid_model": True,
                "layer_type_list": [Symbols.MAMBA, Symbols.MLP, Symbols.ATTENTION, Symbols.MLP],
                "mamba_head_dim": 64,
                "mamba_num_groups": 1,
                "mamba_d_model": 256,
                "mamba_d_conv": 4,
                "mamba_d_state": 16,
            }
            num_layers = len(mamba_params["layer_type_list"])
        else:
            num_layers = 4

        dynamic_context = self._get_dynamic_context(
            params_dtype=torch.float32,
            num_layers=num_layers,  # Use adjusted num_layers
            kv_channels=8,
            num_attention_heads=2,
            max_sequence_length=512,
            buffer_size_gb=0.03,
            buffer_guaranteed_fraction=0.1,
            chunk_size_tokens=128,
            max_requests_override=None,
            max_tokens_override=None,
            buffer_overflow_factor=None,
            **mamba_params,
        )

        # Set up the initial state with 5 requests
        # Allocate 5 chunks for 5 requests
        initial_chunks = dynamic_context.chunk_allocator.allocate_memory_chunks(5, safe=True)
        dynamic_context.total_request_count = 5
        dynamic_context.paused_request_count = 0

        # Record the available chunks before releasing memory
        initial_available_chunks = dynamic_context.chunk_allocator.chunk_count_avail

        # Assign chunks to the requests (one chunk per request)
        for i in range(5):
            dynamic_context.request_to_kv_chunk_ids[i, 0] = initial_chunks[i]
            dynamic_context.request_query_lengths[i] = 1
            dynamic_context.request_ids[i] = i
            if is_hybrid:
                dynamic_context.mamba_conv_states[:, i, :, :].fill_(
                    float(i + 1)
                )  # Fill with distinct values
                dynamic_context.mamba_ssm_states[:, i, :, :, :].fill_(float(i + 1))

        # Create an active_requests_mask where requests 0, 2, and 4 are finished (0),
        # and requests 1 and 3 are still active (1)
        active_requests_mask = torch.tensor([0, 1, 0, 1, 0], device=torch.cuda.current_device())

        # Call update_requests with these parameters
        dynamic_context.update_requests(
            active_requests_mask=active_requests_mask,
            new_tokens=torch.tensor([10, 11, 12, 13, 14], device=torch.cuda.current_device()),
        )

        # After the update, we should have released 3 chunks (for requests 0, 2, and 4)
        # and have 2 active requests (1 and 3)
        assert dynamic_context.total_request_count == 2
        assert dynamic_context.active_token_count == 2

        # Verify that 3 chunks were released by checking the available chunks
        assert dynamic_context.chunk_allocator.chunk_count_avail == initial_available_chunks + 3

        if is_hybrid:
            # Request at position 3 now moves into finished request position 0
            # Request at position 1 remains active
            assert torch.all(dynamic_context.mamba_conv_states[:, 0, :, :] == 4.0)
            assert torch.all(dynamic_context.mamba_ssm_states[:, 0, :, :, :] == 4.0)
            assert torch.all(dynamic_context.mamba_conv_states[:, 1, :, :] == 2.0)
            assert torch.all(dynamic_context.mamba_ssm_states[:, 1, :, :, :] == 2.0)
            # All other states (from index 2 onwards) should be zero
            assert torch.all(dynamic_context.mamba_conv_states[:, 2:, :, :] == 0)
            assert torch.all(dynamic_context.mamba_ssm_states[:, 2:, :, :, :] == 0)

    @pytest.mark.experimental
    @pytest.mark.parametrize("is_hybrid", [False, True])
    def test_finished_requests_with_multiple_chunks(self, is_hybrid: bool):
        """Test that all memory chunks are correctly released for finished requests that use multiple chunks."""
        self._setup_model_parallel_group(1, 1)

        mamba_params = {}
        if is_hybrid:
            mamba_params = {
                "is_hybrid_model": True,
                "layer_type_list": [Symbols.MAMBA, Symbols.MLP, Symbols.ATTENTION, Symbols.MLP],
                "mamba_head_dim": 64,
                "mamba_num_groups": 1,
                "mamba_d_model": 256,
                "mamba_d_conv": 4,
                "mamba_d_state": 16,
            }
            num_layers = len(mamba_params["layer_type_list"])
        else:
            num_layers = 4

        dynamic_context = self._get_dynamic_context(
            params_dtype=torch.float32,
            num_layers=num_layers,  # Use adjusted num_layers
            kv_channels=8,
            num_attention_heads=2,
            max_sequence_length=512,
            buffer_size_gb=0.03,
            buffer_guaranteed_fraction=0.1,
            chunk_size_tokens=128,
            max_requests_override=None,
            max_tokens_override=None,
            buffer_overflow_factor=None,
            **mamba_params,
        )

        # Set up the initial state with 3 requests, where some use multiple chunks
        # Allocate 6 chunks in total for the requests
        initial_chunks = dynamic_context.chunk_allocator.allocate_memory_chunks(6, safe=True)
        dynamic_context.total_request_count = 3
        dynamic_context.paused_request_count = 0

        # Record the available chunks before releasing memory
        initial_available_chunks = dynamic_context.chunk_allocator.chunk_count_avail

        # Assign chunks to the requests:
        # - Request 0: 1 chunk
        # - Request 1: 2 chunks
        # - Request 2: 3 chunks
        dynamic_context.request_to_kv_chunk_ids[0, 0] = initial_chunks[0]

        dynamic_context.request_to_kv_chunk_ids[1, 0] = initial_chunks[1]
        dynamic_context.request_to_kv_chunk_ids[1, 1] = initial_chunks[2]

        dynamic_context.request_to_kv_chunk_ids[2, 0] = initial_chunks[3]
        dynamic_context.request_to_kv_chunk_ids[2, 1] = initial_chunks[4]
        dynamic_context.request_to_kv_chunk_ids[2, 2] = initial_chunks[5]

        dynamic_context.request_kv_chunk_counts[0] = 1
        dynamic_context.request_kv_chunk_counts[1] = 2
        dynamic_context.request_kv_chunk_counts[2] = 3

        for i in range(3):
            dynamic_context.request_query_lengths[i] = 1
            dynamic_context.request_ids[i] = i
            if is_hybrid:
                dynamic_context.mamba_conv_states[:, i, :, :].fill_(float(i + 1))
                dynamic_context.mamba_ssm_states[:, i, :, :, :].fill_(float(i + 1))

        # Create an active_requests_mask where all requests are finished
        active_requests_mask = torch.tensor([0, 0, 0], device=torch.cuda.current_device())

        # Call update_requests with these parameters
        dynamic_context.update_requests(
            active_requests_mask=active_requests_mask,
            new_tokens=torch.tensor([10, 11, 12], device=torch.cuda.current_device()),
        )

        # After the update, we should have released all 6 chunks and have 0 active requests
        assert dynamic_context.total_request_count == 0
        assert dynamic_context.active_token_count == 0

        # Verify that all 6 chunks were released by checking the available chunks
        assert dynamic_context.chunk_allocator.chunk_count_avail == initial_available_chunks + 6

        if is_hybrid:
            # All mamba states should be zeroed out
            assert torch.all(dynamic_context.mamba_conv_states == 0)
            assert torch.all(dynamic_context.mamba_ssm_states == 0)

    @pytest.mark.experimental
    @pytest.mark.parametrize("is_hybrid", [False, True])
    def test_mamba_states_cache(self, is_hybrid: bool):
        self._setup_model_parallel_group(1, 1)

        if not is_hybrid:
            # If not hybrid, mamba_states_cache should fail
            dynamic_context = self._get_dynamic_context(
                params_dtype=torch.float32,
                num_layers=4,
                kv_channels=8,
                num_attention_heads=2,
                max_sequence_length=512,
                buffer_size_gb=0.03,
                buffer_guaranteed_fraction=0.1,
                chunk_size_tokens=128,
                max_requests_override=None,
                max_tokens_override=None,
                buffer_overflow_factor=None,
                is_hybrid_model=False,
            )
            with pytest.raises(AssertionError) as error:
                conv_state, ssm_state = dynamic_context.mamba_states_cache(layer_number=1)
            return

        mamba_params = {
            "is_hybrid_model": True,
            "layer_type_list": [Symbols.MAMBA, Symbols.ATTENTION, Symbols.MAMBA, Symbols.ATTENTION],
            "mamba_head_dim": 64,
            "mamba_num_groups": 1,
            "mamba_d_model": 256,
            "mamba_d_conv": 4,
            "mamba_d_state": 16,
        }
        num_layers = len(mamba_params["layer_type_list"])

        dynamic_context = self._get_dynamic_context(
            params_dtype=torch.float32,
            num_layers=num_layers,
            kv_channels=8,
            num_attention_heads=2,
            max_sequence_length=512,
            buffer_size_gb=0.03,
            buffer_guaranteed_fraction=0.1,
            chunk_size_tokens=128,
            max_requests_override=None,
            max_tokens_override=None,
            buffer_overflow_factor=None,
            **mamba_params,
        )

        # Add a request to populate states
        context_length = 10
        dynamic_context.add_request(
            request_id=0, tokens=torch.arange(0, context_length, dtype=torch.long, device='cuda')
        )
        dynamic_context.initialize_attention_state()

        # Manually set some dummy values in mamba_conv_states and mamba_ssm_states
        # Mamba layers are at global indices 0 and 2 (mapped to local 0 and 1 via layer_map)
        # `layer_map` will map global layer index to the corresponding Mamba/Attention index.
        # For layer_type_list ["MAMBA", "ATTN", "MAMBA", "ATTN"],
        # global layer 1 (index 0) is MAMBA -> local mamba layer 0
        # global layer 3 (index 2) is MAMBA -> local mamba layer 1

        # Test for the first Mamba layer (global layer 1, local mamba layer 0)
        global_layer_1_mamba_local_idx = 0
        dynamic_context.mamba_conv_states[global_layer_1_mamba_local_idx] = 10.0
        dynamic_context.mamba_ssm_states[global_layer_1_mamba_local_idx] = 20.0

        # Test for the second Mamba layer (global layer 3, local mamba layer 1)
        global_layer_3_mamba_local_idx = 1
        dynamic_context.mamba_conv_states[global_layer_3_mamba_local_idx] = 30.0
        dynamic_context.mamba_ssm_states[global_layer_3_mamba_local_idx] = 40.0

        # Retrieve states using mamba_states_cache for global layer 1
        conv_state_layer1, ssm_state_layer1 = dynamic_context.mamba_states_cache(layer_number=1)
        assert torch.all(conv_state_layer1 == 10.0)
        assert torch.all(ssm_state_layer1 == 20.0)

        # Retrieve states using mamba_states_cache for global layer 3
        conv_state_layer3, ssm_state_layer3 = dynamic_context.mamba_states_cache(layer_number=3)
        assert torch.all(conv_state_layer3 == 30.0)
        assert torch.all(ssm_state_layer3 == 40.0)

    @pytest.mark.experimental
    def test_calculate_and_store_log_probs(self):
        self._setup_model_parallel_group(1, 1)
        dynamic_context = self._get_dynamic_context(
            params_dtype=torch.float32,
            num_layers=4,
            kv_channels=8,
            num_attention_heads=2,
            max_sequence_length=512,
            buffer_size_gb=0.03,
            buffer_guaranteed_fraction=0.1,
            chunk_size_tokens=128,
            max_requests_override=None,
            max_tokens_override=None,
            buffer_overflow_factor=None,
        )

        # Add a few requests to the context
        request_data = {
            1001: {
                "tokens": torch.randint(0, 100, (10,), device='cuda'),
                "prefill_len": 10,
                "initial_token_offset": 0,
            },
            1002: {
                "tokens": torch.randint(0, 100, (5,), device='cuda'),
                "prefill_len": 5,
                "initial_token_offset": 10,
            },
            1003: {
                "tokens": torch.randint(0, 100, (7,), device='cuda'),
                "prefill_len": 7,
                "initial_token_offset": 15,
            },
        }

        current_token_idx = 0
        for req_id, data in request_data.items():
            dynamic_context.add_request(req_id, data["tokens"])
            # Update the initial_token_offset as requests are added
            request_data[req_id]["initial_token_offset"] = current_token_idx
            current_token_idx += data["prefill_len"]

        # --- Simulate Prefill Step ---
        total_active_tokens = dynamic_context.active_token_count
        vocab_size = 50000
        # logits will have shape [1, total_active_tokens, vocab_size]
        prefill_logits = torch.randn(
            1, total_active_tokens, vocab_size, device='cuda', dtype=torch.float32
        )

        # Call the function for prefill
        prefill_log_probs = dynamic_context.calculate_log_probs(prefill_logits)

        # Calculate expected prefill log probs for the selected tokens
        expected_prefill_log_probs_all_logits = torch.nn.functional.log_softmax(
            prefill_logits.squeeze(0), dim=-1
        ).to(torch.float32)

        active_token_ids = dynamic_context.token_to_input_ids[:total_active_tokens]
        sequence_indices = torch.arange(total_active_tokens, device=prefill_logits.device)
        expected_prefill_log_probs_selected = expected_prefill_log_probs_all_logits[
            sequence_indices, active_token_ids
        ]

        for i, (req_id, data) in enumerate(request_data.items()):
            req_len = data["tokens"].shape[0]
            initial_token_offset = data["initial_token_offset"]

            assert len(prefill_log_probs[i]) == req_len, len(prefill_log_probs[i])

            # Extract the relevant slice of expected log probs for this request's tokens
            expected_prefill_log_probs_selected_for_request = expected_prefill_log_probs_selected[
                initial_token_offset : initial_token_offset + req_len
            ]

            # Compare the values (using allclose for float tensors)
            assert torch.allclose(
                torch.tensor(prefill_log_probs[i]),
                expected_prefill_log_probs_selected_for_request.cpu(),
            )

        # --- Simulate Decode Step ---
        # All requests are active, so the mask will be all ones for the current active requests
        active_requests_mask = torch.ones(dynamic_context.total_request_count, device='cuda').int()

        # New tokens for the decode step (one token per active request)
        num_active_requests = dynamic_context.total_request_count
        decode_new_tokens = torch.randint(0, 100, (num_active_requests,), device='cuda').int()

        dynamic_context.update_requests(
            active_requests_mask=active_requests_mask, new_tokens=decode_new_tokens
        )

        # Generate new logits for the decode step. Now each request contributes 1 token.
        decode_logits = torch.randn(
            1, num_active_requests, vocab_size, device='cuda', dtype=torch.float32
        )
        decode_log_probs = dynamic_context.calculate_log_probs(decode_logits)

        # Verify the stored decode log probabilities
        expected_decode_log_probs_all_logits = torch.nn.functional.log_softmax(
            decode_logits.squeeze(0), dim=-1
        ).to(torch.float32)

        total_active_tokens = dynamic_context.active_token_count
        active_token_ids = dynamic_context.token_to_input_ids[:total_active_tokens]
        sequence_indices = torch.arange(total_active_tokens, device=prefill_logits.device)
        expected_decode_log_probs_selected = expected_decode_log_probs_all_logits[
            sequence_indices, active_token_ids
        ]

        for i, (req_id, data) in enumerate(request_data.items()):
            assert len(decode_log_probs[i]) == 1, len(decode_log_probs[i])

            # Extract the relevant slice of expected log probs for this request's tokens
            expected_decode_log_probs_selected_for_request = expected_decode_log_probs_selected[
                i : i + 1
            ]

            assert torch.allclose(
                torch.tensor(decode_log_probs[i]),
                expected_decode_log_probs_selected_for_request.cpu(),
            )<|MERGE_RESOLUTION|>--- conflicted
+++ resolved
@@ -111,33 +111,25 @@
             **mamba_params,  # Unpack mamba_params here
         )
 
-<<<<<<< HEAD
         if not is_hybrid:
             assert dynamic_context.gtd_chunk_count == 48
             assert dynamic_context.gtd_request_count == 12
             assert dynamic_context.chunk_allocator.chunk_count_total == 491
-            assert dynamic_context.max_requests == 122
-            assert dynamic_context.max_tokens == 62464
+            assert dynamic_context.max_requests == 128
+            assert dynamic_context.max_tokens == 62848
             assert dynamic_context.num_mamba_layers == 0
             assert dynamic_context.mamba_conv_states is None
             assert dynamic_context.mamba_ssm_states is None
         else:
-            assert dynamic_context.gtd_chunk_count == 120
-            assert dynamic_context.gtd_request_count == 30
-            assert dynamic_context.chunk_allocator.chunk_count_total == 1206
-            assert dynamic_context.max_requests == 300
-            assert dynamic_context.max_tokens == 153600
+            assert dynamic_context.gtd_chunk_count == 112
+            assert dynamic_context.gtd_request_count == 28
+            assert dynamic_context.chunk_allocator.chunk_count_total == 1156
+            assert dynamic_context.max_requests == 320
+            assert dynamic_context.max_tokens == 153664
             assert dynamic_context.is_hybrid_model == True
             assert dynamic_context.num_mamba_layers == 1
             assert dynamic_context.mamba_conv_states is not None
             assert dynamic_context.mamba_ssm_states is not None
-=======
-        assert dynamic_context.gtd_chunk_count == 48
-        assert dynamic_context.gtd_request_count == 12
-        assert dynamic_context.chunk_allocator.chunk_count_total == 491
-        assert dynamic_context.max_requests == 128
-        assert dynamic_context.max_tokens == 62848
->>>>>>> 84cf979c
 
         # Check initializations to -1
         assert torch.all(dynamic_context.request_ids == -1)
@@ -431,7 +423,7 @@
         assert dynamic_context.request_query_lengths[0] == context_length
         assert dynamic_context.request_kv_length_offsets[0] == 0
 
-        assert dynamic_context.request_last_kv_chunk_id[0] == 1204 if is_hybrid else 489
+        assert dynamic_context.request_last_kv_chunk_id[0].item() == (1154 if is_hybrid else 489)
         assert dynamic_context.request_last_kv_chunk_offset[0].item() == 15
         assert torch.all(
             dynamic_context.token_to_pos_ids[0:context_length]
@@ -537,7 +529,7 @@
 
         dynamic_context = self._get_dynamic_context(
             params_dtype=torch.float32,
-            num_layers=num_layers,  # Use adjusted num_layers
+            num_layers=num_layers,
             kv_channels=8,
             num_attention_heads=2,
             max_sequence_length=512,
@@ -658,13 +650,13 @@
                 dynamic_context.request_to_kv_chunk_ids[0:10].cpu()
                 == torch.tensor(
                     [
-                        [1194, 1197, -1, -1],
-                        [1195, 1194, -1, -1],
-                        [1199, 1201, -1, -1],
-                        [1200, 1202, -1, -1],
-                        [1198, -1, -1, -1],
-                        [1196, -1, -1, -1],
-                        [1203, -1, -1, -1],
+                        [1144, 1147, -1, -1],
+                        [1145, 1144, -1, -1],
+                        [1149, 1151, -1, -1],
+                        [1150, 1152, -1, -1],
+                        [1148, -1, -1, -1],
+                        [1146, -1, -1, -1],
+                        [1153, -1, -1, -1],
                         [-1, -1, -1, -1],
                         [-1, -1, -1, -1],
                         [-1, -1, -1, -1],
