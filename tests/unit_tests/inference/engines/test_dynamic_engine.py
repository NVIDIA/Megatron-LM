--- conflicted
+++ resolved
@@ -208,13 +208,7 @@
         test_config: DynamicEngineTestConfig,
         transformer_config: TransformerConfig,
         requests: List[DynamicInferenceRequest],
-<<<<<<< HEAD
         mamba_inference_state_config: Optional[MambaInferenceStateConfig] = None,
-=======
-        layer_type_list: Optional[List[str]] = None,
-        mamba_conv_states_shape: Optional[Tuple[int]] = None,
-        mamba_ssm_states_shape: Optional[Tuple[int]] = None,
->>>>>>> 314a3786
     ):
         """The inference context manages the KV cache and other inference state."""
 
