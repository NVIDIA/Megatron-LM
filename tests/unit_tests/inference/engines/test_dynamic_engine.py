--- conflicted
+++ resolved
@@ -642,10 +642,7 @@
             env.engine.add_request(
                 request_id, env.requests[request_id].prompt, num_tokens_to_generate=1
             )
-<<<<<<< HEAD
         env.engine.schedule_waiting_requests()
-=======
->>>>>>> de48755d
 
         # we should now have more active tokens than max requests.
         context.initialize_attention_state()
