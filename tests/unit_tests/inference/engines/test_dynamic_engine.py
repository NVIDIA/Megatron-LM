# Copyright (c) 2025, NVIDIA CORPORATION. All rights reserved.

import asyncio
import random
import types
from dataclasses import dataclass
from typing import List, Optional, Tuple

import pytest
import torch
from tqdm import tqdm
from transformer_engine.pytorch.fp8 import check_fp8_support

from megatron.core import parallel_state
from megatron.core.inference.contexts.dynamic_context import (
    ActiveRequestCountOverflowError,
    ChunkOverflowError,
    DynamicInferenceContext,
    RequestOverflowError,
    TokenOverflowError,
)
from megatron.core.inference.engines import DynamicInferenceEngine
from megatron.core.inference.inference_request import DynamicInferenceRequest, Status
from megatron.core.inference.model_inference_wrappers.gpt.gpt_inference_wrapper import (
    GPTInferenceWrapper,
)
from megatron.core.inference.model_inference_wrappers.inference_wrapper_config import (
    InferenceWrapperConfig,
)
from megatron.core.inference.sampling_params import SamplingParams
from megatron.core.inference.text_generation_controllers.text_generation_controller import (
    TextGenerationController,
)
from megatron.core.models.gpt.gpt_layer_specs import get_gpt_layer_local_spec
from megatron.core.models.gpt.gpt_model import GPTModel
from megatron.core.models.mamba.mamba_layer_specs import mamba_stack_spec
from megatron.core.models.mamba.mamba_model import MambaModel
from megatron.core.tensor_parallel.random import model_parallel_cuda_manual_seed
from megatron.core.transformer.transformer_config import TransformerConfig
from megatron.core.utils import (
    check_mamba_dynamic_inference_support,
    get_attr_wrapped_model,
    is_fa_min_version,
    is_te_min_version,
)
from tests.unit_tests.test_utilities import Utils


def skip_if_mamba_causal_conv1d_not_available(model_provider: str):
    if model_provider == "mamba":
        dynamic_inference_available, reason_for_no_dynamic_inference = (
            check_mamba_dynamic_inference_support()
        )
        if not dynamic_inference_available:
            pytest.skip(reason_for_no_dynamic_inference)


def set_rounder(value):
    """Utility function to set the DynamicInferenceContext rounder."""
    DynamicInferenceContext.ROUNDER = value  # For backwards compatibility
    DynamicInferenceContext.TOKEN_ROUNDER = value
    DynamicInferenceContext.REQUEST_ROUNDER = value


class Request:
    """Simple class to hold prompt tokens and output tokens."""

    def __init__(self, prompt: List[int], num_tokens_to_generate: Optional[int] = None):
        self.prompt = prompt
        self.num_tokens_to_generate = num_tokens_to_generate
        self.output = []
        self.state = "queued"

    def __str__(self) -> str:
        return "[%s]; prompt len %d; output len %d" % (
            self.state,
            len(self.prompt),
            len(self.output),
        )


@dataclass
class DynamicEngineTestConfig:
    """Test configuration args."""

    set_rounder(4)
    num_requests: int = 2 * DynamicInferenceContext.round_up_requests(1, 1)
    max_prompt_length: int = 16
    max_output_length: int = 4
    num_gap_steps: int = 2

    context_buffer_size_gb: float = 0.1  # enough room for all tokens.
    context_chunk_size_tokens: int = 256
    context_buffer_guaranteed_fraction: float = 0.01
    context_buffer_overflow_factor: Optional[float] = None
    context_max_requests_override: Optional[int] = None
    context_max_tokens_override: Optional[int] = None
    tensor_model_parallel_size: int = 1
    pipeline_model_parallel_size: int = 1
    expert_model_parallel_size: int = 1
    sequence_parallel: bool = False

    use_fixed_output_lengths: bool = False
    num_cuda_graphs: int = None
<<<<<<< HEAD
    fp8: bool = False

    model_provider: str = "gpt"
=======
    return_log_probs: bool = False
    materialize_only_last_token_logits: bool = True
    skip_prompt_log_probs_for_dynamic_inference: bool = False
>>>>>>> 66a1dfc8

    def __post_init__(self):

        # Update overrides if not using overflow factor.
        if self.context_buffer_overflow_factor is None:

            # Enough room for all requests.
            if self.context_max_requests_override is None:
                self.context_max_requests_override = self.num_requests

            # Enough room for all tokens.
            if self.context_max_tokens_override is None:
                self.context_max_tokens_override = self.num_requests * (
                    self.max_prompt_length + self.max_output_length
                )


@dataclass
class DynamicEngineTestEnv:
    """Test environment, including requests and engine."""

    config: DynamicEngineTestConfig
    sampling_params: SamplingParams
    requests: List[Request]
    engine: DynamicInferenceEngine


class TestDynamicInferenceEngine:

    @classmethod
    def _build_requests(
        cls,
        num_requests: int,
        max_prompt_length: int,
        max_sequence_length: int,
        vocab_size: int,
        use_fixed_output_lengths: bool = False,
    ) -> List[Request]:
        prompt_lengths = torch.randint(4, max_prompt_length, (num_requests,)).tolist()
        num_tokens_to_generate: List[Optional[int]]
        if use_fixed_output_lengths:
            num_tokens_to_generate = [
                random.randint(1, max_sequence_length - p) for p in prompt_lengths
            ]
        else:
            num_tokens_to_generate = [None for _ in range(num_requests)]
        prompts = [
            torch.randint(0, vocab_size - 1, (length,)).tolist() for length in prompt_lengths
        ]
        requests = [
            Request(prompt=p, num_tokens_to_generate=n)
            for (p, n) in zip(prompts, num_tokens_to_generate)
        ]
        return requests

    @classmethod
    def _build_inference_context(
        cls,
        test_config: DynamicEngineTestConfig,
        transformer_config: TransformerConfig,
        requests: List[Request],
        layer_type_list: Optional[List[str]],
        mamba_conv_states_shape: Optional[Tuple[int]] = None,
        mamba_ssm_states_shape: Optional[Tuple[int]] = None,
    ):
        """The inference context manages the KV cache and other inference state."""

        # Max sequence length.
        max_prompt_length = max(len(r.prompt) for r in requests)
        max_sequence_length = test_config.max_prompt_length + test_config.max_output_length

        # Inference context.
        context = DynamicInferenceContext(
            params_dtype=transformer_config.params_dtype,
            num_layers=transformer_config.num_layers,
            kv_channels=transformer_config.kv_channels,
            num_attention_heads=transformer_config.num_query_groups,
            max_sequence_length=max_sequence_length,
            num_cuda_graphs=test_config.num_cuda_graphs,
            buffer_size_gb=test_config.context_buffer_size_gb,
            buffer_guaranteed_fraction=test_config.context_buffer_guaranteed_fraction,
            chunk_size_tokens=test_config.context_chunk_size_tokens,
            buffer_overflow_factor=test_config.context_buffer_overflow_factor,
            max_requests_override=test_config.context_max_requests_override,
            max_tokens_override=test_config.context_max_tokens_override,
            tensor_model_parallel_size=transformer_config.tensor_model_parallel_size,
<<<<<<< HEAD
            is_hybrid_model=(test_config.model_provider == "mamba"),
            layer_type_list=layer_type_list,
            mamba_conv_states_shape=mamba_conv_states_shape,
            mamba_ssm_states_shape=mamba_ssm_states_shape,
=======
            materialize_only_last_token_logits=test_config.materialize_only_last_token_logits,
>>>>>>> 66a1dfc8
        )

        return context

    @classmethod
    def _build_test_env(cls, test_config):
        Utils.initialize_model_parallel(
            tensor_model_parallel_size=test_config.tensor_model_parallel_size,
            pipeline_model_parallel_size=test_config.pipeline_model_parallel_size,
        )

        set_rounder(4)

        random_seed = 123
        vocab_size = 100

        # Random state.
        random.seed(random_seed)
        torch.manual_seed(random_seed)
        model_parallel_cuda_manual_seed(
            seed=random_seed,
            inference_rng_tracker=True,
            use_cudagraphable_rng=False,
            force_reset_rng=True,
        )

<<<<<<< HEAD
=======
        # Transformer config.
        transformer_config = TransformerConfig(
            params_dtype=torch.bfloat16,
            num_layers=4,
            hidden_size=32,
            num_attention_heads=4,
            use_cpu_initialization=True,
            enable_cuda_graph=test_config.num_cuda_graphs is not None,
            inference_rng_tracker=True,
            tensor_model_parallel_size=test_config.tensor_model_parallel_size,
            pipeline_model_parallel_size=test_config.pipeline_model_parallel_size,
            expert_model_parallel_size=test_config.expert_model_parallel_size,
            num_moe_experts=(
                None
                if test_config.expert_model_parallel_size == 1
                else test_config.expert_model_parallel_size
            ),
            sequence_parallel=test_config.sequence_parallel,
            pipeline_dtype=torch.bfloat16,
            add_bias_linear=test_config.expert_model_parallel_size == 1,
        )

>>>>>>> 66a1dfc8
        # Requests.
        requests = cls._build_requests(
            num_requests=test_config.num_requests,
            max_prompt_length=test_config.max_prompt_length,
            max_sequence_length=test_config.max_prompt_length + test_config.max_output_length,
            vocab_size=vocab_size,
            use_fixed_output_lengths=test_config.use_fixed_output_lengths,
        )

        # Sampling params.
        sampling_params = SamplingParams(
            num_tokens_to_generate=test_config.max_output_length,
            return_log_probs=test_config.return_log_probs,
        )
        sampling_params.add_attributes(
            {
                "skip_prompt_log_probs_for_dynamic_inference": test_config.skip_prompt_log_probs_for_dynamic_inference
            }
        )

<<<<<<< HEAD
        if test_config.model_provider == "gpt":
            # Transformer config.
            transformer_config = TransformerConfig(
                params_dtype=torch.bfloat16,
                num_layers=4,
                hidden_size=32,
                num_attention_heads=4,
                use_cpu_initialization=True,
                enable_cuda_graph=test_config.num_cuda_graphs is not None,
                inference_rng_tracker=True,
                tensor_model_parallel_size=test_config.tensor_model_parallel_size,
                fp8="hybrid" if test_config.fp8 else None,
                fp8_recipe="tensorwise" if test_config.fp8 else None,
            )

            # GPT model.
            model = GPTModel(
                config=transformer_config,
                transformer_layer_spec=get_gpt_layer_local_spec(),
                vocab_size=vocab_size,
                max_sequence_length=test_config.max_prompt_length + test_config.max_output_length,
                parallel_output=True,
            ).cuda()
        elif test_config.model_provider == "mamba":
            # Transformer config.
            transformer_config = TransformerConfig(
                params_dtype=torch.bfloat16,
                num_layers=3,  # 1 Mamba layer, 1 attention layer, 1 MLP layer
                hidden_size=256,  # The Mamba layer places several constraints on this
                num_attention_heads=4,
                use_cpu_initialization=True,
                enable_cuda_graph=test_config.num_cuda_graphs is not None,
                inference_rng_tracker=True,
                tensor_model_parallel_size=test_config.tensor_model_parallel_size,
            )

            # Mamba model.
            model = MambaModel(
                config=transformer_config,
                mamba_stack_spec=mamba_stack_spec,
                vocab_size=vocab_size,
                max_sequence_length=test_config.max_prompt_length + test_config.max_output_length,
                parallel_output=True,
                hybrid_attention_ratio=0.3,
                hybrid_mlp_ratio=0.3,
            ).cuda()
        else:
            raise ValueError(f"Invalid model provider {test_config.model_provider}")
=======
        # GPT model.
        model = GPTModel(
            config=transformer_config,
            transformer_layer_spec=get_gpt_layer_local_spec(),
            vocab_size=vocab_size,
            max_sequence_length=test_config.max_prompt_length + test_config.max_output_length,
            parallel_output=True,
            pre_process=parallel_state.is_pipeline_first_stage(),
            post_process=parallel_state.is_pipeline_last_stage(),
        ).cuda()
>>>>>>> 66a1dfc8

        for param in model.parameters():
            param.data = param.data.to(transformer_config.params_dtype)

        model.eval()

        # Layer type list for hybrid models
        decoder = get_attr_wrapped_model(model, "decoder")
        layer_type_list = getattr(decoder, "layer_type_list", None)
        if test_config.model_provider == "mamba":
            (mamba_conv_states_shape, mamba_ssm_states_shape) = (
                decoder.mamba_state_shapes_per_request()
            )
            print(f"mamba_conv_states_shape={mamba_conv_states_shape}")
            print(f"mamba_ssm_states_shape={mamba_ssm_states_shape}")
        else:
            mamba_conv_states_shape = None
            mamba_ssm_states_shape = None

        # Inference config.
        inference_config = InferenceWrapperConfig(
            hidden_size=transformer_config.hidden_size,
            inference_batch_times_seqlen_threshold=400,
            fp32_residual_connection=False,
            params_dtype=transformer_config.params_dtype,
            padded_vocab_size=vocab_size,
        )

        # Inference context.
        inference_context = cls._build_inference_context(
            test_config=test_config,
            transformer_config=transformer_config,
            requests=requests,
            layer_type_list=layer_type_list,
            mamba_conv_states_shape=mamba_conv_states_shape,
            mamba_ssm_states_shape=mamba_ssm_states_shape,
        )

        # Inference model wrapper.
        inference_wrapped_model = GPTInferenceWrapper(model, inference_config, inference_context)

        # Note: the following is taken from AbstractModelInferenceWrapper.prep_model_for_inference().
        inference_wrapped_model.model_is_pipeline_parallel = not (
            parallel_state.is_pipeline_first_stage() and parallel_state.is_pipeline_last_stage()
        )

        # Text generation controller.
        text_generation_controller = TextGenerationController(
            inference_wrapped_model=inference_wrapped_model,
            tokenizer=types.SimpleNamespace(vocab_size=vocab_size),
        )

        # Inference engine.
        engine = DynamicInferenceEngine(
            text_generation_controller,
            inference_context,
            termination_id=vocab_size - 1,
            random_seed=random_seed,
            enable_cuda_graph=False,
        )

        # Test env.
        env = DynamicEngineTestEnv(
            config=test_config, sampling_params=sampling_params, requests=requests, engine=engine
        )

        # Mock the detokenize method to return predictable result
        def mock_detokenize_prompt(tokens):
            return "tokenized_prompt"

        env.engine.controller.tokenizer.detokenize = mock_detokenize_prompt

        return env

    @classmethod
    def _run_step(cls, env):
        set_rounder(4)
        # Step inference engine (i.e., generate one token per request).
        active_requests, finished_requests, step_time = env.engine.step(
            env.sampling_params, verbose=False
        )

        # Nothing done?
        if len(finished_requests) == 0:
            return

        # Append output tokens.
        for finished_request in finished_requests:
            request = env.requests[finished_request.request_id]
            request.output = finished_request.generated_tokens
            request.state = "finished"

    @classmethod
    def _run_test(cls, **test_config_kwargs):
        # Test environment.
        test_config = DynamicEngineTestConfig(**test_config_kwargs)
        env = cls._build_test_env(test_config)

        # Add requests to engine.
        for request_id in tqdm(range(len(env.requests)), "add requests"):

            # Add request.
            num_tokens_to_generate = env.requests[request_id].num_tokens_to_generate
            env.engine.add_request(
                request_id,
                env.requests[request_id].prompt,
                num_tokens_to_generate=num_tokens_to_generate,
            )
            env.requests[request_id].state = "pending"

            # Insert gap steps between adding requests.
            for _ in range(test_config.num_gap_steps):
                cls._run_step(env)

        # Step engine until finished.
        while True:
            cls._run_step(env)
            if not env.engine.has_unfinished_requests():
                break

        # Validate all requests finished.
        for request_id, request in enumerate(env.requests):
            assert request.state == "finished", f"request.state == '{request.state}'."

            num_tokens_to_generate = env.requests[request_id].num_tokens_to_generate
            assert (
                num_tokens_to_generate is None or len(request.output) == num_tokens_to_generate
            ), (
                f"Request {request_id} expected to generate {num_tokens_to_generate} "
                f"tokens but generated {len(request.output)}"
            )

        return env

    def teardown_method(self, method):
        set_rounder(64)
        Utils.destroy_model_parallel()

    @pytest.mark.experimental
    @pytest.mark.skipif(
        not is_fa_min_version("2.7.3"), reason="need latest flash attn for dynamic batching"
    )
    @pytest.mark.parametrize("model_provider", ["gpt", "mamba"])
    def test_simple(self, model_provider: str) -> None:
        """Simple test that runs without errors, and validates output."""
        skip_if_mamba_causal_conv1d_not_available(model_provider)

        # Run test.
        env = self._run_test(model_provider=model_provider)

        # Validate max_requests, max_tokens.
        assert env.engine.context.max_requests == 8
        assert env.engine.context.max_tokens == 160

        # Validate output tokens.
        gpt_expected_outputs = [
            [69, 85, 55, 74, 85, 89],
            [29, 54, 33, 30, 45, 76, 41, 56, 28, 25, 17, 2, 61, 6, 98],
            [35, 78, 64, 59, 55, 67, 15, 58, 6, 37],
            [54, 16, 79, 98, 22, 5, 60, 0, 1, 76],
            [57, 85, 81, 37, 88, 17, 71, 15, 70, 64, 50, 0],
            [85, 75, 30, 68, 23, 33, 20, 76, 97, 36, 37, 99],
            [32, 49, 54, 47, 22, 1, 87, 30, 36, 26],
            [93, 24, 77, 11, 25, 7, 92, 97, 27, 56, 82],
        ]

        mamba_expected_outputs = [
            [89, 64, 59, 55, 67, 15],
            [76, 41, 46, 82, 83, 94, 2, 61, 6, 98, 76, 97, 36, 37, 99],
            [98, 22, 53, 6, 37, 87, 47, 22, 1, 87],
            [17, 60, 0, 1, 76, 77, 11, 25, 18, 92],
            [17, 71, 15, 70, 64, 40, 0, 64, 45, 57, 81, 35],
            [16, 20, 26, 89, 20, 49, 28, 34, 81, 50, 53, 46, 58, 77],
            [6, 54, 30, 36, 26, 27, 56, 82, 32, 8],
            [89, 55, 97, 42, 80, 3, 83, 51, 20, 20, 43],
        ]

        if model_provider == "gpt":
            expected_outputs = gpt_expected_outputs
        elif model_provider == "mamba":
            expected_outputs = mamba_expected_outputs
        else:
            raise ValueError(f"Invalid model_provider {model_provider}")

        assert len(env.requests) == len(expected_outputs)
        for request, expected_output in zip(env.requests, expected_outputs):
            assert request.output == expected_output

    @pytest.mark.experimental
    @pytest.mark.skipif(
        not is_fa_min_version("2.7.3"), reason="need latest flash attn for dynamic batching"
    )
    @pytest.mark.parametrize("model_provider", ["gpt", "mamba"])
    def test_overflow_factor(self, model_provider: str) -> None:
        """Test overflow factor arg."""
        skip_if_mamba_causal_conv1d_not_available(model_provider)

        # Run test.
        env = self._run_test(
            context_buffer_overflow_factor=0.1,
            context_max_requests_override=None,
            context_max_tokens_override=None,
            model_provider=model_provider,
        )

        # Validate max_requests, max_tokens.
        if model_provider == "gpt":
            assert env.engine.context.max_requests == 420
            assert env.engine.context.max_tokens == 420
        elif model_provider == "mamba":
            assert env.engine.context.max_requests == 24
            assert env.engine.context.max_tokens == 24

    @pytest.mark.experimental
    @pytest.mark.skipif(
        not is_fa_min_version("2.7.3"), reason="need latest flash attn for dynamic batching"
    )
    @pytest.mark.parametrize("model_provider", ["gpt", "mamba"])
    def test_request_overflow(self, model_provider: str) -> None:
        """Test request overflow."""
        skip_if_mamba_causal_conv1d_not_available(model_provider)

        self._run_test(context_max_requests_override=1, model_provider=model_provider)

    @pytest.mark.skipif(
        not is_fa_min_version("2.7.3"), reason="need latest flash attn for dynamic batching"
    )
    @pytest.mark.parametrize("model_provider", ["gpt", "mamba"])
    def test_token_overflow(self, model_provider: str) -> None:
        """Test token overflow."""
        skip_if_mamba_causal_conv1d_not_available(model_provider)
        test_config = DynamicEngineTestConfig(
            context_max_tokens_override=8, model_provider=model_provider
        )
        env = self._build_test_env(test_config)
        env.engine.add_request(0, env.requests[0].prompt, env.requests[0].num_tokens_to_generate)
        assert list(env.engine.waiting_request_ids) == [0]

    @pytest.mark.skipif(
        not is_fa_min_version("2.7.3"), reason="need latest flash attn for dynamic batching"
    )
    @pytest.mark.parametrize("model_provider", ["gpt", "mamba"])
    def test_chunk_overflow(self, model_provider: str) -> None:
        """Test token overflow."""
        skip_if_mamba_causal_conv1d_not_available(model_provider)
        env = self._build_test_env(DynamicEngineTestConfig(model_provider=model_provider))
        context = env.engine.context
        chunk_size_bytes = context.chunk_size_bytes
        buffer_size_gb = (chunk_size_bytes + 1) / 1024**3
        test_config = DynamicEngineTestConfig(
            context_buffer_size_gb=buffer_size_gb, model_provider=model_provider
        )
        env = self._build_test_env(test_config)
        env.engine.add_request(0, env.requests[0].prompt, env.requests[0].num_tokens_to_generate)
        assert list(env.engine.waiting_request_ids) == [0]

    @pytest.mark.skipif(
        not is_fa_min_version("2.7.3"), reason="need latest flash attn for dynamic batching"
    )
    @pytest.mark.parametrize("model_provider", ["gpt", "mamba"])
    def test_multi_add(self, model_provider: str) -> None:
        """Test adding multiple requests simultaneously."""
        skip_if_mamba_causal_conv1d_not_available(model_provider)
        self._run_test(num_gap_steps=0, model_provider=model_provider)

    @pytest.mark.skipif(
        not is_fa_min_version("2.7.3"), reason="need latest flash attn for dynamic batching"
    )
    @pytest.mark.parametrize("model_provider", ["gpt", "mamba"])
    def test_fixed_output_lengths(self, model_provider: str) -> None:
        """Test generating a fixed number of output tokens."""
        skip_if_mamba_causal_conv1d_not_available(model_provider)
        self._run_test(use_fixed_output_lengths=True, model_provider=model_provider)

    @pytest.mark.skipif(
        not is_fa_min_version("2.7.3"), reason="need latest flash attn for dynamic batching"
    )
    @pytest.mark.parametrize("model_provider", ["gpt", "mamba"])
    def test_cuda_graph_request_counts(self, model_provider: str) -> None:
        """Test initialization of `cuda_graph_request_counts` in dynamic context."""
        skip_if_mamba_causal_conv1d_not_available(model_provider)

        # Test num_cuda_graphs.
        for num_cuda_graphs, expected_cuda_graph_request_counts in [
            (0, [64]),
            (1, [64]),
            (2, [64, 32]),
            (4, [64, 48, 32, 16]),
            (8, [64, 56, 48, 40, 32, 24, 16, 8]),
            (16, [64, 56, 48, 40, 32, 24, 16, 8]),
            (64, [64, 56, 48, 40, 32, 24, 16, 8]),
            (1024, [64, 56, 48, 40, 32, 24, 16, 8]),
        ]:
            env = self._build_test_env(
                DynamicEngineTestConfig(
                    num_requests=64, num_cuda_graphs=num_cuda_graphs, model_provider=model_provider
                )
            )
            actual_cuda_graph_request_counts = env.engine.context.cuda_graph_request_counts
            assert (
                actual_cuda_graph_request_counts == expected_cuda_graph_request_counts
            ), "num_cuda_graphs %d ... cuda_graph_request_counts: expected %s, found %s." % (
                num_cuda_graphs,
                expected_cuda_graph_request_counts,
                actual_cuda_graph_request_counts,
            )

    @pytest.mark.skipif(
        not is_fa_min_version("2.7.3"), reason="need latest flash attn for dynamic batching"
    )
    @pytest.mark.parametrize("model_provider", ["gpt", "mamba"])
    def test_cuda_graph_warmup(self, model_provider: str) -> None:
        """Test initialization during cuda graph warmup."""
        skip_if_mamba_causal_conv1d_not_available(model_provider)

        # Initialize context.
        env = self._build_test_env(
            DynamicEngineTestConfig(
                num_requests=32, num_cuda_graphs=8, model_provider=model_provider
            )
        )

        context = env.engine.context
        assert context.is_decode_only()
        assert context.cuda_graph_request_counts == [
            32,
            24,
            16,
            8,
        ], "cuda_graph_request_counts: %s." % str(context.cuda_graph_request_counts)

        # Iterate request counts.
        for num_warmup_requests, expected_cuda_graph_request_count in [
            (1, 8),
            (2, 8),
            (4, 8),
            (8, 8),
            (10, 16),
            (12, 16),
            (16, 16),
            (20, 24),
            (24, 24),
            (28, 32),
            (32, 32),
        ]:

            # Initialize attention state.
            context.initialize_attention_state(num_warmup_requests=num_warmup_requests)

            # Validate request & token counts.
            assert (
                expected_cuda_graph_request_count
                == context.padded_active_request_count
                == context.padded_active_token_count
            ), (
                "failed ... num_warmup_requests (%d) ... expected_cuda_graph_request_count (%d) == context.padded_active_request_count (%d) == context.padded_active_token_count (%d)"
                % (
                    num_warmup_requests,
                    expected_cuda_graph_request_count,
                    context.padded_active_request_count,
                    context.padded_active_token_count,
                )
            )

            # Validate input/position dimensions.
            input_ids, pos_ids = context.current_input_and_position_ids()
            assert input_ids.shape[1] == pos_ids.shape[1] == expected_cuda_graph_request_count

        # Test active request count overflow.
        for num_warmup_requests in (64, 128, 1024):
            try:
                context.initialize_attention_state(num_warmup_requests=num_warmup_requests)
            except ActiveRequestCountOverflowError as e:
                continue
            raise Exception("`ActiveRequestCountOverflowError should have been raised.")

    @pytest.mark.skipif(
        not is_fa_min_version("2.7.3"), reason="need latest flash attn for dynamic batching"
    )
    @pytest.mark.parametrize("model_provider", ["gpt", "mamba"])
    def test_generate_function(self, model_provider: str) -> None:
        """Test the generate function that processes multiple prompts at once."""
        skip_if_mamba_causal_conv1d_not_available(model_provider)

        # Set up test environment
        test_config = DynamicEngineTestConfig(
            num_requests=4, max_prompt_length=8, max_output_length=4, model_provider=model_provider
        )
        env = self._build_test_env(test_config)

        # Create string prompts (just mock strings, since the test environment mocks the tokenizer)
        prompts = ["prompt1", "prompt2", "prompt3", "prompt4"]

        # Mock the tokenize_prompt method to return predictable token sequences
        def mock_tokenize_prompt(prompt):
            # Return a token sequence based on the prompt number
            prompt_num = int(prompt[-1])
            return [10 + i for i in range(prompt_num + 2)]

        env.engine.controller.tokenize_prompt = mock_tokenize_prompt

        # Call the generate function
        finished_requests = env.engine.generate(prompts, env.sampling_params)

        # Verify results
        assert len(finished_requests) == len(
            prompts
        ), "Should return same number of finished requests as prompts"

        # Check each request was processed
        for i, request in enumerate(finished_requests):
            # Verify each request has generated tokens
            assert len(request.generated_tokens) > 0, f"Request {i} should have generated tokens"
            assert request.status == Status.COMPLETED, f"Request {i} should be completed"

    @pytest.mark.asyncio
    @pytest.mark.skipif(
        not is_fa_min_version("2.7.3"), reason="need latest flash attn for dynamic batching"
    )
    @pytest.mark.parametrize("model_provider", ["gpt", "mamba"])
    async def test_run_engine(self, model_provider: str):
        """
        Test asynchronously adding and waiting for requests while the engine is
        running continuously.
        """
        skip_if_mamba_causal_conv1d_not_available(model_provider)

        # Test environment.
        test_config = DynamicEngineTestConfig(
            use_fixed_output_lengths=True, model_provider=model_provider
        )
        env = self._build_test_env(test_config)

        engine_task = asyncio.create_task(
            env.engine.run_engine(sampling_params=env.sampling_params, verbose=False)
        )

        request_completion_futures: Dict[int, asyncio.Future[DynamicInferenceRequest]] = {}

        # Add requests to engine.
        for request_id in tqdm(range(len(env.requests)), "add requests"):

            # Add request.
            num_tokens_to_generate = env.requests[request_id].num_tokens_to_generate
            request_completion_futures[request_id] = env.engine.add_request(
                request_id,
                env.requests[request_id].prompt,
                num_tokens_to_generate=num_tokens_to_generate,
            )
            env.requests[request_id].state = "pending"

        # Wait for all requests to complete.
        await asyncio.gather(*request_completion_futures.values())

        # Verify that all request outputs were set.
        for request_id, fut in request_completion_futures.items():
            num_tokens_to_generate = env.requests[request_id].num_tokens_to_generate
            result = fut.result()
            assert result.generated_length == num_tokens_to_generate, (
                f"Request {request_id} expected to generate {num_tokens_to_generate} "
                f"tokens but generated {result.generated_length}"
            )

        engine_task.cancel()

    @pytest.mark.skipif(
        not is_fa_min_version("2.7.3"), reason="need latest flash attn for dynamic batching"
    )
<<<<<<< HEAD
    @pytest.mark.skipif(not is_te_min_version("2.2.0"), reason="TE 2.2.0 is required")
    @pytest.mark.parametrize("model_provider", ["gpt", "mamba"])
    def test_fp8_inference(self, model_provider: str):
        skip_if_mamba_causal_conv1d_not_available(model_provider)

        fp8_available, reason_for_no_fp8 = check_fp8_support()
        if not fp8_available:
            pytest.skip(reason_for_no_fp8)

        self._run_test(model_provider=model_provider, fp8=True)
=======
    def test_return_log_probs(self):
        """Verify that returning log probs does not raise any error."""
        # Returning log probs requires materializing the full prompt logits or
        # explicitly disabling prompt logits.
        with pytest.raises(AssertionError):
            env = self._run_test(return_log_probs=True, materialize_only_last_token_logits=True)
        env = self._run_test(return_log_probs=True, materialize_only_last_token_logits=False)
        env = self._run_test(
            return_log_probs=True,
            materialize_only_last_token_logits=True,
            skip_prompt_log_probs_for_dynamic_inference=True,
        )

    @pytest.mark.skipif(
        not is_fa_min_version("2.7.3"), reason="need latest flash attn for dynamic batching"
    )
    @pytest.mark.parametrize("materialize_only_last_token_logits", [False, True])
    @pytest.mark.parametrize("sequence_parallel", [False, True])
    @pytest.mark.parametrize("ep_size", [1, 2])
    @pytest.mark.parametrize("pp_size", [1, 2])
    @pytest.mark.parametrize("tp_size", [1, 2])
    def test_parallel_inference(
        self, tp_size, pp_size, ep_size, sequence_parallel, materialize_only_last_token_logits
    ):
        if tp_size == 1 and pp_size == 1 and ep_size == 1:
            pytest.skip(reason="Test requires tp_size > 1 or pp_size > 1 or ep_size > 1")
        elif not torch.distributed.is_initialized():
            pytest.skip("Distributed not initialized")
        world_size = torch.distributed.get_world_size()
        min_world_size = tp_size * pp_size * ep_size
        if world_size < min_world_size:
            pytest.skip(f"Test requires at least {min_world_size} GPUs")
        elif tp_size == 1 and sequence_parallel:
            pytest.skip(reason="Sequence parallelism requires tp_size > 1")
        elif tp_size > 1 and ep_size > 1 and not sequence_parallel:
            pytest.skip(reason="Sequence parallelism must be used with tp_size > 1 and ep_size > 1")
        env = self._run_test(
            tensor_model_parallel_size=tp_size,
            pipeline_model_parallel_size=pp_size,
            expert_model_parallel_size=ep_size,
            sequence_parallel=sequence_parallel,
            materialize_only_last_token_logits=materialize_only_last_token_logits,
        )
>>>>>>> 66a1dfc8
<|MERGE_RESOLUTION|>--- conflicted
+++ resolved
@@ -38,7 +38,7 @@
 from megatron.core.tensor_parallel.random import model_parallel_cuda_manual_seed
 from megatron.core.transformer.transformer_config import TransformerConfig
 from megatron.core.utils import (
-    check_mamba_dynamic_inference_support,
+    check_mamba_sequence_packing_support,
     get_attr_wrapped_model,
     is_fa_min_version,
     is_te_min_version,
@@ -46,13 +46,13 @@
 from tests.unit_tests.test_utilities import Utils
 
 
-def skip_if_mamba_causal_conv1d_not_available(model_provider: str):
+def skip_if_mamba_sequence_packing_not_available(model_provider: str):
     if model_provider == "mamba":
-        dynamic_inference_available, reason_for_no_dynamic_inference = (
-            check_mamba_dynamic_inference_support()
-        )
-        if not dynamic_inference_available:
-            pytest.skip(reason_for_no_dynamic_inference)
+        sequence_packing_available, reason_for_no_sequence_packing = (
+            check_mamba_sequence_packing_support()
+        )
+        if not sequence_packing_available:
+            pytest.skip(reason_for_no_sequence_packing)
 
 
 def set_rounder(value):
@@ -102,15 +102,11 @@
 
     use_fixed_output_lengths: bool = False
     num_cuda_graphs: int = None
-<<<<<<< HEAD
     fp8: bool = False
-
     model_provider: str = "gpt"
-=======
     return_log_probs: bool = False
     materialize_only_last_token_logits: bool = True
     skip_prompt_log_probs_for_dynamic_inference: bool = False
->>>>>>> 66a1dfc8
 
     def __post_init__(self):
 
@@ -197,14 +193,10 @@
             max_requests_override=test_config.context_max_requests_override,
             max_tokens_override=test_config.context_max_tokens_override,
             tensor_model_parallel_size=transformer_config.tensor_model_parallel_size,
-<<<<<<< HEAD
-            is_hybrid_model=(test_config.model_provider == "mamba"),
             layer_type_list=layer_type_list,
             mamba_conv_states_shape=mamba_conv_states_shape,
             mamba_ssm_states_shape=mamba_ssm_states_shape,
-=======
             materialize_only_last_token_logits=test_config.materialize_only_last_token_logits,
->>>>>>> 66a1dfc8
         )
 
         return context
@@ -231,31 +223,6 @@
             force_reset_rng=True,
         )
 
-<<<<<<< HEAD
-=======
-        # Transformer config.
-        transformer_config = TransformerConfig(
-            params_dtype=torch.bfloat16,
-            num_layers=4,
-            hidden_size=32,
-            num_attention_heads=4,
-            use_cpu_initialization=True,
-            enable_cuda_graph=test_config.num_cuda_graphs is not None,
-            inference_rng_tracker=True,
-            tensor_model_parallel_size=test_config.tensor_model_parallel_size,
-            pipeline_model_parallel_size=test_config.pipeline_model_parallel_size,
-            expert_model_parallel_size=test_config.expert_model_parallel_size,
-            num_moe_experts=(
-                None
-                if test_config.expert_model_parallel_size == 1
-                else test_config.expert_model_parallel_size
-            ),
-            sequence_parallel=test_config.sequence_parallel,
-            pipeline_dtype=torch.bfloat16,
-            add_bias_linear=test_config.expert_model_parallel_size == 1,
-        )
-
->>>>>>> 66a1dfc8
         # Requests.
         requests = cls._build_requests(
             num_requests=test_config.num_requests,
@@ -276,7 +243,6 @@
             }
         )
 
-<<<<<<< HEAD
         if test_config.model_provider == "gpt":
             # Transformer config.
             transformer_config = TransformerConfig(
@@ -288,6 +254,16 @@
                 enable_cuda_graph=test_config.num_cuda_graphs is not None,
                 inference_rng_tracker=True,
                 tensor_model_parallel_size=test_config.tensor_model_parallel_size,
+                pipeline_model_parallel_size=test_config.pipeline_model_parallel_size,
+                expert_model_parallel_size=test_config.expert_model_parallel_size,
+                num_moe_experts=(
+                    None
+                    if test_config.expert_model_parallel_size == 1
+                    else test_config.expert_model_parallel_size
+                ),
+                sequence_parallel=test_config.sequence_parallel,
+                pipeline_dtype=torch.bfloat16,
+                add_bias_linear=test_config.expert_model_parallel_size == 1,
                 fp8="hybrid" if test_config.fp8 else None,
                 fp8_recipe="tensorwise" if test_config.fp8 else None,
             )
@@ -299,6 +275,8 @@
                 vocab_size=vocab_size,
                 max_sequence_length=test_config.max_prompt_length + test_config.max_output_length,
                 parallel_output=True,
+                pre_process=parallel_state.is_pipeline_first_stage(),
+                post_process=parallel_state.is_pipeline_last_stage(),
             ).cuda()
         elif test_config.model_provider == "mamba":
             # Transformer config.
@@ -306,11 +284,24 @@
                 params_dtype=torch.bfloat16,
                 num_layers=3,  # 1 Mamba layer, 1 attention layer, 1 MLP layer
                 hidden_size=256,  # The Mamba layer places several constraints on this
+                mamba_num_heads=16,
                 num_attention_heads=4,
                 use_cpu_initialization=True,
                 enable_cuda_graph=test_config.num_cuda_graphs is not None,
                 inference_rng_tracker=True,
                 tensor_model_parallel_size=test_config.tensor_model_parallel_size,
+                pipeline_model_parallel_size=test_config.pipeline_model_parallel_size,
+                expert_model_parallel_size=test_config.expert_model_parallel_size,
+                num_moe_experts=(
+                    None
+                    if test_config.expert_model_parallel_size == 1
+                    else test_config.expert_model_parallel_size
+                ),
+                sequence_parallel=test_config.sequence_parallel,
+                pipeline_dtype=torch.bfloat16,
+                add_bias_linear=test_config.expert_model_parallel_size == 1,
+                fp8="hybrid" if test_config.fp8 else None,
+                fp8_recipe="tensorwise" if test_config.fp8 else None,
             )
 
             # Mamba model.
@@ -322,21 +313,11 @@
                 parallel_output=True,
                 hybrid_attention_ratio=0.3,
                 hybrid_mlp_ratio=0.3,
+                pre_process=parallel_state.is_pipeline_first_stage(),
+                post_process=parallel_state.is_pipeline_last_stage(),
             ).cuda()
         else:
             raise ValueError(f"Invalid model provider {test_config.model_provider}")
-=======
-        # GPT model.
-        model = GPTModel(
-            config=transformer_config,
-            transformer_layer_spec=get_gpt_layer_local_spec(),
-            vocab_size=vocab_size,
-            max_sequence_length=test_config.max_prompt_length + test_config.max_output_length,
-            parallel_output=True,
-            pre_process=parallel_state.is_pipeline_first_stage(),
-            post_process=parallel_state.is_pipeline_last_stage(),
-        ).cuda()
->>>>>>> 66a1dfc8
 
         for param in model.parameters():
             param.data = param.data.to(transformer_config.params_dtype)
@@ -347,11 +328,15 @@
         decoder = get_attr_wrapped_model(model, "decoder")
         layer_type_list = getattr(decoder, "layer_type_list", None)
         if test_config.model_provider == "mamba":
-            (mamba_conv_states_shape, mamba_ssm_states_shape) = (
-                decoder.mamba_state_shapes_per_request()
-            )
-            print(f"mamba_conv_states_shape={mamba_conv_states_shape}")
-            print(f"mamba_ssm_states_shape={mamba_ssm_states_shape}")
+            mamba_states_shapes = decoder.mamba_state_shapes_per_request()
+            if mamba_states_shapes is not None:
+                (mamba_conv_states_shape, mamba_ssm_states_shape) = mamba_states_shapes
+            else:
+                # A `MambaBlock` can only not have a `MambaLayer` if using pipeline parallelism
+                # and a particular pipeline stage was not assigned a `MambaLayer`.
+                assert test_config.pipeline_model_parallel_size > 1
+                mamba_conv_states_shape = None
+                mamba_ssm_states_shape = None
         else:
             mamba_conv_states_shape = None
             mamba_ssm_states_shape = None
@@ -363,6 +348,7 @@
             fp32_residual_connection=False,
             params_dtype=transformer_config.params_dtype,
             padded_vocab_size=vocab_size,
+            fp8=transformer_config.fp8,
         )
 
         # Inference context.
@@ -482,7 +468,7 @@
     @pytest.mark.parametrize("model_provider", ["gpt", "mamba"])
     def test_simple(self, model_provider: str) -> None:
         """Simple test that runs without errors, and validates output."""
-        skip_if_mamba_causal_conv1d_not_available(model_provider)
+        skip_if_mamba_sequence_packing_not_available(model_provider)
 
         # Run test.
         env = self._run_test(model_provider=model_provider)
@@ -504,14 +490,14 @@
         ]
 
         mamba_expected_outputs = [
-            [89, 64, 59, 55, 67, 15],
-            [76, 41, 46, 82, 83, 94, 2, 61, 6, 98, 76, 97, 36, 37, 99],
-            [98, 22, 53, 6, 37, 87, 47, 22, 1, 87],
-            [17, 60, 0, 1, 76, 77, 11, 25, 18, 92],
-            [17, 71, 15, 70, 64, 40, 0, 64, 45, 57, 81, 35],
-            [16, 20, 26, 89, 20, 49, 28, 34, 81, 50, 53, 46, 58, 77],
-            [6, 54, 30, 36, 26, 27, 56, 82, 32, 8],
-            [89, 55, 97, 42, 80, 3, 83, 51, 20, 20, 43],
+            [89, 64, 59, 33, 67, 15],
+            [76, 89, 46, 28, 23, 17, 2, 61, 6, 98, 76, 69, 36, 37, 99],
+            [89, 82, 58, 6, 37, 54, 47, 22, 1, 87],
+            [5, 60, 0, 1, 76, 77, 11, 25, 7, 92],
+            [17, 71, 15, 70, 64, 50, 0, 64, 45, 57, 81, 35],
+            [33, 20, 26, 10, 20, 49, 28, 38, 81, 50, 53, 46, 74, 77],
+            [6, 54, 30, 36, 26, 53, 56, 82, 32, 8],
+            [89, 55, 97, 42, 91, 3, 77, 50, 80, 20, 43],
         ]
 
         if model_provider == "gpt":
@@ -522,6 +508,7 @@
             raise ValueError(f"Invalid model_provider {model_provider}")
 
         assert len(env.requests) == len(expected_outputs)
+
         for request, expected_output in zip(env.requests, expected_outputs):
             assert request.output == expected_output
 
@@ -532,7 +519,7 @@
     @pytest.mark.parametrize("model_provider", ["gpt", "mamba"])
     def test_overflow_factor(self, model_provider: str) -> None:
         """Test overflow factor arg."""
-        skip_if_mamba_causal_conv1d_not_available(model_provider)
+        skip_if_mamba_sequence_packing_not_available(model_provider)
 
         # Run test.
         env = self._run_test(
@@ -547,8 +534,8 @@
             assert env.engine.context.max_requests == 420
             assert env.engine.context.max_tokens == 420
         elif model_provider == "mamba":
-            assert env.engine.context.max_requests == 24
-            assert env.engine.context.max_tokens == 24
+            assert env.engine.context.max_requests == 16
+            assert env.engine.context.max_tokens == 16
 
     @pytest.mark.experimental
     @pytest.mark.skipif(
@@ -557,7 +544,7 @@
     @pytest.mark.parametrize("model_provider", ["gpt", "mamba"])
     def test_request_overflow(self, model_provider: str) -> None:
         """Test request overflow."""
-        skip_if_mamba_causal_conv1d_not_available(model_provider)
+        skip_if_mamba_sequence_packing_not_available(model_provider)
 
         self._run_test(context_max_requests_override=1, model_provider=model_provider)
 
@@ -567,7 +554,7 @@
     @pytest.mark.parametrize("model_provider", ["gpt", "mamba"])
     def test_token_overflow(self, model_provider: str) -> None:
         """Test token overflow."""
-        skip_if_mamba_causal_conv1d_not_available(model_provider)
+        skip_if_mamba_sequence_packing_not_available(model_provider)
         test_config = DynamicEngineTestConfig(
             context_max_tokens_override=8, model_provider=model_provider
         )
@@ -581,7 +568,7 @@
     @pytest.mark.parametrize("model_provider", ["gpt", "mamba"])
     def test_chunk_overflow(self, model_provider: str) -> None:
         """Test token overflow."""
-        skip_if_mamba_causal_conv1d_not_available(model_provider)
+        skip_if_mamba_sequence_packing_not_available(model_provider)
         env = self._build_test_env(DynamicEngineTestConfig(model_provider=model_provider))
         context = env.engine.context
         chunk_size_bytes = context.chunk_size_bytes
@@ -599,7 +586,7 @@
     @pytest.mark.parametrize("model_provider", ["gpt", "mamba"])
     def test_multi_add(self, model_provider: str) -> None:
         """Test adding multiple requests simultaneously."""
-        skip_if_mamba_causal_conv1d_not_available(model_provider)
+        skip_if_mamba_sequence_packing_not_available(model_provider)
         self._run_test(num_gap_steps=0, model_provider=model_provider)
 
     @pytest.mark.skipif(
@@ -608,7 +595,7 @@
     @pytest.mark.parametrize("model_provider", ["gpt", "mamba"])
     def test_fixed_output_lengths(self, model_provider: str) -> None:
         """Test generating a fixed number of output tokens."""
-        skip_if_mamba_causal_conv1d_not_available(model_provider)
+        skip_if_mamba_sequence_packing_not_available(model_provider)
         self._run_test(use_fixed_output_lengths=True, model_provider=model_provider)
 
     @pytest.mark.skipif(
@@ -617,7 +604,7 @@
     @pytest.mark.parametrize("model_provider", ["gpt", "mamba"])
     def test_cuda_graph_request_counts(self, model_provider: str) -> None:
         """Test initialization of `cuda_graph_request_counts` in dynamic context."""
-        skip_if_mamba_causal_conv1d_not_available(model_provider)
+        skip_if_mamba_sequence_packing_not_available(model_provider)
 
         # Test num_cuda_graphs.
         for num_cuda_graphs, expected_cuda_graph_request_counts in [
@@ -650,7 +637,7 @@
     @pytest.mark.parametrize("model_provider", ["gpt", "mamba"])
     def test_cuda_graph_warmup(self, model_provider: str) -> None:
         """Test initialization during cuda graph warmup."""
-        skip_if_mamba_causal_conv1d_not_available(model_provider)
+        skip_if_mamba_sequence_packing_not_available(model_provider)
 
         # Initialize context.
         env = self._build_test_env(
@@ -719,7 +706,7 @@
     @pytest.mark.parametrize("model_provider", ["gpt", "mamba"])
     def test_generate_function(self, model_provider: str) -> None:
         """Test the generate function that processes multiple prompts at once."""
-        skip_if_mamba_causal_conv1d_not_available(model_provider)
+        skip_if_mamba_sequence_packing_not_available(model_provider)
 
         # Set up test environment
         test_config = DynamicEngineTestConfig(
@@ -762,7 +749,7 @@
         Test asynchronously adding and waiting for requests while the engine is
         running continuously.
         """
-        skip_if_mamba_causal_conv1d_not_available(model_provider)
+        skip_if_mamba_sequence_packing_not_available(model_provider)
 
         # Test environment.
         test_config = DynamicEngineTestConfig(
@@ -805,18 +792,20 @@
     @pytest.mark.skipif(
         not is_fa_min_version("2.7.3"), reason="need latest flash attn for dynamic batching"
     )
-<<<<<<< HEAD
     @pytest.mark.skipif(not is_te_min_version("2.2.0"), reason="TE 2.2.0 is required")
     @pytest.mark.parametrize("model_provider", ["gpt", "mamba"])
     def test_fp8_inference(self, model_provider: str):
-        skip_if_mamba_causal_conv1d_not_available(model_provider)
+        skip_if_mamba_sequence_packing_not_available(model_provider)
 
         fp8_available, reason_for_no_fp8 = check_fp8_support()
         if not fp8_available:
             pytest.skip(reason_for_no_fp8)
 
         self._run_test(model_provider=model_provider, fp8=True)
-=======
+
+    @pytest.mark.skipif(
+        not is_fa_min_version("2.7.3"), reason="need latest flash attn for dynamic batching"
+    )
     def test_return_log_probs(self):
         """Verify that returning log probs does not raise any error."""
         # Returning log probs requires materializing the full prompt logits or
@@ -838,9 +827,18 @@
     @pytest.mark.parametrize("ep_size", [1, 2])
     @pytest.mark.parametrize("pp_size", [1, 2])
     @pytest.mark.parametrize("tp_size", [1, 2])
+    @pytest.mark.parametrize("model_provider", ["gpt", "mamba"])
     def test_parallel_inference(
-        self, tp_size, pp_size, ep_size, sequence_parallel, materialize_only_last_token_logits
+        self,
+        model_provider,
+        tp_size,
+        pp_size,
+        ep_size,
+        sequence_parallel,
+        materialize_only_last_token_logits,
     ):
+        skip_if_mamba_sequence_packing_not_available(model_provider)
+
         if tp_size == 1 and pp_size == 1 and ep_size == 1:
             pytest.skip(reason="Test requires tp_size > 1 or pp_size > 1 or ep_size > 1")
         elif not torch.distributed.is_initialized():
@@ -853,11 +851,21 @@
             pytest.skip(reason="Sequence parallelism requires tp_size > 1")
         elif tp_size > 1 and ep_size > 1 and not sequence_parallel:
             pytest.skip(reason="Sequence parallelism must be used with tp_size > 1 and ep_size > 1")
+        elif pp_size > 1 and model_provider == "mamba":
+            pytest.skip(
+                reason=(
+                    "Running hybrid models with pp_size > 1 and no attention on some "
+                    "pipeline stages is not supported yet."
+                )
+            )
+        elif sequence_parallel and model_provider == "mamba":
+            pytest.skip("Sequence parallelism is not supported for hybrid models.")
+
         env = self._run_test(
+            model_provider=model_provider,
             tensor_model_parallel_size=tp_size,
             pipeline_model_parallel_size=pp_size,
             expert_model_parallel_size=ep_size,
             sequence_parallel=sequence_parallel,
             materialize_only_last_token_logits=materialize_only_last_token_logits,
-        )
->>>>>>> 66a1dfc8
+        )