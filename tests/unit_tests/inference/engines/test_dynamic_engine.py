--- conflicted
+++ resolved
@@ -637,27 +637,17 @@
     @pytest.mark.skipif(
         not is_fa_min_version("2.7.3"), reason="need latest flash attn for dynamic batching"
     )
-<<<<<<< HEAD
     @pytest.mark.parametrize("model_provider", ["gpt", "mamba"])
-    def test_chunk_overflow(self, model_provider: str) -> None:
-        """Test token overflow."""
+    def test_block_overflow(self, model_provider: str) -> None:
+        """Test block overflow."""
         skip_if_mamba_sequence_packing_not_available(model_provider)
         env = self._build_test_env(DynamicEngineTestConfig(model_provider=model_provider))
         context = env.engine.context
-        chunk_size_bytes = context.chunk_size_bytes
-        buffer_size_gb = (chunk_size_bytes + 1) / 1024**3
+        block_size_bytes = context.block_size_bytes
+        buffer_size_gb = (block_size_bytes + 1) / 1024**3
         test_config = DynamicEngineTestConfig(
             context_buffer_size_gb=buffer_size_gb, model_provider=model_provider
         )
-=======
-    def test_block_overflow(self) -> None:
-        """Test block overflow."""
-        env = self._build_test_env(DynamicEngineTestConfig())
-        context = env.engine.context
-        block_size_bytes = context.block_size_bytes
-        buffer_size_gb = (block_size_bytes + 1) / 1024**3
-        test_config = DynamicEngineTestConfig(context_buffer_size_gb=buffer_size_gb)
->>>>>>> 950aa435
         env = self._build_test_env(test_config)
         env.engine._add_request(env.requests[0])
         assert list(env.engine.waiting_request_ids) == [0]
@@ -1061,6 +1051,7 @@
     @torch.inference_mode()
     def test_chunked_prefill(self, model_provider: str):
         """Verify that chunked prefill output is equivalent to regular prefill."""
+        skip_if_mamba_sequence_packing_not_available(model_provider)
 
         prompt_length = 1200
         num_tokens_to_generate = 16
@@ -1074,7 +1065,7 @@
             num_tokens_to_generate=num_tokens_to_generate,
             materialize_only_last_token_logits=False,
             model_provider=model_provider,
-            context_chunk_size_tokens=256,
+            context_block_size_tokens=256,
             context_max_tokens_override=300,
         )
 
