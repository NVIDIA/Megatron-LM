--- conflicted
+++ resolved
@@ -543,7 +543,7 @@
     def test_simple(self, model_provider, num_cuda_graphs, cuda_graph_scope) -> None:
         """Simple test that runs without errors, and validates output."""
         skip_if_mamba_sequence_packing_not_available(model_provider)
-        num_tokens_to_generate = 16 if model_provider == "gpt" else 4
+        num_tokens_to_generate = 16
 
         # Run test.
         env = self._run_test(
@@ -555,14 +555,7 @@
         )
 
         # Validate max_requests, max_tokens.
-<<<<<<< HEAD
-        assert env.engine.context.max_requests == 32
-        assert (
-            env.engine.context.max_tokens == 256
-        ), f"expected 256; found {env.engine.context.max_tokens}."
-=======
         assert env.engine.context.max_tokens == DynamicInferenceContext.DEFAULT_MAX_TOKENS
->>>>>>> 9be7c7b9
 
         # Validate generated tokens.
         gpt_expected_generated_tokens = [
@@ -594,6 +587,10 @@
         else:
             raise ValueError(f"Invalid model_provider {model_provider}")
 
+        print(f"Validating {len(env.requests)} requests.")
+        print(f"Expected generated tokens: {expected_generated_tokens_list}")
+        print(f"Actual generated tokens: {[request.generated_tokens for request in env.requests]}")
+
         assert len(env.requests) == len(expected_generated_tokens_list)
 
         for request, expected_generated_tokens in zip(env.requests, expected_generated_tokens_list):
@@ -610,15 +607,11 @@
     def test_token_overflow_transient(self) -> None:
         """Test token overflow."""
         test_config = DynamicEngineTestConfig(
-<<<<<<< HEAD
             num_requests=2,
-            min_prompt_length=8,
-            max_prompt_length=8,
+            min_prompt_length=512,
+            max_prompt_length=512,
             num_tokens_to_generate=2,
-            context_max_tokens_override=12,
-=======
-            num_requests=2, min_prompt_length=512, max_prompt_length=512, context_max_tokens=900
->>>>>>> 9be7c7b9
+            context_max_tokens=900,
         )
         env = self._build_test_env(test_config)
         env.engine._add_request(env.requests[0])
@@ -1119,8 +1112,7 @@
             materialize_only_last_token_logits=False,
             model_provider=model_provider,
             context_block_size_tokens=256,
-<<<<<<< HEAD
-            context_max_tokens_override=300,
+            context_max_tokens=1000,
         )
 
     @pytest.mark.internal
@@ -1174,8 +1166,4 @@
         for end_bytes in suspend_resume_end_bytes:
             assert math.isclose(
                 suspend_resume_end_bytes[0], end_bytes, rel_tol=0.01
-            ), f"{end_bytes} != {suspend_resume_end_bytes[0]}."
-=======
-            context_max_tokens=1000,
-        )
->>>>>>> 9be7c7b9
+            ), f"{end_bytes} != {suspend_resume_end_bytes[0]}."