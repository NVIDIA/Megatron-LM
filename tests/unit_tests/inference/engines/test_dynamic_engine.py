--- conflicted
+++ resolved
@@ -674,23 +674,12 @@
 
         # Test num_cuda_graphs.
         for num_cuda_graphs, expected_cuda_graph_token_counts in [
-<<<<<<< HEAD
             (0, [16384]),
             (1, [16384]),
             (2, [16384, 8192]),
             (4, [16384, 12288, 8192, 4096]),
             (8, [16384, 14336, 12288, 10240, 8192, 6144, 4096, 2048]),
             (16, list(range(16384, 0, -1024))),
-=======
-            (0, [40]),
-            (1, [40]),
-            (2, [40, 24]),
-            (4, [40, 32, 16]),
-            (8, [40, 32, 24, 16, 8]),
-            (16, [40, 32, 24, 16, 8]),
-            (64, [40, 32, 24, 16, 8]),
-            (1024, [40, 32, 24, 16, 8]),
->>>>>>> 8e830a11
         ]:
 
             # Build cuda graphs (inside dynamic engine).
@@ -712,102 +701,6 @@
     @pytest.mark.skipif(
         not is_fa_min_version("2.7.3"), reason="need latest flash attn for dynamic batching"
     )
-<<<<<<< HEAD
-=======
-    @pytest.mark.parametrize(
-        "warmup_engine_mode", [WarmupEngineMode.DECODE, WarmupEngineMode.NON_DECODE]
-    )
-    @pytest.mark.parametrize(
-        "num_warmup_tokens, expected_cuda_graph_token_count",
-        [(1, 8), (2, 8), (4, 8), (8, 8), (10, 16), (12, 16), (16, 16)],
-    )
-    @torch.inference_mode()
-    def test_cuda_graph_warmup(
-        self,
-        warmup_engine_mode: WarmupEngineMode,
-        num_warmup_tokens: int,
-        expected_cuda_graph_token_count: int,
-    ) -> None:
-        """Test initialization during cuda graph warmup."""
-        if num_warmup_tokens == 1 and warmup_engine_mode == WarmupEngineMode.NON_DECODE:
-            pytest.skip("WarmupEngineMode.NON_DECODE with num_warmup_tokens=1 is not supported.")
-
-        # Initialize context.
-        env = self._build_test_env(
-            DynamicEngineTestConfig(
-                context_buffer_size_gb=0.0041, num_cuda_graphs=8, num_tokens_to_generate=1
-            )
-        )
-
-        context = env.engine.context
-        assert context.is_decode_only()
-        assert context.cuda_graph_token_counts == [16, 8], "cuda_graph_token_counts: %s." % str(
-            context.cuda_graph_token_counts
-        )
-
-        context.initialize_attention_state(
-            num_warmup_tokens=num_warmup_tokens, warmup_engine_mode=warmup_engine_mode
-        )
-
-        # Validate request & token counts.
-
-        assert (
-            expected_cuda_graph_token_count
-            == context.padded_active_request_count
-            == context.padded_active_token_count
-        ), (
-            "failed ... num_warmup_tokens (%d) ... expected_cuda_graph_request_count (%d) == context.padded_active_request_count (%d) == context.padded_active_token_count (%d)"
-            % (
-                num_warmup_tokens,
-                expected_cuda_graph_token_count,
-                context.padded_active_request_count,
-                context.padded_active_token_count,
-            )
-        )
-
-        # Validate input/position dimensions.
-        input_ids, pos_ids = context.current_input_and_position_ids()
-        assert input_ids.shape[1] == pos_ids.shape[1] == expected_cuda_graph_token_count
-        assert context.using_cuda_graph_this_step, (
-            "expected `using_cuda_graph_this_step` to be True for decode step with "
-            "num_warmup_tokens <= max_requests."
-        )
-        context.reset()
-
-        # Test active request count overflow
-        for num_warmup_tokens in (64, 128, 1024):
-            try:
-                context.initialize_attention_state(
-                    num_warmup_tokens=num_warmup_tokens, warmup_engine_mode=warmup_engine_mode
-                )
-            except ActiveRequestCountOverflowError as e:
-                continue
-            raise Exception("`ActiveRequestCountOverflowError should have been raised.")
-
-        context.reset()
-
-        # test the case where the active token count exceeds max requests.
-        # expectation: we should be in non-decode mode and not using cuda graphs
-
-        # add all requests to the context.
-        for request in tqdm(env.requests, "add requests"):
-            env.engine._add_request(request)
-        env.engine.schedule_waiting_requests()
-
-        # we should now have more active tokens than max requests.
-        context.initialize_attention_state()
-        assert not context.is_decode_only()
-        assert not context.using_cuda_graph_this_step(), (
-            "expected `using_cuda_graph_this_step` to be False for non-decode step where "
-            "the active token count exceeds max requests"
-        )
-        context.reset()
-
-    @pytest.mark.internal
-    @pytest.mark.skipif(
-        not is_fa_min_version("2.7.3"), reason="need latest flash attn for dynamic batching"
-    )
->>>>>>> 8e830a11
     @pytest.mark.parametrize("model_provider", ["gpt", "mamba"])
     @torch.inference_mode()
     def test_generate_function(self, model_provider: str) -> None:
