--- conflicted
+++ resolved
@@ -86,15 +86,12 @@
 
     use_fixed_output_lengths: bool = False
     num_cuda_graphs: int = None
-<<<<<<< HEAD
     actually_build_cuda_graphs: bool = (
         False  # only test_simple requires us to actually build a cuda-graph
     )
-=======
     return_log_probs: bool = False
     materialize_only_last_token_logits: bool = True
     skip_prompt_log_probs_for_dynamic_inference: bool = False
->>>>>>> c47cf0a4
 
     def __post_init__(self):
 
