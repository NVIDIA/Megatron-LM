--- conflicted
+++ resolved
@@ -350,7 +350,6 @@
         # the only thing that differs between requests is num_tokens_to_generate,
         # and engine.async_step() doesn't use this sampling param's
         # num_tokens_to_generate.
-<<<<<<< HEAD
         result = env.engine.step_modern(env.requests[0].sampling_params, verbose=False)
 
         # Suspend + resume.
@@ -367,9 +366,6 @@
             env.mem_usage["suspend_resume"][env.engine.step_count] = suspend_resume_mems
 
         # Nothing done?
-=======
-        result = env.engine.step_modern(verbose=False)
->>>>>>> aa3c6999
         finished_requests = result["finished_requests"]
         if len(finished_requests) == 0:
             return
