--- conflicted
+++ resolved
@@ -4,13 +4,8 @@
 import math
 import random
 import types
-<<<<<<< HEAD
-from dataclasses import dataclass, field
-from typing import List, Optional
-=======
 from dataclasses import dataclass
 from typing import Dict, List, Optional
->>>>>>> bcdd591f
 
 import pytest
 import torch
