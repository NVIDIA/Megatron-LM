# Copyright (c) 2025, NVIDIA CORPORATION. All rights reserved.

import asyncio
import random
import types
from dataclasses import dataclass
from typing import List, Optional

import pytest
import torch
from tqdm import tqdm

from megatron.core import config, parallel_state
from megatron.core.device_utils import get_current_device
from megatron.core.inference.contexts.dynamic_context import (
    ActiveRequestCountOverflowError,
    ChunkOverflowError,
    DynamicInferenceContext,
    RequestOverflowError,
    TokenOverflowError,
)
from megatron.core.inference.engines import DynamicInferenceEngine
from megatron.core.inference.inference_request import DynamicInferenceRequest, Status
from megatron.core.inference.model_inference_wrappers.gpt.gpt_inference_wrapper import (
    GPTInferenceWrapper,
)
from megatron.core.inference.model_inference_wrappers.inference_wrapper_config import (
    InferenceWrapperConfig,
)
from megatron.core.inference.sampling_params import SamplingParams
from megatron.core.inference.text_generation_controllers.text_generation_controller import (
    TextGenerationController,
)
from megatron.core.models.gpt.gpt_layer_specs import get_gpt_layer_local_spec
from megatron.core.models.gpt.gpt_model import GPTModel
from megatron.core.tensor_parallel.random import model_parallel_device_manual_seed
from megatron.core.transformer.transformer_config import TransformerConfig
from megatron.core.utils import is_fa_min_version
from tests.unit_tests.test_utilities import Utils


def set_rounder(value):
    """Utility function to set the DynamicInferenceContext rounder."""
    DynamicInferenceContext.ROUNDER = value  # For backwards compatibility
    DynamicInferenceContext.TOKEN_ROUNDER = value
    DynamicInferenceContext.REQUEST_ROUNDER = value


class Request:
    """Simple class to hold prompt tokens and output tokens."""

    def __init__(self, prompt: List[int], num_tokens_to_generate: Optional[int] = None):
        self.prompt = prompt
        self.num_tokens_to_generate = num_tokens_to_generate
        self.output = []
        self.state = "queued"

    def __str__(self) -> str:
        return "[%s]; prompt len %d; output len %d" % (
            self.state,
            len(self.prompt),
            len(self.output),
        )


@dataclass
class DynamicEngineTestConfig:
    """Test configuration args."""

    set_rounder(4)
    num_requests: int = 2 * DynamicInferenceContext.round_up_requests(1)
    max_prompt_length: int = 16
    max_output_length: int = 4
    num_gap_steps: int = 2

    context_buffer_size_gb: float = 0.1  # enough room for all tokens.
    context_chunk_size_tokens: int = 256
    context_buffer_guaranteed_fraction: float = 0.01
    context_buffer_overflow_factor: Optional[float] = None
    context_max_requests_override: Optional[int] = None
    context_max_tokens_override: Optional[int] = None
    tensor_model_parallel_size: int = 1

    use_fixed_output_lengths: bool = False
    num_cuda_graphs: int = None

    def __post_init__(self):

        # Update overrides if not using overflow factor.
        if self.context_buffer_overflow_factor is None:

            # Enough room for all requests.
            if self.context_max_requests_override is None:
                self.context_max_requests_override = self.num_requests

            # Enough room for all tokens.
            if self.context_max_tokens_override is None:
                self.context_max_tokens_override = self.num_requests * (
                    self.max_prompt_length + self.max_output_length
                )


@dataclass
class DynamicEngineTestEnv:
    """Test environment, including requests and engine."""

    config: DynamicEngineTestConfig
    sampling_params: SamplingParams
    requests: List[Request]
    engine: DynamicInferenceEngine

@pytest.mark.skip("not supported")
class TestDynamicInferenceEngine:

    @classmethod
    def _build_requests(
        cls,
        num_requests: int,
        max_prompt_length: int,
        max_sequence_length: int,
        vocab_size: int,
        use_fixed_output_lengths: bool = False,
    ) -> List[Request]:
        prompt_lengths = torch.randint(4, max_prompt_length, (num_requests,)).tolist()
        num_tokens_to_generate: List[Optional[int]]
        if use_fixed_output_lengths:
            num_tokens_to_generate = [
                random.randint(1, max_sequence_length - p) for p in prompt_lengths
            ]
        else:
            num_tokens_to_generate = [None for _ in range(num_requests)]
        prompts = [
            torch.randint(0, vocab_size - 1, (length,)).tolist() for length in prompt_lengths
        ]
        requests = [
            Request(prompt=p, num_tokens_to_generate=n)
            for (p, n) in zip(prompts, num_tokens_to_generate)
        ]
        return requests

    @classmethod
    def _build_inference_context(
        cls,
        test_config: DynamicEngineTestConfig,
        transformer_config: TransformerConfig,
        requests: List[Request],
    ):
        """The inference context manages the KV cache and other inference state."""

        # Max sequence length.
        max_prompt_length = max(len(r.prompt) for r in requests)
        max_sequence_length = test_config.max_prompt_length + test_config.max_output_length

        # Inference context.
        context = DynamicInferenceContext(
            params_dtype=transformer_config.params_dtype,
            num_layers=transformer_config.num_layers,
            kv_channels=transformer_config.kv_channels,
            num_attention_heads=transformer_config.num_query_groups,
            max_sequence_length=max_sequence_length,
            num_cuda_graphs=test_config.num_cuda_graphs,
            buffer_size_gb=test_config.context_buffer_size_gb,
            buffer_guaranteed_fraction=test_config.context_buffer_guaranteed_fraction,
            chunk_size_tokens=test_config.context_chunk_size_tokens,
            buffer_overflow_factor=test_config.context_buffer_overflow_factor,
            max_requests_override=test_config.context_max_requests_override,
            max_tokens_override=test_config.context_max_tokens_override,
            tensor_model_parallel_size=transformer_config.tensor_model_parallel_size,
        )

        return context

    @classmethod
    def _build_test_env(cls, test_config):
        Utils.initialize_model_parallel(
            tensor_model_parallel_size=test_config.tensor_model_parallel_size,
            pipeline_model_parallel_size=1,
        )

        set_rounder(4)

        random_seed = 123
        vocab_size = 100

        # Random state.
        random.seed(random_seed)
        torch.manual_seed(random_seed)
<<<<<<< HEAD
        model_parallel_device_manual_seed(random_seed)
=======
        model_parallel_cuda_manual_seed(
            seed=random_seed,
            inference_rng_tracker=True,
            use_cudagraphable_rng=False,
            force_reset_rng=True,
        )
>>>>>>> 3149f23b

        # Transformer config.
        transformer_config = TransformerConfig(
            params_dtype=torch.bfloat16,
            num_layers=4,
            hidden_size=32,
            num_attention_heads=4,
            use_cpu_initialization=True,
            enable_cuda_graph=test_config.num_cuda_graphs is not None,
            inference_rng_tracker=True,
            tensor_model_parallel_size=test_config.tensor_model_parallel_size,
        )

        # Requests.
        requests = cls._build_requests(
            num_requests=test_config.num_requests,
            max_prompt_length=test_config.max_prompt_length,
            max_sequence_length=test_config.max_prompt_length + test_config.max_output_length,
            vocab_size=vocab_size,
            use_fixed_output_lengths=test_config.use_fixed_output_lengths,
        )

        # Sampling params.
        sampling_params = SamplingParams(num_tokens_to_generate=test_config.max_output_length)

        # GPT model.
        model = GPTModel(
            config=transformer_config,
            transformer_layer_spec=get_gpt_layer_local_spec(),
            vocab_size=vocab_size,
            max_sequence_length=test_config.max_prompt_length + test_config.max_output_length,
            parallel_output=True,
        ).to(device=get_current_device())

        for param in model.parameters():
            param.data = param.data.to(transformer_config.params_dtype)

        model.eval()

        # Inference config.
        inference_config = InferenceWrapperConfig(
            hidden_size=transformer_config.hidden_size,
            inference_batch_times_seqlen_threshold=400,
            fp32_residual_connection=False,
            params_dtype=transformer_config.params_dtype,
            padded_vocab_size=vocab_size,
        )

        # Inference context.
        inference_context = cls._build_inference_context(
            test_config=test_config, transformer_config=transformer_config, requests=requests
        )

        # Inference model wrapper.
        inference_wrapped_model = GPTInferenceWrapper(model, inference_config, inference_context)

        # Note: the following is taken from AbstractModelInferenceWrapper.prep_model_for_inference().
        inference_wrapped_model.model_is_pipeline_parallel = not (
            parallel_state.is_pipeline_first_stage() and parallel_state.is_pipeline_last_stage()
        )

        # Text generation controller.
        text_generation_controller = TextGenerationController(
            inference_wrapped_model=inference_wrapped_model,
            tokenizer=types.SimpleNamespace(vocab_size=vocab_size),
        )

        # Inference engine.
        engine = DynamicInferenceEngine(
            text_generation_controller,
            inference_context,
            termination_id=vocab_size - 1,
            random_seed=random_seed,
            enable_cuda_graph=False,
        )

        # Test env.
        env = DynamicEngineTestEnv(
            config=test_config, sampling_params=sampling_params, requests=requests, engine=engine
        )

        # Mock the detokenize method to return predictable result
        def mock_detokenize_prompt(tokens):
            return "tokenized_prompt"

        env.engine.controller.tokenizer.detokenize = mock_detokenize_prompt

        return env

    @classmethod
    def _run_step(cls, env):
        set_rounder(4)
        # Step inference engine (i.e., generate one token per request).
        active_requests, finished_requests, step_time = env.engine.step(
            env.sampling_params, verbose=False
        )

        # Nothing done?
        if len(finished_requests) == 0:
            return

        # Append output tokens.
        for finished_request in finished_requests:
            request = env.requests[finished_request.request_id]
            request.output = finished_request.generated_tokens
            request.state = "finished"

    @classmethod
    def _run_test(cls, **test_config_kwargs):

        # Test environment.
        test_config = DynamicEngineTestConfig(**test_config_kwargs)
        env = cls._build_test_env(test_config)

        # Add requests to engine.
        for request_id in tqdm(range(len(env.requests)), "add requests"):

            # Add request.
            num_tokens_to_generate = env.requests[request_id].num_tokens_to_generate
            env.engine.add_request(
                request_id,
                env.requests[request_id].prompt,
                num_tokens_to_generate=num_tokens_to_generate,
            )
            env.requests[request_id].state = "pending"

            # Insert gap steps between adding requests.
            for _ in range(test_config.num_gap_steps):
                cls._run_step(env)

        # Step engine until finished.
        while True:
            cls._run_step(env)
            if not env.engine.has_unfinished_requests():
                break

        # Validate all requests finished.
        for request_id, request in enumerate(env.requests):
            assert request.state == "finished", f"request.state == '{request.state}'."

            num_tokens_to_generate = env.requests[request_id].num_tokens_to_generate
            assert (
                num_tokens_to_generate is None or len(request.output) == num_tokens_to_generate
            ), (
                f"Request {request_id} expected to generate {num_tokens_to_generate} "
                f"tokens but generated {len(request.output)}"
            )

        return env

    def teardown_method(self, method):
        set_rounder(64)
        Utils.destroy_model_parallel()

    @pytest.mark.skipif(not config.ENABLE_EXPERIMENTAL, reason="experiemntal not enabled")
    @pytest.mark.skipif(
        not is_fa_min_version("2.7.3"), reason="need latest flash attn for dynamic batching"
    )
    def test_simple(self) -> None:
        """Simple test that runs without errors, and validates output."""

        # Run test.
        env = self._run_test()

        # Validate max_requests, max_tokens.
        assert env.engine.context.max_requests == 8
        assert env.engine.context.max_tokens == 160

        # Validate output tokens.
        expected_outputs = [
            [69, 85, 55, 74, 85, 89],
            [29, 54, 33, 30, 45, 76, 41, 56, 28, 25, 17, 2, 61, 6, 98],
            [35, 78, 64, 59, 55, 67, 15, 58, 6, 37],
            [54, 16, 79, 98, 22, 5, 60, 0, 1, 76],
            [57, 85, 81, 37, 88, 17, 71, 15, 70, 64, 50, 0],
            [85, 75, 30, 68, 23, 33, 20, 76, 97, 36, 37, 99],
            [32, 49, 54, 47, 22, 1, 87, 30, 36, 26],
            [93, 24, 77, 11, 25, 7, 92, 97, 27, 56, 82],
        ]

        assert len(env.requests) == len(expected_outputs)
        for request, expected_output in zip(env.requests, expected_outputs):
            assert request.output == expected_output

    @pytest.mark.skipif(not config.ENABLE_EXPERIMENTAL, reason="experiemntal not enabled")
    @pytest.mark.skipif(
        not is_fa_min_version("2.7.3"), reason="need latest flash attn for dynamic batching"
    )
    def test_overflow_factor(self) -> None:
        """Test overflow factor arg."""
        # Run test.
        env = self._run_test(
            context_buffer_overflow_factor=0.1,
            context_max_requests_override=None,
            context_max_tokens_override=None,
        )

        # Validate max_requests, max_tokens.
        assert env.engine.context.max_requests == 420
        assert env.engine.context.max_tokens == 420

    @pytest.mark.skipif(not config.ENABLE_EXPERIMENTAL, reason="experiemntal not enabled")
    @pytest.mark.skipif(
        not is_fa_min_version("2.7.3"), reason="need latest flash attn for dynamic batching"
    )
    def test_request_overflow(self) -> None:
        """Test request overflow."""
        self._run_test(context_max_requests_override=1)

    @pytest.mark.skipif(
        not is_fa_min_version("2.7.3"), reason="need latest flash attn for dynamic batching"
    )
    def test_token_overflow(self) -> None:
        """Test token overflow."""
        test_config = DynamicEngineTestConfig(context_max_tokens_override=8)
        env = self._build_test_env(test_config)
        env.engine.add_request(0, env.requests[0].prompt, env.requests[0].num_tokens_to_generate)
        assert list(env.engine.waiting_request_ids) == [0]

    @pytest.mark.skipif(
        not is_fa_min_version("2.7.3"), reason="need latest flash attn for dynamic batching"
    )
    def test_chunk_overflow(self) -> None:
        """Test token overflow."""
        env = self._build_test_env(DynamicEngineTestConfig())
        context = env.engine.context
        chunk_size_bytes = context.chunk_size_bytes
        buffer_size_gb = (chunk_size_bytes + 1) / 1024**3
        test_config = DynamicEngineTestConfig(context_buffer_size_gb=buffer_size_gb)
        env = self._build_test_env(test_config)
        env.engine.add_request(0, env.requests[0].prompt, env.requests[0].num_tokens_to_generate)
        assert list(env.engine.waiting_request_ids) == [0]

    @pytest.mark.skipif(
        not is_fa_min_version("2.7.3"), reason="need latest flash attn for dynamic batching"
    )
    def test_multi_add(self) -> None:
        """Test adding multiple requests simultaneously."""
        self._run_test(num_gap_steps=0)

    @pytest.mark.skipif(
        not is_fa_min_version("2.7.3"), reason="need latest flash attn for dynamic batching"
    )
    def test_fixed_output_lengths(self) -> None:
        """Test generating a fixed number of output tokens."""
        self._run_test(use_fixed_output_lengths=True)

    def test_cuda_graph_request_counts(self) -> None:
        """Test initialization of `cuda_graph_request_counts` in dynamic context."""

        # Test num_cuda_graphs.
        for num_cuda_graphs, expected_cuda_graph_request_counts in [
            (0, [64]),
            (1, [64]),
            (2, [64, 32]),
            (4, [64, 48, 32, 16]),
            (8, [64, 56, 48, 40, 32, 24, 16, 8]),
            (16, [64, 56, 48, 40, 32, 24, 16, 8]),
            (64, [64, 56, 48, 40, 32, 24, 16, 8]),
            (1024, [64, 56, 48, 40, 32, 24, 16, 8]),
        ]:
            env = self._build_test_env(
                DynamicEngineTestConfig(num_requests=64, num_cuda_graphs=num_cuda_graphs)
            )
            actual_cuda_graph_request_counts = env.engine.context.cuda_graph_request_counts
            assert (
                actual_cuda_graph_request_counts == expected_cuda_graph_request_counts
            ), "num_cuda_graphs %d ... cuda_graph_request_counts: expected %s, found %s." % (
                num_cuda_graphs,
                expected_cuda_graph_request_counts,
                actual_cuda_graph_request_counts,
            )

    def test_cuda_graph_warmup(self) -> None:
        """Test initialization during cuda graph warmup."""

        # Initialize context.
        env = self._build_test_env(DynamicEngineTestConfig(num_requests=32, num_cuda_graphs=8))

        context = env.engine.context
        assert context.is_decode_only()
        assert context.cuda_graph_request_counts == [
            32,
            24,
            16,
            8,
        ], "cuda_graph_request_counts: %s." % str(context.cuda_graph_request_counts)

        # Iterate request counts.
        for num_warmup_requests, expected_cuda_graph_request_count in [
            (1, 8),
            (2, 8),
            (4, 8),
            (8, 8),
            (10, 16),
            (12, 16),
            (16, 16),
            (20, 24),
            (24, 24),
            (28, 32),
            (32, 32),
        ]:

            # Initialize attention state.
            context.initialize_attention_state(num_warmup_requests=num_warmup_requests)

            # Validate request & token counts.
            assert (
                expected_cuda_graph_request_count
                == context.padded_active_request_count
                == context.padded_active_token_count
            ), (
                "failed ... num_warmup_requests (%d) ... expected_cuda_graph_request_count (%d) == context.padded_active_request_count (%d) == context.padded_active_token_count (%d)"
                % (
                    num_warmup_requests,
                    expected_cuda_graph_request_count,
                    context.padded_active_request_count,
                    context.padded_active_token_count,
                )
            )

            # Validate input/position dimensions.
            input_ids, pos_ids = context.current_input_and_position_ids()
            assert input_ids.shape[1] == pos_ids.shape[1] == expected_cuda_graph_request_count

        # Test active request count overflow.
        for num_warmup_requests in (64, 128, 1024):
            try:
                context.initialize_attention_state(num_warmup_requests=num_warmup_requests)
            except ActiveRequestCountOverflowError as e:
                continue
            raise Exception("`ActiveRequestCountOverflowError should have been raised.")

    @pytest.mark.skipif(
        not is_fa_min_version("2.7.3"), reason="need latest flash attn for dynamic batching"
    )
    def test_generate_function(self) -> None:
        """Test the generate function that processes multiple prompts at once."""
        # Set up test environment
        test_config = DynamicEngineTestConfig(
            num_requests=4, max_prompt_length=8, max_output_length=4
        )
        env = self._build_test_env(test_config)

        # Create string prompts (just mock strings, since the test environment mocks the tokenizer)
        prompts = ["prompt1", "prompt2", "prompt3", "prompt4"]

        # Mock the tokenize_prompt method to return predictable token sequences
        def mock_tokenize_prompt(prompt):
            # Return a token sequence based on the prompt number
            prompt_num = int(prompt[-1])
            return [10 + i for i in range(prompt_num + 2)]

        env.engine.controller.tokenize_prompt = mock_tokenize_prompt

        # Call the generate function
        finished_requests = env.engine.generate(prompts, env.sampling_params)

        # Verify results
        assert len(finished_requests) == len(
            prompts
        ), "Should return same number of finished requests as prompts"
        print()
        # Check each request was processed
        for i, request in enumerate(finished_requests):
            # Verify each request has generated tokens
            assert len(request.generated_tokens) > 0, f"Request {i} should have generated tokens"
            assert request.status == Status.COMPLETED, f"Request {i} should be completed"

    @pytest.mark.asyncio
    @pytest.mark.skipif(
        not is_fa_min_version("2.7.3"), reason="need latest flash attn for dynamic batching"
    )
    async def test_run_engine(self):
        """
        Test asynchronously adding and waiting for requests while the engine is
        running continuously.
        """
        # Test environment.
        test_config = DynamicEngineTestConfig(use_fixed_output_lengths=True)
        env = self._build_test_env(test_config)

        engine_task = asyncio.create_task(
            env.engine.run_engine(sampling_params=env.sampling_params, verbose=False)
        )

        request_completion_futures: Dict[int, asyncio.Future[DynamicInferenceRequest]] = {}

        # Add requests to engine.
        for request_id in tqdm(range(len(env.requests)), "add requests"):

            # Add request.
            num_tokens_to_generate = env.requests[request_id].num_tokens_to_generate
            request_completion_futures[request_id] = env.engine.add_request(
                request_id,
                env.requests[request_id].prompt,
                num_tokens_to_generate=num_tokens_to_generate,
            )
            env.requests[request_id].state = "pending"

        # Wait for all requests to complete.
        await asyncio.gather(*request_completion_futures.values())

        # Verify that all request outputs were set.
        for request_id, fut in request_completion_futures.items():
            num_tokens_to_generate = env.requests[request_id].num_tokens_to_generate
            result = fut.result()
            assert result.generated_length == num_tokens_to_generate, (
                f"Request {request_id} expected to generate {num_tokens_to_generate} "
                f"tokens but generated {result.generated_length}"
            )

        engine_task.cancel()<|MERGE_RESOLUTION|>--- conflicted
+++ resolved
@@ -185,16 +185,12 @@
         # Random state.
         random.seed(random_seed)
         torch.manual_seed(random_seed)
-<<<<<<< HEAD
-        model_parallel_device_manual_seed(random_seed)
-=======
-        model_parallel_cuda_manual_seed(
+        model_parallel_device_manual_seed(
             seed=random_seed,
             inference_rng_tracker=True,
             use_cudagraphable_rng=False,
             force_reset_rng=True,
         )
->>>>>>> 3149f23b
 
         # Transformer config.
         transformer_config = TransformerConfig(
