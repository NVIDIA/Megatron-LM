--- conflicted
+++ resolved
@@ -268,7 +268,6 @@
             force_reset_rng=True,
         )
 
-<<<<<<< HEAD
         # Requests.
         requests = cls._build_requests(test_config)
 
@@ -277,7 +276,7 @@
             transformer_config = TransformerConfig(
                 params_dtype=torch.bfloat16,
                 num_layers=4,
-                hidden_size=32,
+                hidden_size=128 if test_config.fp8 else 32,
                 num_attention_heads=4,
                 use_cpu_initialization=True,
                 cuda_graph_impl=(
@@ -303,11 +302,15 @@
                 inference_sampling_seed=test_config.random_seed,
                 cuda_graph_scope=test_config.cuda_graph_scope,
             )
+            if test_config.fp8:
+                layer_spec = get_gpt_layer_with_transformer_engine_spec()
+            else:
+                layer_spec = get_gpt_layer_local_spec()
 
             # GPT model.
             model = GPTModel(
                 config=transformer_config,
-                transformer_layer_spec=get_gpt_layer_local_spec(),
+                transformer_layer_spec=layer_spec,
                 vocab_size=test_config.vocab_size,
                 max_sequence_length=test_config.max_sequence_length,
                 parallel_output=True,
@@ -360,55 +363,6 @@
             ).cuda()
         else:
             raise ValueError(f"Invalid model provider {test_config.model_provider}")
-=======
-        # Transformer config.
-        transformer_config = TransformerConfig(
-            params_dtype=torch.bfloat16,
-            num_layers=4,
-            hidden_size=128 if test_config.fp8 else 32,
-            num_attention_heads=4,
-            use_cpu_initialization=True,
-            cuda_graph_impl=(
-                "local"
-                if test_config.num_cuda_graphs is not None and test_config.force_build_cuda_graphs
-                else "none"
-            ),
-            inference_rng_tracker=True,
-            tensor_model_parallel_size=test_config.tensor_model_parallel_size,
-            pipeline_model_parallel_size=test_config.pipeline_model_parallel_size,
-            expert_model_parallel_size=test_config.expert_model_parallel_size,
-            num_moe_experts=(
-                None
-                if test_config.expert_model_parallel_size == 1
-                else test_config.expert_model_parallel_size
-            ),
-            sequence_parallel=test_config.sequence_parallel,
-            pipeline_dtype=torch.bfloat16,
-            add_bias_linear=test_config.expert_model_parallel_size == 1,
-            inference_sampling_seed=test_config.random_seed,
-            cuda_graph_scope=test_config.cuda_graph_scope,
-        )
-        if test_config.fp8:
-            transformer_config.fp8 = "hybrid"
-            transformer_config.fp8_recipe = "tensorwise"
-            layer_spec = get_gpt_layer_with_transformer_engine_spec()
-        else:
-            layer_spec = get_gpt_layer_local_spec()
-
-        # Requests.
-        requests = cls._build_requests(test_config)
-
-        # GPT model.
-        model = GPTModel(
-            config=transformer_config,
-            transformer_layer_spec=layer_spec,
-            vocab_size=test_config.vocab_size,
-            max_sequence_length=test_config.max_sequence_length,
-            parallel_output=True,
-            pre_process=parallel_state.is_pipeline_first_stage(),
-            post_process=parallel_state.is_pipeline_last_stage(),
-        ).cuda()
->>>>>>> 9aa14ed6
 
         for param in model.parameters():
             param.data = param.data.to(transformer_config.params_dtype)
@@ -440,7 +394,6 @@
             params_dtype=transformer_config.params_dtype,
             fp8=transformer_config.fp8,
             padded_vocab_size=test_config.vocab_size,
-            fp8="hybrid" if test_config.fp8 else None,
         )
 
         # Inference context.
