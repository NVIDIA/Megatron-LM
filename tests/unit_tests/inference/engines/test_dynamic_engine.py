--- conflicted
+++ resolved
@@ -93,14 +93,12 @@
 
     use_fixed_output_lengths: bool = False
     num_cuda_graphs: int = None
-<<<<<<< HEAD
+    use_cuda_graphs_for_non_decode_steps: bool = True
     fp8: bool = False
     model_provider: str = "gpt"
-=======
     actually_build_cuda_graphs: bool = (
         False  # only test_simple requires us to actually build a cuda-graph
     )
->>>>>>> 84e9c3af
     return_log_probs: bool = False
     materialize_only_last_token_logits: bool = True
     skip_prompt_log_probs_for_dynamic_inference: bool = False
@@ -187,14 +185,10 @@
         cls,
         test_config: DynamicEngineTestConfig,
         transformer_config: TransformerConfig,
-<<<<<<< HEAD
-        requests: List[Request],
+        requests: List[DynamicInferenceRequest],
         layer_type_list: Optional[List[str]],
         mamba_conv_states_shape: Optional[Tuple[int]] = None,
         mamba_ssm_states_shape: Optional[Tuple[int]] = None,
-=======
-        requests: List[DynamicInferenceRequest],
->>>>>>> 84e9c3af
     ):
         """The inference context manages the KV cache and other inference state."""
 
@@ -206,6 +200,7 @@
             num_attention_heads=transformer_config.num_query_groups,
             max_sequence_length=test_config.max_sequence_length,
             num_cuda_graphs=test_config.num_cuda_graphs,
+            use_cuda_graphs_for_non_decode_steps=not test_config.model_provider == "mamba",
             buffer_size_gb=test_config.context_buffer_size_gb,
             buffer_guaranteed_fraction=test_config.context_buffer_guaranteed_fraction,
             chunk_size_tokens=test_config.context_chunk_size_tokens,
@@ -222,6 +217,7 @@
         return context
 
     @classmethod
+    @torch.inference_mode()
     def _build_test_env(cls, test_config):
         Utils.initialize_model_parallel(
             tensor_model_parallel_size=test_config.tensor_model_parallel_size,
@@ -240,36 +236,9 @@
             force_reset_rng=True,
         )
 
-<<<<<<< HEAD
-=======
-        # Transformer config.
-        transformer_config = TransformerConfig(
-            params_dtype=torch.bfloat16,
-            num_layers=4,
-            hidden_size=32,
-            num_attention_heads=4,
-            use_cpu_initialization=True,
-            enable_cuda_graph=test_config.num_cuda_graphs is not None,
-            inference_rng_tracker=True,
-            tensor_model_parallel_size=test_config.tensor_model_parallel_size,
-            pipeline_model_parallel_size=test_config.pipeline_model_parallel_size,
-            expert_model_parallel_size=test_config.expert_model_parallel_size,
-            num_moe_experts=(
-                None
-                if test_config.expert_model_parallel_size == 1
-                else test_config.expert_model_parallel_size
-            ),
-            sequence_parallel=test_config.sequence_parallel,
-            pipeline_dtype=torch.bfloat16,
-            add_bias_linear=test_config.expert_model_parallel_size == 1,
-            inference_sampling_seed=test_config.random_seed,
-        )
-
->>>>>>> 84e9c3af
         # Requests.
         requests = cls._build_requests(test_config)
 
-<<<<<<< HEAD
         if test_config.model_provider == "gpt":
             # Transformer config.
             transformer_config = TransformerConfig(
@@ -293,14 +262,15 @@
                 add_bias_linear=test_config.expert_model_parallel_size == 1,
                 fp8="hybrid" if test_config.fp8 else None,
                 fp8_recipe="tensorwise" if test_config.fp8 else None,
+                inference_sampling_seed=test_config.random_seed,
             )
 
             # GPT model.
             model = GPTModel(
                 config=transformer_config,
                 transformer_layer_spec=get_gpt_layer_local_spec(),
-                vocab_size=vocab_size,
-                max_sequence_length=test_config.max_prompt_length + test_config.max_output_length,
+                vocab_size=test_config.vocab_size,
+                max_sequence_length=test_config.max_sequence_length,
                 parallel_output=True,
                 pre_process=parallel_state.is_pipeline_first_stage(),
                 post_process=parallel_state.is_pipeline_last_stage(),
@@ -335,8 +305,8 @@
             model = MambaModel(
                 config=transformer_config,
                 mamba_stack_spec=mamba_stack_spec,
-                vocab_size=vocab_size,
-                max_sequence_length=test_config.max_prompt_length + test_config.max_output_length,
+                vocab_size=test_config.vocab_size,
+                max_sequence_length=test_config.max_sequence_length,
                 parallel_output=True,
                 hybrid_attention_ratio=0.3,
                 hybrid_mlp_ratio=0.3,
@@ -345,18 +315,6 @@
             ).cuda()
         else:
             raise ValueError(f"Invalid model provider {test_config.model_provider}")
-=======
-        # GPT model.
-        model = GPTModel(
-            config=transformer_config,
-            transformer_layer_spec=get_gpt_layer_local_spec(),
-            vocab_size=test_config.vocab_size,
-            max_sequence_length=test_config.max_sequence_length,
-            parallel_output=True,
-            pre_process=parallel_state.is_pipeline_first_stage(),
-            post_process=parallel_state.is_pipeline_last_stage(),
-        ).cuda()
->>>>>>> 84e9c3af
 
         for param in model.parameters():
             param.data = param.data.to(transformer_config.params_dtype)
@@ -386,12 +344,8 @@
             inference_batch_times_seqlen_threshold=400,
             fp32_residual_connection=False,
             params_dtype=transformer_config.params_dtype,
-<<<<<<< HEAD
-            padded_vocab_size=vocab_size,
             fp8=transformer_config.fp8,
-=======
             padded_vocab_size=test_config.vocab_size,
->>>>>>> 84e9c3af
         )
 
         # Inference context.
@@ -447,6 +401,7 @@
         return env
 
     @classmethod
+    @torch.inference_mode()
     def _run_step(cls, env):
         set_rounder(4)
         # Step inference engine (i.e., generate one token per request).
@@ -458,6 +413,7 @@
         finished_requests = result["finished_requests"]
 
     @classmethod
+    @torch.inference_mode()
     def _run_test(cls, **test_config_kwargs):
         # Test environment.
         test_config = DynamicEngineTestConfig(**test_config_kwargs)
@@ -507,71 +463,28 @@
     @pytest.mark.skipif(
         not is_fa_min_version("2.7.3"), reason="need latest flash attn for dynamic batching"
     )
-<<<<<<< HEAD
     @pytest.mark.parametrize("model_provider", ["gpt", "mamba"])
-    def test_simple(self, model_provider: str) -> None:
-=======
     @pytest.mark.parametrize(
         "num_cuda_graphs", [None, 4]
     )  # todo: cannot run test case with multiple num_cuda_graphs like [None, 1, 4]
-    def test_simple(self, num_cuda_graphs) -> None:
->>>>>>> 84e9c3af
+    def test_simple(self, model_provider: str, num_cuda_graphs) -> None:
         """Simple test that runs without errors, and validates output."""
         skip_if_mamba_sequence_packing_not_available(model_provider)
 
         # Run test.
-<<<<<<< HEAD
-        env = self._run_test(model_provider=model_provider)
-=======
         env = self._run_test(
+            model_provider=model_provider,
             num_cuda_graphs=num_cuda_graphs,
             actually_build_cuda_graphs=num_cuda_graphs is not None,
             context_max_requests_override=32,
         )
->>>>>>> 84e9c3af
 
         # Validate max_requests, max_tokens.
         assert env.engine.context.max_requests == 32
         assert env.engine.context.max_tokens == 160
 
-<<<<<<< HEAD
         # Validate output tokens.
-        gpt_expected_outputs = [
-            [69, 85, 55, 74, 85, 89],
-            [29, 54, 33, 30, 45, 76, 41, 56, 28, 25, 17, 2, 61, 6, 98],
-            [35, 78, 64, 59, 55, 67, 15, 58, 6, 37],
-            [54, 16, 79, 98, 22, 5, 60, 0, 1, 76],
-            [57, 85, 81, 37, 88, 17, 71, 15, 70, 64, 50, 0],
-            [85, 75, 30, 68, 23, 33, 20, 76, 97, 36, 37, 99],
-            [32, 49, 54, 47, 22, 1, 87, 30, 36, 26],
-            [93, 24, 77, 11, 25, 7, 92, 97, 27, 56, 82],
-        ]
-
-        mamba_expected_outputs = [
-            [89, 64, 59, 33, 67, 15],
-            [76, 89, 46, 82, 17, 94, 2, 61, 6, 98, 75, 97, 36, 37, 99],
-            [89, 82, 47, 6, 37, 54, 47, 22, 1, 87],
-            [5, 60, 0, 1, 76, 77, 11, 25, 18, 92],
-            [17, 71, 15, 70, 64, 50, 0, 64, 45, 57, 81, 35],
-            [33, 20, 26, 10, 20, 49, 28, 38, 81, 50, 53, 46, 74, 77],
-            [6, 54, 30, 36, 26, 53, 56, 82, 32, 8],
-            [89, 55, 97, 42, 91, 3, 77, 50, 80, 20, 43],
-        ]
-
-        if model_provider == "gpt":
-            expected_outputs = gpt_expected_outputs
-        elif model_provider == "mamba":
-            expected_outputs = mamba_expected_outputs
-        else:
-            raise ValueError(f"Invalid model_provider {model_provider}")
-
-        assert len(env.requests) == len(expected_outputs)
-
-        for request, expected_output in zip(env.requests, expected_outputs):
-            assert request.output == expected_output
-=======
-        # Validate generated tokens.
-        expected_generated_tokens_list = [
+        gpt_expected_generated_tokens = [
             [69, 85, 55, 74],
             [29, 54, 85, 89],
             [33, 30, 64, 59],
@@ -582,21 +495,38 @@
             [],
         ]
 
+        mamba_expected_generated_tokens = [
+            [74, 72, 83, 59],
+            [25, 54, 1, 70],
+            [28, 14, 9, 89],
+            [87, 64, 30, 52],
+            [44, 92, 82, 70],
+            [28, 74, 64, 16],
+            [8, 4, 83, 5],
+            [],
+        ]
+
+        if model_provider == "gpt":
+            expected_generated_tokens_list = gpt_expected_generated_tokens
+        elif model_provider == "mamba":
+            expected_generated_tokens_list = mamba_expected_generated_tokens
+        else:
+            raise ValueError(f"Invalid model_provider {model_provider}")
+
         assert len(env.requests) == len(expected_generated_tokens_list)
+
         for request, expected_generated_tokens in zip(env.requests, expected_generated_tokens_list):
             assert request.generated_tokens == expected_generated_tokens, (
                 f"request {request.request_id}, "
                 f"result ({request.generated_tokens}) != "
                 f"expected ({expected_generated_tokens})."
             )
->>>>>>> 84e9c3af
 
     @pytest.mark.experimental
     @pytest.mark.skipif(
         not is_fa_min_version("2.7.3"), reason="need latest flash attn for dynamic batching"
     )
-    @pytest.mark.parametrize("model_provider", ["gpt", "mamba"])
-    def test_overflow_factor(self, model_provider: str) -> None:
+    def test_overflow_factor(self, model_provider: str = "gpt") -> None:
         """Test overflow factor arg."""
         skip_if_mamba_sequence_packing_not_available(model_provider)
 
@@ -630,15 +560,7 @@
     @pytest.mark.skipif(
         not is_fa_min_version("2.7.3"), reason="need latest flash attn for dynamic batching"
     )
-<<<<<<< HEAD
-    @pytest.mark.parametrize("model_provider", ["gpt", "mamba"])
-    def test_token_overflow(self, model_provider: str) -> None:
-        """Test token overflow."""
-        skip_if_mamba_sequence_packing_not_available(model_provider)
-        test_config = DynamicEngineTestConfig(
-            context_max_tokens_override=8, model_provider=model_provider
-        )
-=======
+    @torch.inference_mode()
     def test_token_overflow_transient(self) -> None:
         """Test token overflow."""
         test_config = DynamicEngineTestConfig(
@@ -660,7 +582,6 @@
     def test_token_overflow_nontransient(self) -> None:
         """Test token overflow (non-transient)."""
         test_config = DynamicEngineTestConfig(context_max_tokens_override=8)
->>>>>>> 84e9c3af
         env = self._build_test_env(test_config)
         try:
             env.engine._add_request(env.requests[0])
@@ -708,15 +629,8 @@
     @pytest.mark.skipif(
         not is_fa_min_version("2.7.3"), reason="need latest flash attn for dynamic batching"
     )
-<<<<<<< HEAD
-    @pytest.mark.parametrize("model_provider", ["gpt", "mamba"])
-    def test_cuda_graph_request_counts(self, model_provider: str) -> None:
-        """Test initialization of `cuda_graph_request_counts` in dynamic context."""
-        skip_if_mamba_sequence_packing_not_available(model_provider)
-=======
     def test_cuda_graph_token_counts(self) -> None:
         """Test initialization of `cuda_graph_token_counts` in dynamic context."""
->>>>>>> 84e9c3af
 
         # Test num_cuda_graphs.
         for num_cuda_graphs, expected_cuda_graph_token_counts in [
@@ -732,9 +646,7 @@
 
             # Build cuda graphs (inside dynamic engine).
             env = self._build_test_env(
-                DynamicEngineTestConfig(
-                    num_requests=64, num_cuda_graphs=num_cuda_graphs, model_provider=model_provider
-                )
+                DynamicEngineTestConfig(num_requests=64, num_cuda_graphs=num_cuda_graphs)
             )
             actual_cuda_graph_token_counts = env.engine.context.cuda_graph_token_counts
             assert (
@@ -748,38 +660,12 @@
     @pytest.mark.skipif(
         not is_fa_min_version("2.7.3"), reason="need latest flash attn for dynamic batching"
     )
-<<<<<<< HEAD
-    @pytest.mark.parametrize("model_provider", ["gpt", "mamba"])
-    def test_cuda_graph_warmup(self, model_provider: str) -> None:
-        """Test initialization during cuda graph warmup."""
-        skip_if_mamba_sequence_packing_not_available(model_provider)
-
-        # Initialize context.
-        env = self._build_test_env(
-            DynamicEngineTestConfig(
-                num_requests=32, num_cuda_graphs=8, model_provider=model_provider
-            )
-        )
-
-        context = env.engine.context
-        assert context.is_decode_only()
-        assert context.cuda_graph_request_counts == [
-            32,
-            24,
-            16,
-            8,
-        ], "cuda_graph_request_counts: %s." % str(context.cuda_graph_request_counts)
-
-        # Iterate request counts.
-        for num_warmup_requests, expected_cuda_graph_request_count in [
-=======
     @pytest.mark.parametrize(
         "warmup_engine_mode", [WarmupEngineMode.DECODE, WarmupEngineMode.NON_DECODE]
     )
     @pytest.mark.parametrize(
         "num_warmup_tokens, expected_cuda_graph_token_count",
         [
->>>>>>> 84e9c3af
             (1, 8),
             (2, 8),
             (4, 8),
@@ -793,6 +679,7 @@
             (32, 32),
         ],
     )
+    @torch.inference_mode()
     def test_cuda_graph_warmup(
         self,
         warmup_engine_mode: WarmupEngineMode,
@@ -878,17 +765,17 @@
         not is_fa_min_version("2.7.3"), reason="need latest flash attn for dynamic batching"
     )
     @pytest.mark.parametrize("model_provider", ["gpt", "mamba"])
+    @torch.inference_mode()
     def test_generate_function(self, model_provider: str) -> None:
         """Test the generate function that processes multiple prompts at once."""
         skip_if_mamba_sequence_packing_not_available(model_provider)
 
         # Set up test environment
         test_config = DynamicEngineTestConfig(
-<<<<<<< HEAD
-            num_requests=4, max_prompt_length=8, max_output_length=4, model_provider=model_provider
-=======
-            num_requests=4, max_prompt_length=8, num_tokens_to_generate=4
->>>>>>> 84e9c3af
+            num_requests=4,
+            max_prompt_length=8,
+            num_tokens_to_generate=4,
+            model_provider=model_provider,
         )
         env = self._build_test_env(test_config)
 
@@ -924,6 +811,7 @@
         not is_fa_min_version("2.7.3"), reason="need latest flash attn for dynamic batching"
     )
     @pytest.mark.parametrize("model_provider", ["gpt", "mamba"])
+    @torch.inference_mode()
     async def test_run_engine(self, model_provider: str):
         """
         Test asynchronously adding and waiting for requests while the engine is
@@ -980,6 +868,7 @@
     @pytest.mark.skipif(
         not is_fa_min_version("2.7.3"), reason="need latest flash attn for dynamic batching"
     )
+    @torch.inference_mode()
     def test_return_log_probs(self):
         """Verify that returning log probs does not raise any error."""
         # Returning log probs requires materializing the full prompt logits or
@@ -1002,6 +891,7 @@
     @pytest.mark.parametrize("pp_size", [1, 2])
     @pytest.mark.parametrize("tp_size", [1, 2])
     @pytest.mark.parametrize("model_provider", ["gpt", "mamba"])
+    @torch.inference_mode()
     def test_parallel_inference(
         self,
         model_provider,
