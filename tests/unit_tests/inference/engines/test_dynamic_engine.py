# Copyright (c) 2025, NVIDIA CORPORATION. All rights reserved.

import asyncio
import random
import types
from dataclasses import dataclass
from typing import Dict, List, Optional, Tuple

import pytest
import torch
from tqdm import tqdm
from transformer_engine.pytorch.fp8 import check_fp8_support

from megatron.core import parallel_state
from megatron.core.inference.contexts.dynamic_context import (
    ActiveRequestCountOverflowError,
    ChunkOverflowError,
    DynamicInferenceContext,
    RequestOverflowError,
    TokenOverflowError,
    WarmupEngineMode,
)
from megatron.core.inference.engines import DynamicInferenceEngine
from megatron.core.inference.inference_request import DynamicInferenceRequest, Status
from megatron.core.inference.model_inference_wrappers.gpt.gpt_inference_wrapper import (
    GPTInferenceWrapper,
)
from megatron.core.inference.model_inference_wrappers.inference_wrapper_config import (
    InferenceWrapperConfig,
)
from megatron.core.inference.sampling_params import SamplingParams
from megatron.core.inference.text_generation_controllers.text_generation_controller import (
    TextGenerationController,
)
from megatron.core.models.gpt.gpt_layer_specs import get_gpt_layer_local_spec
from megatron.core.models.gpt.gpt_model import GPTModel
from megatron.core.models.mamba.mamba_layer_specs import mamba_stack_spec
from megatron.core.models.mamba.mamba_model import MambaModel
from megatron.core.tensor_parallel.random import model_parallel_cuda_manual_seed
from megatron.core.transformer.cuda_graphs import CudaGraphManager, _CudagraphGlobalRecord
from megatron.core.transformer.transformer_config import TransformerConfig
from megatron.core.utils import (
    check_mamba_sequence_packing_support,
    get_attr_wrapped_model,
    is_fa_min_version,
    is_te_min_version,
)
from tests.unit_tests.test_utilities import Utils


def skip_if_mamba_sequence_packing_not_available(model_provider: str):
    if model_provider == "mamba":
        sequence_packing_available, reason_for_no_sequence_packing = (
            check_mamba_sequence_packing_support()
        )
        if not sequence_packing_available:
            pytest.skip(reason_for_no_sequence_packing)


def set_rounder(value):
    """Utility function to set the DynamicInferenceContext rounder."""
    DynamicInferenceContext.ROUNDER = value  # For backwards compatibility
    DynamicInferenceContext.TOKEN_ROUNDER = value
    DynamicInferenceContext.REQUEST_ROUNDER = value


@dataclass
class DynamicEngineTestConfig:
    """Test configuration args."""

    random_seed = 123
    vocab_size = 100

    set_rounder(4)
    num_requests: int = 2 * DynamicInferenceContext.round_up_requests(1, 1)
    min_prompt_length: int = 4
    max_prompt_length: int = 16
    num_tokens_to_generate: Optional[int] = 4
    num_tokens_total: Optional[int] = None
    max_sequence_length: Optional[int] = None

    num_gap_steps: int = 2

    context_buffer_size_gb: float = 0.1  # enough room for all tokens.
    context_chunk_size_tokens: int = 256
    context_buffer_guaranteed_fraction: float = 0.01
    context_buffer_overflow_factor: Optional[float] = None
    context_max_requests_override: Optional[int] = None
    context_max_tokens_override: Optional[int] = None
    tensor_model_parallel_size: int = 1
    pipeline_model_parallel_size: int = 1
    expert_model_parallel_size: int = 1
    sequence_parallel: bool = False

    use_fixed_output_lengths: bool = False
    num_cuda_graphs: int = None
<<<<<<< HEAD
    use_cuda_graphs_for_non_decode_steps: bool = True
    fp8: bool = False
    model_provider: str = "gpt"
    actually_build_cuda_graphs: bool = (
        False  # only test_simple requires us to actually build a cuda-graph
    )
=======
>>>>>>> 93aa335b
    return_log_probs: bool = False
    materialize_only_last_token_logits: bool = True
    skip_prompt_log_probs_for_dynamic_inference: bool = False
    cuda_graph_scope: str = "full_iteration"
    force_build_cuda_graphs: bool = False
    # If False, do not build cuda graphs in the tests, even if
    # num_cuda_graphs is set.
    # For tests concerning cuda-graph warmups, we set this to False
    # to avoid the overhead of building the graphs, which is not
    # relevant to the test. The tests only check if the required
    # context attributes are set correctly.

    def __post_init__(self):

        # Compute max_sequence_length.
        assert self.max_sequence_length is None
        assert self.num_tokens_to_generate is None or self.num_tokens_total is None
        if self.num_tokens_to_generate is not None:
            self.max_sequence_length = self.max_prompt_length + self.num_tokens_to_generate
        else:
            assert self.num_tokens_total is not None
            self.max_sequence_length = self.num_tokens_total

        # Update overrides if not using overflow factor.
        if self.context_buffer_overflow_factor is None:

            # Enough room for all requests.
            if self.context_max_requests_override is None:
                self.context_max_requests_override = self.num_requests

            # Enough room for all tokens.
            if self.context_max_tokens_override is None:
                self.context_max_tokens_override = self.num_requests * self.max_sequence_length


@dataclass
class DynamicEngineTestEnv:
    """Test environment, including requests and engine."""

    config: DynamicEngineTestConfig
    requests: List[DynamicInferenceRequest]
    engine: DynamicInferenceEngine


class TestDynamicInferenceEngine:

    @classmethod
    def _build_requests(cls, test_config: DynamicEngineTestConfig) -> List[DynamicInferenceRequest]:

        requests = []
        for request_id in range(test_config.num_requests):

            # Prompt length.
            if test_config.min_prompt_length == test_config.max_prompt_length:
                prompt_length = test_config.min_prompt_length
            else:
                prompt_length = random.randint(
                    test_config.min_prompt_length, test_config.max_prompt_length + 1
                )

            # Num tokens to generate.
            num_tokens_to_generate = test_config.num_tokens_to_generate
            num_tokens_total = test_config.num_tokens_total

            if test_config.use_fixed_output_lengths:
                if num_tokens_to_generate is not None:
                    num_tokens_to_generate = random.randint(
                        1, test_config.max_sequence_length - prompt_length
                    )
                else:
                    num_tokens_total = random.randint(
                        prompt_length + 1, test_config.max_sequence_length
                    )

            # Sampling params.
            sampling_params = SamplingParams(
                num_tokens_to_generate=num_tokens_to_generate,
                return_log_probs=test_config.return_log_probs,
            )
            if not hasattr(sampling_params, "num_tokens_total"):
                # Remove this if statement branch in megatron-core 0.16
                sampling_params.add_attributes({"num_tokens_total": num_tokens_total})
            else:
                sampling_params.num_tokens_total = num_tokens_total
            sampling_params.add_attributes(
                {
                    "skip_prompt_log_probs_for_dynamic_inference": test_config.skip_prompt_log_probs_for_dynamic_inference
                }
            )

            # Request.
            prompt_tokens = torch.randint(
                0,
                test_config.vocab_size - 1,
                (prompt_length,),
                dtype=torch.int64,
                device=torch.cuda.current_device(),
            )
            request = DynamicInferenceRequest(
                request_id=request_id, prompt_tokens=prompt_tokens, sampling_params=sampling_params
            )
            requests.append(request)

        return requests

    @classmethod
    def _build_inference_context(
        cls,
        test_config: DynamicEngineTestConfig,
        transformer_config: TransformerConfig,
        requests: List[DynamicInferenceRequest],
        layer_type_list: Optional[List[str]],
        mamba_conv_states_shape: Optional[Tuple[int]] = None,
        mamba_ssm_states_shape: Optional[Tuple[int]] = None,
    ):
        """The inference context manages the KV cache and other inference state."""

        # Inference context.
        context = DynamicInferenceContext(
            params_dtype=transformer_config.params_dtype,
            num_layers=transformer_config.num_layers,
            kv_channels=transformer_config.kv_channels,
            num_attention_heads=transformer_config.num_query_groups,
            max_sequence_length=test_config.max_sequence_length,
            num_cuda_graphs=test_config.num_cuda_graphs,
            use_cuda_graphs_for_non_decode_steps=not test_config.model_provider == "mamba",
            buffer_size_gb=test_config.context_buffer_size_gb,
            buffer_guaranteed_fraction=test_config.context_buffer_guaranteed_fraction,
            chunk_size_tokens=test_config.context_chunk_size_tokens,
            buffer_overflow_factor=test_config.context_buffer_overflow_factor,
            max_requests_override=test_config.context_max_requests_override,
            max_tokens_override=test_config.context_max_tokens_override,
            tensor_model_parallel_size=transformer_config.tensor_model_parallel_size,
            layer_type_list=layer_type_list,
            mamba_conv_states_shape=mamba_conv_states_shape,
            mamba_ssm_states_shape=mamba_ssm_states_shape,
            materialize_only_last_token_logits=test_config.materialize_only_last_token_logits,
            use_flashinfer_fused_rope=None,  # default to using flash-infer if available
            # this is for compatibility with the LTS environment
        )

        return context

    @classmethod
    @torch.inference_mode()
    def _build_test_env(cls, test_config):
        Utils.initialize_model_parallel(
            tensor_model_parallel_size=test_config.tensor_model_parallel_size,
            pipeline_model_parallel_size=test_config.pipeline_model_parallel_size,
        )

        set_rounder(4)

        # Random state.
        random.seed(test_config.random_seed)
        torch.manual_seed(test_config.random_seed)
        model_parallel_cuda_manual_seed(
            seed=test_config.random_seed,
            inference_rng_tracker=True,
            use_cudagraphable_rng=False,
            force_reset_rng=True,
        )

<<<<<<< HEAD
=======
        # Transformer config.
        transformer_config = TransformerConfig(
            params_dtype=torch.bfloat16,
            num_layers=4,
            hidden_size=32,
            num_attention_heads=4,
            use_cpu_initialization=True,
            enable_cuda_graph=test_config.num_cuda_graphs is not None
            and test_config.force_build_cuda_graphs,
            inference_rng_tracker=True,
            tensor_model_parallel_size=test_config.tensor_model_parallel_size,
            pipeline_model_parallel_size=test_config.pipeline_model_parallel_size,
            expert_model_parallel_size=test_config.expert_model_parallel_size,
            num_moe_experts=(
                None
                if test_config.expert_model_parallel_size == 1
                else test_config.expert_model_parallel_size
            ),
            sequence_parallel=test_config.sequence_parallel,
            pipeline_dtype=torch.bfloat16,
            add_bias_linear=test_config.expert_model_parallel_size == 1,
            inference_sampling_seed=test_config.random_seed,
            cuda_graph_scope=test_config.cuda_graph_scope,
        )

>>>>>>> 93aa335b
        # Requests.
        requests = cls._build_requests(test_config)

        if test_config.model_provider == "gpt":
            # Transformer config.
            transformer_config = TransformerConfig(
                params_dtype=torch.bfloat16,
                num_layers=4,
                hidden_size=32,
                num_attention_heads=4,
                use_cpu_initialization=True,
                enable_cuda_graph=test_config.num_cuda_graphs is not None,
                inference_rng_tracker=True,
                tensor_model_parallel_size=test_config.tensor_model_parallel_size,
                pipeline_model_parallel_size=test_config.pipeline_model_parallel_size,
                expert_model_parallel_size=test_config.expert_model_parallel_size,
                num_moe_experts=(
                    None
                    if test_config.expert_model_parallel_size == 1
                    else test_config.expert_model_parallel_size
                ),
                sequence_parallel=test_config.sequence_parallel,
                pipeline_dtype=torch.bfloat16,
                add_bias_linear=test_config.expert_model_parallel_size == 1,
                fp8="hybrid" if test_config.fp8 else None,
                fp8_recipe="tensorwise" if test_config.fp8 else None,
                inference_sampling_seed=test_config.random_seed,
            )

            # GPT model.
            model = GPTModel(
                config=transformer_config,
                transformer_layer_spec=get_gpt_layer_local_spec(),
                vocab_size=test_config.vocab_size,
                max_sequence_length=test_config.max_sequence_length,
                parallel_output=True,
                pre_process=parallel_state.is_pipeline_first_stage(),
                post_process=parallel_state.is_pipeline_last_stage(),
            ).cuda()
        elif test_config.model_provider == "mamba":
            # Transformer config.
            transformer_config = TransformerConfig(
                params_dtype=torch.bfloat16,
                num_layers=3,  # 1 Mamba layer, 1 attention layer, 1 MLP layer
                hidden_size=256,  # The Mamba layer places several constraints on this
                mamba_num_heads=16,
                num_attention_heads=4,
                use_cpu_initialization=True,
                enable_cuda_graph=test_config.num_cuda_graphs is not None,
                inference_rng_tracker=True,
                tensor_model_parallel_size=test_config.tensor_model_parallel_size,
                pipeline_model_parallel_size=test_config.pipeline_model_parallel_size,
                expert_model_parallel_size=test_config.expert_model_parallel_size,
                num_moe_experts=(
                    None
                    if test_config.expert_model_parallel_size == 1
                    else test_config.expert_model_parallel_size
                ),
                sequence_parallel=test_config.sequence_parallel,
                pipeline_dtype=torch.bfloat16,
                add_bias_linear=test_config.expert_model_parallel_size == 1,
                fp8="hybrid" if test_config.fp8 else None,
                fp8_recipe="tensorwise" if test_config.fp8 else None,
            )

            # Mamba model.
            model = MambaModel(
                config=transformer_config,
                mamba_stack_spec=mamba_stack_spec,
                vocab_size=test_config.vocab_size,
                max_sequence_length=test_config.max_sequence_length,
                parallel_output=True,
                hybrid_attention_ratio=0.3,
                hybrid_mlp_ratio=0.3,
                pre_process=parallel_state.is_pipeline_first_stage(),
                post_process=parallel_state.is_pipeline_last_stage(),
            ).cuda()
        else:
            raise ValueError(f"Invalid model provider {test_config.model_provider}")

        for param in model.parameters():
            param.data = param.data.to(transformer_config.params_dtype)

        model.eval()

        # Layer type list for hybrid models
        decoder = get_attr_wrapped_model(model, "decoder")
        layer_type_list = getattr(decoder, "layer_type_list", None)
        if test_config.model_provider == "mamba":
            mamba_states_shapes = decoder.mamba_state_shapes_per_request()
            if mamba_states_shapes is not None:
                (mamba_conv_states_shape, mamba_ssm_states_shape) = mamba_states_shapes
            else:
                # A `MambaBlock` can only not have a `MambaLayer` if using pipeline parallelism
                # and a particular pipeline stage was not assigned a `MambaLayer`.
                assert test_config.pipeline_model_parallel_size > 1
                mamba_conv_states_shape = None
                mamba_ssm_states_shape = None
        else:
            mamba_conv_states_shape = None
            mamba_ssm_states_shape = None

        # Inference config.
        inference_config = InferenceWrapperConfig(
            hidden_size=transformer_config.hidden_size,
            inference_batch_times_seqlen_threshold=400,
            fp32_residual_connection=False,
            params_dtype=transformer_config.params_dtype,
            fp8=transformer_config.fp8,
            padded_vocab_size=test_config.vocab_size,
        )

        # Inference context.
        inference_context = cls._build_inference_context(
            test_config=test_config,
            transformer_config=transformer_config,
            requests=requests,
            layer_type_list=layer_type_list,
            mamba_conv_states_shape=mamba_conv_states_shape,
            mamba_ssm_states_shape=mamba_ssm_states_shape,
        )

        # Inference model wrapper.
        inference_wrapped_model = GPTInferenceWrapper(model, inference_config, inference_context)

        # Note: the following is taken from AbstractModelInferenceWrapper.prep_model_for_inference().
        inference_wrapped_model.model_is_pipeline_parallel = not (
            parallel_state.is_pipeline_first_stage() and parallel_state.is_pipeline_last_stage()
        )

        # Text generation controller.
        text_generation_controller = TextGenerationController(
            inference_wrapped_model=inference_wrapped_model,
            tokenizer=types.SimpleNamespace(vocab_size=test_config.vocab_size),
        )

        # Reset global cuda graph state.
        _CudagraphGlobalRecord.cudagraph_created = False
        _CudagraphGlobalRecord.cudagraph_record = []
        CudaGraphManager.global_mempool = None

        # Inference engine.
        engine = DynamicInferenceEngine(
            text_generation_controller,
            inference_context,
            termination_id=(
                -1 if test_config.use_fixed_output_lengths else test_config.vocab_size - 1
            ),
            random_seed=test_config.random_seed,
            enable_cuda_graph=transformer_config.enable_cuda_graph,
        )

        # Test env.
        env = DynamicEngineTestEnv(config=test_config, requests=requests, engine=engine)

        # Mock the detokenize method to return predictable result
        def mock_detokenize_prompt(tokens):
            return "tokenized_prompt"

        env.engine.controller.tokenizer.detokenize = mock_detokenize_prompt

        return env

    @classmethod
    @torch.inference_mode()
    def _run_step(cls, env):
        set_rounder(4)
        # Step inference engine (i.e., generate one token per request).
        # It's safe to use request 0's sampling params here because
        # the only thing that differs between requests is num_tokens_to_generate,
        # and engine.async_step() doesn't use this sampling param's
        # num_tokens_to_generate.
        result = env.engine.step_modern(env.requests[0].sampling_params, verbose=False)
        finished_requests = result["finished_requests"]

    @classmethod
    @torch.inference_mode()
    def _run_test(cls, **test_config_kwargs):
        # Test environment.
        test_config = DynamicEngineTestConfig(**test_config_kwargs)
        env = cls._build_test_env(test_config)

        # Add requests to engine.
        for request in tqdm(env.requests, "add requests"):

            # Add request.
            env.engine._add_request(request)

            # Insert gap steps between adding requests.
            for _ in range(test_config.num_gap_steps):
                cls._run_step(env)

        # Step engine until finished.
        while True:
            # Run at least one step to collect failed requests.
            cls._run_step(env)
            if not env.engine.has_unfinished_requests():
                break

        # Validate all requests finished.
        for request in env.requests:
            assert request.status in (
                Status.COMPLETED,
                Status.FAILED,
            ), f"request.status == '{request.status}'."

            num_tokens_to_generate = request.sampling_params.num_tokens_to_generate
            num_tokens_total = request.sampling_params.num_tokens_total
            num_tokens_expected = (
                num_tokens_to_generate
                if num_tokens_total is None
                else num_tokens_total - len(request.prompt_tokens)
            )
            assert (
                (num_tokens_to_generate is None and num_tokens_total is None)
                or len(request.generated_tokens) == num_tokens_expected
                or request.status == Status.FAILED
            ), (
                f"Request {request.request_id} expected to generate {num_tokens_to_generate} "
                f"tokens but generated {len(request.generated_tokens)}"
            )

        return env

    def teardown_method(self, method):
        set_rounder(64)
        Utils.destroy_model_parallel()

    @pytest.mark.skipif(
        not is_fa_min_version("2.7.3"), reason="need latest flash attn for dynamic batching"
    )
<<<<<<< HEAD
    @pytest.mark.parametrize("model_provider", ["gpt", "mamba"])
    @pytest.mark.parametrize(
        "num_cuda_graphs", [None, 4]
    )  # todo: cannot run test case with multiple num_cuda_graphs like [None, 1, 4]
    def test_simple(self, model_provider: str, num_cuda_graphs) -> None:
=======
    @pytest.mark.parametrize("num_cuda_graphs", [None, 1, 4])
    @pytest.mark.parametrize("cuda_graph_scope", ["full", "full_iteration"])
    def test_simple(self, num_cuda_graphs, cuda_graph_scope) -> None:
>>>>>>> 93aa335b
        """Simple test that runs without errors, and validates output."""
        skip_if_mamba_sequence_packing_not_available(model_provider)

        # Run test.
        env = self._run_test(
            model_provider=model_provider,
            num_cuda_graphs=num_cuda_graphs,
            context_max_requests_override=32,
            cuda_graph_scope=cuda_graph_scope,
            force_build_cuda_graphs=True,
        )

        # Validate max_requests, max_tokens.
        assert env.engine.context.max_requests == 32
        assert env.engine.context.max_tokens == 160

        # Validate output tokens.
        gpt_expected_generated_tokens = [
            [69, 85, 55, 74],
            [29, 54, 85, 89],
            [33, 30, 64, 59],
            [45, 76, 33, 67],
            [41, 56, 15, 58],
            [28, 17, 6, 37],
            [17, 2, 54, 47],
            [],  # this request is failed due to max sequence length overflow
        ]

        mamba_expected_generated_tokens = [
            [74, 72, 83, 59],
            [25, 54, 1, 70],
            [28, 14, 15, 89],
            [87, 27, 30, 52],
            [44, 13, 82, 70],
            [28, 74, 64, 16],
            [8, 4, 83, 5],
            [],
        ]

        if model_provider == "gpt":
            expected_generated_tokens_list = gpt_expected_generated_tokens
        elif model_provider == "mamba":
            expected_generated_tokens_list = mamba_expected_generated_tokens
        else:
            raise ValueError(f"Invalid model_provider {model_provider}")

        assert len(env.requests) == len(expected_generated_tokens_list)

        for request, expected_generated_tokens in zip(env.requests, expected_generated_tokens_list):
            assert request.generated_tokens == expected_generated_tokens, (
                f"request {request.request_id}, "
                f"result ({request.generated_tokens}) != "
                f"expected ({expected_generated_tokens})."
            )

    @pytest.mark.experimental
    @pytest.mark.skipif(
        not is_fa_min_version("2.7.3"), reason="need latest flash attn for dynamic batching"
    )
    def test_overflow_factor(self, model_provider: str = "gpt") -> None:
        """Test overflow factor arg."""
        skip_if_mamba_sequence_packing_not_available(model_provider)

        # Run test.
        env = self._run_test(
            context_buffer_overflow_factor=0.1,
            context_max_requests_override=None,
            context_max_tokens_override=None,
            model_provider=model_provider,
        )

        # Validate max_requests, max_tokens.
        if model_provider == "gpt":
            assert env.engine.context.max_requests == 420
            assert env.engine.context.max_tokens == 420
        elif model_provider == "mamba":
            assert env.engine.context.max_requests == 16
            assert env.engine.context.max_tokens == 16

    @pytest.mark.experimental
    @pytest.mark.skipif(
        not is_fa_min_version("2.7.3"), reason="need latest flash attn for dynamic batching"
    )
    @pytest.mark.parametrize("model_provider", ["gpt", "mamba"])
    def test_request_overflow(self, model_provider: str) -> None:
        """Test request overflow."""
        skip_if_mamba_sequence_packing_not_available(model_provider)

        self._run_test(context_max_requests_override=4, model_provider=model_provider)

    @pytest.mark.skipif(
        not is_fa_min_version("2.7.3"), reason="need latest flash attn for dynamic batching"
    )
    @torch.inference_mode()
    def test_token_overflow_transient(self) -> None:
        """Test token overflow."""
        test_config = DynamicEngineTestConfig(
            num_requests=2, min_prompt_length=8, max_prompt_length=8, context_max_tokens_override=12
        )
        env = self._build_test_env(test_config)
        env.engine._add_request(env.requests[0])
        env.engine._add_request(env.requests[1])
        env.engine.schedule_waiting_requests()
        assert list(env.engine.waiting_request_ids) == [1]

    @pytest.mark.skipif(
        not is_fa_min_version("2.7.3"), reason="need latest flash attn for dynamic batching"
    )
    @pytest.mark.skip(
        reason="activate for `megatron-core >= 0.16`, after fixing "
        "`raise TokenOverflowError(is_transient=False)` compatibility with "
        "legacy tests."
    )
    def test_token_overflow_nontransient(self) -> None:
        """Test token overflow (non-transient)."""
        test_config = DynamicEngineTestConfig(context_max_tokens_override=8)
        env = self._build_test_env(test_config)
        try:
            env.engine._add_request(env.requests[0])
        except TokenOverflowError as e:
            assert e.is_transient == False
        else:
            raise Exception("should have raised TokenOverflowError(is_transient=False).")

    @pytest.mark.skipif(
        not is_fa_min_version("2.7.3"), reason="need latest flash attn for dynamic batching"
    )
    @pytest.mark.parametrize("model_provider", ["gpt", "mamba"])
    def test_chunk_overflow(self, model_provider: str) -> None:
        """Test token overflow."""
        skip_if_mamba_sequence_packing_not_available(model_provider)
        env = self._build_test_env(DynamicEngineTestConfig(model_provider=model_provider))
        context = env.engine.context
        chunk_size_bytes = context.chunk_size_bytes
        buffer_size_gb = (chunk_size_bytes + 1) / 1024**3
        test_config = DynamicEngineTestConfig(
            context_buffer_size_gb=buffer_size_gb, model_provider=model_provider
        )
        env = self._build_test_env(test_config)
        env.engine._add_request(env.requests[0])
        assert list(env.engine.waiting_request_ids) == [0]

    @pytest.mark.skipif(
        not is_fa_min_version("2.7.3"), reason="need latest flash attn for dynamic batching"
    )
    @pytest.mark.parametrize("model_provider", ["gpt", "mamba"])
    def test_multi_add(self, model_provider: str) -> None:
        """Test adding multiple requests simultaneously."""
        skip_if_mamba_sequence_packing_not_available(model_provider)
        self._run_test(num_gap_steps=0, model_provider=model_provider)

    @pytest.mark.skipif(
        not is_fa_min_version("2.7.3"), reason="need latest flash attn for dynamic batching"
    )
    @pytest.mark.parametrize("model_provider", ["gpt", "mamba"])
    def test_fixed_output_lengths(self, model_provider: str) -> None:
        """Test generating a fixed number of output tokens."""
        skip_if_mamba_sequence_packing_not_available(model_provider)
        self._run_test(use_fixed_output_lengths=True, model_provider=model_provider)

    @pytest.mark.skipif(
        not is_fa_min_version("2.7.3"), reason="need latest flash attn for dynamic batching"
    )
    def test_cuda_graph_token_counts(self) -> None:
        """Test initialization of `cuda_graph_token_counts` in dynamic context."""

        # Test num_cuda_graphs.
        for num_cuda_graphs, expected_cuda_graph_token_counts in [
            (0, [64]),
            (1, [64]),
            (2, [64, 32]),
            (4, [64, 48, 32, 16]),
            (8, [64, 56, 48, 40, 32, 24, 16, 8]),
            (16, [64, 56, 48, 40, 32, 24, 16, 8]),
            (64, [64, 56, 48, 40, 32, 24, 16, 8]),
            (1024, [64, 56, 48, 40, 32, 24, 16, 8]),
        ]:

            # Build cuda graphs (inside dynamic engine).
            env = self._build_test_env(
                DynamicEngineTestConfig(num_requests=64, num_cuda_graphs=num_cuda_graphs)
            )
            actual_cuda_graph_token_counts = env.engine.context.cuda_graph_token_counts
            assert (
                actual_cuda_graph_token_counts == expected_cuda_graph_token_counts
            ), "num_cuda_graphs %d ... cuda_graph_token_counts: expected %s, found %s." % (
                num_cuda_graphs,
                expected_cuda_graph_token_counts,
                actual_cuda_graph_token_counts,
            )

    @pytest.mark.skipif(
        not is_fa_min_version("2.7.3"), reason="need latest flash attn for dynamic batching"
    )
    @pytest.mark.parametrize(
        "warmup_engine_mode", [WarmupEngineMode.DECODE, WarmupEngineMode.NON_DECODE]
    )
    @pytest.mark.parametrize(
        "num_warmup_tokens, expected_cuda_graph_token_count",
        [
            (1, 8),
            (2, 8),
            (4, 8),
            (8, 8),
            (10, 16),
            (12, 16),
            (16, 16),
            (20, 24),
            (24, 24),
            (28, 32),
            (32, 32),
        ],
    )
    @torch.inference_mode()
    def test_cuda_graph_warmup(
        self,
        warmup_engine_mode: WarmupEngineMode,
        num_warmup_tokens: int,
        expected_cuda_graph_token_count: int,
    ) -> None:
        """Test initialization during cuda graph warmup."""
        if num_warmup_tokens == 1 and warmup_engine_mode == WarmupEngineMode.NON_DECODE:
            pytest.skip("WarmupEngineMode.NON_DECODE with num_warmup_tokens=1 is not supported.")

        # Initialize context.
        env = self._build_test_env(
            DynamicEngineTestConfig(num_requests=32, num_cuda_graphs=8, num_tokens_to_generate=1)
        )

        context = env.engine.context
        assert context.is_decode_only()
        assert context.cuda_graph_token_counts == [
            32,
            24,
            16,
            8,
        ], "cuda_graph_token_counts: %s." % str(context.cuda_graph_token_counts)

        context.initialize_attention_state(
            num_warmup_tokens=num_warmup_tokens, warmup_engine_mode=warmup_engine_mode
        )

        # Validate request & token counts.

        assert (
            expected_cuda_graph_token_count
            == context.padded_active_request_count
            == context.padded_active_token_count
        ), (
            "failed ... num_warmup_tokens (%d) ... expected_cuda_graph_request_count (%d) == context.padded_active_request_count (%d) == context.padded_active_token_count (%d)"
            % (
                num_warmup_tokens,
                expected_cuda_graph_token_count,
                context.padded_active_request_count,
                context.padded_active_token_count,
            )
        )

        # Validate input/position dimensions.
        input_ids, pos_ids = context.current_input_and_position_ids()
        assert input_ids.shape[1] == pos_ids.shape[1] == expected_cuda_graph_token_count
        assert context.using_cuda_graph_this_step, (
            "expected `using_cuda_graph_this_step` to be True for decode step with "
            "num_warmup_tokens <= max_requests."
        )
        context.reset()

        # Test active request count overflow
        for num_warmup_tokens in (64, 128, 1024):
            try:
                context.initialize_attention_state(
                    num_warmup_tokens=num_warmup_tokens, warmup_engine_mode=warmup_engine_mode
                )
            except ActiveRequestCountOverflowError as e:
                continue
            raise Exception("`ActiveRequestCountOverflowError should have been raised.")

        context.reset()

        # test the case where the active token count exceeds max requests.
        # expectation: we should be in non-decode mode and not using cuda graphs

        # add all requests to the context.
        for request in tqdm(env.requests, "add requests"):
            env.engine._add_request(request)
        env.engine.schedule_waiting_requests()

        # we should now have more active tokens than max requests.
        context.initialize_attention_state()
        assert not context.is_decode_only()
        assert not context.using_cuda_graph_this_step(), (
            "expected `using_cuda_graph_this_step` to be False for non-decode step where "
            "the active token count exceeds max requests"
        )
        context.reset()

    @pytest.mark.skipif(
        not is_fa_min_version("2.7.3"), reason="need latest flash attn for dynamic batching"
    )
    @pytest.mark.parametrize("model_provider", ["gpt", "mamba"])
    @torch.inference_mode()
    def test_generate_function(self, model_provider: str) -> None:
        """Test the generate function that processes multiple prompts at once."""
        skip_if_mamba_sequence_packing_not_available(model_provider)

        # Set up test environment
        test_config = DynamicEngineTestConfig(
            num_requests=4,
            max_prompt_length=8,
            num_tokens_to_generate=4,
            model_provider=model_provider,
        )
        env = self._build_test_env(test_config)

        # Create string prompts (just mock strings, since the test environment mocks the tokenizer)
        prompts = ["prompt1", "prompt2", "prompt3", "prompt4"]

        # Mock the tokenize_prompt method to return predictable token sequences
        def mock_tokenize_prompt(prompt, add_BOS=False):
            # Return a token sequence based on the prompt number
            prompt_num = int(prompt[-1])
            return [10 + i for i in range(prompt_num + 2)]

        env.engine.controller.tokenize_prompt = mock_tokenize_prompt

        # Call the generate function.
        # It's safe to use request 0's sampling params here because all sampling
        # params are identical as long as use_fixed_output_lengths == False.
        finished_requests = env.engine.generate(prompts, env.requests[0].sampling_params)

        # Verify results
        assert len(finished_requests) == len(
            prompts
        ), "Should return same number of finished requests as prompts"

<<<<<<< HEAD
=======
        request_ids = [r.request_id for r in finished_requests]
        assert request_ids == sorted(
            request_ids
        ), f"Request ids are not in sorted order: {request_ids}"

>>>>>>> 93aa335b
        # Check each request was processed
        for i, request in enumerate(finished_requests):
            # Verify each request has generated tokens
            assert len(request.generated_tokens) > 0, f"Request {i} should have generated tokens"
            assert request.status == Status.COMPLETED, f"Request {i} should be completed"

    @pytest.mark.skipif(
        not is_fa_min_version("2.7.3"), reason="need latest flash attn for dynamic batching"
    )
    @pytest.mark.asyncio
    async def test_run_engine(self):
        """
        Test asynchronously adding and waiting for requests while the engine is
        running continuously.
        """
        with torch.inference_mode():
            # Test environment.
            test_config = DynamicEngineTestConfig(use_fixed_output_lengths=True)
            env = self._build_test_env(test_config)

            # It's safe to use request 0's sampling params here because all sampling
            # params are identical as long as use_fixed_output_lengths == False.
            engine_task = asyncio.create_task(
                env.engine.run_engine(
                    sampling_params=env.requests[0].sampling_params, verbose=False
                )
            )

            request_completion_futures: Dict[int, asyncio.Future[DynamicInferenceRequest]] = {}

            # Add requests to engine.
            for request in tqdm(env.requests, "add requests"):
                request_completion_futures[request.request_id] = env.engine._add_request(request)

            # Wait for all requests to complete.
            await asyncio.gather(*request_completion_futures.values())

            # Verify that all request outputs were set.
            for request_id, fut in request_completion_futures.items():
                num_tokens_to_generate = env.requests[
                    request_id
                ].sampling_params.num_tokens_to_generate
                result = fut.result()
                assert result.generated_length == num_tokens_to_generate, (
                    f"Request {request_id} expected to generate {num_tokens_to_generate} "
                    f"tokens but generated {result.generated_length}"
                )

            engine_task.cancel()

    @pytest.mark.skipif(
        not is_fa_min_version("2.7.3"), reason="need latest flash attn for dynamic batching"
    )
    @pytest.mark.skipif(not is_te_min_version("2.2.0"), reason="TE 2.2.0 is required")
    @pytest.mark.parametrize("model_provider", ["gpt", "mamba"])
    def test_fp8_inference(self, model_provider: str):
        skip_if_mamba_sequence_packing_not_available(model_provider)

        fp8_available, reason_for_no_fp8 = check_fp8_support()
        if not fp8_available:
            pytest.skip(reason_for_no_fp8)

        self._run_test(model_provider=model_provider, fp8=True)

    @pytest.mark.skipif(
        not is_fa_min_version("2.7.3"), reason="need latest flash attn for dynamic batching"
    )
    @torch.inference_mode()
    def test_return_log_probs(self):
        """Verify that returning log probs does not raise any error."""
        # Returning log probs requires materializing the full prompt logits or
        # explicitly disabling prompt logits.
        with pytest.raises(AssertionError):
            env = self._run_test(return_log_probs=True, materialize_only_last_token_logits=True)
        env = self._run_test(return_log_probs=True, materialize_only_last_token_logits=False)
        env = self._run_test(
            return_log_probs=True,
            materialize_only_last_token_logits=True,
            skip_prompt_log_probs_for_dynamic_inference=True,
        )

    @pytest.mark.skipif(
        not is_fa_min_version("2.7.3"), reason="need latest flash attn for dynamic batching"
    )
    @pytest.mark.parametrize("materialize_only_last_token_logits", [False, True])
    @pytest.mark.parametrize("sequence_parallel", [False, True])
    @pytest.mark.parametrize("ep_size", [1, 2])
    @pytest.mark.parametrize("pp_size", [1, 2])
    @pytest.mark.parametrize("tp_size", [1, 2])
    @pytest.mark.parametrize("model_provider", ["gpt", "mamba"])
    @torch.inference_mode()
    def test_parallel_inference(
        self,
        model_provider,
        tp_size,
        pp_size,
        ep_size,
        sequence_parallel,
        materialize_only_last_token_logits,
    ):
        skip_if_mamba_sequence_packing_not_available(model_provider)

        if tp_size == 1 and pp_size == 1 and ep_size == 1:
            pytest.skip(reason="Test requires tp_size > 1 or pp_size > 1 or ep_size > 1")
        elif not torch.distributed.is_initialized():
            pytest.skip("Distributed not initialized")
        world_size = torch.distributed.get_world_size()
        min_world_size = tp_size * pp_size * ep_size
        if world_size < min_world_size:
            pytest.skip(f"Test requires at least {min_world_size} GPUs")
        elif tp_size == 1 and sequence_parallel:
            pytest.skip(reason="Sequence parallelism requires tp_size > 1")
        elif tp_size > 1 and ep_size > 1 and not sequence_parallel:
            pytest.skip(reason="Sequence parallelism must be used with tp_size > 1 and ep_size > 1")
        elif pp_size > 1 and model_provider == "mamba":
            pytest.skip(
                reason=(
                    "Running hybrid models with pp_size > 1 and no attention on some "
                    "pipeline stages is not supported yet."
                )
            )

        env = self._run_test(
            model_provider=model_provider,
            tensor_model_parallel_size=tp_size,
            pipeline_model_parallel_size=pp_size,
            expert_model_parallel_size=ep_size,
            sequence_parallel=sequence_parallel,
            materialize_only_last_token_logits=materialize_only_last_token_logits,
        )

    @pytest.mark.experimental
    @pytest.mark.skipif(
        not is_fa_min_version("2.7.3"), reason="need latest flash attn for dynamic batching"
    )
    def test_num_tokens_total(self):
        """Simple test, but using num_tokens_total instead of num_tokens_to_generate."""
        # Run test.
        env = self._run_test(
            num_tokens_to_generate=None, num_tokens_total=20, use_fixed_output_lengths=True
        )

    @pytest.mark.skipif(
        not is_fa_min_version("2.7.3"), reason="need latest flash attn for dynamic batching"
    )
    @pytest.mark.skip(
        reason="activate for `megatron-core >= 0.16`, after fixing "
        "`raise TokenOverflowError(is_transient=False)` compatibility with "
        "legacy tests."
    )
    def test_events(self):
        """Test events."""
        env = self._run_test(
            num_requests=16,
            max_prompt_length=10,
            num_tokens_to_generate=32,
            context_buffer_size_gb=0.001,  # 0.001, # 8 chunks
            context_max_requests_override=8,
            context_max_tokens_override=8,
            num_gap_steps=1,
        )

        expected_event_types = [
            ['ADD', 'FINISH'],
            ['ADD', 'FINISH'],
            ['ADD', 'FINISH'],
            ['ADD', 'FINISH'],
            ['ERROR_TRANSIENT', 'ADD', 'FINISH'],
            ['ERROR_TRANSIENT', 'ADD', 'FINISH'],
            ['ADD', 'FINISH'],
            ['ERROR_NONTRANSIENT', 'FAIL'],
            ['ERROR_NONTRANSIENT', 'FAIL'],
            ['ERROR_TRANSIENT', 'ADD', 'FINISH'],
            ['ERROR_NONTRANSIENT', 'FAIL'],
            ['ERROR_TRANSIENT', 'ADD', 'FINISH'],
            ['ADD', 'FINISH'],
            ['ERROR_TRANSIENT', 'ADD', 'FINISH'],
            ['ERROR_TRANSIENT', 'ADD', 'FINISH'],
            ['ERROR_TRANSIENT', 'ADD', 'FINISH'],
        ]
        result_event_types = [[e.type.name for e in r.events] for r in env.requests]

        assert result_event_types == expected_event_types

    @pytest.mark.experimental
    @pytest.mark.skipif(
        not is_fa_min_version("2.7.3"), reason="need latest flash attn for dynamic batching"
    )
    @pytest.mark.parametrize("model_provider", ["gpt", "mamba"])
    @torch.inference_mode()
    def test_chunked_prefill(self, model_provider: str):
        """Verify that chunked prefill output is equivalent to regular prefill."""

        prompt_length = 1200
        num_tokens_to_generate = 16
        max_sequence_length = prompt_length + num_tokens_to_generate

        # Configure context to force chunking (chunked prefill is enabled by default)
        env = self._run_test(
            num_requests=1,
            min_prompt_length=prompt_length,
            max_prompt_length=prompt_length,
            num_tokens_to_generate=num_tokens_to_generate,
            materialize_only_last_token_logits=False,
            model_provider=model_provider,
            context_chunk_size_tokens=256,
            context_max_tokens_override=300,
        )


if __name__ == "__main__":
    test = TestDynamicInferenceEngine()
    test.test_simple(4)
    test.test_overflow_factor()
    test.test_request_overflow()
    test.test_token_overflow_transient()
    # test.test_token_overflow_nontransient() # uncomment in megatron-core 0.16
    test.test_chunk_overflow()
    test.test_multi_add()
    test.test_fixed_output_lengths()
    test.test_cuda_graph_request_counts()
    test.test_cuda_graph_warmup(WarmupEngineMode.DECODE, 1, 8)
    test.test_generate_function()
    asyncio.run(test.test_run_engine())
    test.test_return_log_probs()
    test.test_parallel_inference()
    # test.test_events() # uncomment in megatron-core 0.16
    test.teardown_method(None)
    print("~~~")
    print("success.")<|MERGE_RESOLUTION|>--- conflicted
+++ resolved
@@ -94,15 +94,9 @@
 
     use_fixed_output_lengths: bool = False
     num_cuda_graphs: int = None
-<<<<<<< HEAD
     use_cuda_graphs_for_non_decode_steps: bool = True
     fp8: bool = False
     model_provider: str = "gpt"
-    actually_build_cuda_graphs: bool = (
-        False  # only test_simple requires us to actually build a cuda-graph
-    )
-=======
->>>>>>> 93aa335b
     return_log_probs: bool = False
     materialize_only_last_token_logits: bool = True
     skip_prompt_log_probs_for_dynamic_inference: bool = False
@@ -265,35 +259,7 @@
             use_cudagraphable_rng=False,
             force_reset_rng=True,
         )
-
-<<<<<<< HEAD
-=======
-        # Transformer config.
-        transformer_config = TransformerConfig(
-            params_dtype=torch.bfloat16,
-            num_layers=4,
-            hidden_size=32,
-            num_attention_heads=4,
-            use_cpu_initialization=True,
-            enable_cuda_graph=test_config.num_cuda_graphs is not None
-            and test_config.force_build_cuda_graphs,
-            inference_rng_tracker=True,
-            tensor_model_parallel_size=test_config.tensor_model_parallel_size,
-            pipeline_model_parallel_size=test_config.pipeline_model_parallel_size,
-            expert_model_parallel_size=test_config.expert_model_parallel_size,
-            num_moe_experts=(
-                None
-                if test_config.expert_model_parallel_size == 1
-                else test_config.expert_model_parallel_size
-            ),
-            sequence_parallel=test_config.sequence_parallel,
-            pipeline_dtype=torch.bfloat16,
-            add_bias_linear=test_config.expert_model_parallel_size == 1,
-            inference_sampling_seed=test_config.random_seed,
-            cuda_graph_scope=test_config.cuda_graph_scope,
-        )
-
->>>>>>> 93aa335b
+        
         # Requests.
         requests = cls._build_requests(test_config)
 
@@ -305,7 +271,8 @@
                 hidden_size=32,
                 num_attention_heads=4,
                 use_cpu_initialization=True,
-                enable_cuda_graph=test_config.num_cuda_graphs is not None,
+                enable_cuda_graph=(test_config.num_cuda_graphs is not None
+                and test_config.force_build_cuda_graphs),
                 inference_rng_tracker=True,
                 tensor_model_parallel_size=test_config.tensor_model_parallel_size,
                 pipeline_model_parallel_size=test_config.pipeline_model_parallel_size,
@@ -321,6 +288,7 @@
                 fp8="hybrid" if test_config.fp8 else None,
                 fp8_recipe="tensorwise" if test_config.fp8 else None,
                 inference_sampling_seed=test_config.random_seed,
+                cuda_graph_scope=test_config.cuda_graph_scope,
             )
 
             # GPT model.
@@ -342,7 +310,8 @@
                 mamba_num_heads=16,
                 num_attention_heads=4,
                 use_cpu_initialization=True,
-                enable_cuda_graph=test_config.num_cuda_graphs is not None,
+                enable_cuda_graph=(test_config.num_cuda_graphs is not None
+                and test_config.force_build_cuda_graphs),
                 inference_rng_tracker=True,
                 tensor_model_parallel_size=test_config.tensor_model_parallel_size,
                 pipeline_model_parallel_size=test_config.pipeline_model_parallel_size,
@@ -357,6 +326,7 @@
                 add_bias_linear=test_config.expert_model_parallel_size == 1,
                 fp8="hybrid" if test_config.fp8 else None,
                 fp8_recipe="tensorwise" if test_config.fp8 else None,
+                cuda_graph_scope=test_config.cuda_graph_scope,
             )
 
             # Mamba model.
@@ -525,17 +495,10 @@
     @pytest.mark.skipif(
         not is_fa_min_version("2.7.3"), reason="need latest flash attn for dynamic batching"
     )
-<<<<<<< HEAD
     @pytest.mark.parametrize("model_provider", ["gpt", "mamba"])
-    @pytest.mark.parametrize(
-        "num_cuda_graphs", [None, 4]
-    )  # todo: cannot run test case with multiple num_cuda_graphs like [None, 1, 4]
-    def test_simple(self, model_provider: str, num_cuda_graphs) -> None:
-=======
     @pytest.mark.parametrize("num_cuda_graphs", [None, 1, 4])
     @pytest.mark.parametrize("cuda_graph_scope", ["full", "full_iteration"])
-    def test_simple(self, num_cuda_graphs, cuda_graph_scope) -> None:
->>>>>>> 93aa335b
+    def test_simple(self, model_provider, num_cuda_graphs, cuda_graph_scope) -> None:
         """Simple test that runs without errors, and validates output."""
         skip_if_mamba_sequence_packing_not_available(model_provider)
 
@@ -871,14 +834,11 @@
             prompts
         ), "Should return same number of finished requests as prompts"
 
-<<<<<<< HEAD
-=======
         request_ids = [r.request_id for r in finished_requests]
         assert request_ids == sorted(
             request_ids
         ), f"Request ids are not in sorted order: {request_ids}"
 
->>>>>>> 93aa335b
         # Check each request was processed
         for i, request in enumerate(finished_requests):
             # Verify each request has generated tokens
