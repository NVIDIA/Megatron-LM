--- conflicted
+++ resolved
@@ -990,15 +990,6 @@
             pytest.skip(reason="Sequence parallelism requires tp_size > 1")
         elif tp_size > 1 and ep_size > 1 and not sequence_parallel:
             pytest.skip(reason="Sequence parallelism must be used with tp_size > 1 and ep_size > 1")
-<<<<<<< HEAD
-=======
-        elif pp_size > 1 and model_provider == "mamba":
-            pytest.skip(
-                reason=(
-                    "Running hybrid models with pp_size > 1 and no attention on some "
-                    "pipeline stages is not supported yet."
-                )
-            )
         elif transformer_impl == "inference_optimized":
             if ep_size > 1:
                 pytest.skip(
@@ -1015,7 +1006,6 @@
                 pytest.skip(
                     reason="Mamba model is not supported with the inference optimized transformer."
                 )
->>>>>>> bb5a0fd0
 
         env = self._run_test(
             model_provider=model_provider,
