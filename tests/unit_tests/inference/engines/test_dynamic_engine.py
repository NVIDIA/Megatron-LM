# Copyright (c) 2025, NVIDIA CORPORATION. All rights reserved.

import asyncio
import random
import types
from dataclasses import dataclass
from typing import Dict, List, Optional, Tuple

import pytest
import torch
from tqdm import tqdm
from transformer_engine.pytorch.fp8 import check_fp8_support

from megatron.core import parallel_state
from megatron.core.inference.contexts.dynamic_context import (
    ActiveRequestCountOverflowError,
    ChunkOverflowError,
    DynamicInferenceContext,
    RequestOverflowError,
    TokenOverflowError,
    WarmupEngineMode,
)
from megatron.core.inference.engines import DynamicInferenceEngine
from megatron.core.inference.inference_request import DynamicInferenceRequest, Status
from megatron.core.inference.model_inference_wrappers.gpt.gpt_inference_wrapper import (
    GPTInferenceWrapper,
)
from megatron.core.inference.model_inference_wrappers.inference_wrapper_config import (
    InferenceWrapperConfig,
)
from megatron.core.inference.sampling_params import SamplingParams
from megatron.core.inference.text_generation_controllers.text_generation_controller import (
    TextGenerationController,
)
from megatron.core.models.gpt.gpt_layer_specs import get_gpt_layer_local_spec
from megatron.core.models.gpt.gpt_model import GPTModel
from megatron.core.models.mamba.mamba_layer_specs import mamba_stack_spec
from megatron.core.models.mamba.mamba_model import MambaModel
from megatron.core.tensor_parallel.random import model_parallel_cuda_manual_seed
from megatron.core.transformer.cuda_graphs import CudaGraphManager, _CudagraphGlobalRecord
from megatron.core.transformer.transformer_config import TransformerConfig
from megatron.core.utils import (
    check_mamba_sequence_packing_support,
    get_attr_wrapped_model,
    is_fa_min_version,
    is_te_min_version,
)
from tests.unit_tests.test_utilities import Utils


def skip_if_mamba_sequence_packing_not_available(model_provider: str):
    if model_provider == "mamba":
        sequence_packing_available, reason_for_no_sequence_packing = (
            check_mamba_sequence_packing_support()
        )
        if not sequence_packing_available:
            pytest.skip(reason_for_no_sequence_packing)


def set_rounder(value):
    """Utility function to set the DynamicInferenceContext rounder."""
    DynamicInferenceContext.ROUNDER = value  # For backwards compatibility
    DynamicInferenceContext.TOKEN_ROUNDER = value
    DynamicInferenceContext.REQUEST_ROUNDER = value


@dataclass
class DynamicEngineTestConfig:
    """Test configuration args."""

    random_seed = 123
    vocab_size = 100

    set_rounder(4)
    num_requests: int = 2 * DynamicInferenceContext.round_up_requests(1, 1)
    min_prompt_length: int = 4
    max_prompt_length: int = 16
    num_tokens_to_generate: Optional[int] = 4
    num_tokens_total: Optional[int] = None
    max_sequence_length: Optional[int] = None

    num_gap_steps: int = 2

    context_buffer_size_gb: float = 0.1  # enough room for all tokens.
    context_chunk_size_tokens: int = 256
    context_buffer_guaranteed_fraction: float = 0.01
    context_buffer_overflow_factor: Optional[float] = None
    context_max_requests_override: Optional[int] = None
    context_max_tokens_override: Optional[int] = None
    tensor_model_parallel_size: int = 1
    pipeline_model_parallel_size: int = 1
    expert_model_parallel_size: int = 1
    sequence_parallel: bool = False

    use_fixed_output_lengths: bool = False
    num_cuda_graphs: int = None
    use_cuda_graphs_for_non_decode_steps: bool = True
    fp8: bool = False
    model_provider: str = "gpt"
    return_log_probs: bool = False
    materialize_only_last_token_logits: bool = True
    skip_prompt_log_probs_for_dynamic_inference: bool = False
    cuda_graph_scope: str = "full_iteration"
    force_build_cuda_graphs: bool = False
    # If False, do not build cuda graphs in the tests, even if
    # num_cuda_graphs is set.
    # For tests concerning cuda-graph warmups, we set this to False
    # to avoid the overhead of building the graphs, which is not
    # relevant to the test. The tests only check if the required
    # context attributes are set correctly.

    def __post_init__(self):

        # Compute max_sequence_length.
        assert self.max_sequence_length is None
        assert self.num_tokens_to_generate is None or self.num_tokens_total is None
        if self.num_tokens_to_generate is not None:
            self.max_sequence_length = self.max_prompt_length + self.num_tokens_to_generate
        else:
            assert self.num_tokens_total is not None
            self.max_sequence_length = self.num_tokens_total

        # Update overrides if not using overflow factor.
        if self.context_buffer_overflow_factor is None:

            # Enough room for all requests.
            if self.context_max_requests_override is None:
                self.context_max_requests_override = self.num_requests

            # Enough room for all tokens.
            if self.context_max_tokens_override is None:
                self.context_max_tokens_override = self.num_requests * self.max_sequence_length


@dataclass
class DynamicEngineTestEnv:
    """Test environment, including requests and engine."""

    config: DynamicEngineTestConfig
    requests: List[DynamicInferenceRequest]
    engine: DynamicInferenceEngine


class TestDynamicInferenceEngine:

    @classmethod
    def _build_requests(cls, test_config: DynamicEngineTestConfig) -> List[DynamicInferenceRequest]:

        requests = []
        for request_id in range(test_config.num_requests):

            # Prompt length.
            if test_config.min_prompt_length == test_config.max_prompt_length:
                prompt_length = test_config.min_prompt_length
            else:
                prompt_length = random.randint(
                    test_config.min_prompt_length, test_config.max_prompt_length + 1
                )

            # Num tokens to generate.
            num_tokens_to_generate = test_config.num_tokens_to_generate
            num_tokens_total = test_config.num_tokens_total

            if test_config.use_fixed_output_lengths:
                if num_tokens_to_generate is not None:
                    num_tokens_to_generate = random.randint(
                        1, test_config.max_sequence_length - prompt_length
                    )
                else:
                    num_tokens_total = random.randint(
                        prompt_length + 1, test_config.max_sequence_length
                    )

            # Sampling params.
            sampling_params = SamplingParams(
                num_tokens_to_generate=num_tokens_to_generate,
                return_log_probs=test_config.return_log_probs,
            )
            if not hasattr(sampling_params, "num_tokens_total"):
                # Remove this if statement branch in megatron-core 0.16
                sampling_params.add_attributes({"num_tokens_total": num_tokens_total})
            else:
                sampling_params.num_tokens_total = num_tokens_total
            sampling_params.add_attributes(
                {
                    "skip_prompt_log_probs_for_dynamic_inference": test_config.skip_prompt_log_probs_for_dynamic_inference
                }
            )

            # Request.
            prompt_tokens = torch.randint(
                0,
                test_config.vocab_size - 1,
                (prompt_length,),
                dtype=torch.int64,
                device=torch.cuda.current_device(),
            )
            request = DynamicInferenceRequest(
                request_id=request_id, prompt_tokens=prompt_tokens, sampling_params=sampling_params
            )
            requests.append(request)

        return requests

    @classmethod
    def _build_inference_context(
        cls,
        test_config: DynamicEngineTestConfig,
        transformer_config: TransformerConfig,
        requests: List[DynamicInferenceRequest],
        layer_type_list: Optional[List[str]],
        mamba_conv_states_shape: Optional[Tuple[int]] = None,
        mamba_ssm_states_shape: Optional[Tuple[int]] = None,
    ):
        """The inference context manages the KV cache and other inference state."""

        # Inference context.
        context = DynamicInferenceContext(
            params_dtype=transformer_config.params_dtype,
            num_layers=transformer_config.num_layers,
            kv_channels=transformer_config.kv_channels,
            num_attention_heads=transformer_config.num_query_groups,
            max_sequence_length=test_config.max_sequence_length,
            num_cuda_graphs=test_config.num_cuda_graphs,
            use_cuda_graphs_for_non_decode_steps=not test_config.model_provider == "mamba",
            buffer_size_gb=test_config.context_buffer_size_gb,
            buffer_guaranteed_fraction=test_config.context_buffer_guaranteed_fraction,
            chunk_size_tokens=test_config.context_chunk_size_tokens,
            buffer_overflow_factor=test_config.context_buffer_overflow_factor,
            max_requests_override=test_config.context_max_requests_override,
            max_tokens_override=test_config.context_max_tokens_override,
            tensor_model_parallel_size=transformer_config.tensor_model_parallel_size,
            layer_type_list=layer_type_list,
            mamba_conv_states_shape=mamba_conv_states_shape,
            mamba_ssm_states_shape=mamba_ssm_states_shape,
            materialize_only_last_token_logits=test_config.materialize_only_last_token_logits,
            use_flashinfer_fused_rope=None,  # default to using flash-infer if available
            # this is for compatibility with the LTS environment
        )

        return context

    @classmethod
    @torch.inference_mode()
    def _build_test_env(cls, test_config):
        Utils.initialize_model_parallel(
            tensor_model_parallel_size=test_config.tensor_model_parallel_size,
            pipeline_model_parallel_size=test_config.pipeline_model_parallel_size,
        )

        set_rounder(4)

        # Random state.
        random.seed(test_config.random_seed)
        torch.manual_seed(test_config.random_seed)
        model_parallel_cuda_manual_seed(
            seed=test_config.random_seed,
            inference_rng_tracker=True,
            use_cudagraphable_rng=False,
            force_reset_rng=True,
        )
<<<<<<< HEAD
        
=======

        # Transformer config.
        transformer_config = TransformerConfig(
            params_dtype=torch.bfloat16,
            num_layers=4,
            hidden_size=32,
            num_attention_heads=4,
            use_cpu_initialization=True,
            cuda_graph_impl=(
                "local"
                if test_config.num_cuda_graphs is not None and test_config.force_build_cuda_graphs
                else "none"
            ),
            inference_rng_tracker=True,
            tensor_model_parallel_size=test_config.tensor_model_parallel_size,
            pipeline_model_parallel_size=test_config.pipeline_model_parallel_size,
            expert_model_parallel_size=test_config.expert_model_parallel_size,
            num_moe_experts=(
                None
                if test_config.expert_model_parallel_size == 1
                else test_config.expert_model_parallel_size
            ),
            sequence_parallel=test_config.sequence_parallel,
            pipeline_dtype=torch.bfloat16,
            add_bias_linear=test_config.expert_model_parallel_size == 1,
            inference_sampling_seed=test_config.random_seed,
            cuda_graph_scope=test_config.cuda_graph_scope,
        )

>>>>>>> 2c104426
        # Requests.
        requests = cls._build_requests(test_config)

        if test_config.model_provider == "gpt":
            # Transformer config.
            transformer_config = TransformerConfig(
                params_dtype=torch.bfloat16,
                num_layers=4,
                hidden_size=32,
                num_attention_heads=4,
                use_cpu_initialization=True,
                enable_cuda_graph=(test_config.num_cuda_graphs is not None
                and test_config.force_build_cuda_graphs),
                inference_rng_tracker=True,
                tensor_model_parallel_size=test_config.tensor_model_parallel_size,
                pipeline_model_parallel_size=test_config.pipeline_model_parallel_size,
                expert_model_parallel_size=test_config.expert_model_parallel_size,
                num_moe_experts=(
                    None
                    if test_config.expert_model_parallel_size == 1
                    else test_config.expert_model_parallel_size
                ),
                sequence_parallel=test_config.sequence_parallel,
                pipeline_dtype=torch.bfloat16,
                add_bias_linear=test_config.expert_model_parallel_size == 1,
                fp8="hybrid" if test_config.fp8 else None,
                fp8_recipe="tensorwise" if test_config.fp8 else None,
                inference_sampling_seed=test_config.random_seed,
                cuda_graph_scope=test_config.cuda_graph_scope,
            )

            # GPT model.
            model = GPTModel(
                config=transformer_config,
                transformer_layer_spec=get_gpt_layer_local_spec(),
                vocab_size=test_config.vocab_size,
                max_sequence_length=test_config.max_sequence_length,
                parallel_output=True,
                pre_process=parallel_state.is_pipeline_first_stage(),
                post_process=parallel_state.is_pipeline_last_stage(),
            ).cuda()
        elif test_config.model_provider == "mamba":
            # Transformer config.
            transformer_config = TransformerConfig(
                params_dtype=torch.bfloat16,
                num_layers=3,  # 1 Mamba layer, 1 attention layer, 1 MLP layer
                hidden_size=256,  # The Mamba layer places several constraints on this
                mamba_num_heads=16,
                num_attention_heads=4,
                use_cpu_initialization=True,
                enable_cuda_graph=(test_config.num_cuda_graphs is not None
                and test_config.force_build_cuda_graphs),
                inference_rng_tracker=True,
                tensor_model_parallel_size=test_config.tensor_model_parallel_size,
                pipeline_model_parallel_size=test_config.pipeline_model_parallel_size,
                expert_model_parallel_size=test_config.expert_model_parallel_size,
                num_moe_experts=(
                    None
                    if test_config.expert_model_parallel_size == 1
                    else test_config.expert_model_parallel_size
                ),
                sequence_parallel=test_config.sequence_parallel,
                pipeline_dtype=torch.bfloat16,
                add_bias_linear=test_config.expert_model_parallel_size == 1,
                fp8="hybrid" if test_config.fp8 else None,
                fp8_recipe="tensorwise" if test_config.fp8 else None,
                cuda_graph_scope=test_config.cuda_graph_scope,
            )

            # Mamba model.
            model = MambaModel(
                config=transformer_config,
                mamba_stack_spec=mamba_stack_spec,
                vocab_size=test_config.vocab_size,
                max_sequence_length=test_config.max_sequence_length,
                parallel_output=True,
                hybrid_attention_ratio=0.3,
                hybrid_mlp_ratio=0.3,
                pre_process=parallel_state.is_pipeline_first_stage(),
                post_process=parallel_state.is_pipeline_last_stage(),
            ).cuda()
        else:
            raise ValueError(f"Invalid model provider {test_config.model_provider}")

        for param in model.parameters():
            param.data = param.data.to(transformer_config.params_dtype)

        model.eval()

        # Layer type list for hybrid models
        decoder = get_attr_wrapped_model(model, "decoder")
        layer_type_list = getattr(decoder, "layer_type_list", None)
        if test_config.model_provider == "mamba":
            mamba_states_shapes = decoder.mamba_state_shapes_per_request()
            if mamba_states_shapes is not None:
                (mamba_conv_states_shape, mamba_ssm_states_shape) = mamba_states_shapes
            else:
                # A `MambaBlock` can only not have a `MambaLayer` if using pipeline parallelism
                # and a particular pipeline stage was not assigned a `MambaLayer`.
                assert test_config.pipeline_model_parallel_size > 1
                mamba_conv_states_shape = None
                mamba_ssm_states_shape = None
        else:
            mamba_conv_states_shape = None
            mamba_ssm_states_shape = None

        # Inference config.
        inference_config = InferenceWrapperConfig(
            hidden_size=transformer_config.hidden_size,
            inference_batch_times_seqlen_threshold=400,
            fp32_residual_connection=False,
            params_dtype=transformer_config.params_dtype,
            fp8=transformer_config.fp8,
            padded_vocab_size=test_config.vocab_size,
        )

        # Inference context.
        inference_context = cls._build_inference_context(
            test_config=test_config,
            transformer_config=transformer_config,
            requests=requests,
            layer_type_list=layer_type_list,
            mamba_conv_states_shape=mamba_conv_states_shape,
            mamba_ssm_states_shape=mamba_ssm_states_shape,
        )

        # Inference model wrapper.
        inference_wrapped_model = GPTInferenceWrapper(model, inference_config, inference_context)

        # Note: the following is taken from AbstractModelInferenceWrapper.prep_model_for_inference().
        inference_wrapped_model.model_is_pipeline_parallel = not (
            parallel_state.is_pipeline_first_stage() and parallel_state.is_pipeline_last_stage()
        )

        # Text generation controller.
        text_generation_controller = TextGenerationController(
            inference_wrapped_model=inference_wrapped_model,
            tokenizer=types.SimpleNamespace(vocab_size=test_config.vocab_size),
        )

        # Reset global cuda graph state.
        _CudagraphGlobalRecord.cudagraph_created = False
        _CudagraphGlobalRecord.cudagraph_record = []
        CudaGraphManager.global_mempool = None

        # Inference engine.
        engine = DynamicInferenceEngine(
            text_generation_controller,
            inference_context,
            termination_id=(
                -1 if test_config.use_fixed_output_lengths else test_config.vocab_size - 1
            ),
            random_seed=test_config.random_seed,
            enable_cuda_graph=transformer_config.cuda_graph_impl == "local",
        )

        # Test env.
        env = DynamicEngineTestEnv(config=test_config, requests=requests, engine=engine)

        # Mock the detokenize method to return predictable result
        def mock_detokenize_prompt(tokens):
            return "tokenized_prompt"

        env.engine.controller.tokenizer.detokenize = mock_detokenize_prompt

        return env

    @classmethod
    @torch.inference_mode()
    def _run_step(cls, env):
        set_rounder(4)
        # Step inference engine (i.e., generate one token per request).
        # It's safe to use request 0's sampling params here because
        # the only thing that differs between requests is num_tokens_to_generate,
        # and engine.async_step() doesn't use this sampling param's
        # num_tokens_to_generate.
        result = env.engine.step_modern(env.requests[0].sampling_params, verbose=False)
        finished_requests = result["finished_requests"]

    @classmethod
    @torch.inference_mode()
    def _run_test(cls, **test_config_kwargs):
        # Test environment.
        test_config = DynamicEngineTestConfig(**test_config_kwargs)
        env = cls._build_test_env(test_config)

        # Add requests to engine.
        for request in tqdm(env.requests, "add requests"):

            # Add request.
            env.engine._add_request(request)

            # Insert gap steps between adding requests.
            for _ in range(test_config.num_gap_steps):
                cls._run_step(env)

        # Step engine until finished.
        while True:
            # Run at least one step to collect failed requests.
            cls._run_step(env)
            if not env.engine.has_unfinished_requests():
                break

        # Validate all requests finished.
        for request in env.requests:
            assert request.status in (
                Status.COMPLETED,
                Status.FAILED,
            ), f"request.status == '{request.status}'."

            num_tokens_to_generate = request.sampling_params.num_tokens_to_generate
            num_tokens_total = request.sampling_params.num_tokens_total
            num_tokens_expected = (
                num_tokens_to_generate
                if num_tokens_total is None
                else num_tokens_total - len(request.prompt_tokens)
            )
            assert (
                (num_tokens_to_generate is None and num_tokens_total is None)
                or len(request.generated_tokens) == num_tokens_expected
                or request.status == Status.FAILED
            ), (
                f"Request {request.request_id} expected to generate {num_tokens_to_generate} "
                f"tokens but generated {len(request.generated_tokens)}"
            )

        return env

    def teardown_method(self, method):
        set_rounder(64)
        Utils.destroy_model_parallel()

    @pytest.mark.internal
    @pytest.mark.skipif(
        not is_fa_min_version("2.7.3"), reason="need latest flash attn for dynamic batching"
    )
    @pytest.mark.parametrize("model_provider", ["gpt", "mamba"])
    @pytest.mark.parametrize("num_cuda_graphs", [None, 1, 4])
    @pytest.mark.parametrize("cuda_graph_scope", ["full", "full_iteration"])
    def test_simple(self, model_provider, num_cuda_graphs, cuda_graph_scope) -> None:
        """Simple test that runs without errors, and validates output."""
        skip_if_mamba_sequence_packing_not_available(model_provider)

        # Run test.
        env = self._run_test(
            model_provider=model_provider,
            num_cuda_graphs=num_cuda_graphs,
            context_max_requests_override=32,
            cuda_graph_scope=cuda_graph_scope,
            force_build_cuda_graphs=True,
        )

        # Validate max_requests, max_tokens.
        assert env.engine.context.max_requests == 32
        assert env.engine.context.max_tokens == 160

        # Validate output tokens.
        gpt_expected_generated_tokens = [
            [69, 85, 55, 74],
            [29, 54, 85, 89],
            [33, 30, 64, 59],
            [45, 76, 33, 67],
            [41, 56, 15, 58],
            [28, 17, 6, 37],
            [17, 2, 54, 47],
            [],  # this request is failed due to max sequence length overflow
        ]

        mamba_expected_generated_tokens = [
            [74, 72, 83, 59],
            [25, 54, 1, 70],
            [28, 14, 15, 89],
            [87, 27, 30, 52],
            [44, 13, 82, 70],
            [28, 74, 64, 16],
            [8, 4, 83, 5],
            [],
        ]

        if model_provider == "gpt":
            expected_generated_tokens_list = gpt_expected_generated_tokens
        elif model_provider == "mamba":
            expected_generated_tokens_list = mamba_expected_generated_tokens
        else:
            raise ValueError(f"Invalid model_provider {model_provider}")

        assert len(env.requests) == len(expected_generated_tokens_list)

        for request, expected_generated_tokens in zip(env.requests, expected_generated_tokens_list):
            assert request.generated_tokens == expected_generated_tokens, (
                f"request {request.request_id}, "
                f"result ({request.generated_tokens}) != "
                f"expected ({expected_generated_tokens})."
            )

    @pytest.mark.internal
    @pytest.mark.skipif(
        not is_fa_min_version("2.7.3"), reason="need latest flash attn for dynamic batching"
    )
    def test_overflow_factor(self, model_provider: str = "gpt") -> None:
        """Test overflow factor arg."""
        skip_if_mamba_sequence_packing_not_available(model_provider)

        # Run test.
        env = self._run_test(
            context_buffer_overflow_factor=0.1,
            context_max_requests_override=None,
            context_max_tokens_override=None,
            model_provider=model_provider,
        )

        # Validate max_requests, max_tokens.
        if model_provider == "gpt":
            assert env.engine.context.max_requests == 420
            assert env.engine.context.max_tokens == 420
        elif model_provider == "mamba":
            assert env.engine.context.max_requests == 16
            assert env.engine.context.max_tokens == 16

    @pytest.mark.internal
    @pytest.mark.skipif(
        not is_fa_min_version("2.7.3"), reason="need latest flash attn for dynamic batching"
    )
    @pytest.mark.parametrize("model_provider", ["gpt", "mamba"])
    def test_request_overflow(self, model_provider: str) -> None:
        """Test request overflow."""
        skip_if_mamba_sequence_packing_not_available(model_provider)

        self._run_test(context_max_requests_override=4, model_provider=model_provider)

    @pytest.mark.skipif(
        not is_fa_min_version("2.7.3"), reason="need latest flash attn for dynamic batching"
    )
    @torch.inference_mode()
    def test_token_overflow_transient(self) -> None:
        """Test token overflow."""
        test_config = DynamicEngineTestConfig(
            num_requests=2, min_prompt_length=8, max_prompt_length=8, context_max_tokens_override=12
        )
        env = self._build_test_env(test_config)
        env.engine._add_request(env.requests[0])
        env.engine._add_request(env.requests[1])
        env.engine.schedule_waiting_requests()
        assert list(env.engine.waiting_request_ids) == [1]

    @pytest.mark.internal
    @pytest.mark.skipif(
        not is_fa_min_version("2.7.3"), reason="need latest flash attn for dynamic batching"
    )
    @pytest.mark.skip(
        reason="activate for `megatron-core >= 0.16`, after fixing "
        "`raise TokenOverflowError(is_transient=False)` compatibility with "
        "legacy tests."
    )
    def test_token_overflow_nontransient(self) -> None:
        """Test token overflow (non-transient)."""
        test_config = DynamicEngineTestConfig(context_max_tokens_override=8)
        env = self._build_test_env(test_config)
        try:
            env.engine._add_request(env.requests[0])
        except TokenOverflowError as e:
            assert e.is_transient == False
        else:
            raise Exception("should have raised TokenOverflowError(is_transient=False).")

    @pytest.mark.internal
    @pytest.mark.skipif(
        not is_fa_min_version("2.7.3"), reason="need latest flash attn for dynamic batching"
    )
    @pytest.mark.parametrize("model_provider", ["gpt", "mamba"])
    def test_chunk_overflow(self, model_provider: str) -> None:
        """Test token overflow."""
        skip_if_mamba_sequence_packing_not_available(model_provider)
        env = self._build_test_env(DynamicEngineTestConfig(model_provider=model_provider))
        context = env.engine.context
        chunk_size_bytes = context.chunk_size_bytes
        buffer_size_gb = (chunk_size_bytes + 1) / 1024**3
        test_config = DynamicEngineTestConfig(
            context_buffer_size_gb=buffer_size_gb, model_provider=model_provider
        )
        env = self._build_test_env(test_config)
        env.engine._add_request(env.requests[0])
        assert list(env.engine.waiting_request_ids) == [0]

    @pytest.mark.internal
    @pytest.mark.skipif(
        not is_fa_min_version("2.7.3"), reason="need latest flash attn for dynamic batching"
    )
    @pytest.mark.parametrize("model_provider", ["gpt", "mamba"])
    def test_multi_add(self, model_provider: str) -> None:
        """Test adding multiple requests simultaneously."""
        skip_if_mamba_sequence_packing_not_available(model_provider)
        self._run_test(num_gap_steps=0, model_provider=model_provider)

    @pytest.mark.internal
    @pytest.mark.skipif(
        not is_fa_min_version("2.7.3"), reason="need latest flash attn for dynamic batching"
    )
    @pytest.mark.parametrize("model_provider", ["gpt", "mamba"])
    def test_fixed_output_lengths(self, model_provider: str) -> None:
        """Test generating a fixed number of output tokens."""
        skip_if_mamba_sequence_packing_not_available(model_provider)
        self._run_test(use_fixed_output_lengths=True, model_provider=model_provider)

    @pytest.mark.internal
    @pytest.mark.skipif(
        not is_fa_min_version("2.7.3"), reason="need latest flash attn for dynamic batching"
    )
    def test_cuda_graph_token_counts(self) -> None:
        """Test initialization of `cuda_graph_token_counts` in dynamic context."""

        # Test num_cuda_graphs.
        for num_cuda_graphs, expected_cuda_graph_token_counts in [
            (0, [64]),
            (1, [64]),
            (2, [64, 32]),
            (4, [64, 48, 32, 16]),
            (8, [64, 56, 48, 40, 32, 24, 16, 8]),
            (16, [64, 56, 48, 40, 32, 24, 16, 8]),
            (64, [64, 56, 48, 40, 32, 24, 16, 8]),
            (1024, [64, 56, 48, 40, 32, 24, 16, 8]),
        ]:

            # Build cuda graphs (inside dynamic engine).
            env = self._build_test_env(
                DynamicEngineTestConfig(num_requests=64, num_cuda_graphs=num_cuda_graphs)
            )
            actual_cuda_graph_token_counts = env.engine.context.cuda_graph_token_counts
            assert (
                actual_cuda_graph_token_counts == expected_cuda_graph_token_counts
            ), "num_cuda_graphs %d ... cuda_graph_token_counts: expected %s, found %s." % (
                num_cuda_graphs,
                expected_cuda_graph_token_counts,
                actual_cuda_graph_token_counts,
            )

    @pytest.mark.internal
    @pytest.mark.skipif(
        not is_fa_min_version("2.7.3"), reason="need latest flash attn for dynamic batching"
    )
    @pytest.mark.parametrize(
        "warmup_engine_mode", [WarmupEngineMode.DECODE, WarmupEngineMode.NON_DECODE]
    )
    @pytest.mark.parametrize(
        "num_warmup_tokens, expected_cuda_graph_token_count",
        [
            (1, 8),
            (2, 8),
            (4, 8),
            (8, 8),
            (10, 16),
            (12, 16),
            (16, 16),
            (20, 24),
            (24, 24),
            (28, 32),
            (32, 32),
        ],
    )
    @torch.inference_mode()
    def test_cuda_graph_warmup(
        self,
        warmup_engine_mode: WarmupEngineMode,
        num_warmup_tokens: int,
        expected_cuda_graph_token_count: int,
    ) -> None:
        """Test initialization during cuda graph warmup."""
        if num_warmup_tokens == 1 and warmup_engine_mode == WarmupEngineMode.NON_DECODE:
            pytest.skip("WarmupEngineMode.NON_DECODE with num_warmup_tokens=1 is not supported.")

        # Initialize context.
        env = self._build_test_env(
            DynamicEngineTestConfig(num_requests=32, num_cuda_graphs=8, num_tokens_to_generate=1)
        )

        context = env.engine.context
        assert context.is_decode_only()
        assert context.cuda_graph_token_counts == [
            32,
            24,
            16,
            8,
        ], "cuda_graph_token_counts: %s." % str(context.cuda_graph_token_counts)

        context.initialize_attention_state(
            num_warmup_tokens=num_warmup_tokens, warmup_engine_mode=warmup_engine_mode
        )

        # Validate request & token counts.

        assert (
            expected_cuda_graph_token_count
            == context.padded_active_request_count
            == context.padded_active_token_count
        ), (
            "failed ... num_warmup_tokens (%d) ... expected_cuda_graph_request_count (%d) == context.padded_active_request_count (%d) == context.padded_active_token_count (%d)"
            % (
                num_warmup_tokens,
                expected_cuda_graph_token_count,
                context.padded_active_request_count,
                context.padded_active_token_count,
            )
        )

        # Validate input/position dimensions.
        input_ids, pos_ids = context.current_input_and_position_ids()
        assert input_ids.shape[1] == pos_ids.shape[1] == expected_cuda_graph_token_count
        assert context.using_cuda_graph_this_step, (
            "expected `using_cuda_graph_this_step` to be True for decode step with "
            "num_warmup_tokens <= max_requests."
        )
        context.reset()

        # Test active request count overflow
        for num_warmup_tokens in (64, 128, 1024):
            try:
                context.initialize_attention_state(
                    num_warmup_tokens=num_warmup_tokens, warmup_engine_mode=warmup_engine_mode
                )
            except ActiveRequestCountOverflowError as e:
                continue
            raise Exception("`ActiveRequestCountOverflowError should have been raised.")

        context.reset()

        # test the case where the active token count exceeds max requests.
        # expectation: we should be in non-decode mode and not using cuda graphs

        # add all requests to the context.
        for request in tqdm(env.requests, "add requests"):
            env.engine._add_request(request)
        env.engine.schedule_waiting_requests()

        # we should now have more active tokens than max requests.
        context.initialize_attention_state()
        assert not context.is_decode_only()
        assert not context.using_cuda_graph_this_step(), (
            "expected `using_cuda_graph_this_step` to be False for non-decode step where "
            "the active token count exceeds max requests"
        )
        context.reset()

    @pytest.mark.internal
    @pytest.mark.skipif(
        not is_fa_min_version("2.7.3"), reason="need latest flash attn for dynamic batching"
    )
    @pytest.mark.parametrize("model_provider", ["gpt", "mamba"])
    @torch.inference_mode()
    def test_generate_function(self, model_provider: str) -> None:
        """Test the generate function that processes multiple prompts at once."""
        skip_if_mamba_sequence_packing_not_available(model_provider)

        # Set up test environment
        test_config = DynamicEngineTestConfig(
            num_requests=4,
            max_prompt_length=8,
            num_tokens_to_generate=4,
            model_provider=model_provider,
        )
        env = self._build_test_env(test_config)

        # Create string prompts (just mock strings, since the test environment mocks the tokenizer)
        prompts = ["prompt1", "prompt2", "prompt3", "prompt4"]

        # Mock the tokenize_prompt method to return predictable token sequences
        def mock_tokenize_prompt(prompt, add_BOS=False):
            # Return a token sequence based on the prompt number
            prompt_num = int(prompt[-1])
            return [10 + i for i in range(prompt_num + 2)]

        env.engine.controller.tokenize_prompt = mock_tokenize_prompt

        # Call the generate function.
        # It's safe to use request 0's sampling params here because all sampling
        # params are identical as long as use_fixed_output_lengths == False.
        finished_requests = env.engine.generate(prompts, env.requests[0].sampling_params)

        # Verify results
        assert len(finished_requests) == len(
            prompts
        ), "Should return same number of finished requests as prompts"

        request_ids = [r.request_id for r in finished_requests]
        assert request_ids == sorted(
            request_ids
        ), f"Request ids are not in sorted order: {request_ids}"

        # Check each request was processed
        for i, request in enumerate(finished_requests):
            # Verify each request has generated tokens
            assert len(request.generated_tokens) > 0, f"Request {i} should have generated tokens"
            assert request.status == Status.COMPLETED, f"Request {i} should be completed"

<<<<<<< HEAD
=======
    @pytest.mark.internal
    @pytest.mark.asyncio
>>>>>>> 2c104426
    @pytest.mark.skipif(
        not is_fa_min_version("2.7.3"), reason="need latest flash attn for dynamic batching"
    )
    @pytest.mark.asyncio
    async def test_run_engine(self):
        """
        Test asynchronously adding and waiting for requests while the engine is
        running continuously.
        """
        with torch.inference_mode():
            # Test environment.
            test_config = DynamicEngineTestConfig(use_fixed_output_lengths=True)
            env = self._build_test_env(test_config)

            # It's safe to use request 0's sampling params here because all sampling
            # params are identical as long as use_fixed_output_lengths == False.
            engine_task = asyncio.create_task(
                env.engine.run_engine(
                    sampling_params=env.requests[0].sampling_params, verbose=False
                )
            )

            request_completion_futures: Dict[int, asyncio.Future[DynamicInferenceRequest]] = {}

            # Add requests to engine.
            for request in tqdm(env.requests, "add requests"):
                request_completion_futures[request.request_id] = env.engine._add_request(request)

            # Wait for all requests to complete.
            await asyncio.gather(*request_completion_futures.values())

            # Verify that all request outputs were set.
            for request_id, fut in request_completion_futures.items():
                num_tokens_to_generate = env.requests[
                    request_id
                ].sampling_params.num_tokens_to_generate
                result = fut.result()
                assert result.generated_length == num_tokens_to_generate, (
                    f"Request {request_id} expected to generate {num_tokens_to_generate} "
                    f"tokens but generated {result.generated_length}"
                )

            engine_task.cancel()

    @pytest.mark.skipif(
        not is_fa_min_version("2.7.3"), reason="need latest flash attn for dynamic batching"
    )
    @pytest.mark.skipif(not is_te_min_version("2.2.0"), reason="TE 2.2.0 is required")
    @pytest.mark.parametrize("model_provider", ["gpt", "mamba"])
    def test_fp8_inference(self, model_provider: str):
        skip_if_mamba_sequence_packing_not_available(model_provider)

        fp8_available, reason_for_no_fp8 = check_fp8_support()
        if not fp8_available:
            pytest.skip(reason_for_no_fp8)

        self._run_test(model_provider=model_provider, fp8=True)

    @pytest.mark.internal
    @pytest.mark.skipif(
        not is_fa_min_version("2.7.3"), reason="need latest flash attn for dynamic batching"
    )
    @torch.inference_mode()
    def test_return_log_probs(self):
        """Verify that returning log probs does not raise any error."""
        # Returning log probs requires materializing the full prompt logits or
        # explicitly disabling prompt logits.
        with pytest.raises(AssertionError):
            env = self._run_test(return_log_probs=True, materialize_only_last_token_logits=True)
        env = self._run_test(return_log_probs=True, materialize_only_last_token_logits=False)
        env = self._run_test(
            return_log_probs=True,
            materialize_only_last_token_logits=True,
            skip_prompt_log_probs_for_dynamic_inference=True,
        )

    @pytest.mark.internal
    @pytest.mark.skipif(
        not is_fa_min_version("2.7.3"), reason="need latest flash attn for dynamic batching"
    )
    @pytest.mark.parametrize("materialize_only_last_token_logits", [False, True])
    @pytest.mark.parametrize("sequence_parallel", [False, True])
    @pytest.mark.parametrize("ep_size", [1, 2])
    @pytest.mark.parametrize("pp_size", [1, 2])
    @pytest.mark.parametrize("tp_size", [1, 2])
    @pytest.mark.parametrize("model_provider", ["gpt", "mamba"])
    @torch.inference_mode()
    def test_parallel_inference(
        self,
        model_provider,
        tp_size,
        pp_size,
        ep_size,
        sequence_parallel,
        materialize_only_last_token_logits,
    ):
        skip_if_mamba_sequence_packing_not_available(model_provider)

        if tp_size == 1 and pp_size == 1 and ep_size == 1:
            pytest.skip(reason="Test requires tp_size > 1 or pp_size > 1 or ep_size > 1")
        elif not torch.distributed.is_initialized():
            pytest.skip("Distributed not initialized")
        world_size = torch.distributed.get_world_size()
        min_world_size = tp_size * pp_size * ep_size
        if world_size < min_world_size:
            pytest.skip(f"Test requires at least {min_world_size} GPUs")
        elif tp_size == 1 and sequence_parallel:
            pytest.skip(reason="Sequence parallelism requires tp_size > 1")
        elif tp_size > 1 and ep_size > 1 and not sequence_parallel:
            pytest.skip(reason="Sequence parallelism must be used with tp_size > 1 and ep_size > 1")
        elif pp_size > 1 and model_provider == "mamba":
            pytest.skip(
                reason=(
                    "Running hybrid models with pp_size > 1 and no attention on some "
                    "pipeline stages is not supported yet."
                )
            )

        env = self._run_test(
            model_provider=model_provider,
            tensor_model_parallel_size=tp_size,
            pipeline_model_parallel_size=pp_size,
            expert_model_parallel_size=ep_size,
            sequence_parallel=sequence_parallel,
            materialize_only_last_token_logits=materialize_only_last_token_logits,
        )

    @pytest.mark.internal
    @pytest.mark.skipif(
        not is_fa_min_version("2.7.3"), reason="need latest flash attn for dynamic batching"
    )
    def test_num_tokens_total(self):
        """Simple test, but using num_tokens_total instead of num_tokens_to_generate."""
        # Run test.
        env = self._run_test(
            num_tokens_to_generate=None, num_tokens_total=20, use_fixed_output_lengths=True
        )

    @pytest.mark.internal
    @pytest.mark.skipif(
        not is_fa_min_version("2.7.3"), reason="need latest flash attn for dynamic batching"
    )
    @pytest.mark.skip(
        reason="activate for `megatron-core >= 0.16`, after fixing "
        "`raise TokenOverflowError(is_transient=False)` compatibility with "
        "legacy tests."
    )
    def test_events(self):
        """Test events."""
        env = self._run_test(
            num_requests=16,
            max_prompt_length=10,
            num_tokens_to_generate=32,
            context_buffer_size_gb=0.001,  # 0.001, # 8 chunks
            context_max_requests_override=8,
            context_max_tokens_override=8,
            num_gap_steps=1,
        )

        expected_event_types = [
            ['ADD', 'FINISH'],
            ['ADD', 'FINISH'],
            ['ADD', 'FINISH'],
            ['ADD', 'FINISH'],
            ['ERROR_TRANSIENT', 'ADD', 'FINISH'],
            ['ERROR_TRANSIENT', 'ADD', 'FINISH'],
            ['ADD', 'FINISH'],
            ['ERROR_NONTRANSIENT', 'FAIL'],
            ['ERROR_NONTRANSIENT', 'FAIL'],
            ['ERROR_TRANSIENT', 'ADD', 'FINISH'],
            ['ERROR_NONTRANSIENT', 'FAIL'],
            ['ERROR_TRANSIENT', 'ADD', 'FINISH'],
            ['ADD', 'FINISH'],
            ['ERROR_TRANSIENT', 'ADD', 'FINISH'],
            ['ERROR_TRANSIENT', 'ADD', 'FINISH'],
            ['ERROR_TRANSIENT', 'ADD', 'FINISH'],
        ]
        result_event_types = [[e.type.name for e in r.events] for r in env.requests]

        assert result_event_types == expected_event_types

    @pytest.mark.experimental
    @pytest.mark.skipif(
        not is_fa_min_version("2.7.3"), reason="need latest flash attn for dynamic batching"
    )
    @pytest.mark.parametrize("model_provider", ["gpt", "mamba"])
    @torch.inference_mode()
    def test_chunked_prefill(self, model_provider: str):
        """Verify that chunked prefill output is equivalent to regular prefill."""

        prompt_length = 1200
        num_tokens_to_generate = 16
        max_sequence_length = prompt_length + num_tokens_to_generate

        # Configure context to force chunking (chunked prefill is enabled by default)
        env = self._run_test(
            num_requests=1,
            min_prompt_length=prompt_length,
            max_prompt_length=prompt_length,
            num_tokens_to_generate=num_tokens_to_generate,
            materialize_only_last_token_logits=False,
            model_provider=model_provider,
            context_chunk_size_tokens=256,
            context_max_tokens_override=300,
        )


if __name__ == "__main__":
    test = TestDynamicInferenceEngine()
    test.test_simple(4)
    test.test_overflow_factor()
    test.test_request_overflow()
    test.test_token_overflow_transient()
    # test.test_token_overflow_nontransient() # uncomment in megatron-core 0.16
    test.test_chunk_overflow()
    test.test_multi_add()
    test.test_fixed_output_lengths()
    test.test_cuda_graph_request_counts()
    test.test_cuda_graph_warmup(WarmupEngineMode.DECODE, 1, 8)
    test.test_generate_function()
    asyncio.run(test.test_run_engine())
    test.test_return_log_probs()
    test.test_parallel_inference()
    # test.test_events() # uncomment in megatron-core 0.16
    test.teardown_method(None)
    print("~~~")
    print("success.")<|MERGE_RESOLUTION|>--- conflicted
+++ resolved
@@ -259,39 +259,7 @@
             use_cudagraphable_rng=False,
             force_reset_rng=True,
         )
-<<<<<<< HEAD
-        
-=======
-
-        # Transformer config.
-        transformer_config = TransformerConfig(
-            params_dtype=torch.bfloat16,
-            num_layers=4,
-            hidden_size=32,
-            num_attention_heads=4,
-            use_cpu_initialization=True,
-            cuda_graph_impl=(
-                "local"
-                if test_config.num_cuda_graphs is not None and test_config.force_build_cuda_graphs
-                else "none"
-            ),
-            inference_rng_tracker=True,
-            tensor_model_parallel_size=test_config.tensor_model_parallel_size,
-            pipeline_model_parallel_size=test_config.pipeline_model_parallel_size,
-            expert_model_parallel_size=test_config.expert_model_parallel_size,
-            num_moe_experts=(
-                None
-                if test_config.expert_model_parallel_size == 1
-                else test_config.expert_model_parallel_size
-            ),
-            sequence_parallel=test_config.sequence_parallel,
-            pipeline_dtype=torch.bfloat16,
-            add_bias_linear=test_config.expert_model_parallel_size == 1,
-            inference_sampling_seed=test_config.random_seed,
-            cuda_graph_scope=test_config.cuda_graph_scope,
-        )
-
->>>>>>> 2c104426
+
         # Requests.
         requests = cls._build_requests(test_config)
 
@@ -303,8 +271,12 @@
                 hidden_size=32,
                 num_attention_heads=4,
                 use_cpu_initialization=True,
-                enable_cuda_graph=(test_config.num_cuda_graphs is not None
-                and test_config.force_build_cuda_graphs),
+                cuda_graph_impl=(
+                    "local"
+                    if test_config.num_cuda_graphs is not None
+                    and test_config.force_build_cuda_graphs
+                    else "none"
+                ),
                 inference_rng_tracker=True,
                 tensor_model_parallel_size=test_config.tensor_model_parallel_size,
                 pipeline_model_parallel_size=test_config.pipeline_model_parallel_size,
@@ -342,8 +314,12 @@
                 mamba_num_heads=16,
                 num_attention_heads=4,
                 use_cpu_initialization=True,
-                enable_cuda_graph=(test_config.num_cuda_graphs is not None
-                and test_config.force_build_cuda_graphs),
+                cuda_graph_impl=(
+                    "local"
+                    if test_config.num_cuda_graphs is not None
+                    and test_config.force_build_cuda_graphs
+                    else "none"
+                ),
                 inference_rng_tracker=True,
                 tensor_model_parallel_size=test_config.tensor_model_parallel_size,
                 pipeline_model_parallel_size=test_config.pipeline_model_parallel_size,
@@ -885,15 +861,11 @@
             assert len(request.generated_tokens) > 0, f"Request {i} should have generated tokens"
             assert request.status == Status.COMPLETED, f"Request {i} should be completed"
 
-<<<<<<< HEAD
-=======
     @pytest.mark.internal
     @pytest.mark.asyncio
->>>>>>> 2c104426
-    @pytest.mark.skipif(
-        not is_fa_min_version("2.7.3"), reason="need latest flash attn for dynamic batching"
-    )
-    @pytest.mark.asyncio
+    @pytest.mark.skipif(
+        not is_fa_min_version("2.7.3"), reason="need latest flash attn for dynamic batching"
+    )
     async def test_run_engine(self):
         """
         Test asynchronously adding and waiting for requests while the engine is
@@ -934,6 +906,7 @@
 
             engine_task.cancel()
 
+    @pytest.mark.internal
     @pytest.mark.skipif(
         not is_fa_min_version("2.7.3"), reason="need latest flash attn for dynamic batching"
     )
@@ -948,7 +921,6 @@
 
         self._run_test(model_provider=model_provider, fp8=True)
 
-    @pytest.mark.internal
     @pytest.mark.skipif(
         not is_fa_min_version("2.7.3"), reason="need latest flash attn for dynamic batching"
     )
@@ -1071,7 +1043,7 @@
 
         assert result_event_types == expected_event_types
 
-    @pytest.mark.experimental
+    @pytest.mark.internal
     @pytest.mark.skipif(
         not is_fa_min_version("2.7.3"), reason="need latest flash attn for dynamic batching"
     )
