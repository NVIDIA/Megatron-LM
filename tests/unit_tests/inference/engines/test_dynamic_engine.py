# Copyright (c) 2025 NVIDIA CORPORATION & AFFILIATES. All rights reserved.

import asyncio
import math
import random
import types
from dataclasses import dataclass, field
from typing import Dict, List, Optional, Tuple

import pytest
import torch
from tqdm import tqdm
from transformer_engine.pytorch.fp8 import check_fp8_support

from megatron.core import parallel_state
from megatron.core.inference.contexts.attention_context.mamba_metadata import (
    MambaInferenceStateConfig,
)
from megatron.core.inference.contexts.dynamic_context import (
    ActiveRequestCountOverflowError,
    BlockOverflowError,
    DynamicInferenceContext,
    RequestOverflowError,
    TokenOverflowError,
    WarmupEngineMode,
)
from megatron.core.inference.engines import DynamicInferenceEngine
from megatron.core.inference.inference_request import DynamicInferenceRequest, Status
from megatron.core.inference.model_inference_wrappers.gpt.gpt_inference_wrapper import (
    GPTInferenceWrapper,
)
from megatron.core.inference.model_inference_wrappers.inference_wrapper_config import (
    InferenceWrapperConfig,
)
from megatron.core.inference.sampling_params import SamplingParams
from megatron.core.inference.text_generation_controllers.text_generation_controller import (
    TextGenerationController,
)
from megatron.core.models.gpt.gpt_layer_specs import (
    get_gpt_layer_local_spec,
    get_gpt_layer_with_inference_spec,
    get_gpt_layer_with_transformer_engine_spec,
)
from megatron.core.models.gpt.gpt_model import GPTModel
from megatron.core.models.mamba.mamba_layer_specs import mamba_stack_spec
from megatron.core.models.mamba.mamba_model import MambaModel
from megatron.core.tensor_parallel.random import model_parallel_cuda_manual_seed
from megatron.core.transformer.cuda_graphs import CudaGraphManager, _CudagraphGlobalRecord
from megatron.core.transformer.transformer_config import TransformerConfig
from megatron.core.utils import (
    check_mamba_sequence_packing_support,
    get_mamba_inference_state_config_from_model,
    is_fa_min_version,
    is_te_min_version,
)
from tests.unit_tests.test_utilities import Utils


def skip_if_mamba_sequence_packing_not_available(model_provider: str):
    if model_provider == "mamba":
        sequence_packing_available, reason_for_no_sequence_packing = (
            check_mamba_sequence_packing_support()
        )
        if not sequence_packing_available:
            pytest.skip(reason_for_no_sequence_packing)


def set_rounder(value):
    """Utility function to set the DynamicInferenceContext rounder."""
    DynamicInferenceContext.ROUNDER = value  # For backwards compatibility
    DynamicInferenceContext.TOKEN_ROUNDER = value
    DynamicInferenceContext.REQUEST_ROUNDER = value


@dataclass
class DynamicEngineTestConfig:
    """Test configuration args."""

    random_seed = 123
    vocab_size = 100

    set_rounder(4)
    num_requests: int = 2 * DynamicInferenceContext.round_up_requests(1, 1)
    min_prompt_length: int = 4
    max_prompt_length: int = 16
    num_tokens_to_generate: Optional[int] = 4
    num_tokens_total: Optional[int] = None
    max_sequence_length: Optional[int] = None

    num_gap_steps: int = 2

    context_buffer_size_gb: float = 0.1  # enough room for all tokens.
    context_block_size_tokens: int = 256
    context_max_tokens: Optional[int] = None
    tensor_model_parallel_size: int = 1
    pipeline_model_parallel_size: int = 1
    expert_model_parallel_size: int = 1
    sequence_parallel: bool = False

    use_fixed_output_lengths: bool = False
    num_cuda_graphs: int = None
    use_cuda_graphs_for_non_decode_steps: bool = True
    fp8: bool = False
    model_provider: str = "gpt"
    return_log_probs: bool = False
    materialize_only_last_token_logits: bool = True
    skip_prompt_log_probs: bool = False
    cuda_graph_scope: List[str] = None
    force_build_cuda_graphs: bool = False
    transformer_impl: str = "local"
    # If False, do not build cuda graphs in the tests, even if
    # num_cuda_graphs is set.
    # For tests concerning cuda-graph warmups, we set this to False
    # to avoid the overhead of building the graphs, which is not
    # relevant to the test. The tests only check if the required
    # context attributes are set correctly.
    suspend_resume_interval: Optional[int] = None

    fp8: bool = False

    def __post_init__(self):

        # Compute max_sequence_length.
        assert self.max_sequence_length is None
        assert self.num_tokens_to_generate is None or self.num_tokens_total is None
        if self.num_tokens_to_generate is not None:
            self.max_sequence_length = self.max_prompt_length + self.num_tokens_to_generate
        else:
            assert self.num_tokens_total is not None
            self.max_sequence_length = self.num_tokens_total

<<<<<<< HEAD
        # Update overrides if not using overflow factor.
        if self.context_buffer_overflow_factor is None:

            # Enough room for all requests.
            if self.context_max_requests_override is None:
                self.context_max_requests_override = self.num_requests

            # Enough room for all tokens.
            if self.context_max_tokens_override is None:
                self.context_max_tokens_override = self.num_requests * self.max_sequence_length

        if self.cuda_graph_scope is None:
            self.cuda_graph_scope = ["full_iteration"]

=======
>>>>>>> bc242d9a

@dataclass
class DynamicEngineTestEnv:
    """Test environment, including requests and engine."""

    config: DynamicEngineTestConfig
    requests: List[DynamicInferenceRequest]
    engine: DynamicInferenceEngine
    mem_usage: dict = field(
        default_factory=lambda: {"start": None, "end": None, "suspend_resume": {}}
    )


class TestDynamicInferenceEngine:

    @classmethod
    def _build_requests(cls, test_config: DynamicEngineTestConfig) -> List[DynamicInferenceRequest]:

        requests = []
        for request_id in range(test_config.num_requests):

            # Prompt length.
            if test_config.min_prompt_length == test_config.max_prompt_length:
                prompt_length = test_config.min_prompt_length
            else:
                prompt_length = random.randint(
                    test_config.min_prompt_length, test_config.max_prompt_length + 1
                )

            # Num tokens to generate.
            num_tokens_to_generate = test_config.num_tokens_to_generate
            num_tokens_total = test_config.num_tokens_total

            if test_config.use_fixed_output_lengths:
                if num_tokens_to_generate is not None:
                    num_tokens_to_generate = random.randint(
                        1, test_config.max_sequence_length - prompt_length
                    )
                else:
                    num_tokens_total = random.randint(
                        prompt_length + 1, test_config.max_sequence_length
                    )

            # Sampling params.
            sampling_params = SamplingParams(
                num_tokens_to_generate=num_tokens_to_generate,
                termination_id=(
                    -1 if test_config.use_fixed_output_lengths else test_config.vocab_size - 1
                ),
                return_log_probs=test_config.return_log_probs,
                skip_prompt_log_probs=test_config.skip_prompt_log_probs,
            )
            if not hasattr(sampling_params, "num_tokens_total"):
                # Remove this if statement branch in megatron-core 0.16
                sampling_params.add_attributes({"num_tokens_total": num_tokens_total})
            else:
                sampling_params.num_tokens_total = num_tokens_total

            # Request.
            prompt_tokens = torch.randint(
                0,
                test_config.vocab_size - 1,
                (prompt_length,),
                dtype=torch.int64,
                device=torch.cuda.current_device(),
            )
            request = DynamicInferenceRequest(
                request_id=request_id, prompt_tokens=prompt_tokens, sampling_params=sampling_params
            )
            requests.append(request)

        return requests

    @classmethod
    def _build_inference_context(
        cls,
        test_config: DynamicEngineTestConfig,
        transformer_config: TransformerConfig,
        requests: List[DynamicInferenceRequest],
        mamba_inference_state_config: Optional[MambaInferenceStateConfig] = None,
    ):
        """The inference context manages the KV cache and other inference state."""

        # Inference context.
        context = DynamicInferenceContext(
            params_dtype=transformer_config.params_dtype,
            num_layers=transformer_config.num_layers
            // transformer_config.pipeline_model_parallel_size,
            kv_channels=transformer_config.kv_channels,
            num_attention_heads=transformer_config.num_query_groups,
            max_sequence_length=test_config.max_sequence_length,
            num_cuda_graphs=test_config.num_cuda_graphs,
            use_cuda_graphs_for_non_decode_steps=not test_config.model_provider == "mamba",
            buffer_size_gb=test_config.context_buffer_size_gb,
            block_size_tokens=test_config.context_block_size_tokens,
            max_tokens=test_config.context_max_tokens,
            tensor_model_parallel_size=transformer_config.tensor_model_parallel_size,
            mamba_inference_state_config=mamba_inference_state_config,
            materialize_only_last_token_logits=test_config.materialize_only_last_token_logits,
            use_flashinfer_fused_rope=None,  # default to using flash-infer if available
            # this is for compatibility with the LTS environment
            unified_memory_level=0,  # unit tests currently broken with UVM
        )

        return context

    @classmethod
    @torch.inference_mode()
    def _build_test_env(cls, test_config):
        Utils.initialize_model_parallel(
            tensor_model_parallel_size=test_config.tensor_model_parallel_size,
            pipeline_model_parallel_size=test_config.pipeline_model_parallel_size,
        )

        set_rounder(4)

        # Random state.
        random.seed(test_config.random_seed)
        torch.manual_seed(test_config.random_seed)
        model_parallel_cuda_manual_seed(
            seed=test_config.random_seed,
            inference_rng_tracker=True,
            use_cudagraphable_rng=False,
            force_reset_rng=True,
        )

        # Requests.
        requests = cls._build_requests(test_config)

        if test_config.model_provider == "gpt":
            # Transformer config.
            transformer_config = TransformerConfig(
                params_dtype=torch.bfloat16,
                num_layers=4,
                hidden_size=128 if test_config.fp8 else 32,
                num_attention_heads=4,
                use_cpu_initialization=True,
                cuda_graph_impl=(
                    "local"
                    if test_config.num_cuda_graphs is not None
                    and test_config.force_build_cuda_graphs
                    else "none"
                ),
                inference_rng_tracker=True,
                tensor_model_parallel_size=test_config.tensor_model_parallel_size,
                pipeline_model_parallel_size=test_config.pipeline_model_parallel_size,
                expert_model_parallel_size=test_config.expert_model_parallel_size,
                num_moe_experts=(
                    None
                    if test_config.expert_model_parallel_size == 1
                    else test_config.expert_model_parallel_size
                ),
                sequence_parallel=test_config.sequence_parallel,
                pipeline_dtype=torch.bfloat16,
                add_bias_linear=test_config.expert_model_parallel_size == 1
                and not (test_config.transformer_impl == "inference_optimized"),
                fp8="hybrid" if test_config.fp8 else None,
                fp8_recipe="tensorwise" if test_config.fp8 else None,
                inference_sampling_seed=test_config.random_seed,
                cuda_graph_scope=test_config.cuda_graph_scope,
                transformer_impl=test_config.transformer_impl,
                normalization=(
                    "RMSNorm"
                    if test_config.transformer_impl == "inference_optimized"
                    else "LayerNorm"
                ),
                # inference optimized currently only supports RMS Norm
            )
            if test_config.fp8 or test_config.transformer_impl == "transformer_engine":
                layer_spec = get_gpt_layer_with_transformer_engine_spec()
            elif test_config.transformer_impl == "local":
                layer_spec = get_gpt_layer_local_spec()
            elif test_config.transformer_impl == "inference_optimized":
                layer_spec = get_gpt_layer_with_inference_spec()

            # GPT model.
            model = GPTModel(
                config=transformer_config,
                transformer_layer_spec=layer_spec,
                vocab_size=test_config.vocab_size,
                max_sequence_length=test_config.max_sequence_length,
                parallel_output=True,
                pre_process=parallel_state.is_pipeline_first_stage(),
                post_process=parallel_state.is_pipeline_last_stage(),
            ).cuda()
        elif test_config.model_provider == "mamba":
            pp_size = test_config.pipeline_model_parallel_size
            # Transformer config.
            transformer_config = TransformerConfig(
                params_dtype=torch.bfloat16,
                num_layers=(
                    3 if pp_size == 1 else 6
                ),  # 1 Mamba layer, 1 attention layer, 1 MLP layer
                hidden_size=256,  # The Mamba layer places several constraints on this
                mamba_num_heads=16,
                num_attention_heads=16,
                use_cpu_initialization=True,
                cuda_graph_impl=(
                    "local"
                    if test_config.num_cuda_graphs is not None
                    and test_config.force_build_cuda_graphs
                    else "none"
                ),
                inference_rng_tracker=True,
                tensor_model_parallel_size=test_config.tensor_model_parallel_size,
                pipeline_model_parallel_size=pp_size,
                expert_model_parallel_size=test_config.expert_model_parallel_size,
                num_moe_experts=(
                    None
                    if test_config.expert_model_parallel_size == 1
                    else test_config.expert_model_parallel_size
                ),
                sequence_parallel=test_config.sequence_parallel,
                pipeline_dtype=torch.bfloat16,
                add_bias_linear=test_config.expert_model_parallel_size == 1,
                fp8="hybrid" if test_config.fp8 else None,
                fp8_recipe="tensorwise" if test_config.fp8 else None,
                cuda_graph_scope=test_config.cuda_graph_scope,
                is_hybrid_model=True,  # Needs to be set for correct out_proj init
            )

            # Mamba model.
            model = MambaModel(
                config=transformer_config,
                mamba_stack_spec=mamba_stack_spec,
                vocab_size=test_config.vocab_size,
                max_sequence_length=test_config.max_sequence_length,
                parallel_output=True,
                hybrid_attention_ratio=0.3,
                hybrid_mlp_ratio=0.3,
                pre_process=parallel_state.is_pipeline_first_stage(),
                post_process=parallel_state.is_pipeline_last_stage(),
            ).cuda()
        else:
            raise ValueError(f"Invalid model provider {test_config.model_provider}")

        for param in model.parameters():
            param.data = param.data.to(transformer_config.params_dtype)

        model.eval()

        mamba_inference_state_config = get_mamba_inference_state_config_from_model(model)

        # Inference config.
        inference_config = InferenceWrapperConfig(
            hidden_size=transformer_config.hidden_size,
            inference_batch_times_seqlen_threshold=400,
            fp32_residual_connection=False,
            params_dtype=transformer_config.params_dtype,
            fp8=transformer_config.fp8,
            padded_vocab_size=test_config.vocab_size,
        )

        # Inference context.
        inference_context = cls._build_inference_context(
            test_config=test_config,
            transformer_config=transformer_config,
            requests=requests,
            mamba_inference_state_config=mamba_inference_state_config,
        )

        # Inference model wrapper.
        inference_wrapped_model = GPTInferenceWrapper(model, inference_config, inference_context)

        # Note: the following is taken from AbstractModelInferenceWrapper.prep_model_for_inference().
        inference_wrapped_model.model_is_pipeline_parallel = not (
            parallel_state.is_pipeline_first_stage() and parallel_state.is_pipeline_last_stage()
        )

        # Text generation controller.
        text_generation_controller = TextGenerationController(
            inference_wrapped_model=inference_wrapped_model,
            tokenizer=types.SimpleNamespace(
                vocab_size=test_config.vocab_size, detokenize=lambda tokens: "tokenized_prompt"
            ),
        )

        # Reset global cuda graph state.
        _CudagraphGlobalRecord.cudagraph_created = False
        _CudagraphGlobalRecord.cudagraph_record = []
        CudaGraphManager.global_mempool = None

        # Inference engine.
        engine = DynamicInferenceEngine(
            text_generation_controller,
            inference_context,
            random_seed=test_config.random_seed,
            enable_cuda_graph=transformer_config.cuda_graph_impl == "local",
        )

        # Test env.
        env = DynamicEngineTestEnv(config=test_config, requests=requests, engine=engine)

        return env

    @classmethod
    @torch.inference_mode()
    def _run_step(cls, env):
        set_rounder(4)
        # Step inference engine (i.e., generate one token per request).
        # It's safe to use request 0's sampling params here because
        # the only thing that differs between requests is num_tokens_to_generate,
        # and engine.async_step() doesn't use this sampling param's
        # num_tokens_to_generate.
        result = env.engine.step_modern(verbose=False)

        # Suspend + resume.
        if (
            env.config.suspend_resume_interval is not None
            and env.engine.step_count % env.config.suspend_resume_interval == 0
        ):
            suspend_resume_mems = {}
            suspend_resume_mems["start"] = torch.cuda.memory_stats()
            env.engine.suspend()  # suspend.
            suspend_resume_mems["mid"] = torch.cuda.memory_stats()
            env.engine.resume()  # resume.
            suspend_resume_mems["end"] = torch.cuda.memory_stats()
            env.mem_usage["suspend_resume"][env.engine.step_count] = suspend_resume_mems

        # Nothing done?
        finished_request_records = result["finished_request_records"]
        if len(finished_request_records) == 0:
            return

        # Append output tokens.
        for finished_request_record in finished_request_records:
            finished_request = finished_request_record.merge(env.engine.controller.tokenizer)
            request = env.requests[finished_request.request_id]
            request.output = finished_request.generated_tokens
            request.status = finished_request.status

    @classmethod
    @torch.inference_mode()
    def _run_test(cls, **test_config_kwargs):
        # Test environment.
        test_config = DynamicEngineTestConfig(**test_config_kwargs)
        env = cls._build_test_env(test_config)

        # Add requests to engine.
        env.mem_usage["start"] = torch.cuda.memory_stats()
        for request in tqdm(env.requests, "add requests"):

            # Add request.
            env.engine._add_request(request)
            request.state = "pending"

            # Insert gap steps between adding requests.
            for _ in range(test_config.num_gap_steps):
                cls._run_step(env)

        # Step engine until finished.
        while True:
            # Run at least one step to collect failed requests.
            cls._run_step(env)
            if not env.engine.has_unfinished_requests():
                break

        # Validate all requests finished.
        for request in env.requests:
            assert request.status in (
                Status.COMPLETED,
                Status.FAILED,
            ), f"request.status == '{request.status}'."

            num_tokens_to_generate = request.sampling_params.num_tokens_to_generate
            num_tokens_total = request.sampling_params.num_tokens_total
            num_tokens_expected = (
                num_tokens_to_generate
                if num_tokens_total is None
                else num_tokens_total - len(request.prompt_tokens)
            )

            # Validate the output length only if suspend_resume_interval is None.
            # If it is not None, then the output length could be anything in the
            # range [1, num_tokens_to_generate].
            if test_config.suspend_resume_interval is None:
                assert (
                    (num_tokens_to_generate is None and num_tokens_total is None)
                    or len(request.generated_tokens) <= num_tokens_expected
                    or request.status == Status.FAILED
                ), (
                    f"Request {request.request_id} expected to generate {num_tokens_to_generate} "
                    f"tokens but generated {len(request.generated_tokens)}"
                )
        env.mem_usage["end"] = torch.cuda.memory_stats()

        return env

    def teardown_method(self, method):
        set_rounder(64)
        Utils.destroy_model_parallel()

    @pytest.mark.internal
    @pytest.mark.skipif(
        not is_fa_min_version("2.7.3"), reason="need latest flash attn for dynamic batching"
    )
    @pytest.mark.parametrize("model_provider", ["gpt", "mamba"])
    @pytest.mark.parametrize("num_cuda_graphs", [None, 1, 4])
    @pytest.mark.parametrize("cuda_graph_scope", [[], ["full_iteration"]])
    def test_simple(self, model_provider, num_cuda_graphs, cuda_graph_scope) -> None:
        """Simple test that runs without errors, and validates output."""
        skip_if_mamba_sequence_packing_not_available(model_provider)
        num_tokens_to_generate = 16

        # Run test.
        env = self._run_test(
            num_tokens_to_generate=num_tokens_to_generate,
            model_provider=model_provider,
            num_cuda_graphs=num_cuda_graphs,
            cuda_graph_scope=cuda_graph_scope,
            force_build_cuda_graphs=True,
        )

        # Validate max_requests, max_tokens.
        assert env.engine.context.max_tokens == DynamicInferenceContext.DEFAULT_MAX_TOKENS

        # Validate generated tokens.
        gpt_expected_generated_tokens = [
            [69, 85, 55, 74, 56, 89, 64, 59, 55, 67, 15, 58, 6, 37, 54, 47],
            [29, 54, 33, 72, 45, 76, 41, 56, 28, 25, 17, 2, 61, 6, 98, 76],
            [35, 78, 54, 16, 79, 98, 22, 5, 60, 0, 1, 76, 77, 11, 25, 7],
            [25, 75, 57, 85, 81, 37, 88, 17, 71, 15, 70, 64, 50, 0, 64, 45],
            [32, 5, 85, 75, 30, 68, 23, 33, 20, 26, 89, 20, 92, 97, 38, 81],
            [33, 69, 32, 49, 93, 24, 33, 6, 97, 36, 37, 99],
            [82, 78, 78, 65, 22, 1, 87, 42, 36, 26, 27, 56, 82, 32, 8, 80],
            [],
        ]

        mamba_expected_generated_tokens = [
            [74, 72, 9, 59, 1, 70, 15, 89, 30, 52, 82, 70, 64, 16, 83, 5],
            [25, 54, 28, 14, 87, 27, 60, 92, 28, 74, 8, 63, 60, 68, 87, 82],
            [31, 21, 87, 25, 96, 13, 32, 49, 40, 54, 55, 68, 73, 2, 64, 96],
            [72, 80, 35, 72, 77, 85, 98, 36, 4, 97, 37, 46, 79, 95, 83, 25],
            [8, 80, 56, 4, 87, 1, 43, 98, 85, 7, 50, 38, 24, 28, 18, 80],
            [9, 94, 36, 16, 87, 57, 25, 76, 64, 92, 47, 86, 73, 72, 71, 97],
            [17, 5, 62, 66, 15, 52, 32, 75, 66, 18, 90, 14, 67, 37, 94, 33],
            [],
        ]

        if model_provider == "gpt":
            expected_generated_tokens_list = gpt_expected_generated_tokens
        elif model_provider == "mamba":
            expected_generated_tokens_list = mamba_expected_generated_tokens
        else:
            raise ValueError(f"Invalid model_provider {model_provider}")

        print(f"Validating {len(env.requests)} requests.")
        print(f"Expected generated tokens: {expected_generated_tokens_list}")
        print(f"Actual generated tokens: {[request.generated_tokens for request in env.requests]}")

        assert len(env.requests) == len(expected_generated_tokens_list)

        for request, expected_generated_tokens in zip(env.requests, expected_generated_tokens_list):
            assert request.generated_tokens == expected_generated_tokens, (
                f"request {request.request_id}, "
                f"result ({request.generated_tokens}) != "
                f"expected ({expected_generated_tokens})."
            )

    @pytest.mark.skipif(
        not is_fa_min_version("2.7.3"), reason="need latest flash attn for dynamic batching"
    )
    @torch.inference_mode()
    def test_token_overflow_transient(self) -> None:
        """Test token overflow."""
        test_config = DynamicEngineTestConfig(
            num_requests=2,
            min_prompt_length=512,
            max_prompt_length=512,
            num_tokens_to_generate=2,
            context_max_tokens=900,
        )
        env = self._build_test_env(test_config)
        env.engine._add_request(env.requests[0])
        env.engine._add_request(env.requests[1])
        env.engine.schedule_waiting_requests()
        assert list(env.engine.waiting_request_ids) == [1]

    @pytest.mark.internal
    @pytest.mark.skipif(
        not is_fa_min_version("2.7.3"), reason="need latest flash attn for dynamic batching"
    )
    @pytest.mark.skip(
        reason="activate for `megatron-core >= 0.16`, after fixing "
        "`raise TokenOverflowError(is_transient=False)` compatibility with "
        "legacy tests."
    )
    def test_token_overflow_nontransient(self) -> None:
        """Test token overflow (non-transient)."""
        test_config = DynamicEngineTestConfig(context_max_tokens=8)
        env = self._build_test_env(test_config)
        try:
            env.engine._add_request(env.requests[0])
        except TokenOverflowError as e:
            assert e.is_transient == False
        else:
            raise Exception("should have raised TokenOverflowError(is_transient=False).")

    @pytest.mark.internal
    @pytest.mark.skipif(
        not is_fa_min_version("2.7.3"), reason="need latest flash attn for dynamic batching"
    )
    @pytest.mark.parametrize("model_provider", ["gpt", "mamba"])
    def test_block_overflow(self, model_provider: str) -> None:
        """Test block overflow."""
        skip_if_mamba_sequence_packing_not_available(model_provider)
        env = self._build_test_env(DynamicEngineTestConfig(model_provider=model_provider))
        context = env.engine.context
        block_size_bytes = context.block_size_bytes
        buffer_size_gb = (block_size_bytes + 1) / 1024**3
        test_config = DynamicEngineTestConfig(
            context_buffer_size_gb=buffer_size_gb, model_provider=model_provider
        )
        env = self._build_test_env(test_config)
        env.engine._add_request(env.requests[0])
        assert list(env.engine.waiting_request_ids) == [0]

    @pytest.mark.internal
    @pytest.mark.skipif(
        not is_fa_min_version("2.7.3"), reason="need latest flash attn for dynamic batching"
    )
    @pytest.mark.parametrize("model_provider", ["gpt", "mamba"])
    def test_multi_add(self, model_provider: str) -> None:
        """Test adding multiple requests simultaneously."""
        skip_if_mamba_sequence_packing_not_available(model_provider)
        self._run_test(num_gap_steps=0, model_provider=model_provider)

    @pytest.mark.internal
    @pytest.mark.skipif(
        not is_fa_min_version("2.7.3"), reason="need latest flash attn for dynamic batching"
    )
    @pytest.mark.parametrize("model_provider", ["gpt", "mamba"])
    def test_fixed_output_lengths(self, model_provider: str) -> None:
        """Test generating a fixed number of output tokens."""
        skip_if_mamba_sequence_packing_not_available(model_provider)
        self._run_test(use_fixed_output_lengths=True, model_provider=model_provider)

    @pytest.mark.internal
    @pytest.mark.skipif(
        not is_fa_min_version("2.7.3"), reason="need latest flash attn for dynamic batching"
    )
    def test_cuda_graph_token_counts(self) -> None:
        """Test initialization of `cuda_graph_token_counts` in dynamic context."""

        # Test num_cuda_graphs.
        for num_cuda_graphs, expected_cuda_graph_token_counts in [
            (0, [40]),
            (1, [40]),
            (2, [40, 24]),
            (4, [40, 32, 16]),
            (8, [40, 32, 24, 16, 8]),
            (16, [40, 32, 24, 16, 8]),
            (64, [40, 32, 24, 16, 8]),
            (1024, [40, 32, 24, 16, 8]),
        ]:

            # Build cuda graphs (inside dynamic engine).
            env = self._build_test_env(
                DynamicEngineTestConfig(
                    context_buffer_size_gb=0.01, num_cuda_graphs=num_cuda_graphs
                )
            )
            actual_cuda_graph_token_counts = env.engine.context.cuda_graph_token_counts
            assert (
                actual_cuda_graph_token_counts == expected_cuda_graph_token_counts
            ), "num_cuda_graphs %d ... cuda_graph_token_counts: expected %s, found %s." % (
                num_cuda_graphs,
                expected_cuda_graph_token_counts,
                actual_cuda_graph_token_counts,
            )

    @pytest.mark.internal
    @pytest.mark.skipif(
        not is_fa_min_version("2.7.3"), reason="need latest flash attn for dynamic batching"
    )
    @pytest.mark.parametrize(
        "warmup_engine_mode", [WarmupEngineMode.DECODE, WarmupEngineMode.NON_DECODE]
    )
    @pytest.mark.parametrize(
        "num_warmup_tokens, expected_cuda_graph_token_count",
        [(1, 8), (2, 8), (4, 8), (8, 8), (10, 16), (12, 16), (16, 16)],
    )
    @torch.inference_mode()
    def test_cuda_graph_warmup(
        self,
        warmup_engine_mode: WarmupEngineMode,
        num_warmup_tokens: int,
        expected_cuda_graph_token_count: int,
    ) -> None:
        """Test initialization during cuda graph warmup."""
        if num_warmup_tokens == 1 and warmup_engine_mode == WarmupEngineMode.NON_DECODE:
            pytest.skip("WarmupEngineMode.NON_DECODE with num_warmup_tokens=1 is not supported.")

        # Initialize context.
        env = self._build_test_env(
            DynamicEngineTestConfig(
                context_buffer_size_gb=0.0041, num_cuda_graphs=8, num_tokens_to_generate=1
            )
        )

        context = env.engine.context
        assert context.is_decode_only()
        assert context.cuda_graph_token_counts == [16, 8], "cuda_graph_token_counts: %s." % str(
            context.cuda_graph_token_counts
        )

        context.initialize_attention_state(
            num_warmup_tokens=num_warmup_tokens, warmup_engine_mode=warmup_engine_mode
        )

        # Validate request & token counts.

        assert (
            expected_cuda_graph_token_count
            == context.padded_active_request_count
            == context.padded_active_token_count
        ), (
            "failed ... num_warmup_tokens (%d) ... expected_cuda_graph_request_count (%d) == context.padded_active_request_count (%d) == context.padded_active_token_count (%d)"
            % (
                num_warmup_tokens,
                expected_cuda_graph_token_count,
                context.padded_active_request_count,
                context.padded_active_token_count,
            )
        )

        # Validate input/position dimensions.
        input_ids, pos_ids = context.current_input_and_position_ids()
        assert input_ids.shape[1] == pos_ids.shape[1] == expected_cuda_graph_token_count
        assert context.using_cuda_graph_this_step, (
            "expected `using_cuda_graph_this_step` to be True for decode step with "
            "num_warmup_tokens <= max_requests."
        )
        context.reset()

        # Test active request count overflow
        for num_warmup_tokens in (64, 128, 1024):
            try:
                context.initialize_attention_state(
                    num_warmup_tokens=num_warmup_tokens, warmup_engine_mode=warmup_engine_mode
                )
            except ActiveRequestCountOverflowError as e:
                continue
            raise Exception("`ActiveRequestCountOverflowError should have been raised.")

        context.reset()

        # test the case where the active token count exceeds max requests.
        # expectation: we should be in non-decode mode and not using cuda graphs

        # add all requests to the context.
        for request in tqdm(env.requests, "add requests"):
            env.engine._add_request(request)
        env.engine.schedule_waiting_requests()

        # we should now have more active tokens than max requests.
        context.initialize_attention_state()
        assert not context.is_decode_only()
        assert not context.using_cuda_graph_this_step(), (
            "expected `using_cuda_graph_this_step` to be False for non-decode step where "
            "the active token count exceeds max requests"
        )
        context.reset()

    @pytest.mark.internal
    @pytest.mark.skipif(
        not is_fa_min_version("2.7.3"), reason="need latest flash attn for dynamic batching"
    )
    @pytest.mark.parametrize("model_provider", ["gpt", "mamba"])
    @torch.inference_mode()
    def test_generate_function(self, model_provider: str) -> None:
        """Test the generate function that processes multiple prompts at once."""
        skip_if_mamba_sequence_packing_not_available(model_provider)

        # Set up test environment
        test_config = DynamicEngineTestConfig(
            num_requests=4,
            max_prompt_length=8,
            num_tokens_to_generate=4,
            model_provider=model_provider,
        )
        env = self._build_test_env(test_config)

        # Create string prompts (just mock strings, since the test environment mocks the tokenizer)
        prompts = ["prompt1", "prompt2", "prompt3", "prompt4"]

        # Mock the tokenize_prompt method to return predictable token sequences
        def mock_tokenize_prompt(prompt, add_BOS=False):
            # Return a token sequence based on the prompt number
            prompt_num = int(prompt[-1])
            return [10 + i for i in range(prompt_num + 2)]

        env.engine.controller.tokenize_prompt = mock_tokenize_prompt

        # Call the generate function.
        # It's safe to use request 0's sampling params here because all sampling
        # params are identical as long as use_fixed_output_lengths == False.
        finished_request_records = env.engine.generate(prompts, env.requests[0].sampling_params)
        finished_requests = [
            r.merge(env.engine.controller.tokenizer) for r in finished_request_records
        ]

        # Verify results
        assert len(finished_requests) == len(
            prompts
        ), "Should return same number of finished requests as prompts"

        request_ids = [r.request_id for r in finished_requests]
        assert request_ids == sorted(
            request_ids
        ), f"Request ids are not in sorted order: {request_ids}"

        # Check each request was processed
        for i, request in enumerate(finished_requests):
            # Verify each request has generated tokens
            assert len(request.generated_tokens) > 0, f"Request {i} should have generated tokens"
            assert request.status == Status.COMPLETED, f"Request {i} should be completed"

    @pytest.mark.internal
    @pytest.mark.asyncio
    @pytest.mark.skipif(
        not is_fa_min_version("2.7.3"), reason="need latest flash attn for dynamic batching"
    )
    async def test_run_engine(self):
        """
        Test asynchronously adding and waiting for requests while the engine is
        running continuously.
        """
        # Have to wrap inference mode in-line because async functions are not supported
        with torch.inference_mode():
            # Test environment.
            test_config = DynamicEngineTestConfig(num_requests=8, use_fixed_output_lengths=True)
            env = self._build_test_env(test_config)

            engine_task = asyncio.create_task(env.engine.run_engine(verbose=False))

            request_completion_futures: Dict[int, asyncio.Future[DynamicInferenceRequest]] = {}

            # Add requests to engine.
            for request in tqdm(env.requests, "add requests"):
                request_completion_futures[request.request_id] = env.engine._add_request(request)

            # Wait for all requests to complete.
            await asyncio.gather(*request_completion_futures.values())

            # Verify that all request outputs were set.
            for request_id, fut in request_completion_futures.items():
                num_tokens_to_generate = env.requests[
                    request_id
                ].sampling_params.num_tokens_to_generate
                request_record = fut.result()
                request = request_record.merge(env.engine.controller.tokenizer)
                assert request.generated_length == num_tokens_to_generate, (
                    f"Request {request_id} expected to generate {num_tokens_to_generate} "
                    f"tokens but generated {request.generated_length}"
                )

            engine_task.cancel()

    @pytest.mark.internal
    @pytest.mark.skipif(
        not is_fa_min_version("2.7.3"), reason="need latest flash attn for dynamic batching"
    )
    @pytest.mark.skipif(not is_te_min_version("2.2.0"), reason="TE 2.2.0 is required")
    @pytest.mark.parametrize("model_provider", ["gpt", "mamba"])
    def test_fp8_inference(self, model_provider: str):
        skip_if_mamba_sequence_packing_not_available(model_provider)

        fp8_available, reason_for_no_fp8 = check_fp8_support()
        if not fp8_available:
            pytest.skip(reason_for_no_fp8)

        self._run_test(model_provider=model_provider, fp8=True)

    @pytest.mark.skipif(
        not is_fa_min_version("2.7.3"), reason="need latest flash attn for dynamic batching"
    )
    @torch.inference_mode()
    def test_return_log_probs(self):
        """Verify that returning log probs does not raise any error."""
        # Returning log probs requires materializing the full prompt logits or
        # explicitly disabling prompt logits.
        with pytest.raises(AssertionError):
            env = self._run_test(return_log_probs=True, materialize_only_last_token_logits=True)
        env = self._run_test(return_log_probs=True, materialize_only_last_token_logits=False)
        env = self._run_test(
            return_log_probs=True,
            materialize_only_last_token_logits=True,
            skip_prompt_log_probs=True,
        )

    @pytest.mark.internal
    @pytest.mark.skipif(
        not is_fa_min_version("2.7.3"), reason="need latest flash attn for dynamic batching"
    )
    @pytest.mark.parametrize("materialize_only_last_token_logits", [False, True])
    @pytest.mark.parametrize("sequence_parallel", [False, True])
    @pytest.mark.parametrize("ep_size", [1, 2])
    @pytest.mark.parametrize("pp_size", [1, 2])
    @pytest.mark.parametrize("tp_size", [1, 2])
    @pytest.mark.parametrize("model_provider", ["gpt", "mamba"])
    @pytest.mark.parametrize("transformer_impl", ["local", "inference_optimized"])
    @torch.inference_mode()
    def test_parallel_inference(
        self,
        model_provider,
        tp_size,
        pp_size,
        ep_size,
        sequence_parallel,
        materialize_only_last_token_logits,
        transformer_impl,
    ):
        skip_if_mamba_sequence_packing_not_available(model_provider)

        if tp_size == 1 and pp_size == 1 and ep_size == 1:
            pytest.skip(reason="Test requires tp_size > 1 or pp_size > 1 or ep_size > 1")
        elif not torch.distributed.is_initialized():
            pytest.skip("Distributed not initialized")
        world_size = torch.distributed.get_world_size()
        min_world_size = tp_size * pp_size * ep_size
        if world_size < min_world_size:
            pytest.skip(f"Test requires at least {min_world_size} GPUs")
        elif tp_size == 1 and sequence_parallel:
            pytest.skip(reason="Sequence parallelism requires tp_size > 1")
        elif tp_size > 1 and ep_size > 1 and not sequence_parallel:
            pytest.skip(reason="Sequence parallelism must be used with tp_size > 1 and ep_size > 1")
        elif transformer_impl == "inference_optimized":
            if ep_size > 1:
                pytest.skip(
                    reason="MoE models are not supported with the inference optimized transformer."
                )
            if tp_size > 1 and not sequence_parallel:
                pytest.skip(
                    reason=(
                        "The inference optimized transformer requires sequence parallelism "
                        "when tp_size > 1."
                    )
                )
            if model_provider == "mamba":
                pytest.skip(
                    reason="Mamba model is not supported with the inference optimized transformer."
                )

        env = self._run_test(
            model_provider=model_provider,
            tensor_model_parallel_size=tp_size,
            pipeline_model_parallel_size=pp_size,
            expert_model_parallel_size=ep_size,
            sequence_parallel=sequence_parallel,
            materialize_only_last_token_logits=materialize_only_last_token_logits,
            transformer_impl=transformer_impl,
        )

    @pytest.mark.internal
    @pytest.mark.skipif(
        not is_fa_min_version("2.7.3"), reason="need latest flash attn for dynamic batching"
    )
    @pytest.mark.parametrize("materialize_only_last_token_logits", [False, True])
    def test_sequence_parallel_fp8_inference(self, materialize_only_last_token_logits: bool):
        fp8_available, reason_for_no_fp8 = check_fp8_support()
        if not fp8_available:
            pytest.skip(reason_for_no_fp8)

        self._run_test(
            min_prompt_length=19,
            max_prompt_length=19,
            tensor_model_parallel_size=4,
            sequence_parallel=True,
            materialize_only_last_token_logits=True,
            fp8=True,
        )

    @pytest.mark.internal
    @pytest.mark.skipif(
        not is_fa_min_version("2.7.3"), reason="need latest flash attn for dynamic batching"
    )
    def test_num_tokens_total(self):
        """Simple test, but using num_tokens_total instead of num_tokens_to_generate."""
        # Run test.
        env = self._run_test(
            num_tokens_to_generate=None, num_tokens_total=20, use_fixed_output_lengths=True
        )

    @pytest.mark.internal
    @pytest.mark.skipif(
        not is_fa_min_version("2.7.3"), reason="need latest flash attn for dynamic batching"
    )
    @pytest.mark.skip(
        reason="activate for `megatron-core >= 0.16`, after fixing "
        "`raise TokenOverflowError(is_transient=False)` compatibility with "
        "legacy tests."
    )
    def test_events(self):
        """Test events."""
        env = self._run_test(
            num_requests=16,
            max_prompt_length=10,
            num_tokens_to_generate=32,
            context_buffer_size_gb=0.001,  # 0.001, # 8 blocks
            context_max_tokens=8,
            num_gap_steps=1,
        )

        expected_event_types = [
            ['ADD', 'FINISH'],
            ['ADD', 'FINISH'],
            ['ADD', 'FINISH'],
            ['ADD', 'FINISH'],
            ['ERROR_TRANSIENT', 'ADD', 'FINISH'],
            ['ERROR_TRANSIENT', 'ADD', 'FINISH'],
            ['ADD', 'FINISH'],
            ['ERROR_NONTRANSIENT', 'FAIL'],
            ['ERROR_NONTRANSIENT', 'FAIL'],
            ['ERROR_TRANSIENT', 'ADD', 'FINISH'],
            ['ERROR_NONTRANSIENT', 'FAIL'],
            ['ERROR_TRANSIENT', 'ADD', 'FINISH'],
            ['ADD', 'FINISH'],
            ['ERROR_TRANSIENT', 'ADD', 'FINISH'],
            ['ERROR_TRANSIENT', 'ADD', 'FINISH'],
            ['ERROR_TRANSIENT', 'ADD', 'FINISH'],
        ]
        result_event_types = [[e.type.name for e in r.events] for r in env.requests]

        assert result_event_types == expected_event_types

    @pytest.mark.internal
    @pytest.mark.skipif(
        not is_fa_min_version("2.7.3"), reason="need latest flash attn for dynamic batching"
    )
    @pytest.mark.parametrize("model_provider", ["gpt", "mamba"])
    @torch.inference_mode()
    def test_chunked_prefill(self, model_provider: str):
        """Verify that chunked prefill output is equivalent to regular prefill."""
        skip_if_mamba_sequence_packing_not_available(model_provider)

        prompt_length = 1200
        num_tokens_to_generate = 16
        max_sequence_length = prompt_length + num_tokens_to_generate

        # Configure context to force chunking (chunked prefill is enabled by default)
        env = self._run_test(
            num_requests=1,
            min_prompt_length=prompt_length,
            max_prompt_length=prompt_length,
            num_tokens_to_generate=num_tokens_to_generate,
            materialize_only_last_token_logits=False,
            model_provider=model_provider,
            context_block_size_tokens=256,
            context_max_tokens=1000,
        )

    @pytest.mark.internal
    @pytest.mark.skipif(
        not is_fa_min_version("2.7.3"), reason="need latest flash attn for dynamic batching"
    )
    @pytest.mark.skip(
        reason="test works in isolation, but memory dynamics change when run "
        "within unt test suite."
    )
    def test_suspend_resume_memory(self):

        # Run tests.
        mem_usages = {}
        for suspend_resume_interval in None, 8, 4, 2:  # interval 1 acts funny.

            # Run test.
            env = self._run_test(suspend_resume_interval=suspend_resume_interval, num_gap_steps=1)

            # Record memory usage.
            mem_usages[suspend_resume_interval] = env.mem_usage

            # Clear memory to make recorded memories consistent between tests.
            # TODO(@lmcafee): why is memory not automatically cleared?
            # env.engine.suspend() # TODO(@lmcafee): useful?
            del env

        # Utility methods.
        get_alloc = lambda mem_stats: mem_stats["allocated_bytes.all.current"]

        # Validate overall 'end' memory usage.
        golden_end_bytes = get_alloc(mem_usages[None]["end"])
        for interval, mem_usage in mem_usages.items():
            current_end_bytes = get_alloc(mem_usage["end"])
            assert math.isclose(
                golden_end_bytes, current_end_bytes, rel_tol=0.01
            ), f"{current_end_bytes} != {golden_end_bytes}."

        # Validate 'suspend/resume' memory usage.
        get_suspend_resume_bytes = lambda key: list(
            get_alloc(list(d["suspend_resume"].values())[-1][key])
            for i, d in mem_usages.items()
            if i is not None
        )
        suspend_resume_mid_bytes = get_suspend_resume_bytes("mid")
        suspend_resume_end_bytes = get_suspend_resume_bytes("end")
        for mid_bytes in suspend_resume_mid_bytes:
            assert math.isclose(
                suspend_resume_mid_bytes[0], mid_bytes, rel_tol=0.01
            ), f"{mid_bytes} != {suspend_resume_mid_bytes[0]}."
        for end_bytes in suspend_resume_end_bytes:
            assert math.isclose(
                suspend_resume_end_bytes[0], end_bytes, rel_tol=0.01
            ), f"{end_bytes} != {suspend_resume_end_bytes[0]}."<|MERGE_RESOLUTION|>--- conflicted
+++ resolved
@@ -129,23 +129,9 @@
             assert self.num_tokens_total is not None
             self.max_sequence_length = self.num_tokens_total
 
-<<<<<<< HEAD
-        # Update overrides if not using overflow factor.
-        if self.context_buffer_overflow_factor is None:
-
-            # Enough room for all requests.
-            if self.context_max_requests_override is None:
-                self.context_max_requests_override = self.num_requests
-
-            # Enough room for all tokens.
-            if self.context_max_tokens_override is None:
-                self.context_max_tokens_override = self.num_requests * self.max_sequence_length
-
         if self.cuda_graph_scope is None:
             self.cuda_graph_scope = ["full_iteration"]
 
-=======
->>>>>>> bc242d9a
 
 @dataclass
 class DynamicEngineTestEnv:
