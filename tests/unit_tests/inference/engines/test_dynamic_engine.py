--- conflicted
+++ resolved
@@ -4,11 +4,7 @@
 import random
 import types
 from dataclasses import dataclass
-<<<<<<< HEAD
-from typing import List, Optional, Tuple
-=======
-from typing import Dict, List, Optional
->>>>>>> 53008b84
+from typing import Dict, List, Optional, Tuple
 
 import pytest
 import torch
@@ -582,13 +578,9 @@
     @pytest.mark.parametrize("model_provider", ["gpt", "mamba"])
     def test_request_overflow(self, model_provider: str) -> None:
         """Test request overflow."""
-<<<<<<< HEAD
         skip_if_mamba_sequence_packing_not_available(model_provider)
 
-        self._run_test(context_max_requests_override=1, model_provider=model_provider)
-=======
-        self._run_test(context_max_requests_override=4)
->>>>>>> 53008b84
+        self._run_test(context_max_requests_override=4, model_provider=model_provider)
 
     @pytest.mark.skipif(
         not is_fa_min_version("2.7.3"), reason="need latest flash attn for dynamic batching"
@@ -956,8 +948,6 @@
                     "pipeline stages is not supported yet."
                 )
             )
-        elif sequence_parallel and model_provider == "mamba":
-            pytest.skip("Sequence parallelism is not supported for hybrid models.")
 
         env = self._run_test(
             model_provider=model_provider,
@@ -1020,6 +1010,31 @@
         result_event_types = [[e.type.name for e in r.events] for r in env.requests]
 
         assert result_event_types == expected_event_types
+
+    @pytest.mark.experimental
+    @pytest.mark.skipif(
+        not is_fa_min_version("2.7.3"), reason="need latest flash attn for dynamic batching"
+    )
+    @pytest.mark.parametrize("model_provider", ["gpt", "mamba"])
+    @torch.inference_mode()
+    def test_chunked_prefill(self, model_provider: str):
+        """Verify that chunked prefill output is equivalent to regular prefill."""
+
+        prompt_length = 1200
+        num_tokens_to_generate = 16
+        max_sequence_length = prompt_length + num_tokens_to_generate
+
+        # Configure context to force chunking (chunked prefill is enabled by default)
+        env = self._run_test(
+            num_requests=1,
+            min_prompt_length=prompt_length,
+            max_prompt_length=prompt_length,
+            num_tokens_to_generate=num_tokens_to_generate,
+            materialize_only_last_token_logits=False,
+            model_provider=model_provider,
+            context_chunk_size_tokens=256,
+            context_max_tokens_override=300,
+        )
 
 
 if __name__ == "__main__":
