--- conflicted
+++ resolved
@@ -4,7 +4,7 @@
 import random
 import types
 from dataclasses import dataclass
-from typing import List, Optional
+from typing import List, Optional, Dict
 
 import pytest
 import torch
@@ -439,24 +439,10 @@
             num_requests=2, min_prompt_length=8, max_prompt_length=8, context_max_tokens_override=12
         )
         env = self._build_test_env(test_config)
-<<<<<<< HEAD
-        for request_id, request in enumerate(env.requests):
-            env.engine.add_request(request_id, request.prompt, request.num_tokens_to_generate)
-        env.engine.schedule_waiting_requests()
-        assert list(env.engine.waiting_request_ids) == [
-            1,
-            2,
-            3,
-            4,
-            5,
-            6,
-            7,
-        ], f"waiting_request_ids: {list(env.engine.waiting_request_ids)}."
-=======
         env.engine._add_request(env.requests[0])
         env.engine._add_request(env.requests[1])
+        env.engine.schedule_waiting_requests()
         assert list(env.engine.waiting_request_ids) == [1]
->>>>>>> a3f9e566
 
     @pytest.mark.skipif(
         not is_fa_min_version("2.7.3"), reason="need latest flash attn for dynamic batching"
@@ -627,16 +613,9 @@
         # expectation: we should be in non-decode mode and not using cuda graphs
 
         # add all requests to the context.
-<<<<<<< HEAD
-        for request_id in tqdm(range(len(env.requests)), "add requests"):
-            env.engine.add_request(
-                request_id, env.requests[request_id].prompt, num_tokens_to_generate=1
-            )
-        env.engine.schedule_waiting_requests()
-=======
         for request in tqdm(env.requests, "add requests"):
             env.engine._add_request(request)
->>>>>>> a3f9e566
+        env.engine.schedule_waiting_requests()
 
         # we should now have more active tokens than max requests.
         context.initialize_attention_state()
