from argparse import Namespace
<<<<<<< HEAD
from megatron.core import parallel_state
from megatron.core.device_utils import get_current_device
from megatron.core.inference.model_inference_wrappers.inference_wrapper_config import InferenceWrapperConfig
=======

>>>>>>> e32b60b5
import torch

from megatron.core import parallel_state
from megatron.core.inference.model_inference_wrappers.gpt.gpt_inference_wrapper import (
    GPTInferenceWrapper,
)
from megatron.core.inference.model_inference_wrappers.inference_wrapper_config import (
    InferenceWrapperConfig,
)
from megatron.core.models.gpt.gpt_layer_specs import (
    get_gpt_layer_local_spec,
    get_gpt_layer_with_transformer_engine_spec,
)
from megatron.core.models.gpt.gpt_model import GPTModel
<<<<<<< HEAD
from tests.unit_tests.test_utilities import Utils
from megatron.core.tensor_parallel.random import model_parallel_device_manual_seed
=======
from megatron.core.tensor_parallel.random import model_parallel_cuda_manual_seed
from megatron.core.transformer.transformer_config import TransformerConfig
from tests.unit_tests.test_utilities import Utils

>>>>>>> e32b60b5

class TestGPTInferenceWrapper:

    def setup_model(self, tensor_parallel_size, pipeline_parallel_size):
<<<<<<< HEAD
        Utils.initialize_model_parallel(tensor_model_parallel_size=tensor_parallel_size,pipeline_model_parallel_size=pipeline_parallel_size)
        model_parallel_device_manual_seed(123)
=======
        Utils.initialize_model_parallel(
            tensor_model_parallel_size=tensor_parallel_size,
            pipeline_model_parallel_size=pipeline_parallel_size,
        )
        model_parallel_cuda_manual_seed(123)
>>>>>>> e32b60b5
        self.vocab_size = 100
        self.batch_size = 4
        self.sequence_length = 32
        hidden_size = 12

        transformer_config = TransformerConfig(
            num_layers=4,
            hidden_size=hidden_size,
            num_attention_heads=4,
            use_cpu_initialization=True,
        )

        gpt_model = GPTModel(
<<<<<<< HEAD
            config=transformer_config, 
            transformer_layer_spec=get_gpt_layer_local_spec(), 
            vocab_size=self.vocab_size, 
            max_sequence_length=self.sequence_length, 
            parallel_output = True).to(device=get_current_device())
=======
            config=transformer_config,
            transformer_layer_spec=get_gpt_layer_local_spec(),
            vocab_size=self.vocab_size,
            max_sequence_length=self.sequence_length,
            parallel_output=True,
        ).cuda()
>>>>>>> e32b60b5

        inference_wrapper_config = InferenceWrapperConfig(
            hidden_size=hidden_size,
            inference_batch_times_seqlen_threshold=20,
            fp32_residual_connection=False,
            params_dtype=torch.float,
            padded_vocab_size=self.vocab_size,
        )

        self.inference_wrapped_model = GPTInferenceWrapper(gpt_model, inference_wrapper_config)

    def teardown_method(self, method):
        Utils.destroy_model_parallel()

    # This will call the inference_wrapped_model.forward_pass_with_pipeline_parallel_small_input_batch()
    def test_inference_pipeline_parallel_small_size(self):
        self.setup_model(tensor_parallel_size=2, pipeline_parallel_size=2)
<<<<<<< HEAD
        
        batch_prompt_tokens = torch.randint(low = 0, high = self.vocab_size, size=(self.batch_size, self.sequence_length)).int().to(device=get_current_device())
=======

        batch_prompt_tokens = (
            torch.randint(low=0, high=self.vocab_size, size=(self.batch_size, self.sequence_length))
            .int()
            .cuda()
        )
>>>>>>> e32b60b5
        self.inference_wrapped_model.prep_model_for_inference(prompts_tokens=batch_prompt_tokens)

        inference_input = self.inference_wrapped_model.get_batch_for_context_window(0, 5)

        logits = self.inference_wrapped_model.run_one_forward_step(inference_input)
        # Logits are not returned in all ranks in PP
        if parallel_state.is_pipeline_last_stage():
            assert logits.shape == (
                self.batch_size,
                5,
                self.vocab_size,
            ), f"Shape mismatch . Expected {(self.batch_size, 5, self.vocab_size)}, but got {logits.shape}"

    # This will call the inference_wrapped_model.forward_pass_with_pipeline_parallel_large_input_batch()
    def test_inference_pipeline_parallel_large__size(self):
        self.setup_model(tensor_parallel_size=2, pipeline_parallel_size=2)
<<<<<<< HEAD
        
        batch_prompt_tokens = torch.randint(low = 0, high = self.vocab_size, size=(self.batch_size, self.sequence_length)).int().to(device=get_current_device())
=======

        batch_prompt_tokens = (
            torch.randint(low=0, high=self.vocab_size, size=(self.batch_size, self.sequence_length))
            .int()
            .cuda()
        )
>>>>>>> e32b60b5
        self.inference_wrapped_model.prep_model_for_inference(prompts_tokens=batch_prompt_tokens)

        inference_input = self.inference_wrapped_model.get_batch_for_context_window(0, 10)

        logits = self.inference_wrapped_model.run_one_forward_step(inference_input)

        if parallel_state.is_pipeline_last_stage():
            assert logits.shape == (
                self.batch_size,
                10,
                self.vocab_size,
            ), f"Shape mismatch . Expected {(self.batch_size,10, self.vocab_size)}, but got {logits.shape}"

    def test_inference_only_tensor_parallel(self):
        self.setup_model(tensor_parallel_size=4, pipeline_parallel_size=1)
<<<<<<< HEAD
    
        batch_prompt_tokens = torch.randint(low = 0, high = self.vocab_size, size=(self.batch_size, self.sequence_length)).int().to(device=get_current_device())
=======

        batch_prompt_tokens = (
            torch.randint(low=0, high=self.vocab_size, size=(self.batch_size, self.sequence_length))
            .int()
            .cuda()
        )
>>>>>>> e32b60b5
        self.inference_wrapped_model.prep_model_for_inference(prompts_tokens=batch_prompt_tokens)

        inference_input = self.inference_wrapped_model.get_batch_for_context_window(0, 5)
        logits = self.inference_wrapped_model.run_one_forward_step(inference_input)

        assert logits.shape == (
            self.batch_size,
            5,
            self.vocab_size,
        ), f"Shape mismatch . Expected {(self.batch_size, 5, self.vocab_size)}, but got {logits.shape}"<|MERGE_RESOLUTION|>--- conflicted
+++ resolved
@@ -1,48 +1,23 @@
 from argparse import Namespace
-<<<<<<< HEAD
+
+import torch
+
 from megatron.core import parallel_state
 from megatron.core.device_utils import get_current_device
 from megatron.core.inference.model_inference_wrappers.inference_wrapper_config import InferenceWrapperConfig
-=======
-
->>>>>>> e32b60b5
 import torch
-
-from megatron.core import parallel_state
-from megatron.core.inference.model_inference_wrappers.gpt.gpt_inference_wrapper import (
-    GPTInferenceWrapper,
-)
-from megatron.core.inference.model_inference_wrappers.inference_wrapper_config import (
-    InferenceWrapperConfig,
-)
-from megatron.core.models.gpt.gpt_layer_specs import (
-    get_gpt_layer_local_spec,
-    get_gpt_layer_with_transformer_engine_spec,
-)
+from megatron.core.inference.model_inference_wrappers.gpt.gpt_inference_wrapper import GPTInferenceWrapper
+from megatron.core.models.gpt.gpt_layer_specs import get_gpt_layer_local_spec, get_gpt_layer_with_transformer_engine_spec
+from megatron.core.transformer.transformer_config import TransformerConfig
 from megatron.core.models.gpt.gpt_model import GPTModel
-<<<<<<< HEAD
 from tests.unit_tests.test_utilities import Utils
 from megatron.core.tensor_parallel.random import model_parallel_device_manual_seed
-=======
-from megatron.core.tensor_parallel.random import model_parallel_cuda_manual_seed
-from megatron.core.transformer.transformer_config import TransformerConfig
-from tests.unit_tests.test_utilities import Utils
-
->>>>>>> e32b60b5
 
 class TestGPTInferenceWrapper:
 
     def setup_model(self, tensor_parallel_size, pipeline_parallel_size):
-<<<<<<< HEAD
         Utils.initialize_model_parallel(tensor_model_parallel_size=tensor_parallel_size,pipeline_model_parallel_size=pipeline_parallel_size)
         model_parallel_device_manual_seed(123)
-=======
-        Utils.initialize_model_parallel(
-            tensor_model_parallel_size=tensor_parallel_size,
-            pipeline_model_parallel_size=pipeline_parallel_size,
-        )
-        model_parallel_cuda_manual_seed(123)
->>>>>>> e32b60b5
         self.vocab_size = 100
         self.batch_size = 4
         self.sequence_length = 32
@@ -56,20 +31,11 @@
         )
 
         gpt_model = GPTModel(
-<<<<<<< HEAD
             config=transformer_config, 
             transformer_layer_spec=get_gpt_layer_local_spec(), 
             vocab_size=self.vocab_size, 
             max_sequence_length=self.sequence_length, 
             parallel_output = True).to(device=get_current_device())
-=======
-            config=transformer_config,
-            transformer_layer_spec=get_gpt_layer_local_spec(),
-            vocab_size=self.vocab_size,
-            max_sequence_length=self.sequence_length,
-            parallel_output=True,
-        ).cuda()
->>>>>>> e32b60b5
 
         inference_wrapper_config = InferenceWrapperConfig(
             hidden_size=hidden_size,
@@ -87,17 +53,8 @@
     # This will call the inference_wrapped_model.forward_pass_with_pipeline_parallel_small_input_batch()
     def test_inference_pipeline_parallel_small_size(self):
         self.setup_model(tensor_parallel_size=2, pipeline_parallel_size=2)
-<<<<<<< HEAD
         
         batch_prompt_tokens = torch.randint(low = 0, high = self.vocab_size, size=(self.batch_size, self.sequence_length)).int().to(device=get_current_device())
-=======
-
-        batch_prompt_tokens = (
-            torch.randint(low=0, high=self.vocab_size, size=(self.batch_size, self.sequence_length))
-            .int()
-            .cuda()
-        )
->>>>>>> e32b60b5
         self.inference_wrapped_model.prep_model_for_inference(prompts_tokens=batch_prompt_tokens)
 
         inference_input = self.inference_wrapped_model.get_batch_for_context_window(0, 5)
@@ -114,17 +71,8 @@
     # This will call the inference_wrapped_model.forward_pass_with_pipeline_parallel_large_input_batch()
     def test_inference_pipeline_parallel_large__size(self):
         self.setup_model(tensor_parallel_size=2, pipeline_parallel_size=2)
-<<<<<<< HEAD
         
         batch_prompt_tokens = torch.randint(low = 0, high = self.vocab_size, size=(self.batch_size, self.sequence_length)).int().to(device=get_current_device())
-=======
-
-        batch_prompt_tokens = (
-            torch.randint(low=0, high=self.vocab_size, size=(self.batch_size, self.sequence_length))
-            .int()
-            .cuda()
-        )
->>>>>>> e32b60b5
         self.inference_wrapped_model.prep_model_for_inference(prompts_tokens=batch_prompt_tokens)
 
         inference_input = self.inference_wrapped_model.get_batch_for_context_window(0, 10)
@@ -140,17 +88,8 @@
 
     def test_inference_only_tensor_parallel(self):
         self.setup_model(tensor_parallel_size=4, pipeline_parallel_size=1)
-<<<<<<< HEAD
     
         batch_prompt_tokens = torch.randint(low = 0, high = self.vocab_size, size=(self.batch_size, self.sequence_length)).int().to(device=get_current_device())
-=======
-
-        batch_prompt_tokens = (
-            torch.randint(low=0, high=self.vocab_size, size=(self.batch_size, self.sequence_length))
-            .int()
-            .cuda()
-        )
->>>>>>> e32b60b5
         self.inference_wrapped_model.prep_model_for_inference(prompts_tokens=batch_prompt_tokens)
 
         inference_input = self.inference_wrapped_model.get_batch_for_context_window(0, 5)
