--- conflicted
+++ resolved
@@ -330,19 +330,11 @@
 
 if __name__ == "__main__":
     test = TestCoordinator()
-<<<<<<< HEAD
-    test.test_simple()
-    test.test_tp()
-    test.test_pp()
-    test.test_tp_pp()
-    test.test_throughput()
-=======
     asyncio.run(test.test_simple())
     asyncio.run(test.test_tp())
     asyncio.run(test.test_pp())
     asyncio.run(test.test_tp_pp())
     asyncio.run(test.test_throughput())
->>>>>>> 00884a87
     test.teardown_method(None)
     print("~~~")
     print("success.")