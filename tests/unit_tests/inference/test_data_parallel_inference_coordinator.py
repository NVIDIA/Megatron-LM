# Copyright (c) 2025 NVIDIA CORPORATION & AFFILIATES. All rights reserved.

import asyncio
import random
import time
from collections import deque
from dataclasses import dataclass, field
from typing import Dict, List, Optional, Tuple

import pytest
import torch.distributed as dist
from tqdm import tqdm

from megatron.core.inference.data_parallel_inference_coordinator import (
    DataParallelInferenceCoordinator,
)
from megatron.core.inference.engines.dynamic_engine import DynamicInferenceEngine, RequestEntry
from megatron.core.inference.inference_client import InferenceClient
from megatron.core.inference.inference_request import (
    DynamicInferenceRequest,
    DynamicInferenceRequestRecord,
    Status,
)
from megatron.core.inference.sampling_params import SamplingParams
from megatron.core.utils import get_asyncio_loop
from tests.unit_tests.test_utilities import Utils

try:
    import zmq

    HAVE_ZMQ = True
except Exception:
    HAVE_ZMQ = False

IS_ZMQ_FLAKY = True


class DummyContext:
    """Dummy inference context."""

    def __init__(self):
        self.active_cnt = 0

    def get_active_request_count(self) -> int:
        return self.active_cnt


class DummyEngine(DynamicInferenceEngine):
    """Dummy inference engine that only implements coordinator-related methods."""

    def __init__(self):
        """We cannot call super().__init__() because it requires complex setup."""
        self.waiting_request_ids = deque()
        self.requests: Dict[int, RequestEntry] = {}
        self.paused = False
        self.stopped = False
        self.suspend_signal = False
        self.is_suspended = False
        self._loop = get_asyncio_loop()
        self.context = DummyContext()

    def add_request(
        self, request_id: int, prompt: str, sampling_params: Optional[SamplingParams] = None
    ) -> asyncio.Future[DynamicInferenceRequestRecord]:
        """Dummy add_request."""

        self.requests[request_id] = RequestEntry(
            record=DynamicInferenceRequestRecord.from_request(
                DynamicInferenceRequest(
                    prompt=prompt,
                    request_id=request_id,
                    sampling_params=sampling_params,
                    status=Status.WAITING_IN_QUEUE,
                )
            ),
            future=self._loop.create_future(),
        )
        self.waiting_request_ids.append(request_id)

        return self.requests[request_id].future

    async def async_step(self, *, verbose: Optional[bool] = False) -> Dict:
        """Dummy async_step."""
        # Finish "active" requests.
        finished_request_records = []
        to_remove = []
<<<<<<< HEAD
        for request_id, entry in self.requests.items():
            if entry.record[-1].status == Status.ACTIVE_AND_GENERATING_TOKENS:
                entry.record[-1].status = Status.COMPLETED
=======
        for request_id, request in self.requests.items():
            if request.status == Status.ACTIVE_AND_GENERATING_TOKENS:
                request.sampling_params.num_tokens_to_generate -= 1
                if request.sampling_params.num_tokens_to_generate > 0:
                    continue
                request.status = Status.COMPLETED
>>>>>>> 70db86ae
                self.context.active_cnt -= 1
                finished_request_records.append(entry.record)
                entry.future.set_result(entry.record)
                to_remove.append(request_id)
        for request_id in to_remove:
            del self.requests[request_id]

        # Activate queued requests. They will "process" for 1 step.
        active_request_ids = []
        while self.waiting_request_ids:
            request_id = self.waiting_request_ids.popleft()
            record = self.requests[request_id].record
            record[-1].status = Status.ACTIVE_AND_GENERATING_TOKENS
            self.context.active_cnt += 1
            active_request_ids.append(request_id)

        return {
            "active_request_ids": active_request_ids,
            "finished_request_records": finished_request_records,
            "step_time": 0.01,
            "cuda_graph_request_count": 1,
        }


@dataclass
class CoordinatorTestConfig:
    """Test configuration args."""

    port: int = 46581
    launch_inference_coordinator: bool = True
    stop_engines: bool = True
    verify_results: bool = True

    num_requests: int = 10**1
    min_time_offset: float = 10 ** (-4)
    max_time_offset: float = 10 ** (-3)
    num_steps_to_finish: int = 1
    num_iterations: int = 1

    tensor_model_parallel_size: int = 1
    pipeline_model_parallel_size: int = 1


@dataclass
class CoordinatorTestEnv:
    """Test environment, including requests."""

    config: CoordinatorTestConfig
    requests: List[Tuple]
    engine: DummyEngine
    responses: List[List[DynamicInferenceRequest]] = field(default_factory=list)
    timing_data: Dict[str, Optional[float]] = field(
        default_factory=lambda: {
            "start_time": None,
            "init_time": None,
            "done_time": None,
            "stop_time": None,
        }
    )


class TestCoordinator:

    @classmethod
    def _build_requests(cls, test_config: CoordinatorTestConfig) -> List[Tuple]:
        ret = []

        for _ in range(test_config.num_requests):
            arrival_delta = random.uniform(test_config.min_time_offset, test_config.max_time_offset)
            num_tokens = test_config.num_steps_to_finish
            ret.append(
                ("Hello world!", SamplingParams(num_tokens_to_generate=num_tokens), arrival_delta)
            )
        return ret

    @classmethod
    def _build_test_env(cls, test_config):
        Utils.initialize_model_parallel(
            tensor_model_parallel_size=test_config.tensor_model_parallel_size,
            pipeline_model_parallel_size=test_config.pipeline_model_parallel_size,
        )
        requests = cls._build_requests(test_config)
        engine = DummyEngine()
        engine.num_steps_to_finish = test_config.num_steps_to_finish
        return CoordinatorTestEnv(config=test_config, requests=requests, engine=engine)

    @classmethod
    async def _run_test(cls, **test_config_kwargs):
        # Test environment.
        test_config = CoordinatorTestConfig(**test_config_kwargs)
        env = cls._build_test_env(test_config)

        # Connect each engine to their respective processes.
        env.timing_data["start_time"] = time.time()
        await env.engine.start_listening_to_data_parallel_coordinator(
            inference_coordinator_port=test_config.port,
            launch_inference_coordinator=test_config.launch_inference_coordinator,
        )

        results_success = False
        shutdown_success = False
        try:
            if dist.get_rank() == 0:
                client = InferenceClient(test_config.port)
                await client.start()
                env.timing_data["init_time"] = time.time()

                all_results = []
                for _ in range(test_config.num_iterations):
                    futures = []
                    for request in tqdm(env.requests, "add_requests"):
                        prompt, sampling_params, arrival_delta = request
                        await asyncio.sleep(arrival_delta)
                        fut = client.add_request(prompt=prompt, sampling_params=sampling_params)
                        futures.append(fut)
                    results: List[DynamicInferenceRequestRecord] = await asyncio.gather(*futures)
                    all_results.append(results)
                env.timing_data["done_time"] = time.time()
            results_success = True
        finally:
            try:
                if dist.get_rank() == 0:
                    if test_config.stop_engines:
                        client.stop_engines()
                    client.stop()
                if test_config.stop_engines:
                    await env.engine.engine_loop_task
                shutdown_success = True
            except:
                env.engine.engine_loop_task.cancel()

        env.timing_data["stop_time"] = time.time()

        assert results_success, "Did not receive all results successfully."
        assert shutdown_success, "Did not shutdown successfully."
        if dist.get_rank() == 0:
<<<<<<< HEAD
            client = InferenceClient(test_config.port)
            await client.start()
            futures = []
            for request in tqdm(env.requests, "add_requests"):
                prompt, sampling_params, arrival_delta = request
                await asyncio.sleep(arrival_delta)
                fut = client.add_request(prompt=prompt, sampling_params=sampling_params)
                futures.append(fut)
            results: List[DynamicInferenceRequestRecord] = await asyncio.gather(*futures)

            client.stop_engines()
            client.stop()

        await env.engine.engine_loop_task
=======
            env.responses = all_results
            if test_config.verify_results:
                for batch in all_results:
                    for request in batch:
                        assert request.status == Status.COMPLETED
>>>>>>> 70db86ae

        return env

    def teardown_method(self, method):
        Utils.destroy_model_parallel()

    @pytest.mark.internal
    @pytest.mark.skipif(IS_ZMQ_FLAKY, reason="pyzmq is flaky in CI")
    @pytest.mark.skipif(not HAVE_ZMQ, reason="pyzmq is required for this test")
    @pytest.mark.asyncio
    async def test_simple(self):
        """Simple test with no TP or PP."""
        env = await self._run_test(tensor_model_parallel_size=1, pipeline_model_parallel_size=1)

    @pytest.mark.internal
    @pytest.mark.skipif(IS_ZMQ_FLAKY, reason="pyzmq is flaky in CI")
    @pytest.mark.skipif(not HAVE_ZMQ, reason="pyzmq is required for this test")
    @pytest.mark.asyncio
    async def test_tp(self):
        """Simple test with TP, but no PP."""
        env = await self._run_test(tensor_model_parallel_size=2, pipeline_model_parallel_size=1)

    @pytest.mark.internal
    @pytest.mark.skipif(IS_ZMQ_FLAKY, reason="pyzmq is flaky in CI")
    @pytest.mark.skipif(not HAVE_ZMQ, reason="pyzmq is required for this test")
    @pytest.mark.asyncio
    async def test_pp(self):
        """Simple test with no TP, but PP."""
        env = await self._run_test(tensor_model_parallel_size=1, pipeline_model_parallel_size=2)

    @pytest.mark.internal
    @pytest.mark.skipif(IS_ZMQ_FLAKY, reason="pyzmq is flaky in CI")
    @pytest.mark.skipif(not HAVE_ZMQ, reason="pyzmq is required for this test")
    @pytest.mark.asyncio
    async def test_tp_pp(self):
        """Simple test with both TP and PP."""
        env = await self._run_test(tensor_model_parallel_size=2, pipeline_model_parallel_size=2)

    @pytest.mark.internal
    @pytest.mark.skipif(IS_ZMQ_FLAKY, reason="pyzmq is flaky in CI")
    @pytest.mark.skipif(not HAVE_ZMQ, reason="pyzmq is required for this test")
    @pytest.mark.asyncio
    async def test_throughput(self):
        """Throughput test with no TP or PP."""
        env = await self._run_test(
            tensor_model_parallel_size=1,
            pipeline_model_parallel_size=1,
            num_requests=10**4,
            num_iterations=10,
            min_time_offset=0.0,
            max_time_offset=0.0,
        )
        if dist.get_rank() == 0:
            init_duration = (env.timing_data["init_time"] - env.timing_data["start_time"]) * 10**3
            golden_init_duration = 4445.64  # ms
            run_duration = (env.timing_data["done_time"] - env.timing_data["init_time"]) * 10**3
            golden_run_duration = 2906.29  # ms
            stop_duration = (env.timing_data["stop_time"] - env.timing_data["done_time"]) * 10**3
            golden_stop_duration = 10.77  # ms

            # Print current results.
            print(f"Initialization time: {init_duration:.2f} ms")
            print(f"Run time: {run_duration:.2f} ms")
            print(f"Stop time: {stop_duration:.2f} ms")

            # Check against golden values.
            def clamp_to_golden_value(value, golden_value, delta=0.1):
                return value > golden_value * (1 - delta) and value < golden_value * (1 + delta)

            assert clamp_to_golden_value(init_duration, golden_init_duration, delta=0.5), (
                f"WARNING: Init duration {init_duration:.2f}s deviates from "
                f"golden value {golden_init_duration:.2f}s"
            )
            assert clamp_to_golden_value(run_duration, golden_run_duration, delta=0.2), (
                f"WARNING: Run duration {run_duration:.2f}s deviates from "
                f"golden value {golden_run_duration:.2f}s"
            )
            assert clamp_to_golden_value(stop_duration, golden_stop_duration, delta=1.0), (
                f"WARNING: Stop duration {stop_duration:.2f}s deviates from "
                f"golden value {golden_stop_duration:.2f}s"
            )

            # Print summary.
            print(
                f"ZMQ throughput is approximately "
                f"{env.config.num_requests * env.config.num_iterations / (run_duration):.2f} "
                f"requests/ms"
            )


if __name__ == "__main__":
    test = TestCoordinator()
    asyncio.run(test.test_simple())
<<<<<<< HEAD
    test.test_tp()
=======
    asyncio.run(test.test_tp())
    asyncio.run(test.test_pp())
    asyncio.run(test.test_tp_pp())
    asyncio.run(test.test_throughput())
>>>>>>> 70db86ae
    test.teardown_method(None)
    print("~~~")
    print("success.")<|MERGE_RESOLUTION|>--- conflicted
+++ resolved
@@ -84,18 +84,13 @@
         # Finish "active" requests.
         finished_request_records = []
         to_remove = []
-<<<<<<< HEAD
         for request_id, entry in self.requests.items():
-            if entry.record[-1].status == Status.ACTIVE_AND_GENERATING_TOKENS:
-                entry.record[-1].status = Status.COMPLETED
-=======
-        for request_id, request in self.requests.items():
+            request = entry.record[-1]
             if request.status == Status.ACTIVE_AND_GENERATING_TOKENS:
                 request.sampling_params.num_tokens_to_generate -= 1
                 if request.sampling_params.num_tokens_to_generate > 0:
                     continue
                 request.status = Status.COMPLETED
->>>>>>> 70db86ae
                 self.context.active_cnt -= 1
                 finished_request_records.append(entry.record)
                 entry.future.set_result(entry.record)
@@ -232,28 +227,11 @@
         assert results_success, "Did not receive all results successfully."
         assert shutdown_success, "Did not shutdown successfully."
         if dist.get_rank() == 0:
-<<<<<<< HEAD
-            client = InferenceClient(test_config.port)
-            await client.start()
-            futures = []
-            for request in tqdm(env.requests, "add_requests"):
-                prompt, sampling_params, arrival_delta = request
-                await asyncio.sleep(arrival_delta)
-                fut = client.add_request(prompt=prompt, sampling_params=sampling_params)
-                futures.append(fut)
-            results: List[DynamicInferenceRequestRecord] = await asyncio.gather(*futures)
-
-            client.stop_engines()
-            client.stop()
-
-        await env.engine.engine_loop_task
-=======
             env.responses = all_results
             if test_config.verify_results:
                 for batch in all_results:
                     for request in batch:
                         assert request.status == Status.COMPLETED
->>>>>>> 70db86ae
 
         return env
 
@@ -347,14 +325,10 @@
 if __name__ == "__main__":
     test = TestCoordinator()
     asyncio.run(test.test_simple())
-<<<<<<< HEAD
-    test.test_tp()
-=======
     asyncio.run(test.test_tp())
     asyncio.run(test.test_pp())
     asyncio.run(test.test_tp_pp())
     asyncio.run(test.test_throughput())
->>>>>>> 70db86ae
     test.teardown_method(None)
     print("~~~")
     print("success.")