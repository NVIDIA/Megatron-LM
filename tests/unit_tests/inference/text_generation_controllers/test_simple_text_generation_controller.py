--- conflicted
+++ resolved
@@ -3,14 +3,11 @@
 import time
 from collections import OrderedDict
 from typing import Dict
-<<<<<<< HEAD
-from megatron.core.inference.model_inference_wrappers.inference_wrapper_config import InferenceWrapperConfig
-from megatron.core.device_utils import get_current_device
-=======
 from unittest import mock
 
 import pytest
->>>>>>> e32b60b5
+from megatron.core.inference.model_inference_wrappers.inference_wrapper_config import InferenceWrapperConfig
+from megatron.core.device_utils import get_current_device
 import torch
 
 from megatron.core.inference.common_inference_params import CommonInferenceParams
@@ -34,15 +31,8 @@
 class TestTextGenerationController:
 
     def setup_method(self, method):
-<<<<<<< HEAD
         Utils.initialize_model_parallel(tensor_model_parallel_size=2, pipeline_model_parallel_size=2)
         model_parallel_device_manual_seed(123)        
-=======
-        Utils.initialize_model_parallel(
-            tensor_model_parallel_size=2, pipeline_model_parallel_size=2
-        )
-        model_parallel_cuda_manual_seed(123)
->>>>>>> e32b60b5
         self.batch_size = 4
         self.hidden_size = 12
         self.vocab_size = 100
@@ -55,22 +45,12 @@
         )
 
         gpt_model = GPTModel(
-<<<<<<< HEAD
             config=transformer_config, 
             transformer_layer_spec=get_gpt_layer_local_spec(), 
             vocab_size=self.vocab_size, 
             max_sequence_length=self.sequence_length, 
             parallel_output = True).to(device=get_current_device())
         
-=======
-            config=transformer_config,
-            transformer_layer_spec=get_gpt_layer_local_spec(),
-            vocab_size=self.vocab_size,
-            max_sequence_length=self.sequence_length,
-            parallel_output=True,
-        ).cuda()
-
->>>>>>> e32b60b5
         inference_wrapper_config = InferenceWrapperConfig(
             hidden_size=self.hidden_size,
             inference_batch_times_seqlen_threshold=20,
@@ -115,22 +95,10 @@
             )
         assert str(aerror.value) == 'top-k is larger than logit size.'
 
-<<<<<<< HEAD
     
         last_token_logits = torch.arange(0, self.vocab_size).repeat(self.batch_size,1).float().to(device=get_current_device())
         sampled_logits = self.text_generation_controller.sample_from_logits(last_token_logits, CommonInferenceParams(top_k=1), self.vocab_size)
         assert torch.all(sampled_logits.cpu() == torch.ones(self.batch_size) * self.vocab_size - 1), f"The sampled logits should all be {self.vocab_size} but its {sampled_logits}"
-=======
-        last_token_logits = (
-            torch.arange(0, self.vocab_size).repeat(self.batch_size, 1).float().cuda()
-        )
-        sampled_logits = self.text_generation_controller.sample_from_logits(
-            last_token_logits, CommonInferenceParams(top_k=1), self.vocab_size
-        )
-        assert torch.all(
-            sampled_logits.cpu() == torch.ones(self.batch_size) * self.vocab_size - 1
-        ), f"The sampled logits should all be {self.vocab_size} but its {sampled_logits}"
->>>>>>> e32b60b5
 
         sampled_logits = self.text_generation_controller.sample_from_logits(
             last_token_logits, CommonInferenceParams(top_k=2), self.vocab_size
@@ -170,15 +138,8 @@
 
         active_requests: Dict[int, InferenceRequest] = OrderedDict()
         for i in range(self.batch_size):
-<<<<<<< HEAD
-            prompt = "sample" * (i+1)
+            prompt = "What is AI? " * (i+1)
             self.mock_tokenizer.tokenize.return_value = torch.randn(self.batch_size, self.vocab_size).to(device=get_current_device())   
-=======
-            prompt = "sample" * (i + 1)
-            self.mock_tokenizer.tokenize.return_value = torch.randn(
-                self.batch_size, self.vocab_size
-            ).cuda()
->>>>>>> e32b60b5
             inference_request = InferenceRequest(
                 request_id=i,
                 prompt=prompt,
