--- conflicted
+++ resolved
@@ -4,12 +4,7 @@
 import string
 import time
 from argparse import Namespace
-<<<<<<< HEAD
-from collections import OrderedDict
-import traceback
-=======
 from collections import OrderedDict, defaultdict
->>>>>>> a4306f75
 from typing import Dict, List
 from unittest import mock
 
@@ -143,7 +138,7 @@
 
         self.text_generation_controller.tokenizer = MockTokenizer()
         last_token_logits_top_n_input = (
-            torch.arange(0, self.vocab_size).repeat(self.batch_size, 1).float().cuda() / 10
+            torch.arange(0, self.vocab_size).repeat(self.batch_size, 1).float().to(device=get_current_device()) / 10
         )
         sampled_logits = self.text_generation_controller.sample_from_logits(
             last_token_logits_top_n_input,
