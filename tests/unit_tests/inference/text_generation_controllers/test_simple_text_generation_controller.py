--- conflicted
+++ resolved
@@ -4,12 +4,10 @@
 import string
 import time
 from collections import OrderedDict, defaultdict
-import traceback
 from typing import Dict, List
 from unittest import mock
 
 import pytest
-from megatron.core.inference.model_inference_wrappers.inference_wrapper_config import InferenceWrapperConfig
 from megatron.core.device_utils import get_current_device
 import torch
 
@@ -29,7 +27,6 @@
 )
 from megatron.core.models.gpt.gpt_layer_specs import get_gpt_layer_local_spec
 from megatron.core.models.gpt.gpt_model import GPTModel
-from megatron.core.parallel_state import get_default_process_group, is_pipeline_first_stage, is_pipeline_last_stage
 from megatron.core.tensor_parallel.random import model_parallel_device_manual_seed
 from megatron.core.transformer.enums import AttnBackend
 from megatron.core.transformer.module import Float16Module
@@ -187,7 +184,6 @@
         assert torch.all(
             sampled_logits >= expected_min_value
         ), f"The sampled logits should all be greater than {expected_min_value} but its {sampled_logits}"
-
 
     @pytest.mark.parametrize("dtype", [torch.float32, torch.bfloat16])
     @pytest.mark.parametrize(
@@ -204,17 +200,6 @@
         ],
     )
     def test_generate_all_output_tokens_static_batch(self, dtype, symmetric_ar_type):
-<<<<<<< HEAD
-        try:
-            self.setup_model(dtype, symmetric_ar_type)
-            self.mock_tokenizer.vocab_size = self.vocab_size
-            self.mock_tokenizer.eod = self.vocab_size - 1
-            self.mock_tokenizer.detokenize.side_effect = lambda x: ' '.join(
-                [
-                    ''.join(random.choices(string.ascii_letters, k=random.randint(4, 10)))
-                    for _ in range(len(x))
-                ]
-=======
         self.setup_model(dtype, symmetric_ar_type)
         self.mock_tokenizer.vocab_size = self.vocab_size
         self.mock_tokenizer.eod = self.vocab_size - 1
@@ -234,7 +219,7 @@
             prompt = "sample" * (i + 1)
             self.mock_tokenizer.tokenize.return_value = torch.randn(
                 self.batch_size, self.vocab_size
-            ).cuda()
+            ).to(get_current_device())
             prompt_tokens = torch.randint(
                 low=0, high=self.vocab_size - 1, size=(len(prompt),)
             ).tolist()
@@ -249,62 +234,33 @@
                 arrival_time=time.time(),
                 prompt_tokens=prompt_tokens,
                 status=Status.ACTIVE_BUT_NOT_GENERATING_TOKENS,
->>>>>>> 7c64be33
-            )
-            self.mock_tokenizer.offsets.side_effect = lambda _, s: [
-                i for i, c in enumerate(s) if c == ' '
-            ] + [len(s)]
-
-            active_requests: Dict[str, InferenceRequest] = OrderedDict()
-            all_prompt_tokens: Dict[str, List[int]] = OrderedDict()
-            for i in range(self.batch_size):
-                prompt = "sample" * (i + 1)
-                self.mock_tokenizer.tokenize.return_value = torch.randn(
-                    self.batch_size, self.vocab_size
-                ).to(device=get_current_device())
-                prompt_tokens = torch.randint(
-                    low=0, high=self.vocab_size - 1, size=(len(prompt),)
-                ).tolist()
-
-                request_id = str(i)
-                inference_request = InferenceRequest(
-                    request_id=request_id,
-                    prompt=prompt,
-                    sampling_params=SamplingParams(
-                        num_tokens_to_generate=10, return_log_probs=True, return_segments=True
-                    ),
-                    arrival_time=time.time(),
-                    prompt_tokens=prompt_tokens,
-                    status=Status.ACTIVE_BUT_NOT_GENERATING_TOKENS,
-                )
-                active_requests[request_id] = inference_request
-                all_prompt_tokens[request_id] = copy.deepcopy(prompt_tokens)
-
-            requests = self.text_generation_controller.generate_all_output_tokens_static_batch(
-                active_requests
-            )
-
-            for request_id, request in requests.items():
-                assert (
-                    request.status == Status.COMPLETED
-                ), f"Status should be completed but its {request.status}"
-                assert request.generated_length > 0, f"Generated length should be greater than zero"
-                assert request.generated_text is not None, "Generated text should not be None"
-                assert (
-                    all_prompt_tokens[request_id] == request.prompt_tokens
-                ), "Prompt tokens should not have changed during generation"
-                # Log probabilities are calculated based on the likelihood of a token given the
-                # preceding context. The first token lacks this dependency and is excluded from
-                # the logprobs output, which is why the +1 is necessary
-                assert (
-                    len(request.segments)
-                    == len(request.prompt_log_probs) + len(request.generated_log_probs) + 1
-                ), "Segments should be returned for both prompt and generated tokens"
-                assert len(request.prompt) + len(request.generated_text) == len(
-                    request.text
-                ), "Output text should include prompts and generations"
-        except:
-            traceback.print_exc()
+            )
+            active_requests[request_id] = inference_request
+            all_prompt_tokens[request_id] = copy.deepcopy(prompt_tokens)
+
+        requests = self.text_generation_controller.generate_all_output_tokens_static_batch(
+            active_requests
+        )
+
+        for request_id, request in requests.items():
+            assert (
+                request.status == Status.COMPLETED
+            ), f"Status should be completed but its {request.status}"
+            assert request.generated_length > 0, f"Generated length should be greater than zero"
+            assert request.generated_text is not None, "Generated text should not be None"
+            assert (
+                all_prompt_tokens[request_id] == request.prompt_tokens
+            ), "Prompt tokens should not have changed during generation"
+            # Log probabilities are calculated based on the likelihood of a token given the
+            # preceding context. The first token lacks this dependency and is excluded from
+            # the logprobs output, which is why the +1 is necessary
+            assert (
+                len(request.segments)
+                == len(request.prompt_log_probs) + len(request.generated_log_probs) + 1
+            ), "Segments should be returned for both prompt and generated tokens"
+            assert len(request.prompt) + len(request.generated_text) == len(
+                request.text
+            ), "Output text should include prompts and generations"
 
     @pytest.mark.parametrize("dtype", [torch.float32, torch.bfloat16])
     def test_output_log_probs(self, dtype):
