--- conflicted
+++ resolved
@@ -101,14 +101,8 @@
             )
         assert str(aerror.value) == 'top-k is larger than logit size.'
 
-<<<<<<< HEAD
-    
-        last_token_logits = torch.arange(0, self.vocab_size).repeat(self.batch_size,1).float().to(device=get_current_device())
-        sampled_logits = self.text_generation_controller.sample_from_logits(last_token_logits, CommonInferenceParams(top_k=1), self.vocab_size)
-        assert torch.all(sampled_logits.cpu() == torch.ones(self.batch_size) * self.vocab_size - 1), f"The sampled logits should all be {self.vocab_size} but its {sampled_logits}"
-=======
         last_token_logits = (
-            torch.arange(0, self.vocab_size).repeat(self.batch_size, 1).float().cuda()
+            torch.arange(0, self.vocab_size).repeat(self.batch_size, 1).float().to(device=get_current_device())
         )
         sampled_logits = self.text_generation_controller.sample_from_logits(
             last_token_logits, SamplingParams(top_k=1), self.vocab_size
@@ -116,7 +110,6 @@
         assert torch.all(
             sampled_logits.cpu() == torch.ones(self.batch_size) * self.vocab_size - 1
         ), f"The sampled logits should all be {self.vocab_size} but its {sampled_logits}"
->>>>>>> 8d2bc433
 
         sampled_logits = self.text_generation_controller.sample_from_logits(
             last_token_logits, SamplingParams(top_k=2), self.vocab_size
