# Copyright (c) 2023, NVIDIA CORPORATION. All rights reserved.

from megatron.core.device_utils import get_current_device
import pytest
import torch

from megatron.core.models.common.embeddings.language_model_embedding import LanguageModelEmbedding
from megatron.core.transformer.transformer_config import TransformerConfig
from tests.unit_tests.test_utilities import Utils


class TestBaseEmbedding:

    def setup_method(self, method):
        Utils.initialize_model_parallel(1, 1)
        transformer_config = TransformerConfig(
            num_layers=2, hidden_size=12, num_attention_heads=4, use_cpu_initialization=True
        )
        self.base_embedding = LanguageModelEmbedding(
            config=transformer_config,
            vocab_size=100,
            max_sequence_length=4,
            position_embedding_type='learned_absolute',
        )

    def teardown_method(self, method):
        Utils.destroy_model_parallel()

    def test_constructor(self):
        assert isinstance(self.base_embedding, LanguageModelEmbedding)
        num_weights = sum([p.numel() for p in self.base_embedding.parameters()])
        assert num_weights == 1248

    def test_zero_parameters(self):
        sum_weights = sum([p.sum() for p in self.base_embedding.parameters()])
        assert sum_weights != 0
        self.base_embedding.zero_parameters()
        sum_weights = sum([p.sum() for p in self.base_embedding.parameters()])
        assert sum_weights == 0

    def test_cpu_forward(self):
        input_ids = torch.tensor([0, 1, 2, 3], dtype=torch.int64).repeat((2, 1))
        position_ids = torch.tensor([0, 1, 2, 3], dtype=torch.int64).repeat((2, 1))
        embeddings = self.base_embedding(input_ids, position_ids)
        assert embeddings.device.type == 'cpu'
        assert embeddings.shape[0] == self.base_embedding.max_sequence_length
        assert embeddings.shape[1] == input_ids.shape[0]
        assert embeddings.shape[2] == self.base_embedding.config.hidden_size

    @pytest.mark.skipif(not torch.cuda.is_available(), reason="CUDA not available")
    def test_gpu_forward(self):
<<<<<<< HEAD
        self.base_embedding.to(device=get_current_device())
        input_ids = torch.tensor(
            [0, 1, 2, 3], dtype=torch.int64).repeat((2, 1)).to(device=get_current_device())
        position_ids = torch.tensor(
            [0, 1, 2, 3], dtype=torch.int64).repeat((2, 1)).to(device=get_current_device())
=======
        self.base_embedding.cuda()
        input_ids = torch.tensor([0, 1, 2, 3], dtype=torch.int64).repeat((2, 1)).cuda()
        position_ids = torch.tensor([0, 1, 2, 3], dtype=torch.int64).repeat((2, 1)).cuda()
>>>>>>> e32b60b5
        embeddings = self.base_embedding(input_ids, position_ids)
        assert embeddings.device.type == 'cuda'
        assert embeddings.shape[0] == self.base_embedding.max_sequence_length
        assert embeddings.shape[1] == input_ids.shape[0]
        assert embeddings.shape[2] == self.base_embedding.config.hidden_size<|MERGE_RESOLUTION|>--- conflicted
+++ resolved
@@ -49,17 +49,11 @@
 
     @pytest.mark.skipif(not torch.cuda.is_available(), reason="CUDA not available")
     def test_gpu_forward(self):
-<<<<<<< HEAD
         self.base_embedding.to(device=get_current_device())
         input_ids = torch.tensor(
             [0, 1, 2, 3], dtype=torch.int64).repeat((2, 1)).to(device=get_current_device())
         position_ids = torch.tensor(
             [0, 1, 2, 3], dtype=torch.int64).repeat((2, 1)).to(device=get_current_device())
-=======
-        self.base_embedding.cuda()
-        input_ids = torch.tensor([0, 1, 2, 3], dtype=torch.int64).repeat((2, 1)).cuda()
-        position_ids = torch.tensor([0, 1, 2, 3], dtype=torch.int64).repeat((2, 1)).cuda()
->>>>>>> e32b60b5
         embeddings = self.base_embedding(input_ids, position_ids)
         assert embeddings.device.type == 'cuda'
         assert embeddings.shape[0] == self.base_embedding.max_sequence_length
