--- conflicted
+++ resolved
@@ -1,29 +1,18 @@
 # Copyright (c) 2023, NVIDIA CORPORATION. All rights reserved.
 
-<<<<<<< HEAD
+import os
 from megatron.core.device_utils import get_current_device
-import pytest
-=======
-import os
->>>>>>> e32b60b5
-
 import pytest
 import torch
 from pkg_resources import packaging
 from pytest_mock import mocker
 
-from megatron.core.models.bert.bert_layer_specs import bert_layer_with_transformer_engine_spec
+from megatron.core.models.bert.bert_layer_specs import HAVE_TE, bert_layer_with_transformer_engine_spec
 from megatron.core.models.bert.bert_model import BertModel
-<<<<<<< HEAD
+from megatron.core.transformer.transformer_config import TransformerConfig
 from tests.unit_tests.test_utilities import Utils
 from megatron.core.tensor_parallel.random import model_parallel_device_manual_seed
 from megatron.core.models.bert.bert_layer_specs import bert_layer_with_transformer_engine_spec
-=======
-from megatron.core.tensor_parallel.random import model_parallel_cuda_manual_seed
-from megatron.core.transformer.transformer_config import TransformerConfig
-from tests.unit_tests.test_utilities import Utils
-
->>>>>>> e32b60b5
 
 class TestBertModel:
 
@@ -96,7 +85,7 @@
         assert logits[0].shape[1] == sequence_length
         assert logits[0].shape[2] == self.bert_model.vocab_size
 
-
+@pytest.mark.skipif(not HAVE_TE, reason="TE required for this test")
 class TestBertModelAssertions:
 
     def test_te_assertions_te_less_than_1_7(self, mocker):
@@ -106,7 +95,7 @@
         tp = 1
         pp = 1
         Utils.initialize_model_parallel(tp, pp)
-        model_parallel_cuda_manual_seed(123)
+        model_parallel_device_manual_seed(123)
         transformer_config = TransformerConfig(
             num_layers=2,
             hidden_size=12,
@@ -142,7 +131,7 @@
         tp = 1
         pp = 1
         Utils.initialize_model_parallel(tp, pp)
-        model_parallel_cuda_manual_seed(123)
+        model_parallel_device_manual_seed(123)
         transformer_config = TransformerConfig(
             num_layers=2,
             hidden_size=12,
@@ -178,7 +167,7 @@
         tp = 1
         pp = 1
         Utils.initialize_model_parallel(tp, pp)
-        model_parallel_cuda_manual_seed(123)
+        model_parallel_device_manual_seed(123)
         transformer_config = TransformerConfig(
             num_layers=2,
             hidden_size=12,
