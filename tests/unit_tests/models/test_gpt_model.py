--- conflicted
+++ resolved
@@ -1,10 +1,7 @@
 # Copyright (c) 2023, NVIDIA CORPORATION. All rights reserved.
 
-<<<<<<< HEAD
 from megatron.core.device_utils import get_current_device
-=======
 import inspect
->>>>>>> c7bf403b
 import os
 
 import pytest
@@ -12,11 +9,8 @@
 
 from megatron.core.models.gpt.gpt_layer_specs import (
     get_gpt_layer_with_transformer_engine_spec,
-<<<<<<< HEAD
-    get_gpt_layer_local_spec
-=======
+    get_gpt_layer_local_spec,
     get_mlp_module_spec,
->>>>>>> c7bf403b
 )
 from megatron.core.models.gpt.gpt_model import GPTModel
 from megatron.core.tensor_parallel.random import model_parallel_device_manual_seed
