--- conflicted
+++ resolved
@@ -338,19 +338,11 @@
             qkv_format="thd",
             cu_seqlens_q=torch.tensor(
                 [0, 512, 1024, 1600], dtype=torch.int32
-<<<<<<< HEAD
             ).to(device=get_current_device()),  # Just example values.
             cu_seqlens_kv=torch.tensor([0, 512, 1024, 1600], dtype=torch.int32).to(device=get_current_device()),
-            max_seqlen_q=torch.tensor(1600, dtype=torch.int32).to(device=get_current_device()),
-            max_seqlen_kv=torch.tensor(1600, dtype=torch.int32).to(device=get_current_device()),
-        ) if HAVE_TE else None
-=======
-            ).cuda(),  # Just example values.
-            cu_seqlens_kv=torch.tensor([0, 512, 1024, 1600], dtype=torch.int32).cuda(),
             max_seqlen_q=1600,
             max_seqlen_kv=1600,
-        )
->>>>>>> 3149f23b
+        ) if HAVE_TE else None
 
         # NOTE: Packing is only supported with BF16. Use BF16 here and switch back to default.
         self.model.to(torch.bfloat16)
