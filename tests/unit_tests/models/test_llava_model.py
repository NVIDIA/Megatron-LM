# Copyright (c) 2024, NVIDIA CORPORATION. All rights reserved.
from contextlib import nullcontext
from copy import deepcopy
from types import SimpleNamespace

import pytest
import torch

from megatron.core import InferenceParams
from megatron.core.device_utils import get_current_device, get_xla_model
from megatron.core import parallel_state as ps
from megatron.core.models.gpt.gpt_layer_specs import get_gpt_layer_local_spec, get_gpt_layer_with_transformer_engine_spec
from megatron.core.models.multimodal import context_parallel
from megatron.core.models.multimodal.llava_model import LLaVAModel
from megatron.core.models.vision.vit_layer_specs import get_vit_layer_with_transformer_engine_spec
from megatron.core.packed_seq_params import PackedSeqParams
from megatron.core.tensor_parallel.random import model_parallel_device_manual_seed
from megatron.core.transformer.enums import AttnMaskType
from megatron.core.transformer.transformer_config import TransformerConfig
from megatron.core.utils import is_te_min_version
from megatron.training.global_vars import set_args
from tests.unit_tests.test_utilities import Utils


try:
    import transformer_engine # pylint: disable=unused-import
    HAVE_TE=True
except ImportError:
    HAVE_TE=False

xm = get_xla_model()

class TestLLaVAModel:
    @pytest.mark.internal  # The model is under active development and its methods may change.
    def setup_method(self, method):
        Utils.initialize_model_parallel(1, 1)
        model_parallel_device_manual_seed(123)

        self.language_hidden_size = 64
        self.language_num_attention_heads = 4

        language_config = TransformerConfig(
            num_layers=3,
            hidden_size=self.language_hidden_size,
            num_attention_heads=self.language_num_attention_heads,
            use_cpu_initialization=False,
        )
        vision_config = TransformerConfig(
            num_layers=2, hidden_size=16, num_attention_heads=2, use_cpu_initialization=False
        )
        vision_projection_config = TransformerConfig(
            num_layers=2,
            hidden_size=self.language_hidden_size,
            ffn_hidden_size=32,
            num_attention_heads=1,
            use_cpu_initialization=False,
        )

        language_layer_spec = get_gpt_layer_with_transformer_engine_spec() if HAVE_TE else get_gpt_layer_local_spec()
        vision_layer_spec = deepcopy(language_layer_spec)
        vision_projection_spec = deepcopy(language_layer_spec.submodules.mlp.submodules)

        language_config.language_model_type = "dummy"
        vision_config.vision_model_type = "clip"
        self.model = LLaVAModel(
            language_transformer_config=language_config,
            language_transformer_layer_spec=language_layer_spec,
            language_vocab_size=8192,
            language_max_sequence_length=4096,
            vision_transformer_config=vision_config,
            vision_transformer_layer_spec=vision_layer_spec,
            drop_vision_class_token=False,
            vision_projection_config=vision_projection_config,
            vision_projection_layer_spec=vision_projection_spec,
            img_h=336,
            img_w=336,
            patch_dim=14,
        )

    @pytest.mark.internal
    def teardown_method(self, method):
        Utils.destroy_model_parallel()

    @pytest.mark.internal
    def test_constructor(self):
        assert isinstance(self.model, LLaVAModel)

        num_weights = sum([p.numel() for p in self.model.parameters()])
        if HAVE_TE:
            assert num_weights == 1488736
        else:
            assert num_weights == 1488704

    @pytest.mark.internal
    def test_set_input_tensor(self):
        expected_shape = (1, 2, 3, 4)
        input_tensor = torch.zeros(expected_shape)
        self.model.set_input_tensor(input_tensor)
        assert self.model.vision_model.decoder.input_tensor.shape == expected_shape

    @pytest.mark.internal
    def test_preprocess_data(self):
        self.model.to(device=get_current_device())

        hidden_size = 72

        # 3 images with 1 tile and 2 image with 2 tiles = 7 tiles.
        image_embeddings = (
            torch.arange(577 * 7 * hidden_size, dtype=torch.float)
            .reshape(577, 7, hidden_size)
            .to(device=get_current_device())
        )

        image_token_index = self.model.image_token_index
        input_ids = torch.arange(1024).expand(5, 1024).to(device=get_current_device())
        input_ids[0, 0] = image_token_index  # image before text
        input_ids[1, 100] = image_token_index  # image in between
        input_ids[2, -1] = image_token_index  # image at the end
        # input_ids[3] - no image
        input_ids[4, 50] = image_token_index  # two images in between
        input_ids[4, 150] = image_token_index

        # Using negative sign to distinguish from image embeddings.
        language_embeddings = (
            -torch.arange(5 * 1024 * hidden_size, dtype=torch.float)
            .reshape(5, 1024, hidden_size)
            .to(device=get_current_device())
        )

        # Labels are input_ids shifted to left by one.
        labels = torch.arange(1, 1025, dtype=torch.int).expand(5, 1024).to(device=get_current_device())
        # labels[0] - image token got dropped by shift to left by one.
        labels[1, 99] = image_token_index
        labels[2, -2] = image_token_index
        # labels[3] - no image.
        labels[4, 49] = image_token_index
        labels[4, 149] = image_token_index

        loss_mask = torch.ones((5, 1024), dtype=torch.float).to(device=get_current_device())
        # Mask some text inputs (the text mask should carry over)
        loss_mask[:2, :10] = 0.0
        loss_mask[:2, 110:120] = 0.0

        # Number of tiles for each image in the batch.
        num_image_tiles = torch.tensor([1, 2, 1, 2, 1], dtype=torch.int).to(device=get_current_device())

        use_inference_kv_cache = False
        inference_params = None

        embeddings, labels, loss_mask = self.model._preprocess_data(
            image_embeddings,
            language_embeddings,
            input_ids,
            loss_mask,
            labels,
            use_inference_kv_cache,
            inference_params,
            image_token_index,
            num_image_tiles,
        )

        img_seq_len = 577
        # The fifth sample has 2 images with 3 tiles and 1024 text tokens.
        max_seq_len = 3 * img_seq_len - 2 + 1024

        assert embeddings.shape == torch.Size((max_seq_len, 5, hidden_size))
        assert labels.shape == torch.Size((5, max_seq_len))
        assert loss_mask.shape == labels.shape

        # First sample where image is before text (index 0).
        expected_embeddings = torch.empty(max_seq_len, hidden_size).to(device=get_current_device())
        expected_embeddings[:577] = image_embeddings[:, 0]
        expected_embeddings[577:1600] = language_embeddings[0, 1:]
        expected_embeddings[1600:] = 0  # padding

        expected_labels = torch.empty(max_seq_len, dtype=torch.int).to(device=get_current_device())
        expected_labels[:576] = -100  # image
        expected_labels[576:1600] = torch.arange(1, 1025, dtype=torch.int)
        expected_labels[1600:] = -100  # padding

        expected_loss_mask = torch.empty(max_seq_len, dtype=torch.float).to(device=get_current_device())
        expected_loss_mask[:577] = 0
        expected_loss_mask[577:586] = 0
        expected_loss_mask[586:686] = 1
        expected_loss_mask[686:696] = 0
        expected_loss_mask[696:1600] = 1
        expected_loss_mask[1600:] = 0

        assert torch.allclose(embeddings[:, 0], expected_embeddings)
        assert torch.allclose(labels[0], expected_labels)
        assert torch.allclose(loss_mask[0], expected_loss_mask)

        # Second sample where image is in between (index 100). The image has 2 tiles.
        expected_embeddings = torch.empty(max_seq_len, hidden_size).to(device=get_current_device())
        expected_embeddings[:100] = language_embeddings[1, :100]
        expected_embeddings[100:677] = image_embeddings[:, 1]
        expected_embeddings[677:1254] = image_embeddings[:, 2]
        expected_embeddings[1254:2177] = language_embeddings[1, 101:]
        expected_embeddings[2177:] = 0  # padding

        expected_labels = torch.empty(max_seq_len, dtype=torch.int).to(device=get_current_device())
        expected_labels[:99] = torch.arange(1, 100)
        expected_labels[99:1253] = -100  # image
        expected_labels[1253:2177] = torch.arange(101, 1025)
        expected_labels[2177:] = -100  # padding

        expected_loss_mask = torch.empty(max_seq_len, dtype=torch.float).to(device=get_current_device())
        expected_loss_mask[:10] = 0
        expected_loss_mask[10:99] = 1
        # Last text position before the image is not required to predict the first image embedding.
        expected_loss_mask[99] = 0
        expected_loss_mask[100:1254] = 0
        expected_loss_mask[1254:1263] = 1
        expected_loss_mask[1263:1273] = 0
        expected_loss_mask[1273:2177] = 1
        expected_loss_mask[2177:] = 0  # padding

        assert torch.allclose(embeddings[:, 1], expected_embeddings)
        assert torch.allclose(labels[1], expected_labels)
        assert torch.allclose(loss_mask[1], expected_loss_mask)

        # Third sample where image is at the end.
        expected_embeddings = torch.empty(max_seq_len, hidden_size).to(device=get_current_device())
        expected_embeddings[:1023] = language_embeddings[2, :1023]
        expected_embeddings[1023:1600] = image_embeddings[:, 3]
        expected_embeddings[1600:] = 0  # padding

        expected_labels = torch.empty(max_seq_len, dtype=torch.int).to(device=get_current_device())
        expected_labels[:1022] = torch.arange(1, 1023)
        expected_labels[1022:1599] = -100
        expected_labels[1599] = 1024
        expected_labels[1600:] = -100  # padding

        expected_loss_mask = torch.empty(max_seq_len, dtype=torch.float).to(device=get_current_device())
        expected_loss_mask[:1022] = 1
        # Last text position before the image is not required to predict the first image embedding.
        expected_loss_mask[1022] = 0
        expected_loss_mask[1023:1600] = 0
        expected_loss_mask[1600:] = 0  # padding

        assert torch.allclose(embeddings[:, 2], expected_embeddings)
        assert torch.allclose(labels[2], expected_labels)
        assert torch.allclose(loss_mask[2], expected_loss_mask)

        # Fourth sample where there is no image.
        expected_embeddings = torch.empty(max_seq_len, hidden_size).to(device=get_current_device())
        expected_embeddings[:1024] = language_embeddings[3]
        expected_embeddings[1024:] = 0  # padding

        expected_labels = torch.empty(max_seq_len, dtype=torch.int).to(device=get_current_device())
        expected_labels[:1024] = torch.arange(1, 1025)
        expected_labels[1024:] = -100  # padding

        expected_loss_mask = torch.empty(max_seq_len, dtype=torch.float).to(device=get_current_device())
        expected_loss_mask[:1024] = 1
        expected_loss_mask[1024:] = 0  # padding

        assert torch.allclose(embeddings[:, 3], expected_embeddings)
        assert torch.allclose(labels[3], expected_labels)
        assert torch.allclose(loss_mask[3], expected_loss_mask)

        # Fifth sample has two images in between (indices 50 and 150). The first image has two tiles.
        expected_embeddings = torch.empty(max_seq_len, hidden_size).to(device=get_current_device())
        expected_embeddings[:50] = language_embeddings[4, :50]
        expected_embeddings[50:627] = image_embeddings[:, 4]  # two tiles
        expected_embeddings[627:1204] = image_embeddings[:, 5]
        expected_embeddings[1204:1303] = language_embeddings[4, 51:150]
        expected_embeddings[1303:1880] = image_embeddings[:, 6]
        expected_embeddings[1880:] = language_embeddings[4, 151:]

        expected_labels = torch.empty(max_seq_len, dtype=torch.int).to(device=get_current_device())
        expected_labels[:49] = torch.arange(1, 50)
        expected_labels[49:1203] = -100  # image
        expected_labels[1203:1302] = torch.arange(51, 150)
        expected_labels[1302:1879] = -100  # image
        expected_labels[1879:] = torch.arange(151, 1025)

        expected_loss_mask = torch.empty(max_seq_len, dtype=torch.float).to(device=get_current_device())
        expected_loss_mask[:49] = 1
        expected_loss_mask[49:1204] = 0
        expected_loss_mask[1204:1302] = 1
        expected_loss_mask[1302:1880] = 0
        expected_loss_mask[1880:] = 1

        assert torch.allclose(embeddings[:, 4], expected_embeddings)
        assert torch.allclose(labels[4], expected_labels)
        assert torch.allclose(loss_mask[4], expected_loss_mask)

    @pytest.mark.internal
    def test_forward(self):
        self.model.to(device=get_current_device())

        # 3 images with 1 tile and 2 images with 2 tiles.
        img = torch.randn((7, 3, 336, 336)).to(device=get_current_device())

        image_token_index = self.model.image_token_index
        input_ids = torch.randint(0, 2048, (5, 1024)).to(device=get_current_device())
        input_ids[0, 0] = image_token_index  # image before text
        input_ids[1, 100] = image_token_index  # image in between
        input_ids[2, -1] = image_token_index  # image at the end
        # input_ids[3] - no image
        input_ids[4, 50] = image_token_index
        input_ids[4, 150] = image_token_index

        position_ids = torch.arange(0, 1024, dtype=torch.int).expand(5, 1024).to(device=get_current_device())

        loss_mask = torch.ones((5, 1024)).to(device=get_current_device())

        attention_mask = None  # Causal.

        labels = torch.randint(0, 2048, (5, 1024)).to(device=get_current_device())
        labels[1, 99] = image_token_index
        labels[2, -2] = image_token_index

        num_image_tiles = torch.tensor([1, 2, 1, 2, 1], dtype=torch.int).to(device=get_current_device())

        # Try with labels.
        loss, new_loss_mask = self.model.forward(
            img,
            input_ids,
            position_ids,
            attention_mask,
            labels,
            loss_mask,
            num_image_tiles=num_image_tiles,
        )

        # The maximum sequence length is given by the sample with 2 images in 3 tiles, minus two image token indices, plus other text tokens.
        img_seq_len = 577
        max_seq_len = img_seq_len * 3 - 2 + 1024
        assert loss.shape == new_loss_mask.shape == torch.Size((5, max_seq_len))

        # Try with labels and PackedSeqParams. Only micro batch size 1 is supported in this mode.
        packed_seq_params = PackedSeqParams(
            qkv_format="thd",
            cu_seqlens_q=torch.tensor(
                [0, 512, 1024, 1600], dtype=torch.int32
            ).to(device=get_current_device()),  # Just example values.
            cu_seqlens_kv=torch.tensor([0, 512, 1024, 1600], dtype=torch.int32).to(device=get_current_device()),
            max_seqlen_q=torch.tensor(1600, dtype=torch.int32).to(device=get_current_device()),
            max_seqlen_kv=torch.tensor(1600, dtype=torch.int32).to(device=get_current_device()),
        ) if HAVE_TE else None

        # NOTE: Packing is only supported with BF16. Use BF16 here and switch back to default.
        self.model.to(torch.bfloat16)
        loss, new_loss_mask = self.model.forward(
            img[:1].to(torch.bfloat16),
            input_ids[:1],
            position_ids[:1],
            attention_mask,
            labels[:1],
            loss_mask[:1],
            num_image_tiles=num_image_tiles[:1],
            packed_seq_params=packed_seq_params,
        )
        self.model.to(torch.float32)

        # 1600 = 577 (img_seq_len) + 1024 (text tokens in the first sample) - 1 (image token).
        assert loss.shape == new_loss_mask.shape == torch.Size((1, 1600))

        # Try text-only input.
        loss, new_loss_mask = self.model.forward(
            torch.tensor([], dtype=torch.float).to(device=get_current_device()),
            torch.randint(0, 2048, (5, 1024)).to(device=get_current_device()),
            position_ids,
            attention_mask,
            torch.randint(0, 2048, (5, 1024)).to(device=get_current_device()),
            loss_mask,
            num_image_tiles=torch.tensor([], dtype=torch.int).to(device=get_current_device()),
        )

        assert loss.shape == new_loss_mask.shape == torch.Size((5, 1024))

        # Try without labels and without inference params.
        logits, _ = self.model.forward(
            img,
            input_ids,
            position_ids,
            attention_mask,
            labels=None,
            loss_mask=None,
            num_image_tiles=num_image_tiles,
        )
        assert logits.shape == torch.Size((5, max_seq_len, 8192))

        # Try without labels and with inference params.
        inference_params = InferenceParams(5, max_seq_len)
        logits, _ = self.model.forward(
            img,
            input_ids,
            position_ids,
            attention_mask,
            labels=None,
            loss_mask=None,
            num_image_tiles=num_image_tiles,
            inference_params=inference_params,
        )
        assert logits.shape == torch.Size((5, max_seq_len, 8192))

        # Check KV cache got populated correctly.
        kv_dict = inference_params.key_value_memory_dict

        assert kv_dict["image_tokens_count"] == 577 * 7
        for layer_no in range(1, 4):  # 3 layers in the model.
            layer_kv = kv_dict[layer_no]
            # Expected shape is [sequence_len, batch_size, num_heads, hidden_size_per_head]
            assert (
                layer_kv[0].shape
                == layer_kv[1].shape
                == torch.Size((max_seq_len, 5, self.language_num_attention_heads, 16))
            )

    @pytest.mark.internal
    def test_forward_fsdp(self):
        """Test FSDP workaround for text-only data.

        FSDP can hang with text-only data. As a workaround, we run the vision model with a dummy image,
        but then effectively discard the image embeddings.
        """
        self.model.to(device=get_current_device())

        # Dummy image for the FSDP workaround but not image tiles.
        img = torch.zeros((1, 3, 336, 336)).to(device=get_current_device())
        num_image_tiles = torch.tensor([], dtype=torch.int).to(device=get_current_device())

        # No image tag in the input ids (text-only sample).
        image_token_index = self.model.image_token_index
        input_ids = torch.arange(1024, device=get_current_device()).unsqueeze(0)
        assert (
            torch.sum(input_ids == image_token_index) == 0
        ), "expected no image tag in the input ids"

        position_ids = torch.arange(1024, device=get_current_device()).unsqueeze(0)

        loss_mask = torch.ones((1, 1024), device=get_current_device())

        attention_mask = None  # Causal.

        labels = torch.arange(1, 1025, device=get_current_device()).unsqueeze(0)

        # Mock the FSDP attribute.
        self.model.vision_model._is_fsdp_managed_module = True
        loss, new_loss_mask = self.model.forward(
            img,
            input_ids,
            position_ids,
            attention_mask,
            labels,
            loss_mask,
            num_image_tiles=num_image_tiles,
        )
        self.model.vision_model._is_fsdp_managed_module = False

        assert loss.shape == new_loss_mask.shape == torch.Size((1, 1024))

    @pytest.mark.internal
    def test_save_load(self, tmp_path):
        path = tmp_path / "model.pt"
        torch.save(self.model.state_dict(), path)

        self.model.load_state_dict(torch.load(path))

    @pytest.mark.internal
    def test_freeze(self):
        self.model.freeze(
            freeze_language_model=True, freeze_vision_model=True, freeze_vision_projection=False
        )

        for module in [self.model.language_model, self.model.vision_model]:
            for param in module.parameters():
                assert not param.requires_grad

        for param in self.model.vision_projection.parameters():
            assert param.requires_grad


<<<<<<< HEAD
class TestLLaVAModelSigLIP:
    @pytest.mark.internal  # The model is under active development and its methods may change.
    def setup_method(self, method):
        Utils.initialize_model_parallel(1, 1)
        model_parallel_device_manual_seed(123)
=======
@pytest.fixture(scope='class', params=["siglip", "radio-g"])
def setup_and_teardown_llava_model(request):
    Utils.initialize_model_parallel(1, 1)
    model_parallel_cuda_manual_seed(123)
>>>>>>> 49c07123

    language_config = TransformerConfig(
        num_layers=3, hidden_size=128, num_attention_heads=8, use_cpu_initialization=False
    )
    vision_config = TransformerConfig(
        num_layers=2, hidden_size=64, num_attention_heads=4, use_cpu_initialization=False
    )
    vision_projection_config = TransformerConfig(
        num_layers=2,
        hidden_size=128,
        ffn_hidden_size=72,
        num_attention_heads=1,
        use_cpu_initialization=False,
    )

<<<<<<< HEAD
        language_layer_spec = get_gpt_layer_with_transformer_engine_spec() if HAVE_TE else get_gpt_layer_local_spec()
        vision_layer_spec = deepcopy(language_layer_spec)
        vision_projection_spec = deepcopy(language_layer_spec.submodules.mlp.submodules)
=======
    language_layer_spec = get_gpt_layer_with_transformer_engine_spec()
    vision_layer_spec = deepcopy(language_layer_spec)
    vision_projection_spec = deepcopy(language_layer_spec.submodules.mlp.submodules)
>>>>>>> 49c07123

    language_config.language_model_type = "dummy"
    vision_model_type = request.param
    vision_config.vision_model_type = vision_model_type
    model = LLaVAModel(
        language_transformer_config=language_config,
        language_transformer_layer_spec=language_layer_spec,
        language_vocab_size=2048,
        language_max_sequence_length=4096,
        vision_transformer_config=vision_config,
        vision_transformer_layer_spec=vision_layer_spec,
        drop_vision_class_token=False,
        vision_projection_config=vision_projection_config,
        vision_projection_layer_spec=vision_projection_spec,
        img_h=336,
        img_w=336,
        patch_dim=14,
    )

    yield model, vision_model_type

    Utils.destroy_model_parallel()


class TestLLaVAModelVisionEncoders:
    num_weights_by_encoder = {"siglip": 1832456, "radio-g": 2844552}

    @pytest.mark.internal
    def test_constructor(self, setup_and_teardown_llava_model):
        model, vision_model_type = setup_and_teardown_llava_model
        assert isinstance(model, LLaVAModel)

<<<<<<< HEAD
        num_weights = sum([p.numel() for p in self.model.parameters()])
        if HAVE_TE:
            assert num_weights == 1832456
        else:
            assert num_weights == 1832328
=======
        num_weights = sum([p.numel() for p in model.parameters()])
        assert num_weights == self.num_weights_by_encoder[vision_model_type]
>>>>>>> 49c07123

    @pytest.mark.internal
    def test_set_input_tensor(self, setup_and_teardown_llava_model):
        model, _ = setup_and_teardown_llava_model
        expected_shape = (1, 2, 3, 4)
        input_tensor = torch.zeros(expected_shape)
        model.set_input_tensor(input_tensor)
        assert model.vision_model.decoder.input_tensor.shape == expected_shape


def create_test_args(cp_size, sequence_parallel):
    # Set dummy values for the args.
    args = SimpleNamespace()
    args.context_parallel_size = cp_size
    args.sequence_parallel = sequence_parallel

    return args


class TestLLaVAModelTokenParallel:

    def _init_llava_model(self, cp_size, tp_size, sequence_parallel):
        language_hidden_size = 64
        language_num_attention_heads = 16

        language_config = TransformerConfig(
            num_layers=3,
            hidden_size=language_hidden_size,
            num_attention_heads=language_num_attention_heads,
            use_cpu_initialization=False,
            tensor_model_parallel_size=tp_size,
            sequence_parallel=sequence_parallel,
            context_parallel_size=cp_size,
        )
        # SP and CP are not yet supported for the Vision Backbone
        vision_config = TransformerConfig(
            num_layers=2,
            hidden_size=16,
            num_attention_heads=8,
            use_cpu_initialization=False,
            tensor_model_parallel_size=tp_size,
            sequence_parallel=False,
            context_parallel_size=1,
        )
        vision_projection_config = TransformerConfig(
            num_layers=2,
            hidden_size=language_hidden_size,
            ffn_hidden_size=128,
            num_attention_heads=8,
            use_cpu_initialization=False,
            tensor_model_parallel_size=tp_size,
            sequence_parallel=False,
            context_parallel_size=1,
        )

        language_layer_spec = get_gpt_layer_with_transformer_engine_spec() if HAVE_TE else get_gpt_layer_local_spec()
        # SP/CP either requires user to ensure token lengths do not require padding OR change mask type to padding
        if (
            language_layer_spec.submodules.self_attention.params.get('attn_mask_type', '')
            == AttnMaskType.causal
        ):
            language_layer_spec.submodules.self_attention.params['attn_mask_type'] = (
                AttnMaskType.padding_causal
            )
        elif (
            language_layer_spec.submodules.self_attention.params.get('attn_mask_type', '')
            == AttnMaskType.no_mask
        ):
            language_layer_spec.submodules.self_attention.params['attn_mask_type'] = (
                AttnMaskType.padding
            )

        vision_layer_spec = deepcopy(language_layer_spec)
        vision_projection_spec = deepcopy(language_layer_spec.submodules.mlp.submodules)

        language_config.language_model_type = "dummy"
        vision_config.vision_model_type = "clip"
        model = LLaVAModel(
            language_transformer_config=language_config,
            language_transformer_layer_spec=language_layer_spec,
            language_vocab_size=8192,
            language_max_sequence_length=4096,
            vision_transformer_config=vision_config,
            vision_transformer_layer_spec=vision_layer_spec,
            drop_vision_class_token=False,
            vision_projection_config=vision_projection_config,
            vision_projection_layer_spec=vision_projection_spec,
            img_h=336,
            img_w=336,
            patch_dim=14,
        )

        return model

    @pytest.mark.internal
    def setup_method(self, method):
        Utils.destroy_model_parallel()

    @pytest.mark.internal
    def teardown_method(self, method):
        Utils.destroy_model_parallel()

    @pytest.mark.skipif(not HAVE_TE, reason="Transformer Engine required")
    @pytest.mark.internal
    @pytest.mark.parametrize(
        "cp_size,tp_size,sequence_parallel,padding",
        [(1, 8, True, True), (2, 4, False, True), (2, 4, True, False), (2, 4, True, True)],
    )
    def test_process_embedding_token_parallel(self, cp_size, tp_size, sequence_parallel, padding):
        """Test _process_embedding_token_parallel.

        Note: This test requires TE version >= 1.10.0 to run properly.
        """
        Utils.initialize_model_parallel(
            tensor_model_parallel_size=tp_size, context_parallel_size=cp_size
        )
        model_parallel_device_manual_seed(123)

        # TE version must be at least 1.10.0 if using context parallelism. Exit otherwise.
        ctx = (
            nullcontext()
            if (is_te_min_version("1.10.0") or cp_size <= 1)
            else pytest.raises(AssertionError)
        )
        model = None
        with ctx:
            model = self._init_llava_model(cp_size, tp_size, sequence_parallel)

        if model is None:
            return

        model.to(device=get_current_device())

        args = create_test_args(cp_size, sequence_parallel)
        set_args(args)

        batch_size = 2
        if padding:
            combined_valid_seqlen = 2049
            combined_padded_seqlen = 2064
        else:
            combined_valid_seqlen = 2048
            combined_padded_seqlen = 2048

        if cp_size > 1:
            combined_embeddings = torch.ones(
                [batch_size, combined_padded_seqlen, 4096], device=get_current_device(), dtype=torch.bfloat16
            )  # [B, S, H]
        else:
            combined_embeddings = torch.ones(
                [combined_padded_seqlen, batch_size, 4096], device=get_current_device(), dtype=torch.bfloat16
            )  # [S, B, H]
        new_labels = torch.ones(
            [batch_size, combined_padded_seqlen], device=get_current_device(), dtype=torch.bfloat16
        )  # [B, S]
        new_loss_mask = torch.ones(
            [batch_size, combined_padded_seqlen], device=get_current_device(), dtype=torch.bfloat16
        )  # [B, S]

        cu_seqlens = torch.arange(
            0,
            (batch_size + 1) * (combined_valid_seqlen),
            step=(combined_valid_seqlen),
            dtype=torch.int32,
            device=combined_embeddings.device,
        )
        cu_seqlens_padded = torch.arange(
            0,
            (batch_size + 1) * (combined_padded_seqlen),
            step=(combined_padded_seqlen),
            dtype=torch.int32,
            device=combined_embeddings.device,
        )

        qkv_format = 'sbhd'  # Default format when not using padding
        if cp_size > 1 and padding:
            # Reshape from [B,S] to [1,T]
            combined_embeddings = (
                combined_embeddings.contiguous()
                .view(combined_embeddings.shape[0] * combined_embeddings.shape[1], -1)
                .unsqueeze(0)
            )
            new_labels = new_labels.view(new_labels.shape[0] * new_labels.shape[1]).unsqueeze(0)
            new_loss_mask = new_loss_mask.view(
                new_loss_mask.shape[0] * new_loss_mask.shape[1]
            ).unsqueeze(0)
            qkv_format = 'thd'

        packed_seq_params = PackedSeqParams(
            cu_seqlens_q=cu_seqlens,
            cu_seqlens_kv=cu_seqlens,
            cu_seqlens_q_padded=cu_seqlens_padded,
            cu_seqlens_kv_padded=cu_seqlens_padded,
            max_seqlen_q=combined_padded_seqlen,
            max_seqlen_kv=combined_padded_seqlen,
            qkv_format=qkv_format,
        )

        combined_embeddings, new_labels, new_loss_mask, packed_seq_params = (
            model._process_embedding_token_parallel(
                combined_embeddings, new_labels, new_loss_mask, packed_seq_params
            )
        )

        # Check if output shape is as expected
        if cp_size > 1 and sequence_parallel:
            if padding:
                # THD format
                assert combined_embeddings.shape[0] == batch_size * (
                    combined_padded_seqlen / (tp_size * cp_size)
                )
                assert combined_embeddings.shape[1] == 1
            else:
                # SBHD format
                assert combined_embeddings.shape[0] == (
                    combined_padded_seqlen / (tp_size * cp_size)
                )
                assert combined_embeddings.shape[1] == batch_size
        elif cp_size > 1:
            if padding:
                # THD format
                assert combined_embeddings.shape[0] == batch_size * (
                    combined_padded_seqlen / cp_size
                )
                assert combined_embeddings.shape[1] == 1
            else:
                # SBHD format
                assert combined_embeddings.shape[0] == (combined_padded_seqlen / cp_size)
                assert combined_embeddings.shape[1] == batch_size
        else:
            # SBHD format
            assert combined_embeddings.shape[0] == combined_padded_seqlen / tp_size
            assert combined_embeddings.shape[1] == batch_size


def count_parameters(model):
    return sum(p.numel() for p in model.parameters())


@pytest.mark.internal  # The model is under active development and its methods may change.
@pytest.mark.parametrize(
    'dtp, dpp, etp, epp', [(1, 1, 1, 0), (1, 1, 1, 1), (2, 1, 2, 0),  (2, 4, 2, 0)]
)
def test_llava_model_parallelism(dtp, dpp, etp, epp):
    """
    The purpose of this test is to check that vit, vision projection and lm layer
    counts across tensor and pipeline parallel ranks match the counts in the
    non-model-parallel case, i.e. tp==1, pp==1, etp==1, epp==0
    """

    language_hidden_size = 64
    language_num_attention_heads = 4

    # First initialize a single GPU model to get baseline parameter and layer counts
    Utils.initialize_model_parallel(
        tensor_model_parallel_size=1,
        pipeline_model_parallel_size=1,
        encoder_tensor_model_parallel_size=1,
        encoder_pipeline_model_parallel_size=0,
    )
    model_parallel_device_manual_seed(123)

    language_config = TransformerConfig(
        num_layers=12,
        hidden_size=language_hidden_size,
        num_attention_heads=language_num_attention_heads,
        use_cpu_initialization=False,
    )
    language_config.tensor_model_parallel_size = dtp
    language_config.pipeline_model_parallel_size = dpp

    vision_config = TransformerConfig(
        num_layers=4, hidden_size=16, num_attention_heads=2, use_cpu_initialization=False
    )
    vision_config.tensor_model_parallel_size = etp
    vision_config.pipeline_model_parallel_size = 1

    vision_projection_config = TransformerConfig(
        num_layers=2,
        hidden_size=language_hidden_size,
        ffn_hidden_size=32,
        num_attention_heads=1,
        use_cpu_initialization=False,
    )
    vision_projection_config.tensor_model_parallel_size = etp
    vision_projection_config.pipeline_model_parallel_size = 1

    language_layer_spec = get_gpt_layer_with_transformer_engine_spec() if HAVE_TE else get_gpt_layer_local_spec()
    vision_layer_spec = get_vit_layer_with_transformer_engine_spec()
    vision_projection_spec = deepcopy(language_layer_spec.submodules.mlp.submodules)

    language_config.language_model_type = "dummy"
    vision_config.vision_model_type = "clip"
    non_parallel_model = LLaVAModel(
        language_transformer_config=language_config,
        language_transformer_layer_spec=language_layer_spec,
        language_vocab_size=8192,
        language_max_sequence_length=4096,
        vision_transformer_config=vision_config,
        vision_transformer_layer_spec=vision_layer_spec,
        drop_vision_class_token=False,
        vision_projection_config=vision_projection_config,
        vision_projection_layer_spec=vision_projection_spec,
        img_h=336,
        img_w=336,
        patch_dim=14,
    )

    base_vit_params = sum(p.numel() for p in non_parallel_model.vision_model.parameters())
    base_proj_params = sum(p.numel() for p in non_parallel_model.vision_projection.parameters())

    base_vit_layers = len(non_parallel_model.vision_model.decoder.layers)

    Utils.destroy_model_parallel()

    # Next initialize a model parallel version to get test parameter and layer counts
    Utils.initialize_model_parallel(
        tensor_model_parallel_size=dtp,
        pipeline_model_parallel_size=dpp,
        encoder_tensor_model_parallel_size=etp,
        encoder_pipeline_model_parallel_size=epp,
    )
    model_parallel_device_manual_seed(123)

    pp_rank = ps.get_pipeline_model_parallel_rank()
    pp_world_size = ps.get_pipeline_model_parallel_world_size()
    tp_world_size = ps.get_tensor_model_parallel_world_size()

    pre_process = True if (pp_rank == 0 or (pp_rank == 1 and epp == 1)) else False
    post_process = (
        True if ((pp_rank == 0 and epp == 1) or (pp_rank == pp_world_size - 1)) else False
    )
    add_encoder = True if pp_rank == 0 else False
    add_decoder = False if (pp_rank == 0 and epp == 1) else True

    language_config = TransformerConfig(
        num_layers=12,
        hidden_size=language_hidden_size,
        num_attention_heads=language_num_attention_heads,
        use_cpu_initialization=False,
    )
    language_config.tensor_model_parallel_size = dtp
    language_config.pipeline_model_parallel_size = dpp

    vision_config = TransformerConfig(
        num_layers=4, hidden_size=16, num_attention_heads=2, use_cpu_initialization=False
    )
    vision_config.tensor_model_parallel_size = etp
    vision_config.pipeline_model_parallel_size = 1

    vision_projection_config = TransformerConfig(
        num_layers=2,
        hidden_size=language_hidden_size,
        ffn_hidden_size=32,
        num_attention_heads=1,
        use_cpu_initialization=False,
    )
    vision_projection_config.tensor_model_parallel_size = etp
    vision_projection_config.pipeline_model_parallel_size = 1

    language_layer_spec = get_gpt_layer_with_transformer_engine_spec() if HAVE_TE else get_gpt_layer_local_spec()
    vision_layer_spec = get_vit_layer_with_transformer_engine_spec()
    vision_projection_spec = deepcopy(vision_layer_spec.submodules.mlp.submodules)

    language_config.language_model_type = "dummy"
    vision_config.vision_model_type = "clip"
    model = LLaVAModel(
        language_transformer_config=language_config,
        language_transformer_layer_spec=language_layer_spec,
        language_vocab_size=8192,
        language_max_sequence_length=4096,
        vision_transformer_config=vision_config,
        vision_transformer_layer_spec=vision_layer_spec,
        drop_vision_class_token=False,
        vision_projection_config=vision_projection_config,
        vision_projection_layer_spec=vision_projection_spec,
        img_h=336,
        img_w=336,
        patch_dim=14,
        pre_process=pre_process,
        post_process=post_process,
        add_encoder=add_encoder,
        add_decoder=add_decoder,
    )

    if epp == 1:
        if pp_rank == 0:
            # should be in a etp sized tp group
            assert tp_world_size == etp
            # there should only be a single pipeline rank
            assert pp_world_size == epp + dpp
            # should not be inside decoder
            assert not ps.is_inside_decoder()
            # should be inside encoder
            assert ps.is_inside_encoder()
        elif pp_rank != 0:
            # non-encoder ranks should be in a dtp sized tp group
            assert tp_world_size == dtp
            # check we're inside the decoder
            assert ps.is_inside_decoder()
            # check we're not inside the encoder
            assert not ps.is_inside_encoder()
    elif epp == 0:
        if pp_rank == 0:
            # check we're inside the encoder and decoder
            assert ps.is_inside_encoder()
            assert ps.is_inside_decoder()
        elif pp_rank != 0:
            # check we're inside the decoder only and there's no vision_model
            assert not ps.is_inside_encoder()
            assert ps.is_inside_decoder()
            assert model.vision_model is None
            assert model.vision_projection is None

    if ps.is_inside_encoder():
        # Check num vit layers - epp > 1 not supported
        test_vit_layers = len([p for p in model.vision_model.decoder.layers])
        assert test_vit_layers == base_vit_layers

        # Check all vit params are present
        test_vit_tp_params = sum(
            [
                p.numel()
                for p in model.vision_model.parameters()
                if hasattr(p, 'tensor_model_parallel')
            ]
        )
        test_vit_non_tp_params = sum(
            [
                p.numel()
                for p in model.vision_model.parameters()
                if not hasattr(p, 'tensor_model_parallel')
            ]
        )
        group = ps.get_tensor_model_parallel_group() if xm is None else ps.get_tensor_model_parallel_groups()
        test_vit_params_tensor = torch.tensor([test_vit_tp_params], dtype=torch.int32).to(device=get_current_device())
        if xm:
            xm.all_reduce(xm.REDUCE_SUM, [test_vit_params_tensor], groups=group, pin_layout=False)
        else:
            torch.distributed.all_reduce(
                test_vit_params_tensor, op=torch.distributed.ReduceOp.SUM, group=group
            )
        total_test_vit_tp_params = test_vit_params_tensor.item()
        assert total_test_vit_tp_params + test_vit_non_tp_params == base_vit_params

        # Check all vision projection params are present
        test_proj_tp_params = sum(
            [
                p.numel()
                for p in model.vision_projection.parameters()
                if hasattr(p, 'tensor_model_parallel')
            ]
        )
        test_proj_non_tp_params = sum(
            [
                p.numel()
                for p in model.vision_projection.parameters()
                if not hasattr(p, 'tensor_model_parallel')
            ]
        )
        test_proj_params_tensor = torch.tensor([test_proj_tp_params], dtype=torch.int32).to(device=get_current_device())
        if xm:
            xm.all_reduce(xm.REDUCE_SUM, [test_proj_params_tensor], groups=group, pin_layout=False)
        else:
            torch.distributed.all_reduce(
                test_proj_params_tensor, op=torch.distributed.ReduceOp.SUM, group=group
            )
        total_test_proj_tp_params = test_proj_params_tensor.item()
        assert total_test_proj_tp_params + test_proj_non_tp_params == base_proj_params
    else:
        # check ranks that aren't inside encoder have no vit
        assert model.vision_model is None
        assert model.vision_projection is None

    Utils.destroy_model_parallel()
    torch.cuda.empty_cache()


@pytest.mark.internal
@pytest.mark.parametrize(
    "cp_size, tp_size, has_sp, seq_len, expected_padding",
    [(1, 1, False, 99, 0), (2, 2, True, 99, 5), (2, 2, False, 99, 1)],
)
def test_get_padding(cp_size, tp_size, has_sp, seq_len, expected_padding):
    """Test calculating padding for context parallel."""
    padding = context_parallel.get_padding(seq_len, cp_size, tp_size, has_sp)

    assert padding == expected_padding


@pytest.mark.internal
@pytest.mark.parametrize(
    "tokens, img_seq_len, padding_needed, cp_size, expected_seq_len",
    [(torch.ones((1, 100)), 100, 0, 2, 200), (torch.ones((1, 100)), 128, 1, 2, 227)],
)
def test_get_packed_seq_params(tokens, img_seq_len, padding_needed, cp_size, expected_seq_len):
    """Test creating PackedSeqParams for context parallel."""
    packed_seq_params = context_parallel.get_packed_seq_params(
        tokens, img_seq_len, padding_needed, cp_size
    )

    assert torch.equal(
        packed_seq_params.cu_seqlens_q, torch.tensor([0, expected_seq_len], dtype=torch.int32)
    )

    if padding_needed > 0:
        padded_seq_len = tokens.shape[1] + img_seq_len
        assert torch.equal(
            packed_seq_params.cu_seqlens_q_padded,
            torch.tensor([0, padded_seq_len], dtype=torch.int32),
        )
        assert packed_seq_params.max_seqlen_q == padded_seq_len<|MERGE_RESOLUTION|>--- conflicted
+++ resolved
@@ -474,18 +474,10 @@
             assert param.requires_grad
 
 
-<<<<<<< HEAD
-class TestLLaVAModelSigLIP:
-    @pytest.mark.internal  # The model is under active development and its methods may change.
-    def setup_method(self, method):
-        Utils.initialize_model_parallel(1, 1)
-        model_parallel_device_manual_seed(123)
-=======
 @pytest.fixture(scope='class', params=["siglip", "radio-g"])
 def setup_and_teardown_llava_model(request):
     Utils.initialize_model_parallel(1, 1)
-    model_parallel_cuda_manual_seed(123)
->>>>>>> 49c07123
+    model_parallel_device_manual_seed(123)
 
     language_config = TransformerConfig(
         num_layers=3, hidden_size=128, num_attention_heads=8, use_cpu_initialization=False
@@ -501,15 +493,9 @@
         use_cpu_initialization=False,
     )
 
-<<<<<<< HEAD
-        language_layer_spec = get_gpt_layer_with_transformer_engine_spec() if HAVE_TE else get_gpt_layer_local_spec()
-        vision_layer_spec = deepcopy(language_layer_spec)
-        vision_projection_spec = deepcopy(language_layer_spec.submodules.mlp.submodules)
-=======
-    language_layer_spec = get_gpt_layer_with_transformer_engine_spec()
+    language_layer_spec = get_gpt_layer_with_transformer_engine_spec() if HAVE_TE else get_gpt_layer_local_spec()
     vision_layer_spec = deepcopy(language_layer_spec)
     vision_projection_spec = deepcopy(language_layer_spec.submodules.mlp.submodules)
->>>>>>> 49c07123
 
     language_config.language_model_type = "dummy"
     vision_model_type = request.param
@@ -535,23 +521,15 @@
 
 
 class TestLLaVAModelVisionEncoders:
-    num_weights_by_encoder = {"siglip": 1832456, "radio-g": 2844552}
+    num_weights_by_encoder = {"siglip": 1832456 if xm is None else 1832328, "radio-g": 2844552 if xm is None else 2844424}
 
     @pytest.mark.internal
     def test_constructor(self, setup_and_teardown_llava_model):
         model, vision_model_type = setup_and_teardown_llava_model
         assert isinstance(model, LLaVAModel)
 
-<<<<<<< HEAD
-        num_weights = sum([p.numel() for p in self.model.parameters()])
-        if HAVE_TE:
-            assert num_weights == 1832456
-        else:
-            assert num_weights == 1832328
-=======
         num_weights = sum([p.numel() for p in model.parameters()])
         assert num_weights == self.num_weights_by_encoder[vision_model_type]
->>>>>>> 49c07123
 
     @pytest.mark.internal
     def test_set_input_tensor(self, setup_and_teardown_llava_model):
