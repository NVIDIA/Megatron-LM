--- conflicted
+++ resolved
@@ -145,7 +145,6 @@
 
         use_inference_kv_cache = False
         inference_params = None
-        image_token_mask = None
 
         embeddings, labels, loss_mask = self.model._preprocess_data(
             image_embeddings,
@@ -157,7 +156,6 @@
             inference_params,
             image_token_index,
             num_image_tiles,
-            image_token_mask,
         )
 
         img_seq_len = 577
@@ -584,17 +582,13 @@
     def teardown_method(self, method):
         Utils.destroy_model_parallel()
 
+    @pytest.mark.skipif(not HAVE_TE, reason="Transformer Engine required")
     @pytest.mark.internal
     @pytest.mark.parametrize(
         "cp_size,tp_size,sequence_parallel,padding",
         [(1, 8, True, True), (2, 4, False, True), (2, 4, True, False), (2, 4, True, True)],
     )
-<<<<<<< HEAD
-    @pytest.mark.skipif(not HAVE_TE, reason="Transformer Engine is not available")
-    def test_process_embedding_token_parallel(self, cp_size, tp_size, sequence_parallel):
-=======
     def test_process_embedding_token_parallel(self, cp_size, tp_size, sequence_parallel, padding):
->>>>>>> 04f93447
         self.cp_size = cp_size
         self.tp_size = tp_size
         self.sequence_parallel = sequence_parallel
