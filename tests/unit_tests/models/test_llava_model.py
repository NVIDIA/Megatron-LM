--- conflicted
+++ resolved
@@ -5,22 +5,18 @@
 import torch
 
 from megatron.core import InferenceParams
-<<<<<<< HEAD
-from megatron.core.device_utils import get_current_device
-from megatron.core.models.gpt.gpt_layer_specs import get_gpt_layer_with_transformer_engine_spec
-from megatron.core.models.multimodal.llava_model import LLaVAModel
+from megatron.core.device_utils import get_current_device, get_xla_model
 from megatron.core.tensor_parallel.random import model_parallel_device_manual_seed
-=======
 from megatron.core import parallel_state as ps
 from megatron.core.models.gpt.gpt_layer_specs import get_gpt_layer_with_transformer_engine_spec
 from megatron.core.models.multimodal.llava_model import LLaVAModel
 from megatron.core.models.vision.vit_layer_specs import get_vit_layer_with_transformer_engine_spec
-from megatron.core.tensor_parallel.random import model_parallel_cuda_manual_seed
->>>>>>> cc207f80
 from megatron.core.transformer.transformer_config import TransformerConfig
 from tests.unit_tests.test_utilities import Utils
 
 from megatron.core.models.multimodal.llava_spec import HAVE_TE
+
+xm = get_xla_model()
 
 class TestLLaVAModel:
     @pytest.mark.internal  # The model is under active development and its methods may change.
@@ -483,7 +479,7 @@
         encoder_tensor_model_parallel_size=1,
         encoder_pipeline_model_parallel_size=0,
     )
-    model_parallel_cuda_manual_seed(123)
+    model_parallel_device_manual_seed(123)
 
     language_config = TransformerConfig(
         num_layers=8,
@@ -544,7 +540,7 @@
         encoder_tensor_model_parallel_size=etp,
         encoder_pipeline_model_parallel_size=epp,
     )
-    model_parallel_cuda_manual_seed(123)
+    model_parallel_device_manual_seed(123)
 
     pp_rank = ps.get_pipeline_model_parallel_rank()
     pp_world_size = ps.get_pipeline_model_parallel_world_size()
@@ -655,11 +651,14 @@
                 if not hasattr(p, 'tensor_model_parallel')
             ]
         )
-        group = ps.get_tensor_model_parallel_group()
-        test_vit_params_tensor = torch.tensor([test_vit_tp_params], dtype=torch.int32).cuda()
-        torch.distributed.all_reduce(
-            test_vit_params_tensor, op=torch.distributed.ReduceOp.SUM, group=group
-        )
+        group = ps.get_tensor_model_parallel_group() if xm is None else ps.get_tensor_model_parallel_groups()
+        test_vit_params_tensor = torch.tensor([test_vit_tp_params], dtype=torch.int32).to(device=get_current_device())
+        if xm:
+            xm.all_reduce(xm.REDUCE_SUM, [test_vit_params_tensor], groups=group)
+        else:
+            torch.distributed.all_reduce(
+                test_vit_params_tensor, op=torch.distributed.ReduceOp.SUM, group=group
+            )
         total_test_vit_tp_params = test_vit_params_tensor.item()
         assert total_test_vit_tp_params + test_vit_non_tp_params == base_vit_params
 
@@ -678,10 +677,13 @@
                 if not hasattr(p, 'tensor_model_parallel')
             ]
         )
-        test_proj_params_tensor = torch.tensor([test_proj_tp_params], dtype=torch.int32).cuda()
-        torch.distributed.all_reduce(
-            test_proj_params_tensor, op=torch.distributed.ReduceOp.SUM, group=group
-        )
+        test_proj_params_tensor = torch.tensor([test_proj_tp_params], dtype=torch.int32).to(device=get_current_device())
+        if xm:
+            xm.all_reduce(xm.REDUCE_SUM, [test_proj_params_tensor], groups=group)
+        else:
+            torch.distributed.all_reduce(
+                test_proj_params_tensor, op=torch.distributed.ReduceOp.SUM, group=group
+            )
         total_test_proj_tp_params = test_proj_params_tensor.item()
         assert total_test_proj_tp_params + test_proj_non_tp_params == base_proj_params
     else:
