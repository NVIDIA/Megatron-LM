# Copyright (c) 2024, NVIDIA CORPORATION. All rights reserved.
from copy import deepcopy
import os

from megatron.core.device_utils import get_current_device
import pytest
import torch

from megatron.core import InferenceParams
from megatron.core.models.gpt.gpt_layer_specs import get_gpt_layer_with_transformer_engine_spec
from megatron.core.models.multimodal.llava_model import LLaVAModel
from megatron.core.tensor_parallel.random import model_parallel_device_manual_seed
from megatron.core.transformer.transformer_config import TransformerConfig
from tests.unit_tests.test_utilities import Utils

@pytest.mark.skipif(int(os.environ.get('ACCEL_MEMORY_GB', 40)) < 32 , reason="insufficient accelerator memory")
class TestLLaVAModel:
    @pytest.mark.internal  # The model is under active development and its methods may change.
    def setup_method(self, method):
        Utils.initialize_model_parallel(1, 1)
        model_parallel_device_manual_seed(123)

        language_config = TransformerConfig(
            num_layers=3, hidden_size=128, num_attention_heads=8, use_cpu_initialization=False
        )
        vision_config = TransformerConfig(
            num_layers=2, hidden_size=64, num_attention_heads=4, use_cpu_initialization=False
        )
        vision_projection_config = TransformerConfig(
            num_layers=2,
            hidden_size=128,
            ffn_hidden_size=72,
            num_attention_heads=1,
            use_cpu_initialization=False,
        )

        language_layer_spec = get_gpt_layer_with_transformer_engine_spec()
        vision_layer_spec = deepcopy(language_layer_spec)
        vision_projection_spec = deepcopy(language_layer_spec.submodules.mlp.submodules)

        self.model = LLaVAModel(
            language_transformer_config=language_config,
            language_transformer_layer_spec=language_layer_spec,
            language_vocab_size=2048,
            language_max_sequence_length=1024,
            vision_transformer_config=vision_config,
            vision_transformer_layer_spec=vision_layer_spec,
            drop_vision_class_token=False,
            vision_projection_config=vision_projection_config,
            vision_projection_layer_spec=vision_projection_spec,
            img_h=336,
            img_w=336,
            patch_dim=14,
        )

    @pytest.mark.internal
    def teardown_method(self, method):
        Utils.destroy_model_parallel()

    @pytest.mark.internal
    def test_constructor(self):
        assert isinstance(self.model, LLaVAModel)

        num_weights = sum([p.numel() for p in self.model.parameters()])
        assert num_weights == 1439304

    @pytest.mark.internal
    def test_set_input_tensor(self):
        expected_shape = (1, 2, 3, 4)
        input_tensor = torch.zeros(expected_shape)
        self.model.set_input_tensor(input_tensor)
        assert self.model.vision_model.decoder.input_tensor.shape == expected_shape

    @pytest.mark.internal
    def test_preprocess_data(self):
        self.model.cuda()

        image_embedding_value = torch.tensor(123.0)
        # 3 images with 1 tile and 2 image with 2 tiles = 7 tiles.
        image_embeddings = image_embedding_value * torch.ones((577, 7, 128)).cuda()

        image_token_index = -200
        input_ids = torch.arange(0, 1024, dtype=torch.int).expand(5, 1024).cuda()
        input_ids[0, 0] = image_token_index  # image before text
        input_ids[1, 100] = image_token_index  # image in between
        input_ids[2, -1] = image_token_index  # image at the end
        # input_ids[3] - no image
        input_ids[4, 50] = image_token_index  # two images in between
        input_ids[4, 150] = image_token_index

        language_embedding_value = torch.tensor(999.0)
        language_embeddings = language_embedding_value * torch.ones((5, 1024, 128)).cuda()

        # Labels are input_ids shifted to left by one.
        labels = torch.arange(1, 1025, dtype=torch.int).expand(5, 1024).cuda()
        labels[1, 99] = image_token_index
        labels[2, -2] = image_token_index
        labels[4, 49] = image_token_index
        labels[4, 149] = image_token_index

        loss_mask = torch.ones((5, 1024), dtype=torch.float).cuda()
        # Mask some text inputs (the text mask should carry over)
        loss_mask[:2, :10] = 0.0
        loss_mask[:2, 110:120] = 0.0

        # Number of tiles for each image in the batch.
        num_image_tiles = torch.tensor([1, 2, 1, 2, 1], dtype=torch.int).cuda()

        use_inference_kv_cache = False

        embeddings, labels, loss_mask = self.model._preprocess_data(
            image_embeddings,
            language_embeddings,
            input_ids,
            loss_mask,
            labels,
            use_inference_kv_cache,
            image_token_index,
            num_image_tiles,
        )

        img_seq_len = 577
        # The fifth sample has 2 images with 3 tiles and 1024 text tokens.
        max_seq_len = 3 * img_seq_len - 2 + 1024

        assert embeddings.shape == torch.Size((max_seq_len, 5, 128))
        assert labels.shape == torch.Size((5, max_seq_len))
        assert loss_mask.shape == labels.shape

        # First sample where image is before text (index 0).
        expected_embeddings = torch.empty(max_seq_len).cuda()
        expected_embeddings[:577] = image_embedding_value
        expected_embeddings[577:1600] = language_embedding_value
        expected_embeddings[1600:] = 0  # padding

        expected_labels = torch.empty(max_seq_len, dtype=torch.int).cuda()
        expected_labels[:576] = -100  # image
        expected_labels[576:1600] = torch.arange(1, 1025, dtype=torch.int)
        expected_labels[1600:] = -100  # padding

        expected_loss_mask = torch.empty(max_seq_len, dtype=torch.float).cuda()
        expected_loss_mask[:577] = 0
        expected_loss_mask[577:586] = 0
        expected_loss_mask[586:686] = 1
        expected_loss_mask[686:696] = 0
        expected_loss_mask[696:1600] = 1
        expected_loss_mask[1600:] = 0

        assert torch.allclose(embeddings[:, 0], expected_embeddings.unsqueeze(1))
        assert torch.allclose(labels[0], expected_labels)
        assert torch.allclose(loss_mask[0], expected_loss_mask)

        # Second sample where image is in between (index 100). The image has 2 tiles.
        expected_embeddings = torch.empty(max_seq_len).cuda()
        expected_embeddings[:100] = language_embedding_value
        expected_embeddings[100:1254] = image_embedding_value
        expected_embeddings[1254:2177] = language_embedding_value
        expected_embeddings[2177:] = 0  # padding

        expected_labels = torch.empty(max_seq_len, dtype=torch.int).cuda()
        expected_labels[:99] = torch.arange(1, 100)
        expected_labels[99:1253] = -100  # image
        expected_labels[1253:2177] = torch.arange(101, 1025)
        expected_labels[2177:] = -100  # padding

        expected_loss_mask = torch.empty(max_seq_len, dtype=torch.float).cuda()
        expected_loss_mask[:10] = 0
        expected_loss_mask[10:99] = 1
        # Last text position before the image is not required to predict the first image embedding.
        expected_loss_mask[99] = 0
        expected_loss_mask[100:1254] = 0
        expected_loss_mask[1254:1263] = 1
        expected_loss_mask[1263:1273] = 0
        expected_loss_mask[1273:2177] = 1
        expected_loss_mask[2177:] = 0  # padding

        assert torch.allclose(embeddings[:, 1], expected_embeddings.unsqueeze(1))
        assert torch.allclose(labels[1], expected_labels)
        assert torch.allclose(loss_mask[1], expected_loss_mask)

        # Third sample where image is at the end.
        expected_embeddings = torch.empty(max_seq_len).cuda()
        expected_embeddings[:1023] = language_embedding_value
        expected_embeddings[1023:1600] = image_embedding_value
        expected_embeddings[1600:] = 0  # padding

        expected_labels = torch.empty(max_seq_len, dtype=torch.int).cuda()
        expected_labels[:1022] = torch.arange(1, 1023)
        expected_labels[1022:1599] = -100
        expected_labels[1599] = 1024
        expected_labels[1600:] = -100  # padding

        expected_loss_mask = torch.empty(max_seq_len, dtype=torch.float).cuda()
        expected_loss_mask[:1022] = 1
        # Last text position before the image is not required to predict the first image embedding.
        expected_loss_mask[1022] = 0
        expected_loss_mask[1023:1600] = 0
        expected_loss_mask[1600:] = 0  # padding

        assert torch.allclose(embeddings[:, 2], expected_embeddings.unsqueeze(1))
        assert torch.allclose(labels[2], expected_labels)
        assert torch.allclose(loss_mask[2], expected_loss_mask)

        # Fourth sample where there is no image.
        expected_embeddings = torch.empty(max_seq_len).cuda()
        expected_embeddings[:1024] = language_embedding_value
        expected_embeddings[1024:] = 0  # padding

        expected_labels = torch.empty(max_seq_len, dtype=torch.int).cuda()
        expected_labels[:1024] = torch.arange(1, 1025)
        expected_labels[1024:] = -100  # padding

        expected_loss_mask = torch.empty(max_seq_len, dtype=torch.float).cuda()
        expected_loss_mask[:1024] = 1
        expected_loss_mask[1024:] = 0  # padding

        assert torch.allclose(embeddings[:, 3], expected_embeddings.unsqueeze(1))
        assert torch.allclose(labels[3], expected_labels)
        assert torch.allclose(loss_mask[3], expected_loss_mask)

        # Fifth sample has two images in between. The first image has two tiles.
        expected_embeddings = torch.empty(max_seq_len).cuda()
        expected_embeddings[:50] = language_embedding_value
        expected_embeddings[50:1204] = image_embedding_value  # two tiles
        expected_embeddings[1204:1303] = language_embedding_value
        expected_embeddings[1303:1880] = image_embedding_value
        expected_embeddings[1880:] = language_embedding_value

        expected_labels = torch.empty(max_seq_len, dtype=torch.int).cuda()
        expected_labels[:49] = torch.arange(1, 50)
        expected_labels[49:1203] = -100  # image
        expected_labels[1203:1302] = torch.arange(51, 150)
        expected_labels[1302:1879] = -100  # image
        expected_labels[1879:] = torch.arange(151, 1025)

        expected_loss_mask = torch.empty(max_seq_len, dtype=torch.float).cuda()
        expected_loss_mask[:49] = 1
        expected_loss_mask[49:1204] = 0
        expected_loss_mask[1204:1302] = 1
        expected_loss_mask[1302:1880] = 0
        expected_loss_mask[1880:] = 1

        assert torch.allclose(embeddings[:, 4], expected_embeddings.unsqueeze(1))
        assert torch.allclose(labels[4], expected_labels)
        assert torch.allclose(loss_mask[4], expected_loss_mask)

    @pytest.mark.internal
    def test_forward(self):
        self.model.to(device=get_current_device())

<<<<<<< HEAD
        img = torch.randn((2, 3, 336, 336)).to(device=get_current_device())
        input_ids = torch.randint(0, 2048, (2, 1024)).to(device=get_current_device())
        position_ids = torch.arange(0, 1024, dtype=torch.int).to(device=get_current_device())
        position_ids = position_ids.expand(2, 1024)
        # With default image and patch sizes of 336 and 14, respectively, and a class token, the combined sequence length is 1024 + (336/14) ** 2 + 1 = 1601.
        attention_mask = torch.tril(torch.ones((2, 1, 1601, 1601))).to(device=get_current_device())
        attention_mask = attention_mask < 0.5
        labels = torch.randint(0, 2048, (2, 1601)).to(device=get_current_device())
=======
        # 3 images with 1 tile and 2 images with 2 tiles.
        img = torch.randn((7, 3, 336, 336)).cuda()

        image_token_index = -200
        input_ids = torch.randint(0, 2048, (5, 1024)).cuda()
        input_ids[0, 0] = image_token_index  # image before text
        input_ids[1, 100] = image_token_index  # image in between
        input_ids[2, -1] = image_token_index  # image at the end
        # input_ids[3] - no image
        input_ids[4, 50] = image_token_index
        input_ids[4, 150] = image_token_index

        position_ids = torch.arange(0, 1024, dtype=torch.int).expand(5, 1024).cuda()

        loss_mask = torch.ones((5, 1024)).cuda()

        attention_mask = None  # Causal.

        labels = torch.randint(0, 2048, (5, 1024)).cuda()
        labels[1, 99] = image_token_index
        labels[2, -2] = image_token_index

        num_image_tiles = torch.tensor([1, 2, 1, 2, 1], dtype=torch.int).cuda()
>>>>>>> e32b60b5

        # Try with labels.
        loss, new_loss_mask = self.model.forward(
            img,
            input_ids,
            position_ids,
            attention_mask,
            labels,
            loss_mask,
            num_image_tiles=num_image_tiles,
        )

        # The maximum sequence length is given by the sample with 2 images in 3 tiles, minus two image token indices, plus other text tokens.
        img_seq_len = 577
        max_seq_len = img_seq_len * 3 - 2 + 1024
        assert loss.shape == new_loss_mask.shape == torch.Size((5, max_seq_len))

        # Try without labels and without inference params.
        logits = self.model.forward(
            img,
            input_ids,
            position_ids,
            attention_mask,
            labels=None,
            loss_mask=None,
            num_image_tiles=num_image_tiles,
        )
        assert logits.shape == torch.Size((5, max_seq_len, 2048))

        # Try without labels and with inference params.
        inference_params = InferenceParams(5, max_seq_len)
        logits = self.model.forward(
            img,
            input_ids,
            position_ids,
            attention_mask,
            labels=None,
            loss_mask=None,
            num_image_tiles=num_image_tiles,
            inference_params=inference_params,
        )
        assert logits.shape == torch.Size((5, max_seq_len, 2048))

        # Check KV cache got populated correctly.
        kv_dict = inference_params.key_value_memory_dict

        assert kv_dict["image_tokens_count"] == 577 * 7
        for layer_no in range(1, 4):  # 3 layers in the model.
            layer_kv = kv_dict[layer_no]
            # Expected shape is [sequence_len, batch_size, num_heads, hidden_size_per_head]
            assert layer_kv[0].shape == layer_kv[1].shape == torch.Size((max_seq_len, 5, 8, 16))

    @pytest.mark.internal
    def test_save_load(self, tmp_path):
        path = tmp_path / "model.pt"
        torch.save(self.model.state_dict(), path)

        self.model.load_state_dict(torch.load(path))

    @pytest.mark.internal
    def test_freeze(self):
        self.model.freeze(
            freeze_language_model=True, freeze_vision_model=True, freeze_vision_projection=False
        )

        for module in [self.model.language_model, self.model.vision_model]:
            for param in module.parameters():
                assert not param.requires_grad

        for param in self.model.vision_projection.parameters():
            assert param.requires_grad<|MERGE_RESOLUTION|>--- conflicted
+++ resolved
@@ -71,184 +71,9 @@
         self.model.set_input_tensor(input_tensor)
         assert self.model.vision_model.decoder.input_tensor.shape == expected_shape
 
-    @pytest.mark.internal
-    def test_preprocess_data(self):
-        self.model.cuda()
-
-        image_embedding_value = torch.tensor(123.0)
-        # 3 images with 1 tile and 2 image with 2 tiles = 7 tiles.
-        image_embeddings = image_embedding_value * torch.ones((577, 7, 128)).cuda()
-
-        image_token_index = -200
-        input_ids = torch.arange(0, 1024, dtype=torch.int).expand(5, 1024).cuda()
-        input_ids[0, 0] = image_token_index  # image before text
-        input_ids[1, 100] = image_token_index  # image in between
-        input_ids[2, -1] = image_token_index  # image at the end
-        # input_ids[3] - no image
-        input_ids[4, 50] = image_token_index  # two images in between
-        input_ids[4, 150] = image_token_index
-
-        language_embedding_value = torch.tensor(999.0)
-        language_embeddings = language_embedding_value * torch.ones((5, 1024, 128)).cuda()
-
-        # Labels are input_ids shifted to left by one.
-        labels = torch.arange(1, 1025, dtype=torch.int).expand(5, 1024).cuda()
-        labels[1, 99] = image_token_index
-        labels[2, -2] = image_token_index
-        labels[4, 49] = image_token_index
-        labels[4, 149] = image_token_index
-
-        loss_mask = torch.ones((5, 1024), dtype=torch.float).cuda()
-        # Mask some text inputs (the text mask should carry over)
-        loss_mask[:2, :10] = 0.0
-        loss_mask[:2, 110:120] = 0.0
-
-        # Number of tiles for each image in the batch.
-        num_image_tiles = torch.tensor([1, 2, 1, 2, 1], dtype=torch.int).cuda()
-
-        use_inference_kv_cache = False
-
-        embeddings, labels, loss_mask = self.model._preprocess_data(
-            image_embeddings,
-            language_embeddings,
-            input_ids,
-            loss_mask,
-            labels,
-            use_inference_kv_cache,
-            image_token_index,
-            num_image_tiles,
-        )
-
-        img_seq_len = 577
-        # The fifth sample has 2 images with 3 tiles and 1024 text tokens.
-        max_seq_len = 3 * img_seq_len - 2 + 1024
-
-        assert embeddings.shape == torch.Size((max_seq_len, 5, 128))
-        assert labels.shape == torch.Size((5, max_seq_len))
-        assert loss_mask.shape == labels.shape
-
-        # First sample where image is before text (index 0).
-        expected_embeddings = torch.empty(max_seq_len).cuda()
-        expected_embeddings[:577] = image_embedding_value
-        expected_embeddings[577:1600] = language_embedding_value
-        expected_embeddings[1600:] = 0  # padding
-
-        expected_labels = torch.empty(max_seq_len, dtype=torch.int).cuda()
-        expected_labels[:576] = -100  # image
-        expected_labels[576:1600] = torch.arange(1, 1025, dtype=torch.int)
-        expected_labels[1600:] = -100  # padding
-
-        expected_loss_mask = torch.empty(max_seq_len, dtype=torch.float).cuda()
-        expected_loss_mask[:577] = 0
-        expected_loss_mask[577:586] = 0
-        expected_loss_mask[586:686] = 1
-        expected_loss_mask[686:696] = 0
-        expected_loss_mask[696:1600] = 1
-        expected_loss_mask[1600:] = 0
-
-        assert torch.allclose(embeddings[:, 0], expected_embeddings.unsqueeze(1))
-        assert torch.allclose(labels[0], expected_labels)
-        assert torch.allclose(loss_mask[0], expected_loss_mask)
-
-        # Second sample where image is in between (index 100). The image has 2 tiles.
-        expected_embeddings = torch.empty(max_seq_len).cuda()
-        expected_embeddings[:100] = language_embedding_value
-        expected_embeddings[100:1254] = image_embedding_value
-        expected_embeddings[1254:2177] = language_embedding_value
-        expected_embeddings[2177:] = 0  # padding
-
-        expected_labels = torch.empty(max_seq_len, dtype=torch.int).cuda()
-        expected_labels[:99] = torch.arange(1, 100)
-        expected_labels[99:1253] = -100  # image
-        expected_labels[1253:2177] = torch.arange(101, 1025)
-        expected_labels[2177:] = -100  # padding
-
-        expected_loss_mask = torch.empty(max_seq_len, dtype=torch.float).cuda()
-        expected_loss_mask[:10] = 0
-        expected_loss_mask[10:99] = 1
-        # Last text position before the image is not required to predict the first image embedding.
-        expected_loss_mask[99] = 0
-        expected_loss_mask[100:1254] = 0
-        expected_loss_mask[1254:1263] = 1
-        expected_loss_mask[1263:1273] = 0
-        expected_loss_mask[1273:2177] = 1
-        expected_loss_mask[2177:] = 0  # padding
-
-        assert torch.allclose(embeddings[:, 1], expected_embeddings.unsqueeze(1))
-        assert torch.allclose(labels[1], expected_labels)
-        assert torch.allclose(loss_mask[1], expected_loss_mask)
-
-        # Third sample where image is at the end.
-        expected_embeddings = torch.empty(max_seq_len).cuda()
-        expected_embeddings[:1023] = language_embedding_value
-        expected_embeddings[1023:1600] = image_embedding_value
-        expected_embeddings[1600:] = 0  # padding
-
-        expected_labels = torch.empty(max_seq_len, dtype=torch.int).cuda()
-        expected_labels[:1022] = torch.arange(1, 1023)
-        expected_labels[1022:1599] = -100
-        expected_labels[1599] = 1024
-        expected_labels[1600:] = -100  # padding
-
-        expected_loss_mask = torch.empty(max_seq_len, dtype=torch.float).cuda()
-        expected_loss_mask[:1022] = 1
-        # Last text position before the image is not required to predict the first image embedding.
-        expected_loss_mask[1022] = 0
-        expected_loss_mask[1023:1600] = 0
-        expected_loss_mask[1600:] = 0  # padding
-
-        assert torch.allclose(embeddings[:, 2], expected_embeddings.unsqueeze(1))
-        assert torch.allclose(labels[2], expected_labels)
-        assert torch.allclose(loss_mask[2], expected_loss_mask)
-
-        # Fourth sample where there is no image.
-        expected_embeddings = torch.empty(max_seq_len).cuda()
-        expected_embeddings[:1024] = language_embedding_value
-        expected_embeddings[1024:] = 0  # padding
-
-        expected_labels = torch.empty(max_seq_len, dtype=torch.int).cuda()
-        expected_labels[:1024] = torch.arange(1, 1025)
-        expected_labels[1024:] = -100  # padding
-
-        expected_loss_mask = torch.empty(max_seq_len, dtype=torch.float).cuda()
-        expected_loss_mask[:1024] = 1
-        expected_loss_mask[1024:] = 0  # padding
-
-        assert torch.allclose(embeddings[:, 3], expected_embeddings.unsqueeze(1))
-        assert torch.allclose(labels[3], expected_labels)
-        assert torch.allclose(loss_mask[3], expected_loss_mask)
-
-        # Fifth sample has two images in between. The first image has two tiles.
-        expected_embeddings = torch.empty(max_seq_len).cuda()
-        expected_embeddings[:50] = language_embedding_value
-        expected_embeddings[50:1204] = image_embedding_value  # two tiles
-        expected_embeddings[1204:1303] = language_embedding_value
-        expected_embeddings[1303:1880] = image_embedding_value
-        expected_embeddings[1880:] = language_embedding_value
-
-        expected_labels = torch.empty(max_seq_len, dtype=torch.int).cuda()
-        expected_labels[:49] = torch.arange(1, 50)
-        expected_labels[49:1203] = -100  # image
-        expected_labels[1203:1302] = torch.arange(51, 150)
-        expected_labels[1302:1879] = -100  # image
-        expected_labels[1879:] = torch.arange(151, 1025)
-
-        expected_loss_mask = torch.empty(max_seq_len, dtype=torch.float).cuda()
-        expected_loss_mask[:49] = 1
-        expected_loss_mask[49:1204] = 0
-        expected_loss_mask[1204:1302] = 1
-        expected_loss_mask[1302:1880] = 0
-        expected_loss_mask[1880:] = 1
-
-        assert torch.allclose(embeddings[:, 4], expected_embeddings.unsqueeze(1))
-        assert torch.allclose(labels[4], expected_labels)
-        assert torch.allclose(loss_mask[4], expected_loss_mask)
-
-    @pytest.mark.internal
     def test_forward(self):
         self.model.to(device=get_current_device())
 
-<<<<<<< HEAD
         img = torch.randn((2, 3, 336, 336)).to(device=get_current_device())
         input_ids = torch.randint(0, 2048, (2, 1024)).to(device=get_current_device())
         position_ids = torch.arange(0, 1024, dtype=torch.int).to(device=get_current_device())
@@ -257,31 +82,6 @@
         attention_mask = torch.tril(torch.ones((2, 1, 1601, 1601))).to(device=get_current_device())
         attention_mask = attention_mask < 0.5
         labels = torch.randint(0, 2048, (2, 1601)).to(device=get_current_device())
-=======
-        # 3 images with 1 tile and 2 images with 2 tiles.
-        img = torch.randn((7, 3, 336, 336)).cuda()
-
-        image_token_index = -200
-        input_ids = torch.randint(0, 2048, (5, 1024)).cuda()
-        input_ids[0, 0] = image_token_index  # image before text
-        input_ids[1, 100] = image_token_index  # image in between
-        input_ids[2, -1] = image_token_index  # image at the end
-        # input_ids[3] - no image
-        input_ids[4, 50] = image_token_index
-        input_ids[4, 150] = image_token_index
-
-        position_ids = torch.arange(0, 1024, dtype=torch.int).expand(5, 1024).cuda()
-
-        loss_mask = torch.ones((5, 1024)).cuda()
-
-        attention_mask = None  # Causal.
-
-        labels = torch.randint(0, 2048, (5, 1024)).cuda()
-        labels[1, 99] = image_token_index
-        labels[2, -2] = image_token_index
-
-        num_image_tiles = torch.tensor([1, 2, 1, 2, 1], dtype=torch.int).cuda()
->>>>>>> e32b60b5
 
         # Try with labels.
         loss, new_loss_mask = self.model.forward(
