--- conflicted
+++ resolved
@@ -6,12 +6,7 @@
     tests/unit_tests/models/test_mimo_submodules.py -v
 '''
 
-<<<<<<< HEAD
-import traceback
-from typing import Dict, List, Optional
-=======
 from typing import Any, Dict, List, Optional
->>>>>>> 5da8c0be
 
 import pytest
 import torch
@@ -316,40 +311,4 @@
 
         # Test forward pass
         output = self.vision_submodule(data_batch)
-<<<<<<< HEAD
-        assert output is None
-
-    def test_embedding_flattening(self):
-        """
-        This test verifies that the flattening process preserves the correct ordering
-        of embeddings when flattening from [num_images, seq_len, hidden_size] to
-        [num_images*seq_len, hidden_size].
-        """
-        num_images = 5
-        images = torch.rand(num_images, 3, self.img_h, self.img_w, device=self.device)
-        data_batch = {"images": images}
-
-        with torch.no_grad():
-            encoded_outputs = self.vision_submodule.encode(data_batch)
-            projected = self.vision_submodule.project_embeddings(encoded_outputs, is_input=True)
-            patch_count = (self.img_h // self.patch_dim) * (self.img_w // self.patch_dim)
-            seq_len = patch_count + 1  # +1 for CLS token
-
-            # Get output from forward method
-            output = self.vision_submodule(data_batch)
-
-            if xm:
-                xm.mark_step()
-                output = output.cpu()
-                projected = projected.cpu()
-
-            # Comprehensive check for all positions
-            for img_idx in range(num_images):
-                for pos_idx in range(seq_len):
-                    flattened_idx = img_idx * seq_len + pos_idx
-                    assert torch.allclose(
-                        projected[img_idx, pos_idx], output[flattened_idx], rtol=1e-5, atol=1e-5
-                    ), f"Mismatch at image {img_idx}, position {pos_idx} (flattened index {flattened_idx})"
-=======
-        assert output is None
->>>>>>> 5da8c0be
+        assert output is None