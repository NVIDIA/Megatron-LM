--- conflicted
+++ resolved
@@ -103,11 +103,8 @@
             assert self.t5_model.encoder_hidden_state.shape[1] == micro_batch_size
             assert self.t5_model.encoder_hidden_state.shape[2] == config.hidden_size
 
-<<<<<<< HEAD
     @pytest.mark.failing_on_upstream
-=======
     @pytest.mark.flaky_in_dev
->>>>>>> bf341cb4
     def test_post_process_forward(self):
         pass
 
