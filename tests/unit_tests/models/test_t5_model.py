--- conflicted
+++ resolved
@@ -9,43 +9,20 @@
 
 import megatron.core.parallel_state as ps
 from megatron.core.models.T5.t5_model import T5Model
-<<<<<<< HEAD
+from megatron.core.transformer.transformer_config import TransformerConfig
 from tests.unit_tests.test_utilities import Utils
 from megatron.core.tensor_parallel.random import model_parallel_device_manual_seed
 from megatron.core.models.T5.t5_spec import (get_t5_encoder_with_transformer_engine_block_spec,
                                             get_t5_decoder_with_transformer_engine_block_spec,
                                             get_t5_encoder_with_local_block_spec,
                                             get_t5_decoder_with_local_block_spec)
-=======
-from megatron.core.models.T5.t5_spec import (
-    get_t5_decoder_with_local_block_spec,
-    get_t5_decoder_with_transformer_engine_block_spec,
-    get_t5_encoder_with_local_block_spec,
-    get_t5_encoder_with_transformer_engine_block_spec,
-)
-from megatron.core.tensor_parallel.random import model_parallel_cuda_manual_seed
-from megatron.core.transformer.transformer_config import TransformerConfig
-from tests.unit_tests.test_utilities import Utils
-
->>>>>>> e32b60b5
 
 @pytest.mark.skipif(int(os.environ.get('ACCEL_MEMORY_GB', 40)) < 32 , reason="insufficient accelerator memory")
 class TestT5Model:
 
     def setup_method(self, method):
-<<<<<<< HEAD
         Utils.initialize_model_parallel(1,1)
         model_parallel_device_manual_seed(123)
-=======
-        tp = 4
-        pp = 1
-        Utils.initialize_model_parallel(
-            tensor_model_parallel_size=tp,
-            pipeline_model_parallel_size=pp,
-            encoder_pipeline_model_parallel_size=pp,
-        )
-        model_parallel_cuda_manual_seed(123)
->>>>>>> e32b60b5
         transformer_config = TransformerConfig(
             num_layers=12,
             hidden_size=768,
@@ -128,32 +105,11 @@
         self.t5_model.to(device=get_current_device())
 
         data = list(range(sequence_length))
-<<<<<<< HEAD
         encoder_input_ids = torch.tensor(data, dtype=torch.int64).repeat((micro_batch_size, 1)).to(device=get_current_device())
         decoder_input_ids = torch.tensor(data, dtype=torch.int64).repeat((micro_batch_size, 1)).to(device=get_current_device())
         encoder_attn_mask = torch.ones((1, sequence_length, sequence_length), dtype=bool).to(device=get_current_device())
         decoder_attn_mask = torch.ones((1, sequence_length, sequence_length), dtype=bool).to(device=get_current_device())
         encoder_decoder_attn_mask = torch.ones((1, sequence_length, sequence_length), dtype=bool).to(device=get_current_device())
-=======
-        encoder_input_ids = (
-            torch.tensor(data, dtype=torch.int64).repeat((micro_batch_size, 1)).cuda()
-        )
-        decoder_input_ids = (
-            torch.tensor(data, dtype=torch.int64).repeat((micro_batch_size, 1)).cuda()
-        )
-        encoder_attn_mask = torch.ones((1, sequence_length, sequence_length), dtype=bool).cuda()
-        decoder_attn_mask = torch.ones((1, sequence_length, sequence_length), dtype=bool).cuda()
-        encoder_decoder_attn_mask = torch.ones(
-            (1, sequence_length, sequence_length), dtype=bool
-        ).cuda()
-
-        if self.t5_model.add_decoder:
-            encoder_hidden_states = torch.zeros(
-                (sequence_length, micro_batch_size, config.hidden_size), dtype=torch.float32
-            ).cuda()
-        else:
-            encoder_hidden_states = None
->>>>>>> e32b60b5
 
         output = self.t5_model.forward(
             encoder_input_ids=encoder_input_ids,
@@ -182,20 +138,20 @@
         sequence_length = self.t5_model.max_sequence_length
         micro_batch_size = 2
 
-        self.t5_model.cuda()
+        self.t5_model.to(device=get_current_device())
 
         data = list(range(sequence_length))
         encoder_input_ids = (
-            torch.tensor(data, dtype=torch.int64).repeat((micro_batch_size, 1)).cuda()
+            torch.tensor(data, dtype=torch.int64).repeat((micro_batch_size, 1)).to(device=get_current_device())
         )
         decoder_input_ids = (
-            torch.tensor(data, dtype=torch.int64).repeat((micro_batch_size, 1)).cuda()
-        )
-        encoder_attn_mask = torch.ones((1, sequence_length, sequence_length), dtype=bool).cuda()
-        decoder_attn_mask = torch.ones((1, sequence_length, sequence_length), dtype=bool).cuda()
+            torch.tensor(data, dtype=torch.int64).repeat((micro_batch_size, 1)).to(device=get_current_device())
+        )
+        encoder_attn_mask = torch.ones((1, sequence_length, sequence_length), dtype=bool).to(device=get_current_device())
+        decoder_attn_mask = torch.ones((1, sequence_length, sequence_length), dtype=bool).to(device=get_current_device())
         encoder_decoder_attn_mask = torch.ones(
             (1, sequence_length, sequence_length), dtype=bool
-        ).cuda()
+        ).to(device=get_current_device())
 
         encoder_hidden_states = self.t5_model.forward(
             encoder_input_ids=encoder_input_ids,
@@ -217,23 +173,23 @@
         sequence_length = self.t5_model.max_sequence_length
         micro_batch_size = 2
 
-        self.t5_model.cuda()
+        self.t5_model.to(device=get_current_device())
 
         data = list(range(sequence_length))
         encoder_input_ids = (
-            torch.tensor(data, dtype=torch.int64).repeat((micro_batch_size, 1)).cuda()
+            torch.tensor(data, dtype=torch.int64).repeat((micro_batch_size, 1)).to(device=get_current_device())
         )
         decoder_input_ids = (
-            torch.tensor(data, dtype=torch.int64).repeat((micro_batch_size, 1)).cuda()
-        )
-        encoder_attn_mask = torch.ones((1, sequence_length, sequence_length), dtype=bool).cuda()
-        decoder_attn_mask = torch.ones((1, sequence_length, sequence_length), dtype=bool).cuda()
+            torch.tensor(data, dtype=torch.int64).repeat((micro_batch_size, 1)).to(device=get_current_device())
+        )
+        encoder_attn_mask = torch.ones((1, sequence_length, sequence_length), dtype=bool).to(device=get_current_device())
+        decoder_attn_mask = torch.ones((1, sequence_length, sequence_length), dtype=bool).to(device=get_current_device())
         encoder_decoder_attn_mask = torch.ones(
             (1, sequence_length, sequence_length), dtype=bool
-        ).cuda()
+        ).to(device=get_current_device())
         encoder_hidden_states = torch.zeros(
             (sequence_length, micro_batch_size, config.hidden_size), dtype=torch.float32
-        ).cuda()
+        ).to(device=get_current_device())
 
         output = self.t5_model.forward(
             encoder_input_ids=None,
