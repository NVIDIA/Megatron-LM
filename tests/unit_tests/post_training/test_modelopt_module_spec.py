--- conflicted
+++ resolved
@@ -103,14 +103,8 @@
     def test_inference(self):
         if not self._test_inference:
             return
-<<<<<<< HEAD
-        config: TransformerConfig = self.modelopt_model.config
-        model = self.modelopt_model.to(device=get_current_device())
-        model_forward(model, config)
-=======
-        model_forward(self.modelopt_model.cuda(), self.modelopt_model.config)
-        model_forward(self.default_model.cuda(), self.default_model.config)
->>>>>>> 0657a52d
+        model_forward(self.modelopt_model.to(device=get_current_device()), self.modelopt_model.config)
+        model_forward(self.default_model.to(device=get_current_device()), self.default_model.config)
 
     def teardown_method(self, method):
         Utils.destroy_model_parallel()
