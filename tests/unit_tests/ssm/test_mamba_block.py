# Copyright (c) 2024, NVIDIA CORPORATION. All rights reserved.

import pytest
import torch

from megatron.core.device_utils import get_current_device
from megatron.core.models.mamba.mamba_layer_specs import mamba_stack_spec
from megatron.core.ssm.mamba_block import MambaStack
from megatron.core.ssm.mamba_hybrid_layer_allocation import Symbols
from megatron.core.ssm.mamba_layer import MambaLayer
from megatron.core.tensor_parallel.random import model_parallel_device_manual_seed
from megatron.core.transformer.attention import SelfAttention
from megatron.core.transformer.mlp import MLP
from megatron.core.transformer.transformer_config import TransformerConfig
from megatron.core.transformer.transformer_layer import TransformerLayer
from tests.unit_tests.test_utilities import Utils


class TestMambaBlock:

    def setup_method(self, method):
        Utils.initialize_model_parallel(1, 1)
<<<<<<< HEAD
        model_parallel_device_manual_seed(123)
        # Note that test_layer_types verifies these types and the ordering
        hybrid_override_pattern = Symbols.MAMBA + Symbols.ATTENTION + Symbols.MLP
=======
        model_parallel_cuda_manual_seed(123)

    def get_mamba_block(self, hybrid_override_pattern):
>>>>>>> cc207f80
        transformer_config = TransformerConfig(
            hidden_size=256,  # The Mamba layer places several constraints on this
            # Need to specify num_attention_heads and num_layers or TransformerConfig
            # will generate errors.
            num_layers=len(hybrid_override_pattern),
            num_attention_heads=4,
            use_cpu_initialization=True,
        )
        modules = mamba_stack_spec.submodules
        return MambaStack(
            transformer_config, modules, hybrid_override_pattern=hybrid_override_pattern
        )

    def teardown_method(self, method):
        Utils.destroy_model_parallel()

    def test_gpu_forward(self):
<<<<<<< HEAD
        block = self.block
        block.to(device=get_current_device())
=======
        hybrid_override_pattern = Symbols.MAMBA + Symbols.ATTENTION + Symbols.MLP
        block = self.get_mamba_block(hybrid_override_pattern)
        block.cuda()
>>>>>>> cc207f80
        micro_batch_size = 2
        sequence_length = 32
        hidden_states = torch.ones((sequence_length, micro_batch_size, block.config.hidden_size))
        hidden_states = hidden_states.to(device=get_current_device())
        attention_mask = torch.ones(
            (micro_batch_size, 1, sequence_length, sequence_length), dtype=bool
        )
        attention_mask = attention_mask.to(device=get_current_device())
        output = block(hidden_states, attention_mask=attention_mask)
        assert output.shape[0] == sequence_length
        assert output.shape[1] == micro_batch_size
        assert output.shape[2] == block.config.hidden_size
        assert output.dtype == torch.float32

    def test_layer_types(self):
        """
        Make sure that the layer types specified with hybrid_override_pattern
        were honored.
        """
        hybrid_override_pattern = Symbols.MAMBA + Symbols.ATTENTION + Symbols.MLP
        block = self.get_mamba_block(hybrid_override_pattern)
        layers = block.layers
        # Note that this matches the order specified by hybrid_override_pattern in setup_method
        assert type(layers[0]) == MambaLayer
        assert type(layers[1]) == TransformerLayer
        assert type(layers[1].self_attention) == SelfAttention
        assert type(layers[2]) == TransformerLayer
        assert type(layers[2].mlp) == MLP

    def test_invalid_layer_types_cause_failure(self):
        invalid_symbol = '+'
        assert invalid_symbol not in Symbols.VALID  # sanity check.
        hybrid_override_pattern = Symbols.MAMBA + Symbols.ATTENTION + Symbols.MLP + invalid_symbol
        # _allocate_override() in mamba_hybrid_layer_allocation.py throws a ValueError.
        with pytest.raises(ValueError):
            block = self.get_mamba_block(hybrid_override_pattern)<|MERGE_RESOLUTION|>--- conflicted
+++ resolved
@@ -20,15 +20,9 @@
 
     def setup_method(self, method):
         Utils.initialize_model_parallel(1, 1)
-<<<<<<< HEAD
         model_parallel_device_manual_seed(123)
-        # Note that test_layer_types verifies these types and the ordering
-        hybrid_override_pattern = Symbols.MAMBA + Symbols.ATTENTION + Symbols.MLP
-=======
-        model_parallel_cuda_manual_seed(123)
 
     def get_mamba_block(self, hybrid_override_pattern):
->>>>>>> cc207f80
         transformer_config = TransformerConfig(
             hidden_size=256,  # The Mamba layer places several constraints on this
             # Need to specify num_attention_heads and num_layers or TransformerConfig
@@ -46,14 +40,9 @@
         Utils.destroy_model_parallel()
 
     def test_gpu_forward(self):
-<<<<<<< HEAD
-        block = self.block
-        block.to(device=get_current_device())
-=======
         hybrid_override_pattern = Symbols.MAMBA + Symbols.ATTENTION + Symbols.MLP
         block = self.get_mamba_block(hybrid_override_pattern)
-        block.cuda()
->>>>>>> cc207f80
+        block.to(device=get_current_device())
         micro_batch_size = 2
         sequence_length = 32
         hidden_states = torch.ones((sequence_length, micro_batch_size, block.config.hidden_size))
