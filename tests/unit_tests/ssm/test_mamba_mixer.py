# Copyright (c) 2024, NVIDIA CORPORATION. All rights reserved.

import pytest
import torch

<<<<<<< HEAD
from megatron.core.device_utils import get_current_device
=======
from megatron.core.inference.contexts.static_context import StaticInferenceContext
>>>>>>> a3609eea
from megatron.core.models.mamba.mamba_layer_specs import mamba_stack_spec
from megatron.core.ssm.mamba_mixer import MambaMixer
from megatron.core.tensor_parallel.random import model_parallel_device_manual_seed
from megatron.core.transformer.transformer_config import TransformerConfig
from tests.unit_tests.test_utilities import Utils


class TestMambaMixer:

    def setup_method(self, method):
        Utils.initialize_model_parallel(1, 1)
        model_parallel_device_manual_seed(123)
        transformer_config = TransformerConfig(
            hidden_size=256,  # The Mamba layer places several constraints on this
            # Need to specify num_attention_heads and num_layers or TransformerConfig
            # will generate errors.
            num_layers=1,
            num_attention_heads=1,
            use_cpu_initialization=True,
        )
        modules = mamba_stack_spec.submodules.mamba_layer.submodules.mixer.submodules
        self.mixer = MambaMixer(
            transformer_config, modules, transformer_config.hidden_size, layer_number=1
        )
        self.mixer_no_mem_eff_path = MambaMixer(
            transformer_config, modules, transformer_config.hidden_size, use_mem_eff_path=False
        )

    def teardown_method(self, method):
        Utils.destroy_model_parallel()

    @pytest.mark.parametrize("use_mem_eff_path", [True, False])
    def test_gpu_forward(self, use_mem_eff_path):
        if use_mem_eff_path:
            mixer = self.mixer
        else:
            mixer = self.mixer_no_mem_eff_path
        mixer.to(device=get_current_device())
        micro_batch_size = 2
        sequence_length = 32
        hidden_states = torch.ones((sequence_length, micro_batch_size, mixer.config.hidden_size))
        hidden_states = hidden_states.to(device=get_current_device())
        output, bias = mixer(hidden_states)
        assert mixer.config.mamba_num_heads == None
        assert output.shape[0] == sequence_length
        assert output.shape[1] == micro_batch_size
        assert output.shape[2] == mixer.config.hidden_size
        assert output.dtype == torch.float32

    def test_variable_batch_size_inference(self):
        mixer = self.mixer
        mixer.cuda()

        # Test cases where batch size decreases, remains the same, and increases
        micro_batch_sizes = [4, 2, 2, 8]
        sequence_length = 32
        inference_context = StaticInferenceContext(
            max_batch_size=max(micro_batch_sizes), max_sequence_length=sequence_length
        )

        for micro_batch_size in micro_batch_sizes:
            inference_context.max_seqlen = inference_context.max_sequence_length
            inference_context.seqlen_offset = inference_context.sequence_len_offset
            hidden_states = torch.ones(
                (sequence_length, micro_batch_size, mixer.config.hidden_size)
            )
            hidden_states = hidden_states.cuda()
            output, bias = mixer(hidden_states, inference_context=inference_context)
            assert mixer.config.mamba_num_heads == None
            assert output.shape[0] == sequence_length
            assert output.shape[1] == micro_batch_size
            assert output.shape[2] == mixer.config.hidden_size
            assert output.dtype == torch.float32<|MERGE_RESOLUTION|>--- conflicted
+++ resolved
@@ -3,11 +3,8 @@
 import pytest
 import torch
 
-<<<<<<< HEAD
 from megatron.core.device_utils import get_current_device
-=======
 from megatron.core.inference.contexts.static_context import StaticInferenceContext
->>>>>>> a3609eea
 from megatron.core.models.mamba.mamba_layer_specs import mamba_stack_spec
 from megatron.core.ssm.mamba_mixer import MambaMixer
 from megatron.core.tensor_parallel.random import model_parallel_device_manual_seed
@@ -59,7 +56,7 @@
 
     def test_variable_batch_size_inference(self):
         mixer = self.mixer
-        mixer.cuda()
+        mixer.to(get_current_device())
 
         # Test cases where batch size decreases, remains the same, and increases
         micro_batch_sizes = [4, 2, 2, 8]
@@ -74,7 +71,7 @@
             hidden_states = torch.ones(
                 (sequence_length, micro_batch_size, mixer.config.hidden_size)
             )
-            hidden_states = hidden_states.cuda()
+            hidden_states = hidden_states.to(get_current_device())
             output, bias = mixer(hidden_states, inference_context=inference_context)
             assert mixer.config.mamba_num_heads == None
             assert output.shape[0] == sequence_length
