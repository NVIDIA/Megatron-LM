# Copyright (c) 2024, NVIDIA CORPORATION. All rights reserved.

import pytest
import torch

<<<<<<< HEAD
from megatron.core.device_utils import get_current_device
from megatron.core import parallel_state
=======
>>>>>>> 3450806c
from megatron.core.inference.contexts.static_context import StaticInferenceContext
from megatron.core.models.mamba.mamba_layer_specs import mamba_stack_spec
from megatron.core.process_groups_config import ModelCommProcessGroups
from megatron.core.ssm.mamba_mixer import MambaMixer
from megatron.core.tensor_parallel.random import model_parallel_device_manual_seed
from megatron.core.transformer.transformer_config import TransformerConfig
from tests.unit_tests.test_utilities import Utils


@pytest.mark.internal
class TestMambaMixer:

    def setup_method(self, method):
<<<<<<< HEAD
        Utils.initialize_model_parallel(1, 1)
        model_parallel_device_manual_seed(123)
=======
>>>>>>> 3450806c
        pass

    def teardown_method(self, method):
        Utils.destroy_model_parallel()

    def get_mixer(self, tp_size=1, cp_size=1, use_mem_eff_path=True):
        Utils.initialize_model_parallel(
            tensor_model_parallel_size=tp_size,
            pipeline_model_parallel_size=1,
            context_parallel_size=cp_size,
        )
<<<<<<< HEAD
        model_parallel_device_manual_seed(123)
=======
        model_parallel_cuda_manual_seed(123)
>>>>>>> 3450806c
        transformer_config = TransformerConfig(
            hidden_size=256,  # The Mamba layer places several constraints on this
            # Need to specify num_attention_heads and num_layers or TransformerConfig
            # will generate errors.
            num_layers=1,
            num_attention_heads=1,
            use_cpu_initialization=True,
        )
        modules = mamba_stack_spec.submodules.mamba_layer.submodules.mixer.submodules
        model_comm_pgs = ModelCommProcessGroups.use_mpu_process_groups(required_pgs=['tp', 'cp'])
        mixer = MambaMixer(
            transformer_config,
            modules,
            transformer_config.hidden_size,
            layer_number=1,
            use_mem_eff_path=use_mem_eff_path,
            model_comm_pgs=model_comm_pgs,
        )
<<<<<<< HEAD
        mixer.to(get_current_device())
=======
        mixer.cuda()
>>>>>>> 3450806c
        return mixer

    @pytest.mark.parametrize(
        "tp_size,cp_size,use_mem_eff_path",
        [
            (1, 1, True),
            (1, 1, False),
            (8, 1, True),
            (4, 2, True),
            (2, 4, True),
            (1, 8, True),
            (1, 8, False),
        ],
    )
    def test_gpu_forward(self, tp_size, cp_size, use_mem_eff_path):
        mixer = self.get_mixer(1, 1, use_mem_eff_path)
        micro_batch_size = 2
        sequence_length = 32
        hidden_states = torch.ones((sequence_length, micro_batch_size, mixer.config.hidden_size))
        hidden_states = hidden_states.to(device=get_current_device())
        output, bias = mixer(hidden_states)
        assert mixer.config.mamba_num_heads == None
        assert output.shape[0] == sequence_length
        assert output.shape[1] == micro_batch_size
        assert output.shape[2] == mixer.config.hidden_size
        assert output.dtype == torch.float32

    def test_variable_batch_size_inference(self):
        mixer = self.get_mixer()

        # Test cases where batch size decreases, remains the same, and increases
        micro_batch_sizes = [4, 2, 2, 8]
        sequence_length = 32
        inference_context = StaticInferenceContext(
            max_batch_size=max(micro_batch_sizes), max_sequence_length=sequence_length
        )

        for micro_batch_size in micro_batch_sizes:
            inference_context.max_seqlen = inference_context.max_sequence_length
            inference_context.seqlen_offset = inference_context.sequence_len_offset
            hidden_states = torch.ones(
                (sequence_length, micro_batch_size, mixer.config.hidden_size)
            )
            hidden_states = hidden_states.to(get_current_device())
            output, bias = mixer(hidden_states, inference_context=inference_context)
            assert mixer.config.mamba_num_heads == None
            assert output.shape[0] == sequence_length
            assert output.shape[1] == micro_batch_size
            assert output.shape[2] == mixer.config.hidden_size
            assert output.dtype == torch.float32


class TestMambaMixerErrorChecks:

    @pytest.mark.parametrize(
        "hidden_size, ngroups, tp_size, expected_error_message",
        [
            (65, 8, 1, "d_inner must be evenly divisible by headdim"),
            (96, 8, 2, "nheads must be evenly divisble by tp_size"),  # nheads = 3
            (128, 2, 4, "ngroups must be evenly divisible by tp_size"),
            (128, 8, 4, "nheads must be evenly divisible by ngroups"),  # nheads = 4
        ],
    )
    def test_error_check(self, hidden_size, ngroups, tp_size, expected_error_message):
        Utils.initialize_model_parallel(tp_size)
        transformer_config = TransformerConfig(
            hidden_size=hidden_size,
            num_layers=1,
            num_attention_heads=1,
            use_cpu_initialization=True,
            mamba_num_groups=ngroups,
        )
        submodules = mamba_stack_spec.submodules.mamba_layer.submodules.mixer.submodules
        model_comm_pgs = ModelCommProcessGroups.use_mpu_process_groups(required_pgs=['tp', 'cp'])
        with pytest.raises(AssertionError, match=expected_error_message):
            MambaMixer(
                transformer_config,
                submodules,
                transformer_config.hidden_size,
                model_comm_pgs=model_comm_pgs,
            )
        Utils.destroy_model_parallel()<|MERGE_RESOLUTION|>--- conflicted
+++ resolved
@@ -3,11 +3,7 @@
 import pytest
 import torch
 
-<<<<<<< HEAD
 from megatron.core.device_utils import get_current_device
-from megatron.core import parallel_state
-=======
->>>>>>> 3450806c
 from megatron.core.inference.contexts.static_context import StaticInferenceContext
 from megatron.core.models.mamba.mamba_layer_specs import mamba_stack_spec
 from megatron.core.process_groups_config import ModelCommProcessGroups
@@ -21,11 +17,8 @@
 class TestMambaMixer:
 
     def setup_method(self, method):
-<<<<<<< HEAD
         Utils.initialize_model_parallel(1, 1)
         model_parallel_device_manual_seed(123)
-=======
->>>>>>> 3450806c
         pass
 
     def teardown_method(self, method):
@@ -37,11 +30,7 @@
             pipeline_model_parallel_size=1,
             context_parallel_size=cp_size,
         )
-<<<<<<< HEAD
         model_parallel_device_manual_seed(123)
-=======
-        model_parallel_cuda_manual_seed(123)
->>>>>>> 3450806c
         transformer_config = TransformerConfig(
             hidden_size=256,  # The Mamba layer places several constraints on this
             # Need to specify num_attention_heads and num_layers or TransformerConfig
@@ -60,11 +49,7 @@
             use_mem_eff_path=use_mem_eff_path,
             model_comm_pgs=model_comm_pgs,
         )
-<<<<<<< HEAD
         mixer.to(get_current_device())
-=======
-        mixer.cuda()
->>>>>>> 3450806c
         return mixer
 
     @pytest.mark.parametrize(
