--- conflicted
+++ resolved
@@ -146,21 +146,11 @@
         group = None
         use_global_buffer = False
 
-<<<<<<< HEAD
-    output_data, _ = mappings._ReduceScatterToSequenceParallelRegion.backward(Ctx(),input_data)
-    expected_output = torch.concat((
-        torch.ones(4)*0,
-        torch.ones(4)*1,
-        torch.ones(4)*2,
-        torch.ones(4)*3)).to(device=get_current_device())
-    if (Utils.rank >= 4):
-=======
     output_data = mappings._ReduceScatterToSequenceParallelRegion.backward(Ctx(), input_data)
     expected_output = torch.concat(
         (torch.ones(4) * 0, torch.ones(4) * 1, torch.ones(4) * 2, torch.ones(4) * 3)
-    ).cuda()
+    ).to(device=get_current_device())
     if Utils.rank >= 4:
->>>>>>> cc207f80
         expected_output = expected_output + 4
     assert torch.equal(output_data[0], expected_output)
     Utils.destroy_model_parallel()