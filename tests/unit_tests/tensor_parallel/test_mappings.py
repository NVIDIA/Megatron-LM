import torch

from megatron.core.tensor_parallel import mappings
from megatron.core.device_utils import get_current_device
from tests.unit_tests.test_utilities import Utils


def test_CopyToModelParallelRegion():
<<<<<<< HEAD
    Utils.initialize_model_parallel(4,2)
    input_data = torch.ones((1)).to(device=get_current_device())*Utils.rank
=======
    Utils.initialize_model_parallel(4, 2)
    input_data = torch.ones((1)).cuda() * Utils.rank
>>>>>>> e32b60b5
    output_data = mappings._CopyToModelParallelRegion.backward(None, input_data)
    result = torch.ones(1).to(device=get_current_device())
    result = result * 22 if Utils.rank >= 4 else result * 6
    assert torch.equal(output_data, result)
    assert torch.equal(input_data, mappings.copy_to_tensor_model_parallel_region(input_data))
    assert torch.equal(input_data, mappings._CopyToModelParallelRegion.symbolic(None, input_data))
    Utils.destroy_model_parallel()


def test_ReduceFromModelParallelRegion():
<<<<<<< HEAD
    Utils.initialize_model_parallel(4,2)
    input_data = torch.ones((1)).to(device=get_current_device())*Utils.rank
=======
    Utils.initialize_model_parallel(4, 2)
    input_data = torch.ones((1)).cuda() * Utils.rank
>>>>>>> e32b60b5
    output_data = mappings._ReduceFromModelParallelRegion.symbolic(None, input_data)
    result = torch.ones(1).to(device=get_current_device())
    result = result * 22 if Utils.rank >= 4 else result * 6
<<<<<<< HEAD
    assert(torch.equal(output_data, result))
    input_data = torch.ones((1)).to(device=get_current_device())*Utils.rank
    assert(torch.equal(mappings.reduce_from_tensor_model_parallel_region(input_data), result))
    assert(torch.equal(input_data, mappings._ReduceFromModelParallelRegion.backward(None, input_data)))
=======
    assert torch.equal(output_data, result)
    input_data = torch.ones((1)).cuda() * Utils.rank
    assert torch.equal(mappings.reduce_from_tensor_model_parallel_region(input_data), result)
    assert torch.equal(
        input_data, mappings._ReduceFromModelParallelRegion.backward(None, input_data)
    )
>>>>>>> e32b60b5
    Utils.destroy_model_parallel()


def test_ScatterToModelParallelRegion():
<<<<<<< HEAD
    Utils.initialize_model_parallel(4,2)
    input_data = torch.rand((8,4)).to(device=get_current_device())
=======
    Utils.initialize_model_parallel(4, 2)
    input_data = torch.rand((8, 4)).cuda()
>>>>>>> e32b60b5
    output_data = mappings.scatter_to_tensor_model_parallel_region(input_data)
    req_dim = int(Utils.rank % (Utils.world_size / 2))
    assert torch.equal(output_data, input_data[:, req_dim].reshape((8, 1)))
    output_data = mappings._ScatterToModelParallelRegion.symbolic(None, input_data)
    assert torch.equal(output_data, input_data[:, req_dim].reshape((8, 1)))

    input_data = torch.ones(8).to(device=get_current_device()) * Utils.rank
    actual_output_data = mappings._ScatterToModelParallelRegion.backward(None, input_data)
<<<<<<< HEAD
    expected_output = torch.cat((
        torch.ones(8)*0,
        torch.ones(8)*1,
        torch.ones(8)*2,
        torch.ones(8)*3)).to(device=get_current_device())
    if (Utils.rank >= 4):
=======
    expected_output = torch.cat(
        (torch.ones(8) * 0, torch.ones(8) * 1, torch.ones(8) * 2, torch.ones(8) * 3)
    ).cuda()
    if Utils.rank >= 4:
>>>>>>> e32b60b5
        expected_output = expected_output + 4
    assert torch.equal(actual_output_data, expected_output)
    Utils.destroy_model_parallel()


def test_GatherFromModelParallelRegion():
<<<<<<< HEAD
    Utils.initialize_model_parallel(4,2)
    input_data = torch.rand((8,4)).to(device=get_current_device())
    req_dim = int(Utils.rank%(Utils.world_size/2))
    output_data = mappings._GatherFromModelParallelRegion.backward(None, input_data)
    assert(torch.equal(output_data, input_data[:, req_dim].reshape((8,1))))
    input_data = torch.ones(8).to(device=get_current_device()) * Utils.rank
    actual_output_data = mappings.gather_from_tensor_model_parallel_region(input_data)
    expected_output = torch.cat((
        torch.ones(8)*0,
        torch.ones(8)*1,
        torch.ones(8)*2,
        torch.ones(8)*3)).to(device=get_current_device())
    if (Utils.rank >= 4):
=======
    Utils.initialize_model_parallel(4, 2)
    input_data = torch.rand((8, 4)).cuda()
    req_dim = int(Utils.rank % (Utils.world_size / 2))
    output_data = mappings._GatherFromModelParallelRegion.backward(None, input_data)
    assert torch.equal(output_data, input_data[:, req_dim].reshape((8, 1)))
    input_data = torch.ones(8).cuda() * Utils.rank
    actual_output_data = mappings.gather_from_tensor_model_parallel_region(input_data)
    expected_output = torch.cat(
        (torch.ones(8) * 0, torch.ones(8) * 1, torch.ones(8) * 2, torch.ones(8) * 3)
    ).cuda()
    if Utils.rank >= 4:
>>>>>>> e32b60b5
        expected_output = expected_output + 4
    assert torch.equal(actual_output_data, expected_output)
    assert torch.equal(
        mappings._GatherFromModelParallelRegion.symbolic(None, input_data), expected_output
    )
    Utils.destroy_model_parallel()


def test_ScatterToSequenceParallelRegion():
<<<<<<< HEAD
    Utils.initialize_model_parallel(4,2)
    input_data = torch.rand((8,4)).to(device=get_current_device())
    req_dim = int(Utils.rank%(Utils.world_size/2))*2
=======
    Utils.initialize_model_parallel(4, 2)
    input_data = torch.rand((8, 4)).cuda()
    req_dim = int(Utils.rank % (Utils.world_size / 2)) * 2
>>>>>>> e32b60b5
    output_data = mappings._ScatterToSequenceParallelRegion.symbolic(None, input_data)
    assert torch.equal(output_data, input_data[req_dim : req_dim + 2, :])
    output_data = mappings.scatter_to_sequence_parallel_region(input_data)
<<<<<<< HEAD
    assert(torch.equal(output_data, input_data[req_dim:req_dim+2, :]))
    input_data = torch.ones(4).to(device=get_current_device()) * Utils.rank
    output_data = mappings._ScatterToModelParallelRegion.backward(None, input_data)
    expected_output = torch.concat((
        torch.ones(4)*0,
        torch.ones(4)*1,
        torch.ones(4)*2,
        torch.ones(4)*3)).to(device=get_current_device())
    if (Utils.rank >= 4):
=======
    assert torch.equal(output_data, input_data[req_dim : req_dim + 2, :])
    input_data = torch.ones(4).cuda() * Utils.rank
    output_data = mappings._ScatterToModelParallelRegion.backward(None, input_data)
    expected_output = torch.concat(
        (torch.ones(4) * 0, torch.ones(4) * 1, torch.ones(4) * 2, torch.ones(4) * 3)
    ).cuda()
    if Utils.rank >= 4:
>>>>>>> e32b60b5
        expected_output = expected_output + 4
    assert torch.equal(output_data, expected_output)
    Utils.destroy_model_parallel()


def test_GatherFromSequenceParallelRegion():
<<<<<<< HEAD
    Utils.initialize_model_parallel(4,2)
    input_data = torch.ones(4).to(device=get_current_device()) * Utils.rank
    output_data = mappings.gather_from_sequence_parallel_region(input_data)
    expected_output = torch.concat((
        torch.ones(4)*0,
        torch.ones(4)*1,
        torch.ones(4)*2,
        torch.ones(4)*3)).to(device=get_current_device())
    if (Utils.rank >= 4):
        expected_output = expected_output + 4
    assert(torch.equal(output_data, expected_output))
    assert(torch.equal(mappings._GatherFromSequenceParallelRegion.symbolic(None, input_data), expected_output))
    input_data = torch.vstack((
        torch.ones(4)*0,
        torch.ones(4)*1,
        torch.ones(4)*2,
        torch.ones(4)*3)).to(device=get_current_device())
=======
    Utils.initialize_model_parallel(4, 2)
    input_data = torch.ones(4).cuda() * Utils.rank
    output_data = mappings.gather_from_sequence_parallel_region(input_data)
    expected_output = torch.concat(
        (torch.ones(4) * 0, torch.ones(4) * 1, torch.ones(4) * 2, torch.ones(4) * 3)
    ).cuda()
    if Utils.rank >= 4:
        expected_output = expected_output + 4
    assert torch.equal(output_data, expected_output)
    assert torch.equal(
        mappings._GatherFromSequenceParallelRegion.symbolic(None, input_data), expected_output
    )
    input_data = torch.vstack(
        (torch.ones(4) * 0, torch.ones(4) * 1, torch.ones(4) * 2, torch.ones(4) * 3)
    ).cuda()

>>>>>>> e32b60b5
    class Ctx:
        tensor_parallel_output_grad = True
        output_split_sizes = None

    output_data = mappings._GatherFromSequenceParallelRegion.backward(Ctx(), input_data)
<<<<<<< HEAD
    expected_output = torch.ones((1,4)).to(device=get_current_device()) * 4 * int(Utils.rank % 4)
    assert(torch.equal(output_data[0], expected_output))
=======
    expected_output = torch.ones((1, 4)).cuda() * 4 * int(Utils.rank % 4)
    assert torch.equal(output_data[0], expected_output)
>>>>>>> e32b60b5
    Utils.destroy_model_parallel()


def test_ReduceScatterToSequenceParallelRegion():
<<<<<<< HEAD
    Utils.initialize_model_parallel(4,2)
    input_data = torch.vstack((
        torch.ones(4)*0,
        torch.ones(4)*1,
        torch.ones(4)*2,
        torch.ones(4)*3)).to(device=get_current_device())
    output_data = mappings.reduce_scatter_to_sequence_parallel_region(input_data)
    expected_output = torch.ones(4).to(device=get_current_device()) * 4 * int(Utils.rank % 4)
    assert(torch.equal(output_data[0], expected_output))
    assert(torch.equal(mappings._ReduceScatterToSequenceParallelRegion.symbolic(None, input_data) , expected_output.reshape((1,4))))
    input_data = torch.ones(4).to(device=get_current_device()) * Utils.rank
    output_data = mappings._ReduceScatterToSequenceParallelRegion.backward(None,input_data)
    expected_output = torch.concat((
        torch.ones(4)*0,
        torch.ones(4)*1,
        torch.ones(4)*2,
        torch.ones(4)*3)).to(device=get_current_device())
    if (Utils.rank >= 4):
=======
    Utils.initialize_model_parallel(4, 2)
    input_data = torch.vstack(
        (torch.ones(4) * 0, torch.ones(4) * 1, torch.ones(4) * 2, torch.ones(4) * 3)
    ).cuda()
    output_data = mappings.reduce_scatter_to_sequence_parallel_region(input_data)
    expected_output = torch.ones(4).cuda() * 4 * int(Utils.rank % 4)
    assert torch.equal(output_data[0], expected_output)
    assert torch.equal(
        mappings._ReduceScatterToSequenceParallelRegion.symbolic(None, input_data),
        expected_output.reshape((1, 4)),
    )
    input_data = torch.ones(4).cuda() * Utils.rank

    class Ctx:
        input_split_sizes = None

    output_data, _ = mappings._ReduceScatterToSequenceParallelRegion.backward(Ctx(), input_data)
    expected_output = torch.concat(
        (torch.ones(4) * 0, torch.ones(4) * 1, torch.ones(4) * 2, torch.ones(4) * 3)
    ).cuda()
    if Utils.rank >= 4:
>>>>>>> e32b60b5
        expected_output = expected_output + 4
    assert torch.equal(output_data, expected_output)
    Utils.destroy_model_parallel()<|MERGE_RESOLUTION|>--- conflicted
+++ resolved
@@ -6,13 +6,8 @@
 
 
 def test_CopyToModelParallelRegion():
-<<<<<<< HEAD
     Utils.initialize_model_parallel(4,2)
     input_data = torch.ones((1)).to(device=get_current_device())*Utils.rank
-=======
-    Utils.initialize_model_parallel(4, 2)
-    input_data = torch.ones((1)).cuda() * Utils.rank
->>>>>>> e32b60b5
     output_data = mappings._CopyToModelParallelRegion.backward(None, input_data)
     result = torch.ones(1).to(device=get_current_device())
     result = result * 22 if Utils.rank >= 4 else result * 6
@@ -23,40 +18,21 @@
 
 
 def test_ReduceFromModelParallelRegion():
-<<<<<<< HEAD
     Utils.initialize_model_parallel(4,2)
     input_data = torch.ones((1)).to(device=get_current_device())*Utils.rank
-=======
-    Utils.initialize_model_parallel(4, 2)
-    input_data = torch.ones((1)).cuda() * Utils.rank
->>>>>>> e32b60b5
     output_data = mappings._ReduceFromModelParallelRegion.symbolic(None, input_data)
     result = torch.ones(1).to(device=get_current_device())
     result = result * 22 if Utils.rank >= 4 else result * 6
-<<<<<<< HEAD
     assert(torch.equal(output_data, result))
     input_data = torch.ones((1)).to(device=get_current_device())*Utils.rank
     assert(torch.equal(mappings.reduce_from_tensor_model_parallel_region(input_data), result))
     assert(torch.equal(input_data, mappings._ReduceFromModelParallelRegion.backward(None, input_data)))
-=======
-    assert torch.equal(output_data, result)
-    input_data = torch.ones((1)).cuda() * Utils.rank
-    assert torch.equal(mappings.reduce_from_tensor_model_parallel_region(input_data), result)
-    assert torch.equal(
-        input_data, mappings._ReduceFromModelParallelRegion.backward(None, input_data)
-    )
->>>>>>> e32b60b5
     Utils.destroy_model_parallel()
 
 
 def test_ScatterToModelParallelRegion():
-<<<<<<< HEAD
     Utils.initialize_model_parallel(4,2)
     input_data = torch.rand((8,4)).to(device=get_current_device())
-=======
-    Utils.initialize_model_parallel(4, 2)
-    input_data = torch.rand((8, 4)).cuda()
->>>>>>> e32b60b5
     output_data = mappings.scatter_to_tensor_model_parallel_region(input_data)
     req_dim = int(Utils.rank % (Utils.world_size / 2))
     assert torch.equal(output_data, input_data[:, req_dim].reshape((8, 1)))
@@ -65,26 +41,18 @@
 
     input_data = torch.ones(8).to(device=get_current_device()) * Utils.rank
     actual_output_data = mappings._ScatterToModelParallelRegion.backward(None, input_data)
-<<<<<<< HEAD
     expected_output = torch.cat((
         torch.ones(8)*0,
         torch.ones(8)*1,
         torch.ones(8)*2,
         torch.ones(8)*3)).to(device=get_current_device())
     if (Utils.rank >= 4):
-=======
-    expected_output = torch.cat(
-        (torch.ones(8) * 0, torch.ones(8) * 1, torch.ones(8) * 2, torch.ones(8) * 3)
-    ).cuda()
-    if Utils.rank >= 4:
->>>>>>> e32b60b5
         expected_output = expected_output + 4
     assert torch.equal(actual_output_data, expected_output)
     Utils.destroy_model_parallel()
 
 
 def test_GatherFromModelParallelRegion():
-<<<<<<< HEAD
     Utils.initialize_model_parallel(4,2)
     input_data = torch.rand((8,4)).to(device=get_current_device())
     req_dim = int(Utils.rank%(Utils.world_size/2))
@@ -98,19 +66,6 @@
         torch.ones(8)*2,
         torch.ones(8)*3)).to(device=get_current_device())
     if (Utils.rank >= 4):
-=======
-    Utils.initialize_model_parallel(4, 2)
-    input_data = torch.rand((8, 4)).cuda()
-    req_dim = int(Utils.rank % (Utils.world_size / 2))
-    output_data = mappings._GatherFromModelParallelRegion.backward(None, input_data)
-    assert torch.equal(output_data, input_data[:, req_dim].reshape((8, 1)))
-    input_data = torch.ones(8).cuda() * Utils.rank
-    actual_output_data = mappings.gather_from_tensor_model_parallel_region(input_data)
-    expected_output = torch.cat(
-        (torch.ones(8) * 0, torch.ones(8) * 1, torch.ones(8) * 2, torch.ones(8) * 3)
-    ).cuda()
-    if Utils.rank >= 4:
->>>>>>> e32b60b5
         expected_output = expected_output + 4
     assert torch.equal(actual_output_data, expected_output)
     assert torch.equal(
@@ -120,19 +75,12 @@
 
 
 def test_ScatterToSequenceParallelRegion():
-<<<<<<< HEAD
     Utils.initialize_model_parallel(4,2)
     input_data = torch.rand((8,4)).to(device=get_current_device())
     req_dim = int(Utils.rank%(Utils.world_size/2))*2
-=======
-    Utils.initialize_model_parallel(4, 2)
-    input_data = torch.rand((8, 4)).cuda()
-    req_dim = int(Utils.rank % (Utils.world_size / 2)) * 2
->>>>>>> e32b60b5
     output_data = mappings._ScatterToSequenceParallelRegion.symbolic(None, input_data)
     assert torch.equal(output_data, input_data[req_dim : req_dim + 2, :])
     output_data = mappings.scatter_to_sequence_parallel_region(input_data)
-<<<<<<< HEAD
     assert(torch.equal(output_data, input_data[req_dim:req_dim+2, :]))
     input_data = torch.ones(4).to(device=get_current_device()) * Utils.rank
     output_data = mappings._ScatterToModelParallelRegion.backward(None, input_data)
@@ -142,22 +90,12 @@
         torch.ones(4)*2,
         torch.ones(4)*3)).to(device=get_current_device())
     if (Utils.rank >= 4):
-=======
-    assert torch.equal(output_data, input_data[req_dim : req_dim + 2, :])
-    input_data = torch.ones(4).cuda() * Utils.rank
-    output_data = mappings._ScatterToModelParallelRegion.backward(None, input_data)
-    expected_output = torch.concat(
-        (torch.ones(4) * 0, torch.ones(4) * 1, torch.ones(4) * 2, torch.ones(4) * 3)
-    ).cuda()
-    if Utils.rank >= 4:
->>>>>>> e32b60b5
         expected_output = expected_output + 4
     assert torch.equal(output_data, expected_output)
     Utils.destroy_model_parallel()
 
 
 def test_GatherFromSequenceParallelRegion():
-<<<<<<< HEAD
     Utils.initialize_model_parallel(4,2)
     input_data = torch.ones(4).to(device=get_current_device()) * Utils.rank
     output_data = mappings.gather_from_sequence_parallel_region(input_data)
@@ -175,41 +113,17 @@
         torch.ones(4)*1,
         torch.ones(4)*2,
         torch.ones(4)*3)).to(device=get_current_device())
-=======
-    Utils.initialize_model_parallel(4, 2)
-    input_data = torch.ones(4).cuda() * Utils.rank
-    output_data = mappings.gather_from_sequence_parallel_region(input_data)
-    expected_output = torch.concat(
-        (torch.ones(4) * 0, torch.ones(4) * 1, torch.ones(4) * 2, torch.ones(4) * 3)
-    ).cuda()
-    if Utils.rank >= 4:
-        expected_output = expected_output + 4
-    assert torch.equal(output_data, expected_output)
-    assert torch.equal(
-        mappings._GatherFromSequenceParallelRegion.symbolic(None, input_data), expected_output
-    )
-    input_data = torch.vstack(
-        (torch.ones(4) * 0, torch.ones(4) * 1, torch.ones(4) * 2, torch.ones(4) * 3)
-    ).cuda()
-
->>>>>>> e32b60b5
     class Ctx:
         tensor_parallel_output_grad = True
         output_split_sizes = None
 
     output_data = mappings._GatherFromSequenceParallelRegion.backward(Ctx(), input_data)
-<<<<<<< HEAD
     expected_output = torch.ones((1,4)).to(device=get_current_device()) * 4 * int(Utils.rank % 4)
     assert(torch.equal(output_data[0], expected_output))
-=======
-    expected_output = torch.ones((1, 4)).cuda() * 4 * int(Utils.rank % 4)
-    assert torch.equal(output_data[0], expected_output)
->>>>>>> e32b60b5
     Utils.destroy_model_parallel()
 
 
 def test_ReduceScatterToSequenceParallelRegion():
-<<<<<<< HEAD
     Utils.initialize_model_parallel(4,2)
     input_data = torch.vstack((
         torch.ones(4)*0,
@@ -221,36 +135,17 @@
     assert(torch.equal(output_data[0], expected_output))
     assert(torch.equal(mappings._ReduceScatterToSequenceParallelRegion.symbolic(None, input_data) , expected_output.reshape((1,4))))
     input_data = torch.ones(4).to(device=get_current_device()) * Utils.rank
-    output_data = mappings._ReduceScatterToSequenceParallelRegion.backward(None,input_data)
+
+    class Ctx:
+        input_split_sizes = None
+
+    output_data, _ = mappings._ReduceScatterToSequenceParallelRegion.backward(Ctx(),input_data)
     expected_output = torch.concat((
         torch.ones(4)*0,
         torch.ones(4)*1,
         torch.ones(4)*2,
         torch.ones(4)*3)).to(device=get_current_device())
     if (Utils.rank >= 4):
-=======
-    Utils.initialize_model_parallel(4, 2)
-    input_data = torch.vstack(
-        (torch.ones(4) * 0, torch.ones(4) * 1, torch.ones(4) * 2, torch.ones(4) * 3)
-    ).cuda()
-    output_data = mappings.reduce_scatter_to_sequence_parallel_region(input_data)
-    expected_output = torch.ones(4).cuda() * 4 * int(Utils.rank % 4)
-    assert torch.equal(output_data[0], expected_output)
-    assert torch.equal(
-        mappings._ReduceScatterToSequenceParallelRegion.symbolic(None, input_data),
-        expected_output.reshape((1, 4)),
-    )
-    input_data = torch.ones(4).cuda() * Utils.rank
-
-    class Ctx:
-        input_split_sizes = None
-
-    output_data, _ = mappings._ReduceScatterToSequenceParallelRegion.backward(Ctx(), input_data)
-    expected_output = torch.concat(
-        (torch.ones(4) * 0, torch.ones(4) * 1, torch.ones(4) * 2, torch.ones(4) * 3)
-    ).cuda()
-    if Utils.rank >= 4:
->>>>>>> e32b60b5
         expected_output = expected_output + 4
     assert torch.equal(output_data, expected_output)
     Utils.destroy_model_parallel()