<<<<<<< HEAD
from megatron.core.device_utils import get_current_device, get_current_rng_state
from megatron.core.tensor_parallel.random import DeviceRNGStatesTracker
from megatron.core.tensor_parallel.random import model_parallel_device_manual_seed,get_device_rng_tracker
from megatron.core.tensor_parallel.random import checkpoint
from megatron.core.device_utils import set_manual_seed
from tests.unit_tests.test_utilities import Utils
import pytest
import torch

def test_device_rng_states_tracker():
    rng_tracker = DeviceRNGStatesTracker()
    rng_tracker.set_states({"state1":1234})
    assert(rng_tracker.get_states()["state1"] == 1234)
=======
import pytest
import torch

from megatron.core.tensor_parallel.random import (
    CudaRNGStatesTracker,
    checkpoint,
    get_cuda_rng_tracker,
    model_parallel_cuda_manual_seed,
)
from tests.unit_tests.test_utilities import Utils


def test_cuda_rng_states_tracker():
    rng_tracker = CudaRNGStatesTracker()
    rng_tracker.set_states({"state1": 1234})
    assert rng_tracker.get_states()["state1"] == 1234
>>>>>>> e32b60b5
    rng_tracker.reset()
    assert rng_tracker.get_states() == {}
    seed = 1111
    rng_tracker.add("state2", seed)
    with pytest.raises(Exception):
        assert rng_tracker.add("state3", seed)
    with pytest.raises(Exception):
        assert rng_tracker.add("state2", 111)
    assert rng_tracker.get_states()['state2'] is not None
    with pytest.raises(Exception):
        assert ()

    rng_tracker.fork("state2")
    set_manual_seed(seed)
    rng_state = get_current_rng_state()
    assert torch.equal(rng_tracker.get_states()['state2'], rng_state)

<<<<<<< HEAD
def test_model_parallel_device_manual_seed():
    Utils.initialize_model_parallel(4,2)
    model_parallel_device_manual_seed(0)
    rng_tracker = get_device_rng_tracker()
    assert(rng_tracker.get_states()['model-parallel-rng'] is not None)
=======

def test_model_parallel_cuda_manual_seed():
    Utils.initialize_model_parallel(4, 2)
    model_parallel_cuda_manual_seed(0)
    rng_tracker = get_cuda_rng_tracker()
    assert rng_tracker.get_states()['model-parallel-rng'] is not None
>>>>>>> e32b60b5
    Utils.destroy_model_parallel()


def test_checkpoint():
    def test_forward(*input):
        return input[0] + input[1]

    assert torch.equal(
        torch.ones(16) * 3, checkpoint(test_forward, None, torch.ones(16), torch.ones(16) * 2)
    )
    Utils.initialize_model_parallel()
<<<<<<< HEAD
    input1 = torch.ones((4,4))
    checkpoint(test_forward, True, input1, torch.ones((4,4))*2)
    assert(torch.equal(torch.ones(input1.numel()).to(device=get_current_device()), input1))
=======
    input1 = torch.ones((4, 4))
    checkpoint(test_forward, True, input1, torch.ones((4, 4)) * 2)
    assert torch.equal(torch.ones(input1.numel()).cuda(), input1)
>>>>>>> e32b60b5
    Utils.destroy_model_parallel()<|MERGE_RESOLUTION|>--- conflicted
+++ resolved
@@ -1,4 +1,3 @@
-<<<<<<< HEAD
 from megatron.core.device_utils import get_current_device, get_current_rng_state
 from megatron.core.tensor_parallel.random import DeviceRNGStatesTracker
 from megatron.core.tensor_parallel.random import model_parallel_device_manual_seed,get_device_rng_tracker
@@ -12,24 +11,6 @@
     rng_tracker = DeviceRNGStatesTracker()
     rng_tracker.set_states({"state1":1234})
     assert(rng_tracker.get_states()["state1"] == 1234)
-=======
-import pytest
-import torch
-
-from megatron.core.tensor_parallel.random import (
-    CudaRNGStatesTracker,
-    checkpoint,
-    get_cuda_rng_tracker,
-    model_parallel_cuda_manual_seed,
-)
-from tests.unit_tests.test_utilities import Utils
-
-
-def test_cuda_rng_states_tracker():
-    rng_tracker = CudaRNGStatesTracker()
-    rng_tracker.set_states({"state1": 1234})
-    assert rng_tracker.get_states()["state1"] == 1234
->>>>>>> e32b60b5
     rng_tracker.reset()
     assert rng_tracker.get_states() == {}
     seed = 1111
@@ -47,20 +28,11 @@
     rng_state = get_current_rng_state()
     assert torch.equal(rng_tracker.get_states()['state2'], rng_state)
 
-<<<<<<< HEAD
 def test_model_parallel_device_manual_seed():
     Utils.initialize_model_parallel(4,2)
     model_parallel_device_manual_seed(0)
     rng_tracker = get_device_rng_tracker()
     assert(rng_tracker.get_states()['model-parallel-rng'] is not None)
-=======
-
-def test_model_parallel_cuda_manual_seed():
-    Utils.initialize_model_parallel(4, 2)
-    model_parallel_cuda_manual_seed(0)
-    rng_tracker = get_cuda_rng_tracker()
-    assert rng_tracker.get_states()['model-parallel-rng'] is not None
->>>>>>> e32b60b5
     Utils.destroy_model_parallel()
 
 
@@ -72,13 +44,7 @@
         torch.ones(16) * 3, checkpoint(test_forward, None, torch.ones(16), torch.ones(16) * 2)
     )
     Utils.initialize_model_parallel()
-<<<<<<< HEAD
     input1 = torch.ones((4,4))
     checkpoint(test_forward, True, input1, torch.ones((4,4))*2)
     assert(torch.equal(torch.ones(input1.numel()).to(device=get_current_device()), input1))
-=======
-    input1 = torch.ones((4, 4))
-    checkpoint(test_forward, True, input1, torch.ones((4, 4)) * 2)
-    assert torch.equal(torch.ones(input1.numel()).cuda(), input1)
->>>>>>> e32b60b5
     Utils.destroy_model_parallel()