--- conflicted
+++ resolved
@@ -7,27 +7,19 @@
 import pytest
 import torch
 
-<<<<<<< HEAD
-def test_device_rng_states_tracker():
-    rng_tracker = DeviceRNGStatesTracker()
-    rng_tracker.set_states({"state1":1234})
-    assert(rng_tracker.get_states()["state1"] == 1234)
-=======
 from megatron.core.tensor_parallel.random import (
     CheckpointWithoutOutput,
-    CudaRNGStatesTracker,
+    DeviceRNGStatesTracker,
     checkpoint,
-    get_cuda_rng_tracker,
-    model_parallel_cuda_manual_seed,
+    model_parallel_device_manual_seed,
 )
 from tests.unit_tests.test_utilities import Utils
 
 
-def test_cuda_rng_states_tracker():
-    rng_tracker = CudaRNGStatesTracker()
+def test_device_rng_states_tracker():
+    rng_tracker = DeviceRNGStatesTracker()
     rng_tracker.set_states({"state1": 1234})
     assert rng_tracker.get_states()["state1"] == 1234
->>>>>>> 819dd004
     rng_tracker.reset()
     assert rng_tracker.get_states() == {}
     seed = 1111
@@ -65,14 +57,9 @@
         torch.ones(16) * 3, checkpoint(test_forward, None, torch.ones(16), torch.ones(16) * 2)
     )
     Utils.initialize_model_parallel()
-<<<<<<< HEAD
     input1 = torch.ones((4,4))
     checkpoint(test_forward, True, input1, torch.ones((4,4))*2)
     assert(torch.equal(torch.ones(input1.numel()).to(device=get_current_device()), input1))
-=======
-    input1 = torch.ones((4, 4))
-    checkpoint(test_forward, True, input1, torch.ones((4, 4)) * 2)
-    assert torch.equal(torch.ones(input1.numel()).cuda(), input1)
     Utils.destroy_model_parallel()
 
 
@@ -103,5 +90,4 @@
     output2.backward(torch.ones((4, 4)), retain_graph=True)
     assert torch.equal(input1.grad, input2.grad)
 
->>>>>>> 819dd004
     Utils.destroy_model_parallel()