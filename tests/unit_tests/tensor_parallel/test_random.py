from megatron.core.device_utils import get_current_device, get_current_rng_state, get_xla_model
from megatron.core.tensor_parallel.random import DeviceRNGStatesTracker
from megatron.core.tensor_parallel.random import model_parallel_device_manual_seed,get_device_rng_tracker
from megatron.core.tensor_parallel.random import checkpoint
from megatron.core.device_utils import set_manual_seed
from tests.unit_tests.test_utilities import Utils
import pytest
import torch

from megatron.core.tensor_parallel.random import (
    CheckpointWithoutOutput,
    DeviceRNGStatesTracker,
    checkpoint,
    model_parallel_device_manual_seed,
)
from tests.unit_tests.test_utilities import Utils

try:
    import transformer_engine  # pylint: disable=unused-import

    HAVE_TE = True
except ImportError:
    HAVE_TE = False

def test_device_rng_states_tracker():
    Utils.initialize_model_parallel(1,1)
    rng_tracker = DeviceRNGStatesTracker()
    rng_tracker.set_states({"state1": 1234})
    assert rng_tracker.get_states()["state1"] == 1234
    rng_tracker.reset()
    assert rng_tracker.get_states() == {}
    seed = 1111
    rng_tracker.add("state2", seed)
    with pytest.raises(Exception):
        assert rng_tracker.add("state3", seed)
    with pytest.raises(Exception):
        assert rng_tracker.add("state2", 111)
    assert rng_tracker.get_states()['state2'] is not None
    with pytest.raises(Exception):
        assert ()

    rng_tracker.fork("state2")
<<<<<<< HEAD
    set_manual_seed(seed)
    rng_state = get_current_rng_state()
    xm = get_xla_model()
    if xm is None:
        assert torch.equal(rng_tracker.get_states()['state2'], rng_state)
    else:
        assert int(rng_tracker.get_states()['state2']) == rng_state
=======
    torch.cuda.manual_seed(seed)
    rng_state = torch.cuda.get_rng_state()
    assert torch.equal(rng_tracker.get_states()['state2'], rng_state)


def test_model_parallel_cuda_manual_seed():
    Utils.initialize_model_parallel(4, 2)
    model_parallel_cuda_manual_seed(0, force_reset_rng=True)
    rng_tracker = get_cuda_rng_tracker()
    assert rng_tracker.get_states()['model-parallel-rng'] is not None
>>>>>>> 3149f23b
    Utils.destroy_model_parallel()

def test_model_parallel_device_manual_seed():
    Utils.initialize_model_parallel(4,2)
    model_parallel_device_manual_seed(0)
    rng_tracker = get_device_rng_tracker()
    assert(rng_tracker.get_states()['model-parallel-rng'] is not None)
    Utils.destroy_model_parallel()

def test_checkpoint():
    Utils.initialize_model_parallel(1,1)

    def test_forward(*input):
        return input[0] + input[1]

    assert torch.equal(
        torch.ones(16) * 3, checkpoint(test_forward, None, torch.ones(16), torch.ones(16) * 2)
    )
    input1 = torch.ones((4,4))
    checkpoint(test_forward, True, input1, torch.ones((4,4))*2)
    assert(torch.equal(torch.ones(input1.numel()).to(device=get_current_device()), input1))
    Utils.destroy_model_parallel()


@pytest.mark.skipif(not HAVE_TE, reason="Transformer engine required" )
def test_checkpoint_without_output():
    def normal_forward(input):
        x = torch.nn.functional.gelu(input)
        y = x * input
        return y

    def checkpoint_forward(input):
        checkpoint = CheckpointWithoutOutput()
        x = checkpoint.checkpoint(torch.nn.functional.gelu, input)
        y = x * input
        checkpoint.discard_output_and_register_recompute(y)
        return y

    Utils.initialize_model_parallel()

    input1 = torch.ones((4, 4))
    input1.requires_grad_(True)
    output1 = normal_forward(input1)
    input2 = torch.ones((4, 4))
    input2.requires_grad_(True)
    output2 = checkpoint_forward(input2)
    assert torch.equal(output1, output2)

    output1.backward(torch.ones((4, 4)), retain_graph=True)
    output2.backward(torch.ones((4, 4)), retain_graph=True)
    assert torch.equal(input1.grad, input2.grad)

    Utils.destroy_model_parallel()<|MERGE_RESOLUTION|>--- conflicted
+++ resolved
@@ -40,7 +40,6 @@
         assert ()
 
     rng_tracker.fork("state2")
-<<<<<<< HEAD
     set_manual_seed(seed)
     rng_state = get_current_rng_state()
     xm = get_xla_model()
@@ -48,23 +47,10 @@
         assert torch.equal(rng_tracker.get_states()['state2'], rng_state)
     else:
         assert int(rng_tracker.get_states()['state2']) == rng_state
-=======
-    torch.cuda.manual_seed(seed)
-    rng_state = torch.cuda.get_rng_state()
-    assert torch.equal(rng_tracker.get_states()['state2'], rng_state)
-
-
-def test_model_parallel_cuda_manual_seed():
-    Utils.initialize_model_parallel(4, 2)
-    model_parallel_cuda_manual_seed(0, force_reset_rng=True)
-    rng_tracker = get_cuda_rng_tracker()
-    assert rng_tracker.get_states()['model-parallel-rng'] is not None
->>>>>>> 3149f23b
-    Utils.destroy_model_parallel()
 
 def test_model_parallel_device_manual_seed():
     Utils.initialize_model_parallel(4,2)
-    model_parallel_device_manual_seed(0)
+    model_parallel_device_manual_seed(0, force_reset_rng=True)
     rng_tracker = get_device_rng_tracker()
     assert(rng_tracker.get_states()['model-parallel-rng'] is not None)
     Utils.destroy_model_parallel()
