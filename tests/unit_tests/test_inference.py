import argparse
import unittest.mock

import numpy as np
import pytest
import torch

from megatron.inference.text_generation_server import MegatronServer
from megatron.training import tokenizer
from tests.unit_tests.test_tokenizer import GPT2_VOCAB_SIZE, gpt2_tiktok_vocab
from tests.unit_tests.test_utilities import Utils

logitsT = torch.Tensor


@pytest.fixture
def gpt2_tiktoken_tokenizer(gpt2_tiktok_vocab):
    return tokenizer.build_tokenizer(gpt2_tiktok_vocab)


def forward_step_wrapper(gpt2_tiktoken_tokenizer):
    assert gpt2_tiktoken_tokenizer.vocab_size == GPT2_VOCAB_SIZE

    def mock_forward_step_fn(tokens, position_ids, attention_mask) -> logitsT:
        B, L = tokens.shape
        assert B == 1, "Test assumes batch_size == 1"
        V = gpt2_tiktoken_tokenizer.vocab_size
        next_token_idxs = tokens[0, 1:]
        logits = torch.zeros(1, L, V, dtype=torch.float32, device=tokens.device)
        logits[0, torch.arange(L - 1), next_token_idxs] = 100
        logits[0, -1, gpt2_tiktoken_tokenizer.eos] = 100
        return logits

    return mock_forward_step_fn


@pytest.fixture
def app():
    server = MegatronServer(None)
    return server.app


@pytest.fixture
def client(app):
    return app.test_client()


@unittest.mock.patch('megatron.inference.endpoints.completions.get_tokenizer')
@unittest.mock.patch('megatron.inference.endpoints.completions.send_do_generate')
@unittest.mock.patch('megatron.inference.text_generation.generation.get_args')
@unittest.mock.patch('megatron.inference.text_generation.api.mpu')
@unittest.mock.patch('megatron.inference.text_generation.generation.mpu')
@unittest.mock.patch('megatron.inference.text_generation.communication.mpu')
@unittest.mock.patch('megatron.inference.text_generation.generation.ForwardStep')
@unittest.mock.patch('megatron.inference.text_generation.tokenization.get_tokenizer')
def test_completions(
    mock_get_tokenizer1,
    mock_forward_step,
    mock_mpu_2,
    mock_mpu_1,
    mock_mpu_0,
    mock_get_args_1,
    mock_send_do_generate,
    mock_get_tokenizer2,
    client,
    gpt2_tiktoken_tokenizer,
):
    Utils.initialize_distributed()

    # set up the mocks
<<<<<<< HEAD
    args = argparse.Namespace(max_position_embeddings=1024, max_tokens_to_oom=1_000_000, inference_max_seq_length=2560)
=======
    args = argparse.Namespace(
        max_position_embeddings=1024, max_tokens_to_oom=1_000_000, inference_max_seq_length=1024
    )
>>>>>>> dc7fea91
    mock_get_args_1.return_value = args
    mock_get_tokenizer1.return_value = gpt2_tiktoken_tokenizer
    mock_get_tokenizer2.return_value = gpt2_tiktoken_tokenizer
    mock_forward_step.return_value = forward_step_wrapper(gpt2_tiktoken_tokenizer)
    mock_mpu_0.is_pipeline_last_stage.return_value = True
    mock_mpu_1.is_pipeline_last_stage.return_value = True
    mock_mpu_2.is_pipeline_last_stage.return_value = True

    twinkle = ("twinkle twinkle little star,", " how I wonder what you are")
    request_data = {"prompt": twinkle[0] + twinkle[1], "max_tokens": 0, "logprobs": 5, "echo": True}

    response = client.post('/completions', json=request_data)

    assert response.status_code == 200
    assert response.is_json

    json_data = response.get_json()
    assert 'choices' in json_data
    assert len(json_data['choices']) > 0
    assert 'text' in json_data['choices'][0]
    assert 'logprobs' in json_data['choices'][0]

    # whats up with the reconstruction of the prompt?
    # we are replicating what lm-eval-harness::TemplateLM::_encode_pair does
    # it encodes prompt, then prompt+suffix, and then infers the suffix tokens
    # from the combined encoding.
    logprobs = json_data["choices"][0]["logprobs"]
    num_reconstructed_prompt_tokens = np.searchsorted(logprobs["text_offset"], len(twinkle[0]))
    assert num_reconstructed_prompt_tokens == len(gpt2_tiktoken_tokenizer.tokenize(twinkle[0]))
    suffix_logprob = logprobs["token_logprobs"][num_reconstructed_prompt_tokens:]

    # we mock logits to be 0 everywhere, and 100 at gt tokens, so logprob should be 0 for gt tokens
    assert sum(suffix_logprob) == 0, f"{suffix_logprob} != [0, .... 0]"

    # Test for unsupported HTTP methods
    response = client.put('/completions', json=request_data)
    assert response.status_code == 405  # Method Not Allowed

    mock_get_tokenizer1.assert_called()
    mock_send_do_generate.assert_called_once()<|MERGE_RESOLUTION|>--- conflicted
+++ resolved
@@ -68,13 +68,9 @@
     Utils.initialize_distributed()
 
     # set up the mocks
-<<<<<<< HEAD
-    args = argparse.Namespace(max_position_embeddings=1024, max_tokens_to_oom=1_000_000, inference_max_seq_length=2560)
-=======
     args = argparse.Namespace(
         max_position_embeddings=1024, max_tokens_to_oom=1_000_000, inference_max_seq_length=1024
     )
->>>>>>> dc7fea91
     mock_get_args_1.return_value = args
     mock_get_tokenizer1.return_value = gpt2_tiktoken_tokenizer
     mock_get_tokenizer2.return_value = gpt2_tiktoken_tokenizer
