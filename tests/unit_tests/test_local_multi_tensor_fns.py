import copy
from megatron.core.device_utils import get_current_device, set_manual_seed

import pytest
import torch

from megatron.core.utils import (
    local_multi_tensor_applier,
    local_multi_tensor_l2_norm,
    local_multi_tensor_scale,
)


def test_local_multi_tensor_l2_norm_and_scale():
    amp_C = pytest.importorskip("amp_C")
    multi_tensor_apply = pytest.importorskip("apex.multi_tensor_apply")

    set_manual_seed(42)

<<<<<<< HEAD
    tensor_list = [torch.rand(5, 5).to(device=get_current_device()) for _ in range(10)]
=======
    tensor_list = [torch.rand(5, 5).cuda() for _ in range(10)]
    tensor_list_hold = copy.copy(tensor_list)
>>>>>>> cc207f80
    tensor_list_copy = copy.deepcopy(tensor_list)
    tensor_list_copy_hold = copy.copy(tensor_list_copy)

    # test multi_tensor_l2norm
    norm_apex, _ = multi_tensor_apply.multi_tensor_applier(
        amp_C.multi_tensor_l2norm,
        torch.tensor([0], dtype=torch.int, device=get_current_device()),
        [tensor_list],
        False,
    )
    norm_local, _ = multi_tensor_apply.multi_tensor_applier(
        local_multi_tensor_l2_norm,
        torch.tensor([0], dtype=torch.int, device=get_current_device()),
        [tensor_list_copy],
        False,
    )
    torch.testing.assert_close(norm_apex, norm_local)

    # test src is dst
    clip_coeff = 0.05
    multi_tensor_apply.multi_tensor_applier(
        amp_C.multi_tensor_scale,
        torch.tensor([0], dtype=torch.int, device=get_current_device()),
        [tensor_list, tensor_list],
        clip_coeff,
    )
    multi_tensor_apply.multi_tensor_applier(
        local_multi_tensor_scale,
        torch.tensor([0], dtype=torch.int, device=get_current_device()),
        [tensor_list_copy, tensor_list_copy],
        clip_coeff,
    )
    torch.testing.assert_close(tensor_list, tensor_list_hold)
    torch.testing.assert_close(tensor_list_copy, tensor_list_copy_hold)
    torch.testing.assert_close(tensor_list, tensor_list_copy)

    # test src is not dst
    clip_coeff = 2.0
    multi_tensor_apply.multi_tensor_applier(
        amp_C.multi_tensor_scale,
        torch.tensor([0], dtype=torch.int, device='cuda'),
        [copy.deepcopy(tensor_list), tensor_list],
        clip_coeff,
    )
    multi_tensor_apply.multi_tensor_applier(
        local_multi_tensor_scale,
        torch.tensor([0], dtype=torch.int, device='cuda'),
        [copy.deepcopy(tensor_list_copy), tensor_list_copy],
        clip_coeff,
    )
    torch.testing.assert_close(tensor_list, tensor_list_hold)
    torch.testing.assert_close(tensor_list_copy, tensor_list_copy_hold)
    torch.testing.assert_close(tensor_list, tensor_list_copy)


def test_local_multi_tensor_apply():
    amp_C = pytest.importorskip("amp_C")
    multi_tensor_apply = pytest.importorskip("apex.multi_tensor_apply")

    tensor_list = [torch.rand(5, 5).to(device=get_current_device()) for _ in range(10)]

    norm_apex, _ = multi_tensor_apply.multi_tensor_applier(
        amp_C.multi_tensor_l2norm,
        torch.tensor([0], dtype=torch.int, device=get_current_device()),
        [tensor_list],
        False,
    )
    norm_local, _ = local_multi_tensor_applier(
        amp_C.multi_tensor_l2norm,
        torch.tensor([0], dtype=torch.int, device=get_current_device()),
        [tensor_list],
        False,
    )
    torch.testing.assert_close(norm_apex, norm_local)<|MERGE_RESOLUTION|>--- conflicted
+++ resolved
@@ -17,12 +17,8 @@
 
     set_manual_seed(42)
 
-<<<<<<< HEAD
     tensor_list = [torch.rand(5, 5).to(device=get_current_device()) for _ in range(10)]
-=======
-    tensor_list = [torch.rand(5, 5).cuda() for _ in range(10)]
     tensor_list_hold = copy.copy(tensor_list)
->>>>>>> cc207f80
     tensor_list_copy = copy.deepcopy(tensor_list)
     tensor_list_copy_hold = copy.copy(tensor_list_copy)
 
@@ -63,13 +59,13 @@
     clip_coeff = 2.0
     multi_tensor_apply.multi_tensor_applier(
         amp_C.multi_tensor_scale,
-        torch.tensor([0], dtype=torch.int, device='cuda'),
+        torch.tensor([0], dtype=torch.int, device=get_current_device()),
         [copy.deepcopy(tensor_list), tensor_list],
         clip_coeff,
     )
     multi_tensor_apply.multi_tensor_applier(
         local_multi_tensor_scale,
-        torch.tensor([0], dtype=torch.int, device='cuda'),
+        torch.tensor([0], dtype=torch.int, device=get_current_device()),
         [copy.deepcopy(tensor_list_copy), tensor_list_copy],
         clip_coeff,
     )
