--- conflicted
+++ resolved
@@ -1,9 +1,6 @@
-<<<<<<< HEAD
+# Copyright (c) 2024, NVIDIA CORPORATION. All rights reserved.
+
 from math import log2
-=======
-# Copyright (c) 2024, NVIDIA CORPORATION. All rights reserved.
->>>>>>> 31f5049e
-
 import pytest
 import torch
 
