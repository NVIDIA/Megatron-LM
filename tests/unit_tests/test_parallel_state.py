--- conflicted
+++ resolved
@@ -513,13 +513,9 @@
     if actual_world_size != world_size:
         pytest.skip(f"Test requires world_size={world_size}, but got {actual_world_size}")
     Utils.initialize_model_parallel(
-<<<<<<< HEAD
-        tensor_model_parallel_size=tp_size, context_parallel_size=cp_size, hybrid_context_parallel=True
-=======
         tensor_model_parallel_size=tp_size,
         context_parallel_size=cp_size,
         hybrid_data_context_parallel=True,
->>>>>>> 71c29660
     )
 
     dp_cp_size = parallel_state.get_data_parallel_world_size(with_context_parallel=True)
