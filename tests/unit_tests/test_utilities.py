--- conflicted
+++ resolved
@@ -1,15 +1,7 @@
 import os
-<<<<<<< HEAD
 from megatron.core.device_utils import get_distributed_backend, get_local_device_count
 from megatron.core.device_utils import get_distributed_init_method
-=======
-from datetime import timedelta
-
->>>>>>> 6dbe4cf6
 import torch
-from torch._C._distributed_c10d import PrefixStore
-from torch.distributed import rendezvous
-from torch.distributed.distributed_c10d import _store_based_barrier
 
 import megatron.core.parallel_state as ps
 
@@ -27,26 +19,10 @@
     world_size = get_local_device_count()
     rank = int(os.environ['LOCAL_RANK'])
     inited = False
-    store = None
-
-    @staticmethod
-    def barrier():
-        group_name = os.environ.get('PYTEST_CURRENT_TEST')
-        if " " in group_name:
-            group_name = group_name.split(" ")[0]
-
-        _store_based_barrier(
-            rank=Utils.rank,
-            store=Utils.store,
-            group_name=os.environ.get('PYTEST_CURRENT_TEST'),
-            rendezvous_count=Utils.world_size,
-            timeout=timedelta(minutes=2),
-        )
 
     @staticmethod
     def initialize_distributed():
         if not torch.distributed.is_initialized() and Utils.rank >= 0:
-<<<<<<< HEAD
             print(f'Initializing torch.distributed with rank: {Utils.rank}, world_size: {Utils.world_size}')
             
             init_method = get_distributed_init_method()
@@ -55,35 +31,8 @@
             torch.distributed.init_process_group(backend=backend, 
                                                  world_size=Utils.world_size, 
                                                  rank=Utils.rank, init_method=init_method)
-=======
-            print(
-                f'Initializing torch.distributed with rank: {Utils.rank}, world_size: {Utils.world_size}'
-            )
-            torch.cuda.set_device(Utils.rank % torch.cuda.device_count())
-            init_method = 'tcp://'
-            master_ip = os.getenv('MASTER_ADDR', 'localhost')
-            master_port = os.getenv('MASTER_PORT', '6000')
-            init_method += master_ip + ':' + master_port
-            rendezvous_iterator = rendezvous(
-                init_method, Utils.rank, Utils.world_size, timeout=timedelta(minutes=1)
-            )
-            store, rank, world_size = next(rendezvous_iterator)
-            store.set_timeout(timedelta(minutes=1))
 
-            # Use a PrefixStore to avoid accidental overrides of keys used by
-            # different systems (e.g. RPC) in case the store is multi-tenant.
-            store = PrefixStore("default_pg", store)
-            Utils.store = store
-
-            torch.distributed.init_process_group(
-                backend='nccl',
-                world_size=Utils.world_size,
-                rank=Utils.rank,
-                store=store,
-            )
->>>>>>> 6dbe4cf6
-
-            Utils.barrier()
+            torch.distributed.barrier()
         Utils.inited = True
 
     @staticmethod
@@ -106,7 +55,7 @@
     def destroy_model_parallel():
         if not Utils.inited:
             return
-        Utils.barrier()
+        torch.distributed.barrier()
         ps.destroy_model_parallel()
         Utils.inited = False
 
