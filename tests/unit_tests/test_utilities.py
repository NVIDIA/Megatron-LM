import os

import torch.distributed
from megatron.core.device_utils import get_current_device, get_distributed_backend, get_local_device_count
from megatron.core.device_utils import get_distributed_init_method
import torch

from megatron.core.dist_checkpointing.strategies.base import deinit_async_calls, init_async_calls
import megatron.core.parallel_state as ps


class TestModel(torch.nn.Module):
    def __init__(
        self,
        input_dim: int,
        output_dim: int,
        num_layers: int,
        bias: bool,
        shared_embedding: bool = False,
    ):
        super().__init__()
        self.layers = torch.nn.ModuleList(
            [torch.nn.Linear(input_dim, output_dim, bias) for _ in range(num_layers)]
        )
        if shared_embedding:
            self.layers[-1].weight.shared_embedding = True


class Utils:

    world_size = int(os.environ['WORLD_SIZE'])
    rank = int(os.environ['RANK'])
    inited = False

    @staticmethod
    def initialize_distributed():
<<<<<<< HEAD
        if not torch.distributed.is_initialized():
            print(f'Initializing torch.distributed with rank: {Utils.rank}, world_size: {Utils.world_size}')
            
            init_method = get_distributed_init_method()
            backend = get_distributed_backend()  
 
            torch.distributed.init_process_group(backend=backend, 
                                                 world_size=Utils.world_size, 
                                                 rank=Utils.rank, init_method=init_method)
=======

        os.environ.pop('NVTE_FLASH_ATTN', None)
        os.environ.pop('NVTE_FUSED_ATTN', None)
        os.environ.pop('NVTE_UNFUSED_ATTN', None)

        if not torch.distributed.is_initialized() and Utils.rank >= 0:
            print(
                f'Initializing torch.distributed with rank: {Utils.rank}, '
                f'world_size: {Utils.world_size}'
            )
            torch.cuda.set_device(Utils.rank % torch.cuda.device_count())
            init_method = 'tcp://'
            master_ip = os.getenv('MASTER_ADDR', 'localhost')
            master_port = os.getenv('MASTER_PORT', '6000')
            init_method += master_ip + ':' + master_port
            rendezvous_iterator = rendezvous(
                init_method, Utils.rank, Utils.world_size, timeout=timedelta(minutes=1)
            )
            store, rank, world_size = next(rendezvous_iterator)
            store.set_timeout(timedelta(minutes=1))

            # Use a PrefixStore to avoid accidental overrides of keys used by
            # different systems (e.g. RPC) in case the store is multi-tenant.
            store = PrefixStore("default_pg", store)
            Utils.store = store

            torch.distributed.init_process_group(
                backend='nccl', world_size=Utils.world_size, rank=Utils.rank, store=store
            )
>>>>>>> 6dfeb259

            torch.distributed.barrier()
        Utils.inited = True

    @staticmethod
    def set_world_size(world_size=None, rank=None):
        Utils.world_size = int(os.environ['WORLD_SIZE']) if world_size is None else world_size
        if (
            torch.distributed.is_initialized()
            and Utils.world_size != torch.distributed.get_world_size()
        ):
            torch.distributed.destroy_process_group()

        if rank is None:
            Utils.rank = int(os.environ['RANK'])
            if Utils.rank >= Utils.world_size:
                Utils.rank = -1
        else:
            Utils.rank = rank

    @staticmethod
    def destroy_model_parallel():
        os.environ.pop('NVTE_FLASH_ATTN', None)
        os.environ.pop('NVTE_FUSED_ATTN', None)
        os.environ.pop('NVTE_UNFUSED_ATTN', None)
        if not Utils.inited:
            return
        torch.distributed.barrier()
        ps.destroy_model_parallel()
        deinit_async_calls()
        Utils.inited = False

    @staticmethod
    def initialize_model_parallel(
        tensor_model_parallel_size=1,
        pipeline_model_parallel_size=1,
        virtual_pipeline_model_parallel_size=None,
        **kwargs,
    ):
        # Need to unset these variables to make sure previous
        # tests setting them doesn't interfere current test.
        os.environ.pop('NVTE_FLASH_ATTN', None)
        os.environ.pop('NVTE_FUSED_ATTN', None)
        os.environ.pop('NVTE_UNFUSED_ATTN', None)

        ps.destroy_model_parallel()
        Utils.initialize_distributed()
        ps.initialize_model_parallel(
            tensor_model_parallel_size,
            pipeline_model_parallel_size,
            virtual_pipeline_model_parallel_size,
            **kwargs,
        )
        init_async_calls(process_group=ps.get_default_process_group())
        get_current_device()
        Utils.inited = True

    @staticmethod
    def fake_initialize_model_parallel(
        tensor_model_parallel_size=1,
        pipeline_model_parallel_size=1,
        virtual_pipeline_model_parallel_size=None,
        expert_model_parallel_size=1,
    ):
        """Used for layer-wise UT as a proxy for NeMo-style intialization."""
        ps.set_tensor_model_parallel_world_size(tensor_model_parallel_size)
        ps.set_tensor_model_parallel_rank(0)

        ps.set_expert_model_parallel_world_size(expert_model_parallel_size)
        ps.set_expert_model_parallel_rank(0)
        if virtual_pipeline_model_parallel_size is not None:
            ps.set_virtual_pipeline_model_parallel_world_size(virtual_pipeline_model_parallel_size)
        ps.set_virtual_pipeline_model_parallel_rank(0)

        ps.set_pipeline_model_parallel_world_size(pipeline_model_parallel_size)<|MERGE_RESOLUTION|>--- conflicted
+++ resolved
@@ -34,7 +34,6 @@
 
     @staticmethod
     def initialize_distributed():
-<<<<<<< HEAD
         if not torch.distributed.is_initialized():
             print(f'Initializing torch.distributed with rank: {Utils.rank}, world_size: {Utils.world_size}')
             
@@ -44,37 +43,6 @@
             torch.distributed.init_process_group(backend=backend, 
                                                  world_size=Utils.world_size, 
                                                  rank=Utils.rank, init_method=init_method)
-=======
-
-        os.environ.pop('NVTE_FLASH_ATTN', None)
-        os.environ.pop('NVTE_FUSED_ATTN', None)
-        os.environ.pop('NVTE_UNFUSED_ATTN', None)
-
-        if not torch.distributed.is_initialized() and Utils.rank >= 0:
-            print(
-                f'Initializing torch.distributed with rank: {Utils.rank}, '
-                f'world_size: {Utils.world_size}'
-            )
-            torch.cuda.set_device(Utils.rank % torch.cuda.device_count())
-            init_method = 'tcp://'
-            master_ip = os.getenv('MASTER_ADDR', 'localhost')
-            master_port = os.getenv('MASTER_PORT', '6000')
-            init_method += master_ip + ':' + master_port
-            rendezvous_iterator = rendezvous(
-                init_method, Utils.rank, Utils.world_size, timeout=timedelta(minutes=1)
-            )
-            store, rank, world_size = next(rendezvous_iterator)
-            store.set_timeout(timedelta(minutes=1))
-
-            # Use a PrefixStore to avoid accidental overrides of keys used by
-            # different systems (e.g. RPC) in case the store is multi-tenant.
-            store = PrefixStore("default_pg", store)
-            Utils.store = store
-
-            torch.distributed.init_process_group(
-                backend='nccl', world_size=Utils.world_size, rank=Utils.rank, store=store
-            )
->>>>>>> 6dfeb259
 
             torch.distributed.barrier()
         Utils.inited = True
