import os
import time
import urllib.request as req
from types import SimpleNamespace
from unittest.mock import patch

import unittest.mock as mock
import numpy as np
import pytest
import torch

import megatron.core.utils as util
from tests.unit_tests.test_utilities import Utils, TestModel
from megatron.core.device_utils import get_current_device, get_xla_model
import megatron.training.utils as training_util
from megatron.core import config
from megatron.core.distributed import DistributedDataParallel, DistributedDataParallelConfig
from megatron.core.optimizer import OptimizerConfig, get_megatron_optimizer
from megatron.core.transformer import TransformerConfig

<<<<<<< HEAD
xm = get_xla_model()
=======
success_string = "hello,world"


@util.experimental_cls(introduced_with_version="0.1.0")
class A:

    def __init__(self):
        pass

    def some_method(self):
        return success_string

    @classmethod
    def some_static_method(cls):
        return success_string

>>>>>>> 97a9df13

class TestUtils:

    def teardown_method(self, method):
        Utils.destroy_model_parallel()

    def setup_method(self, method):
        Utils.initialize_model_parallel(1, 1)
        self.device=get_current_device()

    def test_divide_properly(self):
        assert util.divide(4, 2) == 2

<<<<<<< HEAD
    def test_divide_improperly(self):
        with pytest.raises(AssertionError):
            util.divide(4, 5)
=======
def test_experimental_cls_init():
    with patch.object(config, 'ENABLE_EXPERIMENTAL', True):
        # Check that initialization works
        a = A()
        assert a.__class__.__qualname__ == "A"
        assert a.some_method() == success_string
        assert a.is_experimental is True


def test_experimental_cls_static():
    with patch.object(config, 'ENABLE_EXPERIMENTAL', True):
        # Check that static methods work
        assert A.__class__.__qualname__ == "A"
        assert A.some_static_method() == success_string
        assert A.is_experimental is True


def test_experimental_cls_exception_init():
    with patch.object(config, 'ENABLE_EXPERIMENTAL', False), pytest.raises(
        util.ExperimentalNotEnabledError
    ):
        a = A()
        assert a.some_method() == success_string
        assert a.is_experimental is False


def test_experimental_cls_exception_static():
    with patch.object(config, 'ENABLE_EXPERIMENTAL', False), pytest.raises(
        util.ExperimentalNotEnabledError
    ):
        assert A.some_static_method() == success_string

    assert A.is_experimental is False


def test_global_memory_buffer():
    global_memory_buffer = util.GlobalMemoryBuffer()
    obtained_tensor = global_memory_buffer.get_tensor((3, 2), torch.float32, "test_tensor")
    expected_tensor = torch.empty((3, 2), dtype=torch.float32, device=torch.cuda.current_device())
    assert obtained_tensor.shape == expected_tensor.shape
>>>>>>> 97a9df13


    def test_global_memory_buffer(self):
        global_memory_buffer = util.GlobalMemoryBuffer()
        obtained_tensor = global_memory_buffer.get_tensor((3,2), torch.float32, "test_tensor")
        expected_tensor = torch.empty((3,2), dtype=torch.float32, device=self.device)
        assert obtained_tensor.shape == expected_tensor.shape


    def test_make_viewless_tensor(self):
        inp = torch.rand((3, 4), device=self.device)
        assert torch.equal(inp, util.make_viewless_tensor(inp, True, True))
        assert torch.equal(inp, util.make_viewless_tensor(inp, True, False))


    def test_safely_set_viewless_tensor_data(self):
        tensor = torch.zeros((3, 4), device=self.device)
        new_data_tensor = torch.tensor(np.random.rand(3, 4), device=self.device)
        util.safely_set_viewless_tensor_data(tensor, new_data_tensor)
        assert torch.equal(tensor, new_data_tensor)


    def test_assert_viewless_tensor(self):
        tensor = torch.rand((3, 4), device=self.device)
        assert torch.equal(util.assert_viewless_tensor(tensor), tensor)
        input_tensor_list = [tensor, tensor, tensor]
        output_tensor_list = util.assert_viewless_tensor(input_tensor_list)
        for inp, out in zip(input_tensor_list, output_tensor_list):
            assert torch.equal(inp, out)

    def test_check_param_hashes_across_dp_replicas(self):
        # Setup.
        model = TestModel(input_dim=100, output_dim=100, num_layers=1, bias=False)
        model.to(device=self.device)

        # First check case where all replicas agree.
        model.layers[0].weight.data.fill_(1.0)
        assert util.check_param_hashes_across_dp_replicas([model])

        # Now check case where replica 0 disagrees with all other replicas.
        if Utils.rank == 0:
            model.layers[0].weight.data.fill_(0.0)
        param_hashes_match = util.check_param_hashes_across_dp_replicas([model])
        expected_param_hashes_match = Utils.rank == 0
        assert param_hashes_match == expected_param_hashes_match


    def test_cross_check_param_hashes_across_dp_replicas(self):
        model = TestModel(input_dim=100, output_dim=100, num_layers=1, bias=False)
        model.to(device=self.device)

        # First check case where all replicas agree.
        model.layers[0].weight.data.fill_(1.0)
        assert util.check_param_hashes_across_dp_replicas([model], True)

        # Now check case where replica 0 disagrees with all other replicas.
        if Utils.rank == 0:
            model.layers[0].weight.data.fill_(0.0)
        assert not util.check_param_hashes_across_dp_replicas([model], True)


    @pytest.mark.parametrize("use_distributed_optimizer", [False, True])
    def test_param_norm(self, use_distributed_optimizer: bool):
        use_distributed_optimizer = use_distributed_optimizer and xm is None
        model = TestModel(input_dim=100, output_dim=100, num_layers=1, bias=False)
        model.to(device=self.device, dtype=torch.bfloat16)
        model.requires_grad_(True)
        model.layers[0].weight.data.fill_(1.0)
        ddp_config = DistributedDataParallelConfig(use_distributed_optimizer=use_distributed_optimizer)
        # Use dummy TransformerConfig which doesn't trigger __post_init__ assertions.
        model = DistributedDataParallel(
            TransformerConfig(num_attention_heads=1, num_layers=1), ddp_config, model
        )
        for param in model.parameters():
            assert param.requires_grad
        mock_args = SimpleNamespace(bf16=True)

        with mock.patch('megatron.training.utils.get_args', new=lambda: mock_args):
            # Make sure norm is correct when `main_param` attribute is not available.
            assert training_util.calc_params_l2_norm(
                model, force_create_fp32_copy=False
            ) == pytest.approx(100.0)
            assert training_util.calc_params_l2_norm(
                model, force_create_fp32_copy=True
            ) == pytest.approx(100.0)

            # Make sure norm is correct when `main_param` attribute is available.
            optimizer_config = OptimizerConfig(
                bf16=True, use_distributed_optimizer=use_distributed_optimizer
            )
            _ = get_megatron_optimizer(optimizer_config, [model])
            for param in model.parameters():
                assert hasattr(param, 'main_param')
                if use_distributed_optimizer:
                    assert getattr(param, 'main_param_sharded', False)
            assert training_util.calc_params_l2_norm(
                model, force_create_fp32_copy=False
            ) == pytest.approx(100.0)
            assert training_util.calc_params_l2_norm(
                model, force_create_fp32_copy=True
            ) == pytest.approx(100.0)

    @pytest.mark.skipif(not torch.cuda.is_available(), reason="CUDA not available")
    def test_straggler_detector(self):
        world = int(os.getenv('WORLD_SIZE', '1'))
        rank = int(os.getenv('RANK', '0'))
        master = os.getenv('MASTER_ADDR', 'localhost')
        port = 65535

        # Checks if the instance is disabled.
        def straggler_detector_disabled():
            assert stimer.enabled == False

        # Checks if the instance is enabled.
        def straggler_detector_enabled():
            assert stimer.enabled == True

        # Enable.
        def straggler_detector_enable():
            if rank == 0:
                resp = req.urlopen(f"http://{master}:{port}").read().decode().split()
                assert resp[3] == "ON"
            # Call the report function, this will propagate the change.
            stimer.report()

        # Time an operation.
        def straggler_detector_timeit():
            s = 2  # Sleep for 2 seconds.
            M = 20
            K = 30
            N = 40
            mat1 = torch.randn(M, K, device=get_current_device())
            mat2 = torch.randn(K, N, device=get_current_device())
            # batch_data.
            with stimer(bdata=True):
                time.sleep(s)
            # GEMM.
            with stimer:
                res = torch.matmul(mat1, mat2)
            delta, batch_delta, _, _, _, _ = stimer.elapsed()
            assert delta > 0.0
            assert batch_delta >= s

        # Test function to raise ValueError
        def straggler_value_error():
            raise ValueError("Exception value raised")

        # Check that exception is not suppressed.
        def straggler_detector_exception_propagate():
            # batch_data
            with pytest.raises(ZeroDivisionError):
                with stimer(bdata=True):
                    x = 1 / 0
            # non-batch-data
            with pytest.raises(ValueError, match=r".* value .*"):
                with stimer():
                    straggler_value_error()

        # Reporting.
        def straggler_detector_report():
            s = 2  # Sleep for 2 seconds.
            N = 20
            P = 30
            M = 40
            mat1 = torch.randn(N, P, device=get_current_device())
            mat2 = torch.randn(P, M, device=get_current_device())
            tfp = (N * M) * (2 * P - 1)  # Theoretical.
            iter = 10  # Mock.
            # batch_data.
            with stimer(bdata=True):
                time.sleep(s)
            # GEMM.
            with stimer:
                res = torch.matmul(mat1, mat2)
            r = stimer.report(total_flops=tfp, log_interval=iter)
            rb = True if rank == 0 else False
            assert r == rb

        # Create a straggler_detector with enabled set to false.
        stimer = util.StragglerDetector()
        stimer.configure(world, rank, enabled=False, port=port)
        # Check if configuration was success.
        assert stimer.configured == True

        # Check if the instance is in disabled state.
        straggler_detector_disabled()
        # Enable it now, must call report.
        straggler_detector_enable()
        # Check if all ranks have straggler detector enabled.
        straggler_detector_enabled()
        # Time some operation.
        straggler_detector_timeit()
        # Report only from rank 0.
        straggler_detector_report()
        # Check that exception is not suppressed.
        straggler_detector_exception_propagate()
        util.StragglerDetector._configured = False
    <|MERGE_RESOLUTION|>--- conflicted
+++ resolved
@@ -18,9 +18,24 @@
 from megatron.core.optimizer import OptimizerConfig, get_megatron_optimizer
 from megatron.core.transformer import TransformerConfig
 
-<<<<<<< HEAD
 xm = get_xla_model()
-=======
+
+class TestUtils:
+
+    def teardown_method(self, method):
+        Utils.destroy_model_parallel()
+
+    def setup_method(self, method):
+        Utils.initialize_model_parallel(1, 1)
+        self.device=get_current_device()
+
+    def test_divide_properly(self):
+        assert util.divide(4, 2) == 2
+
+    def test_divide_improperly(self):
+        with pytest.raises(AssertionError):
+            util.divide(4, 5)
+
 success_string = "hello,world"
 
 
@@ -36,67 +51,6 @@
     @classmethod
     def some_static_method(cls):
         return success_string
-
->>>>>>> 97a9df13
-
-class TestUtils:
-
-    def teardown_method(self, method):
-        Utils.destroy_model_parallel()
-
-    def setup_method(self, method):
-        Utils.initialize_model_parallel(1, 1)
-        self.device=get_current_device()
-
-    def test_divide_properly(self):
-        assert util.divide(4, 2) == 2
-
-<<<<<<< HEAD
-    def test_divide_improperly(self):
-        with pytest.raises(AssertionError):
-            util.divide(4, 5)
-=======
-def test_experimental_cls_init():
-    with patch.object(config, 'ENABLE_EXPERIMENTAL', True):
-        # Check that initialization works
-        a = A()
-        assert a.__class__.__qualname__ == "A"
-        assert a.some_method() == success_string
-        assert a.is_experimental is True
-
-
-def test_experimental_cls_static():
-    with patch.object(config, 'ENABLE_EXPERIMENTAL', True):
-        # Check that static methods work
-        assert A.__class__.__qualname__ == "A"
-        assert A.some_static_method() == success_string
-        assert A.is_experimental is True
-
-
-def test_experimental_cls_exception_init():
-    with patch.object(config, 'ENABLE_EXPERIMENTAL', False), pytest.raises(
-        util.ExperimentalNotEnabledError
-    ):
-        a = A()
-        assert a.some_method() == success_string
-        assert a.is_experimental is False
-
-
-def test_experimental_cls_exception_static():
-    with patch.object(config, 'ENABLE_EXPERIMENTAL', False), pytest.raises(
-        util.ExperimentalNotEnabledError
-    ):
-        assert A.some_static_method() == success_string
-
-    assert A.is_experimental is False
-
-
-def test_global_memory_buffer():
-    global_memory_buffer = util.GlobalMemoryBuffer()
-    obtained_tensor = global_memory_buffer.get_tensor((3, 2), torch.float32, "test_tensor")
-    expected_tensor = torch.empty((3, 2), dtype=torch.float32, device=torch.cuda.current_device())
-    assert obtained_tensor.shape == expected_tensor.shape
->>>>>>> 97a9df13
 
 
     def test_global_memory_buffer(self):
@@ -112,11 +66,46 @@
         assert torch.equal(inp, util.make_viewless_tensor(inp, True, False))
 
 
-    def test_safely_set_viewless_tensor_data(self):
-        tensor = torch.zeros((3, 4), device=self.device)
-        new_data_tensor = torch.tensor(np.random.rand(3, 4), device=self.device)
-        util.safely_set_viewless_tensor_data(tensor, new_data_tensor)
-        assert torch.equal(tensor, new_data_tensor)
+    def test_experimental_cls_init(self):
+        with patch.object(config, 'ENABLE_EXPERIMENTAL', True):
+            # Check that initialization works
+            a = A()
+            assert a.__class__.__qualname__ == "A"
+            assert a.some_method() == success_string
+            assert a.is_experimental is True
+
+
+    def test_experimental_cls_static(self):
+        with patch.object(config, 'ENABLE_EXPERIMENTAL', True):
+            # Check that static methods work
+            assert A.__class__.__qualname__ == "A"
+            assert A.some_static_method() == success_string
+            assert A.is_experimental is True
+
+
+    def test_experimental_cls_exception_init(self):
+        with patch.object(config, 'ENABLE_EXPERIMENTAL', False), pytest.raises(
+            util.ExperimentalNotEnabledError
+        ):
+            a = A()
+            assert a.some_method() == success_string
+            assert a.is_experimental is False
+
+
+    def test_experimental_cls_exception_static(self):
+        with patch.object(config, 'ENABLE_EXPERIMENTAL', False), pytest.raises(
+            util.ExperimentalNotEnabledError
+        ):
+            assert A.some_static_method() == success_string
+
+        assert A.is_experimental is False
+
+
+    def test_global_memory_buffer():
+        global_memory_buffer = util.GlobalMemoryBuffer()
+        obtained_tensor = global_memory_buffer.get_tensor((3, 2), torch.float32, "test_tensor")
+        expected_tensor = torch.empty((3, 2), dtype=torch.float32, device=torch.cuda.current_device())
+        assert obtained_tensor.shape == expected_tensor.shape
 
 
     def test_assert_viewless_tensor(self):
