import os
import time
import urllib.request as req

import megatron.core.device_utils
import numpy as np
import pytest
import torch

import megatron.core.utils as util
from tests.unit_tests.test_utilities import Utils
from megatron.core.device_utils import get_current_device

def test_divide_properly():
    assert util.divide(4, 2) == 2


def test_divide_improperly():
    with pytest.raises(AssertionError):
        util.divide(4, 5)


def test_global_memory_buffer():
    global_memory_buffer = util.GlobalMemoryBuffer()
<<<<<<< HEAD
    obtained_tensor = global_memory_buffer.get_tensor((3,2), torch.float32, "test_tensor")
    expected_tensor = torch.empty((3,2), dtype=torch.float32, device=get_current_device())
=======
    obtained_tensor = global_memory_buffer.get_tensor((3, 2), torch.float32, "test_tensor")
    expected_tensor = torch.empty((3, 2), dtype=torch.float32, device=torch.cuda.current_device())
>>>>>>> e32b60b5
    assert obtained_tensor.shape == expected_tensor.shape


def test_make_viewless_tensor():
    inp = torch.rand((3, 4))
    assert torch.equal(inp, util.make_viewless_tensor(inp, True, True))
    assert torch.equal(inp, util.make_viewless_tensor(inp, True, False))


def test_safely_set_viewless_tensor_data():
    tensor = torch.zeros((3, 4))
    new_data_tensor = torch.tensor(np.random.rand(3, 4))
    util.safely_set_viewless_tensor_data(tensor, new_data_tensor)
    assert torch.equal(tensor, new_data_tensor)


def test_assert_viewless_tensor():
    tensor = torch.rand((3, 4))
    assert torch.equal(util.assert_viewless_tensor(tensor), tensor)
    input_tensor_list = [tensor, tensor, tensor]
    output_tensor_list = util.assert_viewless_tensor(input_tensor_list)
    for inp, out in zip(input_tensor_list, output_tensor_list):
        assert torch.equal(inp, out)


# Initialize torch.distributed; do not call init_process_group here, call
# Utils.initialize_distributed() instead.
def _init_distributed(world, rank):
    Utils.initialize_distributed()
    assert torch.distributed.is_initialized() == True
    assert torch.distributed.get_rank() == rank
    assert torch.distributed.get_world_size() == world
    torch.distributed.barrier()


# Deinitialization and cleanup.
# Do not call torch.distributed.destroy_process_group, may be needed by other tests.
def _deinit_distributed():
    assert torch.distributed.is_initialized() == True
    torch.distributed.barrier()


def test_check_param_hashes_across_dp_replicas():
    world = int(os.getenv('WORLD_SIZE', '1'))
    rank = int(os.getenv('RANK', '0'))

    # Setup.
    _init_distributed(world, rank)
    Utils.initialize_model_parallel()
    model = torch.nn.Linear(100, 100, bias=False)

    # First check case where all replicas agree.
    model.weight.data.fill_(1.0)
    assert util.check_param_hashes_across_dp_replicas([model])

    # Now check case where replica 0 disagrees with all other replicas.
    if rank == 0:
        model.weight.data.fill_(0.0)
    param_hashes_match = util.check_param_hashes_across_dp_replicas([model])
    expected_param_hashes_match = rank == 0
    assert param_hashes_match == expected_param_hashes_match

    # Teardown.
    _deinit_distributed()


def test_straggler_detector():
    world = int(os.getenv('WORLD_SIZE', '1'))
    rank = int(os.getenv('RANK', '0'))
    master = os.getenv('MASTER_ADDR', 'localhost')
    port = 65535

    # Checks if the instance is disabled.
    def straggler_detector_disabled():
        assert stimer.enabled == False

    # Checks if the instance is enabled.
    def straggler_detector_enabled():
        assert stimer.enabled == True

    # Enable.
    def straggler_detector_enable():
        if rank == 0:
            resp = req.urlopen(f"http://{master}:{port}").read().decode().split()
            assert resp[3] == "ON"
        # Call the report function, this will propagate the change.
        stimer.report()

    # Time an operation.
    def straggler_detector_timeit():
        s = 2  # Sleep for 2 seconds.
        M = 20
        K = 30
        N = 40
        mat1 = torch.randn(M, K, device=get_current_device())
        mat2 = torch.randn(K, N, device=get_current_device())
        # batch_data.
        with stimer(bdata=True):
            time.sleep(s)
        # GEMM.
        with stimer:
            res = torch.matmul(mat1, mat2)
        delta, batch_delta, _, _, _, _ = stimer.elapsed()
        assert delta > 0.0
        assert batch_delta >= s

    # Test function to raise ValueError
    def straggler_value_error():
        raise ValueError("Exception value raised")

    # Check that exception is not suppressed.
    def straggler_detector_exception_propagate():
        # batch_data
        with pytest.raises(ZeroDivisionError):
            with stimer(bdata=True):
                x = 1 / 0
        # non-batch-data
        with pytest.raises(ValueError, match=r".* value .*"):
            with stimer():
                straggler_value_error()

    # Reporting.
    def straggler_detector_report():
        s = 2  # Sleep for 2 seconds.
        N = 20
        P = 30
        M = 40
        mat1 = torch.randn(N, P, device=get_current_device())
        mat2 = torch.randn(P, M, device=get_current_device())
        tfp = (N * M) * (2 * P - 1)  # Theoretical.
        iter = 10  # Mock.
        # batch_data.
        with stimer(bdata=True):
            time.sleep(s)
        # GEMM.
        with stimer:
            res = torch.matmul(mat1, mat2)
        r = stimer.report(total_flops=tfp, log_interval=iter)
        rb = True if rank == 0 else False
        assert r == rb

    # Start test.
    # Setup.
    _init_distributed(world, rank)

    # Create a straggler_detector with enabled set to false.
    stimer = util.StragglerDetector()
    stimer.configure(world, rank, enabled=False, port=port)
    # Check if configuration was success.
    assert stimer.configured == True

    # Check if the instance is in disabled state.
    straggler_detector_disabled()
    # Enable it now, must call report.
    straggler_detector_enable()
    # Check if all ranks have straggler detector enabled.
    straggler_detector_enabled()
    # Time some operation.
    straggler_detector_timeit()
    # Report only from rank 0.
    straggler_detector_report()
    # Check that exception is not suppressed.
    straggler_detector_exception_propagate()
    util.StragglerDetector._configured = False
    # Teardown.
    _deinit_distributed()<|MERGE_RESOLUTION|>--- conflicted
+++ resolved
@@ -22,13 +22,8 @@
 
 def test_global_memory_buffer():
     global_memory_buffer = util.GlobalMemoryBuffer()
-<<<<<<< HEAD
     obtained_tensor = global_memory_buffer.get_tensor((3,2), torch.float32, "test_tensor")
     expected_tensor = torch.empty((3,2), dtype=torch.float32, device=get_current_device())
-=======
-    obtained_tensor = global_memory_buffer.get_tensor((3, 2), torch.float32, "test_tensor")
-    expected_tensor = torch.empty((3, 2), dtype=torch.float32, device=torch.cuda.current_device())
->>>>>>> e32b60b5
     assert obtained_tensor.shape == expected_tensor.shape
 
 
