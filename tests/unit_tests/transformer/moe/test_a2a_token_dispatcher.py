--- conflicted
+++ resolved
@@ -42,15 +42,11 @@
         )
         container.dispatcher_dropless_test()
 
-<<<<<<< HEAD
-    @pytest.mark.skipif(not torch.cuda.is_available(), reason="Device not available")
-=======
     # TODO(Hepteract): recover this test after all_to_all_sp2hp can accept process group argument.
     @pytest.mark.skip(
         "Skip tests temporarily, because they are broken after parallel states refactor MR2988."
     )
     @pytest.mark.skipif(not torch.cuda.is_available(), reason="CUDA not available")
->>>>>>> 1a15bd4b
     @pytest.mark.internal
     @pytest.mark.timeout(120)
     @pytest.mark.parametrize("tp_size,ep_size", [(1, 8), (8, 1), (4, 2), (1, 1)])
