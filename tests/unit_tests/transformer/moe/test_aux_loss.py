--- conflicted
+++ resolved
@@ -32,13 +32,8 @@
         aux_loss_grad = partitioned_input.grad
         torch.distributed.barrier()
         ans = self.partition_input(baseline_grad)
-<<<<<<< HEAD
         assert torch.allclose(aux_loss_grad, ans, rtol=1e-5, atol=1e-5), f"Diff: {(aux_loss_grad/ans).mean()}"
-        loss = parallel_state.get_moe_layer_wise_logging_tracker()['load_balancing_loss']['values']
-=======
-        assert torch.allclose(aux_loss_grad, ans), f"Diff: {(aux_loss_grad/ans).mean()}"
         loss = get_moe_layer_wise_logging_tracker()['load_balancing_loss']['values']
->>>>>>> 1a15bd4b
         assert loss > 0, "Loss should be greater than 0"
         clear_aux_losses_tracker()
 
