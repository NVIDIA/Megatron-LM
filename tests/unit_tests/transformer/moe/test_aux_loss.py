--- conflicted
+++ resolved
@@ -70,12 +70,7 @@
         Utils.destroy_model_parallel()
 
     @pytest.mark.internal
-<<<<<<< HEAD
     @pytest.mark.skipif(not xm and not torch.cuda.is_available(), reason="Device not available")
-    @pytest.mark.internal
-=======
-    @pytest.mark.skipif(not torch.cuda.is_available(), reason="CUDA not available")
->>>>>>> a8aab72a
     @pytest.mark.parametrize(
         "tp_size,ep_size,cp_size", [(8, 1, 1), (4, 2, 1), (1, 1, 8), (2, 1, 4), (2, 2, 2)]
     )
@@ -94,12 +89,7 @@
         container.aux_loss_test(self.input, self.baseline_grad)
 
     @pytest.mark.internal
-<<<<<<< HEAD
     @pytest.mark.skipif(not xm and not torch.cuda.is_available(), reason="Device not available")
-    @pytest.mark.internal
-=======
-    @pytest.mark.skipif(not torch.cuda.is_available(), reason="CUDA not available")
->>>>>>> a8aab72a
     @pytest.mark.parametrize(
         "tp_size,ep_size,cp_size", [(8, 1, 1), (4, 2, 1), (1, 1, 8), (2, 1, 4), (2, 2, 2)]
     )
@@ -144,12 +134,7 @@
         Utils.destroy_model_parallel()
 
     @pytest.mark.internal
-<<<<<<< HEAD
     @pytest.mark.skipif(not xm and not torch.cuda.is_available(), reason="Device not available")
-    @pytest.mark.internal
-=======
-    @pytest.mark.skipif(not torch.cuda.is_available(), reason="CUDA not available")
->>>>>>> a8aab72a
     @pytest.mark.parametrize(
         "tp_size,ep_size,cp_size", [(8, 1, 1), (4, 2, 1), (1, 1, 8), (2, 1, 4), (2, 2, 2)]
     )
