--- conflicted
+++ resolved
@@ -25,19 +25,7 @@
     DEVICE_CAPABILITY = torch.cuda.get_device_capability()
 
 
-<<<<<<< HEAD
-try:
-    _te_version = packaging.version.Version(version("transformer-engine"))
-except PackageNotFoundError:
-    _te_version = None
-    
-@pytest.mark.skipif(
-    _te_version is None,
-    reason="TE is not installed.",
-)
-=======
 @pytest.mark.skipif(is_te_min_version("1.9.0.dev0"), reason="Switch to TEGroupedMLP when TE>1.9.")
->>>>>>> 6dfeb259
 class TestParallelGroupedMLP:
 
     def setup_method(self, method, use_cpu_initialization=False, swiglu=True):
