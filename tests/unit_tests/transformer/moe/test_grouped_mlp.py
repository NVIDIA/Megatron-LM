--- conflicted
+++ resolved
@@ -1,13 +1,10 @@
 # Copyright (c) 2023, NVIDIA CORPORATION. All rights reserved.
 
-<<<<<<< HEAD
 from megatron.core.device_utils import get_current_device
 import pytest
 from pkg_resources import packaging
 from importlib.metadata import PackageNotFoundError, version
 
-=======
->>>>>>> 1b8fce7e
 import pytest
 import torch
 import torch.nn.functional as F
