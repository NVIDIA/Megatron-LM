# Copyright (c) 2023, NVIDIA CORPORATION. All rights reserved.

import pytest
import torch

from megatron.core.models.gpt.gpt_layer_specs import (
    get_gpt_decoder_block_spec,
    get_gpt_layer_local_spec,
    get_gpt_layer_with_transformer_engine_spec,
)
from megatron.core.tensor_parallel.random import model_parallel_cuda_manual_seed
from megatron.core.transformer.moe.moe_layer import MoELayer
from megatron.core.transformer.moe.router import Router
from megatron.core.transformer.transformer_block import TransformerBlock
from megatron.core.transformer.transformer_config import TransformerConfig
from megatron.core.utils import is_te_min_version
from megatron.training.initialize import _set_random_seed
from tests.unit_tests.test_utilities import Utils


class TestMoELayerInit:
    def setup_method(self, method):
        pass

    @pytest.mark.skipif(
        not is_te_min_version("1.7.0.dev0"),
        reason="Expert with TE Linear is only supported in TE 1.7.0 and later.",
    )
    @pytest.mark.parametrize("moe_token_dispatcher_type", ["allgather", "alltoall"])
    @pytest.mark.parametrize("num_moe_experts", [1, 2])
    @pytest.mark.parametrize("grouped_gemm", [True, False])
    def test_te_moe_layer(self, num_moe_experts, moe_token_dispatcher_type, grouped_gemm):
        Utils.initialize_model_parallel(1, 1)
        _set_random_seed(seed_=123, data_parallel_random_init=False)
        self.transformer_config = TransformerConfig(
            num_layers=1,
            hidden_size=12,
            num_attention_heads=4,
            num_moe_experts=num_moe_experts,
            use_cpu_initialization=True,
            moe_token_dispatcher_type=moe_token_dispatcher_type,
            moe_router_topk=2,
            moe_aux_loss_coeff=0.01,
            moe_grouped_gemm=grouped_gemm,
            moe_ffn_hidden_size=128,
            add_bias_linear=False,
        )
        transformer_layer_spec = get_gpt_layer_with_transformer_engine_spec(
            num_experts=num_moe_experts, moe_grouped_gemm=grouped_gemm
        )
        moe_layer = MoELayer(
            self.transformer_config, transformer_layer_spec.submodules.mlp.submodules
        )
        Utils.destroy_model_parallel()

    @pytest.mark.parametrize("moe_token_dispatcher_type", ["allgather", "alltoall"])
    @pytest.mark.parametrize("num_moe_experts", [1, 2])
    @pytest.mark.parametrize("grouped_gemm", [True, False])
    def test_legacy_moe_layer(self, num_moe_experts, moe_token_dispatcher_type, grouped_gemm):
        Utils.initialize_model_parallel(1, 1)
        _set_random_seed(seed_=123, data_parallel_random_init=False)
        num_moe_experts = 4
        self.transformer_config = TransformerConfig(
            num_layers=1,
            hidden_size=12,
            num_attention_heads=4,
            num_moe_experts=num_moe_experts,
            use_cpu_initialization=True,
            moe_token_dispatcher_type=moe_token_dispatcher_type,
            moe_router_load_balancing_type="aux_loss",
            moe_router_topk=2,
            moe_aux_loss_coeff=0.01,
            moe_grouped_gemm=grouped_gemm,
            add_bias_linear=False,
        )
        transformer_layer_spec = get_gpt_layer_local_spec(
            num_experts=num_moe_experts, moe_grouped_gemm=grouped_gemm
        )
        moe_layer = MoELayer(
            self.transformer_config, transformer_layer_spec.submodules.mlp.submodules
        )
        Utils.destroy_model_parallel()

<<<<<<< HEAD
    @pytest.mark.parametrize("moe_token_dispatcher_type", ["alltoall"])
    @pytest.mark.parametrize("grouped_gemm", [True])
=======
    @pytest.mark.skip(
        "Late init of parallel_state was broken after parallel states refactor MR2988."
    )
    @pytest.mark.parametrize("moe_token_dispatcher_type", ["alltoall", "allgather"])
    @pytest.mark.parametrize("grouped_gemm", [True, False])
>>>>>>> bf341cb4
    @pytest.mark.parametrize("tp_size,ep_size", [(1, 1), (2, 2)])
    def test_moe_with_late_initialize(
        self, moe_token_dispatcher_type, grouped_gemm, tp_size, ep_size
    ):
        num_moe_experts = 4
        hidden_size = 12
        transformer_config = TransformerConfig(
            num_layers=1,
            hidden_size=hidden_size,
            num_attention_heads=4,
            num_moe_experts=num_moe_experts,
            use_cpu_initialization=True,
            moe_router_load_balancing_type="aux_loss",
            moe_router_topk=2,
            moe_aux_loss_coeff=0.01,
            add_bias_linear=False,
            moe_grouped_gemm=grouped_gemm,
            moe_token_dispatcher_type=moe_token_dispatcher_type,
            tensor_model_parallel_size=tp_size,
            expert_model_parallel_size=ep_size,
            sequence_parallel=tp_size > 1,
            bf16=True,
            params_dtype=torch.bfloat16,
        )
        transformer_layer_spec = get_gpt_layer_with_transformer_engine_spec(
            num_experts=num_moe_experts, moe_grouped_gemm=grouped_gemm
        )

        # Fake initialization as NeMo does
        Utils.fake_initialize_model_parallel(
            tensor_model_parallel_size=tp_size, expert_model_parallel_size=ep_size
        )
        moe_layer = MoELayer(
            transformer_config, transformer_layer_spec.submodules.mlp.submodules
        ).cuda()

        Utils.initialize_model_parallel(
            tensor_model_parallel_size=tp_size, expert_model_parallel_size=ep_size
        )
        _set_random_seed(seed_=123, data_parallel_random_init=False)

        input_data = torch.randn(
            16, 4, hidden_size, device=torch.cuda.current_device(), dtype=torch.bfloat16
        )
        output = moe_layer(input_data)

        Utils.destroy_model_parallel()

    def teardown_method(self, method):
        Utils.destroy_model_parallel()


class TestInterleaveTransformerBlock:

    @pytest.mark.parametrize("moe_layer_freq", [2, eval("[0,1,1,1]"), eval("[0]*2+[1]*2")])
    def test_interleave_transformer_block(self, moe_layer_freq):
        Utils.initialize_model_parallel(1, 1)
        model_parallel_cuda_manual_seed(123)
        self.transformer_config = TransformerConfig(
            num_layers=4,
            hidden_size=64,
            num_attention_heads=4,
            moe_layer_freq=moe_layer_freq,
            moe_ffn_hidden_size=256,
            use_cpu_initialization=True,
            num_moe_experts=2,
            add_bias_linear=False,
        )
        self.parallel_transformer_block = TransformerBlock(
            self.transformer_config, get_gpt_decoder_block_spec(self.transformer_config, False)
        )

        # Check if the moe layer is interleaved correctly
        if isinstance(self.transformer_config.moe_layer_freq, int):
            moe_layer_pattern = [
                1 if (i % self.transformer_config.moe_layer_freq == 0) else 0
                for i in range(self.transformer_config.num_layers)
            ]
        else:
            moe_layer_pattern = self.transformer_config.moe_layer_freq

        for i, layer in enumerate(self.parallel_transformer_block.layers):
            is_moe_layer = isinstance(layer.mlp, MoELayer)
            assert is_moe_layer == moe_layer_pattern[i]

        # Test forward pass
        parallel_transformer_block = self.parallel_transformer_block
        config: TransformerConfig = parallel_transformer_block.config
        sequence_length = 32
        micro_batch_size = 2
        parallel_transformer_block.cuda()

        # [sequence length, batch size, hidden size]
        hidden_states = torch.ones((sequence_length, micro_batch_size, config.hidden_size))
        hidden_states = hidden_states.cuda()

        attention_mask = torch.ones((1, 1, sequence_length, sequence_length), dtype=bool).cuda()
        hidden_states = parallel_transformer_block(
            hidden_states=hidden_states, attention_mask=attention_mask
        )
        assert hidden_states.shape[0] == sequence_length
        assert hidden_states.shape[1] == micro_batch_size
        assert hidden_states.shape[2] == config.hidden_size

    def teardown_method(self, method):
        Utils.destroy_model_parallel()<|MERGE_RESOLUTION|>--- conflicted
+++ resolved
@@ -81,16 +81,11 @@
         )
         Utils.destroy_model_parallel()
 
-<<<<<<< HEAD
-    @pytest.mark.parametrize("moe_token_dispatcher_type", ["alltoall"])
-    @pytest.mark.parametrize("grouped_gemm", [True])
-=======
     @pytest.mark.skip(
         "Late init of parallel_state was broken after parallel states refactor MR2988."
     )
     @pytest.mark.parametrize("moe_token_dispatcher_type", ["alltoall", "allgather"])
     @pytest.mark.parametrize("grouped_gemm", [True, False])
->>>>>>> bf341cb4
     @pytest.mark.parametrize("tp_size,ep_size", [(1, 1), (2, 2)])
     def test_moe_with_late_initialize(
         self, moe_token_dispatcher_type, grouped_gemm, tp_size, ep_size
