--- conflicted
+++ resolved
@@ -58,13 +58,8 @@
 
     @pytest.mark.skipif(not torch.cuda.is_available(), reason="CUDA not available")
     def test_aux_loss(self):
-<<<<<<< HEAD
         self.sequential_mlp = self.sequential_mlp.to(device=get_current_device())
         
-=======
-        self.sequential_mlp = self.sequential_mlp.cuda()
-
->>>>>>> e32b60b5
         # Without aux loss
         hidden_states = torch.randn((32, 2, self.router.config.hidden_size))
         hidden_states = hidden_states.to(device=get_current_device())
