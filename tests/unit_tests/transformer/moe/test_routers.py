# Copyright (c) 2023, NVIDIA CORPORATION. All rights reserved.

from megatron.core.device_utils import get_current_device, get_xla_model
import pytest
import torch

from megatron.core.models.gpt.gpt_layer_specs import get_gpt_layer_local_spec
from megatron.core.transformer.moe.moe_layer import MoELayer
from megatron.core.transformer.moe.moe_utils import get_updated_expert_bias, router_gating_linear
from megatron.core.transformer.moe.router import Router
from megatron.core.transformer.transformer_config import TransformerConfig
from megatron.training.initialize import _set_random_seed
from tests.unit_tests.test_utilities import Utils

xm = get_xla_model()

class TestTop2Router:
    def setup_method(self, method):
        Utils.initialize_model_parallel(1, 1)
        _set_random_seed(seed_=123, data_parallel_random_init=False)
        print("done intializing")
        num_moe_experts = 4
        self.transformer_config = TransformerConfig(
            num_layers=2,
            hidden_size=12,
            num_attention_heads=4,
            num_moe_experts=num_moe_experts,
            use_cpu_initialization=True,
            moe_router_load_balancing_type="aux_loss",
            moe_router_topk=2,
            moe_aux_loss_coeff=0,
            bf16=True,
            params_dtype=torch.bfloat16,
            add_bias_linear=False,
        )
        transformer_layer_spec = get_gpt_layer_local_spec(
            num_experts=num_moe_experts, moe_grouped_gemm=False
        )
        self.sequential_mlp = MoELayer(
            self.transformer_config, transformer_layer_spec.submodules.mlp.submodules
        )
        self.router = self.sequential_mlp.router

    def teardown_method(self, method):
        Utils.destroy_model_parallel()

    @pytest.mark.internal
    def test_constructor(self):
        assert isinstance(self.router, Router)

        num_weights = sum([p.numel() for p in self.router.parameters()])
        assert num_weights == 12 * 4, num_weights

    @pytest.mark.internal
    @pytest.mark.skipif(not xm and not torch.cuda.is_available(), reason="Device not available")
    @pytest.mark.parametrize("moe_router_pre_softmax", [(True), (False)])
    @pytest.mark.parametrize("score_function", ["sigmoid", "softmax"])
    def test_router_forward(self, moe_router_pre_softmax, score_function):
        with torch.no_grad():
            self.router = self.router.to(device=get_current_device())
            self.router.config.moe_router_pre_softmax = moe_router_pre_softmax
            self.router.config.moe_router_score_function = score_function
            # [num tokens, hidden size]
            hidden_states = torch.randn((32, 2, self.router.config.hidden_size))
<<<<<<< HEAD
            hidden_states = hidden_states.to(get_current_device()).bfloat16()
=======
            hidden_states = hidden_states.cuda().bfloat16()
>>>>>>> 3450806c
            scores, indices = self.router(hidden_states)

    @pytest.mark.internal
    @pytest.mark.skipif(not xm and not torch.cuda.is_available(), reason="Device not available")
    def test_aux_loss(self):
        self.sequential_mlp = self.sequential_mlp.to(device=get_current_device())
        
        # Without aux loss
        hidden_states = torch.randn((32, 2, self.router.config.hidden_size))
        hidden_states = hidden_states.to(device=get_current_device()).bfloat16()
        out = self.sequential_mlp(hidden_states)[0]
        out.sum().mul_(0).backward()
        assert self.sequential_mlp.router.weight.grad.abs().sum() == 0

        # With aux loss
        self.transformer_config.moe_aux_loss_coeff = 1
        out = self.sequential_mlp(hidden_states)[0]
        out.sum().mul_(0).backward()
        assert self.sequential_mlp.router.weight.grad.abs().sum() > 0

        # With Z loss
        self.transformer_config.moe_aux_loss_coeff = 0
        self.transformer_config.moe_z_loss_coeff = 1
        self.sequential_mlp.router.weight.grad.fill_(0)
        out = self.sequential_mlp(hidden_states)[0]
        out.sum().mul_(0).backward()
        assert self.sequential_mlp.router.weight.grad.abs().sum() > 0

    @pytest.mark.internal
    @pytest.mark.skipif(not torch.cuda.is_available(), reason="CUDA not available")
    def test_router_dtype(self):
        self.router = self.router.to(device=get_current_device())
        self.sequential_mlp = self.sequential_mlp.to(device=get_current_device())
        hidden_states = torch.randn((32, 2, self.router.config.hidden_size), dtype=torch.bfloat16)
        hidden_states = hidden_states.to(device=get_current_device())

        # Test with default setting (bf16)
        self.router.config.moe_router_dtype = None
        with torch.no_grad():
            scores, routing_map = self.router(hidden_states)
            out = self.sequential_mlp(hidden_states)
            assert scores.dtype == torch.bfloat16, "Router output should be bf16 by default"
            assert out[0].dtype == torch.bfloat16

        # Test with fp32 enabled
        self.router.config.moe_router_dtype = 'fp32'
        with torch.no_grad():
            scores, routing_map = self.router(hidden_states)
            out = self.sequential_mlp(hidden_states)
            assert scores.dtype == torch.float32, "Router output should be fp32 when enabled"
            assert out[0].dtype == torch.bfloat16
            self.sequential_mlp.config.moe_token_dispatcher_type = "alltoall"
            out = self.sequential_mlp(hidden_states)
            assert out[0].dtype == torch.bfloat16
            self.sequential_mlp.config.moe_token_dispatcher_type = "allgather"

        # Test with fp64 enabled
        self.router.config.moe_router_dtype = 'fp64'
        with torch.no_grad():
            scores, routing_map = self.router(hidden_states)
            out = self.sequential_mlp(hidden_states)
            assert scores.dtype == torch.float64, "Router output should be fp64 when enabled"
            assert out[0].dtype == torch.bfloat16

    @pytest.mark.internal
    @pytest.mark.skipif(not torch.cuda.is_available(), reason="CUDA not available")
    def test_force_load_balancing(self):
        hidden_states = torch.randn(
<<<<<<< HEAD
            (32, 2, self.router.config.hidden_size), device=get_current_device(), dtype=torch.bfloat16
=======
            (32, 2, self.router.config.hidden_size), device="cuda", dtype=torch.bfloat16
>>>>>>> 3450806c
        )
        hidden_states.requires_grad = True

        # First forward pass with normal routing
        normal_scores, normal_routing_map = self.router(hidden_states)

        # Second forward pass with force load balancing
        self.router.config.moe_router_force_load_balancing = True
        force_scores, force_routing_map = self.router(hidden_states)

        assert normal_scores.shape == force_scores.shape
        assert normal_routing_map.shape == force_routing_map.shape
        assert torch.equal(normal_scores, force_scores) == False

        # Backward pass for force load balancing
        self.router.zero_grad()
        force_scores.sum().backward()
        assert hidden_states.grad is not None
        assert self.router.weight.grad.norm() > 0

        self.router.config.moe_router_force_load_balancing = False


class TestGroupLimitedRouter:
    def setup_method(self, method):
        Utils.initialize_model_parallel(
            tensor_model_parallel_size=1,
            pipeline_model_parallel_size=1,
            expert_model_parallel_size=8,
            context_parallel_size=1,
        )
        _set_random_seed(seed_=123, data_parallel_random_init=False)
        print("done intializing")

        num_moe_experts = 16
        self.transformer_config = TransformerConfig(
            tensor_model_parallel_size=1,
            pipeline_model_parallel_size=1,
            expert_model_parallel_size=8,
            context_parallel_size=1,
            num_moe_experts=num_moe_experts,
            moe_router_topk=4,
            moe_router_group_topk=2,
            moe_router_num_groups=8,
            moe_router_pre_softmax=True,
            moe_router_load_balancing_type="aux_loss",
            moe_aux_loss_coeff=0,
            moe_token_dispatcher_type="alltoall",
            num_layers=2,
            hidden_size=12,
            num_attention_heads=4,
            use_cpu_initialization=True,
            bf16=True,
            params_dtype=torch.bfloat16,
            add_bias_linear=False,
        )

        # init MoE layer
        transformer_layer_spec = get_gpt_layer_local_spec(
            num_experts=num_moe_experts, moe_grouped_gemm=False
        )
        self.moe_layer = MoELayer(
            self.transformer_config, transformer_layer_spec.submodules.mlp.submodules
        ).to(device=get_current_device())
        self.router = self.moe_layer.router

    def teardown_method(self, method):
        Utils.destroy_model_parallel()

    @pytest.mark.internal
    def test_constructor(self):
        assert isinstance(self.router, Router)

        num_weights = sum([p.numel() for p in self.router.parameters()])
        assert (
            num_weights
            == self.transformer_config.hidden_size * self.transformer_config.num_moe_experts
        ), num_weights

    @pytest.mark.internal
    @pytest.mark.skipif(not torch.cuda.is_available(), reason="CUDA not available")
    @pytest.mark.parametrize("moe_router_group_topk,moe_router_num_groups", [(3, 8), (2, 4)])
    @pytest.mark.parametrize("moe_router_pre_softmax", [(True), (False)])
    @pytest.mark.parametrize("score_function", ["sigmoid", "softmax"])
    def test_router_forward(
        self, moe_router_group_topk, moe_router_num_groups, moe_router_pre_softmax, score_function
    ):
        with torch.no_grad():
            self.router.config.moe_router_group_topk = moe_router_group_topk
            self.router.config.moe_router_num_groups = moe_router_num_groups
            self.router.config.moe_router_pre_softmax = moe_router_pre_softmax
            self.router.config.moe_router_score_function = score_function
            if moe_router_pre_softmax:
                self.router.config.moe_router_topk_scaling_factor = 16.0

            seq_len = 2
            batch_size = 2
            num_tokens = seq_len * batch_size
            # hidden_states shape: [seq_len, batch_size, hidden_size]
            hidden_states = (
                torch.randn((seq_len, batch_size, self.router.config.hidden_size)).to(device=get_current_device()).bfloat16()
            )
            scores, routing_map = self.router(hidden_states)
            assert scores.shape == (num_tokens, self.router.config.num_moe_experts), scores.shape
            assert routing_map.shape == (
                num_tokens,
                self.router.config.num_moe_experts,
            ), routing_map.shape

            group_routing_map = (
                routing_map.reshape(num_tokens, moe_router_num_groups, -1).max(dim=-1).values
            )
            assert torch.all(group_routing_map.sum(dim=-1) <= moe_router_group_topk)


class TestAuxLossFreeTop2Router:
    def setup_method(self, method):
        Utils.initialize_model_parallel(1, 1, expert_model_parallel_size=8)
        _set_random_seed(seed_=123, data_parallel_random_init=False)
        print("done intializing")
        num_moe_experts = 8
        self.transformer_config = TransformerConfig(
            num_layers=2,
            hidden_size=12,
            num_attention_heads=4,
            num_moe_experts=num_moe_experts,
            use_cpu_initialization=True,
            expert_model_parallel_size=8,
            moe_router_load_balancing_type="none",  # No aux loss
            moe_router_score_function="sigmoid",  # Using sigmoid scoring
            moe_router_enable_expert_bias=True,  # Enable expert bias
            moe_router_bias_update_rate=0.1,  # Set bias update rate
            moe_router_topk=2,
            bf16=True,
            params_dtype=torch.bfloat16,
            add_bias_linear=False,
        )
        transformer_layer_spec = get_gpt_layer_local_spec(
            num_experts=num_moe_experts, moe_grouped_gemm=False
        )
        self.moe_layer = MoELayer(
            self.transformer_config, transformer_layer_spec.submodules.mlp.submodules
        )
        self.router = self.moe_layer.router
        assert self.router.expert_bias is not None
        assert self.router.local_tokens_per_expert is not None

    def teardown_method(self, method):
        Utils.destroy_model_parallel()

    @pytest.mark.skipif(not torch.cuda.is_available(), reason="CUDA not available")
    def test_router_forward_aux_free(self):
        hidden_states = torch.randn((32, 2, self.router.config.hidden_size))
        hidden_states = hidden_states.to(device=get_current_device()).bfloat16()
        self.router = self.router.to(device=get_current_device())

        # First forward pass
        initial_bias = self.router.expert_bias.clone()
        scores1, indices1 = self.router(hidden_states)
        initial_tokens = self.router.local_tokens_per_expert.clone()
        updated_bias = get_updated_expert_bias(
            self.router.local_tokens_per_expert,
            self.router.expert_bias,
            self.router.config.moe_router_bias_update_rate,
        )

        # Verify expert bias was updated
        assert not torch.equal(initial_bias, updated_bias), "Expert bias should be updated"

        # Basic output checks
        assert scores1.shape == (64, 8), "Router scores shape mismatch"
        assert indices1.shape == (64, 8), "Router indices shape mismatch"

        # Print some debug info
        print("Updated bias after first forward pass:", updated_bias)


@pytest.mark.internal
@pytest.mark.skipif(not torch.cuda.is_available(), reason="CUDA not available")
@pytest.mark.parametrize("router_dtype", [torch.bfloat16, torch.float32, torch.float64])
def test_router_gating_linear(router_dtype):
<<<<<<< HEAD
    tols = dict(rtol=2.0e-2, atol=1.0e-1)

    ref_inp = torch.randn((4096, 7168), dtype=torch.bfloat16, device=get_current_device())
    ref_weight = torch.randn((256, 7168), dtype=torch.bfloat16, device=get_current_device())
    ref_inp.requires_grad = True
    ref_weight.requires_grad = True
    bwd_input = torch.randn((4096, 256), dtype=router_dtype, device=get_current_device())
=======
    tols = dict(rtol=2.0e-2, atol=1.0e-3)

    ref_inp = torch.randn((4096, 7168), dtype=torch.bfloat16, device="cuda")
    ref_weight = torch.randn((256, 7168), dtype=torch.bfloat16, device="cuda")
    ref_inp.requires_grad = True
    ref_weight.requires_grad = True
    bwd_input = torch.randn((4096, 256), dtype=router_dtype, device="cuda")
>>>>>>> 3450806c

    ref_output = torch.nn.functional.linear(ref_inp.to(router_dtype), ref_weight.to(router_dtype))
    ref_output.backward(bwd_input)

    inp = ref_inp.detach()
    weight = ref_weight.detach()
    inp.requires_grad = True
    weight.requires_grad = True
    output = router_gating_linear(inp, weight, router_dtype)
    output.backward(bwd_input)

    assert output.dtype == router_dtype
    assert ref_inp.grad.dtype == ref_inp.dtype
    assert ref_weight.grad.dtype == ref_weight.dtype
    assert torch.allclose(output, ref_output, **tols)
    assert torch.allclose(inp.grad, ref_inp.grad, **tols)
<<<<<<< HEAD
    assert torch.allclose(weight.grad, ref_weight.grad, **tols)
    
=======
    assert torch.allclose(weight.grad, ref_weight.grad, **tols)
>>>>>>> 3450806c
<|MERGE_RESOLUTION|>--- conflicted
+++ resolved
@@ -62,11 +62,7 @@
             self.router.config.moe_router_score_function = score_function
             # [num tokens, hidden size]
             hidden_states = torch.randn((32, 2, self.router.config.hidden_size))
-<<<<<<< HEAD
             hidden_states = hidden_states.to(get_current_device()).bfloat16()
-=======
-            hidden_states = hidden_states.cuda().bfloat16()
->>>>>>> 3450806c
             scores, indices = self.router(hidden_states)
 
     @pytest.mark.internal
@@ -135,11 +131,7 @@
     @pytest.mark.skipif(not torch.cuda.is_available(), reason="CUDA not available")
     def test_force_load_balancing(self):
         hidden_states = torch.randn(
-<<<<<<< HEAD
             (32, 2, self.router.config.hidden_size), device=get_current_device(), dtype=torch.bfloat16
-=======
-            (32, 2, self.router.config.hidden_size), device="cuda", dtype=torch.bfloat16
->>>>>>> 3450806c
         )
         hidden_states.requires_grad = True
 
@@ -321,7 +313,6 @@
 @pytest.mark.skipif(not torch.cuda.is_available(), reason="CUDA not available")
 @pytest.mark.parametrize("router_dtype", [torch.bfloat16, torch.float32, torch.float64])
 def test_router_gating_linear(router_dtype):
-<<<<<<< HEAD
     tols = dict(rtol=2.0e-2, atol=1.0e-1)
 
     ref_inp = torch.randn((4096, 7168), dtype=torch.bfloat16, device=get_current_device())
@@ -329,15 +320,6 @@
     ref_inp.requires_grad = True
     ref_weight.requires_grad = True
     bwd_input = torch.randn((4096, 256), dtype=router_dtype, device=get_current_device())
-=======
-    tols = dict(rtol=2.0e-2, atol=1.0e-3)
-
-    ref_inp = torch.randn((4096, 7168), dtype=torch.bfloat16, device="cuda")
-    ref_weight = torch.randn((256, 7168), dtype=torch.bfloat16, device="cuda")
-    ref_inp.requires_grad = True
-    ref_weight.requires_grad = True
-    bwd_input = torch.randn((4096, 256), dtype=router_dtype, device="cuda")
->>>>>>> 3450806c
 
     ref_output = torch.nn.functional.linear(ref_inp.to(router_dtype), ref_weight.to(router_dtype))
     ref_output.backward(bwd_input)
@@ -354,9 +336,4 @@
     assert ref_weight.grad.dtype == ref_weight.dtype
     assert torch.allclose(output, ref_output, **tols)
     assert torch.allclose(inp.grad, ref_inp.grad, **tols)
-<<<<<<< HEAD
-    assert torch.allclose(weight.grad, ref_weight.grad, **tols)
-    
-=======
-    assert torch.allclose(weight.grad, ref_weight.grad, **tols)
->>>>>>> 3450806c
+    assert torch.allclose(weight.grad, ref_weight.grad, **tols)