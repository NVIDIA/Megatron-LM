--- conflicted
+++ resolved
@@ -16,12 +16,9 @@
 from megatron.core.transformer.mlp import MLPSubmodules
 from megatron.core.transformer.moe.experts import SequentialMLP
 from megatron.core.transformer.moe.moe_layer import MoELayer
-<<<<<<< HEAD
 from tests.unit_tests.test_utilities import Utils
 from megatron.core.tensor_parallel.random import model_parallel_device_manual_seed
-=======
 from megatron.core.transformer.moe.moe_utils import get_default_model_comm_pgs
->>>>>>> 1a15bd4b
 from megatron.core.transformer.transformer_config import TransformerConfig
 from megatron.core.utils import is_te_min_version
 from tests.unit_tests.test_utilities import Utils
@@ -179,22 +176,15 @@
     )
     @pytest.mark.internal
     def test_gpu_forward_with_one_local_expert(self):
-<<<<<<< HEAD
-        model_parallel_device_manual_seed(123)
-        local_sequential_mlp = SequentialMLP(1, self.transformer_config, self.local_mlp_spec)
-        model_parallel_device_manual_seed(123)
-        te_sequential_mlp = SequentialMLP(1, self.transformer_config, self.te_mlp_spec)
-=======
-        model_parallel_cuda_manual_seed(123)
+        model_parallel_device_manual_seed(123)
         model_comm_pgs = get_default_model_comm_pgs()
         local_sequential_mlp = SequentialMLP(
             1, self.transformer_config, self.local_mlp_spec, model_comm_pgs=model_comm_pgs
         )
-        model_parallel_cuda_manual_seed(123)
+        model_parallel_device_manual_seed(123)
         te_sequential_mlp = SequentialMLP(
             1, self.transformer_config, self.te_mlp_spec, model_comm_pgs=model_comm_pgs
         )
->>>>>>> 1a15bd4b
         seq_len = 4
         batch_size = 2
 
